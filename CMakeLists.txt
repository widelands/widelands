--- conflicted
+++ resolved
@@ -90,11 +90,6 @@
 SET(CMAKE_MODULE_PATH ${CMAKE_MODULE_PATH} ${CMAKE_CURRENT_SOURCE_DIR}/cmake/Modules)
 
 if (WIN32)
-<<<<<<< HEAD
-  set (Boost_USE_STATIC_LIBS  ON)
-  add_definitions(-DGLBINDING_STATIC_DEFINE)
-=======
->>>>>>> 68e7800a
   link_libraries(wsock32 ws2_32 bcrypt)
 else()
   set (Boost_USE_STATIC_LIBS  OFF)
@@ -243,15 +238,10 @@
   if(WIN32)
     # This is needed for getenv().
     wl_add_flag(WL_GENERIC_CXX_FLAGS "-std=gnu++11")
-<<<<<<< HEAD
-    set(CMAKE_CXX_STANDARD_LIBRARIES "-static-libgcc -static-libstdc++ -lwsock32 -lws2_32 ${CMAKE_CXX_STANDARD_LIBRARIES}")
-    set(CMAKE_EXE_LINKER_FLAGS "${CMAKE_EXE_LINKER_FLAGS} -Wl,-Bstatic,--whole-archive -lwinpthread -Wl,--no-whole-archive")
-=======
     if (OPTION_BUILD_WINSTATIC)
       set(CMAKE_CXX_STANDARD_LIBRARIES "-static-libgcc -static-libstdc++ ${CMAKE_CXX_STANDARD_LIBRARIES}")
       set(CMAKE_EXE_LINKER_FLAGS "${CMAKE_EXE_LINKER_FLAGS} -Wl,-Bstatic")
     endif()
->>>>>>> 68e7800a
   else()
     # SDL and MinGW both declare 'unsigned int __builtin_ia32_crc32qi(unsigned int, unsigned char)', resulting in lots of warnings. So, we can't have this flag in Windows.
     wl_add_flag(WL_COMPILE_DIAGNOSTICS "-Wredundant-decls")
