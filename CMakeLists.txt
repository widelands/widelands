project (widelands)

cmake_minimum_required (VERSION 3.5)
cmake_policy(VERSION 3.5)

message(STATUS "Using CMake version ${CMAKE_VERSION}")

option(OPTION_USE_GLBINDING "Use glbinding instead of GLEW" OFF)
option(OPTION_GLEW_STATIC "Use static GLEW Library" OFF)
option(OPTION_BUILD_WEBSITE_TOOLS "Build website-related tools" ON)
option(OPTION_BUILD_TRANSLATIONS "Build translations" ON)
option(OPTION_BUILD_TESTS "Build tests" ON)
option(OPTION_BUILD_CODECHECK "Build codecheck" ON)
option(OPTION_BUILD_WINSTATIC "Build a static linked .exe on windows" OFF)
option(OPTION_TSAN "Build with ThreadSanitizer" OFF)
option(USE_XDG "Follow XDG-Basedir specification" ON) # Enabled by default

# Absolute path reference for submodules
set(WL_ROOT_DIR "${CMAKE_CURRENT_SOURCE_DIR}")
include("${CMAKE_SOURCE_DIR}/cmake/UseSystemInfo.cmake")
include("${CMAKE_SOURCE_DIR}/cmake/WlFunctions.cmake")

# This policy is not known to versions prior 3.11 and would result in errors,
# if set on such systems. This can be removed when cmake_minimum_required is set
# to 3.11 or newer  by using:
# cmake_policy(VERSION 3.11)
if(POLICY CMP0072)
  cmake_policy(SET CMP0072 NEW)

  # TODO(stonerl): Check on later Ubuntu releases whether this workaround is
  # still needed or not.
  # --- Seems to work fine on 21.04
  if (CMAKE_SYSTEM MATCHES "Linux")
    distro_name (DISTRO_NAME)
    # DISTRO_NAME is different on the build-servers.
    if ((DISTRO_NAME MATCHES "Ubuntu 18.10" OR DISTRO_NAME MATCHES "Cosmic"
         OR DISTRO_NAME MATCHES "Ubuntu 19.04" OR DISTRO_NAME MATCHES "Disco"
         OR DISTRO_NAME MATCHES "Ubuntu 19.10" OR DISTRO_NAME MATCHES "Eoan"
         OR DISTRO_NAME MATCHES "Ubuntu 20.04" OR DISTRO_NAME MATCHES "Focal")
        AND CMAKE_CXX_COMPILER_ID STREQUAL "GNU")
      cmake_policy(SET CMP0072 OLD)
    endif()
  endif()
endif(POLICY CMP0072)

# This policy is not known to versions prior 3.12 and would result in errors,
# if set on such systems. This can be removed when cmake_minimum_required is set
# to 3.12 or newer  by using:
# cmake_policy(VERSION 3.12)
if(POLICY CMP0074)
  cmake_policy(SET CMP0074 NEW)
endif(POLICY CMP0074)

IF(USE_XDG AND NOT APPLE AND NOT WIN32)
  ADD_DEFINITIONS(-DUSE_XDG)
  message(STATUS "Building with XDG support")
ENDIF(USE_XDG AND NOT APPLE AND NOT WIN32)

if (CMAKE_SOURCE_DIR STREQUAL CMAKE_BINARY_DIR)
  message(FATAL_ERROR "Build directory and source directory must not be the same.")
endif (CMAKE_SOURCE_DIR STREQUAL CMAKE_BINARY_DIR)

# Define the directory structure for installation - will be hardcoded in WL bin
# (through config.h). If not specified, we are going to use the directory where
# the executable is in. Also on Linux.
# Packagers (or people using make install) have to set this variable to an absolute path.
wl_set_if_unset(WL_INSTALL_BASEDIR ".")

# Define the directory structure for installation of the data files - will be hardcoded
# in WL bin (through config.h). If not specified, we are going to use the "data" directory
# below the directory where the executable is in. Also on Linux.
# Packagers (or people using make install) have to set this variable to an absolute path.
wl_set_if_unset(WL_INSTALL_DATADIR "./data")

if("${CMAKE_CXX_COMPILER_ID}" STREQUAL "GNU")
  if (CMAKE_CXX_COMPILER_VERSION VERSION_LESS 4.8)
    message(FATAL_ERROR "Widelands needs GCC >= 4.8 to compile.")
  endif()
elseif("${CMAKE_CXX_COMPILER_ID}" STREQUAL "Clang")
  if (CMAKE_CXX_COMPILER_VERSION VERSION_LESS 3.4)
    message(FATAL_ERROR "Clang version must be at least 3.4!")
  endif()
elseif("${CMAKE_CXX_COMPILER_ID}" STREQUAL "MSVC")
  if (CMAKE_CXX_COMPILER_VERSION VERSION_LESS 3.4)
    message(FATAL_ERROR "MSVC version must be at least 19!")
  endif()
else()
  message(WARNING "You are using an unsupported compiler! Supported are Clang and GCC.")
endif()
message(STATUS "Picking up default CXX flags:
    - CMAKE_CXX_FLAGS='${CMAKE_CXX_FLAGS}'
    - CMAKE_CXX_FLAGS_RELEASE='${CMAKE_CXX_FLAGS_RELEASE}'
    - CMAKE_CXX_FLAGS_DEBUG='${CMAKE_CXX_FLAGS_DEBUG}'")

SET(CMAKE_MODULE_PATH ${CMAKE_MODULE_PATH} ${CMAKE_CURRENT_SOURCE_DIR}/cmake/Modules)

set (Boost_USE_STATIC_LIBS  OFF)
if (WIN32)
  set (Boost_USE_STATIC_LIBS  ON)
  link_libraries(wsock32 ws2_32 bcrypt)
endif()
if (OPTION_BUILD_WINSTATIC)
  add_definitions(-DGLBINDING_STATIC_DEFINE -DNGHTTP2_STATICLIB)
  if(NOT MSVC)
    if (CMAKE_SIZEOF_VOID_P EQUAL 8)
      set(PNG_LIBRARY_RELEASE "C:/msys64/mingw64/lib/libpng.a" CACHE INTERNAL "")
      set(SDL2_IMAGE_LIBRARY "C:/msys64/mingw64/lib/libSDL2_image.a" CACHE INTERNAL "")
      set(ZLIB_LIBRARY_RELEASE "C:/msys64/mingw64/lib/libz.a" CACHE INTERNAL "")
      set(SDL2_TTF_LIBRARY "C:/msys64/mingw64/lib/libSDL2_ttf.a" CACHE INTERNAL "")
      set(SDL2_MIXER_LIBRARY "C:/msys64/mingw64/lib/libSDL2_mixer.a" CACHE INTERNAL "")
      set(SDL2_LIBRARY "C:/msys64/mingw64/lib/libSDL2.a" CACHE INTERNAL "")
      set(SDL2MAIN_LIBRARY "C:/msys64/mingw64/lib/libSDL2main.a" CACHE INTERNAL "")
      set(ICU_UC_LIBRARY_RELEASE "C:/msys64/mingw64/lib/libicuuc.a" CACHE INTERNAL "")
      set(ICU_DT_LIBRARY_RELEASE "C:/msys64/mingw64/lib/libicudt.a" CACHE INTERNAL "")
      set(Intl_LIBRARY "C:/msys64/mingw64/lib/libintl.a" CACHE INTERNAL "")
    else()
      set(PNG_LIBRARY_RELEASE "C:/msys64/mingw32/lib/libpng.a" CACHE INTERNAL "")
      set(SDL2_IMAGE_LIBRARY "C:/msys64/mingw32/lib/libSDL2_image.a" CACHE INTERNAL "")
      set(ZLIB_LIBRARY_RELEASE "C:/msys64/mingw32/lib/libz.a" CACHE INTERNAL "")
      set(SDL2_TTF_LIBRARY "C:/msys64/mingw32/lib/libSDL2_ttf.a" CACHE INTERNAL "")
      set(SDL2_MIXER_LIBRARY "C:/msys64/mingw32/lib/libSDL2_mixer.a" CACHE INTERNAL "")
      set(SDL2_LIBRARY "C:/msys64/mingw32/lib/libSDL2.a" CACHE INTERNAL "")
      set(SDL2MAIN_LIBRARY "C:/msys64/mingw32/lib/libSDL2main.a" CACHE INTERNAL "")
      set(ICU_UC_LIBRARY_RELEASE "C:/msys64/mingw32/lib/libicuuc.a" CACHE INTERNAL "")
      set(ICU_DT_LIBRARY_RELEASE "C:/msys64/mingw32/lib/libicudt.a" CACHE INTERNAL "")
      set(Intl_LIBRARY "C:/msys64/mingw32/lib/libintl.a" CACHE INTERNAL "")
    endif()
  endif()
  set (OPTION_GLEW_STATIC ON)
endif()
set (Boost_USE_MULTITHREADED ON)
set (Boost_DETAILED_FAILURE_MSG ON)
find_package(Boost 1.48 COMPONENTS REQUIRED system)

find_package (PythonInterp REQUIRED)

find_package(Gettext REQUIRED)
find_package(OpenGL REQUIRED)
find_package(PNG REQUIRED)

find_package(SDL2 REQUIRED)
find_package(SDL2_image REQUIRED)
find_package(SDL2_mixer REQUIRED)
find_package(SDL2_ttf REQUIRED)
find_package(ZLIB REQUIRED)
if(${CMAKE_VERSION} VERSION_LESS 3.9.0)
    find_package(ICU_old REQUIRED)
else()
    find_package(ICU REQUIRED COMPONENTS uc dt)
endif()
if(OPTION_USE_GLBINDING)
  find_package(glbinding REQUIRED)
else()
  find_package(GLEW REQUIRED)
endif()

if (APPLE OR WIN32 OR
    CMAKE_SYSTEM_NAME MATCHES "FreeBSD" OR
    CMAKE_SYSTEM_NAME MATCHES "OpenBSD")
  if (NOT CMAKE_SYSTEM_NAME MATCHES "kFreeBSD")
    find_package(Intl REQUIRED)
  endif()
endif()

# Disable no symbols warning on macOS, but only on versions where this is
# supported. It is not supported on OS X 10.7 (DARWIN_MAJOR_VERSION == 11).
if (APPLE)
    if (${DARWIN_MAJOR_VERSION} GREATER 11)
        SET(CMAKE_C_ARCHIVE_CREATE   "<CMAKE_AR> Scr <TARGET> <LINK_FLAGS> <OBJECTS>")
        SET(CMAKE_CXX_ARCHIVE_CREATE "<CMAKE_AR> Scr <TARGET> <LINK_FLAGS> <OBJECTS>")
        SET(CMAKE_C_ARCHIVE_FINISH   "<CMAKE_RANLIB> -no_warning_for_no_symbols -c <TARGET>")
        SET(CMAKE_CXX_ARCHIVE_FINISH "<CMAKE_RANLIB> -no_warning_for_no_symbols -c <TARGET>")
    endif()
endif()

# TODO(sirver): One day, this should be enabled. Then we have no more cycles in our dependencies....
# set_property(GLOBAL PROPERTY GLOBAL_DEPENDS_NO_CYCLES ON)

if (NOT CMAKE_BUILD_TYPE OR CMAKE_BUILD_TYPE STREQUAL "")
  find_path(FILE_WL_RELEASE "WL_RELEASE" ${CMAKE_CURRENT_SOURCE_DIR})
  if(${FILE_WL_RELEASE} STREQUAL "FILE_WL_RELEASE-NOTFOUND")
    set(CMAKE_BUILD_TYPE Debug)
  else()
    set(CMAKE_BUILD_TYPE Release)
  endif()
endif (NOT CMAKE_BUILD_TYPE OR CMAKE_BUILD_TYPE STREQUAL "")

if(CMAKE_BUILD_TYPE STREQUAL "Debug")
  set(WL_DEBUG_FLAGS "-DDEBUG")
  if(NOT MSVC)
    wl_add_flag(WL_DEBUG_FLAGS "-g")
    if(NOT OPTION_TSAN)
      option(OPTION_ASAN "Build with AddressSanitizer" ON)
    endif()
  endif()
elseif(CMAKE_BUILD_TYPE STREQUAL "Release")
  if(("${CMAKE_CXX_COMPILER_ID}" STREQUAL "GNU") AND (CMAKE_CXX_COMPILER_VERSION VERSION_GREATER 6.2))
    message(STATUS "GCC >6.2.0 breaks -03, setting -02")
    set(WL_OPTIMIZE_FLAGS "-O2")
  elseif(MSVC)
    set(WL_OPTIMIZE_FLAGS "/O2")
  else()
    set(WL_OPTIMIZE_FLAGS "-O3")
  endif ()
  set(WL_DEBUG_FLAGS "-DNDEBUG -DNOPARACHUTE")
  option(OPTION_ASAN "Build with AddressSanitizer" OFF)
elseif(CMAKE_BUILD_TYPE STREQUAL "RelWithDebInfo")
  if(("${CMAKE_CXX_COMPILER_ID}" STREQUAL "GNU") AND (CMAKE_CXX_COMPILER_VERSION VERSION_GREATER 6.2))
    message(STATUS "GCC >6.2.0 breaks -03, setting -02")
    set(WL_OPTIMIZE_FLAGS "-O2")
  elseif(MSVC)
    set(WL_OPTIMIZE_FLAGS "/O2")
  else()
    set(WL_OPTIMIZE_FLAGS "-O3")
  endif ()
  set(WL_DEBUG_FLAGS "-DNDEBUG -DNOPARACHUTE")
  if(NOT OPTION_TSAN)
    option(OPTION_ASAN "Build with AddressSanitizer" ON)
  endif()
elseif(CMAKE_BUILD_TYPE STREQUAL "None")
  message(STATUS "Not setting any default flags.")
else()
  message(FATAL_ERROR "Unknown CMAKE_BUILD_TYPE: ${CMAKE_BUILD_TYPE}")
endif()

if(OPTION_TSAN)
  message(STATUS "Using ThreadSanitizer https://clang.llvm.org/docs/ThreadSanitizer.html")
  wl_add_flag(WL_COMPILE_DIAGNOSTICS "-fsanitize=thread")
  set (CMAKE_EXE_LINKER_FLAGS "-fsanitize=thread" CACHE STRING "Set by widelands CMakeLists.txt" FORCE)
  option(OPTION_ASAN "Build with AddressSanitizer" OFF)
else()
  message(STATUS "Not using ThreadSanitizer.")
endif(OPTION_TSAN)

if(OPTION_ASAN)
  message(STATUS "Using AddressSanitizer https://clang.llvm.org/docs/AddressSanitizer.html")
  # See https://clang.llvm.org/docs/AddressSanitizer.html
  wl_add_flag(WL_COMPILE_DIAGNOSTICS "-fsanitize=address")
  wl_add_flag(WL_COMPILE_DIAGNOSTICS "-fno-omit-frame-pointer")
  set (CMAKE_EXE_LINKER_FLAGS "-fsanitize=address" CACHE STRING "Set by widelands CMakeLists.txt" FORCE)
else()
  message(STATUS "Not using AddressSanitizer.")
endif(OPTION_ASAN)

if(OPTION_ASAN AND OPTION_TSAN)
  message(FATAL_ERROR "OPTION_ASAN and OPTION_TSAN cannot be used together")
endif()

# This is set to avoid linker errors when using GLVND-libs on Linux
if("${OpenGL_GL_PREFERENCE}" STREQUAL "GLVND")
   link_libraries("GL")
   add_compile_definitions(WL_USE_GLVND)
   message(STATUS "Adding linker flags for GLVND.")
endif()

if("${CMAKE_CXX_COMPILER_ID}" STREQUAL "Clang")
  wl_add_flag(WL_COMPILE_DIAGNOSTICS "-Weverything")

  # Disabled warnings that are overly verbose right now or just do not make sense.
  wl_add_flag(WL_COMPILE_DIAGNOSTICS "-Wno-c++98-compat")
  wl_add_flag(WL_COMPILE_DIAGNOSTICS "-Wno-c++98-compat-pedantic")
  wl_add_flag(WL_COMPILE_DIAGNOSTICS "-Wno-conversion")
  wl_add_flag(WL_COMPILE_DIAGNOSTICS "-Wno-exit-time-destructors")
  wl_add_flag(WL_COMPILE_DIAGNOSTICS "-Wno-global-constructors")
  wl_add_flag(WL_COMPILE_DIAGNOSTICS "-Wno-padded")
  wl_add_flag(WL_COMPILE_DIAGNOSTICS "-Wno-sign-conversion")
  wl_add_flag(WL_COMPILE_DIAGNOSTICS "-Wno-missing-noreturn")

  # It is impossible to write code that both GCC and Clang will like,
  # so we have to switch off the warning for one of them.
  # http://clang-developers.42468.n3.nabble.com/Question-on-Wswitch-enum-td4025927.html
  wl_add_flag(WL_COMPILE_DIAGNOSTICS "-Wno-switch-enum")

  # TODO(sirver): weak-vtables should be enabled, but leads to lot of errors right now.
  wl_add_flag(WL_COMPILE_DIAGNOSTICS "-Wno-weak-vtables")

  wl_add_flag(WL_COMPILE_DIAGNOSTICS "-Wno-unreachable-code")
  wl_add_flag(WL_COMPILE_DIAGNOSTICS "-Wno-documentation")

  wl_add_flag(WL_COMPILE_DIAGNOSTICS "-Qunused-arguments")

  wl_add_flag(WL_COMPILE_DIAGNOSTICS "-Wint-to-void-pointer-cast")
  if(CMAKE_CXX_COMPILER_VERSION VERSION_GREATER 3.8)
      wl_add_flag(WL_COMPILE_DIAGNOSTICS "-Winconsistent-missing-override")
  endif()
elseif(MSVC)
  # https://docs.microsoft.com/en-us/cpp/error-messages/compiler-warnings/
  # Disabled warnings that are overly verbose right now or just do not make sense.
  wl_add_flag(WL_COMPILE_DIAGNOSTICS "/wd4244")
  wl_add_flag(WL_COMPILE_DIAGNOSTICS "/wd4267")
  wl_add_flag(WL_COMPILE_DIAGNOSTICS "/wd4018")
  # Use correct code page
  wl_add_flag(WL_GENERIC_CXX_FLAGS "/utf-8")
else()
  # Assuming GCC 4.8 or higher.
  if(WIN32)
    # This is needed for getenv().
    wl_add_flag(WL_GENERIC_CXX_FLAGS "-std=gnu++11")
    if (OPTION_BUILD_WINSTATIC)
      set(CMAKE_CXX_STANDARD_LIBRARIES "-static-libgcc -static-libstdc++ ${CMAKE_CXX_STANDARD_LIBRARIES}")
      set(CMAKE_EXE_LINKER_FLAGS "${CMAKE_EXE_LINKER_FLAGS} -Wl,-Bstatic")
    endif()
  else()
    # SDL and MinGW both declare 'unsigned int __builtin_ia32_crc32qi(unsigned int, unsigned char)', resulting in lots of warnings. So, we can't have this flag in Windows.
    wl_add_flag(WL_COMPILE_DIAGNOSTICS "-Wredundant-decls")
  endif()

  # Because of: https://svn.boost.org/trac/boost/ticket/9240.
  wl_add_flag(WL_GENERIC_CXX_FLAGS "-fext-numeric-literals")

  wl_add_flag(WL_COMPILE_DIAGNOSTICS "-Wall")
  wl_add_flag(WL_COMPILE_DIAGNOSTICS "-Wpedantic")
  wl_add_flag(WL_COMPILE_DIAGNOSTICS "-Wdeprecated-declarations")
  wl_add_flag(WL_COMPILE_DIAGNOSTICS "-Wextra")
  wl_add_flag(WL_COMPILE_DIAGNOSTICS "-Wformat")
  wl_add_flag(WL_COMPILE_DIAGNOSTICS "-Wformat-nonliteral")
  wl_add_flag(WL_COMPILE_DIAGNOSTICS "-Wformat-security")
  wl_add_flag(WL_COMPILE_DIAGNOSTICS "-Wformat-y2k")
  wl_add_flag(WL_COMPILE_DIAGNOSTICS "-Winit-self")
  wl_add_flag(WL_COMPILE_DIAGNOSTICS "-Winvalid-pch")
  wl_add_flag(WL_COMPILE_DIAGNOSTICS "-Wlogical-op")
  wl_add_flag(WL_COMPILE_DIAGNOSTICS "-Wmissing-include-dirs")
  wl_add_flag(WL_COMPILE_DIAGNOSTICS "-Wno-undef")
  wl_add_flag(WL_COMPILE_DIAGNOSTICS "-Wold-style-cast")
  wl_add_flag(WL_COMPILE_DIAGNOSTICS "-Woverlength-strings")
  wl_add_flag(WL_COMPILE_DIAGNOSTICS "-Wpacked")
  wl_add_flag(WL_COMPILE_DIAGNOSTICS "-Wpointer-arith")
  wl_add_flag(WL_COMPILE_DIAGNOSTICS "-Wsign-promo")
  wl_add_flag(WL_COMPILE_DIAGNOSTICS "-Wsync-nand")
  wl_add_flag(WL_COMPILE_DIAGNOSTICS "-Wtrampolines")
  wl_add_flag(WL_COMPILE_DIAGNOSTICS "-Wundef")
  wl_add_flag(WL_COMPILE_DIAGNOSTICS "-Wunused")
  wl_add_flag(WL_COMPILE_DIAGNOSTICS "-Wunused-macros")

  # Detect invalid constexpr initialization
  wl_add_flag(WL_COMPILE_DIAGNOSTICS "-fno-elide-constructors")
endif()

if(NOT MSVC)
  # Turn some warnings into errors.
  wl_add_flag(WL_COMPILE_DIAGNOSTICS "-Werror")
  if(("${CMAKE_CXX_COMPILER_ID}" STREQUAL "GNU") AND (CMAKE_CXX_COMPILER_VERSION VERSION_LESS 10.0))
    # Silence some false positives on older g++
    wl_add_flag(WL_COMPILE_DIAGNOSTICS "-Wno-error=unused-variable")
    wl_add_flag(WL_COMPILE_DIAGNOSTICS "-Wno-error=unused-but-set-parameter")
  endif()
  if (APPLE)  # Our Mac CI needs these
    wl_add_flag(WL_COMPILE_DIAGNOSTICS "-Wno-error=poison-system-directories")
    wl_add_flag(WL_COMPILE_DIAGNOSTICS "-Wno-error=disabled-macro-expansion")
  endif()

  wl_add_flag(WL_GENERIC_CXX_FLAGS "-std=c++11")
endif()

# Cross-compile-unit optimization slows linking significantly.
# Therefore, impatient user may want to prevent that.
if(USE_FLTO_IF_AVAILABLE STREQUAL "yes")
# Cross-compile-unit optimization not supported by gcc with debug on!
# Therefore, this may only be done with Release builds.
if(CMAKE_BUILD_TYPE STREQUAL "Release")
  # Only tested on Linux. Might work also on other platforms.
  # If tested and found good, remove this check
  if (CMAKE_SYSTEM MATCHES "Linux")
    # Usage of -flto tested only with gcc 8.3 and 9.3 (2020-04); when in doubt, leaving it out..
    if(("${CMAKE_CXX_COMPILER_ID}" STREQUAL "GNU") AND (CMAKE_CXX_COMPILER_VERSION VERSION_GREATER 8.0))
      #
      # The execution jumps between compile units rather often. -flot allows optimization across
      # comple units. Binary size reduced by >15% on tested environments. This does not directly
      # translate to execution speed, but might still be noticeable.
      #
      # This is not related to -O2 or -O3 discussion, and not enable by either.
      #
      # If using lto, it needs to happen both during compile and link, else no benefits.
      wl_add_flag(WL_GENERIC_CXX_FLAGS "-flto")
      SET(CMAKE_EXE_LINKER_FLAGS  "${CMAKE_EXE_LINKER_FLAGS} -flto")
      message(STATUS "Enabling link-time optimizations")
    endif()
  endif(CMAKE_SYSTEM MATCHES "Linux")
endif(CMAKE_BUILD_TYPE STREQUAL "Release")
endif(USE_FLTO_IF_AVAILABLE STREQUAL  "yes")

IF (WIN32)
  if(MSVC)
    add_definitions(-D_WIN32_WINNT=0x0601 -DWIN32_LEAN_AND_MEAN -D__STDC_FORMAT_MACROS -DNOMINMAX)
    # Needed for minizip
    add_definitions(-Dor=|| -Dand=&& -Dnot=!)
    if (OPTION_BUILD_WINSTATIC)
      set(ZSTD zstd_static)
      set(BROTLI brotlidec-static brotlicommon-static brotlienc-static)
      set(SDL_EXTRA_LIBS charset)
      if(CMAKE_BUILD_TYPE STREQUAL "Debug")
<<<<<<< HEAD
        string(REPLACE "/MDd" "" CMAKE_CXX_FLAGS_DEBUG ${CMAKE_CXX_FLAGS_DEBUG})
        wl_add_flag(TARGET_COMPILE_FLAGS "/MTd")
      else()
        string(REPLACE "/MD" "" CMAKE_CXX_FLAGS_RELEASE ${CMAKE_CXX_FLAGS_RELEASE})
        wl_add_flag(TARGET_COMPILE_FLAGS "/MT")
=======
        wl_add_flag(TARGET_COMPILE_FLAGS "/MTd /EHsc")
      else()
        wl_add_flag(TARGET_COMPILE_FLAGS "/MT /EHsc")
>>>>>>> 6653c0ab
      endif()
    endif()
  else()
    # Fix static library dependencies
    set(ZSTD zstd)
    set(BROTLI brotlidec brotlicommon brotlienc)
    set(SDL_MIXER_EXTRA_LIBS ssp)
    set(SDL_EXTRA_LIBS mingw32 dxerr8)
    set(SDL_IMG_EXTRA_LIBS jbig deflate)
    add_definitions(-DMINGW_HAS_SECURE_API -DWIN32_LEAN_AND_MEAN -D__STDC_FORMAT_MACROS -D__USE_MINGW_ANSI_STDIO)
    if (CMAKE_SIZEOF_VOID_P EQUAL 4)
      set (CMAKE_EXE_LINKER_FLAGS "-Wl,--large-address-aware" CACHE STRING "Set by widelands CMakeLists.txt" FORCE)
      message (STATUS "Enabled large address awareness on mingw32")
    else (CMAKE_SIZEOF_VOID_P EQUAL 4)
      message (STATUS "Detected mingw32-w64")
    endif (CMAKE_SIZEOF_VOID_P EQUAL 4)
  endif()
endif (WIN32)

# on BSD this must be explicitly linked
if (CMAKE_SYSTEM_NAME MATCHES "FreeBSD" OR CMAKE_SYSTEM_NAME MATCHES "OpenBSD")
  # Not needed on Debian GNU/kFreeBSD..
  if (NOT CMAKE_SYSTEM_NAME MATCHES "kFreeBSD")
    find_library(EXECINFO_LIBRARY NAMES execinfo)
  endif (NOT CMAKE_SYSTEM_NAME MATCHES "kFreeBSD")

  # OpenBSD needs the X11 include directory in order to find GL/glu.h
  if (CMAKE_SYSTEM_NAME MATCHES "OpenBSD")
    find_package(X11 REQUIRED)
    include_directories(${X11_INCLUDE_DIR})
  endif ()
endif (CMAKE_SYSTEM_NAME MATCHES "FreeBSD" OR CMAKE_SYSTEM_NAME MATCHES "OpenBSD")

if (NOT DEFINED WL_VERSION)
  include (${CMAKE_SOURCE_DIR}/cmake/BzrRevision.cmake)
else (NOT DEFINED WL_VERSION)
  add_custom_target (
    InputRevision ALL
    COMMAND ${CMAKE_COMMAND} -DWL_INSTALL_BASEDIR=${WL_INSTALL_BASEDIR} -DWL_VERSION=${WL_VERSION} -DCMAKE_BUILD_TYPE=${CMAKE_BUILD_TYPE} -DSOURCE_DIR=${CMAKE_CURRENT_SOURCE_DIR} -DBINARY_DIR=${CMAKE_CURRENT_BINARY_DIR} -P ${CMAKE_CURRENT_SOURCE_DIR}/cmake/InputRevision.cmake
  )
endif (NOT DEFINED WL_VERSION)

# Enable testing.
if (OPTION_BUILD_TESTS)
  include(CTest)
  enable_testing()

  # Run a test after a normal compile. This magic is needed as 'make test' will
  # not rebuild tests:
  # https://stackoverflow.com/questions/733475/cmake-ctest-make-test-doesnt-build-tests
  add_custom_target(_run_all_tests ALL
    COMMAND ${CMAKE_CTEST_COMMAND} --output-on-failure
    WORKING_DIRECTORY ${CMAKE_BINARY_DIR}
    DEPENDS wl_tests
  )
endif (OPTION_BUILD_TESTS)

install (
  FILES ${CMAKE_CURRENT_BINARY_DIR}/VERSION
  DESTINATION ${WL_INSTALL_BASEDIR}
  CONFIGURATIONS Debug;Release;None
  COMPONENT CoreVersionFile
)

# Installation.
add_subdirectory(doc)
if(OPTION_BUILD_TRANSLATIONS)
  add_subdirectory(po)
endif(OPTION_BUILD_TRANSLATIONS)
add_subdirectory(src)

# install files to the correct locations here
install(
  FILES
    data/datadirversion
  DESTINATION ${WL_INSTALL_DATADIR}
  CONFIGURATIONS Debug;Release;None
  COMPONENT VersionFile
)

install(
  DIRECTORY
    data/ai
    data/campaigns
    data/i18n
    data/images
    data/scripting
    data/shaders
    data/templates
    data/tribes
    data/txts
    data/world
  DESTINATION ${WL_INSTALL_DATADIR}
  CONFIGURATIONS Debug;Release;None
  COMPONENT CoreDataFiles
)

install(
  DIRECTORY
    data/maps
  DESTINATION ${WL_INSTALL_DATADIR}
  CONFIGURATIONS Debug;Release;None
  COMPONENT MapFiles
)

install(
  DIRECTORY
    data/music
    data/sound
  DESTINATION ${WL_INSTALL_DATADIR}
  CONFIGURATIONS Debug;Release;None
  COMPONENT MusicFiles
)

install(
  FILES
    COPYING
    CREDITS
    ChangeLog
  DESTINATION ${WL_INSTALL_BASEDIR}
  CONFIGURATIONS Debug;Release;None
  COMPONENT CoreLicenseFiles
)

install(
  DIRECTORY
    doc
  DESTINATION ${WL_INSTALL_BASEDIR}
  CONFIGURATIONS Debug
  COMPONENT DocFiles
  PATTERN "CMakeLists.txt" EXCLUDE
)

set_directory_properties(PROPERTIES ADDITIONAL_MAKE_CLEAN_FILES ${WL_INSTALL_DATADIR}/locale)

install(
  DIRECTORY
    ${CMAKE_CURRENT_BINARY_DIR}/locale/
  DESTINATION ${WL_INSTALL_DATADIR}/locale
  CONFIGURATIONS Debug;Release;None
  COMPONENT CoreLanguageFiles
)

if (UNIX AND NOT APPLE)
  add_subdirectory(xdg)
endif (UNIX AND NOT APPLE)<|MERGE_RESOLUTION|>--- conflicted
+++ resolved
@@ -389,17 +389,11 @@
       set(BROTLI brotlidec-static brotlicommon-static brotlienc-static)
       set(SDL_EXTRA_LIBS charset)
       if(CMAKE_BUILD_TYPE STREQUAL "Debug")
-<<<<<<< HEAD
         string(REPLACE "/MDd" "" CMAKE_CXX_FLAGS_DEBUG ${CMAKE_CXX_FLAGS_DEBUG})
-        wl_add_flag(TARGET_COMPILE_FLAGS "/MTd")
+        wl_add_flag(TARGET_COMPILE_FLAGS "/MTd /EHsc")
       else()
         string(REPLACE "/MD" "" CMAKE_CXX_FLAGS_RELEASE ${CMAKE_CXX_FLAGS_RELEASE})
-        wl_add_flag(TARGET_COMPILE_FLAGS "/MT")
-=======
-        wl_add_flag(TARGET_COMPILE_FLAGS "/MTd /EHsc")
-      else()
         wl_add_flag(TARGET_COMPILE_FLAGS "/MT /EHsc")
->>>>>>> 6653c0ab
       endif()
     endif()
   else()
