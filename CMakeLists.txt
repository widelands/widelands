--- conflicted
+++ resolved
@@ -90,12 +90,8 @@
 
 set (Boost_USE_STATIC_LIBS  OFF)
 if (WIN32)
+  set (Boost_USE_STATIC_LIBS  ON)
   link_libraries(wsock32 ws2_32 bcrypt)
-<<<<<<< HEAD
-  add_definitions(-DBOOST_ALL_NO_LIB)
-  add_definitions(-DBOOST_ALL_DYN_LINK)
-=======
->>>>>>> 991b7bd8
 endif()
 set (Boost_USE_MULTITHREADED ON)
 set (Boost_DETAILED_FAILURE_MSG ON)
