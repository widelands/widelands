--- conflicted
+++ resolved
@@ -109,15 +109,9 @@
 set (CMAKE_CXX_FLAGS_RELEASE "-O2 -DNDEBUG ${CXX_FLAG_GGZ}" CACHE STRING "Set by widelands CMakeLists.txt" FORCE)
 
 # we don't want someone to set this directly...
-<<<<<<< HEAD
-# CMAKE 2.6.2 does not support unset command.
-if (DEFINED CMAKE_VERSION)
-=======
 # ...and we don't want to remember from former runs...
 unset (WL_VERSION)
->>>>>>> a8da9c70
 unset (WL_VERSION CACHE)
-endif (DEFINED CMAKE_VERSION)
 
 # ...but using MAJOR, MINOR and PATCH
 if (DEFINED WL_VERSION_MAJOR)
@@ -162,7 +156,6 @@
 	endif (WL_VERSION_MAJOR STREQUAL "0")
 endif (DEFINED WL_VERSION_MAJOR)
 
-set (WL_CODECHECK_ENABLED "FALSE" CACHE BOOL "Enable code checking")
 #If building with MSVC, then check for 3rdparty libs
 if (DEFINED MSVC)
   set (WL_3RDPARTY_DIR "${CMAKE_CURRENT_SOURCE_DIR}/../3rdparty" CACHE STRING "Widelands 3rdparty dir")
