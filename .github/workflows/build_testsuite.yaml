name: build - testsuite
on:
  workflow_call:

jobs:
  testsuite:
    strategy:
      fail-fast: false
      matrix:
        # We test the two newest and the two oldest versions of each of the two compilers
        config: [Debug, Release]
        os: [ubuntu-22.04]
        compiler: [clang-15, clang-14, g++-12, g++-11, g++-9]
        include:
          # Some compilers need an older ubuntu version to run correctly
          - compiler: g++-8
            os: ubuntu-20.04
            config: Debug
          - compiler: g++-8
            os: ubuntu-20.04
            config: Release
          - compiler: clang-8
            os: ubuntu-20.04
            config: Debug
          - compiler: clang-8
            os: ubuntu-20.04
            config: Release
          - compiler: clang-7
            os: ubuntu-20.04
            config: Debug
          - compiler: clang-7
            os: ubuntu-20.04
            config: Release
    runs-on: ${{ matrix.os }}
    env:
      SDL_VIDEODRIVER: 'x11'
      DISPLAY: ':99.0'
      # TODO: Under Xvfb, the usual X11 memory leaks show up as an unsymbolized
      # <unknown module> making them impossible to suppress. So we disable all
      # memory leaks checking in the testsuite for now.
      ASAN_OPTIONS: 'detect_leaks=0'
      LSAN_OPTIONS: 'suppressions=${{ github.workspace }}/asan_3rd_party_leaks'
      CXX: '${{ matrix.compiler }}'
    steps:
    - name: Checkout
      uses: actions/checkout@v4
      with:
        fetch-depth: 1
    - name: Installing dependencies
      run: sh ./.github/scripts/install_deps.sh
    - name: Compile
      run: |
        if [ "${CXX:0:1}" == "c" ]
        then
          export CC="/usr/bin/${{ matrix.compiler }}"  # clang-10
          export CXX="${CC/clang/clang++}"             # clang++-10
        else
          export CXX="/usr/bin/${{ matrix.compiler }}" # g++-10
          export CC="${CXX/g++/gcc}"                   # gcc-10
        fi
        mkdir build
        pushd build
        cmake .. -DCMAKE_BUILD_TYPE:STRING="${{ matrix.config }}" -DOPTION_BUILD_WEBSITE_TOOLS="ON" -DOPTION_ASAN="ON" -DOPTION_BUILD_CODECHECK="OFF"
        grep -v REVDETECT-BROKEN VERSION
        make -k -j$(nproc) VERBOSE=1
    - name: Make install/uninstall
      run: |
        cd build
        TEST_INSTALL_DIR="${PWD}/test_install"
        make -j$(nproc) DESTDIR=${TEST_INSTALL_DIR} install
        make -j$(nproc) DESTDIR=${TEST_INSTALL_DIR} uninstall
        test ! -d ${TEST_INSTALL_DIR}
    - name: Website Binaries
      run: |
        /sbin/start-stop-daemon --start --pidfile /tmp/custom_xvfb_99.pid --make-pidfile --background --exec /usr/bin/Xvfb -- :99 -screen 0 800x600x24 -ac +extension GLX
        sleep 1m
        # Ignore transient SDL errors (exit code 2)
        mkdir temp_web
        build/src/website/wl_map_object_info temp_web || [ $? -eq 2 ]
        build/src/website/wl_map_info data/maps/Archipelago_Sea.wmf || [ $? -eq 2 ]
    - name: Testsuite
      run: |
<<<<<<< HEAD
        ./regression_test.py
=======
        # regression_test.py
        utils/test/download_loadgame_testcases.sh
        TIMEOUT=""
        if [ "${{ matrix.config }}" = "Debug" ]
        then
          TIMEOUT="-t 20"
        fi
        ./regression_test.py -b build/src/widelands $TIMEOUT
>>>>>>> d4802a78
<|MERGE_RESOLUTION|>--- conflicted
+++ resolved
@@ -80,15 +80,6 @@
         build/src/website/wl_map_info data/maps/Archipelago_Sea.wmf || [ $? -eq 2 ]
     - name: Testsuite
       run: |
-<<<<<<< HEAD
-        ./regression_test.py
-=======
         # regression_test.py
         utils/test/download_loadgame_testcases.sh
-        TIMEOUT=""
-        if [ "${{ matrix.config }}" = "Debug" ]
-        then
-          TIMEOUT="-t 20"
-        fi
-        ./regression_test.py -b build/src/widelands $TIMEOUT
->>>>>>> d4802a78
+        ./regression_test.py