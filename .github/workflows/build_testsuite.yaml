--- conflicted
+++ resolved
@@ -80,15 +80,11 @@
         build/src/website/wl_map_info data/maps/Archipelago_Sea.wmf || [ $? -eq 2 ]
     - name: Testsuite
       run: |
-<<<<<<< HEAD
         # regression_test.py
         TIMEOUT=""
         if [ "${{ matrix.config }}" = "Debug" ]
         then
-          # NOCOM: cause some failures - was 20
+          # NOCOM: cause some failures
           TIMEOUT="-t 1.2"
         fi
-        ./regression_test.py -b build/src/widelands $TIMEOUT -j 0 -c
-=======
-        ./regression_test.py
->>>>>>> 167c9c42
+        ./regression_test.py $TIMEOUT