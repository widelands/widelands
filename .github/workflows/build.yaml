name: Build
concurrency:
  group: build-${{ github.ref }}
  cancel-in-progress: true
on:
  pull_request:
    types: [ opened, reopened, synchronize ]
  push:
    branches: [ master, protected/* ]

jobs:
  changes:
    name: changed files
    runs-on: ubuntu-latest
    # Set job outputs to values from changed_files step for other jobs
    outputs:
      codecheck: ${{ steps.changed_files.outputs.codecheck }}
      clang_tidy: ${{ steps.changed_files.outputs.clang_tidy }}
      run_test_suite: ${{ steps.changed_files.outputs.test_suite }}
      inst_windows_msvc: ${{ steps.changed_files.outputs.inst_windows_msvc }}
      inst_windows: ${{ steps.changed_files.outputs.inst_windows }}
      inst_macos: ${{ steps.changed_files.outputs.inst_macos }}
      appimage: ${{ steps.changed_files.outputs.appimage }}
    steps:
    - name: Checkout
      uses: actions/checkout@v3
      if: github.ref == 'refs/heads/master'
      with:
        fetch-depth: 1
    - name: Check for changed files
      uses: dorny/paths-filter@v2
      id: changed_files
      with:
        # groups to check for changed files (as string, yaml anchors are resolved by the tool)
        filters: |
          _anchors: # to define yaml anchors in one place
            - &src_cmake_dependencies
              - 'CMakeLists.txt'
              - 'cmake/**'
              - 'src/**'
                # dependencies:
              - 'install-dependencies.sh' # called by xx.yaml or ./.github/scripts/install_deps.sh
              # not 'utils/download_asio.sh', called by install-dependencies.sh for some other arch
            - &installer
              - *src_cmake_dependencies
              - 'data/**'
              - 'po/**'
          codecheck:
            - *src_cmake_dependencies
            - '.github/scripts/install_deps.sh' # calls install-dependencies.sh
            - '.github/workflows/build_codecheck.yaml'
          clang_tidy:
            - *src_cmake_dependencies
            - 'utils/check_clang_tidy_results.py'
            - 'utils/run-clang-tidy.py'
            - '.github/scripts/install_deps.sh' # calls install-dependencies.sh
            - '.github/workflows/build_clang_tidy.yaml'
          test_suite:
            - *src_cmake_dependencies
            - 'data/**' # TODO(aDiscoverer) list what needs to be checked
            - 'regression_test.py'
            - 'test/**'
            - '.github/scripts/install_deps.sh' # calls install-dependencies.sh
            - '.github/workflows/build_testsuite.yaml'
          inst_windows_msvc:
            - *installer
            # doc/** maybe for some installers TODO(unknown)
            - 'utils/windows/**' # utils\windows\innosetup\Widelands.iss used by build_windows_msvc.yaml
            - '.github/scripts/vcpkg_ref'
            - '.github/workflows/build_windows_msvc.yaml' # calls install-dependencies.sh
          inst_windows:
            - *installer
            - 'utils/windows/**' # utils\windows\innosetup\Widelands.iss used by build_windows.yaml
            - '.github/workflows/build_windows.yaml' # calls install-dependencies.sh
          inst_macos:
            - *installer
            - 'compile.sh' # called by utils/macos/build_app.sh, calls install-dependencies.sh
            - 'utils/macos/*'
            - '.github/workflows/build_macos.yaml' # calls install-dependencies.sh
          appimage:
            - *installer
            - 'xdg/org.widelands.Widelands.*'
            - '.github/scripts/install_deps.sh' # calls install-dependencies.sh
            - '.github/workflows/build_appimage.yaml'

  # This job runs multiple smaller checks where having several jobs would be overkill.
  misc_sanity_checks:
    runs-on: ubuntu-latest
    steps:
    - name: Checkout
      uses: actions/checkout@v3
      with:
        fetch-depth: 1
    - name: Validate JSON files
      run: |
        python3 utils/validate_json.py data/txts/
        python3 utils/update_authors.py
    - name: Check for missing copyright headers
      run: |
        pushd src
        ../utils/find_missing_copyright_headers.sh
        popd
    - name: Check for superfluous includes and forward declarations
      run: |
        pushd src
        ../utils/find_unused_includes.py
        popd

  codecheck:
    needs: [changes]
    if: needs.changes.outputs.codecheck == 'true'
    uses: ./.github/workflows/build_codecheck.yaml

  documentation:
    runs-on: ubuntu-latest
    steps:
    - name: Checkout
      uses: actions/checkout@v3
      with:
        fetch-depth: 1
    - name: Installing python
      uses: actions/setup-python@v4
      with:
        python-version: 3.x
    - name: Generate documentation
      run: |
        cd doc/sphinx
        pip install -r requirements.txt
        mkdir source/_static
        ./extract_rst.py
        sphinx-build -W -b json -d build/doctrees source build/json

  clang_tidy:
    needs: [changes]
    if: needs.changes.outputs.clang_tidy == 'true'
    uses: ./.github/workflows/build_clang_tidy.yaml

  lua_style:
    runs-on: ubuntu-latest
    steps:
    - name: Checkout
      uses: actions/checkout@v3
      with:
        fetch-depth: 1
    - name: Prepare documentation examples for parsing
      run: |
        pushd doc/sphinx
        ./extract_rst.py
        popd
    - name: Run Lua style checker
      run: ./utils/lua_style_checker.py

  testsuite:
    needs: [changes, clang_tidy, documentation, codecheck, misc_sanity_checks, lua_style]
    if: needs.changes.outputs.run_test_suite == 'true'
    uses: ./.github/workflows/build_testsuite.yaml

  windows-msvc:
    needs: [changes, clang_tidy, documentation, codecheck, misc_sanity_checks, lua_style]
    if: needs.changes.outputs.inst_windows_msvc == 'true'
    uses: ./.github/workflows/build_windows_msvc.yaml

  windows:
    needs: [changes, clang_tidy, documentation, codecheck, misc_sanity_checks, lua_style]
    if: needs.changes.outputs.inst_windows == 'true'
    uses: ./.github/workflows/build_windows.yaml

  macos:
    needs: [changes, clang_tidy, documentation, codecheck, misc_sanity_checks, lua_style]
    if: needs.changes.outputs.inst_macos == 'true'
    uses: ./.github/workflows/build_macos.yaml

  appimage:
<<<<<<< HEAD
    if: ${{ github.repository == 'widelands/widelands' && (github.ref == 'refs/heads/master' || github.ref == 'refs/heads/protected/navalwarfare') }}
    needs: [clang_tidy, documentation, codecheck, misc_sanity_checks, lua_style]
    strategy:
      matrix:
        config: [Debug, Release]
        compiler: [clang-10]
    # Must run on the oldest still-supported Ubuntu LTS release
    runs-on: ubuntu-20.04
    env:
      VERSION: "${{ github.sha }}-${{ matrix.config }}-${{ matrix.compiler }}"
      CXX: '${{ matrix.compiler }}'
=======
    if: >
      github.repository == 'widelands/widelands' && github.ref == 'refs/heads/master' &&
      needs.changes.outputs.appimage == 'true'
    needs: [changes, clang_tidy, documentation, codecheck, misc_sanity_checks, lua_style]
    uses: ./.github/workflows/build_appimage.yaml

  # Dummy check for PRs that all required status checks have either passed or were skipped
  # (see https://github.com/actions/runner/issues/952 and https://github.com/orgs/community/discussions/9141)
  summary:
    name: CI Results Summary
    # "changes" has to be included in needs here too, because all others are skipped if it fails
    needs: [changes, testsuite, windows, windows-msvc, macos, appimage]
    if: always() # to check if dependencies have failed or passed
    runs-on: "ubuntu-latest"
>>>>>>> 7cfafd46
    steps:
    - name: Check for failed jobs
      if: >-
        contains(needs.*.result, 'failure') ||
        contains(needs.*.result, 'cancelled')
      run: |
        echo "A job failed or was cancelled!"
        exit 1
    - name: No step skipped  # Optional, just gives info
      if: "! contains(needs.*.result, 'skipped')"
      run: true

  dev_release:
    name: Automated development pre-release
    if: ${{ github.repository == 'widelands/widelands' && github.ref == 'refs/heads/master' && always() }}
    needs: [windows, windows-msvc, macos, appimage]
    runs-on: "ubuntu-latest"
    steps:
      - name: Checkout
        uses: actions/checkout@v3
        with:
          fetch-depth: 15
          token: '${{ secrets.WIDELANDS_FORMAT_TOKEN }}'
      - name: Download artifacts
        uses: actions/download-artifact@v3
      - name: Check missing artifacts
        # This step ensures that the development release always contains an artifact for every platform.
        # artifacts.list lists all attachments of the pre-release. In case a build step failed, we detect
        # that a file is missing and download the last successful build from the pre-release.
        run: |
          RELEASE_URL="$GITHUB_SERVER_URL/$GITHUB_REPOSITORY/releases/download/latest"
          mkdir Widelands-latest
          cd Widelands-latest
          curl -L -O "$RELEASE_URL/artifacts.list"
          for ARTIFACT in $(cat artifacts.list)
          do
            [ "${ARTIFACT%%-*}" != "Widelands" ] && continue
            MATRIX=$(echo $ARTIFACT | sed 's/Widelands-[0-9a-f]*-//' -)
            ls ../Widelands*/Widelands*${MATRIX} || \
              curl -L -o $ARTIFACT "$RELEASE_URL/Widelands-daily-${MATRIX}"
          done
      - name: List and rename artifacts
        run: |
          sudo apt-get update
          sudo apt-get install rename
          find . -name 'Widelands-*' -type f -print0 | while IFS= read -d '' -r ARTIFACT; do
            FILENAME=$(basename "$ARTIFACT")
            # Move all artifacts to the current folder
            mv "$ARTIFACT" "$FILENAME"
            # Store original file names
            echo $FILENAME | tee -a artifacts.list
            # Rename artifacts to have a fixed url
            prename 's/Widelands-[0-9a-f]*-/Widelands-daily-/' "$FILENAME" \;
          done
          # Calculate checksums
          find . -name 'Widelands-daily-*' -type f -print0 | while IFS= read -d '' -r ARTIFACT; do
            echo "Calculate checksum for \"$ARTIFACT\""
            md5sum "${ARTIFACT}" > "${ARTIFACT}.md5"
          done
          # curl exits 23 because grep will kill it after the first match
          set +e
          latest=$(curl -i "https://api.github.com/repos/${GITHUB_REPOSITORY}/commits/master" | grep -m 1 "\"sha\": ")
          set -e
          latest=${latest#*: \"}
          latest=${latest%\",}
          if [ "$latest" != "$GITHUB_SHA" ]
          then
            echo "The master branch ($GITHUB_REF) was updated from '$GITHUB_SHA' to '$latest', cancel"
            exit 1
          fi
      - name: Updating latest pre-release
        # Creates a new pre-release with the "latest" tag and all gathered artifacts.
        # Because all older artifacts are removed, we have to reupload the missing ones detected in the previous step
        env:
          GH_TOKEN: "${{ secrets.WIDELANDS_FORMAT_TOKEN }}"
        run: |
          gh release delete latest --yes    || echo "No old release to delete"
          git push --delete origin latest   || echo "No latest tag to delete"
          git tag --force latest HEAD
          git push --tags origin

          echo "These builds are automatically generated from master. " >> release_notes
          echo "## Latest changes" >> release_notes
          # Print changelog from last 10 commits
          git log --pretty="- %h: %s (%an)" --no-decorate HEAD~10..HEAD >> release_notes
          echo "<details><summary>Original filenames</summary><pre>" >> release_notes
          cat artifacts.list >> release_notes
          echo "</pre></details>" >> release_notes

          gh release create latest         \
            --prerelease                   \
            --notes-file release_notes     \
            --title "Development Builds"   \
            Widelands-daily-* artifacts.list<|MERGE_RESOLUTION|>--- conflicted
+++ resolved
@@ -171,19 +171,6 @@
     uses: ./.github/workflows/build_macos.yaml
 
   appimage:
-<<<<<<< HEAD
-    if: ${{ github.repository == 'widelands/widelands' && (github.ref == 'refs/heads/master' || github.ref == 'refs/heads/protected/navalwarfare') }}
-    needs: [clang_tidy, documentation, codecheck, misc_sanity_checks, lua_style]
-    strategy:
-      matrix:
-        config: [Debug, Release]
-        compiler: [clang-10]
-    # Must run on the oldest still-supported Ubuntu LTS release
-    runs-on: ubuntu-20.04
-    env:
-      VERSION: "${{ github.sha }}-${{ matrix.config }}-${{ matrix.compiler }}"
-      CXX: '${{ matrix.compiler }}'
-=======
     if: >
       github.repository == 'widelands/widelands' && github.ref == 'refs/heads/master' &&
       needs.changes.outputs.appimage == 'true'
@@ -198,7 +185,6 @@
     needs: [changes, testsuite, windows, windows-msvc, macos, appimage]
     if: always() # to check if dependencies have failed or passed
     runs-on: "ubuntu-latest"
->>>>>>> 7cfafd46
     steps:
     - name: Check for failed jobs
       if: >-
