--- conflicted
+++ resolved
@@ -24,11 +24,7 @@
     - name: Installing dependencies
       run: |
         sudo apt-get update
-<<<<<<< HEAD
-        sudo apt-get install cmake g++ gcc gettext libboost-dev libboost-system-dev libboost-test-dev libglew-dev libpng-dev libsdl2-dev libsdl2-image-dev libsdl2-mixer-dev libsdl2-ttf-dev python zlib1g-dev -y
-=======
-        sudo apt-get install cmake g++ gcc gettext libboost-dev libboost-system-dev libboost-test-dev libcurl4-gnutls-dev libglew-dev libpng-dev libsdl2-dev libsdl2-image-dev libsdl2-mixer-dev libsdl2-ttf-dev python3 zlib1g-dev -y
->>>>>>> 3cb6de22
+        sudo apt-get install cmake g++ gcc gettext libboost-dev libboost-system-dev libboost-test-dev libglew-dev libpng-dev libsdl2-dev libsdl2-image-dev libsdl2-mixer-dev libsdl2-ttf-dev python3 zlib1g-dev -y
     - name: Checkout
       uses: actions/checkout@v2
       with:
@@ -79,11 +75,7 @@
     - name: Installing dependencies
       run: |
         sudo apt-get update
-<<<<<<< HEAD
-        sudo apt-get install git cmake g++ gcc gettext libboost-dev libboost-system-dev libboost-test-dev libglew-dev libpng-dev libsdl2-dev libsdl2-image-dev libsdl2-mixer-dev libsdl2-ttf-dev python zlib1g-dev clang-tidy python-yaml -y
-=======
-        sudo apt-get install git cmake g++ gcc gettext libboost-dev libboost-system-dev libboost-test-dev libcurl4-gnutls-dev libglew-dev libpng-dev libsdl2-dev libsdl2-image-dev libsdl2-mixer-dev libsdl2-ttf-dev python3 zlib1g-dev clang-tidy python-yaml -y
->>>>>>> 3cb6de22
+        sudo apt-get install git cmake g++ gcc gettext libboost-dev libboost-system-dev libboost-test-dev libglew-dev libpng-dev libsdl2-dev libsdl2-image-dev libsdl2-mixer-dev libsdl2-ttf-dev python3 zlib1g-dev clang-tidy python-yaml -y
     - name: Checkout
       uses: actions/checkout@v2
       with:
@@ -140,11 +132,7 @@
     - name: Installing dependencies
       run: |
         sudo apt-get update
-<<<<<<< HEAD
-        sudo apt-get install git cmake ${{ matrix.compiler }} gettext libboost-dev libboost-system-dev libboost-test-dev libglew-dev libpng-dev libsdl2-dev libsdl2-image-dev libsdl2-mixer-dev libsdl2-ttf-dev python zlib1g-dev mesa-utils linux-generic xserver-xorg-core xserver-xorg xserver-xorg-video-all xserver-xorg-input-all libwayland-egl1-mesa -y
-=======
-        sudo apt-get install git cmake ${{ matrix.compiler }} gettext libboost-dev libboost-system-dev libboost-test-dev libcurl4-gnutls-dev libglew-dev libpng-dev libsdl2-dev libsdl2-image-dev libsdl2-mixer-dev libsdl2-ttf-dev python3 zlib1g-dev mesa-utils linux-generic xserver-xorg-core xserver-xorg xserver-xorg-video-all xserver-xorg-input-all libwayland-egl1-mesa -y
->>>>>>> 3cb6de22
+        sudo apt-get install git cmake ${{ matrix.compiler }} gettext libboost-dev libboost-system-dev libboost-test-dev libglew-dev libpng-dev libsdl2-dev libsdl2-image-dev libsdl2-mixer-dev libsdl2-ttf-dev python3 zlib1g-dev mesa-utils linux-generic xserver-xorg-core xserver-xorg xserver-xorg-video-all xserver-xorg-input-all libwayland-egl1-mesa -y
     - name: Checkout
       uses: actions/checkout@v2
       with:
