--- conflicted
+++ resolved
@@ -24,11 +24,7 @@
         mkdir build
         pushd build
         cmake -DCMAKE_EXPORT_COMPILE_COMMANDS=ON ..
-<<<<<<< HEAD
-        python ../utils/run-clang-tidy.py -checks=-*,*braces*,cert*,clang-analyzer*,cppcoreguidelines-pro-type-static-cast-downcast,google*,llvm-namespace-comment,performance* > ../clang-tidy.log
-=======
-        python ../utils/run-clang-tidy.py -checks=-*,*braces*,cert*,clang-analyzer*,cppcoreguidelines-pro-type-static-cast-downcast,google*,hicpp-use*,performance* > ../clang-tidy.log
->>>>>>> 39d23fe0
+        python ../utils/run-clang-tidy.py -checks=-*,*braces*,cert*,clang-analyzer*,cppcoreguidelines-pro-type-static-cast-downcast,google*,hicpp-use*,llvm-namespace-comment,performance* > ../clang-tidy.log
         popd
     - name: Report
       run: utils/check_clang_tidy_results.py clang-tidy.log
