name: Build
concurrency:
  group: build-${{ github.ref }}
  cancel-in-progress: true
on:
  pull_request:
    types: [ opened, reopened, synchronize ]
  push:
    # TODO: clean-up before merging
    branches: [ master, cache-clang-tidy ]

jobs:
  ### TODO: clean-up before merging
  # to prevent running compilation jobs
  fail:
    runs-on: ubuntu-latest
    steps:
    - name: Always fail
      run: false
  ### TODO: clean-up before merging

  # This job runs multiple smaller checks where having several jobs would be overkill.
  misc_sanity_checks:
    # TODO: clean-up before merging
    needs: [fail]
    runs-on: ubuntu-latest
    steps:
    - name: Checkout
      uses: actions/checkout@v3
      with:
        fetch-depth: 1
    - name: Validate JSON files
      run: |
        python3 utils/validate_json.py data/txts/
        python3 utils/update_authors.py
    - name: Check for missing copyright headers
      run: |
        pushd src
        ../utils/find_missing_copyright_headers.sh
        popd
    - name: Check for superfluous includes and forward declarations
      run: |
        pushd src
        ../utils/find_unused_includes.py
        popd

  codecheck:
    # TODO: clean-up before merging
    needs: [fail]
    runs-on: ubuntu-latest
    steps:
    - name: Checkout
      uses: actions/checkout@v3
      with:
        fetch-depth: 1
    - name: Installing dependencies
      run: sh ./.github/scripts/install_deps.sh
    - name: Test
      run: |
        ./cmake/codecheck/run_tests.py
    - name: Check
      run: |
        mkdir build
        cd build
        cmake .. -DCMAKE_BUILD_TYPE:STRING="Debug"
        TERM=dumb make -j1 codecheck 2>&1 | tee codecheck.out
    - name: Report
      run: |
        if grep '^[/_.a-zA-Z]\+:[0-9]\+:' build/codecheck.out; then
          echo "You have codecheck warnings (see above). Please fix."
          exit 1
        else
          echo "Codecheck is clear :)"
          exit 0
        fi

  documentation:
    # TODO: clean-up before merging
    needs: [fail]
    runs-on: ubuntu-latest
    steps:
    - name: Checkout
      uses: actions/checkout@v3
      with:
        fetch-depth: 1
    - name: Installing python
      uses: actions/setup-python@v4
      with:
        python-version: 3.x
    - name: Generate documentation
      run: |
        pip install sphinx
        cd doc/sphinx
        mkdir source/_static
        ./extract_rst.py
        sphinx-build -W -b json -d build/doctrees source build/json

  clang_tidy:
    runs-on: ubuntu-latest
    env:
      CC:  /usr/bin/clang
      CXX: /usr/bin/clang++
    steps:
    - name: Checkout
      uses: actions/checkout@v3
      with:
        fetch-depth: 1
    - name: Installing dependencies
      run: sh ./.github/scripts/install_deps.sh
    - name: CMake
      run: |
        echo "Will use $(nproc) cores."
        mkdir build
        pushd build
        cmake -DCMAKE_EXPORT_COMPILE_COMMANDS=ON ..
        popd
    - name: Restore cache
      uses: actions/cache@v3
      with:
        path: build/clang-tidy-cache
        key: clang-tidy-cache-${{ github.sha }}
        restore-keys: |
          clang-tidy-cache-
    - name: Check
      id: tidy-check
      # To run a single check, call:
      # python3 ../utils/run-clang-tidy.py -checks=-*,my-check-prefix* | tee ../clang-tidy.log
      run: |
        pushd build
        # TODO: debug only, remove before merging
        CHECK=src/base
        # TODO: restore full check before merging
        python3 ../utils/run-clang-tidy.py -cache $CHECK | tee ../clang-tidy.log
        # TODO: debug only, remove before merging
        ls -laR clang-tidy-cache
        du --si -s clang-tidy-cache
        popd
    # - name: Save cache
    #   # We want to save the cache for failed files too
    #   if steps.tidy-check.
    #   uses: actions/cache/save@v3
    #   with:
    #     path: build/clang-tidy-cache
    #     key: clang-tidy-cache-${{ GITHUB_SHA }}
    - name: Report
      run: utils/check_clang_tidy_results.py clang-tidy.log

  lua_style:
    # TODO: clean-up before merging
    needs: [fail]
    runs-on: ubuntu-latest
    steps:
    - name: Checkout
      uses: actions/checkout@v3
      with:
        fetch-depth: 1
    - name: Prepare documentation examples for parsing
      run: |
        pushd doc/sphinx
        ./extract_rst.py
        popd
    - name: Run Lua style checker
      run: ./utils/lua_style_checker.py

  testsuite:
    needs: [clang_tidy, documentation, codecheck, misc_sanity_checks, lua_style]
    strategy:
      fail-fast: false
      matrix:
        # We test the two newest and the two oldest versions of each of the two compilers
        config: [Debug, Release]
        os: [ubuntu-22.04]
        compiler: [clang-14, clang-13, g++-12, g++-11]
        include:
          # Some compilers need an older ubuntu version to run correctly
          - compiler: g++-7
            os: ubuntu-20.04
            config: Debug
          - compiler: g++-7
            os: ubuntu-20.04
            config: Release
          - compiler: g++-8
            os: ubuntu-20.04
            config: Debug
          - compiler: g++-8
            os: ubuntu-20.04
            config: Release
          - compiler: clang-8
            os: ubuntu-20.04
            config: Debug
          - compiler: clang-8
            os: ubuntu-20.04
            config: Release
          - compiler: clang-7
            os: ubuntu-20.04
            config: Debug
          - compiler: clang-7
            os: ubuntu-20.04
            config: Release
    runs-on: ${{ matrix.os }}
    env:
      SDL_VIDEODRIVER: 'x11'
      DISPLAY: ':99.0'
      # TODO: Under Xvfb, the usual X11 memory leaks show up as an unsymbolized
      # <unknown module> making them impossible to suppress. So we disable all
      # memory leaks checking in the testsuite for now.
      ASAN_OPTIONS: 'detect_leaks=0'
      LSAN_OPTIONS: 'suppressions=${{ github.workspace }}/asan_3rd_party_leaks'
      CXX: '${{ matrix.compiler }}'
    steps:
    - name: Checkout
      uses: actions/checkout@v3
      with:
        fetch-depth: 1
    - name: Installing dependencies
      run: sh ./.github/scripts/install_deps.sh
    - name: Compile
      run: |
        if [ "${CXX:0:1}" == "c" ]
        then
          export CC="/usr/bin/${{ matrix.compiler }}"  # clang-10
          export CXX="${CC/clang/clang++}"             # clang++-10
        else
          export CXX="/usr/bin/${{ matrix.compiler }}" # g++-10
          export CC="${CXX/g++/gcc}"                   # gcc-10
        fi
        mkdir build
        pushd build
        cmake .. -DCMAKE_BUILD_TYPE:STRING="${{ matrix.config }}" -DOPTION_BUILD_TRANSLATIONS="ON" -DOPTION_BUILD_WEBSITE_TOOLS="ON" -DOPTION_ASAN="ON" -DOPTION_BUILD_CODECHECK="OFF"
        make -k -j$(nproc) VERBOSE=1
    - name: Make install/uninstall
      run: |
        cd build
        TEST_INSTALL_DIR="${PWD}/test_install"
        make -j$(nproc) DESTDIR=${TEST_INSTALL_DIR} install
        make -j$(nproc) DESTDIR=${TEST_INSTALL_DIR} uninstall
        test ! -d ${TEST_INSTALL_DIR}
    - name: Website Binaries
      run: |
        /sbin/start-stop-daemon --start --pidfile /tmp/custom_xvfb_99.pid --make-pidfile --background --exec /usr/bin/Xvfb -- :99 -screen 0 800x600x24 -ac +extension GLX
        sleep 1m
        # Ignore transient SDL errors (exit code 2)
        mkdir temp_web
        build/src/website/wl_map_object_info temp_web || [ $? -eq 2 ]
        build/src/website/wl_map_info data/maps/Archipelago_Sea.wmf || [ $? -eq 2 ]
    - name: Testsuite
      run: |
        TIMEOUT=""
        if [ "${{ matrix.config }}" = "Debug" ]
        then
          TIMEOUT="-t 20"
        fi
        ./regression_test.py -b build/src/widelands $TIMEOUT

<<<<<<< HEAD
  vcpkg-packages:
    # If the vcpkg cache is not present, build packages and populate the cache
    # Then the windows-msvc jobs can install dependencies faster
    # TODO: clean-up before merging
    needs: [fail]
    strategy:
      matrix:
        arch: [x64, x86]
    name: Build vcpkg packages for ${{ matrix.arch }}
    runs-on: windows-2022
    outputs:
      vcpkg_key: ${{ steps.prepare.outputs.vcpkg_key }}
    env:
      VCPKG_ROOT: C:\vcpkg
      VCPKG_DEFAULT_BINARY_CACHE: ${{ github.workspace }}/vcpkg/bincache
      VCPKG_TARGET_TRIPLET: ${{ matrix.arch }}-windows-static
    steps:
    - name: Checkout
      uses: actions/checkout@v3
      with:
        fetch-depth: 1
    - name: Create cache directory
      id: prepare
      run: |
        mkdir -p $VCPKG_DEFAULT_BINARY_CACHE
        REF=$(cat .github/scripts/vcpkg_ref)
        cd ${{ env.VCPKG_ROOT }}
        # REF can be empty, a commit hash or a pull request
        [ -n "$REF" ] && git fetch
        git checkout $REF || git pull origin $REF
        HEAD=$(git rev-parse --short HEAD)
        echo "vcpkg_key=${{ hashFiles( './install-dependencies.sh' ) }}-${HEAD}" >> $GITHUB_OUTPUT
      shell: bash
    - name: Restore vcpkg and its artifacts.
      uses: actions/cache@v3
      with:
        path: ${{ env.VCPKG_DEFAULT_BINARY_CACHE }}
        key: |
          ${{ steps.prepare.outputs.vcpkg_key }}-${{ matrix.arch }}
    - name: Building packages
      run: ./install-dependencies.sh vcpkg --triplet=${{ env.VCPKG_TARGET_TRIPLET }}
      shell: bash

=======
>>>>>>> ee3d5ffc
  windows-msvc:
    # inspired by https://github.com/lukka/CppCMakeVcpkgTemplate/blob/main/.github/workflows/hosted-pure-workflow.yml
    needs: [clang_tidy, documentation, codecheck, misc_sanity_checks, lua_style]
    strategy:
      matrix:
        config: [Debug, Release]
        arch: [x64, x86]
    name: Windows ${{ matrix.config }} ${{ matrix.arch }} Build (MSVC)
    runs-on: windows-2022
    env:
      VCPKG_ROOT: C:\vcpkg
      VCPKG_TARGET_TRIPLET: ${{ matrix.arch }}-windows-static

    steps:
    - name: Checkout
      uses: actions/checkout@v3
      with:
        fetch-depth: 1
    - name: Checkout vcpkg
      id: prepare
      run: |
        REF=$(cat .github/scripts/vcpkg_ref)
        cd ${{ env.VCPKG_ROOT }}
        # REF can be empty, a commit hash or a pull request
        [ -n "$REF" ] && git fetch
        git checkout $REF || git pull origin $REF
        echo "vcpkg_key=${{ hashFiles( './install-dependencies.sh' ) }}-${REF}" >> $GITHUB_OUTPUT
      shell: bash
    - name: Restore vcpkg and its artifacts.
      uses: actions/cache@v3
      with:
        path: ${{ env.VCPKG_ROOT }}/installed
        key: |
          ${{ steps.prepare.outputs.vcpkg_key }}-${{ matrix.arch }}
    - name: Installing dependencies
      run: |
        choco install innosetup
        # Cache should have been populated by vcpkg-packages job
        ./install-dependencies.sh vcpkg --triplet=${{ env.VCPKG_TARGET_TRIPLET }}
      shell: bash
    - name: Configure MSVC development console
      uses: ilammy/msvc-dev-cmd@v1
      with:
        arch: ${{ matrix.arch }}
    - name: Compiler
      run: |
        mkdir $env:GITHUB_WORKSPACE\build
        cd $env:GITHUB_WORKSPACE\build
        cmake.exe -G "NMake Makefiles" .. -DVCPKG_TARGET_TRIPLET=${{ env.VCPKG_TARGET_TRIPLET }} -DCMAKE_TOOLCHAIN_FILE=${{ env.VCPKG_ROOT }}/scripts/buildsystems/vcpkg.cmake -DCMAKE_BUILD_TYPE=${{ matrix.config }} -DOPTION_BUILD_WEBSITE_TOOLS=OFF -DOPTION_BUILD_TRANSLATIONS=ON -DOPTION_BUILD_TESTS=ON -DOPTION_ASAN=OFF -DOPTION_BUILD_CODECHECK=OFF -DOPTION_BUILD_WINSTATIC=ON -DOPTION_USE_GLBINDING=ON -DOPTION_FORCE_EMBEDDED_MINIZIP=ON
        nmake
        if ("${{ matrix.config }}" -Match "Release") {
          strip -sv ./src/widelands.exe
        }
    - name: InnoSetup
      run: |
        cd $env:GITHUB_WORKSPACE
        # Environment variables needed by our InnoSetup script
        $env:PLATFORM = "${{ matrix.arch }}"
        $env:CONFIGURATION = "${{ matrix.config }}"
        $env:APPVEYOR_BUILD_FOLDER = $env:GITHUB_WORKSPACE
        $env:APPVEYOR_BUILD_VERSION = "Widelands-${{ github.sha }}-${{ matrix.config }}-${{ matrix.arch }}"
        ISCC.exe /o$env:GITHUB_WORKSPACE /fWidelands-${{ github.sha }}-msvc-${{ matrix.config }}-${{ matrix.arch }} $env:GITHUB_WORKSPACE\utils\win32\innosetup\Widelands.iss
    - name: Uploading installer
      uses: actions/upload-artifact@v3
      with:
        name: Widelands ${{ matrix.config }} ${{ matrix.arch }} Installer (MSVC)
        path: ${{ github.workspace }}\Widelands-${{ github.sha }}-msvc-${{ matrix.config }}-${{ matrix.arch }}.exe

  windows:
    needs: [clang_tidy, documentation, codecheck, misc_sanity_checks, lua_style]
    strategy:
      matrix:
        config: [Debug, Release]
        arch: [x64, x86]
        include:
          - arch: x64
            bits: 64
          - arch: x86
            bits: 32
    name: Windows ${{ matrix.config }} ${{ matrix.arch }} Build (MinGW)
    runs-on: windows-2022
    steps:
    - name: Checkout
      uses: actions/checkout@v3
      with:
        fetch-depth: 1
    - name: Installing dependencies
      run: |
        $env:Path = "C:\msys64\usr\bin;$env:Path"
        pacman.exe --noconfirm -Syyuu --ignore ca-certificates
        pacman.exe --noconfirm -Syyuu --ignore ca-certificates
        bash.exe -c "./install-dependencies.sh msys${{ matrix.bits }} --noconfirm"
        # pacman.exe --noconfirm -U https://repo.msys2.org/mingw/$env:archname/mingw-w64-$env:archname-libtiff-4.3.0-3-any.pkg.tar.zst
        choco install innosetup
    - name: Compiler
      run: |
        $env:Path = "C:/msys64/mingw${{ matrix.bits }}/include;C:/msys64/mingw${{ matrix.bits }}/lib;C:/msys64/mingw${{ matrix.bits }}/bin;C:/msys64/usr/bin;$env:Path"
        $env:CC = "C:/msys64/mingw${{ matrix.bits }}/bin/gcc.exe"
        $env:CXX = "C:/msys64/mingw${{ matrix.bits }}/bin/g++.exe"
        mkdir $env:GITHUB_WORKSPACE\build
        cd $env:GITHUB_WORKSPACE\build
        cmake.exe -G Ninja .. -DCMAKE_BUILD_TYPE=${{ matrix.config }} -DOPTION_BUILD_WEBSITE_TOOLS=OFF -DOPTION_BUILD_TRANSLATIONS=ON -DOPTION_BUILD_TESTS=ON -DOPTION_ASAN=OFF -DUSE_XDG=OFF -DOPTION_BUILD_CODECHECK=OFF -DUSE_FLTO_IF_AVAILABLE=OFF -DCMAKE_JOB_POOLS="linking=1" -DCMAKE_JOB_POOL_LINK=linking -DOPTION_BUILD_WINSTATIC=ON -DOPTION_FORCE_EMBEDDED_MINIZIP=ON
        cmake.exe --build .
        strip -sv ./src/widelands.exe
    - name: InnoSetup
      run: |
        cd $env:GITHUB_WORKSPACE
        # Environment variables needed by our InnoSetup script
        $env:PLATFORM = "${{ matrix.arch }}"
        $env:MINGWPATH = "C:\msys64\mingw${{ matrix.bits }}\bin"
        $env:CONFIGURATION = "${{ matrix.config }}"
        $env:APPVEYOR_BUILD_FOLDER = $env:GITHUB_WORKSPACE
        $env:APPVEYOR_BUILD_VERSION = "Widelands-${{ github.sha }}-${{ matrix.config }}-${{ matrix.arch }}"
        strip.exe -sv .\build\src\widelands.exe
        ISCC.exe /o$env:GITHUB_WORKSPACE /fWidelands-${{ github.sha }}-mingw-${{ matrix.config }}-${{ matrix.arch }} $env:GITHUB_WORKSPACE\utils\win32\innosetup\Widelands.iss
    - name: Uploading installer
      uses: actions/upload-artifact@v3
      with:
        name: Widelands ${{ matrix.config }} ${{ matrix.arch }} Installer (MinGW)
        path: ${{ github.workspace }}\Widelands-${{ github.sha }}-mingw-${{ matrix.config }}-${{ matrix.arch }}.exe

  macos:
    needs: [clang_tidy, documentation, codecheck, misc_sanity_checks, lua_style]
    strategy:
      matrix:
        config: [debug, release]
        compiler: [clang]
    name: MacOS ${{ matrix.config }} ${{ matrix.compiler }}
    runs-on: macos-11
    steps:
    - name: Checkout
      uses: actions/checkout@v3
      with:
        fetch-depth: 1
    - name: Installing dependencies
      run: |
        export ICU_ROOT="$(brew --prefix icu4c)" && \
        export PATH="/usr/local/opt/ccache/libexec:/usr/local/opt/gettext/bin:$PATH";
        ./install-dependencies.sh homebrew ccache dylibbundler
    - name: Building
      run: |
        mkdir build_wl
        cd build_wl/
        ../utils/macos/build_app.sh "--${{ matrix.config }}" "--${{ matrix.compiler }}"
        DMGPATH="$(pwd)"
        DMGFILE="$(ls *.dmg)"
        echo "DMG file is: $DMGPATH/$DMGFILE"
        mv "$DMGFILE" "${{ github.workspace }}/Widelands-${{ github.sha }}-${{ matrix.config }}-${{ matrix.compiler }}.dmg"
        #echo "::set-env name=dmg::$DMGPATH/$DMGFILE"

    - name: Uploading DMG
      uses: actions/upload-artifact@v3
      with:
        name: Widelands ${{ matrix.config }} ${{ matrix.compiler }} MacOS 11 AppImage
        path: ${{ github.workspace }}/Widelands-${{ github.sha }}-${{ matrix.config }}-${{ matrix.compiler }}.dmg

  appimage:
    if: ${{ github.repository == 'widelands/widelands' && github.ref == 'refs/heads/master' }}
    needs: [clang_tidy, documentation, codecheck, misc_sanity_checks, lua_style]
    strategy:
      matrix:
        config: [Debug, Release]
        compiler: [clang-10]
    # Must run on the oldest still-supported Ubuntu LTS release
    runs-on: ubuntu-20.04
    env:
      VERSION: "${{ github.sha }}-${{ matrix.config }}-${{ matrix.compiler }}"
      CXX: '${{ matrix.compiler }}'
    steps:
    - name: Checkout
      uses: actions/checkout@v3
    - name: Installing dependencies
      run: sh ./.github/scripts/install_deps.sh
    - name: Compile
      run: |
        if [ "${CXX:0:1}" == "c" ]
        then
          export CC="/usr/bin/${{ matrix.compiler }}"  # clang-10
          export CXX="${CC/clang/clang++}"             # clang++-10
        else
          export CXX="/usr/bin/${{ matrix.compiler }}" # g++-10
          export CC="${CXX/g++/gcc}"                   # gcc-10
        fi
        mkdir build
        pushd build
        cmake .. -DCMAKE_BUILD_TYPE:STRING="${{ matrix.config }}" -DOPTION_BUILD_WEBSITE_TOOLS="OFF" -DOPTION_BUILD_TESTS="OFF" -DOPTION_BUILD_CODECHECK="OFF" -DCMAKE_INSTALL_PREFIX=/usr/bin -DWL_INSTALL_BASEDIR=/usr/share/widelands -DWL_INSTALL_BINDIR=/usr/bin -DWL_INSTALL_DATADIR=../share/widelands
        make -k -j$(nproc) install DESTDIR=../AppDir
        popd
        mv AppDir/usr/bin/share/* AppDir/usr/share
        rmdir AppDir/usr/bin/share
    - name: Build AppImage
      run: |
        wget -nv -c https://github.com/linuxdeploy/linuxdeploy/releases/download/continuous/linuxdeploy-x86_64.AppImage
        chmod +x linuxdeploy-x86_64.AppImage
        ./linuxdeploy-x86_64.AppImage --executable AppDir/usr/bin/widelands --desktop-file xdg/org.widelands.Widelands.desktop --appdir AppDir --output appimage
    - name: Upload Artifact
      uses: actions/upload-artifact@v3
      with:
        name: Widelands ${{ matrix.config }} ${{ matrix.compiler }} Linux AppImage
        path: ${{ github.workspace }}/Widelands-${{ env.VERSION }}-x86_64.AppImage

  dev_release:
    name: Automated development pre-release
    if: ${{ github.repository == 'widelands/widelands' && github.ref == 'refs/heads/master' && always() }}
    needs: [windows, windows-msvc, macos, appimage]
    runs-on: "ubuntu-latest"
    steps:
      - name: Checkout
        uses: actions/checkout@v3
        with:
          fetch-depth: 15
          token: '${{ secrets.WIDELANDS_FORMAT_TOKEN }}'
      - name: Download artifacts
        uses: actions/download-artifact@v3
      - name: Check missing artifacts
        # This step ensures that the development release always contains an artifact for every platform.
        # artifacts.list lists all attachments of the pre-release. In case a build step failed, we detect
        # that a file is missing and download the last successful build from the pre-release.
        run: |
          RELEASE_URL="$GITHUB_SERVER_URL/$GITHUB_REPOSITORY/releases/download/latest"
          mkdir Widelands-latest
          cd Widelands-latest
          curl -L -O "$RELEASE_URL/artifacts.list"
          for ARTIFACT in $(cat artifacts.list)
          do
            [ "${ARTIFACT%%-*}" != "Widelands" ] && continue
            MATRIX=$(echo $ARTIFACT | sed 's/Widelands-[0-9a-f]*-//' -)
            ls ../Widelands*/Widelands*${MATRIX} || \
              curl -L -o $ARTIFACT "$RELEASE_URL/Widelands-daily-${MATRIX}"
          done
      - name: List and rename artifacts
        run: |
          sudo apt-get update
          sudo apt-get install rename
          find . -name 'Widelands-*' -type f -print0 | while IFS= read -d '' -r ARTIFACT; do
            FILENAME=$(basename "$ARTIFACT")
            # Move all artifacts to the current folder
            mv "$ARTIFACT" "$FILENAME"
            # Store original file names
            echo $FILENAME | tee -a artifacts.list
            # Rename artifacts to have a fixed url
            prename 's/Widelands-[0-9a-f]*-/Widelands-daily-/' "$FILENAME" \;
          done
          # Calculate checksums
          find . -name 'Widelands-daily-*' -type f -print0 | while IFS= read -d '' -r ARTIFACT; do
            echo "Calculate checksum for \"$ARTIFACT\""
            md5sum "${ARTIFACT}" > "${ARTIFACT}.md5"
          done
          # curl exits 23 because grep will kill it after the first match
          set +e
          latest=$(curl -i "https://api.github.com/repos/${GITHUB_REPOSITORY}/commits/master" | grep -m 1 "\"sha\": ")
          set -e
          latest=${latest#*: \"}
          latest=${latest%\",}
          if [ "$latest" != "$GITHUB_SHA" ]
          then
            echo "The master branch ($GITHUB_REF) was updated from '$GITHUB_SHA' to '$latest', cancel"
            exit 1
          fi
      - name: Updating latest pre-release
        # Creates a new pre-release with the "latest" tag and all gathered artifacts.
        # Because all older artifacts are removed, we have to reupload the missing ones detected in the previous step
        env:
          GH_TOKEN: "${{ secrets.WIDELANDS_FORMAT_TOKEN }}"
        run: |
          gh release delete latest --yes    || echo "No old release to delete"
          git push --delete origin latest   || echo "No latest tag to delete"
          git tag --force latest HEAD
          git push --tags origin
          
          echo "These builds are automatically generated from master. " >> release_notes
          echo "## Latest changes" >> release_notes
          # Print changelog from last 10 commits
          git log --pretty="- %h: %s (%an)" --no-decorate HEAD~10..HEAD >> release_notes
          echo "<details><summary>Original filenames</summary><pre>" >> release_notes
          cat artifacts.list >> release_notes
          echo "</pre></details>" >> release_notes
          
          gh release create latest         \
            --prerelease                   \
            --notes-file release_notes     \
            --title "Development Builds"   \
            Widelands-daily-* artifacts.list<|MERGE_RESOLUTION|>--- conflicted
+++ resolved
@@ -252,52 +252,6 @@
         fi
         ./regression_test.py -b build/src/widelands $TIMEOUT
 
-<<<<<<< HEAD
-  vcpkg-packages:
-    # If the vcpkg cache is not present, build packages and populate the cache
-    # Then the windows-msvc jobs can install dependencies faster
-    # TODO: clean-up before merging
-    needs: [fail]
-    strategy:
-      matrix:
-        arch: [x64, x86]
-    name: Build vcpkg packages for ${{ matrix.arch }}
-    runs-on: windows-2022
-    outputs:
-      vcpkg_key: ${{ steps.prepare.outputs.vcpkg_key }}
-    env:
-      VCPKG_ROOT: C:\vcpkg
-      VCPKG_DEFAULT_BINARY_CACHE: ${{ github.workspace }}/vcpkg/bincache
-      VCPKG_TARGET_TRIPLET: ${{ matrix.arch }}-windows-static
-    steps:
-    - name: Checkout
-      uses: actions/checkout@v3
-      with:
-        fetch-depth: 1
-    - name: Create cache directory
-      id: prepare
-      run: |
-        mkdir -p $VCPKG_DEFAULT_BINARY_CACHE
-        REF=$(cat .github/scripts/vcpkg_ref)
-        cd ${{ env.VCPKG_ROOT }}
-        # REF can be empty, a commit hash or a pull request
-        [ -n "$REF" ] && git fetch
-        git checkout $REF || git pull origin $REF
-        HEAD=$(git rev-parse --short HEAD)
-        echo "vcpkg_key=${{ hashFiles( './install-dependencies.sh' ) }}-${HEAD}" >> $GITHUB_OUTPUT
-      shell: bash
-    - name: Restore vcpkg and its artifacts.
-      uses: actions/cache@v3
-      with:
-        path: ${{ env.VCPKG_DEFAULT_BINARY_CACHE }}
-        key: |
-          ${{ steps.prepare.outputs.vcpkg_key }}-${{ matrix.arch }}
-    - name: Building packages
-      run: ./install-dependencies.sh vcpkg --triplet=${{ env.VCPKG_TARGET_TRIPLET }}
-      shell: bash
-
-=======
->>>>>>> ee3d5ffc
   windows-msvc:
     # inspired by https://github.com/lukka/CppCMakeVcpkgTemplate/blob/main/.github/workflows/hosted-pure-workflow.yml
     needs: [clang_tidy, documentation, codecheck, misc_sanity_checks, lua_style]
