name: Build
concurrency:
  group: build-${{ github.ref }}
  cancel-in-progress: true
on:
  pull_request:
    types: [ opened, reopened, synchronize ]
  push:
    branches: [ master, protected/* ]

jobs:
  changes:
    name: changed files
    runs-on: ubuntu-latest
    # Set job outputs to values from changed_files step for other jobs
    outputs:
      codecheck: ${{ steps.changed_files.outputs.codecheck }}
      clang_tidy: ${{ steps.changed_files.outputs.clang_tidy }}
      run_test_suite: ${{ steps.changed_files.outputs.test_suite }}
      inst_windows_msvc: ${{ steps.changed_files.outputs.inst_windows_msvc }}
      inst_windows: ${{ steps.changed_files.outputs.inst_windows }}
      inst_macos: ${{ steps.changed_files.outputs.inst_macos }}
      appimage: ${{ steps.changed_files.outputs.appimage }}
    steps:
    - name: Checkout
      uses: actions/checkout@v4
      if: github.ref == 'refs/heads/master'
      with:
        fetch-depth: 1
    - name: Check for changed files
      uses: dorny/paths-filter@v3
      id: changed_files
      with:
        # groups to check for changed files (as string, yaml anchors are resolved by the tool)
        filters: |
          _anchors: # to define yaml anchors in one place
            - &src_cmake_dependencies
              - 'CMakeLists.txt'
              - 'cmake/**'
              - 'src/**'
                # dependencies:
              - 'install-dependencies.sh' # called by xx.yaml or ./.github/scripts/install_deps.sh
              # not 'utils/download_asio.sh', called by install-dependencies.sh for some other arch
            - &installer
              - *src_cmake_dependencies
              - 'data/**'
              - 'po/**'
            - &ubuntu_dependencies
              - *src_cmake_dependencies
              - 'utils/ubuntu/packages'
          codecheck:
            - *ubuntu_dependencies
            - '.github/scripts/install_deps.sh' # calls install-dependencies.sh
            - '.github/workflows/build_codecheck.yaml'
          clang_tidy:
            - *ubuntu_dependencies
            - 'utils/check_clang_tidy_results.py'
            - 'utils/run-clang-tidy.py'
            - '.github/scripts/install_deps.sh' # calls install-dependencies.sh
            - '.github/workflows/build_clang_tidy.yaml'
          test_suite:
<<<<<<< HEAD
            - *src_cmake_dependencies
            # ignore some subdirectories
            - 'data/!(campaigns|maps|music|sound|tribes|world)/**'
            # but track parts of them
            - 'data/tribes/**.lua' # track lua files
            - 'data/world/**.lua'
            - added|deleted: 'data/tribes/**' # do not care about image modifications
            - added|deleted: 'data/world/**' # dito
            - 'data/maps/Crater.wmf/**' # for test/template/test_alldefaults.wgt
            - 'data/maps/Lesser_Ring.wmf/**' # for test/template/*.wgt
            - 'data/maps/Wisent_Valley.wmf/**' # for test/template/test_fortified_vi*-artifacts.wgt
            - 'data/*' # do not ignore files directly inside
=======
            - *ubuntu_dependencies
            - 'data/**' # TODO(aDiscoverer) list what needs to be checked
>>>>>>> 9b859844
            - 'regression_test.py'
            - 'test/**'
            - '.github/scripts/install_deps.sh' # calls install-dependencies.sh
            - '.github/workflows/build_testsuite.yaml'
          # TODO(tothxa): utils/windows/** has some files that are only relevant to one of
          #               msvc or mingw, they shouldn't trigger rebuilding the other
          inst_windows_msvc:
            - *installer
            # doc/** maybe for some installers TODO(unknown)
            - 'utils/windows/**' # utils\windows\innosetup\Widelands.iss used by build_windows_msvc.yaml
            - '.github/scripts/vcpkg_ref'
            - '.github/workflows/build_windows_msvc.yaml' # calls install-dependencies.sh
          inst_windows:
            - *installer
            - 'utils/windows/**' # utils\windows\innosetup\Widelands.iss used by build_windows.yaml
            - '.github/workflows/build_windows.yaml' # calls install-dependencies.sh
          inst_macos:
            - *installer
            - 'compile.sh' # called by utils/macos/build_app.sh, calls install-dependencies.sh
            - 'utils/macos/*'
            - '.github/workflows/build_macos.yaml' # calls install-dependencies.sh
          appimage:
            - *installer
            - 'utils/ubuntu/packages'
            - 'xdg/org.widelands.Widelands.*'
            - '.github/scripts/install_deps.sh' # calls install-dependencies.sh
            - '.github/workflows/build_appimage.yaml'

  pre-build_checks:
    needs: [changes]
    uses: ./.github/workflows/pre-build_checks.yaml
    with:
      clang_tidy: ${{ needs.changes.outputs.clang_tidy }}
      codecheck: ${{ needs.changes.outputs.codecheck }}

  testsuite:
    needs: [changes, pre-build_checks]
    if: needs.changes.outputs.run_test_suite == 'true'
    uses: ./.github/workflows/build_testsuite.yaml

  windows-msvc:
    needs: [changes, pre-build_checks]
    if: needs.changes.outputs.inst_windows_msvc == 'true'
    uses: ./.github/workflows/build_windows_msvc.yaml

  windows:
    needs: [changes, pre-build_checks]
    if: needs.changes.outputs.inst_windows == 'true'
    uses: ./.github/workflows/build_windows.yaml

  macos:
    needs: [changes, pre-build_checks]
    if: needs.changes.outputs.inst_macos == 'true'
    uses: ./.github/workflows/build_macos.yaml

  appimage:
    if: >
      github.repository == 'widelands/widelands' && github.ref == 'refs/heads/master' &&
      needs.changes.outputs.appimage == 'true'
    needs: [changes, pre-build_checks]
    uses: ./.github/workflows/build_appimage.yaml

  dev_release:
    name: Automated development pre-release
    if: ${{ github.repository == 'widelands/widelands' && github.ref == 'refs/heads/master' && always() }}
    needs: [windows, windows-msvc, macos, appimage]
    runs-on: "ubuntu-latest"
    steps:
      - name: Checkout
        uses: actions/checkout@v4
        with:
          fetch-depth: 15
          token: '${{ secrets.WIDELANDS_FORMAT_TOKEN }}'
      - name: Download artifacts
        uses: actions/download-artifact@v4
      - name: Check missing artifacts
        # This step ensures that the development release always contains an artifact for every platform.
        # artifacts.list lists all attachments of the pre-release. In case a build step failed, we detect
        # that a file is missing and download the last successful build from the pre-release.
        run: |
          RELEASE_URL="$GITHUB_SERVER_URL/$GITHUB_REPOSITORY/releases/download/latest"
          mkdir Widelands-latest
          cd Widelands-latest
          curl -L -O "$RELEASE_URL/artifacts.list"
          for ARTIFACT in $(cat artifacts.list)
          do
            [ "${ARTIFACT%%-*}" != "Widelands" ] && continue
            MATRIX=$(echo $ARTIFACT | sed 's/Widelands-[0-9a-f]*-//' -)
            ls ../Widelands*/Widelands*${MATRIX} || \
              curl -L -o $ARTIFACT "$RELEASE_URL/Widelands-daily-${MATRIX}"
          done
      - name: List and rename artifacts
        run: |
          sudo apt-get update
          sudo apt-get install rename
          find . -name 'Widelands-*' -type f -print0 | while IFS= read -d '' -r ARTIFACT; do
            FILENAME=$(basename "$ARTIFACT")
            # Move all artifacts to the current folder
            mv "$ARTIFACT" "$FILENAME"
            # Store original file names
            echo $FILENAME | tee -a artifacts.list
            # Rename artifacts to have a fixed url
            prename 's/Widelands-[0-9a-f]*-/Widelands-daily-/' "$FILENAME" \;
          done
          # Calculate checksums
          find . -name 'Widelands-daily-*' -type f -print0 | while IFS= read -d '' -r ARTIFACT; do
            echo "Calculate checksum for \"$ARTIFACT\""
            md5sum "${ARTIFACT}" > "${ARTIFACT}.md5"
          done
          # curl exits 23 because grep will kill it after the first match
          set +e
          latest=$(curl -i "https://api.github.com/repos/${GITHUB_REPOSITORY}/commits/master" | grep -m 1 "\"sha\": ")
          set -e
          latest=${latest#*: \"}
          latest=${latest%\",}
          if [ "$latest" != "$GITHUB_SHA" ]
          then
            echo "The master branch ($GITHUB_REF) was updated from '$GITHUB_SHA' to '$latest', cancel"
            exit 1
          fi
      - name: Updating latest pre-release
        # Creates a new pre-release with the "latest" tag and all gathered artifacts.
        # Because all older artifacts are removed, we have to reupload the missing ones detected in the previous step
        env:
          GH_TOKEN: "${{ secrets.WIDELANDS_FORMAT_TOKEN }}"
        run: |
          gh release delete latest --yes    || echo "No old release to delete"
          git push --delete origin latest   || echo "No latest tag to delete"
          git tag --force latest HEAD
          git push --tags origin

          echo "These builds are automatically generated from master. " >> release_notes
          echo "## Latest changes" >> release_notes
          # Print changelog from last 10 commits, strip Co-authored/Co-committed tags
          git log --pretty="- %h: %s (%ai) (%an)" --no-decorate HEAD~10..HEAD | sed 's/Co-.*> //' >> release_notes
          echo "<details><summary>Original filenames</summary><pre>" >> release_notes
          cat artifacts.list >> release_notes
          echo "</pre></details>" >> release_notes

          gh release create latest         \
            --prerelease                   \
            --notes-file release_notes     \
            --title "Development Builds"   \
            Widelands-daily-* artifacts.list<|MERGE_RESOLUTION|>--- conflicted
+++ resolved
@@ -59,8 +59,8 @@
             - '.github/scripts/install_deps.sh' # calls install-dependencies.sh
             - '.github/workflows/build_clang_tidy.yaml'
           test_suite:
-<<<<<<< HEAD
-            - *src_cmake_dependencies
+
+            - *ubuntu_dependencies
             # ignore some subdirectories
             - 'data/!(campaigns|maps|music|sound|tribes|world)/**'
             # but track parts of them
@@ -72,10 +72,6 @@
             - 'data/maps/Lesser_Ring.wmf/**' # for test/template/*.wgt
             - 'data/maps/Wisent_Valley.wmf/**' # for test/template/test_fortified_vi*-artifacts.wgt
             - 'data/*' # do not ignore files directly inside
-=======
-            - *ubuntu_dependencies
-            - 'data/**' # TODO(aDiscoverer) list what needs to be checked
->>>>>>> 9b859844
             - 'regression_test.py'
             - 'test/**'
             - '.github/scripts/install_deps.sh' # calls install-dependencies.sh
