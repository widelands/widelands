--- conflicted
+++ resolved
@@ -13,13 +13,6 @@
    # Run the regression suite only if compiling didn't take too long (to avoid timeouts).
    # On macOS it always fails with a broken GL installation message, so we ommit it.
    if [ "$TRAVIS_OS_NAME" = linux ]; then
-<<<<<<< HEAD
-       cd ..
-       ./regression_test.py -b build/src/widelands
-       mkdir temp_web
-       build/src/widelands/wl_map_object_info temp_web
-       build/src/widelands/wl_map_info data/maps/Archipelago_Sea.wmf
-=======
       cd ..
       ./regression_test.py -b build/src/widelands
       if [ "$BUILD_WEBSITE_TOOLS" = ON ]; then
@@ -27,7 +20,6 @@
          build/src/website/wl_map_object_info temp_web
          build/src/website/wl_map_info data/maps/Archipelago_Sea.wmf
       fi
->>>>>>> b495e88b
    fi
    ;;
 codecheck)
