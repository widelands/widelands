--- conflicted
+++ resolved
@@ -1,45 +1,14 @@
 set -ex
 
-<<<<<<< HEAD
 BUILD_WEBSITE_TOOLS="ON"
 
 if [[ "$TRAVIS_OS_NAME" == "linux" ]]; then
-  #Install requested compiler version for linux
-
   if [ "$CXX" = "g++" ]; then
-    sudo apt-get install -qq g++-$GCC_VERSION;
-    export CXX="g++-$GCC_VERSION" CC="gcc-$GCC_VERSION";
     # We skip the website binaries in GCC for debug builds, in order to help with job timeouts
     BUILD_WEBSITE_TOOLS="OFF"
   fi
-  if [ "$CXX" = "clang++" ]; then
-    sudo apt-get install -qq clang-$CLANG_VERSION;
-    export CXX="clang++-$CLANG_VERSION" CC="clang-$CLANG_VERSION";
-  fi
 fi
 
-if [[ "$TRAVIS_OS_NAME" == "osx" ]]; then
-  # Upgrade homebrew
-  brew update && brew upgrade
-  # Install osx dependencies
-  # boost, cmake, gettext and icu4c are preinstalled :)
-  brew install glew sdl2 sdl2_image sdl2_mixer sdl2_ttf
-  # brew doesn't add a link by default
-  brew link --force gettext
-  # icu4c cannot be forced
-  export ICU_ROOT="$(brew --prefix icu4c)"
-fi
-
-# Configure the build
-mkdir build
-cd build
-
-if [ "$BUILD_TYPE" == "Debug" ]; then
-   # We test translations only on release builds, in order to help with job timeouts
-   # We also skip the website binaries in GCC for debug builds, in order to help with job timeouts
-   cmake .. -DCMAKE_BUILD_TYPE:STRING="$BUILD_TYPE" -DOPTION_BUILD_TRANSLATIONS="OFF" -DOPTION_ASAN="OFF" -DOPTION_BUILD_WEBSITE_TOOLS=$BUILD_WEBSITE_TOOLS
-
-=======
 # Create build folder.
 mkdir build
 cd build
@@ -48,7 +17,7 @@
 build)
    if [ "$BUILD_TYPE" == "Debug" ]; then
       # We skip translations and codecheck to speed things up
-      cmake .. -DCMAKE_BUILD_TYPE:STRING="$BUILD_TYPE" -DOPTION_BUILD_TRANSLATIONS="OFF" -DOPTION_ASAN="OFF" -DOPTION_BUILD_CODECHECK="OFF"
+      cmake .. -DCMAKE_BUILD_TYPE:STRING="$BUILD_TYPE" -DOPTION_BUILD_TRANSLATIONS="OFF" -DOPTION_ASAN="OFF" -DOPTION_BUILD_WEBSITE_TOOLS=$BUILD_WEBSITE_TOOLS -DOPTION_BUILD_CODECHECK="OFF"
    else
       # We test translations only on release builds, in order to help with job timeouts
       cmake .. -DCMAKE_BUILD_TYPE:STRING="$BUILD_TYPE" -DOPTION_BUILD_TRANSLATIONS="ON" -DOPTION_ASAN="OFF"
@@ -65,7 +34,6 @@
    ;;
 codecheck)
    cmake .. -DCMAKE_BUILD_TYPE:STRING="Debug"
->>>>>>> 82cc2357
    # Run the codecheck test suite.
    pushd ../cmake/codecheck
    ./run_tests.py
