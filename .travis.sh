--- conflicted
+++ resolved
@@ -40,18 +40,4 @@
    sphinx-build -W -b json -d build/doctrees source build/json
    popd
    ;;
-<<<<<<< HEAD
-formatting)
-   # Check whether the code is properly formatted
-   cd ..
-   ./utils/fix_formatting.py
-   if [[ -n $(git status -s) ]]; then
-     echo "Code not properly formatted. Please run: './utils/fix_formatting.py'"
-     echo "Also, consider installing the githooks by running: './install-githooks.sh'"
-     git diff
-     exit 1 # CodeStyle warnings.
-   fi
-   ;;
-=======
->>>>>>> 11c71d31
 esac