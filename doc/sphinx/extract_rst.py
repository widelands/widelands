#!/usr/bin/env python
# encoding: utf-8

from glob import glob
import os
import os.path as p
import re
import sys

###################
# inputs, outputs #
###################
# These files are known to have rst comments; cpp files
# Meaning: (src_file, file_name_to_generate_rst)
cpp_pairs = (
    ('src/ai/ai_hints.cc', 'autogen_ai_hints.rst'),
    ('src/graphic/text/rt_parse.cc', 'autogen_rt_tags.rst'),
    ('src/scripting/lua_root.cc', 'autogen_wl.rst'),
    ('src/scripting/lua_bases.cc', 'autogen_wl_bases.rst'),
    ('src/scripting/lua_editor.cc', 'autogen_wl_editor.rst'),
    ('src/scripting/lua_map.cc', 'autogen_wl_map.rst'),
    ('src/scripting/lua_game.cc', 'autogen_wl_game.rst'),
    ('src/scripting/lua_ui.cc', 'autogen_wl_ui.rst'),
    ('src/scripting/lua_globals.cc', 'autogen_globals.rst'),
    ('src/scripting/lua_path.cc', 'autogen_path.rst'),
    ('src/logic/map_objects/map_object_program.cc', 'autogen_map_object_programs.rst'),
    ('src/logic/map_objects/tribes/worker_program.cc', 'autogen_tribes_worker_programs.rst'),
    ('src/logic/map_objects/immovable_program.cc', 'autogen_immovable_programs.rst'),
    ('src/logic/map_objects/tribes/production_program.cc', 'autogen_tribes_productionsite_programs.rst'),
)

# These directories are scanned without knowing which file
# has rst comments; scan for *.lua files
# Meaning: (src_dir, file_prefix, toc_name_to_place)
# The file prefix can be left empty. You can use it to disambiguate if multiple
# directories contain lua files of the same name (e.g. "init.lua").
lua_dirs = (
    ('data/scripting', '', 'auxiliary'),
    ('data/scripting/win_conditions', '', 'auxiliary'),
    ('data/scripting/editor', '', 'lua_world_other'),
<<<<<<< HEAD
    ('data/tribes/tribes/atlanteans', '', 'lua_tribes_defining'),
=======
    ('data/tribes', '', 'lua_tribes_defining'),
>>>>>>> d06d4c4a
    ('data/campaigns/emp04.wmf/scripting/tribes', '', 'lua_tribes_defining'),
    ('data/tribes/scripting', '', 'lua_tribes_other'),
    ('data/tribes/scripting/mapobject_info', '', 'lua_tribes_other'),
    ('data/tribes/scripting/help', '', 'lua_tribes_other'),
    ('data/tribes/buildings/militarysites/atlanteans/castle',
     'militarysite', 'lua_tribes_buildings'),
    ('data/tribes/buildings/productionsites/atlanteans/armorsmithy',
     'productionsite', 'lua_tribes_buildings'),
    ('data/tribes/buildings/trainingsites/atlanteans/dungeon',
     'trainingsite', 'lua_tribes_buildings'),
    ('data/tribes/buildings/warehouses/atlanteans/headquarters',
     'warehouse', 'lua_tribes_buildings'),
#    ('data/tribes/buildings/markets/barbarians/market',
#     'market', 'lua_tribes_buildings'),
    ('data/tribes/buildings/partially_finished/constructionsite',
     'constructionsite', 'lua_tribes_buildings'),
    ('data/tribes/buildings/partially_finished/dismantlesite',
     'dismantlesite', 'lua_tribes_buildings'),
     ('data/tribes/immovables/ashes',
     'immovables', 'lua_tribes_units'),
     ('data/tribes/ships/atlanteans',
     'ships', 'lua_tribes_units'),
     ('data/tribes/wares/armor',
     'wares', 'lua_tribes_units'),
     ('data/tribes/workers/atlanteans/armorsmith',
     'basic_workers', 'lua_tribes_workers'),
     ('data/tribes/workers/atlanteans/carrier',
     'carriers', 'lua_tribes_workers'),
     ('data/tribes/workers/atlanteans/soldier',
     'soldiers', 'lua_tribes_workers'),
     ('data/world', '', 'lua_world_defining'),
     ('data/world/critters/badger',
     'critters', 'lua_world_units'),
     ('data/world/immovables/bush1',
     'immovables', 'lua_world_units'),
     ('data/world/resources',
     'resources', 'lua_world_units'),
     ('data/world/terrains',
     'terrains', 'lua_world_units'),
)


def _find_basedir():
    """Walk upwards in the directory tree till we are in the base directory of
    Widelands.

    Return the base directory and the source/ directory.

    """
    curdir = p.abspath(p.dirname(__file__))
    source_dir = p.join(curdir, 'source')
    while not (p.exists(p.join(curdir, 'data/tribes')) and p.exists(p.join(curdir, 'data/world'))):
        curdir = p.abspath(p.join(curdir, p.pardir))

    return source_dir, curdir
source_dir, base_dir = _find_basedir()


def extract_rst_from_cpp(inname, outname=None):
    """Searches for /* RST comments in the given filename, strips the lines and
    prints them out on stdout or writes them to outname."""
    data = open(p.join(base_dir, inname), 'r').read()
    res = re.findall(r"\s*/\* RST\s(.*?)\*/", data, re.M | re.DOTALL)

    output = ''
    for r in res:
        r = r.expandtabs(4)
        output += r + '\n'

    if output.strip():
        out = sys.stdout
        if outname is not None:
            out = open(p.join(source_dir, outname), 'w')
        out.write(output)


def extract_rst_from_lua(directory, file_prefix, toc):
    """Searches for files with /* RST comments in the given directory, strips
    the lines and writes them to a file (each found file gets a new
    'file.rst').

    Returns a list with produced files for this directory.

    """
    # List to contain all created files
    rst_file_names = []
    # Find lua files and search for RST comments
    for filename in glob(p.join(base_dir, directory, '*.lua')):
        with open(p.join(base_dir, filename), 'r') as f:
            data = f.read()

        res = re.findall(r"-- RST\s(.*?)(?:^(?!--))", data, re.M | re.DOTALL)

        if res:
            # File with RST commet found
            if file_prefix:
                toc = file_prefix + '_' + toc
            outname = 'autogen_' + toc + '_%s.rst' % os.path.basename(
                os.path.splitext(filename)[0])
            rst_file_names.append(outname)
            outname = p.join(source_dir, outname)

            output = ''
            for r in res:
                r = re.subn(re.compile(r'^-- ?', re.M | re.DOTALL), '', r)[0]
                output += r + '\n'

            if output.strip():
                out = sys.stdout if not outname else open(outname, 'w')
                out.write(output)

    return rst_file_names


def replace_tocs(toc_rst_dict):
    """Open predefined toc files, add the produced filenames from
    extract_rst_from_lua() and store it as regular .rst file."""
    for toc_name, f_names in toc_rst_dict.items():

        # Open original toc file
        with open(p.join(source_dir, toc_name + '.rst.org'), 'r') as f:
            f_content = f.read()

        # Add the names to the content of original toc
        f_content = f_content.replace('REPLACE_ME',
                                      '\n'.join('   ' + name for name in f_names))

        # Save modified content as new file
        open(p.join(source_dir, 'autogen_toc_' +
                    toc_name + '.rst'), 'w').write(f_content)

if __name__ == '__main__':
    def main():
        for inf, outf in cpp_pairs:
            extract_rst_from_cpp(inf, outf)

        # Search the given dirs for rst-comments in every lua files
        # Store key:value as toc:list_of_files
        toc_fnames = {}
        for directory, file_prefix, toc in lua_dirs:
            rst_file_names = extract_rst_from_lua(directory, file_prefix, toc)
            if rst_file_names:
                if toc in toc_fnames:
                    # toc key exists, extend the value list
                    toc_fnames[toc].extend(rst_file_names)
                else:
                    # no toc found, create it and add value list
                    toc_fnames[toc] = rst_file_names

        # Replace the predefined tocs with all found files
        replace_tocs(toc_fnames)

    main()<|MERGE_RESOLUTION|>--- conflicted
+++ resolved
@@ -38,11 +38,7 @@
     ('data/scripting', '', 'auxiliary'),
     ('data/scripting/win_conditions', '', 'auxiliary'),
     ('data/scripting/editor', '', 'lua_world_other'),
-<<<<<<< HEAD
     ('data/tribes/tribes/atlanteans', '', 'lua_tribes_defining'),
-=======
-    ('data/tribes', '', 'lua_tribes_defining'),
->>>>>>> d06d4c4a
     ('data/campaigns/emp04.wmf/scripting/tribes', '', 'lua_tribes_defining'),
     ('data/tribes/scripting', '', 'lua_tribes_other'),
     ('data/tribes/scripting/mapobject_info', '', 'lua_tribes_other'),
