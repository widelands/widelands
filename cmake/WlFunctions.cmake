# Utilize cmake_parse_arguments standard function to parse for common arguments.
include(CMakeParseArguments)
macro(_parse_common_args ARGS)
  set(OPTIONS
    THIRD_PARTY  # Is a third party lib. Less warnings, no codecheck.
    C_LIBRARY # Pure C library. No CXX flags.
    WIN32 # Windows binary/library.
    USES_BOOST_REGEX
    USES_INTL
    USES_OPENGL
    USES_PNG
    USES_SDL2
    USES_SDL2_IMAGE
    USES_SDL2_MIXER
    USES_SDL2_TTF
    USES_ZLIB
    USES_ICU
  )
  set(ONE_VALUE_ARG )
  set(MULTI_VALUE_ARGS SRCS DEPENDS)
  cmake_parse_arguments(ARG "${OPTIONS}" "${ONE_VALUE_ARG}" "${MULTI_VALUE_ARGS}"
    ${ARGS}
  )
endmacro(_parse_common_args)

# Set variable VAR to VALUE if it is not set or empty. Does nothing if already set.
macro(wl_set_if_unset VAR VALUE)
  if (NOT ${VAR} OR ${VAR} STREQUAL "")
	  set (${VAR} ${VALUE})
  endif()
endmacro(wl_set_if_unset)

# Add DIR as include directores for TARGET. Depending on cmake version the way how
# it works is different.
function(wl_include_directories TARGET DIR)
  _include_directories_internal(${TARGET} ${DIR} FALSE)
endfunction(wl_include_directories TARGET DIR)

# Add DIR as SYSTEM include directores for TARGET. Depending on cmake version the way how
# it works is different. SYSTEM includes silence warnings for included headers etc.
function(wl_include_system_directories TARGET DIR)
  _include_directories_internal(${TARGET} ${DIR} TRUE)
endfunction(wl_include_system_directories TARGET DIR)

# Add common compile tasks, like includes and libraries to link against for third party
# libraries, and codecheck hook for sources.
macro(_common_compile_tasks)
  if (NOT ARG_C_LIBRARY)
    set(TARGET_COMPILE_FLAGS "${TARGET_COMPILE_FLAGS} ${WL_GENERIC_CXX_FLAGS}")

    # This is needed for header only libraries. While they do not really mean
    # anything for cmake, they are useful to make dependencies explicit.
    set_target_properties(${NAME} PROPERTIES LINKER_LANGUAGE CXX)
  endif()

  set(TARGET_COMPILE_FLAGS "${TARGET_COMPILE_FLAGS} ${WL_OPTIMIZE_FLAGS} ${WL_DEBUG_FLAGS}")

  if(ARG_THIRD_PARTY)
    # Disable all warnings for third_party.
    set(TARGET_COMPILE_FLAGS "${TARGET_COMPILE_FLAGS} -w")
  else()
    foreach(SRC ${ARG_SRCS})
      wl_run_codecheck(${NAME} ${SRC})
    endforeach(SRC)

    set(TARGET_COMPILE_FLAGS "${TARGET_COMPILE_FLAGS} ${WL_COMPILE_DIAGNOSTICS}")
  endif()

  set_target_properties(${NAME} PROPERTIES COMPILE_FLAGS ${TARGET_COMPILE_FLAGS})

  if(NOT ARG_THIRD_PARTY)
    # src/ is the base for all of our includes. The binary one is for generated files.
    wl_include_directories(${NAME} ${CMAKE_SOURCE_DIR}/src)
    wl_include_directories(${NAME} ${CMAKE_BINARY_DIR}/src)

    # Boost is practically the standard library, so we always add a search path
    # to include it easily. Except for third party.
    wl_include_system_directories(${NAME} ${Boost_INCLUDE_DIR})
  endif()

  if(ARG_USES_ZLIB)
    wl_include_system_directories(${NAME} ${ZLIB_INCLUDE_DIRS})
<<<<<<< HEAD
    target_link_libraries(${NAME} "-static" ${ZLIB_LIBRARY})
=======
    if (OPTION_BUILD_WINSTATIC)
      target_link_libraries(${NAME} "-static" ${ZLIB_LIBRARY})
    else()
      target_link_libraries(${NAME} ${ZLIB_LIBRARY})
    endif()
>>>>>>> 68e7800a
  endif()

  # OpenGL and GLEW are one thing for us. If you use the one, you also use the
  # other. We always add definitions, because add_definition() is not
  # transitive and therefore some dependent targets do not set them properly.
  # And a few -D do not hurt anything.
  if(OPTION_USE_GLBINDING)
    add_definitions("-DUSE_GLBINDING")
  else()
    add_definitions(${GLEW_EXTRA_DEFINITIONS})
  endif()
  if(ARG_USES_OPENGL)
    if(OPTION_USE_GLBINDING)
      # Early versions of glbinding defined GLBINDING_INCLUDES, newer use
      # cmake's module system.
      if(DEFINED GLBINDING_INCLUDES)
        wl_include_system_directories(${NAME} ${GLBINDING_INCLUDES})
<<<<<<< HEAD
        target_link_libraries(${NAME} "-static" ${GLBINDING_LIBRARIES})
      else()
        target_link_libraries(${NAME} "-static" glbinding::glbinding)
      endif()

      target_link_libraries(${NAME} "-static" ${OPENGL_gl_LIBRARY})
    else()
      wl_include_system_directories(${NAME} ${GLEW_INCLUDE_DIR})
      target_link_libraries(${NAME} "-static" ${GLEW_LIBRARY})
      target_link_libraries(${NAME} "-static" ${OPENGL_gl_LIBRARY})
=======
        if (OPTION_BUILD_WINSTATIC)
          target_link_libraries(${NAME} "-static" ${GLBINDING_LIBRARIES})
        else()
          target_link_libraries(${NAME} ${GLBINDING_LIBRARIES})
        endif()
      else()
        if (OPTION_BUILD_WINSTATIC)
          target_link_libraries(${NAME} "-static" glbinding::glbinding)
        else()
          target_link_libraries(${NAME} glbinding::glbinding)
        endif()
      endif()
      if (OPTION_BUILD_WINSTATIC)
        target_link_libraries(${NAME} "-static" ${OPENGL_gl_LIBRARY})
      else()
        target_link_libraries(${NAME} ${OPENGL_gl_LIBRARY})
      endif()
    else()
      wl_include_system_directories(${NAME} ${GLEW_INCLUDE_DIR})
      if (OPTION_BUILD_WINSTATIC)
        target_link_libraries(${NAME} "-static" ${GLEW_LIBRARY})
        target_link_libraries(${NAME} "-static" ${OPENGL_gl_LIBRARY})
      else()
        target_link_libraries(${NAME} ${GLEW_LIBRARY})
        target_link_libraries(${NAME} ${OPENGL_gl_LIBRARY})
      endif()
>>>>>>> 68e7800a
    endif()
  endif()

  if(ARG_USES_PNG)
    wl_include_system_directories(${NAME} ${PNG_INCLUDE_DIR})
<<<<<<< HEAD
    target_link_libraries(${NAME} "-static" ${PNG_LIBRARY} zstd)
=======
    if (OPTION_BUILD_WINSTATIC)
      target_link_libraries(${NAME} "-static" ${PNG_LIBRARY} zstd)
    else()
      target_link_libraries(${NAME} ${PNG_LIBRARY})
    endif()
>>>>>>> 68e7800a
  endif()

  if(ARG_USES_SDL2)
    wl_include_system_directories(${NAME} ${SDL2_INCLUDE_DIR})
<<<<<<< HEAD
    target_link_libraries(${NAME} "-static" SDL2::Main intl iconv mingw32 dxerr8 dinput8 shell32 setupapi advapi32 uuid version oleaut32 ole32 imm32 winmm gdi32 user32 brotlidec-static brotlicommon-static brotlienc-static zstd)
=======
    if (OPTION_BUILD_WINSTATIC)
      target_link_libraries(${NAME} "-static" SDL2::Main intl iconv mingw32 dxerr8 dinput8 shell32 setupapi advapi32 uuid version oleaut32 ole32 imm32 winmm gdi32 user32 brotlidec-static brotlicommon-static brotlienc-static zstd)
    else()
      target_link_libraries(${NAME} SDL2::Main)
    endif()
>>>>>>> 68e7800a
  endif()

  if(ARG_USES_SDL2_MIXER)
    wl_include_system_directories(${NAME} ${SDL2_MIXER_INCLUDE_DIR})
<<<<<<< HEAD
    target_link_libraries(${NAME} "-static" SDL2::Mixer opusfile opus FLAC vorbisfile vorbis ogg mpg123 shlwapi)
=======
    if (OPTION_BUILD_WINSTATIC)
      target_link_libraries(${NAME} "-static" SDL2::Mixer opusfile opus FLAC vorbisfile vorbis ogg mpg123 shlwapi)
    else()
      target_link_libraries(${NAME} ${SDL2_MIXER_LIBRARY})
    endif()
>>>>>>> 68e7800a
  endif()

  if(ARG_USES_SDL2_IMAGE)
    wl_include_system_directories(${NAME} ${SDL2_IMAGE_INCLUDE_DIR})
<<<<<<< HEAD
    target_link_libraries(${NAME} "-static" SDL2::Image jpeg tiff webp lzma)
=======
    if (OPTION_BUILD_WINSTATIC)
      target_link_libraries(${NAME} "-static" SDL2::Image jpeg tiff webp lzma)
    else()
      target_link_libraries(${NAME} ${SDL2_IMAGE_LIBRARY})
    endif()
>>>>>>> 68e7800a
  endif()

  if(ARG_USES_SDL2_TTF)
    wl_include_system_directories(${NAME} ${SDL2_TTF_INCLUDE_DIR})
<<<<<<< HEAD
    target_link_libraries(${NAME} "-static" SDL2::TTF freetype bz2 graphite2 usp10 harfbuzz zstd freetype rpcrt4)
=======
    if (OPTION_BUILD_WINSTATIC)
      target_link_libraries(${NAME} "-static" SDL2::TTF freetype bz2 graphite2 usp10 harfbuzz zstd freetype rpcrt4)
    else()
      target_link_libraries(${NAME} ${SDL2TTF_LIBRARY})
    endif()
>>>>>>> 68e7800a
  endif()

  if (ARG_USES_Intl)
    # libintl is not used on all systems, so only include it, when we actually
    # found it.
    if (Intl_FOUND)
      wl_include_system_directories(${NAME} ${Intl_INCLUDE_DIR})
<<<<<<< HEAD
      target_link_libraries(${NAME} "-static" ${Intl_LIBRARY} iconv)
=======
      if (OPTION_BUILD_WINSTATIC)
        target_link_libraries(${NAME} "-static" ${Intl_LIBRARY} iconv)
      else()
        target_link_libraries(${NAME} ${Intl_LIBRARY})
      endif()
>>>>>>> 68e7800a
    endif()
  endif()

  if (ARG_USES_BOOST_REGEX)
    target_link_libraries(${NAME} "-static" ${Boost_LIBRARIES})
<<<<<<< HEAD
=======
  else()
    target_link_libraries(${NAME} ${Boost_LIBRARIES})
>>>>>>> 68e7800a
  endif()

  if(ARG_USES_ICU)
    wl_include_system_directories(${NAME} ${ICU_INCLUDE_DIRS})
<<<<<<< HEAD
    target_link_libraries(${NAME} "-static" ICU::uc ICU::dt)
  endif()

  foreach(DEPENDENCY ${ARG_DEPENDS})
    target_link_libraries(${NAME} "-static" ${DEPENDENCY})
=======
    if (OPTION_BUILD_WINSTATIC)
      target_link_libraries(${NAME} "-static" ICU::uc ICU::dt)
    else()
      target_link_libraries(${NAME})
    endif()
  endif()

  foreach(DEPENDENCY ${ARG_DEPENDS})
  if (OPTION_BUILD_WINSTATIC)
    target_link_libraries(${NAME} "-static" ${DEPENDENCY})
  else()
  target_link_libraries(${NAME} ${DEPENDENCY})
  endif()
>>>>>>> 68e7800a
  endforeach(DEPENDENCY)
endmacro(_common_compile_tasks)

# Common library target definition.
function(wl_library NAME)
  _parse_common_args("${ARGN}")

  add_library(${NAME}
    STATIC
    EXCLUDE_FROM_ALL
    ${ARG_SRCS}
  )

  # increase the tries for the linker searching for cyclic dependencies
  # TODO(sirver): remove this once cycling dependencies are history in widelands
  set_target_properties(${NAME} PROPERTIES LINK_INTERFACE_MULTIPLICITY 5)

  _common_compile_tasks()
endfunction()

# Common test target definition.
function(wl_test NAME)

  if (NOT OPTION_BUILD_TESTS)
    return()
  endif()


  _parse_common_args("${ARGN}")

  add_executable(${NAME} ${ARG_SRCS})

  # If boost unit test library is linked dynamically, BOOST_TEST_DYN_LINK must be defined
  string(REGEX MATCH ".a$" BOOST_STATIC_UNIT_TEST_LIB ${Boost_UNIT_TEST_FRAMEWORK_LIBRARY})
  if (NOT BOOST_STATIC_UNIT_TEST_LIB)
    set(TARGET_COMPILE_FLAGS "${TARGET_COMPILE_FLAGS} -DBOOST_TEST_DYN_LINK")
  endif()
  target_link_libraries(${NAME} ${Boost_UNIT_TEST_FRAMEWORK_LIBRARY})

  # Tests need to link with SDL2 library without main.
  target_link_libraries(${NAME} SDL2::Core)

  _common_compile_tasks()

  add_test(${NAME} ${NAME})
  add_dependencies(wl_tests ${NAME})
endfunction()

# Checks a single 'SRC' file using Codecheck and writes a file named
# codecheck_<shasum of input> if the codecheck did not yield anything. The
# target for the codecheck will be added as a dependency to 'NAME' for debug
# builds, but always for the target 'codecheck', so that make codecheck checks
# all source code.
function(wl_run_codecheck NAME SRC)
  get_filename_component(ABSOLUTE_SRC ${SRC} ABSOLUTE)

  # If the file does not exist, it is probably auto-generated. In that case, it
  # makes no sense to codecheck it.
  if(EXISTS ${ABSOLUTE_SRC})
    string(SHA1 CHECKSUM ${ABSOLUTE_SRC})

    set(OUTPUT_FILE "${CMAKE_CURRENT_BINARY_DIR}/codecheck_${CHECKSUM}")
    add_custom_command(
      OUTPUT
        ${OUTPUT_FILE}
      COMMAND
        ${CMAKE_COMMAND}
        -DPYTHON_EXECUTABLE=${PYTHON_EXECUTABLE}
        -DWL_SOURCE_CHECKER=${CMAKE_SOURCE_DIR}/cmake/codecheck/CodeCheck.py
        -DSRC=${ABSOLUTE_SRC}
        -DOUTPUT_FILE=${OUTPUT_FILE}
        -DCMAKE_CURRENT_BINARY_DIR=${CMAKE_CURRENT_BINARY_DIR}
        -P ${CMAKE_SOURCE_DIR}/cmake/codecheck/CodeCheck.cmake
      DEPENDS ${ABSOLUTE_SRC}
      COMMENT "Checking ${SRC} with CodeCheck"
    )
    add_custom_target(
      see_if_codecheck_needs_to_run_${CHECKSUM}
      DEPENDS ${OUTPUT_FILE}
      COMMENT ""
    )

    add_dependencies(codecheck see_if_codecheck_needs_to_run_${CHECKSUM})

    if(CMAKE_BUILD_TYPE STREQUAL Debug)
      if (OPTION_BUILD_CODECHECK)
        add_dependencies(${NAME} see_if_codecheck_needs_to_run_${CHECKSUM})
      endif (OPTION_BUILD_CODECHECK)
    endif(CMAKE_BUILD_TYPE STREQUAL Debug)
  endif(EXISTS ${ABSOLUTE_SRC})
endfunction(wl_run_codecheck)

# Add a compiler flag VAR_NAME=FLAG. If VAR_NAME is already set, FLAG is appended.
function(wl_add_flag VAR_NAME FLAG)
  if (${VAR_NAME})
    set(${VAR_NAME} "${${VAR_NAME}} ${FLAG}" PARENT_SCOPE)
  else()
    set(${VAR_NAME} "${FLAG}" PARENT_SCOPE)
  endif()
endfunction()

# Common binary target definition.
function(wl_binary NAME)
  _parse_common_args("${ARGN}")

  if (ARG_WIN32)
    add_executable(${NAME}
      WIN32
      ${ARG_SRCS}
    )
  else()
    add_executable(${NAME}
      ${ARG_SRCS}
    )
  endif()

  _common_compile_tasks()

  #Quoting the CMake documentation on DESTINATION:
  #"If a relative path is given it is interpreted relative to the value of CMAKE_INSTALL_PREFIX"
  install(TARGETS ${NAME} DESTINATION "." COMPONENT ExecutableFiles)
endfunction()<|MERGE_RESOLUTION|>--- conflicted
+++ resolved
@@ -80,15 +80,11 @@
 
   if(ARG_USES_ZLIB)
     wl_include_system_directories(${NAME} ${ZLIB_INCLUDE_DIRS})
-<<<<<<< HEAD
-    target_link_libraries(${NAME} "-static" ${ZLIB_LIBRARY})
-=======
     if (OPTION_BUILD_WINSTATIC)
       target_link_libraries(${NAME} "-static" ${ZLIB_LIBRARY})
     else()
       target_link_libraries(${NAME} ${ZLIB_LIBRARY})
     endif()
->>>>>>> 68e7800a
   endif()
 
   # OpenGL and GLEW are one thing for us. If you use the one, you also use the
@@ -106,18 +102,6 @@
       # cmake's module system.
       if(DEFINED GLBINDING_INCLUDES)
         wl_include_system_directories(${NAME} ${GLBINDING_INCLUDES})
-<<<<<<< HEAD
-        target_link_libraries(${NAME} "-static" ${GLBINDING_LIBRARIES})
-      else()
-        target_link_libraries(${NAME} "-static" glbinding::glbinding)
-      endif()
-
-      target_link_libraries(${NAME} "-static" ${OPENGL_gl_LIBRARY})
-    else()
-      wl_include_system_directories(${NAME} ${GLEW_INCLUDE_DIR})
-      target_link_libraries(${NAME} "-static" ${GLEW_LIBRARY})
-      target_link_libraries(${NAME} "-static" ${OPENGL_gl_LIBRARY})
-=======
         if (OPTION_BUILD_WINSTATIC)
           target_link_libraries(${NAME} "-static" ${GLBINDING_LIBRARIES})
         else()
@@ -144,73 +128,52 @@
         target_link_libraries(${NAME} ${GLEW_LIBRARY})
         target_link_libraries(${NAME} ${OPENGL_gl_LIBRARY})
       endif()
->>>>>>> 68e7800a
     endif()
   endif()
 
   if(ARG_USES_PNG)
     wl_include_system_directories(${NAME} ${PNG_INCLUDE_DIR})
-<<<<<<< HEAD
-    target_link_libraries(${NAME} "-static" ${PNG_LIBRARY} zstd)
-=======
     if (OPTION_BUILD_WINSTATIC)
       target_link_libraries(${NAME} "-static" ${PNG_LIBRARY} zstd)
     else()
       target_link_libraries(${NAME} ${PNG_LIBRARY})
     endif()
->>>>>>> 68e7800a
   endif()
 
   if(ARG_USES_SDL2)
     wl_include_system_directories(${NAME} ${SDL2_INCLUDE_DIR})
-<<<<<<< HEAD
-    target_link_libraries(${NAME} "-static" SDL2::Main intl iconv mingw32 dxerr8 dinput8 shell32 setupapi advapi32 uuid version oleaut32 ole32 imm32 winmm gdi32 user32 brotlidec-static brotlicommon-static brotlienc-static zstd)
-=======
     if (OPTION_BUILD_WINSTATIC)
       target_link_libraries(${NAME} "-static" SDL2::Main intl iconv mingw32 dxerr8 dinput8 shell32 setupapi advapi32 uuid version oleaut32 ole32 imm32 winmm gdi32 user32 brotlidec-static brotlicommon-static brotlienc-static zstd)
     else()
       target_link_libraries(${NAME} SDL2::Main)
     endif()
->>>>>>> 68e7800a
   endif()
 
   if(ARG_USES_SDL2_MIXER)
     wl_include_system_directories(${NAME} ${SDL2_MIXER_INCLUDE_DIR})
-<<<<<<< HEAD
-    target_link_libraries(${NAME} "-static" SDL2::Mixer opusfile opus FLAC vorbisfile vorbis ogg mpg123 shlwapi)
-=======
     if (OPTION_BUILD_WINSTATIC)
       target_link_libraries(${NAME} "-static" SDL2::Mixer opusfile opus FLAC vorbisfile vorbis ogg mpg123 shlwapi)
     else()
       target_link_libraries(${NAME} ${SDL2_MIXER_LIBRARY})
     endif()
->>>>>>> 68e7800a
   endif()
 
   if(ARG_USES_SDL2_IMAGE)
     wl_include_system_directories(${NAME} ${SDL2_IMAGE_INCLUDE_DIR})
-<<<<<<< HEAD
-    target_link_libraries(${NAME} "-static" SDL2::Image jpeg tiff webp lzma)
-=======
     if (OPTION_BUILD_WINSTATIC)
       target_link_libraries(${NAME} "-static" SDL2::Image jpeg tiff webp lzma)
     else()
       target_link_libraries(${NAME} ${SDL2_IMAGE_LIBRARY})
     endif()
->>>>>>> 68e7800a
   endif()
 
   if(ARG_USES_SDL2_TTF)
     wl_include_system_directories(${NAME} ${SDL2_TTF_INCLUDE_DIR})
-<<<<<<< HEAD
-    target_link_libraries(${NAME} "-static" SDL2::TTF freetype bz2 graphite2 usp10 harfbuzz zstd freetype rpcrt4)
-=======
     if (OPTION_BUILD_WINSTATIC)
       target_link_libraries(${NAME} "-static" SDL2::TTF freetype bz2 graphite2 usp10 harfbuzz zstd freetype rpcrt4)
     else()
       target_link_libraries(${NAME} ${SDL2TTF_LIBRARY})
     endif()
->>>>>>> 68e7800a
   endif()
 
   if (ARG_USES_Intl)
@@ -218,36 +181,22 @@
     # found it.
     if (Intl_FOUND)
       wl_include_system_directories(${NAME} ${Intl_INCLUDE_DIR})
-<<<<<<< HEAD
-      target_link_libraries(${NAME} "-static" ${Intl_LIBRARY} iconv)
-=======
       if (OPTION_BUILD_WINSTATIC)
         target_link_libraries(${NAME} "-static" ${Intl_LIBRARY} iconv)
       else()
         target_link_libraries(${NAME} ${Intl_LIBRARY})
       endif()
->>>>>>> 68e7800a
     endif()
   endif()
 
   if (ARG_USES_BOOST_REGEX)
     target_link_libraries(${NAME} "-static" ${Boost_LIBRARIES})
-<<<<<<< HEAD
-=======
   else()
     target_link_libraries(${NAME} ${Boost_LIBRARIES})
->>>>>>> 68e7800a
   endif()
 
   if(ARG_USES_ICU)
     wl_include_system_directories(${NAME} ${ICU_INCLUDE_DIRS})
-<<<<<<< HEAD
-    target_link_libraries(${NAME} "-static" ICU::uc ICU::dt)
-  endif()
-
-  foreach(DEPENDENCY ${ARG_DEPENDS})
-    target_link_libraries(${NAME} "-static" ${DEPENDENCY})
-=======
     if (OPTION_BUILD_WINSTATIC)
       target_link_libraries(${NAME} "-static" ICU::uc ICU::dt)
     else()
@@ -261,7 +210,6 @@
   else()
   target_link_libraries(${NAME} ${DEPENDENCY})
   endif()
->>>>>>> 68e7800a
   endforeach(DEPENDENCY)
 endmacro(_common_compile_tasks)
 
