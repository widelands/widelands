# Utilize cmake_parse_arguments standard function to parse for common arguments.
include(CMakeParseArguments)
macro(_parse_common_args ARGS)
  set(OPTIONS
    THIRD_PARTY  # Is a third party lib. Less warnings, no codecheck.
    C_LIBRARY # Pure C library. No CXX flags.
    WIN32 # Windows binary/library.
    USES_BOOST_REGEX
    USES_INTL
    USES_OPENGL
    USES_PNG
    USES_SDL2
    USES_SDL2_IMAGE
    USES_SDL2_MIXER
    USES_SDL2_TTF
    USES_ZLIB
    USES_ICU
  )
  set(ONE_VALUE_ARG )
  set(MULTI_VALUE_ARGS SRCS DEPENDS)
  cmake_parse_arguments(ARG "${OPTIONS}" "${ONE_VALUE_ARG}" "${MULTI_VALUE_ARGS}"
    ${ARGS}
  )
endmacro(_parse_common_args)

# Set variable VAR to VALUE if it is not set or empty. Does nothing if already set.
macro(wl_set_if_unset VAR VALUE)
  if (NOT ${VAR} OR ${VAR} STREQUAL "")
	  set (${VAR} ${VALUE})
  endif()
endmacro(wl_set_if_unset)

# Add DIR as include directores for TARGET. Depending on cmake version the way how
# it works is different.
function(wl_include_directories TARGET DIR)
  _include_directories_internal(${TARGET} ${DIR} FALSE)
endfunction(wl_include_directories TARGET DIR)

# Add DIR as SYSTEM include directores for TARGET. Depending on cmake version the way how
# it works is different. SYSTEM includes silence warnings for included headers etc.
function(wl_include_system_directories TARGET DIR)
  _include_directories_internal(${TARGET} ${DIR} TRUE)
endfunction(wl_include_system_directories TARGET DIR)

# Add common compile tasks, like includes and libraries to link against for third party
# libraries, and codecheck hook for sources.
macro(_common_compile_tasks)
  if (NOT ARG_C_LIBRARY)
    set(TARGET_COMPILE_FLAGS "${TARGET_COMPILE_FLAGS} ${WL_GENERIC_CXX_FLAGS}")

    # This is needed for header only libraries. While they do not really mean
    # anything for cmake, they are useful to make dependencies explicit.
    set_target_properties(${NAME} PROPERTIES LINKER_LANGUAGE CXX)
  endif()

  set(TARGET_COMPILE_FLAGS "${TARGET_COMPILE_FLAGS} ${WL_OPTIMIZE_FLAGS} ${WL_DEBUG_FLAGS}")

  if(ARG_THIRD_PARTY)
    # Disable all warnings for third_party.
    set(TARGET_COMPILE_FLAGS "${TARGET_COMPILE_FLAGS} -w")
  else()
    foreach(SRC ${ARG_SRCS})
      wl_run_codecheck(${NAME} ${SRC})
    endforeach(SRC)

    set(TARGET_COMPILE_FLAGS "${TARGET_COMPILE_FLAGS} ${WL_COMPILE_DIAGNOSTICS}")
  endif()

  set_target_properties(${NAME} PROPERTIES COMPILE_FLAGS ${TARGET_COMPILE_FLAGS})

  if(NOT ARG_THIRD_PARTY)
    # src/ is the base for all of our includes. The binary one is for generated files.
    wl_include_directories(${NAME} ${CMAKE_SOURCE_DIR}/src)
    wl_include_directories(${NAME} ${CMAKE_BINARY_DIR}/src)

    # Boost is practically the standard library, so we always add a search path
    # to include it easily. Except for third party.
    wl_include_system_directories(${NAME} ${Boost_INCLUDE_DIR})
  endif()

  if(ARG_USES_ZLIB)
    wl_include_system_directories(${NAME} ${ZLIB_INCLUDE_DIRS})
    if (OPTION_BUILD_WINSTATIC)
<<<<<<< HEAD
      target_link_libraries(${NAME} "-static" ${ZLIB_LIBRARY})
=======
      target_link_libraries(${NAME} ${ZLIB_LIBRARY})
>>>>>>> 73899ec2
    else()
      target_link_libraries(${NAME} ${ZLIB_LIBRARY})
    endif()
  endif()

  # OpenGL and GLEW are one thing for us. If you use the one, you also use the
  # other. We always add definitions, because add_definition() is not
  # transitive and therefore some dependent targets do not set them properly.
  # And a few -D do not hurt anything.
  if(OPTION_USE_GLBINDING)
    add_definitions("-DUSE_GLBINDING")
  else()
    add_definitions(${GLEW_EXTRA_DEFINITIONS})
  endif()
  if(ARG_USES_OPENGL)
    if(OPTION_USE_GLBINDING)
      # Early versions of glbinding defined GLBINDING_INCLUDES, newer use
      # cmake's module system.
      if(DEFINED GLBINDING_INCLUDES)
        wl_include_system_directories(${NAME} ${GLBINDING_INCLUDES})
        if (OPTION_BUILD_WINSTATIC)
<<<<<<< HEAD
          target_link_libraries(${NAME} "-static" ${GLBINDING_LIBRARIES})
=======
          target_link_libraries(${NAME} ${GLBINDING_LIBRARIES})
>>>>>>> 73899ec2
        else()
          target_link_libraries(${NAME} ${GLBINDING_LIBRARIES})
        endif()
      else()
        if (OPTION_BUILD_WINSTATIC)
<<<<<<< HEAD
          target_link_libraries(${NAME} "-static" glbinding::glbinding)
=======
          target_link_libraries(${NAME} glbinding::glbinding)
>>>>>>> 73899ec2
        else()
          target_link_libraries(${NAME} glbinding::glbinding)
        endif()
      endif()
      if (OPTION_BUILD_WINSTATIC)
<<<<<<< HEAD
        target_link_libraries(${NAME} "-static" ${OPENGL_gl_LIBRARY})
=======
        target_link_libraries(${NAME} ${OPENGL_gl_LIBRARY})
>>>>>>> 73899ec2
      else()
        target_link_libraries(${NAME} ${OPENGL_gl_LIBRARY})
      endif()
    else()
      wl_include_system_directories(${NAME} ${GLEW_INCLUDE_DIR})
      if (OPTION_BUILD_WINSTATIC)
<<<<<<< HEAD
        target_link_libraries(${NAME} "-static" ${GLEW_LIBRARY})
        target_link_libraries(${NAME} "-static" ${OPENGL_gl_LIBRARY})
=======
        target_link_libraries(${NAME} ${GLEW_LIBRARY})
        target_link_libraries(${NAME} ${OPENGL_gl_LIBRARY})
>>>>>>> 73899ec2
      else()
        target_link_libraries(${NAME} ${GLEW_LIBRARY})
        target_link_libraries(${NAME} ${OPENGL_gl_LIBRARY})
      endif()
    endif()
  endif()

  if(ARG_USES_PNG)
    wl_include_system_directories(${NAME} ${PNG_INCLUDE_DIR})
    if (OPTION_BUILD_WINSTATIC)
<<<<<<< HEAD
      target_link_libraries(${NAME} "-static" ${PNG_LIBRARY} zstd)
=======
      target_link_libraries(${NAME} ${PNG_LIBRARY} zstd)
>>>>>>> 73899ec2
    else()
      target_link_libraries(${NAME} ${PNG_LIBRARY})
    endif()
  endif()

  if(ARG_USES_SDL2)
    wl_include_system_directories(${NAME} ${SDL2_INCLUDE_DIR})
    if (OPTION_BUILD_WINSTATIC)
<<<<<<< HEAD
      target_link_libraries(${NAME} "-static" SDL2::Main intl iconv mingw32 dxerr8 dinput8 shell32 setupapi advapi32 uuid version oleaut32 ole32 imm32 winmm gdi32 user32 brotlidec-static brotlicommon-static brotlienc-static zstd)
=======
      target_link_libraries(${NAME} SDL2::Main intl iconv mingw32 dxerr8 dinput8 shell32 setupapi advapi32 uuid version oleaut32 ole32 imm32 winmm gdi32 user32 brotlidec-static brotlicommon-static brotlienc-static zstd)
>>>>>>> 73899ec2
    else()
      target_link_libraries(${NAME} SDL2::Main)
    endif()
  endif()

  if(ARG_USES_SDL2_MIXER)
    wl_include_system_directories(${NAME} ${SDL2_MIXER_INCLUDE_DIR})
    if (OPTION_BUILD_WINSTATIC)
<<<<<<< HEAD
      target_link_libraries(${NAME} "-static" SDL2::Mixer opusfile opus FLAC vorbisfile vorbis ogg mpg123 shlwapi)
=======
      target_link_libraries(${NAME} SDL2::Mixer opusfile opus FLAC vorbisfile vorbis ogg mpg123 shlwapi)
>>>>>>> 73899ec2
    else()
      target_link_libraries(${NAME} ${SDL2_MIXER_LIBRARY})
    endif()
  endif()

  if(ARG_USES_SDL2_IMAGE)
    wl_include_system_directories(${NAME} ${SDL2_IMAGE_INCLUDE_DIR})
    if (OPTION_BUILD_WINSTATIC)
<<<<<<< HEAD
      target_link_libraries(${NAME} "-static" SDL2::Image jpeg tiff webp lzma)
=======
      target_link_libraries(${NAME} SDL2::Image jpeg tiff webp lzma)
>>>>>>> 73899ec2
    else()
      target_link_libraries(${NAME} ${SDL2_IMAGE_LIBRARY})
    endif()
  endif()

  if(ARG_USES_SDL2_TTF)
    wl_include_system_directories(${NAME} ${SDL2_TTF_INCLUDE_DIR})
    if (OPTION_BUILD_WINSTATIC)
<<<<<<< HEAD
      target_link_libraries(${NAME} "-static" SDL2::TTF freetype bz2 graphite2 usp10 harfbuzz zstd freetype rpcrt4)
=======
      target_link_libraries(${NAME} SDL2::TTF freetype bz2 graphite2 usp10 harfbuzz zstd freetype rpcrt4)
>>>>>>> 73899ec2
    else()
      target_link_libraries(${NAME} ${SDL2TTF_LIBRARY})
    endif()
  endif()

  if (ARG_USES_Intl)
    # libintl is not used on all systems, so only include it, when we actually
    # found it.
    if (Intl_FOUND)
      wl_include_system_directories(${NAME} ${Intl_INCLUDE_DIR})
      if (OPTION_BUILD_WINSTATIC)
<<<<<<< HEAD
        target_link_libraries(${NAME} "-static" ${Intl_LIBRARY} iconv)
=======
        target_link_libraries(${NAME} ${Intl_LIBRARY} iconv)
>>>>>>> 73899ec2
      else()
        target_link_libraries(${NAME} ${Intl_LIBRARY})
      endif()
    endif()
  endif()

  if (ARG_USES_BOOST_REGEX)
    target_link_libraries(${NAME} "-static" ${Boost_LIBRARIES})
  else()
    target_link_libraries(${NAME} ${Boost_LIBRARIES})
  else()
    target_link_libraries(${NAME} ${Boost_LIBRARIES})
  endif()

  if(ARG_USES_ICU)
    wl_include_system_directories(${NAME} ${ICU_INCLUDE_DIRS})
    if (OPTION_BUILD_WINSTATIC)
<<<<<<< HEAD
      target_link_libraries(${NAME} "-static" ICU::uc ICU::dt)
    else()
      target_link_libraries(${NAME})
=======
      target_link_libraries(${NAME} ICU::uc ICU::dt)
    else()
      target_link_libraries(${NAME} ${ICU_LIBRARIES})
>>>>>>> 73899ec2
    endif()
  endif()

  foreach(DEPENDENCY ${ARG_DEPENDS})
  if (OPTION_BUILD_WINSTATIC)
<<<<<<< HEAD
    target_link_libraries(${NAME} "-static" ${DEPENDENCY})
=======
    target_link_libraries(${NAME} ${DEPENDENCY})
>>>>>>> 73899ec2
  else()
  target_link_libraries(${NAME} ${DEPENDENCY})
  endif()
  endforeach(DEPENDENCY)
endmacro(_common_compile_tasks)

# Common library target definition.
function(wl_library NAME)
  _parse_common_args("${ARGN}")

  add_library(${NAME}
    STATIC
    EXCLUDE_FROM_ALL
    ${ARG_SRCS}
  )

  # increase the tries for the linker searching for cyclic dependencies
  # TODO(sirver): remove this once cycling dependencies are history in widelands
  set_target_properties(${NAME} PROPERTIES LINK_INTERFACE_MULTIPLICITY 5)

  _common_compile_tasks()
endfunction()

# Common test target definition.
function(wl_test NAME)

  if (NOT OPTION_BUILD_TESTS)
    return()
  endif()


  _parse_common_args("${ARGN}")

  add_executable(${NAME} ${ARG_SRCS})

  # If boost unit test library is linked dynamically, BOOST_TEST_DYN_LINK must be defined
  string(REGEX MATCH ".a$" BOOST_STATIC_UNIT_TEST_LIB ${Boost_UNIT_TEST_FRAMEWORK_LIBRARY})
  if (NOT BOOST_STATIC_UNIT_TEST_LIB)
    set(TARGET_COMPILE_FLAGS "${TARGET_COMPILE_FLAGS} -DBOOST_TEST_DYN_LINK")
  endif()
  target_link_libraries(${NAME} ${Boost_UNIT_TEST_FRAMEWORK_LIBRARY})

  # Tests need to link with SDL2 library without main.
  target_link_libraries(${NAME} SDL2::Core)

  _common_compile_tasks()

  add_test(${NAME} ${NAME})
  add_dependencies(wl_tests ${NAME})
endfunction()

# Checks a single 'SRC' file using Codecheck and writes a file named
# codecheck_<shasum of input> if the codecheck did not yield anything. The
# target for the codecheck will be added as a dependency to 'NAME' for debug
# builds, but always for the target 'codecheck', so that make codecheck checks
# all source code.
function(wl_run_codecheck NAME SRC)
  get_filename_component(ABSOLUTE_SRC ${SRC} ABSOLUTE)

  # If the file does not exist, it is probably auto-generated. In that case, it
  # makes no sense to codecheck it.
  if(EXISTS ${ABSOLUTE_SRC})
    string(SHA1 CHECKSUM ${ABSOLUTE_SRC})

    set(OUTPUT_FILE "${CMAKE_CURRENT_BINARY_DIR}/codecheck_${CHECKSUM}")
    add_custom_command(
      OUTPUT
        ${OUTPUT_FILE}
      COMMAND
        ${CMAKE_COMMAND}
        -DPYTHON_EXECUTABLE=${PYTHON_EXECUTABLE}
        -DWL_SOURCE_CHECKER=${CMAKE_SOURCE_DIR}/cmake/codecheck/CodeCheck.py
        -DSRC=${ABSOLUTE_SRC}
        -DOUTPUT_FILE=${OUTPUT_FILE}
        -DCMAKE_CURRENT_BINARY_DIR=${CMAKE_CURRENT_BINARY_DIR}
        -P ${CMAKE_SOURCE_DIR}/cmake/codecheck/CodeCheck.cmake
      DEPENDS ${ABSOLUTE_SRC}
      COMMENT "Checking ${SRC} with CodeCheck"
    )
    add_custom_target(
      see_if_codecheck_needs_to_run_${CHECKSUM}
      DEPENDS ${OUTPUT_FILE}
      COMMENT ""
    )

    add_dependencies(codecheck see_if_codecheck_needs_to_run_${CHECKSUM})

    if(CMAKE_BUILD_TYPE STREQUAL Debug)
      if (OPTION_BUILD_CODECHECK)
        add_dependencies(${NAME} see_if_codecheck_needs_to_run_${CHECKSUM})
      endif (OPTION_BUILD_CODECHECK)
    endif(CMAKE_BUILD_TYPE STREQUAL Debug)
  endif(EXISTS ${ABSOLUTE_SRC})
endfunction(wl_run_codecheck)

# Add a compiler flag VAR_NAME=FLAG. If VAR_NAME is already set, FLAG is appended.
function(wl_add_flag VAR_NAME FLAG)
  if (${VAR_NAME})
    set(${VAR_NAME} "${${VAR_NAME}} ${FLAG}" PARENT_SCOPE)
  else()
    set(${VAR_NAME} "${FLAG}" PARENT_SCOPE)
  endif()
endfunction()

# Common binary target definition.
function(wl_binary NAME)
  _parse_common_args("${ARGN}")

  if (ARG_WIN32)
    add_executable(${NAME}
      WIN32
      ${ARG_SRCS}
    )
  else()
    add_executable(${NAME}
      ${ARG_SRCS}
    )
  endif()

  _common_compile_tasks()

  #Quoting the CMake documentation on DESTINATION:
  #"If a relative path is given it is interpreted relative to the value of CMAKE_INSTALL_PREFIX"
  install(TARGETS ${NAME} DESTINATION "." COMPONENT ExecutableFiles)
endfunction()<|MERGE_RESOLUTION|>--- conflicted
+++ resolved
@@ -81,11 +81,7 @@
   if(ARG_USES_ZLIB)
     wl_include_system_directories(${NAME} ${ZLIB_INCLUDE_DIRS})
     if (OPTION_BUILD_WINSTATIC)
-<<<<<<< HEAD
-      target_link_libraries(${NAME} "-static" ${ZLIB_LIBRARY})
-=======
       target_link_libraries(${NAME} ${ZLIB_LIBRARY})
->>>>>>> 73899ec2
     else()
       target_link_libraries(${NAME} ${ZLIB_LIBRARY})
     endif()
@@ -107,44 +103,27 @@
       if(DEFINED GLBINDING_INCLUDES)
         wl_include_system_directories(${NAME} ${GLBINDING_INCLUDES})
         if (OPTION_BUILD_WINSTATIC)
-<<<<<<< HEAD
-          target_link_libraries(${NAME} "-static" ${GLBINDING_LIBRARIES})
-=======
           target_link_libraries(${NAME} ${GLBINDING_LIBRARIES})
->>>>>>> 73899ec2
         else()
           target_link_libraries(${NAME} ${GLBINDING_LIBRARIES})
         endif()
       else()
         if (OPTION_BUILD_WINSTATIC)
-<<<<<<< HEAD
-          target_link_libraries(${NAME} "-static" glbinding::glbinding)
-=======
           target_link_libraries(${NAME} glbinding::glbinding)
->>>>>>> 73899ec2
         else()
           target_link_libraries(${NAME} glbinding::glbinding)
         endif()
       endif()
       if (OPTION_BUILD_WINSTATIC)
-<<<<<<< HEAD
-        target_link_libraries(${NAME} "-static" ${OPENGL_gl_LIBRARY})
-=======
         target_link_libraries(${NAME} ${OPENGL_gl_LIBRARY})
->>>>>>> 73899ec2
       else()
         target_link_libraries(${NAME} ${OPENGL_gl_LIBRARY})
       endif()
     else()
       wl_include_system_directories(${NAME} ${GLEW_INCLUDE_DIR})
       if (OPTION_BUILD_WINSTATIC)
-<<<<<<< HEAD
-        target_link_libraries(${NAME} "-static" ${GLEW_LIBRARY})
-        target_link_libraries(${NAME} "-static" ${OPENGL_gl_LIBRARY})
-=======
         target_link_libraries(${NAME} ${GLEW_LIBRARY})
         target_link_libraries(${NAME} ${OPENGL_gl_LIBRARY})
->>>>>>> 73899ec2
       else()
         target_link_libraries(${NAME} ${GLEW_LIBRARY})
         target_link_libraries(${NAME} ${OPENGL_gl_LIBRARY})
@@ -155,11 +134,7 @@
   if(ARG_USES_PNG)
     wl_include_system_directories(${NAME} ${PNG_INCLUDE_DIR})
     if (OPTION_BUILD_WINSTATIC)
-<<<<<<< HEAD
-      target_link_libraries(${NAME} "-static" ${PNG_LIBRARY} zstd)
-=======
       target_link_libraries(${NAME} ${PNG_LIBRARY} zstd)
->>>>>>> 73899ec2
     else()
       target_link_libraries(${NAME} ${PNG_LIBRARY})
     endif()
@@ -168,11 +143,7 @@
   if(ARG_USES_SDL2)
     wl_include_system_directories(${NAME} ${SDL2_INCLUDE_DIR})
     if (OPTION_BUILD_WINSTATIC)
-<<<<<<< HEAD
-      target_link_libraries(${NAME} "-static" SDL2::Main intl iconv mingw32 dxerr8 dinput8 shell32 setupapi advapi32 uuid version oleaut32 ole32 imm32 winmm gdi32 user32 brotlidec-static brotlicommon-static brotlienc-static zstd)
-=======
       target_link_libraries(${NAME} SDL2::Main intl iconv mingw32 dxerr8 dinput8 shell32 setupapi advapi32 uuid version oleaut32 ole32 imm32 winmm gdi32 user32 brotlidec-static brotlicommon-static brotlienc-static zstd)
->>>>>>> 73899ec2
     else()
       target_link_libraries(${NAME} SDL2::Main)
     endif()
@@ -181,11 +152,7 @@
   if(ARG_USES_SDL2_MIXER)
     wl_include_system_directories(${NAME} ${SDL2_MIXER_INCLUDE_DIR})
     if (OPTION_BUILD_WINSTATIC)
-<<<<<<< HEAD
-      target_link_libraries(${NAME} "-static" SDL2::Mixer opusfile opus FLAC vorbisfile vorbis ogg mpg123 shlwapi)
-=======
       target_link_libraries(${NAME} SDL2::Mixer opusfile opus FLAC vorbisfile vorbis ogg mpg123 shlwapi)
->>>>>>> 73899ec2
     else()
       target_link_libraries(${NAME} ${SDL2_MIXER_LIBRARY})
     endif()
@@ -194,11 +161,7 @@
   if(ARG_USES_SDL2_IMAGE)
     wl_include_system_directories(${NAME} ${SDL2_IMAGE_INCLUDE_DIR})
     if (OPTION_BUILD_WINSTATIC)
-<<<<<<< HEAD
-      target_link_libraries(${NAME} "-static" SDL2::Image jpeg tiff webp lzma)
-=======
       target_link_libraries(${NAME} SDL2::Image jpeg tiff webp lzma)
->>>>>>> 73899ec2
     else()
       target_link_libraries(${NAME} ${SDL2_IMAGE_LIBRARY})
     endif()
@@ -207,11 +170,7 @@
   if(ARG_USES_SDL2_TTF)
     wl_include_system_directories(${NAME} ${SDL2_TTF_INCLUDE_DIR})
     if (OPTION_BUILD_WINSTATIC)
-<<<<<<< HEAD
-      target_link_libraries(${NAME} "-static" SDL2::TTF freetype bz2 graphite2 usp10 harfbuzz zstd freetype rpcrt4)
-=======
       target_link_libraries(${NAME} SDL2::TTF freetype bz2 graphite2 usp10 harfbuzz zstd freetype rpcrt4)
->>>>>>> 73899ec2
     else()
       target_link_libraries(${NAME} ${SDL2TTF_LIBRARY})
     endif()
@@ -223,11 +182,7 @@
     if (Intl_FOUND)
       wl_include_system_directories(${NAME} ${Intl_INCLUDE_DIR})
       if (OPTION_BUILD_WINSTATIC)
-<<<<<<< HEAD
-        target_link_libraries(${NAME} "-static" ${Intl_LIBRARY} iconv)
-=======
         target_link_libraries(${NAME} ${Intl_LIBRARY} iconv)
->>>>>>> 73899ec2
       else()
         target_link_libraries(${NAME} ${Intl_LIBRARY})
       endif()
@@ -235,8 +190,6 @@
   endif()
 
   if (ARG_USES_BOOST_REGEX)
-    target_link_libraries(${NAME} "-static" ${Boost_LIBRARIES})
-  else()
     target_link_libraries(${NAME} ${Boost_LIBRARIES})
   else()
     target_link_libraries(${NAME} ${Boost_LIBRARIES})
@@ -245,25 +198,15 @@
   if(ARG_USES_ICU)
     wl_include_system_directories(${NAME} ${ICU_INCLUDE_DIRS})
     if (OPTION_BUILD_WINSTATIC)
-<<<<<<< HEAD
-      target_link_libraries(${NAME} "-static" ICU::uc ICU::dt)
-    else()
-      target_link_libraries(${NAME})
-=======
       target_link_libraries(${NAME} ICU::uc ICU::dt)
     else()
       target_link_libraries(${NAME} ${ICU_LIBRARIES})
->>>>>>> 73899ec2
     endif()
   endif()
 
   foreach(DEPENDENCY ${ARG_DEPENDS})
   if (OPTION_BUILD_WINSTATIC)
-<<<<<<< HEAD
-    target_link_libraries(${NAME} "-static" ${DEPENDENCY})
-=======
     target_link_libraries(${NAME} ${DEPENDENCY})
->>>>>>> 73899ec2
   else()
   target_link_libraries(${NAME} ${DEPENDENCY})
   endif()
