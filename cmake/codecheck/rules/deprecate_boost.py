#!/usr/bin/python

strip_comments_and_strings = True


whitelist = [
<<<<<<< HEAD
    'boost::uuids',
=======
    'boost::format',
    'boost::io::format_error',
>>>>>>> f622d5f7
    'boost::asio',
    'boost::system::error_code',
    'boost::system::system_error',
]
whitelist_headers = [
<<<<<<< HEAD
    'boost/uuid',
=======
    'boost/format',
>>>>>>> f622d5f7
    'boost/asio',
    'boost/version',
]


def evaluate_matches(lines, fn):
    errors = []

    for lineno, line in enumerate(lines):
        if line.count('#include') and line.count('boost/'):
            whitelisted = False
            for w in whitelist_headers:
                if w in line:
                    whitelisted = True
                    break
            if not whitelisted:
                errors.append(
                    (fn, lineno+1, 'Forbidden {}'.format(line[0:-1:])))
        elif line.count('boost::'):
            whitelisted = False
            for w in whitelist:
                if w in line:
                    whitelisted = True
                    break
            if not whitelisted:
                offending = line[line.find('boost::'):]
                pos1 = offending.find('(')
                pos2 = offending.find(' ')
                pos3 = offending.find(';')
                if pos1 <= 0:
                    pos1 = 1000
                if pos2 <= 0:
                    pos2 = 1000
                if pos3 <= 0:
                    pos3 = 1000
                offending = offending[0:min(pos1, pos2, pos3):]
                errors.append(
                    (fn, lineno+1, "'{}' is deprecated.".format(offending)))

    return errors
# /end evaluate_matches


forbidden = [
    'table_->set_column_compare(0, boost::bind(&LoadOrSaveGame::compare_save_time, this, _1, _2));',
    'table_->set_column_compare(0, boost::bind(&LoadOrSaveGame::compare_save_time, boost::ref(*this), _1, _2));',
    'boost::trim(filename);',
    '#include <boost/algorithm/string.hpp>',
    'str = (boost::format("foo %1%") % 5).str();',
]

allowed = [
    'table_->set_column_compare(0, [this](uint32_t a, uint32_t b) { compare_save_time(a, b); });',
    'std::string boost = "This function will boost performance.";',
]<|MERGE_RESOLUTION|>--- conflicted
+++ resolved
@@ -4,22 +4,11 @@
 
 
 whitelist = [
-<<<<<<< HEAD
-    'boost::uuids',
-=======
-    'boost::format',
-    'boost::io::format_error',
->>>>>>> f622d5f7
     'boost::asio',
     'boost::system::error_code',
     'boost::system::system_error',
 ]
 whitelist_headers = [
-<<<<<<< HEAD
-    'boost/uuid',
-=======
-    'boost/format',
->>>>>>> f622d5f7
     'boost/asio',
     'boost/version',
 ]
