--- conflicted
+++ resolved
@@ -45,21 +45,11 @@
     <p xml:lang="ca">
       El Widelands ofereix un mode d'un sol jugador amb campanyes que narren les històries de les tribus i la seva lluita en l'univers del Widelands. No obstant, els modes multijugador, a través d'Internet o xarxa LAN, són més interessants: permeten construir imperis junts o enfrontar-vos fins que només quedi pols. El Widelands també disposa d'una intel·ligència artificial que fa les partides més interessants.
     </p>
-<<<<<<< HEAD
     <p xml:lang="cs">
-      Stanete se vůdcem malého klanu. Vašim úkolem je vybudovat prosperující osídlení. Každý člen Vašeho klanu přispěje svým dílem k vytváření zdrojů a dalšímu růstu.
+      Jsi vladařem malého kmenu. Tvým úkolem je postavit a dále budovat svou osadu. Každý člen tvého kmenu hraje svou roli ve výrobě surovin a dalším růstu.
     </p>
     <p xml:lang="cs">
-      Widelands nabízí mód jednoho hráče a kampaněmi, které vyprávějí příběhy klanů a jejich zápasu ve vesmíru Widelands. Opravdová zábava ale začíná až po spojení s přáteli přes internet nebo LAN a budování společných říší - nebo při vzájemném zápasu a rozdrcení nepřátel v prach. Ve Widelands můžete také k zápasu vyzvat umělou inteligenci.
-=======
-  </description>
-  <description xml:lang="cs">
-    <p>
-      Jsi vladařem malého kmenu. Tvým úkolem je postavit a dále budovat svou osadu. Každý člen tvého kmenu hraje svou roli ve výrobě surovin a dalším růstu.
-    </p>
-    <p>
       Widelands nabízí hru jednoho hráče s kamapní, která vyprávý příběhy kmenů a jejich boj o přežití ve vesmíru Widelands. Nicméně, pravá zábava je, když spolu s kamarády přes internet nebo LAN budujete své říše - nebo když bojujete mezi sebou abyste druhého rozdrtili na prach. Widelands má také umělou inteligenci, se kterou můžete soupeřit.
->>>>>>> 030dfcee
     </p>
     <p xml:lang="da">
       Du er leder af en lille klan. Din opgave er at opbygge en stadig voksende bebyggelse. Hvert medlem af din klan vil udføre sin del for at fremstille flere ressourcer til understøttelse af denne vækst.
