--- conflicted
+++ resolved
@@ -3,6 +3,8 @@
 
 [aihints]
 mines_water=true
+forced_after=600
+prohibited_till=300
 
 [buildcost]
 log=2
@@ -36,13 +38,4 @@
 
 [working]
 pics=well_i_??.png  # ???
-<<<<<<< HEAD
-hotspot=31 32
-
-[aihints]
-mines_water=true
-forced_after=600
-prohibited_till=300
-=======
-hotspot=31 32
->>>>>>> 6c644498
+hotspot=31 32