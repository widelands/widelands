--- conflicted
+++ resolved
@@ -3,8 +3,9 @@
 
 [aihints]
 space_consumer=true
-is_basic=true # farm needs spidercloth to be build and spidercloth needs
+forced_after=180 # farm needs spidercloth to be build and spidercloth needs
               # corn for production -> farm should be build ASAP!
+prohibited_till=120
 
 [buildcost]
 log=3
@@ -20,15 +21,6 @@
 [working positions]
 farmer=1
 
-<<<<<<< HEAD
-[aihints]
-space_consumer=true
-forced_after=180 # farm needs spidercloth to be build and spidercloth needs
-              # corn for production -> farm should be build ASAP!
-prohibited_till=120
-
-=======
->>>>>>> 6c644498
 [programs]
 plant_corn=_Plant corn
 harvest_corn=_Harvest corn
