<<<<<<< HEAD
# Note: this ware once was called gold stone, but because it felt akward
# to natural speakers, we changed its name to gold ore. The internal name was
# kept to goldstone though to not break any older savegames.

help=_This is gold ore mined from deep within the mountains.
=======
help=_Goldstones are mined by a goldmine. Smelted in a smelting works it makes gold, which is used as a precious building material and to produce weapons and armours.


>>>>>>> 8ec19d28
preciousness=2

[idle]
pics=idle.png
hotspot=4 4<|MERGE_RESOLUTION|>--- conflicted
+++ resolved
@@ -1,14 +1,8 @@
-<<<<<<< HEAD
-# Note: this ware once was called gold stone, but because it felt akward
+# Note: this ware once was called gold stone, but because it felt awkward
 # to natural speakers, we changed its name to gold ore. The internal name was
 # kept to goldstone though to not break any older savegames.
 
-help=_This is gold ore mined from deep within the mountains.
-=======
-help=_Goldstones are mined by a goldmine. Smelted in a smelting works it makes gold, which is used as a precious building material and to produce weapons and armours.
-
-
->>>>>>> 8ec19d28
+help=_Gold ore is mined in a goldmine. Smelted in a smelting works it becomes gold, which is used as a precious building material and to produce weapons and armours.
 preciousness=2
 
 [idle]
