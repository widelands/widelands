--- conflicted
+++ resolved
@@ -1,41 +1,34 @@
-size=small
-output=raw_stone
-
-[aihints]
-is_basic=true
-stoneproducer=true
-
-[buildcost]
-log=4
-
-[return_on_dismantle]
-log=2
-
-[working positions]
-stonemason=1
-
-<<<<<<< HEAD
-[aihints]
-forced_after=0
-stoneproducer=true
-
-=======
->>>>>>> 6c644498
-[programs]
-work=_Work
-
-[work]
-worker=cut   # This order is on purpose so that the productivity
-sleep=25000  # drops fast once all stones are gone.
-
-[out_of_resource_notification]
-title=_Out of Rocks
-message=_The stonemason working at this quarry can’t find any rocks in his working radius.
-
-[idle]
-pics=quarry_i_??.png  # ???
-hotspot=45 40
-
-[build]
-pics=quarry_b_??.png  # ???
-hotspot=44 36
+size=small
+output=raw_stone
+
+[aihints]
+forced_after=0
+stoneproducer=true
+
+[buildcost]
+log=4
+
+[return_on_dismantle]
+log=2
+
+[working positions]
+stonemason=1
+
+[programs]
+work=_Work
+
+[work]
+worker=cut   # This order is on purpose so that the productivity
+sleep=25000  # drops fast once all stones are gone.
+
+[out_of_resource_notification]
+title=_Out of Rocks
+message=_The stonemason working at this quarry can’t find any rocks in his working radius.
+
+[idle]
+pics=quarry_i_??.png  # ???
+hotspot=45 40
+
+[build]
+pics=quarry_b_??.png  # ???
+hotspot=44 36