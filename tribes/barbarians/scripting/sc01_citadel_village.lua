--- conflicted
+++ resolved
@@ -12,13 +12,9 @@
 
    plr:allow_workers("all")
    
-<<<<<<< HEAD
    local sf = wl.Map().player_slots[p.number].starting_field
-   local h = p:place_building("citadel", sf)
-=======
-   local sf = plr.starting_field
    local h = plr:place_building("citadel", sf)
->>>>>>> ee063df4
+
    h:set_soldiers{[{0,0,0,0}] = 12}
 
    if not pcall(function()
