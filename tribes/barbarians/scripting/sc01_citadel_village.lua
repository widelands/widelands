--- conflicted
+++ resolved
@@ -12,19 +12,11 @@
    func = function(plr) 
 
    plr:allow_workers("all")
-<<<<<<< HEAD
-   
+
    local sf = wl.Game().map.player_slots[plr.number].starting_field
-   local h = plr:place_building("citadel", sf, false, true)
-
-=======
-
-   local sf = plr.starting_field
-
    plr = actual_player(plr)
 
-   local h = plr:place_building("citadel", sf)
->>>>>>> 3c872d84
+   local h = plr:place_building("citadel", sf, false, true)
    h:set_soldiers{[{0,0,0,0}] = 12}
 
    if not pcall(function()
