--- conflicted
+++ resolved
@@ -7,15 +7,12 @@
 bob_vision_range=2
 uiposition=10
 carrier2=ox
-<<<<<<< HEAD
+icon=pics/icon.png
 # Wares and workers positions in wares window. Columns are separated by ;,
 # Entries in the columns separated by ,
 wares_order= raw_stone,trunk, blackwood, grout, flax, thatchreed, cloth; fish, meat, water, wheat, pittabread, beer, strongbeer, ration, snack, meal; coal, ironore, iron, goldstone, gold; pick, felling_axe, shovel, hammer, fishing_rod, hunting_spear, scythe, bakingtray, kitchen_tools, fire_tongs; axe, sharpaxe, broadaxe, bronzeaxe, battleaxe, warriorsaxe, helm , mask , warhelmet
 
 workers_order=carrier, ox, cattlebreeder; stonemason, lumberjack, ranger, builder, lime-burner, ferner, weaver; fisher , hunter , gamekeeper, farmer, baker, brewer, master-brewer, innkeeper; geologist,miner, chief-miner, master-miner, burner, smelter; blacksmith, master-blacksmith; soldier, trainer, helmsmith, scout
-=======
-icon=pics/icon.png
->>>>>>> 9896fa95
 
 # No idea for the frontier. Maybe some javelins?
 [frontier]
