--- conflicted
+++ resolved
@@ -15,7 +15,6 @@
 
 	building_help_lore_string("barbarians", "lumberjacks_hut",_[["Take 200 hits to fell a tree and you're a baby. Take 100 and you're a soldier. Take 50 and you're a hero. Take 20 and soon you will be a honorable lumberjack."]],_[[Krumta, carpenter of Chat'Karuth]]) ..
 	--General Section
-<<<<<<< HEAD
 	building_help_general_string("barbarians", building_description, "trunk", "",
 		_"Fell trees in the surrounding area and process them into trunks.", "10", "--") ..
 
@@ -26,7 +25,7 @@
 	rt(h3(_"Incoming:")) ..
 	-- TODO remove these, just for testing
 	building_help_depencencies_ware("barbarians",{"inn","snack","deep_coalmine"}, "snack") ..
-	building_help_depencencies_building("barbarians",{"coal","axefactory"}, "axefactory") ..
+	building_help_depencencies_building("barbarians",{"coal","axfactory"}, "axfactory") ..
 
 	rt(h3(_"Collects:")) ..
 	building_help_depencencies_ware("barbarians", {"lumberjacks_hut", "trunk"}, "trunk") ..
@@ -47,43 +46,10 @@
 	rt(h3(_"Crew required:")) ..
 	building_help_crew_string("barbarians", "lumberjack") ..
 
-	building_help_tool_string("barbarians", "felling_axe") ..
+	building_help_tool_string("barbarians", "felling_ax") ..
 
 	text_line(_"Experience levels:","n/a") ..
 
-=======
-		rt(h2(_"General")) ..
-		rt(h3(_"Purpose:")) ..
-		image_line("tribes/barbarians/log/menu.png",1,p(_"Fell trees in the surrounding area and process them into logs.")) ..
-		text_line(_"Working radius:", "10") ..
-		text_line(_"Conquer range:", "n/a") ..
-		text_line(_"Vision range:", "4") ..
-	--Dependencies
-		rt(h2(_"Dependencies")) ..
-		rt(p(_"The Lumberjack’s Hut needs trees in the immediate vicinity to fell.")) ..
-		text_line(_"Incoming:", "n/a") ..
-		rt(h3(_"Outgoing:")) ..
-		dependencies({"tribes/barbarians/lumberjacks_hut/menu.png","tribes/barbarians/log/menu.png"},p(_"Log")) ..
-		dependencies({"tribes/barbarians/log/menu.png","tribes/barbarians/constructionsite/menu.png"},p(_"Construction Site")) ..
-		dependencies({"tribes/barbarians/log/menu.png","tribes/barbarians/burners_house/menu.png"},p(_"Charcoal Burner’s House")) ..
-		dependencies({"tribes/barbarians/log/menu.png","tribes/barbarians/metalworks/menu.png"},p(_"Metal Workshop")) ..
-		dependencies({"tribes/barbarians/log/menu.png","tribes/barbarians/hardener/menu.png"},p(_"Wood Hardener")) ..
-	--Building Section
-		rt(h2(_"Building")) ..
-		text_line(_"Space required:",_"Small plot","pics/small.png") ..
-		text_line(_"Upgraded from:", "n/a") ..
-		rt(h3(_"Build cost:")) ..
-		help_building_line("barbarians", "log", ngettext("%i Log", "%i Logs", 3), 3) ..
-		rt(h3(_"Dismantle yields:")) ..
-		help_building_line("barbarians", "log", ngettext("%i Log", "%i Logs", 2), 2) ..
-		text_line(_"Upgradeable to:","n/a") ..
-	--Workers Section
-		rt(h2(_"Workers")) ..
-		rt(h3(_"Crew required:")) ..
-		image_line("tribes/barbarians/lumberjack/menu.png", 1, p(_"Lumberjack")) ..
-		text_line(_"Worker uses:",_"Felling Ax","tribes/barbarians/felling_ax/menu.png") ..
-		text_line(_"Experience levels:","n/a") ..
->>>>>>> 9e207436
 	--Production Section
 	rt(h2(_"Production")) ..
 	text_line(_"Performance:", _"The Lumberjack needs %s to fell a tree, not counting the time he needs to reach the destination and go home again.":format("12s"))
