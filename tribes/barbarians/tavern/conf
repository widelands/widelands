--- conflicted
+++ resolved
@@ -3,8 +3,7 @@
 enhancement=inn
 
 [aihints]
-build_material=false
-is_food_basic=true
+forced_after=900
 
 [buildcost]
 log=3
@@ -17,12 +16,6 @@
 blackwood=1
 raw_stone=1
 
-<<<<<<< HEAD
-[aihints]
-forced_after=900
-
-=======
->>>>>>> 6c644498
 [working positions]
 innkeeper=1
 
