dirname = path.dirname(__file__)

tribes:new_trainingsite_type {
   msgctxt = "barbarians_building",
   name = "barbarians_battlearena",
   -- TRANSLATORS: This is a building name used in lists of buildings
   descname = pgettext("barbarians_building", "Battle Arena"),
   helptext_script = dirname .. "helptexts.lua",
   icon = dirname .. "menu.png",
   size = "big",

   buildcost = {
      log = 6,
      granite = 4,
      grout = 6,
      gold = 4,
      thatch_reed = 3
   },
   return_on_dismantle = {
      log = 3,
      granite = 3,
      grout = 3,
      gold = 2,
      thatch_reed = 1
   },

   animations = {
      idle = {
         template = "idle_??",
         directory = dirname,
         hotspot = { 110, 72 },
         fps = 10
      },
      build = {
         template = "build_??",
         directory = dirname,
         hotspot = { 110, 72 },
      },
      unoccupied = {
         template = "unoccupied_??",
         directory = dirname,
         hotspot = { 110, 72 }
      },
      working = {
         template = "working_??",
         directory = dirname,
         hotspot = { 110, 72 },
         fps = 1
      }
   },

   aihints = {
      prohibited_till = 900,
<<<<<<< HEAD
      forced_after_ = 1500,
=======
      forced_after = 1500,
>>>>>>> 06eefb37
      trainingsite_type = "basic",
      very_weak_ai_limit = 1,
      weak_ai_limit = 3
   },

   working_positions = {
      barbarians_trainer = 1
   },

   inputs = {
      barbarians_bread = 10,
      fish = 6,
      meat = 6,
      beer_strong = 6
   },
   outputs = {
      "barbarians_soldier",
   },

   ["soldier evade"] = {
      min_level = 0,
      max_level = 1,
      food = {
         {"fish", "meat"},
         {"beer_strong"},
         {"barbarians_bread"}
      }
   },

   programs = {
      sleep = {
         -- TRANSLATORS: Completed/Skipped/Did not start sleeping because ...
         descname = _"sleeping",
         actions = {
            "sleep=5000",
            "check_soldier=soldier attack 9", -- dummy check to get sleep rated as skipped - else it will change statistics
         }
      },
      upgrade_soldier_evade_0 = {
         -- TRANSLATORS: Completed/Skipped/Did not start upgrading ... because ...
         descname = _"upgrading soldier evade from level 0 to level 1",
         actions = {
            "check_soldier=soldier evade 0", -- Fails when aren't any soldier of level 0 evade
            "sleep=15000",
            "check_soldier=soldier evade 0", -- Because the soldier can be expelled by the player
            "consume=barbarians_bread fish,meat beer_strong",
            "animate=working 15000",
            "train=soldier evade 0 1"
         }
      },
      upgrade_soldier_evade_1 = {
         -- TRANSLATORS: Completed/Skipped/Did not start upgrading ... because ...
         descname = _"upgrading soldier evade from level 1 to level 2",
         actions = {
            "check_soldier=soldier evade 1", -- Fails when aren't any soldier of level 1 evade
            "sleep=15000",
            "check_soldier=soldier evade 1", -- Because the soldier can be expulsed by the player
            "consume=barbarians_bread:2 fish,meat beer_strong",
            "animate=working 15000",
            "train=soldier evade 1 2"
         }
      },
   },

   soldier_capacity = 8,
   trainer_patience = 3
}<|MERGE_RESOLUTION|>--- conflicted
+++ resolved
@@ -51,11 +51,7 @@
 
    aihints = {
       prohibited_till = 900,
-<<<<<<< HEAD
-      forced_after_ = 1500,
-=======
       forced_after = 1500,
->>>>>>> 06eefb37
       trainingsite_type = "basic",
       very_weak_ai_limit = 1,
       weak_ai_limit = 3
