size=big
buildable=no
max_soldiers=12
heal_per_second=220
conquers=12
enhanced_building=yes
prefer_heroes=true

[enhancement_cost]
wood=5
marblecolumn=4
marble=4
stone=2

<<<<<<< HEAD
[idle]
packed=true
pics=castle.png
dimensions=120 118
base_offset=0 0
hotspot=94 106

=======
[return_on_dismantle_on_enhanced]
wood=2
marblecolumn=2
marble=3
stone=1

[idle]
pics=castle_i_??.png
hotspot=94 106
>>>>>>> ed1a814f
<|MERGE_RESOLUTION|>--- conflicted
+++ resolved
@@ -12,15 +12,6 @@
 marble=4
 stone=2
 
-<<<<<<< HEAD
-[idle]
-packed=true
-pics=castle.png
-dimensions=120 118
-base_offset=0 0
-hotspot=94 106
-
-=======
 [return_on_dismantle_on_enhanced]
 wood=2
 marblecolumn=2
@@ -29,5 +20,4 @@
 
 [idle]
 pics=castle_i_??.png
-hotspot=94 106
->>>>>>> ed1a814f
+hotspot=94 106