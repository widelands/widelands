--- conflicted
+++ resolved
@@ -11,15 +11,6 @@
 stone=2
 marble=1
 
-<<<<<<< HEAD
-[idle]
-packed=true
-pics=barrier.png
-dimensions=91 97
-base_offset=0 0
-hotspot=49 77
-
-=======
 [return_on_dismantle]
 trunk=1
 wood=1
@@ -37,5 +28,4 @@
 
 [idle]
 pics=barrier_i_??.png
-hotspot=49 77
->>>>>>> ed1a814f
+hotspot=49 77