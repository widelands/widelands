--- conflicted
+++ resolved
@@ -34,7 +34,10 @@
 log=8
 
 [programs]
-<<<<<<< HEAD
+# TRANSLATORS: "Completed/Skipped/Did not start making an ax because ...
+produce_ax=_making an ax
+# TRANSLATORS: "Completed/Skipped/Did not start making a basket because ...
+produce_basket=_making a basket
 # TRANSLATORS: "Completed/Skipped/Did not start making a bread paddle because ...
 produce_bread_paddle=_making a bread paddle
 # TRANSLATORS: "Completed/Skipped/Did not start making fire tongs because ...
@@ -43,39 +46,20 @@
 produce_fishing_rod=_making a fishing rod
 # TRANSLATORS: "Completed/Skipped/Did not start making a hammer because ...
 produce_hammer=_making a hammer
+# TRANSLATORS: "Completed/Skipped/Did not start making a hunting spear because ...
+produce_hunting_spear=_making a hunting spear
 # TRANSLATORS: "Completed/Skipped/Did not start making kitchen tools because ...
 produce_kitchen_tools=_making kitchen tools
 # TRANSLATORS: "Completed/Skipped/Did not start making a pick because ...
 produce_pick=_making a pick
+# TRANSLATORS: "Completed/Skipped/Did not start making a saw because ...
+produce_saw=_making a saw
 # TRANSLATORS: "Completed/Skipped/Did not start making a scythe because ...
 produce_scythe=_making a scythe
 # TRANSLATORS: "Completed/Skipped/Did not start making a shovel because ...
 produce_shovel=_making a shovel
-# TRANSLATORS: "Completed/Skipped/Did not start making a hunting spear because ...
-produce_hunting_spear=_making a hunting spear
-# TRANSLATORS: "Completed/Skipped/Did not start making a basket because ...
-produce_basket=_making a basket
-# TRANSLATORS: "Completed/Skipped/Did not start making a saw because ...
-produce_saw=_making a saw
-# TRANSLATORS: "Completed/Skipped/Did not start making an ax because ...
-produce_ax=_making an ax
 # TRANSLATORS: "Completed/Skipped/Did not start working because ...
 work=_working
-=======
-produce_ax=_Produce ax
-produce_basket=_Produce basket
-produce_bread_paddle=_Produce bread paddle
-produce_fire_tongs=_Produce fire tongs
-produce_fishing_rod=_Produce fishing rod
-produce_hammer=_Produce hammer
-produce_hunting_spear=_Produce hunting spear
-produce_kitchen_tools=_Produce kitchen tools
-produce_pick=_Produce pick
-produce_saw=_Produce saw
-produce_scythe=_Produce scythe
-produce_shovel=_Produce shovel
-work=_Work
->>>>>>> 6c644498
 
 [produce_ax]
 return=skipped unless economy needs ax
