program=program
<<<<<<< HEAD
picture=ashes.png
=======
>>>>>>> a56b8ece

[program]
animate=idle 45000
remove=

[idle]
packed=true
pics=ashes.png
dimensions=84 51
base_offset=0 0
hotspot=40 39

<|MERGE_RESOLUTION|>--- conflicted
+++ resolved
@@ -1,17 +1,13 @@
 program=program
-<<<<<<< HEAD
-picture=ashes.png
-=======
->>>>>>> a56b8ece
 
 [program]
 animate=idle 45000
 remove=
 
-[idle]
-packed=true
-pics=ashes.png
-dimensions=84 51
+[idle]
+packed=true
+pics=ashes.png
+dimensions=84 51
 base_offset=0 0
-hotspot=40 39
-
+hotspot=40 39
+