size=small
output=water

[aihints]
build_material=false
mines_water=true

[buildcost]
log=2
stone=1
marble=1

[return_on_dismantle]
log=1
marble=1

<<<<<<< HEAD
[aihints]
mines_water=true
prohibited_till=60

=======
>>>>>>> 6c644498
[working positions]
carrier=1

[programs]
work=_Work

[work]
sleep=20000
animate=working 20000
mine=water 1 100 65 2
produce=water

[out_of_resource_notification]
title=_Out of Water
message=_The carrier working at this well can’t find any water in his working radius.
delay_attempts=50

[idle]
pics=well_i_??.png  # ???
hotspot=43 58

[working]
pics=well_i_??.png  # ???
hotspot=43 58<|MERGE_RESOLUTION|>--- conflicted
+++ resolved
@@ -2,8 +2,8 @@
 output=water
 
 [aihints]
-build_material=false
 mines_water=true
+prohibited_till=60
 
 [buildcost]
 log=2
@@ -14,13 +14,6 @@
 log=1
 marble=1
 
-<<<<<<< HEAD
-[aihints]
-mines_water=true
-prohibited_till=60
-
-=======
->>>>>>> 6c644498
 [working positions]
 carrier=1
 
