--- conflicted
+++ resolved
@@ -7,15 +7,12 @@
 bob_vision_range=2
 uiposition=20
 carrier2=donkey
-<<<<<<< HEAD
+icon=pics/icon.png
 # Wares and workers positions in wares window. Columns are separated by ;,
 # Entries in the columns separated by ,
 wares_order=stone, trunk, wood, wool,cloth;   fish,meat, water, wheat, flour, bread, beer, grape, wine, ration, meal;  marble, marblecolumn, coal, ironore, iron, goldstone, gold;    pick, axe, saw, shovel, hammer, fishing_rod, hunting_spear, scythe, bakingtray, basket, kitchen_tools, fire_tongs;   wood_lance, lance, advanced_lance, heavy_lance, war_lance, helm, armour, chain_armour, plate_armour
 
 workers_order=carrier, donkey, donkeybreeder;   stonemason, lumberjack, forester, builder, shepherd, weaver;   fisher, hunter, farmer, miller, baker, brewer, pig-breeder, vinefarmer, innkeeper; geologist, miner, master-miner, burner, smelter; toolsmith; soldier, trainer, weaponsmith, armoursmith, scout
-=======
-icon=pics/icon.png
->>>>>>> 9896fa95
 
 # No idea for the frontier. Maybe some javelins?
 [frontier]
