--- conflicted
+++ resolved
@@ -37,19 +37,6 @@
 mine=granite 2 50 5
 produce=marble stone
 
-<<<<<<< HEAD
-[prog_marble]
-sleep=20000
-consume=wine ration
-animate=working 20000
-mine=granite 2 50 5
-produce=marble:2
-animate=working 20000
-mine=granite 2 50 5
-produce=marble stone
-
-=======
->>>>>>> 62e16dc7
 [mine_stone]
 sleep=20000
 consume=ration wine
@@ -60,19 +47,6 @@
 mine=granite 2 50 5
 produce=stone:2
 
-<<<<<<< HEAD
-[prog_stone]
-sleep=20000
-consume=ration wine
-animate=working 20000
-mine=granite 2 50 5
-produce=stone marble
-animate=working 20000
-mine=granite 2 50 5
-produce=stone:2
-
-=======
->>>>>>> 62e16dc7
 [work]
 call=mine_marble
 call=mine_stone
