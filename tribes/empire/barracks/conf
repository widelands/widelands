size=small
heal_per_second=60 # very low -> smallest building
conquers=6
max_soldiers=1
enhancement=sentry
prefer_heroes=false

[buildcost]
trunk=1
wood=2

<<<<<<< HEAD
[idle]
packed=true
pics=barracks.png
dimensions=75 68
base_offset=0 0
hotspot=37 58

=======
[return_on_dismantle]
wood=1

[idle]
pics=barracks_i_??.png
hotspot=37 58
>>>>>>> ed1a814f
<|MERGE_RESOLUTION|>--- conflicted
+++ resolved
@@ -9,19 +9,9 @@
 trunk=1
 wood=2
 
-<<<<<<< HEAD
-[idle]
-packed=true
-pics=barracks.png
-dimensions=75 68
-base_offset=0 0
-hotspot=37 58
-
-=======
 [return_on_dismantle]
 wood=1
 
 [idle]
 pics=barracks_i_??.png
-hotspot=37 58
->>>>>>> ed1a814f
+hotspot=37 58