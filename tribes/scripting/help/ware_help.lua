include "tribes/scripting/help/format_help.lua"


-- RST
-- ware_help.lua
-- ---------------

-- Functions used in the ingame ware help windows for formatting the text and pictures.


--  =======================================================
--  ************* Main ware help functions *************
--  =======================================================

-- RST
-- .. function ware_help_general_string(tribe, ware_description)
--
--    Displays general info texts about the ware
--
--    :arg tribe: The :class:`LuaTribeDescription` for a tribe that uses this ware.
--    :arg ware_description: the ware_description from C++.
--    :returns: General info about the ware
--
<<<<<<< HEAD
function ware_help_general_string(tribe, ware_description)
	local purpose_text = ware_helptext()
	if (purpose_text ~= "") then
		purpose_text = purpose_text .. " "
	end
	purpose_text = ware_helptext() .. ware_helptext(tribe.name)

	-- TODO(GunChleoc): Split into purpose and note
	local result = rt(h2(_"Purpose")) ..
		rt("image=" .. ware_description.icon_name, p(purpose_text))
	return result
=======
function image_line(image, count, text)
   local imgs={}
   for i=1,count do
      imgs[#imgs + 1] = image
   end
   local imgstr = table.concat(imgs, ";")

   if text then
      return rt("image=" .. imgstr .. " image-align=right", "  " .. text)
   else
      return rt("image=" .. imgstr .. " image-align=right", "")
   end
>>>>>>> 7baa04f5
end

-- RST
-- .. function ware_help_producers_string(tribe, ware_description)
--
--    Displays the buildings that produce this ware with information about
--    wares consumed in their production programs
--
--    :arg tribe: The :class:`LuaTribeDescription` for a tribe that uses this ware.
--    :arg ware_description: the ware_description from C++.
--    :returns: Info about buildings producing this ware and the production cost.
--
function ware_help_producers_string(tribe, ware_description)
	local result = ""
	for i, building in ipairs(ware_description.producers) do
		if (tribe:has_building(building.name)) then
			-- TRANSLATORS: Ware Encyclopedia: A building producing a ware
			result = result .. rt(h2(_"Producer"))
			result = result .. dependencies({building, ware_description}, building.descname)

			-- Find out which programs in the building produce this ware
			local producing_programs = {}
			for j, program_name in ipairs(building.production_programs) do
				for ware, amount in pairs(building:produced_wares(program_name)) do
					if (ware_description.name == ware) then
						table.insert(producing_programs, program_name)
					end
				end
			end

			-- Now collect all wares produced by the filtered programs
			local produced_wares_strings = {}
			local produced_wares_counters = {}
			for j, program_name in ipairs(producing_programs) do
				local produced_wares_amount = {}
				produced_wares_counters[program_name] = 0
				for ware, amount in pairs(building:produced_wares(program_name)) do
					if (produced_wares_amount[ware] == nil) then
						produced_wares_amount[ware] = 0
					end
					produced_wares_amount[ware] = produced_wares_amount[ware] + amount
					produced_wares_counters[program_name] = produced_wares_counters[program_name] + amount
				end
				local produced_wares_string = ""
				for ware, amount in pairs(produced_wares_amount) do
				local ware_descr = wl.Game():get_ware_description(ware)
					produced_wares_string = produced_wares_string
						.. help_ware_amount_line(ware_descr, amount)
				end
				produced_wares_strings[program_name] = produced_wares_string
			end

			-- Now collect the consumed wares for each filtered program and print the program info
			for j, program_name in ipairs(producing_programs) do
				result = result .. help_consumed_wares(building, program_name)
				if (produced_wares_counters[program_name] > 0) then
					result = result
						-- TRANSLATORS: Ware Encyclopedia: Wares produced by a productionsite
						.. rt(h3(ngettext("Ware produced:", "Wares produced:", produced_wares_counters[program_name])))
						.. produced_wares_strings[program_name]
				end
			end

		end
	end
	return result
end

-- RST
-- .. function ware_help_consumers_string(tribe, ware_description)
--
--    Displays the buildings that consume this ware and about
--    workers that use this ware as a tool
--
--    :arg tribe: The :class:`LuaTribeDescription` for a tribe that uses this ware.
--    :arg ware_description: the ware_description from C++.
--    :returns: Info about buildings and workers that use this ware
--
<<<<<<< HEAD
function ware_help_consumers_string(tribe, ware_description)
	local result = ""

	-- Now collecting the buildings that consume this ware
	local consumers_string = ""
	local consumers_amount = 0

	for i, building in ipairs(ware_description.consumers) do
		if (tribe:has_building(building.name)) then
			consumers_string = consumers_string .. dependencies({ware_description, building}, building.descname)
			consumers_amount = consumers_amount + 1
		end
	end

	-- Constructionsite isn't listed with the consumers, so we need a special check
	if (ware_description:is_construction_material(tribe.name)) then
		local constructionsite_description = wl.Game():get_building_description("constructionsite")
		consumers_string = consumers_string
			.. dependencies({ware_description, constructionsite_description}, constructionsite_description.descname)
		consumers_amount = consumers_amount + 1
	end

	-- Now collecting the workers that use this ware as a tool
	local workers_string = ""
	for i, workername in ipairs(tribe.workers) do
	local worker = wl.Game():get_worker_description(workername)
		local add_this_worker = false
		for j, buildcost in ipairs(worker.buildcost) do
			if (buildcost ~= nil and buildcost == ware_description.name) then
				add_this_worker = true
				consumers_amount = consumers_amount + 1
				break
			end
		end
		if(add_this_worker) then
			workers_string = workers_string .. image_line(worker.icon_name, 1, p(worker.descname))
		end
	end

	-- Now show consumers (buildings + workers)
	if (consumers_amount > 0) then
		-- TRANSLATORS: Ware Encyclopedia: A list of buildings and / or workers that consume a ware
		result = result .. rt(h2(ngettext("Consumer", "Consumers", consumers_amount)))
		if (consumers ~= "") then
			result = result .. consumers_string
		end
		if (workers_string ~= "") then
			result = result .. workers_string
		end
	end
	return result
=======
function ware_help_string(tribe, ware_description)
   include(ware_description.directory .. "helptexts.lua")

   local result = ware_helptext()
   if (result ~= "") then
      result = result .. " "
   else
      result = ""
   end
   result = result .. ware_helptext(tribe)

   -- TODO(GunChleoc): Split into purpose and note
   -- We also want the ware quantity info collected while loading the tribes.

   result = rt("image=" .. ware_description.icon_name, p(result))
   return result
>>>>>>> 7baa04f5
end


return {
   func = function(tribename, ware_description)
      set_textdomain("tribes_encyclopedia")
<<<<<<< HEAD
      local tribe = wl.Game():get_tribe_description(tribename)
      include(ware_description.helptext_script)
	   return ware_help_general_string(tribe, ware_description)
			.. ware_help_producers_string(tribe, ware_description)
			.. ware_help_consumers_string(tribe, ware_description)
=======
      return ware_help_string(tribe, ware_description)
>>>>>>> 7baa04f5
   end
}<|MERGE_RESOLUTION|>--- conflicted
+++ resolved
@@ -21,32 +21,17 @@
 --    :arg ware_description: the ware_description from C++.
 --    :returns: General info about the ware
 --
-<<<<<<< HEAD
 function ware_help_general_string(tribe, ware_description)
-	local purpose_text = ware_helptext()
-	if (purpose_text ~= "") then
-		purpose_text = purpose_text .. " "
-	end
-	purpose_text = ware_helptext() .. ware_helptext(tribe.name)
+   local purpose_text = ware_helptext()
+   if (purpose_text ~= "") then
+      purpose_text = purpose_text .. " "
+   end
+   purpose_text = ware_helptext() .. ware_helptext(tribe.name)
 
-	-- TODO(GunChleoc): Split into purpose and note
-	local result = rt(h2(_"Purpose")) ..
-		rt("image=" .. ware_description.icon_name, p(purpose_text))
-	return result
-=======
-function image_line(image, count, text)
-   local imgs={}
-   for i=1,count do
-      imgs[#imgs + 1] = image
-   end
-   local imgstr = table.concat(imgs, ";")
-
-   if text then
-      return rt("image=" .. imgstr .. " image-align=right", "  " .. text)
-   else
-      return rt("image=" .. imgstr .. " image-align=right", "")
-   end
->>>>>>> 7baa04f5
+   -- TODO(GunChleoc): Split into purpose and note
+   local result = rt(h2(_"Purpose")) ..
+      rt("image=" .. ware_description.icon_name, p(purpose_text))
+   return result
 end
 
 -- RST
@@ -60,59 +45,59 @@
 --    :returns: Info about buildings producing this ware and the production cost.
 --
 function ware_help_producers_string(tribe, ware_description)
-	local result = ""
-	for i, building in ipairs(ware_description.producers) do
-		if (tribe:has_building(building.name)) then
-			-- TRANSLATORS: Ware Encyclopedia: A building producing a ware
-			result = result .. rt(h2(_"Producer"))
-			result = result .. dependencies({building, ware_description}, building.descname)
+   local result = ""
+   for i, building in ipairs(ware_description.producers) do
+      if (tribe:has_building(building.name)) then
+         -- TRANSLATORS: Ware Encyclopedia: A building producing a ware
+         result = result .. rt(h2(_"Producer"))
+         result = result .. dependencies({building, ware_description}, building.descname)
 
-			-- Find out which programs in the building produce this ware
-			local producing_programs = {}
-			for j, program_name in ipairs(building.production_programs) do
-				for ware, amount in pairs(building:produced_wares(program_name)) do
-					if (ware_description.name == ware) then
-						table.insert(producing_programs, program_name)
-					end
-				end
-			end
+         -- Find out which programs in the building produce this ware
+         local producing_programs = {}
+         for j, program_name in ipairs(building.production_programs) do
+            for ware, amount in pairs(building:produced_wares(program_name)) do
+               if (ware_description.name == ware) then
+                  table.insert(producing_programs, program_name)
+               end
+            end
+         end
 
-			-- Now collect all wares produced by the filtered programs
-			local produced_wares_strings = {}
-			local produced_wares_counters = {}
-			for j, program_name in ipairs(producing_programs) do
-				local produced_wares_amount = {}
-				produced_wares_counters[program_name] = 0
-				for ware, amount in pairs(building:produced_wares(program_name)) do
-					if (produced_wares_amount[ware] == nil) then
-						produced_wares_amount[ware] = 0
-					end
-					produced_wares_amount[ware] = produced_wares_amount[ware] + amount
-					produced_wares_counters[program_name] = produced_wares_counters[program_name] + amount
-				end
-				local produced_wares_string = ""
-				for ware, amount in pairs(produced_wares_amount) do
-				local ware_descr = wl.Game():get_ware_description(ware)
-					produced_wares_string = produced_wares_string
-						.. help_ware_amount_line(ware_descr, amount)
-				end
-				produced_wares_strings[program_name] = produced_wares_string
-			end
+         -- Now collect all wares produced by the filtered programs
+         local produced_wares_strings = {}
+         local produced_wares_counters = {}
+         for j, program_name in ipairs(producing_programs) do
+            local produced_wares_amount = {}
+            produced_wares_counters[program_name] = 0
+            for ware, amount in pairs(building:produced_wares(program_name)) do
+               if (produced_wares_amount[ware] == nil) then
+                  produced_wares_amount[ware] = 0
+               end
+               produced_wares_amount[ware] = produced_wares_amount[ware] + amount
+               produced_wares_counters[program_name] = produced_wares_counters[program_name] + amount
+            end
+            local produced_wares_string = ""
+            for ware, amount in pairs(produced_wares_amount) do
+            local ware_descr = wl.Game():get_ware_description(ware)
+               produced_wares_string = produced_wares_string
+                  .. help_ware_amount_line(ware_descr, amount)
+            end
+            produced_wares_strings[program_name] = produced_wares_string
+         end
 
-			-- Now collect the consumed wares for each filtered program and print the program info
-			for j, program_name in ipairs(producing_programs) do
-				result = result .. help_consumed_wares(building, program_name)
-				if (produced_wares_counters[program_name] > 0) then
-					result = result
-						-- TRANSLATORS: Ware Encyclopedia: Wares produced by a productionsite
-						.. rt(h3(ngettext("Ware produced:", "Wares produced:", produced_wares_counters[program_name])))
-						.. produced_wares_strings[program_name]
-				end
-			end
+         -- Now collect the consumed wares for each filtered program and print the program info
+         for j, program_name in ipairs(producing_programs) do
+            result = result .. help_consumed_wares(building, program_name)
+            if (produced_wares_counters[program_name] > 0) then
+               result = result
+                  -- TRANSLATORS: Ware Encyclopedia: Wares produced by a productionsite
+                  .. rt(h3(ngettext("Ware produced:", "Wares produced:", produced_wares_counters[program_name])))
+                  .. produced_wares_strings[program_name]
+            end
+         end
 
-		end
-	end
-	return result
+      end
+   end
+   return result
 end
 
 -- RST
@@ -125,90 +110,67 @@
 --    :arg ware_description: the ware_description from C++.
 --    :returns: Info about buildings and workers that use this ware
 --
-<<<<<<< HEAD
 function ware_help_consumers_string(tribe, ware_description)
-	local result = ""
+   local result = ""
 
-	-- Now collecting the buildings that consume this ware
-	local consumers_string = ""
-	local consumers_amount = 0
+   -- Now collecting the buildings that consume this ware
+   local consumers_string = ""
+   local consumers_amount = 0
 
-	for i, building in ipairs(ware_description.consumers) do
-		if (tribe:has_building(building.name)) then
-			consumers_string = consumers_string .. dependencies({ware_description, building}, building.descname)
-			consumers_amount = consumers_amount + 1
-		end
-	end
+   for i, building in ipairs(ware_description.consumers) do
+      if (tribe:has_building(building.name)) then
+         consumers_string = consumers_string .. dependencies({ware_description, building}, building.descname)
+         consumers_amount = consumers_amount + 1
+      end
+   end
 
-	-- Constructionsite isn't listed with the consumers, so we need a special check
-	if (ware_description:is_construction_material(tribe.name)) then
-		local constructionsite_description = wl.Game():get_building_description("constructionsite")
-		consumers_string = consumers_string
-			.. dependencies({ware_description, constructionsite_description}, constructionsite_description.descname)
-		consumers_amount = consumers_amount + 1
-	end
+   -- Constructionsite isn't listed with the consumers, so we need a special check
+   if (ware_description:is_construction_material(tribe.name)) then
+      local constructionsite_description = wl.Game():get_building_description("constructionsite")
+      consumers_string = consumers_string
+         .. dependencies({ware_description, constructionsite_description}, constructionsite_description.descname)
+      consumers_amount = consumers_amount + 1
+   end
 
-	-- Now collecting the workers that use this ware as a tool
-	local workers_string = ""
-	for i, workername in ipairs(tribe.workers) do
-	local worker = wl.Game():get_worker_description(workername)
-		local add_this_worker = false
-		for j, buildcost in ipairs(worker.buildcost) do
-			if (buildcost ~= nil and buildcost == ware_description.name) then
-				add_this_worker = true
-				consumers_amount = consumers_amount + 1
-				break
-			end
-		end
-		if(add_this_worker) then
-			workers_string = workers_string .. image_line(worker.icon_name, 1, p(worker.descname))
-		end
-	end
+   -- Now collecting the workers that use this ware as a tool
+   local workers_string = ""
+   for i, workername in ipairs(tribe.workers) do
+   local worker = wl.Game():get_worker_description(workername)
+      local add_this_worker = false
+      for j, buildcost in ipairs(worker.buildcost) do
+         if (buildcost ~= nil and buildcost == ware_description.name) then
+            add_this_worker = true
+            consumers_amount = consumers_amount + 1
+            break
+         end
+      end
+      if(add_this_worker) then
+         workers_string = workers_string .. image_line(worker.icon_name, 1, p(worker.descname))
+      end
+   end
 
-	-- Now show consumers (buildings + workers)
-	if (consumers_amount > 0) then
-		-- TRANSLATORS: Ware Encyclopedia: A list of buildings and / or workers that consume a ware
-		result = result .. rt(h2(ngettext("Consumer", "Consumers", consumers_amount)))
-		if (consumers ~= "") then
-			result = result .. consumers_string
-		end
-		if (workers_string ~= "") then
-			result = result .. workers_string
-		end
-	end
-	return result
-=======
-function ware_help_string(tribe, ware_description)
-   include(ware_description.directory .. "helptexts.lua")
-
-   local result = ware_helptext()
-   if (result ~= "") then
-      result = result .. " "
-   else
-      result = ""
+   -- Now show consumers (buildings + workers)
+   if (consumers_amount > 0) then
+      -- TRANSLATORS: Ware Encyclopedia: A list of buildings and / or workers that consume a ware
+      result = result .. rt(h2(ngettext("Consumer", "Consumers", consumers_amount)))
+      if (consumers ~= "") then
+         result = result .. consumers_string
+      end
+      if (workers_string ~= "") then
+         result = result .. workers_string
+      end
    end
-   result = result .. ware_helptext(tribe)
-
-   -- TODO(GunChleoc): Split into purpose and note
-   -- We also want the ware quantity info collected while loading the tribes.
-
-   result = rt("image=" .. ware_description.icon_name, p(result))
    return result
->>>>>>> 7baa04f5
 end
 
 
 return {
    func = function(tribename, ware_description)
       set_textdomain("tribes_encyclopedia")
-<<<<<<< HEAD
       local tribe = wl.Game():get_tribe_description(tribename)
       include(ware_description.helptext_script)
-	   return ware_help_general_string(tribe, ware_description)
-			.. ware_help_producers_string(tribe, ware_description)
-			.. ware_help_consumers_string(tribe, ware_description)
-=======
-      return ware_help_string(tribe, ware_description)
->>>>>>> 7baa04f5
+      return ware_help_general_string(tribe, ware_description)
+         .. ware_help_producers_string(tribe, ware_description)
+         .. ware_help_consumers_string(tribe, ware_description)
    end
 }