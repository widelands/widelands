--- conflicted
+++ resolved
@@ -301,7 +301,10 @@
   esac
 done
 
-<<<<<<< HEAD
+if [ "${USE_ASAN}" = "default" ]; then
+  USE_ASAN="${USE_ASAN_DEFAULT}"
+fi
+
 if [ $QUIET -eq 0 ]; then
   echo " "
   echo "###########################################################"
@@ -317,10 +320,6 @@
     echo "   $OLD_CLI_ARGS"
     echo " "
   fi
-=======
-if [ "${USE_ASAN}" = "default" ]; then
-  USE_ASAN="${USE_ASAN_DEFAULT}"
->>>>>>> c6ec1d20
 fi
 
 ## Get command and options to use in update.sh
