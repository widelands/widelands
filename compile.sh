#!/bin/sh
echo " "
echo "###########################################################"
echo "#     Script to simplify the compilation of Widelands     #"
echo "###########################################################"
echo " "
echo "  Because of the many different systems Widelands"
echo "  might be compiled on, we unfortunally can not"
echo "  provide a simple way to prepare your system for"
echo "  compilation. To ensure your system is ready, best"
echo "  check http://wl.widelands.org/wiki/BuildingWidelands"
echo " "
echo "  You will often find helpful hands at our"
echo "  * IRC Chat: http://wl.widelands.org/webchat/"
echo "  * Forums: http://wl.widelands.org/forum/"
echo "  * Mailinglist: http://wl.widelands.org/wiki/MailLists/"
echo " "
echo "  Please post your bug reports and feature requests at:"
echo "  https://bugs.launchpad.net/widelands"
echo " "
echo "###########################################################"
echo " "
print_help () {
    # Print help for our options
    echo "Per default, this script will create a full debug build."
    echo "Unless explicitly switched off, AddressSanitizer will"
    echo "be used as well with debug builds."
    echo " "
    echo "The following options are available:"
    echo " "
    echo "-h or --help          Print this help."
    echo " "
    echo " "
    echo "Omission options:"
    echo " "
    echo "-w or --no-website    Omit building of website binaries."
    echo " "
    echo "-t or --no-translations"
    echo "                      Omit building translations."
    echo " "
    echo "-s or --skip-tests"
    echo "                      Skip linking and executing the tests."
    echo " "
    echo "-a or --no-asan       If in debug mode, switch off the AddressSanitizer."
    echo "                      Release builds are created without AddressSanitizer"
    echo "                      by default."
    echo " "
    echo "--without-xdg         Disable support for the XDG Base Directory Specification."
    echo " "
    echo "Compiler options:"
    echo " "
    echo "-j <number> or --cores <number>"
    echo "                      Set the number of processor cores to use for"
    echo "                      compiling and linking. Default is to leave 1 core"
    echo "                      free."
    echo " "
    echo "-r or --release       Create a release build. If this is not set,"
    echo "                      a debug build will be created."
    echo " "
    echo "--gcc                 Try to build with GCC rather than the system default."
    echo "                      If you built with Clang before, you will have to clean"
    echo "                      your build directory before switching compilers."
    echo "                      Expects that the compiler is in '/usr/bin/'."
    echo " "
    echo "--clang               Try to build with Clang rather than the system default."
    echo "                      If you built with GCC before, you will have to clean"
    echo "                      your build directory before switching compilers."
    echo "                      Expects that the compiler is in '/usr/bin/'."
    echo " "
    echo "For the AddressSanitizer output to be useful, some systems (e.g. Ubuntu Linux)"
    echo "require that you set a symlink to the symbolizer. For example:"
    echo " "
    echo "    sudo ln -s /usr/bin/llvm-symbolizer-3.8 /usr/bin/llvm-symbolizer"
    echo " "
    echo "More info about AddressSanitizer at:"
    echo " "
    echo "    http://clang.llvm.org/docs/AddressSanitizer.html"
    echo " "
    return
  }


## Get command and options to use in update.sh
COMMANDLINE="$0 $@"

## Options to control the build.
BUILD_WEBSITE="ON"
BUILD_TRANSLATIONS="ON"
BUILD_TESTS="ON"
BUILD_TYPE="Debug"
USE_ASAN="ON"
COMPILER="default"
USE_XDG="ON"

if [ "$(uname)" = "Darwin" ]; then
  CORES="$(expr $(sysctl -n hw.ncpu) - 1)"
else
  CORES="$(nproc --ignore=1)"
fi

for opt in "$@"
do
  case $opt in
    -a|--no-asan)
      USE_ASAN="OFF"
    shift
    ;;
    -h|--help)
      print_help
      exit 0
    shift
    ;;
    -j|--cores)
      MAXCORES=$((CORES + 1))
      if [ "$2" ]; then
        if [ "$MAXCORES" -ge "$2" ]; then
          CORES="$2"
        else
          echo "Maximum number of supported cores is $MAXCORES."
          CORES="$MAXCORES"
        fi
      else
        echo "Call -j/--cores with a number, e.g. '-j $MAXCORES'"
        exit 1
      fi
    shift # past argument
    shift # past value
    ;;
    -r|--release)
      BUILD_TYPE="Release"
      USE_ASAN="OFF"
    shift
    ;;
    -t|--no-translations)
      BUILD_TRANSLATIONS="OFF"
    shift
    ;;
    -s|--skip-tests)
      BUILD_TESTS="OFF"
    shift
    ;;
    -w|--no-website)
      BUILD_WEBSITE="OFF"
    shift
    ;;
    --gcc)
      if [ -f /usr/bin/gcc -a /usr/bin/g++ ]; then
        export CC=/usr/bin/gcc
        export CXX=/usr/bin/g++
      fi
    shift
    ;;
    --clang)
      if [ -f /usr/bin/clang -a /usr/bin/clang++ ]; then
        export CC=/usr/bin/clang
        export CXX=/usr/bin/clang++
      fi
    shift
    ;;
    --without-xdg)
        USE_XDG="OFF"
    shift
    ;;
    *)
          # unknown option
    ;;
  esac
done

echo "Using ${CORES} core(s)."
echo ""

if [ $BUILD_WEBSITE = "ON" ]; then
  echo "A complete build will be created."
  echo "You can use -w or --no-website to omit building and"
  echo "linking website-related executables."
else
  echo "Any website-related code will be OMITTED in the build."
  echo "Make sure that you have created and tested a full"
  echo "build before submitting code to the repository!"
fi
echo " "
if [ $BUILD_TRANSLATIONS = "ON" ]; then
  echo "Translations will be built."
  echo "You can use -t or --no-translations to omit building them."
else
	echo "Translations will not be built."
fi
echo " "
if [ $BUILD_TESTS = "ON" ]; then
  echo "Tests will be built."
  echo "You can use -s or --skip-tests to omit building them."
else
	echo "Tests will not be built."
fi
echo " "
echo "###########################################################"
echo " "
if [ $BUILD_TYPE = "Release" ]; then
  echo "Creating a Release build."
else
  echo "Creating a Debug build. Use -r to create a Release build."
fi
echo " "
if [ $USE_ASAN = "ON" ]; then
  echo "Will build with AddressSanitizer."
  echo "http://clang.llvm.org/docs/AddressSanitizer.html"
  echo "You can use -a or --no-asan to switch it off."
else
  echo "Will build without AddressSanitizer."
fi
if [ $USE_XDG = "ON" ]; then
  echo " "
  echo "Basic XDG Base Directory Specification will be used on Linux"
  echo "if no existing \$HOME/.widelands folder is found."
  echo "The widelands user data can be found in \$XDG_DATA_HOME/widelands"
  echo "and defaults to \$HOME/.local/share/widelands."
  echo "The widelands user configuration can be found in \$XDG_CONFIG_HOME/widelands"
  echo "and defaults to \$HOME/.config/widelands."
  echo "See https://standards.freedesktop.org/basedir-spec/basedir-spec-latest.html"
  echo "for more information."
  echo " "
fi
echo " "
echo "###########################################################"
echo " "
echo "Call 'compile.sh -h' or 'compile.sh --help' for help."
echo ""
echo "For instructions on how to adjust options and build with"
echo "CMake, please take a look at"
echo "https://wl.widelands.org/wiki/BuildingWidelands/."
echo " "
echo "###########################################################"
echo " "

######################################
# Definition of some local variables #
######################################
buildtool="" #Use ninja by default, fall back to make if that is not available.
######################################


######################################
#    Definition of some functions    #
######################################
  # Check basic stuff
  basic_check () {
    # Check whether the script is run in a widelands main directory
    if ! [ -f src/wlapplication.cc ] ; then
      echo "  This script must be run from the main directory of the widelands"
      echo "  source code."
      exit 1
    fi
    return 0
  }

  set_buildtool () {
    #Defaults to ninja, but if that is not found, we use make instead
    if [ `command -v ninja` ] ; then
      buildtool="ninja"
    #On some systems (most notably Fedora), the binary is called ninja-build
    elif [ `command -v ninja-build` ] ; then
      buildtool="ninja-build"
    #... and some systems refer to GNU make as gmake
    elif [ `command -v gmake` ] ; then
      buildtool="gmake"
    else
      buildtool="make"
    fi
  }

  # Compile Widelands
  compile_widelands () {
    if [ $buildtool = "ninja" ] || [ $buildtool = "ninja-build" ] ; then
      cmake -G Ninja .. -DCMAKE_BUILD_TYPE=$BUILD_TYPE -DOPTION_BUILD_WEBSITE_TOOLS=$BUILD_WEBSITE -DOPTION_BUILD_TRANSLATIONS=$BUILD_TRANSLATIONS -DOPTION_BUILD_TESTS=$BUILD_TESTS -DOPTION_ASAN=$USE_ASAN -DUSE_XDG=$USE_XDG
    else
      cmake .. -DCMAKE_BUILD_TYPE=$BUILD_TYPE -DOPTION_BUILD_WEBSITE_TOOLS=$BUILD_WEBSITE -DOPTION_BUILD_TRANSLATIONS=$BUILD_TRANSLATIONS -DOPTION_BUILD_TESTS=$BUILD_TESTS -DOPTION_ASAN=$USE_ASAN -DUSE_XDG=$USE_XDG
    fi

    $buildtool -j $CORES

    return 0
  }

  # Remove old and move newly compiled files
  move_built_files () {
    rm  -f ../VERSION || true
    rm  -f ../widelands || true

    rm  -f ../wl_map_object_info || true
    rm  -f ../wl_map_info || true

    cp VERSION ../VERSION
    mv src/widelands ../widelands

    if [ $BUILD_WEBSITE = "ON" ]; then
        mv ../build/src/website/wl_create_spritesheet ../wl_create_spritesheet
        mv ../build/src/website/wl_map_object_info ../wl_map_object_info
        mv ../build/src/website/wl_map_info ../wl_map_info
    fi
    return 0
  }

  create_update_script () {
    # First check if this is an git checkout at all - only in that case,
    # creation of a script makes any sense.
    STATUS="$(git status)"
    if [[ "${STATUS}" != *"nothing to commit, working tree clean"* ]]; then
      echo "You don't appear to be using Git, or your working tree is not clean. An update script will not be created"
      echo "${STATUS}"
      return 0
    fi
      rm -f update.sh || true
      cat > update.sh << END_SCRIPT
#!/bin/sh
echo "################################################"
echo "#            Widelands update script.          #"
echo "################################################"
echo " "

set -e
if ! [ -f src/wlapplication.cc ] ; then
  echo "  This script must be run from the main directory of the widelands"
  echo "  source code."
  exit 1
fi

# Checkout current branch and pull latest master
git checkout
git pull https://github.com/widelands/widelands.git master

$COMMANDLINE

echo " "
echo "################################################"
echo "#      Widelands was updated successfully.     #"
echo "# You should be able to run it via ./widelands #"
echo "################################################"
END_SCRIPT
      chmod +x ./update.sh
      echo "  -> The update script has successfully been created."
  }
######################################



######################################
#    Here is the "main" function     #
######################################
set -e
basic_check
set_buildtool
<<<<<<< HEAD
=======
prepare_directories_and_links

# Dependency check doesn't work with ninja, so we do it manually here
if [ $BUILD_TYPE = "Debug" -a \( $buildtool = "ninja" -o $buildtool = "ninja-build" \) ]; then
  utils/build_deps.py
fi

>>>>>>> f1765dca
mkdir -p build
cd build
compile_widelands
move_built_files
cd ..
create_update_script
echo " "
echo "###########################################################"
echo "# Congratulations! Widelands has been built successfully  #"
echo "# with the following settings:                            #"
echo "#                                                         #"
if [ $BUILD_TYPE = "Release" ]; then
  echo "# - Release build                                         #"
else
  echo "# - Debug build                                           #"
fi
if [ $BUILD_TRANSLATIONS = "ON" ]; then
  echo "# - Translations                                          #"
else
  echo "# - No translations                                       #"
fi
if [ $BUILD_TESTS = "ON" ]; then
  echo "# - Tests                                                 #"
else
  echo "# - No tests                                              #"
fi

if [ $USE_XDG = "ON" ]; then
  echo "# - With support for the XDG Base Directory Specification #"
else
  echo "# - Without support for the XDG Base Directory            #"
  echo "#   Specification                                         #"
fi
if [ $BUILD_WEBSITE = "ON" ]; then
  echo "# - Website-related executables                           #"
else
  echo "# - No website-related executables                        #"
fi
echo "#                                                         #"
echo "# You should now be able to run Widelands via             #"
echo "# typing ./widelands + ENTER in your terminal             #"
echo "#                                                         #"
echo "# You can update Widelands via running ./update.sh        #"
echo "# in the same directory that you ran this script in.      #"
echo "###########################################################"
######################################<|MERGE_RESOLUTION|>--- conflicted
+++ resolved
@@ -350,16 +350,12 @@
 set -e
 basic_check
 set_buildtool
-<<<<<<< HEAD
-=======
-prepare_directories_and_links
 
 # Dependency check doesn't work with ninja, so we do it manually here
 if [ $BUILD_TYPE = "Debug" -a \( $buildtool = "ninja" -o $buildtool = "ninja-build" \) ]; then
   utils/build_deps.py
 fi
 
->>>>>>> f1765dca
 mkdir -p build
 cd build
 compile_widelands
