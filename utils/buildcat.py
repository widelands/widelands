#!/usr/bin/env python
# encoding: utf-8

##############################################################################
#
# This script holds the common functions for locale handling & generation.
#
# Usage: add non-iterative catalogs to MAINPOT list, or iterative catalogs
# (i.e., tribes) to ITERATIVEPOTS as explained below
#
##############################################################################

from glob import glob
from itertools import takewhile
import os
import subprocess
import sys
from time import strftime,gmtime

try:
    maketrans = "".maketrans
except AttributeError:
    # fallback for python2
    from string import maketrans

from confgettext import Conf_GetText

# Holds the names of non-iterative catalogs to build and the
# corresponding source paths list. Note that paths MUST be relative to po/pot,
# to let .po[t] comments point to somewhere useful
MAINPOTS = [
    ( "maps/maps", [
        "../../maps/*/elemental",
        "../../maps/*/*/elemental",
        "../../campaigns/*.conf",
        "../../campaigns/*/elemental"
    ] ),
    ( "texts/texts", ["../../txts/*.lua",
                  "../../txts/tips/*.tip"] ),
    ( "widelands/widelands", [
                    "../../src/wlapplication.cc",
                    "../../src/*/*.cc",
                    "../../src/*/*/*.cc",
                    "../../src/wlapplication.h",
                    "../../src/*/*.h",
                    "../../src/*/*/*.h",
                    "../../scripting/widelands/*.lua",
    ] ),
    ( "widelands_console/widelands_console", [
                    "../../src/wlapplication_messages.cc",
                    "../../src/wlapplication_messages.h",
    ] ),
    ( "win_conditions/win_conditions", [
        "../../scripting/win_conditions/*.lua",
        "../../scripting/win_condition_texts.lua",
    ]),
    ("world/world", [
        "../../world/*.lua",
        "../../world/*/*.lua",
        "../../world/*/*/*.lua",
        "../../world/*/*/*/*.lua",
        "../../world/*/*/*/*/*.lua",
        "../../world/*/*/*/*/*/*.lua",
    ]),
    # NOCOM (GunChleoc): Test, proofread, merge po and then remove obsolete templates.
    ("tribes/tribes", [
<<<<<<< HEAD
        "../../tribes/scripting/starting_conditions/*/*.lua"
=======
        "../../tribes/scripting/starting_conditions/*/*.lua",
>>>>>>> 326c66e9
        "../../tribes/*.lua",
        "../../tribes/*/init.lua",
        "../../tribes/*/*/init.lua",
        "../../tribes/*/*/*/init.lua",
        "../../tribes/*/*/*/*/init.lua",
        "../../tribes/*/*/*/*/*/init.lua",
    ]),
<<<<<<< HEAD
    # NOCOM (GunChleoc): Test, proofread, merge po and then remove obsolete templates.
=======

>>>>>>> 326c66e9
    ("tribes_encyclopedia/tribes_encyclopedia", [
        "../../tribes/scripting/help/*.lua",
        "../../tribes/*/helptexts.lua",
        "../../tribes/*/*/helptexts.lua",
        "../../tribes/*/*/*/helptexts.lua",
        "../../tribes/*/*/*/*/helptexts.lua",
        "../../tribes/*/*/*/*/*/helptexts.lua",
    ]),
]


# This defines the rules for iterative generation of catalogs. This allows
# to automatically add new .pot files for newly created directories.
#
# This is a list with structure:
#       - target .pot file mask
#       - base directory to scan for catalogs (referred to Widelands' base dir)
#       - List of source paths for catalog creation: tells the program which
#         files to use for building .pot files (referred to
#         "po/pot/<path_to_pot/" dir, so the file pointers inside .pot files
#         actually point somewhere useful)
#
# For every instance found of a given type, '%s' in this values is replaced
# with the name of the instance.
ITERATIVEPOTS = [
    ("scenario_%(name)s/scenario_%(name)s", "campaigns/",
         ["../../campaigns/%(name)s/extra_data",
          "../../campaigns/%(name)s/objective",
          "../../campaigns/%(name)s/scripting/*.lua",
          "../../scripting/format_scenario.lua"
         ]
    ),
    ("map_%(name)s/map_%(name)s", "maps/",
         [ "../../maps/%(name)s/scripting/*.lua", ]
    ),
<<<<<<< HEAD
    ("mp_scenario_%(name)s/mp_scenario_%(name)s", "maps/MP Scenarios/",
         [ "../../maps/MP Scenarios/%(name)s/scripting/*.lua", ]
=======
    ("mp_scenario_%(name)s/mp_scenario_%(name)s", "maps/MP_Scenarios/",
         [ "../../maps/MP_Scenarios/%(name)s/scripting/*.lua", ]
>>>>>>> 326c66e9
    ),
]


# Options passed to common external programs
XGETTEXTOPTS ="-k_ --from-code=UTF-8"
XGETTEXTOPTS+=" -F -c\"* TRANSLATORS\""
# escaped double quotes are necessary for windows, as it ignores single quotes
XGETTEXTOPTS+=" --copyright-holder=\"Widelands Development Team\""
XGETTEXTOPTS+=" --msgid-bugs-address=\"https://bugs.launchpad.net/widelands\""

# Options for xgettext when parsing Lua scripts
# Official Lua backend of xgettext does not support pgettext and npgettext right
# off the bat and also expects keywords (besides _) to be prefixed with 'gettext.',
# so we need to specify the keywords we need ourselves.
LUAXGETTEXTOPTS ="-k" # Remove known keywords
LUAXGETTEXTOPTS+=" --keyword=_ --flag=_:1:pass-lua-format"
LUAXGETTEXTOPTS+=" --keyword=ngettext:1,2 --flag=ngettext:1:pass-lua-format --flag=ngettext:2:pass-lua-format"
LUAXGETTEXTOPTS+=" --keyword=pgettext:1c,2 --flag=pgettext:2:pass-lua-format"
LUAXGETTEXTOPTS+=" --keyword=npgettext:1c,2,3 --flag=npgettext:2:pass-lua-format --flag=npgettext:3:pass-lua-format"
LUAXGETTEXTOPTS+=" --language=Lua --from-code=UTF-8 -F -c\" TRANSLATORS:\""

time_now = gmtime()
# This is the header used for Lua+conf potfiles.
# Set it to something sensible, as much as is possible here.
HEAD =  "# Widelands PATH/TO/FILE.PO\n"
HEAD += "# Copyright (C) 2005-" + strftime("%Y", time_now) + " Widelands Development Team\n"
HEAD += "# FIRST AUTHOR <EMAIL@ADDRESS>, YEAR.\n"
HEAD += "#\n"
HEAD += "msgid \"\"\n"
HEAD += "msgstr \"\"\n"
HEAD += "\"Project-Id-Version: Widelands svnVERSION\\n\"\n"
HEAD += "\"Report-Msgid-Bugs-To: https://bugs.launchpad.net/widelands\\n\"\n"
HEAD += "\"POT-Creation-Date: " + strftime("%Y-%m-%d %H:%M+0000", time_now) + "\\n\"\n"
HEAD += "\"PO-Revision-Date: YEAR-MO-DA HO:MI+ZONE\\n\"\n"
HEAD += "\"Last-Translator: FULL NAME <EMAIL@ADDRESS>\\n\"\n"
HEAD += "\"Language-Team: LANGUAGE <widelands-public@lists.sourceforge.net>\\n\"\n"
HEAD += "\"MIME-Version: 1.0\\n\"\n"
HEAD += "\"Content-Type: text/plain; charset=UTF-8\\n\"\n"
HEAD += "\"Content-Transfer-Encoding: 8bit\\n\"\n"
HEAD += "\n"

def are_we_in_root_directory():
    """Make sure we are called in the root directory"""
    if (not os.path.isdir("po")):
        print("Error: no 'po/' subdir found.\n")
        print("This script needs to access translations placed " +
            "under 'po/' subdir, but these seem unavailable. Check " +
            "that you called this script from Widelands' main dir.\n")
        sys.exit(1)


def do_makedirs( dirs ):
    """Create subdirectories. Ignore errors"""
    try:
        os.makedirs( dirs )
    except:
        pass

def pot_modify_header( potfile_in, potfile_out, header ):
    """
    Modify the header of a translation catalog read from potfile_in to
    the given header and write out the modified catalog to potfile_out.
    
    Returns whether or not the header was successfully modified.
    
    Note: potfile_in and potfile_out must not point to the same file!
    """
    class State:
        (start,
         possibly_empty_msgid,
         search_for_empty_line,
         header_traversed) = range(4)
        
    st = State.start
    with open(potfile_in, "rt") as potin:
        for line in potin:
            line = line.strip()
            
            if st == State.start:
                if line.startswith("msgid \"\""):
                    st = State.possibly_empty_msgid
                elif line.startswith("msgid"):
                    # The first entry is not a header entry,
                    # since msgid is not empty.
                    return False
            elif st == State.possibly_empty_msgid:
                if line.startswith("msgstr"):
                    # msgstr right after msgid "", which means msgid must
                    # be empty, therefore we have reached the header entry
                    st = State.search_for_empty_line
                else:
                    # Header check failed.
                    return False
            elif st == State.search_for_empty_line:
                if not line:
                    st = State.header_traversed
                    break;
        
        if st != State.header_traversed:
            return False
        
        with open(potfile_out, "wt") as potout:
            potout.write(header)
            potout.writelines(potin)

        return True
    
def run_msguniq(potfile):
    msguniq_rv = os.system("msguniq \"%s\" -F --output-file=\"%s\"" % (potfile, potfile))
    if (msguniq_rv):
        sys.stderr.write("msguniq exited with errorcode %i\n" % msguniq_rv)
        return False
    return True

def do_compile( potfile, srcfiles ):
    """
    Search Lua and conf files given in srcfiles for translatable strings.
    Merge the results and write out the corresponding pot file.
    """
    files = []
    for i in srcfiles:
        files += glob(i)
    files = set(files)

    lua_files = set([ f for f in files if
        os.path.splitext(f)[-1].lower() == '.lua' ])
    conf_files = files - lua_files
    
    temp_potfile = potfile + ".tmp"
    
    if (os.path.exists(temp_potfile)): os.remove(temp_potfile)
    
    # Find translatable strings in Lua files using xgettext
    xgettext = subprocess.Popen("xgettext %s --files-from=- --output=\"%s\"" % \
        (LUAXGETTEXTOPTS, temp_potfile), shell=True, stdin=subprocess.PIPE, universal_newlines=True)
    try:
        for fname in lua_files:
            xgettext.stdin.write(os.path.normpath(fname) + "\n")
        xgettext.stdin.close()
    except IOError as err_msg:
        sys.stderr.write("Failed to call xgettext: %s\n" % err_msg)
        return False
    
    xgettext_status = xgettext.wait()
    if (xgettext_status != 0):
        sys.stderr.write("xgettext exited with errorcode %i\n" % xgettext_status)
        return False
        
    xgettext_found_something_to_translate = os.path.exists(temp_potfile)
    
    # Find translatable strings in configuration files
    conf = Conf_GetText()
    conf.parse(conf_files)
    
    if not (xgettext_found_something_to_translate or conf.found_something_to_translate):
        # Found no translatable strings
        return False
    
    if (xgettext_found_something_to_translate):
        header_fixed = pot_modify_header(temp_potfile, potfile, HEAD)
        os.remove(temp_potfile)
        
        if not header_fixed:
            return False
        
        if (conf.found_something_to_translate):
            # Merge the conf POT with Lua POT
            with open(potfile, "at") as p:
                p.write("\n" + conf.toString())
                
            if not run_msguniq(potfile):
                return False
    elif (conf.found_something_to_translate):
        with open(potfile, "wt") as p:
            p.write(HEAD + conf.toString())
            
        # Msguniq is run here only to sort POT entries by file
        if not run_msguniq(potfile):
            return False

    return True
    


def do_compile_src( potfile, srcfiles ):
    """
    Use xgettext for parse the given C++ files in srcfiles. Merge the results
    and write out the given potfile
    """
    # call xgettext and supply source filenames via stdin
    gettext_input = subprocess.Popen("xgettext %s --files-from=- --output=%s" % \
            (XGETTEXTOPTS, potfile), shell=True, stdin=subprocess.PIPE, universal_newlines=True).stdin
    try:
        for one_pattern in srcfiles:
            # 'normpath' is necessary for windows ('/' vs. '\')
            # 'glob' handles filename wildcards
            for one_file in glob(os.path.normpath(one_pattern)):
                gettext_input.write(one_file + "\n")
        return gettext_input.close()
    except IOError as err_msg:
        sys.stderr.write("Failed to call xgettext: %s\n" % err_msg)
        return -1


##############################################################################
#
# Build a list of catalogs from iterative rules above. Returns a list of
# type ("catalog_name", ["source_paths_list"])
#
##############################################################################
def do_find_iterative(prefix, basedir, srcmasks):
    res = []

    directories = sorted(
        d for d in os.listdir(basedir) if
            os.path.isdir(os.path.normpath("%s/%s" % (basedir, d))) and
            not os.path.basename(d).startswith('.')
    )
    for filename in directories:
        srcfiles = []
        for p in srcmasks:
            srcfiles.append(p % { "name": filename })
        name = prefix % { "name": filename }
        res.append((name, srcfiles))

    return res


##############################################################################
#
# Regenerate all .pot files specified above and place them under pot/ tree
#
##############################################################################
def do_update_potfiles():
        print("Generating reference catalogs:")

        # Build the list of catalogs to generate
        potfiles = MAINPOTS
        for prefix, basedir, srcfiles in ITERATIVEPOTS:
            potfiles += do_find_iterative(prefix, basedir, srcfiles)

        # Generate .pot catalogs
        dangerous_chars = "'\" " # Those chars are replaced via '_'
        for pot, srcfiles in potfiles:
            pot = pot.lower().translate(maketrans(dangerous_chars, len(dangerous_chars)*"_"))
            path = os.path.normpath("po/" + os.path.dirname(pot))
            do_makedirs(path)
            oldcwd = os.getcwd()
            os.chdir(path)
            potfile = os.path.basename(pot) + '.pot'
            if pot.startswith('widelands'):
                # This catalogs can be built with xgettext
                do_compile_src(potfile , srcfiles )
                succ = True
            else:
                succ = do_compile(potfile, srcfiles)

            os.chdir(oldcwd)

            if succ:
                print("\tpo/%s.pot" % pot)
            else:
                os.rmdir(path)

        print("")


##############################################################################
#
# Compile a target .po file from source "po" and "pot" catalogs. Dump result
# to "dst" file.
#
##############################################################################
def do_buildpo(po, pot, dst):
    rv = os.system("msgmerge -q --no-wrap %s %s -o %s" % (po, pot, dst))
    if rv:
        raise RuntimeError("msgmerge exited with errorcode %i!" % rv)
    return rv


##############################################################################
#
# Modify source .po file to suit project specific needs. Dump result to a
# different destination file
#
##############################################################################
def do_tunepo(src, dst):
    """
    Try to reduce the differences in generated po files: we keep the generated
    header, but do some modifications in comments to make diffs smaller
    """
    outlines = []

    # Copy header verbatim.
    input_iter = open(src)
    for line in takewhile(lambda l: l.strip(), input_iter):
        outlines.append(line)
    outlines.append("\n")

    for line in input_iter:
        # Some comments in .po[t] files show filenames and line numbers for
        # reference in platform-dependent form (slash/backslash). We
        # standarize them to slashes, since this results in smaller SVN diffs
        if line.startswith("#:"):
            line = line.replace('\\', '/')

        outlines.append(line)

    open(dst, 'w').writelines(outlines)


##############################################################################
#
# Update .po files for a given language dir, or create empty ones if there's
# no translation present.
#
##############################################################################
def do_update_po(lang, files):
    sys.stdout.write("\t%s:\t" % lang)

    for f in files:
        # File names to use
        pot = os.path.normpath("po/%s" % f)
        po = os.path.join(os.path.dirname(pot), lang + '.po')
        tmp = "tmp.po"

        if not (os.path.exists(po)):
            # No need to call msgmerge if there's no translation
            # to merge with. We can use .pot file as input file
            # below, but we need to make sure the target dir is
            # ready.
            do_makedirs(os.path.dirname(po))
            tmp = pot
            fail = 0
        else:
            fail = do_buildpo(po, pot, tmp)

        if not fail:
            # tmp file is ready, but we need to tune some aspects
            # of it
            do_tunepo(tmp, po)

            if tmp == "tmp.po":
                os.remove("tmp.po")

            sys.stdout.write(".")
            sys.stdout.flush()

    sys.stdout.write("\n")


if __name__ == "__main__":
    # Sanity checks
    are_we_in_root_directory()

    # Make sure .pot files are up to date.
    do_update_potfiles()

    print("")<|MERGE_RESOLUTION|>--- conflicted
+++ resolved
@@ -62,13 +62,8 @@
         "../../world/*/*/*/*/*.lua",
         "../../world/*/*/*/*/*/*.lua",
     ]),
-    # NOCOM (GunChleoc): Test, proofread, merge po and then remove obsolete templates.
     ("tribes/tribes", [
-<<<<<<< HEAD
-        "../../tribes/scripting/starting_conditions/*/*.lua"
-=======
         "../../tribes/scripting/starting_conditions/*/*.lua",
->>>>>>> 326c66e9
         "../../tribes/*.lua",
         "../../tribes/*/init.lua",
         "../../tribes/*/*/init.lua",
@@ -76,11 +71,7 @@
         "../../tribes/*/*/*/*/init.lua",
         "../../tribes/*/*/*/*/*/init.lua",
     ]),
-<<<<<<< HEAD
-    # NOCOM (GunChleoc): Test, proofread, merge po and then remove obsolete templates.
-=======
-
->>>>>>> 326c66e9
+
     ("tribes_encyclopedia/tribes_encyclopedia", [
         "../../tribes/scripting/help/*.lua",
         "../../tribes/*/helptexts.lua",
@@ -116,13 +107,8 @@
     ("map_%(name)s/map_%(name)s", "maps/",
          [ "../../maps/%(name)s/scripting/*.lua", ]
     ),
-<<<<<<< HEAD
-    ("mp_scenario_%(name)s/mp_scenario_%(name)s", "maps/MP Scenarios/",
-         [ "../../maps/MP Scenarios/%(name)s/scripting/*.lua", ]
-=======
     ("mp_scenario_%(name)s/mp_scenario_%(name)s", "maps/MP_Scenarios/",
          [ "../../maps/MP_Scenarios/%(name)s/scripting/*.lua", ]
->>>>>>> 326c66e9
     ),
 ]
 
