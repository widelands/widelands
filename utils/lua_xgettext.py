--- conflicted
+++ resolved
@@ -277,7 +277,7 @@
     comments = sorted(
         set(f['translator_comment'] for f in occurences if 'translator_comment' in f))
     for comment in comments:
-        lines.append('#: %s' % (comment))
+        lines.append('#. %s' % (comment))
     for occurence in occurences:
         lines.append('#: %s:%i' % (os.path.normpath(occurence['filename']),
                              occurence['line']))
@@ -357,28 +357,6 @@
         for translatable_item in all_translatable_items:
             if translatable_item['msgid'] in considered_msgids:
                 continue
-<<<<<<< HEAD
-            considered_msgids.add(finding.msgid)
-
-            occurences = self.findings[finding.msgid]
-            occurences.sort() # Sort by filename and lines
-            comments = sorted(set(f.translator_comment for f in occurences if f.translator_comment))
-            for comment in comments:
-                s += "#. %s\n" % (comment)
-
-            for occurence in occurences:
-                s += "#: %s:%i\n" % (os.path.normpath(occurence.filename), occurence.lineno)
-
-            if not occurence.msgid_plural:
-                s += _output_string("msgid", occurence.msgid)
-                s += 'msgstr ""\n\n'
-            else:
-                s += _output_string("msgid", occurence.msgid)
-                s += _output_string("msgid_plural", occurence.msgid_plural)
-                s += 'msgstr[0] ""\n'
-                s += 'msgstr[1] ""\n\n'
-        return s
-=======
             considered_msgids.add(translatable_item['msgid'])
 
             occurences = self.translatable_items[translatable_item['msgid']]
@@ -387,7 +365,6 @@
                 emit_function = EMIT_FUNCTIONS[type]
                 emit_function(list(type_occurences), lines)
         return head + "\n".join(lines)
->>>>>>> 75b49136
 
 
 def gettext(text, filename):
