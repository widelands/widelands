#!/usr/bin/env python
# encoding: utf-8

"""Checks whether clang-tidy warnings that were previously cleaned have
regressed."""

import re
import sys

# Checks list: https://clang.llvm.org/extra/clang-tidy/checks/list.html
SUPPRESSED_CHECKS = {
    '[android-cloexec-fopen]',
    '[boost-use-to-string]',
    '[bugprone-integer-division]',
    '[cert-dcl50-cpp]',  # We need this for our logger
    '[cert-err58-cpp]',
    '[clang-analyzer-core.NonNullParamChecker]',
    '[clang-analyzer-core.UndefinedBinaryOperatorResult]',
    '[clang-analyzer-cplusplus.NewDelete]',
    '[clang-analyzer-cplusplus.NewDeleteLeaks]',
    '[clang-analyzer-optin.cplusplus.VirtualCall]',
    '[cppcoreguidelines-no-malloc]',
    '[cppcoreguidelines-owning-memory]',
    '[cppcoreguidelines-pro-bounds-array-to-pointer-decay]',
    '[cppcoreguidelines-pro-bounds-constant-array-index]',
    '[cppcoreguidelines-pro-bounds-pointer-arithmetic]',
    '[cppcoreguidelines-pro-type-const-cast]',
    '[cppcoreguidelines-pro-type-member-init]',
    '[cppcoreguidelines-pro-type-reinterpret-cast]',
    '[cppcoreguidelines-pro-type-union-access]',
    '[cppcoreguidelines-pro-type-vararg]',  # We need this for our logger
    '[cppcoreguidelines-slicing]',
    '[cppcoreguidelines-special-member-functions]',
    '[fuchsia-default-arguments]',
    '[fuchsia-overloaded-operator]',
    '[google-default-arguments]',
    '[google-readability-function-size]',
    '[google-runtime-references]',
    '[hicpp-function-size]',
    '[hicpp-member-init]',
    '[hicpp-no-array-decay]',
    '[hicpp-no-malloc]',
    '[hicpp-signed-bitwise]',
    '[hicpp-special-member-functions]',
    '[hicpp-use-auto]',
    '[hicpp-use-emplace]',
    '[hicpp-use-equals-default]',
    '[hicpp-vararg]',
    '[llvm-header-guard]',  # We have our own header style with a codecheck rule on it
    '[misc-macro-parentheses]',
    '[misc-redundant-expression]',
    '[misc-suspicious-string-compare]',
    '[modernize-make-shared]',
    '[modernize-make-unique]',
    '[modernize-pass-by-value]',
    '[modernize-raw-string-literal]',
    '[modernize-return-braced-init-list]',
    '[modernize-use-auto]',
    '[modernize-use-default-member-init]',
    '[modernize-use-emplace]',
    '[modernize-use-equals-default]',
    '[readability-container-size-empty]',
    '[readability-delete-null-pointer]',
    '[readability-else-after-return]',
    '[readability-function-size]',
    '[readability-implicit-bool-conversion]',
    '[readability-inconsistent-declaration-parameter-name]',
    '[readability-named-parameter]',
    '[readability-redundant-control-flow]',
    '[readability-redundant-member-init]',
    '[readability-redundant-string-cstr]',
    '[readability-simplify-boolean-expr]',
<<<<<<< HEAD
    '[readability-static-definition-in-anonymous-namespace]'
=======
    '[readability-static-accessed-through-instance]',
>>>>>>> 59316d03
}

CHECK_REGEX = re.compile(r'.*\[([A-Za-z0-9.-]+)\]$')


def main():
    """Checks whether clang-tidy warnings that were previously cleaned have
    regressed."""
    if len(sys.argv) == 2:
        print('########################################################')
        print('########################################################')
        print('###                                                  ###')
        print('###   Checking clang-tidy results                    ###')
        print('###                                                  ###')
        print('########################################################')
        print('########################################################')
    else:
        print(
            'Usage: check_clang_tidy_results.py <log_file>')
        return 1

    log_file = sys.argv[1]

    errors = 0

    with open(log_file) as checkme:
        contents = checkme.readlines()
        for line in contents:
            if 'third_party' in line:
                continue
            # We're not piloting alpha-level checks
            if 'clang-analyzer-alpha' in line:
                continue
            check_suppressed = False
            for check in SUPPRESSED_CHECKS:
                if check in line:
                    check_suppressed = True
                    break
            if not check_suppressed and CHECK_REGEX.match(line):
                print(line.strip())
                errors = errors + 1

    if errors > 0:
        print('########################################################')
        print('########################################################')
        print('###                                                  ###')
        print('###   Found %s error(s)                               ###'
              % errors)
        print('###                                                  ###')
        print('########################################################')
        print('########################################################')
        print('Information about the checks can be found on:')
        print('https://clang.llvm.org/extra/clang-tidy/checks/list.html')
        return 1

    print('###                                                  ###')
    print('###   Check has passed                               ###')
    print('###                                                  ###')
    print('########################################################')
    print('########################################################')
    return 0


if __name__ == '__main__':
    sys.exit(main())<|MERGE_RESOLUTION|>--- conflicted
+++ resolved
@@ -70,11 +70,6 @@
     '[readability-redundant-member-init]',
     '[readability-redundant-string-cstr]',
     '[readability-simplify-boolean-expr]',
-<<<<<<< HEAD
-    '[readability-static-definition-in-anonymous-namespace]'
-=======
-    '[readability-static-accessed-through-instance]',
->>>>>>> 59316d03
 }
 
 CHECK_REGEX = re.compile(r'.*\[([A-Za-z0-9.-]+)\]$')
