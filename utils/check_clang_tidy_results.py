--- conflicted
+++ resolved
@@ -124,14 +124,10 @@
         for line in contents:
             if 'third_party' in line:
                 continue
-<<<<<<< HEAD
             # We're not piloting alpha-level checks
             if 'clang-analyzer-alpha' in line:
                 continue
             check_suppressed = False
-=======
-            check_suppressed=False
->>>>>>> d24f63ec
             for check in SUPPRESSED_CHECKS:
                 if check in line:
                     check_suppressed=True
