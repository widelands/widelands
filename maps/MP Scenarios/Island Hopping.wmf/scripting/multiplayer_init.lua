-- =================================
-- Island Hopping Fun Map Scripting
-- =================================
include "scripting/coroutine.lua"
include "scripting/formatting.lua"
include "scripting/infrastructure.lua"
include "scripting/messages.lua"
include "scripting/objective_utils.lua"

-- ==========
-- Constants
-- ==========
set_textdomain("mp_scenario_island_hopping.wmf")

game = wl.Game()
map = game.map

_nplayers_finished_island = {0, 0}
_start_fields = {
   { -- Island 1
      map.player_slots[1].starting_field,
      map.player_slots[2].starting_field,
      map.player_slots[3].starting_field,
      map.player_slots[4].starting_field
   },
   { -- Island 2
      map:get_field(143, 148),
      map:get_field(142,  45),
      map:get_field( 51,  44),
      map:get_field( 49, 147)
   },
   { -- Island 3
      map:get_field(180, 182),
      map:get_field(180,  10),
      map:get_field( 13,   9),
      map:get_field( 13, 182)
   }
}

_finish_areas = {
   { -- Island 1
      map:get_field(136,125):region(3), -- player 1
      map:get_field(136, 70):region(3), -- player 2
      map:get_field( 57, 68):region(3), -- player 3
      map:get_field( 56,122):region(3)  -- player 4
   },
   { -- Island 2
      map:get_field(167,164):region(3), -- player 1
      map:get_field(167, 28):region(3), -- player 2
      map:get_field( 27, 27):region(3), -- player 3
      map:get_field( 26,161):region(3)  -- player 4
   }
}

_finish_rewards = {
   { -- Island 1
      { -- 1st to finish
         log = 25, planks = 15, granite = 10,
         spidercloth = 5, corn = 20,
      },
      { -- 2st to finish
         log = 45, planks = 30, granite = 20,
         spidercloth = 7, corn = 25,
      },
      { -- 3rd to finish
         log = 65, planks = 45, granite = 30,
         spidercloth = 9, corn = 30,
      },
      { -- 4th to finish
         log = 85, planks = 50, granite = 40,
         spidercloth = 11, corn = 35,
      }
   },
   { -- Island 2
      { -- 1st to finish
         coal = 20, iron_ore = 10, gold_ore = 10,
      },
      { -- 2st to finish
         coal = 30, iron_ore = 15, gold_ore = 15,
      },
      { -- 3rd to finish
         coal = 40, iron_ore = 20, gold_ore = 20,
      },
      { -- 4th to finish
         coal = 50, iron_ore = 25, gold_ore = 25,
      }
   }
}
hill = map:get_field(0,0):region(3)

-- ==================
-- Utility functions
-- ==================

-- Sends a game status message to all players
function send_to_all(text)
   for idx,plr in ipairs(game.players) do
      send_message(plr, _ "Game Status", text, {popup=true})
   end
end

-- Returns a list of rewards from _finish_rewards, formatted with getplural(count, resource)
function format_rewards(r)
   rv = {}
   for name,count in pairs(r) do
		local ware_description = wl.Game():get_ware_description("atlanteans", name)
		-- TRANSLATORS: number + resource name, e.g. '1x Log'
      rv[#rv + 1] = _"%1$dx %2$s":bformat(count, ware_description.descname) .. "<br>\n"
   end
   return table.concat(rv)
end

<<<<<<< HEAD

-- This function gets the translated text according to each language's plural rules
-- for the resources in _finish_rewards
function getplural(count, resource)
   if  resource == "log" then
      return ngettext("%s Log","%s Logs",count):bformat(count)
   elseif  resource == "planks" then
      return ngettext("%s Plank","%s Planks",count):bformat(count)
   elseif  resource == "granite" then
      return ngettext("%s Granite","%s Granite",count):bformat(count)
   elseif  resource == "spidercloth" then
      return ngettext("%s Spidercloth","%s Spidercloths",count):bformat(count)
   elseif  resource == "corn" then
      return ngettext("%s Corn","%s Corn",count):bformat(count)
   elseif  resource == "coal" then
      return ngettext("%s Coal","%s Coal",count):bformat(count)
   elseif  resource == "iron_ore" then
      return ngettext("%s Iron Ore","%s Iron Ore",count):bformat(count)
   elseif  resource == "gold_ore" then
      return ngettext("%s Gold Ore","%s Gold Ore",count):bformat(count)
   else
      -- TRANSLATORS: number + resource name, e.g. '1 stone'
      return ("%1$i %2$s"):bformat(count, resource)
   end
end


=======
>>>>>>> 4b88f344
include "map:scripting/texts.lua"
include "map:scripting/hop_island.lua"
include "map:scripting/first_island.lua"

-- ===============
-- Initialization
-- ===============
-- Reveal the whole map for all players
function reveal_everything_for_everybody()
   local fields = {}
   local i = 1
   for x=0, map.width-1 do
      for y=0, map.height-1 do
         fields[i] = map:get_field(x,y)
         i = i + 1
      end
   end

   for idx, plr in ipairs(game.players) do
      plr:reveal_fields(fields)
   end
end

-- Place headquarters for all players
function place_headquarters()
   for idx, plr in ipairs(game.players) do
      local sf = map.player_slots[plr.number].starting_field

      prefilled_buildings(plr, {"atlanteans_headquarters", sf.x, sf.y,
         wares = {
            diamond = 7,
            iron_ore = 5,
            quartz = 9,
            granite = 50,
            spider_silk = 9,
            log = 20,
            coal = 12,
            gold = 4,
            gold_thread = 6,
            iron = 8,
            planks = 45,
            spidercloth = 5,
            blackroot = 5,
            blackroot_flour = 12,
            atlanteans_bread = 8,
            corn = 5,
            cornmeal = 12,
            fish = 3,
            meat = 3,
            smoked_fish = 6,
            smoked_meat = 6,
            water = 12,
            bread_paddle = 2,
            buckets = 2,
            fire_tongs = 2,
            fishing_net = 4,
            hammer = 11,
            hunting_bow = 1,
            milking_tongs = 2,
            hook_pole = 2,
            pick = 12,
            saw = 9,
            scythe = 4,
            shovel = 9,
            tabard = 5,
            trident_light = 5,
         },
         workers = {
            atlanteans_armorsmith = 1,
            atlanteans_blackroot_farmer = 1,
            atlanteans_builder = 10,
            atlanteans_carrier = 40,
            atlanteans_charcoal_burner = 1,
            atlanteans_fishbreeder = 1,
            atlanteans_geologist = 4,
            atlanteans_miner = 4,
            atlanteans_sawyer = 1,
            atlanteans_stonecutter = 2,
            atlanteans_toolsmith = 2,
            atlanteans_weaponsmith = 1,
            atlanteans_woodcutter = 3,
            atlanteans_horse = 5,
         },
         soldiers = {
            [{0,0,0,0}] = 35,
         }
      })
   end
end

-- Disable some Buildings for all players
function disable_unused_buildings()
   for idx, plr in ipairs(game.players) do
      plr:forbid_buildings{"atlanteans_shipyard"}
   end
end

-- Game initializations
function initialize()
   reveal_everything_for_everybody()
   place_headquarters()
   disable_unused_buildings()

   send_to_all(welcome_msg)
   -- set the objective with the game type for all players
   -- TODO change this to a broadcast once individual game objectives have been implemented
   game.players[1]:add_objective("win_conditions", _"Rules", welcome_msg)

   for idx,plr in ipairs(game.players) do
      run(function() run_island(plr, 1) end)
   end

   run(watch_hill)
end


run(initialize)<|MERGE_RESOLUTION|>--- conflicted
+++ resolved
@@ -110,36 +110,6 @@
    return table.concat(rv)
 end
 
-<<<<<<< HEAD
-
--- This function gets the translated text according to each language's plural rules
--- for the resources in _finish_rewards
-function getplural(count, resource)
-   if  resource == "log" then
-      return ngettext("%s Log","%s Logs",count):bformat(count)
-   elseif  resource == "planks" then
-      return ngettext("%s Plank","%s Planks",count):bformat(count)
-   elseif  resource == "granite" then
-      return ngettext("%s Granite","%s Granite",count):bformat(count)
-   elseif  resource == "spidercloth" then
-      return ngettext("%s Spidercloth","%s Spidercloths",count):bformat(count)
-   elseif  resource == "corn" then
-      return ngettext("%s Corn","%s Corn",count):bformat(count)
-   elseif  resource == "coal" then
-      return ngettext("%s Coal","%s Coal",count):bformat(count)
-   elseif  resource == "iron_ore" then
-      return ngettext("%s Iron Ore","%s Iron Ore",count):bformat(count)
-   elseif  resource == "gold_ore" then
-      return ngettext("%s Gold Ore","%s Gold Ore",count):bformat(count)
-   else
-      -- TRANSLATORS: number + resource name, e.g. '1 stone'
-      return ("%1$i %2$s"):bformat(count, resource)
-   end
-end
-
-
-=======
->>>>>>> 4b88f344
 include "map:scripting/texts.lua"
 include "map:scripting/hop_island.lua"
 include "map:scripting/first_island.lua"
