--- conflicted
+++ resolved
@@ -1391,9 +1391,8 @@
    dither_layer = 200,
    fps = 5,
    temperature = 150,
-<<<<<<< HEAD
-   humidity = 0.999,
-   fertility = 0.001,
+   humidity = 999,
+   fertility = 1,
 }
 
 world:new_terrain_type{
@@ -1410,8 +1409,4 @@
    temperature = 150,
    humidity = 0.999,
    fertility = 0.001,
-=======
-   humidity = 999,
-   fertility = 1,
->>>>>>> 3d836eb8
 }