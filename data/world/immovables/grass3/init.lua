dirname = path.dirname(__file__)

world:new_immovable_type{
   name = "grass3",
   descname = _ "Grass",
   editor_category = "plants",
   size = "none",
   attributes = {},
   programs = {},
   animations = {
      idle = {
         pictures = path.list_files(dirname .. "idle.png"),
         hotspot = { 10, 11 },
         sound_effect = {
<<<<<<< HEAD
            directory = "sound/animals",
            name = "frog",
=======
            path = "sound/animals/frog1",
>>>>>>> 77751866
         },
      },
   }
}<|MERGE_RESOLUTION|>--- conflicted
+++ resolved
@@ -12,12 +12,7 @@
          pictures = path.list_files(dirname .. "idle.png"),
          hotspot = { 10, 11 },
          sound_effect = {
-<<<<<<< HEAD
-            directory = "sound/animals",
-            name = "frog",
-=======
-            path = "sound/animals/frog1",
->>>>>>> 77751866
+            path = "sound/animals/frog",
          },
       },
    }
