--- conflicted
+++ resolved
@@ -36,10 +36,7 @@
    name = "maple_winter_pole",
    descname = _ "Maple (Pole)",
    size = "small",
-<<<<<<< HEAD
-   attributes = { "tree_pole" },
-=======
->>>>>>> 73e7f04b
+
    terrain_affinity = terrain_affinity,
    programs = {
       main = {
@@ -92,10 +89,7 @@
    species = _ "Maple",
    icon = dirname .. "menu.png",
    size = "small",
-<<<<<<< HEAD
-   attributes = { "tree", "normal_tree" },
-=======
->>>>>>> 73e7f04b
+
    terrain_affinity = terrain_affinity,
    programs = {
       main = {
