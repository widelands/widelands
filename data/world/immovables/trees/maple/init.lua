dirname = path.dirname(__file__)

terrain_affinity = {
   preferred_temperature = 110,
   preferred_humidity = 550,
   preferred_fertility = 800,
   pickiness = 80,
}

world:new_immovable_type{
   name = "maple_winter_sapling",
   descname = _ "Maple (Sapling)",
   editor_category = "trees_deciduous",
   size = "small",
   attributes = { "tree_sapling" },
   terrain_affinity = terrain_affinity,
   programs = {
      program = {
<<<<<<< HEAD
         "animate=idle 57500",
         "remove=success:21",
=======
         "animate=idle duration:57s500ms",
         "remove=21",
>>>>>>> eba73dec
         "grow=maple_winter_pole",
      },
   },
   spritesheets = {
      idle = {
         directory = dirname,
         basename = "sapling",
         fps = 8,
         frames = 4,
         rows = 2,
         columns = 2,
         hotspot = { 6, 13 }
      }
   },
}

world:new_immovable_type{
   name = "maple_winter_pole",
   descname = _ "Maple (Pole)",
   editor_category = "trees_deciduous",
   size = "small",
   attributes = {},
   terrain_affinity = terrain_affinity,
   programs = {
      program = {
<<<<<<< HEAD
         "animate=idle 52500",
         "remove=success:19",
=======
         "animate=idle duration:52s500ms",
         "remove=19",
>>>>>>> eba73dec
         "grow=maple_winter_mature",
      },
   },
   spritesheets = {
      idle = {
         directory = dirname,
         basename = "pole",
         fps = 8,
         frames = 4,
         rows = 2,
         columns = 2,
         hotspot = { 13, 29 }
      }
   },
}

world:new_immovable_type{
   name = "maple_winter_mature",
   descname = _ "Maple (Mature)",
   editor_category = "trees_deciduous",
   size = "small",
   attributes = {},
   terrain_affinity = terrain_affinity,
   programs = {
      program = {
<<<<<<< HEAD
         "animate=idle 50000",
         "remove=success:18",
=======
         "animate=idle duration:50s",
         "remove=18",
>>>>>>> eba73dec
         "grow=maple_winter_old",
      },
   },
   spritesheets = {
      idle = {
         directory = dirname,
         basename = "mature",
         fps = 8,
         frames = 4,
         rows = 2,
         columns = 2,
         hotspot = { 19, 49 }
      }
   },
}

world:new_immovable_type{
   name = "maple_winter_old",
   descname = _ "Maple (Old)",
   species = _ "Maple",
   icon = dirname .. "menu.png",
   editor_category = "trees_deciduous",
   size = "small",
   attributes = { "tree" },
   terrain_affinity = terrain_affinity,
   programs = {
      program = {
<<<<<<< HEAD
         "animate=idle 1550000",
         "transform=deadtree4 success:39",
=======
         "animate=idle duration:25m50s",
         "transform=deadtree4 39",
>>>>>>> eba73dec
         "seed=maple_winter_sapling 240",
      },
      fall = {
         "remove=",
      },
   },
   spritesheets = {
      idle = {
         directory = dirname,
         basename = "old",
         fps = 10,
         frames = 4,
         rows = 2,
         columns = 2,
         hotspot = { 24, 60 },
         sound_effect = {
            path = "sound/animals/bird4",
         },
      },
   },
}<|MERGE_RESOLUTION|>--- conflicted
+++ resolved
@@ -16,13 +16,8 @@
    terrain_affinity = terrain_affinity,
    programs = {
       program = {
-<<<<<<< HEAD
-         "animate=idle 57500",
+         "animate=idle duration:57s500ms",
          "remove=success:21",
-=======
-         "animate=idle duration:57s500ms",
-         "remove=21",
->>>>>>> eba73dec
          "grow=maple_winter_pole",
       },
    },
@@ -48,13 +43,8 @@
    terrain_affinity = terrain_affinity,
    programs = {
       program = {
-<<<<<<< HEAD
-         "animate=idle 52500",
+         "animate=idle duration:52s500ms",
          "remove=success:19",
-=======
-         "animate=idle duration:52s500ms",
-         "remove=19",
->>>>>>> eba73dec
          "grow=maple_winter_mature",
       },
    },
@@ -80,13 +70,8 @@
    terrain_affinity = terrain_affinity,
    programs = {
       program = {
-<<<<<<< HEAD
-         "animate=idle 50000",
+         "animate=idle duration:50s",
          "remove=success:18",
-=======
-         "animate=idle duration:50s",
-         "remove=18",
->>>>>>> eba73dec
          "grow=maple_winter_old",
       },
    },
@@ -114,13 +99,8 @@
    terrain_affinity = terrain_affinity,
    programs = {
       program = {
-<<<<<<< HEAD
-         "animate=idle 1550000",
+         "animate=idle duration:25m50s",
          "transform=deadtree4 success:39",
-=======
-         "animate=idle duration:25m50s",
-         "transform=deadtree4 39",
->>>>>>> eba73dec
          "seed=maple_winter_sapling 240",
       },
       fall = {
