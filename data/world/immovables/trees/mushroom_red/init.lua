dirname = path.dirname(__file__)

terrain_affinity = {
   preferred_temperature = 80,
   preferred_humidity = 350,
   preferred_fertility = 850,
   pickiness = 60,
}

world:new_immovable_type{
   name = "mushroom_red_wasteland_sapling",
   -- TRANSLATORS: This is a fictitious tree. Be creative if you want.
   descname = _ "Red Mushroom Tree (Sapling)",
   editor_category = "trees_wasteland",
   size = "small",
   attributes = { "tree_sapling" },
   terrain_affinity = terrain_affinity,
   programs = {
      program = {
<<<<<<< HEAD
         "animate=idle 42000",
         "remove=success:32",
=======
         "animate=idle duration:42s",
         "remove=32",
>>>>>>> eba73dec
         "grow=mushroom_red_wasteland_pole",
      },
   },
   spritesheets = {
      idle = {
         directory = dirname,
         basename = "sapling",
         fps = 8,
         frames = 5,
         rows = 3,
         columns = 2,
         hotspot = { 6, 13 }
      }
   },
}

world:new_immovable_type{
   name = "mushroom_red_wasteland_pole",
   -- TRANSLATORS: This is a fictitious tree. Be creative if you want.
   descname = _ "Red Mushroom Tree (Pole)",
   editor_category = "trees_wasteland",
   size = "small",
   attributes = {},
   terrain_affinity = terrain_affinity,
   programs = {
      program = {
<<<<<<< HEAD
         "animate=idle 40000",
         "remove=success:25",
=======
         "animate=idle duration:40s",
         "remove=25",
>>>>>>> eba73dec
         "grow=mushroom_red_wasteland_mature",
      },
   },
   spritesheets = {
      idle = {
         directory = dirname,
         basename = "pole",
         fps = 8,
         frames = 5,
         rows = 3,
         columns = 2,
         hotspot = { 13, 29 }
      }
   },
}

world:new_immovable_type{
   name = "mushroom_red_wasteland_mature",
   -- TRANSLATORS: This is a fictitious tree. Be creative if you want.
   descname = _ "Red Mushroom Tree (Mature)",
   editor_category = "trees_wasteland",
   size = "small",
   attributes = {},
   terrain_affinity = terrain_affinity,
   programs = {
      program = {
<<<<<<< HEAD
         "animate=idle 27000",
         "remove=success:10",
         "seed=mushroom_red_wasteland_sapling 100",
         "animate=idle 29000",
         "remove=success:10",
=======
         "animate=idle duration:27s",
         "remove=10",
         "seed=mushroom_red_wasteland_sapling 100",
         "animate=idle duration:29s",
         "remove=10",
>>>>>>> eba73dec
         "grow=mushroom_red_wasteland_old",
      },
   },
   spritesheets = {
      idle = {
         directory = dirname,
         basename = "mature",
         fps = 8,
         frames = 5,
         rows = 3,
         columns = 2,
         hotspot = { 19, 49 }
      }
   },
}

world:new_immovable_type{
   name = "mushroom_red_wasteland_old",
   -- TRANSLATORS: This is a fictitious tree. Be creative if you want.
   descname = _ "Red Mushroom Tree (Old)",
   -- TRANSLATORS: This is a fictitious tree. Be creative if you want.
   species = _ "Red Mushroom Tree",
   icon = dirname .. "menu.png",
   editor_category = "trees_wasteland",
   size = "small",
   attributes = { "tree" },
   terrain_affinity = terrain_affinity,
   programs = {
      program = {
<<<<<<< HEAD
         "animate=idle 800000",
         "transform=deadtree2 success:50",
=======
         "animate=idle duration:13m20s",
         "transform=deadtree2 50",
>>>>>>> eba73dec
         "seed=mushroom_red_wasteland_sapling 40",
      },
      fall = {
         "remove=",
      },
   },
   spritesheets = {
      idle = {
         directory = dirname,
         basename = "old",
         fps = 10,
         frames = 5,
         rows = 3,
         columns = 2,
         hotspot = { 25, 61 }
      }
   },
}<|MERGE_RESOLUTION|>--- conflicted
+++ resolved
@@ -17,13 +17,8 @@
    terrain_affinity = terrain_affinity,
    programs = {
       program = {
-<<<<<<< HEAD
-         "animate=idle 42000",
+         "animate=idle duration:42s",
          "remove=success:32",
-=======
-         "animate=idle duration:42s",
-         "remove=32",
->>>>>>> eba73dec
          "grow=mushroom_red_wasteland_pole",
       },
    },
@@ -50,13 +45,8 @@
    terrain_affinity = terrain_affinity,
    programs = {
       program = {
-<<<<<<< HEAD
-         "animate=idle 40000",
+         "animate=idle duration:40s",
          "remove=success:25",
-=======
-         "animate=idle duration:40s",
-         "remove=25",
->>>>>>> eba73dec
          "grow=mushroom_red_wasteland_mature",
       },
    },
@@ -83,19 +73,11 @@
    terrain_affinity = terrain_affinity,
    programs = {
       program = {
-<<<<<<< HEAD
-         "animate=idle 27000",
+         "animate=idle duration:27s",
          "remove=success:10",
          "seed=mushroom_red_wasteland_sapling 100",
-         "animate=idle 29000",
+         "animate=idle duration:29s",
          "remove=success:10",
-=======
-         "animate=idle duration:27s",
-         "remove=10",
-         "seed=mushroom_red_wasteland_sapling 100",
-         "animate=idle duration:29s",
-         "remove=10",
->>>>>>> eba73dec
          "grow=mushroom_red_wasteland_old",
       },
    },
@@ -125,13 +107,8 @@
    terrain_affinity = terrain_affinity,
    programs = {
       program = {
-<<<<<<< HEAD
-         "animate=idle 800000",
+         "animate=idle duration:13m20s",
          "transform=deadtree2 success:50",
-=======
-         "animate=idle duration:13m20s",
-         "transform=deadtree2 50",
->>>>>>> eba73dec
          "seed=mushroom_red_wasteland_sapling 40",
       },
       fall = {
