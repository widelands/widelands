--- conflicted
+++ resolved
@@ -17,13 +17,8 @@
    terrain_affinity = terrain_affinity,
    programs = {
       program = {
-<<<<<<< HEAD
-         "animate=idle 38000",
+         "animate=idle duration:38s",
          "remove=success:50",
-=======
-         "animate=idle duration:38s",
-         "remove=50",
->>>>>>> eba73dec
          "grow=umbrella_red_wasteland_pole",
       },
    },
@@ -50,13 +45,8 @@
    terrain_affinity = terrain_affinity,
    programs = {
       program = {
-<<<<<<< HEAD
-         "animate=idle 38000",
+         "animate=idle duration:38s",
          "remove=success:47",
-=======
-         "animate=idle duration:38s",
-         "remove=47",
->>>>>>> eba73dec
          "grow=umbrella_red_wasteland_mature",
       },
    },
@@ -83,19 +73,11 @@
    terrain_affinity = terrain_affinity,
    programs = {
       program = {
-<<<<<<< HEAD
-         "animate=idle 20000",
+         "animate=idle duration:20s",
          "remove=success:30",
          "seed=umbrella_red_wasteland_sapling 50",
-         "animate=idle 20000",
+         "animate=idle duration:20s",
          "remove=success:20",
-=======
-         "animate=idle duration:20s",
-         "remove=30",
-         "seed=umbrella_red_wasteland_sapling 50",
-         "animate=idle duration:20s",
-         "remove=20",
->>>>>>> eba73dec
          "grow=umbrella_red_wasteland_old",
       },
    },
@@ -125,13 +107,8 @@
    terrain_affinity = terrain_affinity,
    programs = {
       program = {
-<<<<<<< HEAD
-         "animate=idle 1050000",
+         "animate=idle duration:17m30s",
          "transform=deadtree2 success:32",
-=======
-         "animate=idle duration:17m30s",
-         "transform=deadtree2 32",
->>>>>>> eba73dec
          "seed=umbrella_red_wasteland_sapling 90",
       },
       fall = {
