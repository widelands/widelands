--- conflicted
+++ resolved
@@ -16,13 +16,8 @@
    terrain_affinity = terrain_affinity,
    programs = {
       program = {
-<<<<<<< HEAD
-         "animate=idle 72500",
+         "animate=idle duration:1m12s500ms",
          "remove=success:80",
-=======
-         "animate=idle duration:1m12s500ms",
-         "remove=80",
->>>>>>> eba73dec
          "grow=oak_summer_pole",
       },
    },
@@ -48,13 +43,8 @@
    terrain_affinity = terrain_affinity,
    programs = {
       program = {
-<<<<<<< HEAD
-         "animate=idle 72500",
+         "animate=idle duration:1m12s500ms",
          "remove=success:70",
-=======
-         "animate=idle duration:1m12s500ms",
-         "remove=70",
->>>>>>> eba73dec
          "grow=oak_summer_mature",
       },
    },
@@ -80,13 +70,8 @@
    terrain_affinity = terrain_affinity,
    programs = {
       program = {
-<<<<<<< HEAD
-         "animate=idle 75000",
+         "animate=idle duration:1m15s",
          "remove=success:40",
-=======
-         "animate=idle duration:1m15s",
-         "remove=40",
->>>>>>> eba73dec
          "grow=oak_summer_old",
       },
    },
@@ -114,13 +99,8 @@
    terrain_affinity = terrain_affinity,
    programs = {
       program = {
-<<<<<<< HEAD
-         "animate=idle 2250000",
+         "animate=idle duration:37m30s",
          "transform=deadtree2 success:12",
-=======
-         "animate=idle duration:37m30s",
-         "transform=deadtree2 12",
->>>>>>> eba73dec
          "seed=oak_summer_sapling 100",
       },
       fall = {
