dirname = path.dirname(__file__)

terrain_affinity = {
   preferred_temperature = 80,
   preferred_humidity = 650,
   preferred_fertility = 600,
   pickiness = 60,
}

world:new_immovable_type{
   name = "birch_summer_sapling",
   descname = _ "Birch (Sapling)",
   editor_category = "trees_deciduous",
   size = "small",
   attributes = { "tree_sapling" },
   terrain_affinity = terrain_affinity,
   programs = {
      program = {
<<<<<<< HEAD
         "animate=idle 42000",
         "remove=success:32",
=======
         "animate=idle duration:42s",
         "remove=32",
>>>>>>> eba73dec
         "grow=birch_summer_pole",
      },
   },
   spritesheets = {
      idle = {
         directory = dirname,
         basename = "sapling",
         fps = 8,
         frames = 4,
         rows = 2,
         columns = 2,
         hotspot = { 6, 13 }
      }
   },
}

world:new_immovable_type{
   name = "birch_summer_pole",
   descname = _ "Birch (Pole)",
   editor_category = "trees_deciduous",
   size = "small",
   attributes = {},
   terrain_affinity = terrain_affinity,
   programs = {
      program = {
<<<<<<< HEAD
         "animate=idle 40000",
         "remove=success:25",
=======
         "animate=idle duration:40s",
         "remove=25",
>>>>>>> eba73dec
         "grow=birch_summer_mature",
      },
   },
   spritesheets = {
      idle = {
         directory = dirname,
         basename = "pole",
         fps = 8,
         frames = 4,
         rows = 2,
         columns = 2,
         hotspot = { 13, 29 }
      }
   },
}

world:new_immovable_type{
   name = "birch_summer_mature",
   descname = _ "Birch (Mature)",
   editor_category = "trees_deciduous",
   size = "small",
   attributes = {},
   terrain_affinity = terrain_affinity,
   programs = {
      program = {
<<<<<<< HEAD
         "animate=idle 25000",
         "remove=success:10",
         "seed=birch_summer_sapling 200",
         "animate=idle 30000",
         "remove=success:10",
=======
         "animate=idle duration:25s",
         "remove=10",
         "seed=birch_summer_sapling 200",
         "animate=idle duration:30s",
         "remove=10",
>>>>>>> eba73dec
         "grow=birch_summer_old",
      },
   },
   spritesheets = {
      idle = {
         directory = dirname,
         basename = "mature",
         fps = 8,
         frames = 4,
         rows = 2,
         columns = 2,
         hotspot = { 19, 48 }
      }
   },
}

world:new_immovable_type{
   name = "birch_summer_old",
   descname = _ "Birch (Old)",
   species = _ "Birch",
   icon = dirname .. "menu.png",
   editor_category = "trees_deciduous",
   size = "small",
   attributes = { "tree" },
   terrain_affinity = terrain_affinity,
   programs = {
      program = {
<<<<<<< HEAD
         "animate=idle 800000",
         "transform=deadtree2 success:27",
=======
         "animate=idle duration:13m20s",
         "transform=deadtree2 27",
>>>>>>> eba73dec
         "seed=birch_summer_sapling 60",
      },
      fall = {
         "remove=",
      },
   },
   spritesheets = {
      idle = {
         directory = path.dirname(__file__),
         basename = "old",
         fps = 10,
         frames = 4,
         rows = 2,
         columns = 2,
         hotspot = { 24, 59 },
         sound_effect = {
            path = "sound/animals/bird5",
         },
      }
   },
}<|MERGE_RESOLUTION|>--- conflicted
+++ resolved
@@ -16,13 +16,8 @@
    terrain_affinity = terrain_affinity,
    programs = {
       program = {
-<<<<<<< HEAD
-         "animate=idle 42000",
+         "animate=idle duration:42s",
          "remove=success:32",
-=======
-         "animate=idle duration:42s",
-         "remove=32",
->>>>>>> eba73dec
          "grow=birch_summer_pole",
       },
    },
@@ -48,13 +43,8 @@
    terrain_affinity = terrain_affinity,
    programs = {
       program = {
-<<<<<<< HEAD
-         "animate=idle 40000",
+         "animate=idle duration:40s",
          "remove=success:25",
-=======
-         "animate=idle duration:40s",
-         "remove=25",
->>>>>>> eba73dec
          "grow=birch_summer_mature",
       },
    },
@@ -80,19 +70,11 @@
    terrain_affinity = terrain_affinity,
    programs = {
       program = {
-<<<<<<< HEAD
-         "animate=idle 25000",
+         "animate=idle duration:25s",
          "remove=success:10",
          "seed=birch_summer_sapling 200",
-         "animate=idle 30000",
+         "animate=idle duration:30s",
          "remove=success:10",
-=======
-         "animate=idle duration:25s",
-         "remove=10",
-         "seed=birch_summer_sapling 200",
-         "animate=idle duration:30s",
-         "remove=10",
->>>>>>> eba73dec
          "grow=birch_summer_old",
       },
    },
@@ -120,13 +102,8 @@
    terrain_affinity = terrain_affinity,
    programs = {
       program = {
-<<<<<<< HEAD
-         "animate=idle 800000",
+         "animate=idle duration:13m20s",
          "transform=deadtree2 success:27",
-=======
-         "animate=idle duration:13m20s",
-         "transform=deadtree2 27",
->>>>>>> eba73dec
          "seed=birch_summer_sapling 60",
       },
       fall = {
