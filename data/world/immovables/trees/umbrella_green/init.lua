dirname = path.dirname(__file__)

terrain_affinity = {
   preferred_temperature = 110,
   preferred_humidity = 200,
   preferred_fertility = 850,
   pickiness = 80,
}

world:new_immovable_type{
   name = "umbrella_green_wasteland_sapling",
   -- TRANSLATORS: This is a fictitious tree. Be creative if you want.
   descname = _ "Green Umbrella Tree (Sapling)",
   editor_category = "trees_wasteland",
   size = "small",
   attributes = { "tree_sapling" },
   terrain_affinity = terrain_affinity,
   programs = {
      program = {
<<<<<<< HEAD
         "animate=idle 57000",
         "remove=success:21",
=======
         "animate=idle duration:57s",
         "remove=21",
>>>>>>> eba73dec
         "grow=umbrella_green_wasteland_pole",
      },
   },
   spritesheets = {
      idle = {
         directory = dirname,
         basename = "sapling",
         fps = 8,
         frames = 5,
         rows = 3,
         columns = 2,
         hotspot = { 6, 13 }
      }
   },
}

world:new_immovable_type{
   name = "umbrella_green_wasteland_pole",
   -- TRANSLATORS: This is a fictitious tree. Be creative if you want.
   descname = _ "Green Umbrella Tree (Pole)",
   editor_category = "trees_wasteland",
   size = "small",
   attributes = {},
   terrain_affinity = terrain_affinity,
   programs = {
      program = {
<<<<<<< HEAD
         "animate=idle 53000",
         "remove=success:19",
=======
         "animate=idle duration:53s",
         "remove=19",
>>>>>>> eba73dec
         "grow=umbrella_green_wasteland_mature",
      },
   },
   spritesheets = {
      idle = {
         directory = dirname,
         basename = "pole",
         fps = 8,
         frames = 5,
         rows = 3,
         columns = 2,
         hotspot = { 13, 29 }
      }
   },
}

world:new_immovable_type{
   name = "umbrella_green_wasteland_mature",
   -- TRANSLATORS: This is a fictitious tree. Be creative if you want.
   descname = _ "Green Umbrella Tree (Mature)",
   editor_category = "trees_wasteland",
   size = "small",
   attributes = {},
   terrain_affinity = terrain_affinity,
   programs = {
      program = {
<<<<<<< HEAD
         "animate=idle 50000",
         "remove=success:18",
=======
         "animate=idle duration:50s",
         "remove=18",
>>>>>>> eba73dec
         "grow=umbrella_green_wasteland_old",
      },
   },
   spritesheets = {
      idle = {
         directory = dirname,
         basename = "mature",
         fps = 8,
         frames = 5,
         rows = 3,
         columns = 2,
         hotspot = { 19, 49 }
      }
   },
}

world:new_immovable_type{
   name = "umbrella_green_wasteland_old",
   -- TRANSLATORS: This is a fictitious tree. Be creative if you want.
   descname = _ "Green Umbrella Tree (Old)",
   -- TRANSLATORS: This is a fictitious tree. Be creative if you want.
   species = _ "Green Umbrella Tree",
   icon = dirname .. "menu.png",
   editor_category = "trees_wasteland",
   size = "small",
   attributes = { "tree" },
   terrain_affinity = terrain_affinity,
   programs = {
      program = {
<<<<<<< HEAD
         "animate=idle 1550000",
         "transform=deadtree4 success:39",
=======
         "animate=idle duration:25m50s",
         "transform=deadtree4 39",
>>>>>>> eba73dec
         "seed=umbrella_green_wasteland_sapling 100",
      },
      fall = {
         "remove=",
      },
   },
   spritesheets = {
      idle = {
         directory = dirname,
         basename = "old",
         fps = 10,
         frames = 5,
         rows = 3,
         columns = 2,
         hotspot = { 25, 61 }
      }
   },
}<|MERGE_RESOLUTION|>--- conflicted
+++ resolved
@@ -17,13 +17,8 @@
    terrain_affinity = terrain_affinity,
    programs = {
       program = {
-<<<<<<< HEAD
-         "animate=idle 57000",
+         "animate=idle duration:57s",
          "remove=success:21",
-=======
-         "animate=idle duration:57s",
-         "remove=21",
->>>>>>> eba73dec
          "grow=umbrella_green_wasteland_pole",
       },
    },
@@ -50,13 +45,8 @@
    terrain_affinity = terrain_affinity,
    programs = {
       program = {
-<<<<<<< HEAD
-         "animate=idle 53000",
+         "animate=idle duration:53s",
          "remove=success:19",
-=======
-         "animate=idle duration:53s",
-         "remove=19",
->>>>>>> eba73dec
          "grow=umbrella_green_wasteland_mature",
       },
    },
@@ -83,13 +73,8 @@
    terrain_affinity = terrain_affinity,
    programs = {
       program = {
-<<<<<<< HEAD
-         "animate=idle 50000",
+         "animate=idle duration:50s",
          "remove=success:18",
-=======
-         "animate=idle duration:50s",
-         "remove=18",
->>>>>>> eba73dec
          "grow=umbrella_green_wasteland_old",
       },
    },
@@ -119,13 +104,8 @@
    terrain_affinity = terrain_affinity,
    programs = {
       program = {
-<<<<<<< HEAD
-         "animate=idle 1550000",
+         "animate=idle duration:25m50s",
          "transform=deadtree4 success:39",
-=======
-         "animate=idle duration:25m50s",
-         "transform=deadtree4 39",
->>>>>>> eba73dec
          "seed=umbrella_green_wasteland_sapling 100",
       },
       fall = {
