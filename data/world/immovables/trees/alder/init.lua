--- conflicted
+++ resolved
@@ -24,13 +24,8 @@
    terrain_affinity = terrain_affinity,
    programs = {
       program = {
-<<<<<<< HEAD
-         "animate=idle 57500",
+         "animate=idle duration:57s500ms",
          "remove=success:21",
-=======
-         "animate=idle duration:57s500ms",
-         "remove=21",
->>>>>>> eba73dec
          "grow=alder_summer_pole",
       },
    },
@@ -56,13 +51,8 @@
    terrain_affinity = terrain_affinity,
    programs = {
       program = {
-<<<<<<< HEAD
-         "animate=idle 52500",
+         "animate=idle duration:52s500ms",
          "remove=success:19",
-=======
-         "animate=idle duration:52s500ms",
-         "remove=19",
->>>>>>> eba73dec
          "grow=alder_summer_mature",
       },
    },
@@ -88,13 +78,8 @@
    terrain_affinity = terrain_affinity,
    programs = {
       program = {
-<<<<<<< HEAD
-         "animate=idle 50000",
+         "animate=idle duration:50s",
          "remove=success:18",
-=======
-         "animate=idle duration:50s",
-         "remove=18",
->>>>>>> eba73dec
          "grow=alder_summer_old",
       },
    },
@@ -122,13 +107,8 @@
    terrain_affinity = terrain_affinity,
    programs = {
       program = {
-<<<<<<< HEAD
-         "animate=idle 1550000",
+         "animate=idle duration:25m50s",
          "transform=deadtree4 success:5",
-=======
-         "animate=idle duration:25m50s",
-         "transform=deadtree4 5",
->>>>>>> eba73dec
          "seed=alder_summer_sapling 180",
       },
       fall = {
