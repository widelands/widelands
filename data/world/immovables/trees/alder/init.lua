dirname = path.dirname(__file__)

terrain_affinity = {
   -- Temperature is in arbitrary units.
   preferred_temperature = 125,

   -- Value between 0 and 1000 (1000 being very wet).
   preferred_humidity = 650,

   -- Values between 0 and 1000 (1000 being very fertile).
   preferred_fertility = 600,

   -- A value in [0, 100] that defines how well this can deal with non-ideal
   -- situations. Lower means it is less picky, i.e. it can deal better.
   pickiness = 60,
}

wl.World():new_immovable_type{
   name = "alder_summer_sapling",
   descname = _ "Alder (Sapling)",
   size = "small",
   terrain_affinity = terrain_affinity,
   programs = {
      main = {
         "animate=idle duration:57s500ms",
         "remove=chance:8.2%",
         "grow=alder_summer_pole",
      },
   },
   spritesheets = {
      idle = {
         directory = dirname,
         basename = "sapling",
         fps = 8,
         frames = 4,
         rows = 2,
         columns = 2,
         hotspot = { 6, 13 }
      }
   },
}

wl.World():new_immovable_type{
   name = "alder_summer_pole",
   descname = _ "Alder (Pole)",
   size = "small",
<<<<<<< HEAD
   attributes = { "tree_pole" },
=======
>>>>>>> 73e7f04b
   terrain_affinity = terrain_affinity,
   programs = {
      main = {
         "animate=idle duration:52s500ms",
         "remove=chance:7.42%",
         "grow=alder_summer_mature",
      },
   },
   spritesheets = {
      idle = {
         directory = dirname,
         basename = "pole",
         fps = 8,
         frames = 4,
         rows = 2,
         columns = 2,
         hotspot = { 13, 29 }
      }
   },
}

wl.World():new_immovable_type{
   name = "alder_summer_mature",
   descname = _ "Alder (Mature)",
   size = "small",
   terrain_affinity = terrain_affinity,
   programs = {
      main = {
         "animate=idle duration:50s",
         "remove=chance:7%",
         "grow=alder_summer_old",
      },
   },
   spritesheets = {
      idle = {
         directory = dirname,
         basename = "mature",
         fps = 8,
         frames = 4,
         rows = 2,
         columns = 2,
         hotspot = { 19, 49 }
      }
   },
}

wl.World():new_immovable_type{
   name = "alder_summer_old",
   descname = _ "Alder (Old)",
   species = _ "Alder",
   icon = dirname .. "menu.png",
   size = "small",
<<<<<<< HEAD
   attributes = { "tree", "normal_tree" },
=======
>>>>>>> 73e7f04b
   terrain_affinity = terrain_affinity,
   programs = {
      main = {
         "animate=idle duration:25m50s",
         "transform=deadtree4 chance:1.95%",
         "seed=alder_summer_sapling proximity:70.31%",
      },
      fall = {
         "remove=",
      },
   },
   spritesheets = {
      idle = {
         directory = dirname,
         basename = "old",
         fps = 10,
         frames = 4,
         rows = 2,
         columns = 2,
         hotspot = { 24, 60 },
         sound_effect = {
            path = "sound/animals/bird4",
            priority = 10
         }
      }
   },
}<|MERGE_RESOLUTION|>--- conflicted
+++ resolved
@@ -44,10 +44,7 @@
    name = "alder_summer_pole",
    descname = _ "Alder (Pole)",
    size = "small",
-<<<<<<< HEAD
-   attributes = { "tree_pole" },
-=======
->>>>>>> 73e7f04b
+
    terrain_affinity = terrain_affinity,
    programs = {
       main = {
@@ -100,10 +97,7 @@
    species = _ "Alder",
    icon = dirname .. "menu.png",
    size = "small",
-<<<<<<< HEAD
-   attributes = { "tree", "normal_tree" },
-=======
->>>>>>> 73e7f04b
+
    terrain_affinity = terrain_affinity,
    programs = {
       main = {
