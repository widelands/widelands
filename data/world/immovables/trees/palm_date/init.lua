dirname = path.dirname(__file__)

terrain_affinity = {
   preferred_temperature = 160,
   preferred_humidity = 500,
   preferred_fertility = 500,
   pickiness = 80,
}

wl.World():new_immovable_type{
   name = "palm_date_desert_sapling",
   descname = _ "Date Palm (Sapling)",
   size = "small",
   terrain_affinity = terrain_affinity,
   programs = {
      main = {
         "animate=idle duration:38s",
         "remove=chance:19.53%",
         "grow=palm_date_desert_pole",
      },
   },
   spritesheets = {
      idle = {
         directory = dirname,
         basename = "sapling",
         fps = 8,
         frames = 4,
         rows = 2,
         columns = 2,
         hotspot = { 6, 13 }
      }
   },
}

wl.World():new_immovable_type{
   name = "palm_date_desert_pole",
   descname = _ "Date Palm (Pole)",
   size = "small",
<<<<<<< HEAD
   attributes = { "tree_pole" },
=======
>>>>>>> 73e7f04b
   terrain_affinity = terrain_affinity,
   programs = {
      main = {
         "animate=idle duration:38s",
         "remove=chance:18.36%",
         "grow=palm_date_desert_mature",
      },
   },
   spritesheets = {
      idle = {
         directory = dirname,
         basename = "pole",
         fps = 8,
         frames = 4,
         rows = 2,
         columns = 2,
         hotspot = { 13, 29 }
      }
   },
}

wl.World():new_immovable_type{
   name = "palm_date_desert_mature",
   descname = _ "Date Palm (Mature)",
   size = "small",
   terrain_affinity = terrain_affinity,
   programs = {
      main = {
         "animate=idle duration:20s",
         "remove=chance:11.72%",
         "seed=palm_date_desert_sapling proximity:7.8%",
         "animate=idle duration:20s",
         "remove=chance:7.81%",
         "grow=palm_date_desert_old",
      },
   },
   spritesheets = {
      idle = {
         directory = dirname,
         basename = "mature",
         fps = 8,
         frames = 4,
         rows = 2,
         columns = 2,
         hotspot = { 19, 49 }
      }
   },
}

wl.World():new_immovable_type{
   name = "palm_date_desert_old",
   descname = _ "Date Palm (Old)",
   species = _ "Date Palm",
   icon = dirname .. "menu.png",
   size = "small",
<<<<<<< HEAD
   attributes = { "tree", "normal_tree" },
=======
>>>>>>> 73e7f04b
   terrain_affinity = terrain_affinity,
   programs = {
      main = {
         "animate=idle duration:17m30s",
         "transform=deadtree5 chance:12.5%",
         "seed=palm_date_desert_sapling proximity:78.12%",
      },
      fall = {
         "remove=",
      },
   },
   spritesheets = {
      idle = {
         directory = dirname,
         basename = "old",
         fps = 10,
         frames = 4,
         rows = 2,
         columns = 2,
         hotspot = { 25, 61 },
         sound_effect = {
            path = "sound/animals/crickets1",
            priority = 10
         },
      }
   },
}<|MERGE_RESOLUTION|>--- conflicted
+++ resolved
@@ -36,10 +36,7 @@
    name = "palm_date_desert_pole",
    descname = _ "Date Palm (Pole)",
    size = "small",
-<<<<<<< HEAD
-   attributes = { "tree_pole" },
-=======
->>>>>>> 73e7f04b
+
    terrain_affinity = terrain_affinity,
    programs = {
       main = {
@@ -95,10 +92,7 @@
    species = _ "Date Palm",
    icon = dirname .. "menu.png",
    size = "small",
-<<<<<<< HEAD
-   attributes = { "tree", "normal_tree" },
-=======
->>>>>>> 73e7f04b
+
    terrain_affinity = terrain_affinity,
    programs = {
       main = {
