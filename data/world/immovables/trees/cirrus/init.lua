dirname = path.dirname(__file__)

terrain_affinity = {
   preferred_temperature = 110,
   preferred_humidity = 150,
   preferred_fertility = 950,
   pickiness = 80,
}

wl.World():new_immovable_type{
   name = "cirrus_wasteland_sapling",
   -- TRANSLATORS: This is a fictitious tree. Be creative if you want.
   descname = _ "Cirrus Tree (Sapling)",
   size = "small",
   terrain_affinity = terrain_affinity,
   programs = {
      main = {
         "animate=idle duration:1m1s",
         "remove=chance:17.19%",
         "grow=cirrus_wasteland_pole",
      },
   },
   spritesheets = {
      idle = {
         directory = dirname,
         basename = "sapling",
         fps = 8,
         frames = 5,
         rows = 3,
         columns = 2,
         hotspot = { 6, 13 }
      }
   },
}

wl.World():new_immovable_type{
   name = "cirrus_wasteland_pole",
   -- TRANSLATORS: This is a fictitious tree. Be creative if you want.
   descname = _ "Cirrus Tree (Pole)",
   size = "small",
<<<<<<< HEAD
   attributes = { "tree_pole" },
=======
>>>>>>> 73e7f04b
   terrain_affinity = terrain_affinity,
   programs = {
      main = {
         "animate=idle duration:59s",
         "remove=chance:13.28%",
         "grow=cirrus_wasteland_mature",
      },
   },
   spritesheets = {
      idle = {
         directory = dirname,
         basename = "pole",
         fps = 8,
         frames = 5,
         rows = 3,
         columns = 2,
         hotspot = { 13, 29 }
      }
   },
}

wl.World():new_immovable_type{
   name = "cirrus_wasteland_mature",
   -- TRANSLATORS: This is a fictitious tree. Be creative if you want.
   descname = _ "Cirrus Tree (Mature)",
   size = "small",
   terrain_affinity = terrain_affinity,
   programs = {
      main = {
         "animate=idle duration:55s",
         "remove=chance:9.37%",
         "grow=cirrus_wasteland_old",
      },
   },
   spritesheets = {
      idle = {
         directory = dirname,
         basename = "mature",
         fps = 8,
         frames = 5,
         rows = 3,
         columns = 2,
         hotspot = { 19, 49 }
      }
   },
}

wl.World():new_immovable_type{
   name = "cirrus_wasteland_old",
   -- TRANSLATORS: This is a fictitious tree. Be creative if you want.
   descname = _ "Cirrus Tree (Old)",
   -- TRANSLATORS: This is a fictitious tree. Be creative if you want.
   species = _ "Cirrus Tree",
   icon = dirname .. "menu.png",
   size = "small",
<<<<<<< HEAD
   attributes = { "tree", "normal_tree" },
=======
>>>>>>> 73e7f04b
   terrain_affinity = terrain_affinity,
   programs = {
      main = {
         "animate=idle duration:24m15s",
         "transform=deadtree3 chance:13.28%",
         "seed=cirrus_wasteland_sapling proximity:39%",
      },
      fall = {
         "remove=",
      },
   },
   spritesheets = {
      idle = {
         directory = dirname,
         basename = "old",
         fps = 10,
         frames = 5,
         rows = 3,
         columns = 2,
         hotspot = { 25, 61 }
      }
   },
}<|MERGE_RESOLUTION|>--- conflicted
+++ resolved
@@ -38,10 +38,7 @@
    -- TRANSLATORS: This is a fictitious tree. Be creative if you want.
    descname = _ "Cirrus Tree (Pole)",
    size = "small",
-<<<<<<< HEAD
-   attributes = { "tree_pole" },
-=======
->>>>>>> 73e7f04b
+
    terrain_affinity = terrain_affinity,
    programs = {
       main = {
@@ -97,10 +94,7 @@
    species = _ "Cirrus Tree",
    icon = dirname .. "menu.png",
    size = "small",
-<<<<<<< HEAD
-   attributes = { "tree", "normal_tree" },
-=======
->>>>>>> 73e7f04b
+
    terrain_affinity = terrain_affinity,
    programs = {
       main = {
