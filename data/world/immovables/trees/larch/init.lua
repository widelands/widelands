dirname = path.dirname(__file__)

terrain_affinity = {
   preferred_temperature = 50,
   preferred_humidity = 800,
   preferred_fertility = 450,
   pickiness = 80,
}

world:new_immovable_type{
   name = "larch_summer_sapling",
   descname = _ "Larch (Sapling)",
   editor_category = "trees_coniferous",
   size = "small",
   attributes = { "tree_sapling" },
   terrain_affinity = terrain_affinity,
   programs = {
      program = {
<<<<<<< HEAD
         "animate=idle 60000",
         "remove=success:44",
=======
         "animate=idle duration:1m",
         "remove=44",
>>>>>>> eba73dec
         "grow=larch_summer_pole",
      },
   },
   spritesheets = {
      idle = {
         directory = dirname,
         basename = "sapling",
         fps = 8,
         frames = 4,
         rows = 2,
         columns = 2,
         hotspot = { 5, 13 }
      }
   },
}

world:new_immovable_type{
   name = "larch_summer_pole",
   descname = _ "Larch (Pole)",
   editor_category = "trees_coniferous",
   size = "small",
   attributes = {},
   terrain_affinity = terrain_affinity,
   programs = {
      program = {
<<<<<<< HEAD
         "animate=idle 60000",
         "remove=success:34",
=======
         "animate=idle duration:1m",
         "remove=34",
>>>>>>> eba73dec
         "grow=larch_summer_mature",
      },
   },
   spritesheets = {
      idle = {
         directory = dirname,
         basename = "pole",
         fps = 8,
         frames = 4,
         rows = 2,
         columns = 2,
         hotspot = { 10, 29 }
      }
   },
}

world:new_immovable_type{
   name = "larch_summer_mature",
   descname = _ "Larch (Mature)",
   editor_category = "trees_coniferous",
   size = "small",
   attributes = {},
   terrain_affinity = terrain_affinity,
   programs = {
      program = {
<<<<<<< HEAD
         "animate=idle 55000",
         "remove=success:24",
=======
         "animate=idle duration:55s",
         "remove=24",
>>>>>>> eba73dec
         "grow=larch_summer_old",
      },
   },
   spritesheets = {
      idle = {
         directory = dirname,
         basename = "mature",
         fps = 8,
         frames = 4,
         rows = 2,
         columns = 2,
         hotspot = { 13, 49 }
      }
   },
}

world:new_immovable_type{
   name = "larch_summer_old",
   descname = _ "Larch (Old)",
   species = _ "Larch",
   icon = dirname .. "menu.png",
   editor_category = "trees_coniferous",
   size = "small",
   attributes = { "tree" },
   terrain_affinity = terrain_affinity,
   programs = {
      program = {
<<<<<<< HEAD
         "animate=idle 1455000",
         "transform=deadtree3 success:23",
=======
         "animate=idle duration:24m15s",
         "transform=deadtree3 23",
>>>>>>> eba73dec
         "seed=larch_summer_sapling 30",
      },
      fall = {
         "remove=",
      },
   },
   spritesheets = {
      idle = {
         directory = dirname,
         basename = "old",
         fps = 10,
         frames = 4,
         rows = 2,
         columns = 2,
         hotspot = { 16, 60 },
         sound_effect = {
            path = "sound/animals/bird6",
         },
      }
   },
}<|MERGE_RESOLUTION|>--- conflicted
+++ resolved
@@ -16,13 +16,8 @@
    terrain_affinity = terrain_affinity,
    programs = {
       program = {
-<<<<<<< HEAD
-         "animate=idle 60000",
+         "animate=idle duration:1m",
          "remove=success:44",
-=======
-         "animate=idle duration:1m",
-         "remove=44",
->>>>>>> eba73dec
          "grow=larch_summer_pole",
       },
    },
@@ -48,13 +43,8 @@
    terrain_affinity = terrain_affinity,
    programs = {
       program = {
-<<<<<<< HEAD
-         "animate=idle 60000",
+         "animate=idle duration:1m",
          "remove=success:34",
-=======
-         "animate=idle duration:1m",
-         "remove=34",
->>>>>>> eba73dec
          "grow=larch_summer_mature",
       },
    },
@@ -80,13 +70,8 @@
    terrain_affinity = terrain_affinity,
    programs = {
       program = {
-<<<<<<< HEAD
-         "animate=idle 55000",
+         "animate=idle duration:55s",
          "remove=success:24",
-=======
-         "animate=idle duration:55s",
-         "remove=24",
->>>>>>> eba73dec
          "grow=larch_summer_old",
       },
    },
@@ -114,13 +99,8 @@
    terrain_affinity = terrain_affinity,
    programs = {
       program = {
-<<<<<<< HEAD
-         "animate=idle 1455000",
+         "animate=idle duration:24m15s",
          "transform=deadtree3 success:23",
-=======
-         "animate=idle duration:24m15s",
-         "transform=deadtree3 23",
->>>>>>> eba73dec
          "seed=larch_summer_sapling 30",
       },
       fall = {
