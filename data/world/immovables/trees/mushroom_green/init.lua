dirname = path.dirname(__file__)

terrain_affinity = {
   preferred_temperature = 105,
   preferred_humidity = 200,
   preferred_fertility = 900,
   pickiness = 80,
}

world:new_immovable_type{
   name = "mushroom_green_wasteland_sapling",
   -- TRANSLATORS: This is a fictitious tree. Be creative if you want.
   descname = _ "Green Mushroom Tree (Sapling)",
   editor_category = "trees_wasteland",
   size = "small",
   attributes = { "tree_sapling" },
   terrain_affinity = terrain_affinity,
   programs = {
      program = {
<<<<<<< HEAD
         "animate=idle 55000",
         "remove=success:35",
=======
         "animate=idle duration:55s",
         "remove=35",
>>>>>>> eba73dec
         "grow=mushroom_green_wasteland_pole",
      },
   },
   spritesheets = {
      idle = {
         directory = dirname,
         basename = "sapling",
         fps = 8,
         frames = 5,
         rows = 3,
         columns = 2,
         hotspot = { 6, 13 }
      }
   },
}

world:new_immovable_type{
   name = "mushroom_green_wasteland_pole",
   -- TRANSLATORS: This is a fictitious tree. Be creative if you want.
   descname = _ "Green Mushroom Tree (Pole)",
   editor_category = "trees_wasteland",
   size = "small",
   attributes = {},
   terrain_affinity = terrain_affinity,
   programs = {
      program = {
<<<<<<< HEAD
         "animate=idle 65000",
         "remove=success:24",
=======
         "animate=idle duration:1m5s",
         "remove=24",
>>>>>>> eba73dec
         "grow=mushroom_green_wasteland_mature",
      },
   },
   spritesheets = {
      idle = {
         directory = dirname,
         basename = "pole",
         fps = 8,
         frames = 5,
         rows = 3,
         columns = 2,
         hotspot = { 13, 29 }
      }
   },
}

world:new_immovable_type{
   name = "mushroom_green_wasteland_mature",
   -- TRANSLATORS: This is a fictitious tree. Be creative if you want.
   descname = _ "Green Mushroom Tree (Mature)",
   editor_category = "trees_wasteland",
   size = "small",
   attributes = {},
   terrain_affinity = terrain_affinity,
   programs = {
      program = {
<<<<<<< HEAD
         "animate=idle 72000",
         "remove=success:19",
=======
         "animate=idle duration:1m12s",
         "remove=19",
>>>>>>> eba73dec
         "grow=mushroom_green_wasteland_old",
      },
   },
   spritesheets = {
      idle = {
         directory = dirname,
         basename = "mature",
         fps = 8,
         frames = 5,
         rows = 3,
         columns = 2,
         hotspot = { 19, 49 }
      }
   },
}

world:new_immovable_type{
   name = "mushroom_green_wasteland_old",
   -- TRANSLATORS: This is a fictitious tree. Be creative if you want.
   descname = _ "Green Mushroom Tree (Old)",
   -- TRANSLATORS: This is a fictitious tree. Be creative if you want.
   species = _ "Green Mushroom Tree",
   icon = dirname .. "menu.png",
   editor_category = "trees_wasteland",
   size = "small",
   attributes = { "tree" },
   terrain_affinity = terrain_affinity,
   programs = {
      program = {
<<<<<<< HEAD
         "animate=idle 1535000",
         "transform=deadtree2 success:33",
=======
         "animate=idle duration:25m35s",
         "transform=deadtree2 33",
>>>>>>> eba73dec
         "seed=mushroom_green_wasteland_sapling 220",
      },
      fall = {
         "remove=",
      },
   },
   spritesheets = {
      idle = {
         directory = dirname,
         basename = "old",
         fps = 10,
         frames = 5,
         rows = 3,
         columns = 2,
         hotspot = { 25, 61 }
      }
   },
}<|MERGE_RESOLUTION|>--- conflicted
+++ resolved
@@ -17,13 +17,8 @@
    terrain_affinity = terrain_affinity,
    programs = {
       program = {
-<<<<<<< HEAD
-         "animate=idle 55000",
+         "animate=idle duration:55s",
          "remove=success:35",
-=======
-         "animate=idle duration:55s",
-         "remove=35",
->>>>>>> eba73dec
          "grow=mushroom_green_wasteland_pole",
       },
    },
@@ -50,13 +45,8 @@
    terrain_affinity = terrain_affinity,
    programs = {
       program = {
-<<<<<<< HEAD
-         "animate=idle 65000",
+         "animate=idle duration:1m5s",
          "remove=success:24",
-=======
-         "animate=idle duration:1m5s",
-         "remove=24",
->>>>>>> eba73dec
          "grow=mushroom_green_wasteland_mature",
       },
    },
@@ -83,13 +73,8 @@
    terrain_affinity = terrain_affinity,
    programs = {
       program = {
-<<<<<<< HEAD
-         "animate=idle 72000",
+         "animate=idle duration:1m12s",
          "remove=success:19",
-=======
-         "animate=idle duration:1m12s",
-         "remove=19",
->>>>>>> eba73dec
          "grow=mushroom_green_wasteland_old",
       },
    },
@@ -119,13 +104,8 @@
    terrain_affinity = terrain_affinity,
    programs = {
       program = {
-<<<<<<< HEAD
-         "animate=idle 1535000",
+         "animate=idle duration:25m35s",
          "transform=deadtree2 success:33",
-=======
-         "animate=idle duration:25m35s",
-         "transform=deadtree2 33",
->>>>>>> eba73dec
          "seed=mushroom_green_wasteland_sapling 220",
       },
       fall = {
