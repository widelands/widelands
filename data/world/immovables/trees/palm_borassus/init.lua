--- conflicted
+++ resolved
@@ -36,10 +36,7 @@
    name = "palm_borassus_desert_pole",
    descname = _ "Borassus Palm (Pole)",
    size = "small",
-<<<<<<< HEAD
-   attributes = { "tree_pole" },
-=======
->>>>>>> 73e7f04b
+
    terrain_affinity = terrain_affinity,
    programs = {
       main = {
@@ -92,10 +89,7 @@
    species = _ "Borassus Palm",
    icon = dirname .. "menu.png",
    size = "small",
-<<<<<<< HEAD
-   attributes = { "tree", "normal_tree" },
-=======
->>>>>>> 73e7f04b
+
    terrain_affinity = terrain_affinity,
    programs = {
       main = {
