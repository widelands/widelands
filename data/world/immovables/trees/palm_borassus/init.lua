dirname = path.dirname(__file__)

terrain_affinity = {
   preferred_temperature = 180,
   preferred_humidity = 400,
   preferred_fertility = 400,
   pickiness = 60,
}

world:new_immovable_type{
   name = "palm_borassus_desert_sapling",
   descname = _ "Borassus Palm (Sapling)",
   editor_category = "trees_palm",
   size = "small",
   attributes = { "tree_sapling" },
   terrain_affinity = terrain_affinity,
   programs = {
      program = {
<<<<<<< HEAD
         "animate=idle 70000",
         "remove=success:80",
=======
         "animate=idle duration:1m10s",
         "remove=80",
>>>>>>> eba73dec
         "grow=palm_borassus_desert_pole",
      },
   },
   spritesheets = {
      idle = {
         directory = dirname,
         basename = "sapling",
         fps = 8,
         frames = 4,
         rows = 2,
         columns = 2,
         hotspot = { 6, 13 }
      }
   },
}

world:new_immovable_type{
   name = "palm_borassus_desert_pole",
   descname = _ "Borassus Palm (Pole)",
   editor_category = "trees_palm",
   size = "small",
   attributes = {},
   terrain_affinity = terrain_affinity,
   programs = {
      program = {
<<<<<<< HEAD
         "animate=idle 70000",
         "remove=success:70",
=======
         "animate=idle duration:1m10s",
         "remove=70",
>>>>>>> eba73dec
         "grow=palm_borassus_desert_mature",
      },
   },
   spritesheets = {
      idle = {
         directory = dirname,
         basename = "pole",
         fps = 8,
         frames = 4,
         rows = 2,
         columns = 2,
         hotspot = { 13, 29 }
      }
   },
}

world:new_immovable_type{
   name = "palm_borassus_desert_mature",
   descname = _ "Borassus Palm (Mature)",
   editor_category = "trees_palm",
   size = "small",
   attributes = {},
   terrain_affinity = terrain_affinity,
   programs = {
      program = {
<<<<<<< HEAD
         "animate=idle 65000",
         "remove=success:40",
=======
         "animate=idle duration:1m5s",
         "remove=40",
>>>>>>> eba73dec
         "grow=palm_borassus_desert_old",
      },
   },
   spritesheets = {
      idle = {
         directory = dirname,
         basename = "mature",
         fps = 8,
         frames = 4,
         rows = 2,
         columns = 2,
         hotspot = { 19, 49 }
      }
   },
}

world:new_immovable_type{
   name = "palm_borassus_desert_old",
   descname = _ "Borassus Palm (Old)",
   species = _ "Borassus Palm",
   icon = dirname .. "menu.png",
   editor_category = "trees_palm",
   size = "small",
   attributes = { "tree" },
   terrain_affinity = terrain_affinity,
   programs = {
      program = {
<<<<<<< HEAD
         "animate=idle 2000000",
         "transform=deadtree5 success:25",
=======
         "animate=idle duration:33m20s",
         "transform=deadtree5 25",
>>>>>>> eba73dec
         "seed=palm_borassus_desert_sapling 160",
      },
      fall = {
         "remove=",
      },
   },
   spritesheets = {
      idle = {
         directory = dirname,
         basename = "old",
         fps = 10,
         frames = 4,
         rows = 2,
         columns = 2,
         hotspot = { 25, 61 },
         sound_effect = {
            path = "sound/animals/crickets1",
         },
      }
   },
}<|MERGE_RESOLUTION|>--- conflicted
+++ resolved
@@ -16,13 +16,8 @@
    terrain_affinity = terrain_affinity,
    programs = {
       program = {
-<<<<<<< HEAD
-         "animate=idle 70000",
+         "animate=idle duration:1m10s",
          "remove=success:80",
-=======
-         "animate=idle duration:1m10s",
-         "remove=80",
->>>>>>> eba73dec
          "grow=palm_borassus_desert_pole",
       },
    },
@@ -48,13 +43,8 @@
    terrain_affinity = terrain_affinity,
    programs = {
       program = {
-<<<<<<< HEAD
-         "animate=idle 70000",
+         "animate=idle duration:1m10s",
          "remove=success:70",
-=======
-         "animate=idle duration:1m10s",
-         "remove=70",
->>>>>>> eba73dec
          "grow=palm_borassus_desert_mature",
       },
    },
@@ -80,13 +70,8 @@
    terrain_affinity = terrain_affinity,
    programs = {
       program = {
-<<<<<<< HEAD
-         "animate=idle 65000",
+         "animate=idle duration:1m5s",
          "remove=success:40",
-=======
-         "animate=idle duration:1m5s",
-         "remove=40",
->>>>>>> eba73dec
          "grow=palm_borassus_desert_old",
       },
    },
@@ -114,13 +99,8 @@
    terrain_affinity = terrain_affinity,
    programs = {
       program = {
-<<<<<<< HEAD
-         "animate=idle 2000000",
+         "animate=idle duration:33m20s",
          "transform=deadtree5 success:25",
-=======
-         "animate=idle duration:33m20s",
-         "transform=deadtree5 25",
->>>>>>> eba73dec
          "seed=palm_borassus_desert_sapling 160",
       },
       fall = {
