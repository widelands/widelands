dirname = path.dirname(__file__)

terrain_affinity = {
   preferred_temperature = 100,
   preferred_humidity = 600,
   preferred_fertility = 700,
   pickiness = 80,
}

world:new_immovable_type{
   name = "aspen_summer_sapling",
   descname = _ "Aspen (Sapling)",
   editor_category = "trees_deciduous",
   size = "small",
   attributes = { "tree_sapling" },
   terrain_affinity = terrain_affinity,
   programs = {
      program = {
<<<<<<< HEAD
         "animate=idle 38000",
         "remove=success:50",
=======
         "animate=idle duration:38s",
         "remove=50",
>>>>>>> eba73dec
         "grow=aspen_summer_pole",
      },
   },
   spritesheets = {
      idle = {
         directory = dirname,
         basename = "sapling",
         fps = 8,
         frames = 4,
         rows = 2,
         columns = 2,
         hotspot = { 6, 13 }
      }
   },
}

world:new_immovable_type{
   name = "aspen_summer_pole",
   descname = _ "Aspen (Pole)",
   editor_category = "trees_deciduous",
   size = "small",
   attributes = {},
   terrain_affinity = terrain_affinity,
   programs = {
      program = {
<<<<<<< HEAD
         "animate=idle 38000",
         "remove=success:47",
=======
         "animate=idle duration:38s",
         "remove=47",
>>>>>>> eba73dec
         "grow=aspen_summer_mature",
      },
   },
   spritesheets = {
      idle = {
         directory = dirname,
         basename = "pole",
         fps = 8,
         frames = 4,
         rows = 2,
         columns = 2,
         hotspot = { 13, 29 }
      }
   },
}

world:new_immovable_type{
   name = "aspen_summer_mature",
   descname = _ "Aspen (Mature)",
   editor_category = "trees_deciduous",
   size = "small",
   attributes = {},
   terrain_affinity = terrain_affinity,
   programs = {
      program = {
<<<<<<< HEAD
         "animate=idle 20000",
         "remove=success:30",
         "seed=aspen_summer_sapling 60",
         "animate=idle 20000",
         "remove=success:20",
=======
         "animate=idle duration:20s",
         "remove=30",
         "seed=aspen_summer_sapling 60",
         "animate=idle duration:20s",
         "remove=20",
>>>>>>> eba73dec
         "grow=aspen_summer_old",
      },
   },
   spritesheets = {
      idle = {
         directory = dirname,
         basename = "mature",
         fps = 8,
         frames = 4,
         rows = 2,
         columns = 2,
         hotspot = { 19, 48 }
      }
   },
}

world:new_immovable_type{
   name = "aspen_summer_old",
   descname = _ "Aspen (Old)",
   species = _ "Aspen",
   icon = dirname .. "menu.png",
   editor_category = "trees_deciduous",
   size = "small",
   attributes = { "tree" },
   terrain_affinity = terrain_affinity,
   programs = {
      program = {
<<<<<<< HEAD
         "animate=idle 1050000",
         "transform=deadtree2 success:15",
=======
         "animate=idle duration:17m30s",
         "transform=deadtree2 15",
>>>>>>> eba73dec
         "seed=aspen_summer_sapling 100",
      },
      fall = {
         "animate=falling duration:1s400ms",
         "transform=fallentree",
      },
   },
   spritesheets = {
      idle = {
         directory = dirname,
         basename = "old",
         fps = 10,
         frames = 4,
         rows = 2,
         columns = 2,
         hotspot = { 24, 59 }
      },
      falling = {
         directory = dirname,
         basename = "falling",
         fps = 10,
         frames = 9,
         rows = 3,
         columns = 3,
         hotspot = { 21, 60 },
         play_once = true
      }
   },
}<|MERGE_RESOLUTION|>--- conflicted
+++ resolved
@@ -16,13 +16,8 @@
    terrain_affinity = terrain_affinity,
    programs = {
       program = {
-<<<<<<< HEAD
-         "animate=idle 38000",
+         "animate=idle duration:38s",
          "remove=success:50",
-=======
-         "animate=idle duration:38s",
-         "remove=50",
->>>>>>> eba73dec
          "grow=aspen_summer_pole",
       },
    },
@@ -48,13 +43,8 @@
    terrain_affinity = terrain_affinity,
    programs = {
       program = {
-<<<<<<< HEAD
-         "animate=idle 38000",
+         "animate=idle duration:38s",
          "remove=success:47",
-=======
-         "animate=idle duration:38s",
-         "remove=47",
->>>>>>> eba73dec
          "grow=aspen_summer_mature",
       },
    },
@@ -80,19 +70,11 @@
    terrain_affinity = terrain_affinity,
    programs = {
       program = {
-<<<<<<< HEAD
-         "animate=idle 20000",
+         "animate=idle duration:20s",
          "remove=success:30",
          "seed=aspen_summer_sapling 60",
-         "animate=idle 20000",
+         "animate=idle duration:20s",
          "remove=success:20",
-=======
-         "animate=idle duration:20s",
-         "remove=30",
-         "seed=aspen_summer_sapling 60",
-         "animate=idle duration:20s",
-         "remove=20",
->>>>>>> eba73dec
          "grow=aspen_summer_old",
       },
    },
@@ -120,13 +102,8 @@
    terrain_affinity = terrain_affinity,
    programs = {
       program = {
-<<<<<<< HEAD
-         "animate=idle 1050000",
+         "animate=idle duration:17m30s",
          "transform=deadtree2 success:15",
-=======
-         "animate=idle duration:17m30s",
-         "transform=deadtree2 15",
->>>>>>> eba73dec
          "seed=aspen_summer_sapling 100",
       },
       fall = {
