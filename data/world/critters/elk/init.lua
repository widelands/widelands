dirname = path.dirname(__file__)

animations = {
   idle = {
      pictures = path.list_files(dirname .. "idle_??.png"),
      hotspot = { 15, 27 },
      fps = 20,
      sound_effect = {
         -- Sound files with numbers starting for 10 are generating silence. Remove when we move the sound triggering to programs
         directory = "sound/animals",
         name = "elk",
      },
   },
}
<<<<<<< HEAD
add_walking_animations(animations, "walk", dirname, "elk_walk", {21, 34}, 20)
=======
add_walking_animations(animations, dirname, "walk", {21, 34}, 20)
>>>>>>> 074d7a12

world:new_critter_type{
   name = "elk",
   descname = _ "Elk",
   editor_category = "critters_herbivores",
   attributes = { "eatable" },
   programs = {
      remove = { "remove" },
   },
   animations = animations,
}<|MERGE_RESOLUTION|>--- conflicted
+++ resolved
@@ -12,11 +12,8 @@
       },
    },
 }
-<<<<<<< HEAD
-add_walking_animations(animations, "walk", dirname, "elk_walk", {21, 34}, 20)
-=======
-add_walking_animations(animations, dirname, "walk", {21, 34}, 20)
->>>>>>> 074d7a12
+
+add_walking_animations(animations, "walk", dirname, "walk", {21, 34}, 20)
 
 world:new_critter_type{
    name = "elk",
