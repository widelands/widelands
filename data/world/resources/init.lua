--- conflicted
+++ resolved
@@ -14,16 +14,7 @@
 --
 -- Which resource can be placed where on the map is defined in each terrain's
 -- ``valid_resources`` table.
-<<<<<<< HEAD
-
-push_textdomain("world")
-
-pics_dir = path.dirname(__file__) .. "pics/"
-
--- RST
-=======
---
->>>>>>> c0370650
+--
 -- .. function:: new_resource_type{table}
 --
 --    This function adds the definition of a resource to the engine.
@@ -110,6 +101,8 @@
 --
 --    pop_textdomain()
 
+push_textdomain("world")
+
 pics_dir = path.dirname(__file__) .. "pics/"
 
 wl.World():new_resource_type{
