--- conflicted
+++ resolved
@@ -27,12 +27,9 @@
    "after 4 hours, whichever comes first."
 )
 
-<<<<<<< HEAD
-=======
 -- Table of fields that are worth conquering
 local fields = {}
 
->>>>>>> 74aa3a6e
 return {
    name = wc_name,
    description = wc_desc,
