--- conflicted
+++ resolved
@@ -44,14 +44,7 @@
       -- time in secs, if == 0 -> victory
       territory_points.remaining_time = time_to_keep_territory
 
-<<<<<<< HEAD
-      -- Get all valueable fields of the map
-      local fields = get_buildable_fields()
-
       local function _send_state(show_popup)
-=======
-      local function _send_state()
->>>>>>> 74aa3a6e
          set_textdomain("win_conditions")
 
          for idx, player in ipairs(plrs) do
