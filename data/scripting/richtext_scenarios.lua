include "scripting/richtext.lua"

-- RST
-- .. _richtext_scenarios.lua:
--
-- richtext_scenarios.lua
-- ----------------------
--
-- Functions to simplify text formatting in scenarios and make it consistent.
-- Most of these functions are simple wrapper functions for our :ref:`richtext system <wlrichtext>`.
-- This file will include :ref:`richtext.lua` for you for additional formatting functions.

-- RST
-- .. function:: speech(img, clr, title, text)
--
--    Formats a text as spoken by one person in a scenario. Use it as follows:
--
--    .. code-block:: lua
--
--        function jundlina(title, text)
--           return speech("map:princess.png", "2F9131", title, text)
--        end
--
--    :arg img: name of the image to use for this speaker
--    :arg clr: a valid 6 char hex color to use for the name of this speaker
--    :arg title: Title of this text. Use empty string if you don't want any.
--    :arg text: The text itself.
--    :returns: the formatted text.

function speech(img, clr, title, text)
   if title ~= "" then
      title = h1(clr, title)
   end

   -- Surround the text with translatable ","
   text = (_'“%s”'):format(text)

   return title .. li_image(img, p(text))
end


-- RST
-- .. function:: paragraphdivider()
--
--    Closes a paragraph and opens a new paragraph. Use this when you format a string with the speech function
--    and need to divide the speech into multiple paragraphs.
--
--    :returns: close_p() .. open_p()

function paragraphdivider()
   return close_p() .. open_p()
end


-- RST
-- .. function:: objective_text(heading, body)
--
--    Provides nice formatting for objective texts.
--
--    :returns: a rich text object that contains the formatted
--       objective text.

function objective_text(heading, body)
   return h2(heading) .. p(body)
end


-- RST
-- .. function:: new_objectives(...)
--
--    Append an objective text with a header to a dialog box in a nice fashion.
--    For displaying objectives with an extra title when an advisor is talking
--
--    Provides nice formatting for objective texts.
--    The following arguments will be parsed:
--
--       - number: the number of objectives described in the body
--       - body: the objective text, e.g. created with function objective_text(heading, body)
--
--    :returns: a rich text object that contains the formatted
--       objective text & title.

function new_objectives(...)
   local sum = 0
   local text = ""
   for idx,obj in ipairs{...} do
      text = text .. obj.body
      sum = sum + obj.number
   end
<<<<<<< HEAD
   return
      div("width=100%",
         vspace(18) ..
         div("float=left padding_r=6", p(img("images/wui/menus/objectives.png"))) ..
         p_font("", "size=18 bold=1 color=D1D1D1",  vspace(6) .. ngettext("New Objective", "New Objectives", sum)) ..
         vspace(1) .. text
      )

   -- return li_image("images/wui/menus/objectives.png", h1(ngettext("New Objective", "New Objectives", sum)) .. text)
=======
      local objectives_header = _"New Objective"
   if (sum > 1) then
      objectives_header = _"New Objectives"
   end
   return h1(objectives_header) .. text
>>>>>>> be9b98a4
end<|MERGE_RESOLUTION|>--- conflicted
+++ resolved
@@ -87,21 +87,17 @@
       text = text .. obj.body
       sum = sum + obj.number
    end
-<<<<<<< HEAD
+
+   local objectives_header = _"New Objective"
+   if (sum > 1) then
+      objectives_header = _"New Objectives"
+   end
+
    return
       div("width=100%",
          vspace(18) ..
          div("float=left padding_r=6", p(img("images/wui/menus/objectives.png"))) ..
-         p_font("", "size=18 bold=1 color=D1D1D1",  vspace(6) .. ngettext("New Objective", "New Objectives", sum)) ..
+         p_font("", "size=18 bold=1 color=D1D1D1",  vspace(6) .. objectives_header) ..
          vspace(1) .. text
       )
-
-   -- return li_image("images/wui/menus/objectives.png", h1(ngettext("New Objective", "New Objectives", sum)) .. text)
-=======
-      local objectives_header = _"New Objective"
-   if (sum > 1) then
-      objectives_header = _"New Objectives"
-   end
-   return h1(objectives_header) .. text
->>>>>>> be9b98a4
 end