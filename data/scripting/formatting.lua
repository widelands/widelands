--- conflicted
+++ resolved
@@ -156,8 +156,6 @@
 end
 
 -- RST
-<<<<<<< HEAD
-=======
 -- .. function:: b(text)
 --
 --    Makes the text bold. Only words with default paragraph text style.
@@ -191,7 +189,6 @@
 
 
 -- RST
->>>>>>> e8030b70
 -- .. function:: listitem(symbol, text)
 --
 --    Adds the symbol in front of the text to create a list item and adds a paragraphdivider
@@ -226,8 +223,6 @@
 --    :returns: listitem("•", text)
 function listitem_bullet(text)
    return listitem("•", text)
-<<<<<<< HEAD
-=======
 end
 
 -- RST
@@ -241,5 +236,4 @@
 --    :returns: b(dt) .. " " .. dd .. "<br>"
 function dl(dt, dd)
    return b(dt) .. " " .. dd .. "<br>"
->>>>>>> e8030b70
 end