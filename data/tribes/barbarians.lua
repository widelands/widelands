image_dirname = path.dirname(__file__) .. "images/barbarians/"

animations = {}
add_animation(animations, "frontier", image_dirname, "frontier", {1, 19})
add_animation(animations, "bridge_normal_e", image_dirname, "bridge_normal_e", {-1, 13})
add_animation(animations, "bridge_busy_e", image_dirname, "bridge_busy_e", {-1, 13})
add_animation(animations, "bridge_normal_se", image_dirname, "bridge_normal_se", {8, 3})
add_animation(animations, "bridge_busy_se", image_dirname, "bridge_busy_se", {8, 3})
add_animation(animations, "bridge_normal_sw", image_dirname, "bridge_normal_sw", {41, 3})
add_animation(animations, "bridge_busy_sw", image_dirname, "bridge_busy_sw", {41, 3})

tribes:new_tribe {
   name = "barbarians",
   animations = animations,
   spritesheets = {
      flag = {
         directory = image_dirname,
         basename = "flag",
         fps = 5,
         frames = 16,
         columns = 4,
         rows = 4,
         hotspot = { 11, 39 }
      }
   },

<<<<<<< HEAD
   bridge_height = 8,

=======
>>>>>>> 902bd840
   -- Image file paths for this tribe's road and waterway textures
   roads = {
      busy = {
         image_dirname .. "roadt_busy.png",
      },
      normal = {
         image_dirname .. "roadt_normal_00.png",
         image_dirname .. "roadt_normal_01.png",
      },
      waterway = {
         "tribes/images/barbarians/waterway_0.png",
      },
   },

   resource_indicators = {
      [""] = {
         [0] = "barbarians_resi_none",
      },
      coal = {
         [10] = "barbarians_resi_coal_1",
         [20] = "barbarians_resi_coal_2",
      },
      iron = {
         [10] = "barbarians_resi_iron_1",
         [20] = "barbarians_resi_iron_2",
      },
      gold = {
         [10] = "barbarians_resi_gold_1",
         [20] = "barbarians_resi_gold_2",
      },
      stones = {
         [10] = "barbarians_resi_stones_1",
         [20] = "barbarians_resi_stones_2",
      },
      water = {
         [100] = "barbarians_resi_water",
      },
   },

   -- Wares positions in wares windows.
   -- This also gives us the information which wares the tribe uses.
   -- Each subtable is a column in the wares windows.
   wares_order = {
      {
         -- Building Materials
         "granite",
         "log",
         "blackwood",
         "grout",
         "reed",
         "cloth"
      },
      {
         -- Food
          "fish",
          "meat",
          "water",
          "wheat",
          "barbarians_bread",
          "beer",
          "beer_strong",
          "ration",
          "snack",
          "meal"
      },
      {
         -- Mining
          "coal",
          "iron_ore",
          "iron",
          "gold_ore",
          "gold"
      },
      {
         -- Tools
          "pick",
          "felling_ax",
          "shovel",
          "hammer",
          "fishing_rod",
          "hunting_spear",
          "scythe",
          "bread_paddle",
          "kitchen_tools",
          "fire_tongs"
      },
      {
         -- Weapons & Armor
          "ax",
          "ax_sharp",
          "ax_broad",
          "ax_bronze",
          "ax_battle",
          "ax_warriors",
          "helmet",
          "helmet_mask",
          "helmet_warhelm"
      }
   },

   -- Workers positions in workers windows.
   -- This also gives us the information which workers the tribe uses.
   -- Each subtable is a column in the workers windows.
   workers_order = {
      {
         -- Carriers
         "barbarians_carrier",
         "barbarians_ferry",
         "barbarians_ox",
         "barbarians_cattlebreeder"
      },
      {
         -- Building Materials
         "barbarians_stonemason",
         "barbarians_lumberjack",
         "barbarians_ranger",
         "barbarians_builder",
         "barbarians_lime_burner",
         "barbarians_gardener",
         "barbarians_weaver",
         "barbarians_shipwright"
      },
      {
         -- Food
         "barbarians_fisher",
         "barbarians_hunter",
         "barbarians_gamekeeper",
         "barbarians_farmer",
         "barbarians_baker",
         "barbarians_brewer",
         "barbarians_brewer_master",
         "barbarians_innkeeper"
      },
      {
         -- Mining
         "barbarians_geologist",
         "barbarians_miner",
         "barbarians_miner_chief",
         "barbarians_miner_master",
         "barbarians_charcoal_burner",
         "barbarians_smelter"
      },
      {
         -- Tools
         "barbarians_blacksmith",
         "barbarians_blacksmith_master"
      },
      {
         -- Military
         "barbarians_recruit",
         "barbarians_soldier",
         "barbarians_trainer",
         "barbarians_helmsmith",
         "barbarians_scout"
      }
   },

   immovables = {
      "ashes",
      "destroyed_building",
      "wheatfield_tiny",
      "wheatfield_small",
      "wheatfield_medium",
      "wheatfield_ripe",
      "wheatfield_harvested",
      "reedfield_tiny",
      "reedfield_small",
      "reedfield_medium",
      "reedfield_ripe",
      "barbarians_resi_none",
      "barbarians_resi_water",
      "barbarians_resi_coal_1",
      "barbarians_resi_iron_1",
      "barbarians_resi_gold_1",
      "barbarians_resi_stones_1",
      "barbarians_resi_coal_2",
      "barbarians_resi_iron_2",
      "barbarians_resi_gold_2",
      "barbarians_resi_stones_2",
      "barbarians_shipconstruction",
   },

   -- The order here also determines the order in lists on screen.
   buildings = {
      -- Warehouses
      "barbarians_headquarters",
      "barbarians_headquarters_interim",
      "barbarians_warehouse",
      "barbarians_port",

      -- Small
      "barbarians_quarry",
      "barbarians_lumberjacks_hut",
      "barbarians_rangers_hut",
      "barbarians_fishers_hut",
      "barbarians_hunters_hut",
      "barbarians_gamekeepers_hut",
      "barbarians_well",
      "barbarians_scouts_hut",

      -- Medium
      "barbarians_wood_hardener",
      "barbarians_reed_yard",
      "barbarians_lime_kiln",
      "barbarians_bakery",
      "barbarians_micro_brewery",
      "barbarians_brewery",
      "barbarians_tavern",
      "barbarians_inn",
      "barbarians_big_inn",
      "barbarians_charcoal_kiln",
      "barbarians_smelting_works",
      "barbarians_metal_workshop",
      "barbarians_warmill",
      "barbarians_ax_workshop",
<<<<<<< HEAD
      "barbarians_shipyard",
      "barbarians_ferry_yard",
=======
>>>>>>> 902bd840
      "barbarians_barracks",

      -- Big
      "barbarians_cattlefarm",
      "barbarians_farm",
      "barbarians_helmsmithy",

      -- Mines
      "barbarians_granitemine",
      "barbarians_coalmine",
      "barbarians_coalmine_deep",
      "barbarians_coalmine_deeper",
      "barbarians_ironmine",
      "barbarians_ironmine_deep",
      "barbarians_ironmine_deeper",
      "barbarians_goldmine",
      "barbarians_goldmine_deep",
      "barbarians_goldmine_deeper",

      -- Training Sites
      "barbarians_battlearena",
      "barbarians_trainingcamp",

      -- Military Sites
      "barbarians_sentry",
      "barbarians_barrier",
      "barbarians_tower",
      "barbarians_fortress",
      "barbarians_citadel",

      -- Seafaring/Ferry Sites - these are only displayed on seafaring/ferry maps
      "barbarians_ferry_yard",
      "barbarians_shipyard",
      "barbarians_weaving_mill",


      -- Partially Finished Buildings - these are the same 2 buildings for all tribes
      "constructionsite",
      "dismantlesite",
   },

   ship_names = {
      "Agilaz",
      "Aslaug",
      "Baldr",
      "Bear",
      "Beowulf",
      "Boldreth",
      "Dellingr",
      "Fulla",
      "Gersemi",
      "Hagbard",
      "Heidrek",
      "Heimdallr",
      "Hnoss",
      "Hrothgar",
      "Ingeld",
      "Karl Hundason",
      "Khantrukh",
      "Lynx",
      "Mani",
      "Odin",
      "Red Fox",
      "Saxnot",
      "Sigmund",
      "Sigurd",
      "Snotra",
      "Thor",
      "Thron",
      "Ullr",
      "Valdar",
      "Vili",
      "Volf",
      "Wild Boar",
      "Wolverine",
      "Yrsa",
   },

   -- Special types
   builder = "barbarians_builder",
   carrier = "barbarians_carrier",
   carrier2 = "barbarians_ox",
   geologist = "barbarians_geologist",
   soldier = "barbarians_soldier",
   ship = "barbarians_ship",
   ferry = "barbarians_ferry",
   port = "barbarians_port",
   ironore = "iron_ore",
   rawlog = "log",
   refinedlog = "blackwood",
   granite = "granite",
}<|MERGE_RESOLUTION|>--- conflicted
+++ resolved
@@ -24,11 +24,8 @@
       }
    },
 
-<<<<<<< HEAD
    bridge_height = 8,
 
-=======
->>>>>>> 902bd840
    -- Image file paths for this tribe's road and waterway textures
    roads = {
       busy = {
@@ -244,11 +241,6 @@
       "barbarians_metal_workshop",
       "barbarians_warmill",
       "barbarians_ax_workshop",
-<<<<<<< HEAD
-      "barbarians_shipyard",
-      "barbarians_ferry_yard",
-=======
->>>>>>> 902bd840
       "barbarians_barracks",
 
       -- Big
