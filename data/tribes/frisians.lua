<<<<<<< HEAD
dirname = path.dirname (__file__)
tribes = wl.Tribes()
=======
image_dirname = path.dirname(__file__) .. "images/frisians/"

animations = {}
add_animation(animations, "frontier", image_dirname, "frontier", {8, 26})
add_animation(animations, "bridge_normal_e", image_dirname, "bridge_normal_e", {-2, 12})
add_animation(animations, "bridge_busy_e", image_dirname, "bridge_busy_e", {-2, 12})
add_animation(animations, "bridge_normal_se", image_dirname, "bridge_normal_se", {5, 2})
add_animation(animations, "bridge_busy_se", image_dirname, "bridge_busy_se", {5, 2})
add_animation(animations, "bridge_normal_sw", image_dirname, "bridge_normal_sw", {36, 3})
add_animation(animations, "bridge_busy_sw", image_dirname, "bridge_busy_sw", {36, 3})
>>>>>>> ba1af83e

tribes:new_tribe {
   name = "frisians",
   animations = animations,
   spritesheets = {
      flag = {
         directory = image_dirname,
         basename = "flag",
         hotspot = {11, 41},
         frames = 10,
         columns = 5,
         rows = 2,
         fps = 10
      }
   },

   bridge_height = 8,

   -- Image file paths for this tribe's road and waterway textures
   roads = {
      busy = {
         image_dirname .. "roadt_busy.png",
      },
      normal = {
         image_dirname .. "roadt_normal_00.png",
         image_dirname .. "roadt_normal_01.png",
      },
      waterway = {
         "tribes/images/frisians/waterway_0.png",
      },
   },

   resource_indicators = {
      [""] = {
         [0] = "frisians_resi_none",
      },
      coal = {
         [10] = "frisians_resi_coal_1",
         [20] = "frisians_resi_coal_2",
      },
      iron = {
         [10] = "frisians_resi_iron_1",
         [20] = "frisians_resi_iron_2",
      },
      gold = {
         [10] = "frisians_resi_gold_1",
         [20] = "frisians_resi_gold_2",
      },
      stones = {
         [10] = "frisians_resi_stones_1",
         [20] = "frisians_resi_stones_2",
      },
      water = {
         [100] = "frisians_resi_water",
      },
   },

   -- Wares positions in wares windows.
   -- This also gives us the information which wares the tribe uses.
   -- Each subtable is a column in the wares windows.
   wares_order = {
      {
         -- Building Materials
         "log",
         "granite",
         "clay",
         "brick",
         "reed",
         "fur",
         "cloth"
      },
      {
         -- Food
          "fruit",
          "water",
          "barley",
          "honey",
          "bread_frisians",
          "honey_bread",
          "beer",
          "mead",
          "fish",
          "meat",
          "smoked_fish",
          "smoked_meat",
          "ration",
          "meal"
      },
      {
         -- Mining
          "coal",
          "iron_ore",
          "iron",
          "gold_ore",
          "gold",
          "scrap_iron",
          "scrap_metal_mixed",
          "fur_garment_old",
      },
      {
         -- Tools
          "pick",
          "felling_ax",
          "shovel",
          "hammer",
          "fishing_net",
          "hunting_spear",
          "scythe",
          "bread_paddle",
          "kitchen_tools",
          "fire_tongs",
          "basket",
          "needles"
      },
      {
         -- Weapons & Armor
          "sword_short",
          "sword_long",
          "sword_broad",
          "sword_double",
          "fur_garment",
          "fur_garment_studded",
          "fur_garment_golden",
          "helmet",
          "helmet_golden",
      }
   },

   -- Workers positions in workers windows.
   -- This also gives us the information which workers the tribe uses.
   -- Each subtable is a column in the workers windows.
   workers_order = {
      {
         -- Carriers
         "frisians_carrier",
         "frisians_ferry",
         "frisians_reindeer",
         "frisians_reindeer_breeder"
      },
      {
         -- Building Materials
         "frisians_stonemason",
         "frisians_woodcutter",
         "frisians_forester",
         "frisians_claydigger",
         "frisians_brickmaker",
         "frisians_builder",
         "frisians_reed_farmer",
         "frisians_seamstress",
         "frisians_seamstress_master",
         "frisians_shipwright"
      },
      {
         -- Food
         "frisians_fisher",
         "frisians_hunter",
         "frisians_farmer",
         "frisians_berry_farmer",
         "frisians_fruit_collector",
         "frisians_smoker",
         "frisians_beekeeper",
         "frisians_baker",
         "frisians_baker_master",
         "frisians_brewer",
         "frisians_brewer_master",
         "frisians_landlady"
      },
      {
         -- Mining
         "frisians_geologist",
         "frisians_miner",
         "frisians_miner_master",
         "frisians_charcoal_burner",
         "frisians_smelter",
         "frisians_blacksmith",
         "frisians_blacksmith_master"
      },
      {
         -- Military
         "frisians_soldier",
         "frisians_trainer",
         "frisians_scout"
      }
   },

   immovables = {
      "ashes",
      "destroyed_building",
      "berry_bush_blueberry_tiny",
      "berry_bush_blueberry_small",
      "berry_bush_blueberry_medium",
      "berry_bush_blueberry_ripe",
      "berry_bush_currant_red_tiny",
      "berry_bush_currant_red_small",
      "berry_bush_currant_red_medium",
      "berry_bush_currant_red_ripe",
      "berry_bush_juniper_tiny",
      "berry_bush_juniper_small",
      "berry_bush_juniper_medium",
      "berry_bush_juniper_ripe",
      "berry_bush_raspberry_tiny",
      "berry_bush_raspberry_small",
      "berry_bush_raspberry_medium",
      "berry_bush_raspberry_ripe",
      "berry_bush_currant_black_tiny",
      "berry_bush_currant_black_small",
      "berry_bush_currant_black_medium",
      "berry_bush_currant_black_ripe",
      "berry_bush_strawberry_tiny",
      "berry_bush_strawberry_small",
      "berry_bush_strawberry_medium",
      "berry_bush_strawberry_ripe",
      "berry_bush_stink_tree_tiny",
      "berry_bush_stink_tree_small",
      "berry_bush_stink_tree_medium",
      "berry_bush_stink_tree_ripe",
      "berry_bush_desert_hackberry_tiny",
      "berry_bush_desert_hackberry_small",
      "berry_bush_desert_hackberry_medium",
      "berry_bush_desert_hackberry_ripe",
      "berry_bush_sea_buckthorn_tiny",
      "berry_bush_sea_buckthorn_small",
      "berry_bush_sea_buckthorn_medium",
      "berry_bush_sea_buckthorn_ripe",
      "barleyfield_tiny",
      "barleyfield_small",
      "barleyfield_medium",
      "barleyfield_ripe",
      "barleyfield_harvested",
      "pond_dry",
      "pond_growing",
      "pond_mature",
      "pond_burning",
      "pond_coal",
      "reedfield_tiny",
      "reedfield_small",
      "reedfield_medium",
      "reedfield_ripe",
      "frisians_resi_none",
      "frisians_resi_water",
      "frisians_resi_coal_1",
      "frisians_resi_iron_1",
      "frisians_resi_gold_1",
      "frisians_resi_stones_1",
      "frisians_resi_coal_2",
      "frisians_resi_iron_2",
      "frisians_resi_gold_2",
      "frisians_resi_stones_2",
      "frisians_shipconstruction",
      -- These non-frisian immovables can be used by bee-keepers
      "wheatfield_medium",
      "cornfield_medium",
      "blackrootfield_medium",
      "grapevine_medium",
      -- Used by the fruit collector
      "grapevine_ripe",
   },

   -- The order here also determines the order in lists on screen.
   buildings = {
      -- Warehouses
      "frisians_headquarters",
      "frisians_warehouse",
      "frisians_port",

      -- Small
      "frisians_quarry",
      "frisians_woodcutters_house",
      "frisians_foresters_house",
      "frisians_hunters_house",
      "frisians_fishers_house",
      "frisians_reed_farm",
      "frisians_well",
      "frisians_clay_pit",
      "frisians_charcoal_burners_house",
      "frisians_berry_farm",
      "frisians_collectors_house",
      "frisians_beekeepers_house",
      "frisians_aqua_farm",
      "frisians_scouts_house",

      -- Medium
      "frisians_brick_kiln",
      "frisians_furnace",
      "frisians_recycling_center",
      "frisians_blacksmithy",
      "frisians_armor_smithy_small",
      "frisians_armor_smithy_large",
      "frisians_sewing_room",
      "frisians_tailors_shop",
      "frisians_charcoal_kiln",
      "frisians_smokery",
      "frisians_bakery",
      "frisians_honey_bread_bakery",
      "frisians_brewery",
      "frisians_mead_brewery",
      "frisians_tavern",
      "frisians_drinking_hall",
      "frisians_barracks",

      -- Big
      "frisians_reindeer_farm",
      "frisians_farm",

      -- Mines
      "frisians_rockmine",
      "frisians_rockmine_deep",
      "frisians_coalmine",
      "frisians_coalmine_deep",
      "frisians_ironmine",
      "frisians_ironmine_deep",
      "frisians_goldmine",
      "frisians_goldmine_deep",

      -- Training Sites
      "frisians_training_camp",
      "frisians_training_arena",

      -- Military Sites
      "frisians_wooden_tower",
      "frisians_wooden_tower_high",
      "frisians_sentinel",
      "frisians_outpost",
      "frisians_tower",
      "frisians_fortress",

      -- Seafaring/Ferry Sites - these are only displayed on seafaring/ferry maps
      "frisians_ferry_yard",
      "frisians_shipyard",
      "frisians_weaving_mill",

      -- Partially Finished Buildings - these are the same 2 buildings for all tribes
      "constructionsite",
      "dismantlesite",
   },

   ship_names = {
      "Amrum",
      "Föhr",
      "Gröde",
      "Habel",
      "Hamburger Hallig",
      "Hooge",
      "Japsand",
      "Kormoransand",
      "Langeneß",
      "Norderoog",
      "Norderoogsand",
      "Nordstrand",
      "Nordstrandischmoor",
      "Oland",
      "Pellworm",
      "Süderoog",
      "Süderoogsand",
      "Südfall",
      "Sylt",
   },

   -- Special types
   builder = "frisians_builder",
   carrier = "frisians_carrier",
   carrier2 = "frisians_reindeer",
   geologist = "frisians_geologist",
   soldier = "frisians_soldier",
   ship = "frisians_ship",
   ferry = "frisians_ferry",
   port = "frisians_port",
   ironore = "iron_ore",
   rawlog = "log",
   refinedlog = "brick",
   granite = "granite",
}<|MERGE_RESOLUTION|>--- conflicted
+++ resolved
@@ -1,7 +1,5 @@
-<<<<<<< HEAD
-dirname = path.dirname (__file__)
 tribes = wl.Tribes()
-=======
+
 image_dirname = path.dirname(__file__) .. "images/frisians/"
 
 animations = {}
@@ -12,7 +10,6 @@
 add_animation(animations, "bridge_busy_se", image_dirname, "bridge_busy_se", {5, 2})
 add_animation(animations, "bridge_normal_sw", image_dirname, "bridge_normal_sw", {36, 3})
 add_animation(animations, "bridge_busy_sw", image_dirname, "bridge_busy_sw", {36, 3})
->>>>>>> ba1af83e
 
 tribes:new_tribe {
    name = "frisians",
