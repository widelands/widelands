--- conflicted
+++ resolved
@@ -1,8 +1,7 @@
 image_dirname = path.dirname(__file__) .. "images/frisians/"
 
-<<<<<<< HEAD
 animations = {}
-add_animation(animations, "frontier", image_dirname, "frontier", {9, 26})
+add_animation(animations, "frontier", image_dirname, "frontier", {8, 26})
 add_animation(animations, "flag", image_dirname, "flag", {10, 39}, 10)
 add_animation(animations, "bridge_normal_e", image_dirname, "bridge_normal_e", {-2, 12})
 add_animation(animations, "bridge_busy_e", image_dirname, "bridge_busy_e", {-2, 12})
@@ -11,17 +10,9 @@
 add_animation(animations, "bridge_normal_sw", image_dirname, "bridge_normal_sw", {36, 3})
 add_animation(animations, "bridge_busy_sw", image_dirname, "bridge_busy_sw", {36, 3})
 
-=======
->>>>>>> 902bd840
 tribes:new_tribe {
    name = "frisians",
-   animations = {
-      frontier = {
-         directory = image_dirname,
-         basename = "frontier",
-         hotspot = {8, 26}
-      }
-   },
+   animations = animations,
    spritesheets = {
       flag = {
          directory = image_dirname,
@@ -34,11 +25,8 @@
       }
    },
 
-<<<<<<< HEAD
    bridge_height = 8,
 
-=======
->>>>>>> 902bd840
    -- Image file paths for this tribe's road and waterway textures
    roads = {
       busy = {
@@ -313,12 +301,6 @@
       "frisians_tavern",
       "frisians_drinking_hall",
       "frisians_barracks",
-<<<<<<< HEAD
-      "frisians_weaving_mill",
-      "frisians_shipyard",
-      "frisians_ferry_yard",
-=======
->>>>>>> 902bd840
 
       -- Big
       "frisians_reindeer_farm",
