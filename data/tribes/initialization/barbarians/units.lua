descriptions = wl.Descriptions() -- TODO(matthiakl): only for savegame compatibility with 1.0, do not use.

image_dirname = path.dirname(__file__) .. "images/"

push_textdomain("tribes_encyclopedia")

-- For formatting time strings
include "tribes/scripting/help/time_strings.lua"

wl.Descriptions():new_tribe {
   name = "barbarians",
   animation_directory = image_dirname,
   animations = {
      frontier = { hotspot = {1, 19} },
      pinned_note = { hotspot = {18, 67} },
      bridge_normal_e = { hotspot = {-1, 13} },
      bridge_busy_e = { hotspot = {-1, 13} },
      bridge_normal_se = { hotspot = {8, 3} },
      bridge_busy_se = { hotspot = {8, 3} },
      bridge_normal_sw = { hotspot = {41, 3} },
      bridge_busy_sw = { hotspot = {41, 3} }
   },
   spritesheets = {
      flag = {
         fps = 5,
         frames = 16,
         columns = 4,
         rows = 4,
         hotspot = { 11, 39 }
      }
   },

   bridge_height = 8,

   collectors_points_table = {
      { ware = "gold", points = 3},
      { ware = "ax", points = 2},
      { ware = "ax_sharp", points = 3},
      { ware = "ax_broad", points = 4},
      { ware = "ax_bronze", points = 4},
      { ware = "ax_battle", points = 6},
      { ware = "ax_warriors", points = 10},
      { ware = "helmet", points = 2},
      { ware = "helmet_mask", points = 3},
      { ware = "helmet_warhelm", points = 6},
   },

   -- Image file paths for this tribe's road and waterway textures
   roads = {
      busy = {
         image_dirname .. "roadt_busy.png",
      },
      normal = {
         image_dirname .. "roadt_normal_00.png",
         image_dirname .. "roadt_normal_01.png",
      },
      waterway = {
         image_dirname .. "waterway_0.png",
      },
   },

   resource_indicators = {
      [""] = {
         [0] = "barbarians_resi_none",
      },
      resource_coal = {
         [10] = "barbarians_resi_coal_1",
         [20] = "barbarians_resi_coal_2",
      },
      resource_iron = {
         [10] = "barbarians_resi_iron_1",
         [20] = "barbarians_resi_iron_2",
      },
      resource_gold = {
         [10] = "barbarians_resi_gold_1",
         [20] = "barbarians_resi_gold_2",
      },
      resource_stones = {
         [10] = "barbarians_resi_stones_1",
         [20] = "barbarians_resi_stones_2",
      },
      resource_water = {
         [100] = "barbarians_resi_water",
      },
   },

   -- Wares positions in wares windows.
   -- This also gives us the information which wares the tribe uses.
   -- Each subtable is a column in the wares windows.
   wares_order = {
      {
         -- Building Materials
         {
            name = "granite",
            default_target_quantity = 20,
            preciousness = 5,
            helptexts = {
               purpose = {
                  -- TRANSLATORS: Helptext for a Barbarian ware: Granite, part 1
                  pgettext("ware", "Granite is a basic building material."),
                  -- TRANSLATORS: Helptext for a Barbarian ware: Granite, part 2
                  pgettext("barbarians_ware", "The Barbarians produce granite blocks in quarries and granite mines.")
               }
            }
         },
         {
            name = "log",
            preciousness = 14,
            helptexts = {
               purpose = {
                  -- TRANSLATORS: Helptext for a Barbarian ware: Log, part 1
                  pgettext("ware", "Logs are an important basic building material. They are produced by felling trees."),
                  -- TRANSLATORS: Helptext for a Barbarian ware: Log, part 2
                  pgettext("barbarians_ware", "Barbarian lumberjacks fell the trees; rangers take care of the supply of trees. Logs are also used in the metal workshop to build basic tools, and in the charcoal kiln for the production of coal. The wood hardener refines logs into blackwood by hardening them with fire.")
               }
            }
         },
         {
            name = "blackwood",
            default_target_quantity = 40,
            preciousness = 10,
            helptexts = {
               -- TRANSLATORS: Helptext for a Barbarian ware: Blackwood
               purpose = pgettext("barbarians_ware", "This fire-hardened wood is as hard as iron and it is used for several buildings. It is produced out of logs in the wood hardener.")
            }
         },
         {
            name = "grout",
            default_target_quantity = 10,
            preciousness = 5,
            helptexts = {
               -- TRANSLATORS: Helptext for a Barbarian ware: Grout
               purpose = pgettext("barbarians_ware", "Granite can be processed into grout which provides a solid, non burning building material. Grout is produced in a lime kiln.")
            }
         },
         {
            name = "reed",
            preciousness = 5,
            helptexts = {
               -- TRANSLATORS: Helptext for a Barbarian ware: Reed
               purpose = pgettext("barbarians_ware", "Reed is produced in a reed yard and used to make the roofs of buildings waterproof.")
            }
         },
         {
            name = "cloth",
            default_target_quantity = 10,
            preciousness = 0,
            helptexts = {
               -- TRANSLATORS: Helptext for a Barbarian ware: Cloth
               purpose = pgettext("barbarians_ware", "Cloth is needed for Barbarian ships. It is produced out of reed.")
            }
         }
      },
      {
         -- Food
         {
            name = "fish",
            preciousness = 3,
            helptexts = {
               -- TRANSLATORS: Helptext for a Barbarian ware: Fish
               purpose = pgettext("barbarians_ware", "Besides pitta bread and meat, fish is also a foodstuff for the Barbarians. It is used in the taverns, inns and big inns and at the training sites (training camp and battle arena).")
            }
         },
         {
            name = "meat",
            preciousness = 3,
            helptexts = {
               purpose = {
                  -- TRANSLATORS: Helptext for a Barbarian ware: Meat, part 1
                  pgettext("ware", "Meat contains a lot of energy, and it is obtained from wild game taken by hunters."),
                  -- TRANSLATORS: Helptext for a Barbarian ware: Meat, part 2
                  pgettext("barbarians_ware", "Meat is used in the taverns, inns and big inns to prepare rations, snacks and meals for the miners. It is also consumed at the training sites (training camp and battle arena).")
               }
            }
         },
         {
            name = "water",
            preciousness = 8,
            helptexts = {
               purpose = {
                  -- TRANSLATORS: Helptext for a Barbarian ware: Water, part 1
                  pgettext("ware", "Water is the essence of life!"),
                  -- TRANSLATORS: Helptext for a Barbarian ware: Water, part 2
                  pgettext("barbarians_ware", "Water is used in the bakery, the micro brewery and the brewery. The lime kiln and the cattle farm also need to be supplied with water.")
               }
            }
         },
         {
            name = "wheat",
            preciousness = 12,
            helptexts = {
               purpose = {
                  -- TRANSLATORS: Helptext for a Barbarian ware: Wheat, part 1
                  pgettext("ware", "Wheat is essential for survival."),
                  -- TRANSLATORS: Helptext for a Barbarian ware: Wheat, part 2
                  pgettext("barbarians_ware", "Wheat is produced by farms and consumed by bakeries, micro breweries and breweries. Cattle farms also need to be supplied with wheat.")
               }
            }
         },
         {
            name = "barbarians_bread",
            default_target_quantity = 20,
            preciousness = 4,
            helptexts = {
               -- TRANSLATORS: Helptext for a Barbarian ware: Pitta Bread
               purpose = pgettext("barbarians_ware", "The Barbarian bakers are best in making this flat and tasty pitta bread. It is made out of wheat and water following a secret recipe. Pitta bread is used in the taverns, inns and big inns to prepare rations, snacks and meals. It is also consumed at training sites (training camp and battle arena).")
            }
         },
         {
            name = "beer",
            default_target_quantity = 15,
            preciousness =  2,
            helptexts = {
               -- TRANSLATORS: Helptext for a Barbarian ware: Beer
               purpose = pgettext("barbarians_ware", "Beer is produced in micro breweries and used in inns and big inns to produce snacks.")
            }
         },
         {
            name = "beer_strong",
            default_target_quantity = 15,
            preciousness = 2,
            helptexts = {
               -- TRANSLATORS: Helptext for a Barbarian ware: Strong Beer
               purpose = pgettext("barbarians_ware", "Only this beer is acceptable for the soldiers in a battle arena. Some say that the whole power of the Barbarians lies in this ale. It helps to train the soldiers’ evade level from 0 to 1 to 2. Strong beer is also used in big inns to prepare meals.")
            }
         },
         {
            name = "ration",
            default_target_quantity = 20,
            preciousness = 5,
            helptexts = {
               purpose = {
                  -- TRANSLATORS: Helptext for a Barbarian ware: Ration, part 1
                  pgettext("ware", "A small bite to keep miners strong and working. The scout also consumes rations on his scouting trips."),
                  -- TRANSLATORS: Helptext for a Barbarian ware: Ration, part 2
                  pgettext("barbarians_ware", "Rations are produced in a tavern, an inn or a big inn out of fish or meat or pitta bread.")
               }
            }
         },
         {
            name = "snack",
            default_target_quantity = 15,
            preciousness = 5,
            helptexts = {
               -- TRANSLATORS: Helptext for a Barbarian ware: Snack
               purpose = pgettext("barbarians_ware", "A bigger morsel than the ration to provide miners in deep mines. It is produced in an inn or a big inn out of fish/meat, pitta bread and beer.")
            }
         },
         {
            name = "meal",
            default_target_quantity = 10,
            preciousness = 5,
            helptexts = {
               -- TRANSLATORS: Helptext for a Barbarian ware: Meal
               purpose = pgettext("barbarians_ware", "A meal is made out of pitta bread, strong beer and fish/meat in a big inn. This substantial food is exactly what workers in a deeper mine need.")
            }
         }
      },
      {
         -- Mining
         {
            name = "coal",
            default_target_quantity = 20,
            preciousness = 20,
            helptexts = {
               purpose = {
                  -- TRANSLATORS: Helptext for a Barbarian ware: Coal, part 1
                  pgettext("ware", "Coal is mined in coal mines or produced out of logs by a charcoal kiln."),
                  -- TRANSLATORS: Helptext for a Barbarian ware: Coal, part 2
                  pgettext("barbarians_ware", "The fires of the Barbarians are usually fed with coal. Consumers are several buildings: lime kiln, smelting works, ax workshop, war mill, and helm smithy.")
               }
            }
         },
         {
            name = "iron_ore",
            default_target_quantity = 15,
            preciousness = 4,
            helptexts = {
               purpose = {
                  -- TRANSLATORS: Helptext for a Barbarian ware: Iron Ore, part 1
                  pgettext("default_ware", "Iron ore is mined in iron mines."),
                  -- TRANSLATORS: Helptext for a Barbarian ware: Iron Ore, part 2
                  pgettext("barbarians_ware", "It is smelted in a smelting works to retrieve the iron.")
               }
            }
         },
         {
            name = "iron",
            default_target_quantity = 20,
            preciousness = 4,
            helptexts = {
               purpose = {
                  -- TRANSLATORS: Helptext for a Barbarian ware: Iron, part 1
                  pgettext("ware", "Iron is smelted out of iron ores."),
                  -- TRANSLATORS: Helptext for a Barbarian ware: Iron, part 2
                  pgettext("barbarians_ware", "It is produced by the smelting works and used to produce weapons and tools in the metal workshop, ax workshop, war mill and helm smithy.")
               }
            }
         },
         {
            name = "gold_ore",
            default_target_quantity = 15,
            preciousness = 2,
            helptexts = {
               purpose = {
                  -- TRANSLATORS: Helptext for a Barbarian ware: Gold Ore, part 1
                  pgettext("ware", "Gold ore is mined in a gold mine."),
                  -- TRANSLATORS: Helptext for a Barbarian ware: Gold Ore, part 2
                  pgettext("barbarians_ware", "Smelted in a smelting works, it turns into gold which is used as a precious building material and to produce weapons and armor.")
               }
            }
         },
         {
            name = "gold",
            default_target_quantity = 20,
            preciousness = 2,
            helptexts = {
               purpose = {
                  -- TRANSLATORS: Helptext for a Barbarian ware: Gold, part 1
                  pgettext("ware", "Gold is the most valuable of all metals, and it is smelted out of gold ore."),
                  -- TRANSLATORS: Helptext for a Barbarian ware: Gold, part 2
                  pgettext("barbarians_ware", "Only very important things are embellished with gold. It is produced by the smelting works and used as a precious building material and to produce different axes (in the war mill) and different parts of armor (in the helm smithy).")
               }
            }
         }
      },
      {
         -- Tools
         {
            name = "pick",
            default_target_quantity = 2,
            preciousness = 1,
            helptexts = {
               -- TRANSLATORS: Helptext for a Barbarian ware: Pick
               purpose = pgettext("barbarians_ware", "Picks are used by stonemasons and miners. They are produced in the metal workshop (but cease to be produced by the building if it is enhanced to an ax workshop and war mill).")
            }
         },
         {
            name = "felling_ax",
            default_target_quantity = 5,
            preciousness = 3,
            helptexts = {
               purpose = {
                  -- TRANSLATORS: Helptext for a Barbarian ware: Felling Ax, part 1
                  pgettext("ware", "The felling ax is the tool to chop down trees."),
                  -- TRANSLATORS: Helptext for a Barbarian ware: Felling Ax, part 2
                  pgettext("barbarians_ware", "Felling axes are used by lumberjacks and produced in the metal workshop (but cease to be produced by the building if it is enhanced to an ax workshop and war mill).")
               }
            }
         },
         {
            name = "shovel",
            default_target_quantity = 1,
            preciousness = 0,
            helptexts = {
               purpose = {
                  -- TRANSLATORS: Helptext for a Barbarian ware: Shovel, part 1
                  pgettext("ware", "Shovels are needed for the proper handling of plants."),
                  -- TRANSLATORS: Helptext for a Barbarian ware: Shovel, part 2
                  pgettext("barbarians_ware", "Therefore the gardener and the ranger use them. Produced at the metal workshop (but cease to be produced by the building if it is enhanced to an ax workshop and war mill).")
               }
            }
         },
         {
            name = "hammer",
            default_target_quantity = 2,
            preciousness = 1,
            helptexts = {
               purpose = {
                  -- TRANSLATORS: Helptext for a Barbarian ware: Hammer, part 1
                  pgettext("ware", "The hammer is an essential tool."),
                  -- TRANSLATORS: Helptext for a Barbarian ware: Hammer, part 2
                  pgettext("barbarians_ware", "Geologists, builders, blacksmiths and helmsmiths all need a hammer. Make sure you’ve always got some in reserve! They are one of the basic tools produced at the metal workshop (but cease to be produced by the building if it is enhanced to an ax workshop and war mill).")
               }
            }
         },
         {
            name = "fishing_rod",
            default_target_quantity = 1,
            preciousness = 0,
            helptexts = {
               purpose = {
                  -- TRANSLATORS: Helptext for a Barbarian ware: Fishing Rod, part 1
                  pgettext("ware", "Fishing rods are needed by fishers to catch fish."),
                  -- TRANSLATORS: Helptext for a Barbarian ware: Fishing Rod, part 2
                  pgettext("barbarians_ware", "They are one of the basic tools produced in a metal workshop (but cease to be produced by the building if it is enhanced to an ax workshop and war mill).")
               }
            }
         },
         {
            name = "hunting_spear",
            default_target_quantity = 1,
            preciousness = 0,
            helptexts = {
               purpose = {
                  -- TRANSLATORS: Helptext for a Barbarian ware: Hunting Spear, part 1
                  pgettext("ware", "This spear is light enough to be thrown, but heavy enough to kill any animal in one blow. It is only used by hunters."),
                  -- TRANSLATORS: Helptext for a Barbarian ware: Hunting Spear, part 2
                  pgettext("barbarians_ware", "Hunting spears are produced in the metal workshop (but cease to be produced by the building if it is enhanced to an ax workshop and war mill).")
               }
            }
         },
         {
            name = "scythe",
            default_target_quantity = 1,
            preciousness = 0,
            helptexts = {
               purpose = {
                  -- TRANSLATORS: Helptext for a Barbarian ware: Scythe, part 1
                  pgettext("ware", "The scythe is the tool of the farmers."),
                  -- TRANSLATORS: Helptext for a Barbarian ware: Scythe, part 2
                  pgettext("barbarians_ware", "Scythes are produced by the metal workshop (but cease to be produced by the building if it is enhanced to an ax workshop and war mill).")
               }
            }
         },
         {
            name = "bread_paddle",
            default_target_quantity = 1,
            preciousness = 0,
            helptexts = {
               purpose = {
                  -- TRANSLATORS: Helptext for a Barbarian ware: Bread Paddle, part 1
                  pgettext("ware", "The bread paddle is the tool of the baker, each baker needs one."),
                  -- TRANSLATORS: Helptext for a Barbarian ware: Bread Paddle, part 2
                  pgettext("barbarians_ware", "Bread paddles are produced in the metal workshop like all other tools (but cease to be produced by the building if it is enhanced to an ax workshop and war mill).")
               }
            }
         },
         {
            name = "kitchen_tools",
            default_target_quantity = 1,
            preciousness = 0,
            helptexts = {
               -- TRANSLATORS: Helptext for a Barbarian ware: Kitchen Tools
               purpose = pgettext("barbarians_ware", "Kitchen tools are needed for preparing rations, snacks and meals. Be sure to have a metal workshop to produce this basic tool (but it ceases to be produced by the building if it is enhanced to an ax workshop and war mill).")
            }
         },
         {
            name = "fire_tongs",
            default_target_quantity = 1,
            preciousness = 0,
            helptexts = {
               purpose = {
                  -- TRANSLATORS: Helptext for a Barbarian ware: Fire Tongs, part 1
                  pgettext("ware", "Fire tongs are the tools for smelting ores."),
                  -- TRANSLATORS: Helptext for a Barbarian ware: Fire Tongs, part 2
                  pgettext("barbarians_ware", "They are used in the smelting works and produced by the metal workshop (but they cease to be produced by the building if it is enhanced to an ax workshop and war mill).")
               }
            }
         }
      },
      {
         -- Weapons & Armor
         {
            name = "ax",
            default_target_quantity = 30,
            preciousness = 3,
            helptexts = {
               -- TRANSLATORS: Helptext for a Barbarian ware: Ax
               purpose = pgettext("barbarians_ware", "The ax is the basic weapon of the Barbarians. All young soldiers are equipped with it.")
            }
         },
         {
            name = "ax_sharp",
            default_target_quantity = 1,
            preciousness = 1,
            helptexts = {
               -- TRANSLATORS: Helptext for a Barbarian ware: Sharp Ax
               purpose = pgettext("barbarians_ware", "Young soldiers are proud to learn to fight with this powerful weapon. It is heavier and sharper than the ordinary ax. It is produced in ax workshops and war mills. In training camps, it is used – together with food – to train soldiers from attack level 0 to level 1.")
            }
         },
         {
            name = "ax_broad",
            default_target_quantity = 1,
            preciousness = 1,
            helptexts = {
               -- TRANSLATORS: Helptext for a Barbarian ware: Broad Ax
               purpose = pgettext("barbarians_ware", "The broad ax is produced by the ax workshop and the war mill. It is used in the training camp – together with food – to train soldiers with a fundamental fighting knowledge from attack level 1 to attack level 2.")
            }
         },
         {
            name = "ax_bronze",
            default_target_quantity = 1,
            preciousness = 1,
            helptexts = {
               -- TRANSLATORS: Helptext for a Barbarian ware: Bronze Ax
               purpose = pgettext("barbarians_ware", "The bronze ax is considered a weapon that is hard to handle. Only skilled soldiers can use it. It is produced at the war mill and used in the training camp – together with food – to train soldiers from attack level 2 to level 3.")
            }
         },
         {
            name = "ax_battle",
            default_target_quantity = 1,
            preciousness = 1,
            helptexts = {
               -- TRANSLATORS: Helptext for a Barbarian ware: Battle Ax
               purpose = pgettext("barbarians_ware", "This is a dangerous weapon the Barbarians are able to produce. It is produced in the war mill. Only trained soldiers are able to wield such a weapon. It is used – together with food – in the training camp to train soldiers from attack level 3 to 4.")
            }
         },
         {
            name = "ax_warriors",
            default_target_quantity = 1,
            preciousness = 1,
            helptexts = {
               -- TRANSLATORS: Helptext for a Barbarian ware: Warrior’s Ax
               purpose = pgettext("barbarians_ware", "The warrior’s ax is the most dangerous of all Barbarian weapons. Only a few soldiers ever were able to handle this huge and powerful ax. It is produced in a war mill and used – together with food – in a training camp to train soldiers from attack level 4 to level 5.")
            }
         },
         {
            name = "helmet",
            default_target_quantity = 1,
            preciousness = 1,
            helptexts = {
               -- TRANSLATORS: Helptext for a Barbarian ware: Helmet
               purpose = pgettext("barbarians_ware", "A helmet is a basic tool to protect soldiers. It is produced in the helm smithy and used in the training camp – together with food – to train soldiers from health level 0 to level 1.")
            }
         },
         {
            name = "helmet_mask",
            default_target_quantity = 1,
            preciousness = 1,
            helptexts = {
               -- TRANSLATORS: Helptext for a Barbarian ware: Mask
               purpose = pgettext("barbarians_ware", "A mask is an enhanced armor for Barbarian soldiers. It is produced in the helm smithy and used in the training camp – together with food – to train soldiers from health level 1 to level 2.")
            }
         },
         {
            name = "helmet_warhelm",
            default_target_quantity = 1,
            preciousness = 2,
            helptexts = {
               -- TRANSLATORS: Helptext for a Barbarian ware: Warhelm
               purpose = pgettext("barbarians_ware", "This is the most enhanced Barbarian armor. It is produced in a helm smithy and used in a training camp – together with food – to train soldiers from health level 2 to level 3.")
            }
         }
      }
   },

   -- Workers positions in workers windows.
   -- This also gives us the information which workers the tribe uses.
   -- Each subtable is a column in the workers windows.
   workers_order = {
      {
         -- Carriers
         {
            name = "barbarians_carrier",
            helptexts = {
               -- TRANSLATORS: Helptext for a Barbarian worker: Carrier
               purpose = pgettext("barbarians_worker", "Carries items along your roads.")
            }
         },
         {
            name = "barbarians_ferry",
            helptexts = {
               -- TRANSLATORS: Helptext for a Barbarian worker: Ferry
               purpose = pgettext("barbarians_worker", "Ships wares across narrow rivers.")
            }
         },
         {
            name = "barbarians_ox",
            default_target_quantity = 10,
            preciousness = 2,
            helptexts = {
               -- TRANSLATORS: Helptext for a Barbarian worker: Ox
               purpose = pgettext("barbarians_worker", "Oxen help to carry items along busy roads. They are reared in a cattle farm.")
            }
         },
         {
            name = "barbarians_cattlebreeder",
            helptexts = {
               -- TRANSLATORS: Helptext for a Barbarian worker: Cattle Breeder
               purpose = pgettext("barbarians_worker", "Breeds strong oxen for adding them to the transportation system.")
            }
         }
      },
      {
         -- Building Materials
         {
            name = "barbarians_stonemason",
            helptexts = {
               -- TRANSLATORS: Helptext for a Barbarian worker: Stonemason
               purpose = pgettext("barbarians_worker", "Cuts raw pieces of granite out of rocks in the vicinity.")
            }
         },
         {
            name = "barbarians_lumberjack",
            helptexts = {
               -- TRANSLATORS: Helptext for a Barbarian worker: Lumberjack
               purpose = pgettext("barbarians_worker", "Fells trees.")
            }
         },
         {
            name = "barbarians_ranger",
            helptexts = {
               -- TRANSLATORS: Helptext for a Barbarian worker: Ranger
               purpose = pgettext("barbarians_worker", "Plants trees.")
            }
         },
         {
            name = "barbarians_builder",
            helptexts = {
               -- TRANSLATORS: Helptext for a Barbarian worker: Builder
               purpose = pgettext("barbarians_worker", "Works at construction sites to raise new buildings.")
            }
         },
         {
            name = "barbarians_lime_burner",
            helptexts = {
               -- TRANSLATORS: Helptext for a Barbarian worker: Lime-Burner
               purpose = pgettext("barbarians_worker", "Mixes grout out of granite, water and coal in the lime kiln.")
            }
         },
         {
            name = "barbarians_gardener",
            helptexts = {
               -- TRANSLATORS: Helptext for a Barbarian worker: Gardener
               purpose = pgettext("barbarians_worker", "Plants and harvests reed fields.")
            }
         },
         {
            name = "barbarians_weaver",
            helptexts = {
               -- TRANSLATORS: Helptext for a Barbarian worker: Weaver
               purpose = pgettext("barbarians_worker", "Produces cloth for ships’ sails.")
            }
         },
         {
            name = "barbarians_shipwright",
            helptexts = {
               -- TRANSLATORS: Helptext for a Barbarian worker: Shipwright
               purpose = pgettext("barbarians_worker", "Works at the shipyard and constructs new ships.")
            }
         }
      },
      {
         -- Food
         {
            name = "barbarians_fisher",
            helptexts = {
               -- TRANSLATORS: Helptext for a Barbarian worker: Fisher
               purpose = pgettext("barbarians_worker", "Catches fish in the sea.")
            }
         },
         {
            name = "barbarians_hunter",
            helptexts = {
               -- TRANSLATORS: Helptext for a Barbarian worker: Hunter
               purpose = pgettext("barbarians_worker", "The hunter brings fresh, raw meat to the colonists.")
            }
         },
         {
            name = "barbarians_gamekeeper",
            helptexts = {
               -- TRANSLATORS: Helptext for a Barbarian worker: Gamekeeper
               purpose = pgettext("barbarians_worker", "The gamekeeper makes sure that the natural population of animals never drops too low.")
            }
         },
         {
            name = "barbarians_farmer",
            helptexts = {
               -- TRANSLATORS: Helptext for a Barbarian worker: Farmer
               purpose = pgettext("barbarians_worker", "Plants fields.")
            }
         },
         {
            name = "barbarians_baker",
            helptexts = {
               -- TRANSLATORS: Helptext for a Barbarian worker: Baker
               purpose = pgettext("barbarians_worker", "Bakes pitta bread for the miners, soldiers and scouts.")
            }
         },
         {
            name = "barbarians_brewer",
            helptexts = {
               -- TRANSLATORS: Helptext for a Barbarian worker: Brewer
               purpose = pgettext("barbarians_worker", "Produces beer to keep the miners strong and happy.")
            }
         },
         {
            name = "barbarians_brewer_master",
            helptexts = {
               -- TRANSLATORS: Helptext for a Barbarian worker: Master Brewer
               purpose = pgettext("barbarians_worker", "Produces the finest ales to keep soldiers strong and happy in training.")
            }
         },
         {
            name = "barbarians_innkeeper",
            helptexts = {
               -- TRANSLATORS: Helptext for a Barbarian worker: Innkeeper
               purpose = pgettext("barbarians_worker", "Produces food for miners.")
            }
         }
      },
      {
         -- Mining
         {
            name = "barbarians_geologist",
            helptexts = {
               -- TRANSLATORS: Helptext for a Barbarian worker: Geologist
               purpose = pgettext("barbarians_worker", "Discovers resources for mining.")
            }
         },
         {
            name = "barbarians_miner",
            helptexts = {
               -- TRANSLATORS: Helptext for a Barbarian worker: Miner
               purpose = pgettext("barbarians_worker", "Works deep in the mines to obtain coal, iron, gold or granite.")
            }
         },
         {
            name = "barbarians_miner_chief",
            helptexts = {
               -- TRANSLATORS: Helptext for a Barbarian worker: Chief Miner
               purpose = pgettext("barbarians_worker", "Works deep in the mines to obtain coal, iron, gold or granite.")
            }
         },
         {
            name = "barbarians_miner_master",
            helptexts = {
               -- TRANSLATORS: Helptext for a Barbarian worker: Master Miner
               purpose = pgettext("barbarians_worker", "Works deep in the mines to obtain coal, iron, gold or granite.")
            }
         },
         {
            name = "barbarians_charcoal_burner",
            helptexts = {
               -- TRANSLATORS: Helptext for a Barbarian worker: Charcoal Burner
               purpose = pgettext("barbarians_worker", "Burns coal.")
            }
         },
         {
            name = "barbarians_smelter",
            helptexts = {
               -- TRANSLATORS: Helptext for a Barbarian worker: Smelter
               purpose = pgettext("barbarians_worker", "Smelts ores into metal.")
            }
         }
      },
      {
         -- Tools
         {
            name = "barbarians_blacksmith",
            helptexts = {
               -- TRANSLATORS: Helptext for a Barbarian worker: Blacksmith
               purpose = pgettext("barbarians_worker", "Produces weapons for soldiers and tools for workers.")
            }
         },
         {
            name = "barbarians_blacksmith_master",
            helptexts = {
               -- TRANSLATORS: Helptext for a Barbarian worker: Master Blacksmith
               purpose = pgettext("barbarians_worker", "Produces weapons for soldiers and tools for workers.")
            }
         }
      },
      {
         -- Military
         {
            name = "barbarians_recruit",
            helptexts = {
               -- TRANSLATORS: Helptext for a Barbarian worker: Recruit
               purpose = pgettext("barbarians_worker", "Eager to become a soldier and defend his tribe!")
            }
         },
         {
            name = "barbarians_soldier",
            default_target_quantity = 10,
            preciousness = 5,
            helptexts = {
               -- TRANSLATORS: Helptext for a Barbarian worker: Soldier
               purpose = pgettext("barbarians_worker", "Defend and Conquer!")
            }
         },
         {
            name = "barbarians_trainer",
            helptexts = {
               -- TRANSLATORS: Helptext for a Barbarian worker: Trainer
               purpose = pgettext("barbarians_worker", "Trains the soldiers.")
            }
         },
         {
            name = "barbarians_helmsmith",
            helptexts = {
               -- TRANSLATORS: Helptext for a Barbarian worker: Helmsmith
               purpose = pgettext("barbarians_worker", "Forges helmets for soldiers.")
            }
         },
         {
            name = "barbarians_scout",
            helptexts = {
               -- TRANSLATORS: Helptext for a Barbarian worker: Scout
               purpose = pgettext("barbarians_worker", "Scouts like Scotty the scout scouting unscouted areas in a scouty fashion.")
               -- (c) WiHack Team 02.01.2010
            }
         }
      }
   },

   immovables = {
      {
         name = "ashes",
         helptexts = {
            -- TRANSLATORS: Helptext for a Barbarian immovable: Ashes
            purpose = _("The remains of a destroyed building.")
         }
      },
      {
         name = "destroyed_building",
         helptexts = {
            -- TRANSLATORS: Helptext for a Barbarian immovable: Destroyed Building
            purpose = _("The remains of a destroyed building.")
         }
      },
      {
         name = "wheatfield_tiny",
         helptexts = {
            -- TRANSLATORS: Helptext for a Barbarian immovable: Wheat field
            purpose = _("This field has just been planted.")
         }
      },
      {
         name = "wheatfield_small",
         helptexts = {
            -- TRANSLATORS: Helptext for a Barbarian immovable: Wheat field
            purpose = _("This field is growing.")
         }
      },
      {
         name = "wheatfield_medium",
         helptexts = {
            -- TRANSLATORS: Helptext for a Barbarian immovable: Wheat field
            purpose = _("This field is growing.")
         }
      },
      {
         name = "wheatfield_ripe",
         helptexts = {
            -- TRANSLATORS: Helptext for a Barbarian immovable: Wheat field
            purpose = _("This field is ready for harvesting.")
         }
      },
      {
         name = "wheatfield_harvested",
         helptexts = {
            -- TRANSLATORS: Helptext for a Barbarian immovable: Wheat field
            purpose = _("This field has been harvested.")
         }
      },
      {
         name = "reedfield_tiny",
         helptexts = {
            -- TRANSLATORS: Helptext for a Barbarian immovable: Reed Field
            purpose = _("This reed field has just been planted.")
         }
      },
      {
         name = "reedfield_small",
         helptexts = {
            -- TRANSLATORS: Helptext for a Barbarian immovable: Reed Field
            purpose = _("This reed field is growing.")
         }
      },
      {
         name = "reedfield_medium",
         helptexts = {
            -- TRANSLATORS: Helptext for a Barbarian immovable: Reed Field
            purpose = _("This reed field is growing.")
         }
      },
      {
         name = "reedfield_ripe",
         helptexts = {
            -- TRANSLATORS: Helptext for a Barbarian immovable: Reed Field
            purpose = _("This reed field is ready for harvesting.")
         }
      },
      {
         name = "barbarians_resi_none",
         helptexts = {
            -- TRANSLATORS: Helptext for a Barbarian resource indicator: No resources
            purpose = _("There are no resources in the ground here.")
         }
      },
      {
         name = "barbarians_resi_water",
         helptexts = {
            -- TRANSLATORS: Helptext for a Barbarian resource indicator: Water
            purpose = _("There is water in the ground here that can be pulled up by a well.")
         }
      },
      {
         name = "barbarians_resi_coal_1",
         helptexts = {
            purpose = {
               -- TRANSLATORS: Helptext for a Barbarian resource indicator: Coal, part 1
               _("Coal veins contain coal that can be dug up by coal mines."),
               -- TRANSLATORS: Helptext for a Barbarian resource indicator: Coal part 2
               _("There is only a little bit of coal here.")
            }
         }
      },
      {
         name = "barbarians_resi_iron_1",
         helptexts = {
            purpose = {
               -- TRANSLATORS: Helptext for a Barbarian resource indicator: Iron, part 1
               _("Iron veins contain iron ore that can be dug up by iron mines."),
               -- TRANSLATORS: Helptext for a Barbarian resource indicator: Iron, part 2
               _("There is only a little bit of iron here.")
            }
         }
      },
      {
         name = "barbarians_resi_gold_1",
         helptexts = {
            purpose = {
               -- TRANSLATORS: Helptext for a Barbarian resource indicator: Gold, part 1
               _("Gold veins contain gold ore that can be dug up by gold mines."),
               -- TRANSLATORS: Helptext for a Barbarian resource indicator: Gold, part 2
               _("There is only a little bit of gold here.")
            }
         }
      },
      {
         name = "barbarians_resi_stones_1",
         helptexts = {
            purpose = {
               -- TRANSLATORS: Helptext for a Barbarian resource indicator: Stones, part 1
               _("Granite is a basic building material and can be dug up by a granite mine."),
               -- TRANSLATORS: Helptext for a Barbarian resource indicator: Stones, part 2
               _("There is only a little bit of granite here."),
            }
         }
      },
      {
         name = "barbarians_resi_coal_2",
         helptexts = {
            purpose = {
               -- TRANSLATORS: Helptext for a Barbarian resource indicator: Coal, part 1
               _("Coal veins contain coal that can be dug up by coal mines."),
               -- TRANSLATORS: Helptext for a Barbarian resource indicator: Coal, part 2
               _("There is a lot of coal here.")
            }
         }
      },
      {
         name = "barbarians_resi_iron_2",
         helptexts = {
            purpose = {
               -- TRANSLATORS: Helptext for a Barbarian resource indicator: Iron, part 1
               _("Iron veins contain iron ore that can be dug up by iron mines."),
               -- TRANSLATORS: Helptext for a Barbarian resource indicator: Iron, part 2
               _("There is a lot of iron here.")
            }
         }
      },
      {
         name = "barbarians_resi_gold_2",
         helptexts = {
            purpose = {
               -- TRANSLATORS: Helptext for a Barbarian resource indicator: Gold, part 1
               _("Gold veins contain gold ore that can be dug up by gold mines."),
               -- TRANSLATORS: Helptext for a Barbarian resource indicator: Gold, part 2
               _("There is a lot of gold here.")
            }
         }
      },
      {
         name = "barbarians_resi_stones_2",
         helptexts = {
            purpose = {
               -- TRANSLATORS: Helptext for a Barbarian resource indicator: Stones, part 1
               _("Granite is a basic building material and can be dug up by a granite mine."),
               -- TRANSLATORS: Helptext for a Barbarian resource indicator: Stones, part 2
               _("There is a lot of granite here.")
            }
         }
      },
      {
         name = "barbarians_shipconstruction",
         helptexts = {
            -- TRANSLATORS: Helptext for a Barbarian immovable: Ship Under Construction
            purpose = _("A ship is being constructed at this site.")
         }
      },
      -- non Barbarian immovables used by the woodcutter
      {
         name = "deadtree7",
         helptexts = {
            -- TRANSLATORS: Helptext for an amazon immovable usable by the Barbarians: Dead Tree
            purpose = _("The remains of an old tree.")
         }
      },
      {
         name = "balsa_amazons_old",
         helptexts = {
            -- TRANSLATORS: Helptext for an amazon immovable usable by the Barbarians: Balsa Tree
            purpose = _("This tree is only planted by the amazon tribe but can be harvested for logs.")
         }
      },
      {
         name = "balsa_black_amazons_old",
         helptexts = {
            -- TRANSLATORS: Helptext for an amazon immovable usable by the Barbarians: Balsa Tree
            purpose = _("This tree is only planted by the amazon tribe but can be harvested for logs.")
         }
      },
      {
         name = "balsa_desert_amazons_old",
         helptexts = {
            -- TRANSLATORS: Helptext for an amazon immovable usable by the Barbarians: Balsa Tree
            purpose = _("This tree is only planted by the amazon tribe but can be harvested for logs.")
         }
      },
      {
         name = "balsa_winter_amazons_old",
         helptexts = {
            -- TRANSLATORS: Helptext for an amazon immovable usable by the Barbarians: Blackroot Field
            purpose = _("This tree is only planted by the amazon tribe but can be harvested for logs.")
         }
      },
      {
         name = "ironwood_amazons_old",
         helptexts = {
            -- TRANSLATORS: Helptext for an amazon immovable usable by the Barbarians: Balsa Tree
            purpose = _("This tree is only planted by the amazon tribe but can be harvested for logs.")
         }
      },
      {
         name = "ironwood_black_amazons_old",
         helptexts = {
            -- TRANSLATORS: Helptext for an amazon immovable usable by the Barbarians: Ironwood Tree
            purpose = _("This tree is only planted by the amazon tribe but can be harvested for logs.")
         }
      },
      {
         name = "ironwood_desert_amazons_old",
         helptexts = {
            -- TRANSLATORS: Helptext for an amazon immovable usable by the Barbarians: Ironwood Tree
            purpose = _("This tree is only planted by the amazon tribe but can be harvested for logs.")
         }
      },
      {
         name = "ironwood_winter_amazons_old",
         helptexts = {
            -- TRANSLATORS: Helptext for an amazon immovable usable by the Barbarians: Ironwood Tree
            purpose = _("This tree is only planted by the amazon tribe but can be harvested for logs.")
         }
      },
      {
         name = "rubber_amazons_old",
         helptexts = {
            -- TRANSLATORS: Helptext for an amazon immovable usable by the Barbarians: Rubber Tree
            purpose = _("This tree is only planted by the amazon tribe but can be harvested for logs.")
         }
      },
      {
         name = "rubber_black_amazons_old",
         helptexts = {
            -- TRANSLATORS: Helptext for an amazon immovable usable by the Barbarians: Rubber Tree
            purpose = _("This tree is only planted by the amazon tribe but can be harvested for logs.")
         }
      },
      {
         name = "rubber_desert_amazons_old",
         helptexts = {
            -- TRANSLATORS: Helptext for an amazon immovable usable by the Barbarians: Rubber Tree
            purpose = _("This tree is only planted by the amazon tribe but can be harvested for logs.")
         }
      },
      {
         name = "rubber_winter_amazons_old",
         helptexts = {
            -- TRANSLATORS: Helptext for an amazon immovable usable by the Barbarians: Rubber Tree
            purpose = _("This tree is only planted by the amazon tribe but can be harvested for logs.")
         }
      },
   },

   -- The order here also determines the order in lists on screen.
   buildings = {
      -- Warehouses
      {
         name = "barbarians_headquarters",
         helptexts = {
            -- TRANSLATORS: Lore helptext for a Barbarian warehouse: Headquarters
            lore = pgettext("barbarians_building", "‘Steep like the slopes of Kal’mavrath, shiny like the most delicate armor and strong like our ancestors, that’s how the headquarters of Chat’Karuth presented itself to us.’"),
            -- TRANSLATORS: Lore author helptext for a Barbarian warehouse: Headquarters
            lore_author = pgettext("barbarians_building", "Ballad ‘The Battle of Kal’mavrath’ by Hakhor the Bard"),
            -- TRANSLATORS: Purpose helptext for a Barbarian warehouse: Headquarters
            purpose = pgettext("barbarians_building", "Accommodation for your people. Also stores your wares and tools."),
            -- TRANSLATORS: Note helptext for a Barbarian warehouse: Headquarters
            note = pgettext("barbarians_building", "The headquarters is your main building.")
         }
      },
      {
         name = "barbarians_headquarters_interim",
         helptexts = {
            -- TRANSLATORS: Purpose helptext for a Barbarian warehouse: Headquarters
            purpose = pgettext("barbarians_building", "Accommodation for your people. Also stores your wares and tools."),
            -- TRANSLATORS: Note helptext for a Barbarian warehouse: Headquarters
            note = pgettext("barbarians_building", "The headquarters is your main building.")
         }
      },
      {
         name = "barbarians_warehouse",
         helptexts = {
            -- TRANSLATORS: Lore helptext for a Barbarian warehouse: Warehouse
            lore = pgettext("barbarians_building", "‘Who still owns a warehouse is not yet defeated!’"),
            -- TRANSLATORS: Lore author helptext for a Barbarian warehouse: Warehouse
            lore_author = pgettext("barbarians_building", "Berthron, chief military adviser of Chat’Karuth,<br>when they lost the headquarters in the battle around the heights of Kal’Megarath"),
            -- TRANSLATORS: Purpose helptext for a Barbarian warehouse: Warehouse
            purpose = pgettext("barbarians_building", "Your workers and soldiers will find shelter here. Also stores your wares and tools.")
         }
      },
      {
         name = "barbarians_port",
         helptexts = {
            -- TRANSLATORS: Lore helptext for a Barbarian warehouse: Port
            lore = pgettext("barbarians_building", "‘I prefer the planks of a ship to any fortress, no matter how strong it is.’"),
            -- TRANSLATORS: Lore author helptext for a Barbarian warehouse: Port
            lore_author = pgettext("barbarians_building", "Captain Thanlas the Elder,<br>Explorer"),
            -- TRANSLATORS: Purpose helptext for a Barbarian warehouse: Port
            purpose = pgettext("barbarians_building", "Serves as a base for overseas colonization and trade. Also stores your soldiers, wares and tools."),
            -- TRANSLATORS: Note helptext for an Barbarian warehouse: Port
            note = pgettext("barbarians_building", "Similar to the Headquarters a Port can be attacked and destroyed by an enemy. It is recommendable to send soldiers to defend it.")
         }
      },

      -- Small
      {
         name = "barbarians_quarry",
         helptexts = {
            -- TRANSLATORS: Lore helptext for a Barbarian production site: Quarry
            lore = pgettext("barbarians_building", "‘We open up roads and make houses from mountains.’"),
            -- TRANSLATORS: Lore author helptext for a Barbarian production site: Quarry
            lore_author = pgettext("barbarians_building", "Slogan of the stonemasons’ guild"),
            -- TRANSLATORS: Purpose helptext for a Barbarian production site: Quarry
            purpose = pgettext("barbarians_building", "Cuts raw pieces of granite out of rocks in the vicinity."),
            -- TRANSLATORS: Note helptext for a Barbarian production site: Quarry
            note = pgettext("barbarians_building", "The quarry needs rocks to cut within the work area."),
            -- TRANSLATORS: Performance helptext for a Barbarian production site: Quarry
            performance = pgettext("barbarians_building", "The stonemason pauses %s before going back to work again."):bformat(format_minutes_seconds(1, 5))
         }
      },
      {
         name = "barbarians_lumberjacks_hut",
         helptexts = {
            -- TRANSLATORS: Lore helptext for a Barbarian production site: Lumberjack_s Hut
            lore = pgettext("barbarians_building", "‘Take 200 hits to fell a tree and you’re a baby. Take 100 and you’re a soldier. Take 50 and you’re a hero. Take 20 and soon you will be a honorable lumberjack.’"),
            -- TRANSLATORS: Lore author helptext for a Barbarian production site: Lumberjack_s Hut
            lore_author = pgettext("barbarians_building", "Krumta, carpenter of Chat’Karuth"),
            -- TRANSLATORS: Purpose helptext for a Barbarian production site: Lumberjack_s Hut
            purpose = pgettext("building", "Fells trees in the surrounding area and processes them into logs."),
            -- TRANSLATORS: Note helptext for a Barbarian production site: Lumberjack_s Hut
            note = pgettext("barbarians_building", "The lumberjack’s hut needs trees to fell within the work area."),
            performance = {
               -- TRANSLATORS: Performance helptext for a Barbarian production site: Lumberjack_s Hut
               pgettext("barbarians_building", "The lumberjack needs %s to fell a tree, not counting the time he needs to reach the destination and go home again."):bformat(format_seconds(17)),
               -- TRANSLATORS: Performance helptext for a Barbarian production site: Lumberjack_s Hut
               pgettext("barbarians_building", "Afterwards he rests in the hut for %s."):bformat(format_seconds(20))
            }
         }
      },
      {
         name = "barbarians_rangers_hut",
         helptexts = {
            --"Wer zwei Halme dort wachsen lässt, wo sonst nur einer wächst, der ist größer als der größte Feldherr!" – Friedrich der Große
            -- TRANSLATORS: Lore helptext for a Barbarian production site: Ranger's Hut
            lore = pgettext("barbarians_building", "‘He who can grow two trees where normally only one will grow exceeds the most important general!’"),
            -- TRANSLATORS: Lore author helptext for a Barbarian production site: Ranger's Hut
            lore_author = pgettext("barbarians_building", "Chat’Karuth in a conversation with a Ranger"),
            -- TRANSLATORS: Purpose helptext for a Barbarian production site: Ranger's Hut
            purpose = pgettext("building", "Plants trees in the surrounding area."),
            -- TRANSLATORS: Note helptext for a Barbarian production site: Ranger's Hut
            note = pgettext("barbarians_building", "The ranger’s hut needs free space within the work area to plant the trees."),
            -- TRANSLATORS: Performance helptext for a Barbarian production site: Ranger's Hut
            performance = pgettext("barbarians_building", "The ranger needs %s to plant a tree, not counting the time he needs to reach the destination and go home again."):bformat(format_seconds(5))
         }
      },
      {
         name = "barbarians_fishers_hut",
         helptexts = {
            -- TRANSLATORS: Lore helptext for a Barbarian production site: Fisher's Hut
            lore = pgettext("barbarians_building", "‘What do you mean, my fish ain’t fresh?!’"),
            -- TRANSLATORS: Lore author helptext for a Barbarian production site: Fisher's Hut
            lore_author = pgettext("barbarians_building", "Frequent response of a Barbarian fisherman,<br>often followed by an enjoyable brawl"),
            -- TRANSLATORS: Purpose helptext for production site: Fisher's Hut
            purpose = pgettext("barbarians_building", "Fishes on the coast near the fisher’s hut."),
            -- TRANSLATORS: Note helptext for production site: Fisher's Hut
            note = pgettext("barbarians_building", "The fisher’s hut needs water full of fish within the work area."),
            -- TRANSLATORS: Performance helptext for production site: Fisher's Hut
            performance = pgettext("barbarians_building", "The fisher pauses %s before going to work again."):bformat(format_seconds(18))
         }
      },
      {
         name = "barbarians_hunters_hut",
         helptexts = {
            -- TRANSLATORS: Lore helptext for a Barbarian production site: Hunter's Hut
            lore = pgettext("barbarians_building", "‘As silent as a panther,<br> as deft as a weasel,<br> as swift as an arrow,<br> as deadly as a viper.’"),
            -- TRANSLATORS: Lore author helptext for a Barbarian production site: Hunter's Hut
            lore_author = pgettext("barbarians_building", "‘The Art of Hunting’"),
            -- TRANSLATORS: Purpose helptext for a Barbarian production site: Hunter's Hut
            purpose = pgettext("building", "Hunts animals to produce meat."),
            -- TRANSLATORS: Note helptext for a Barbarian production site: Hunter's Hut
            note = pgettext("barbarians_building", "The hunter’s hut needs animals to hunt within the work area."),
            -- TRANSLATORS: Performance helptext for a Barbarian production site: Hunter's Hut
            performance = pgettext("barbarians_building", "The hunter pauses %s before going to work again."):bformat(format_seconds(35))
         }
      },
      {
         name = "barbarians_gamekeepers_hut",
         helptexts = {
            -- TRANSLATORS: Lore helptext for a Barbarian production site: Gamekeeper's Hut
            lore = pgettext("barbarians_building", "‘He loves the animals and to breed them<br>as we love to cook and eat them.’"),
            -- TRANSLATORS: Lore author helptext for a Barbarian production site: Gamekeeper's Hut
            lore_author = pgettext("barbarians_building", "Barbarian nursery rhyme"),
            -- TRANSLATORS: Purpose helptext for production site: Gamekeeper's Hut
            purpose = pgettext("barbarians_building", "Releases animals into the wild to steady the meat production."),
            -- TRANSLATORS: Performance helptext for production site: Gamekeeper's Hut
            performance = pgettext("barbarians_building", "The gamekeeper pauses %s before going to work again."):bformat(format_seconds(53))
         }
      },
      {
         name = "barbarians_well",
         helptexts = {
            -- TRANSLATORS: Lore helptext for a Barbarian production site: Well
            lore = pgettext("barbarians_building", [[‘Oh how sweet is the source of life,<br> that comes down from the sky <br> and lets the earth drink.’]]),
            -- TRANSLATORS: Lore author helptext for a Barbarian production site: Well
            lore_author = pgettext("barbarians_building", "Song written by Sigurd the Bard when the first rain fell after the Great Drought in the 21ˢᵗ year of Chat’Karuth’s reign."),
            -- TRANSLATORS: Purpose helptext for a Barbarian production site: Well
            purpose = pgettext("building", "Draws water out of the deep."),
            -- TRANSLATORS: Performance helptext for a Barbarian production site: Well
            performance = pgettext("barbarians_building", "The carrier needs %s to get one bucket full of water."):bformat(format_seconds(40))
         }
      },
      {
         name = "barbarians_scouts_hut",
         helptexts = {
            no_scouting_building_connected = pgettext("barbarians_building", "You need to connect this flag to a scout’s hut before you can send a scout here."),
            -- TRANSLATORS: Lore helptext for a Barbarian production site: Scout's Hut
            lore = pgettext("barbarians_building", "‘Behind the next hill there might be wealth and happiness but also hostility and doom.<br>He who will not explore it commits the crime of stupidity.’"),
            -- TRANSLATORS: Lore author helptext for a Barbarian production site: Scout's Hut
            lore_author = pgettext("barbarians_building", "Chat’Karuth<br>at the oath taking ceremony of the first scout troupe"),
            -- TRANSLATORS: Purpose helptext for a Barbarian production site: Scout's Hut
            purpose = pgettext("building", "Explores unknown territory.")
         }
      },

      -- Medium
      {
         name = "barbarians_wood_hardener",
         helptexts = {
            -- TRANSLATORS: Lore helptext for a Barbarian production site: Wood Hardener
            lore = pgettext("barbarians_building", [[‘Then he hit the door with his ax and, behold,<br>]] ..
                                          [[the door only trembled, but the shaft of the ax burst into a thousand pieces.’]]),
            -- TRANSLATORS: Lore author helptext for a Barbarian production site: Wood Hardener
            lore_author = pgettext("barbarians_building", "Legend about a quarrel between the brothers Harthor and Manthor,<br>Manthor is said to be the inventor of blackwood"),
            -- TRANSLATORS: Purpose helptext for a Barbarian production site: Wood Hardener
            purpose = pgettext("barbarians_building", "Hardens logs by fire into blackwood, which is used to construct robust buildings.")
         }
      },
      {
         name = "barbarians_reed_yard",
         helptexts = {
            -- TRANSLATORS: Lore helptext for a Barbarian production site: Reed Yard
            lore = pgettext("barbarians_building", "‘We grow roofs’"),
            -- TRANSLATORS: Lore author helptext for a Barbarian production site: Reed Yard
            lore_author = pgettext("barbarians_building", "Slogan of the Guild of Gardeners"),
            -- TRANSLATORS: Purpose helptext for a Barbarian production site: Reed Yard
            purpose = pgettext("barbarians_building", "Cultivates reed that serves two different purposes for the Barbarian tribe."),
            -- TRANSLATORS: Note helptext for a Barbarian production site: Reed Yard
            note = pgettext("barbarians_building", "Reed is the traditional material for roofing, and it is woven into the extremely durable cloth that they use for their ships’ sails."),
            -- TRANSLATORS: Performance helptext for a Barbarian production site: Reed Yard
            performance = pgettext("barbarians_building", "A reed yard can produce a sheaf of reed in about %s on average."):bformat(format_minutes_seconds(1, 5))
         }
      },
      {
         name = "barbarians_lime_kiln",
         helptexts = {
            -- TRANSLATORS: Lore helptext for a Barbarian production site: Lime Kiln
            lore = pgettext("barbarians_building", "‘Forming new stone from old with fire and water.’"),
            -- TRANSLATORS: Lore author helptext for a Barbarian production site: Lime Kiln
            lore_author = pgettext("barbarians_building", "Ragnald the Child’s answer to the question, what he’s doing in the dirt. His ‘new stone’ now is an important building material."),
            -- TRANSLATORS: Purpose helptext for a Barbarian production site: Lime Kiln
            purpose = pgettext("barbarians_building", "Processes granite to make ‘grout’, a substance that solidifies and so reinforces masonry."),
            -- TRANSLATORS: Note helptext for a Barbarian production site: Lime Kiln
            note = pgettext("barbarians_building", "The lime kiln’s output will only go to construction sites that need it. Those are predominantly houses that work with fire, and some military sites."),
            -- TRANSLATORS: Performance helptext for a Barbarian production site: Lime Kiln
            performance = pgettext("barbarians_building", "If all needed wares are delivered in time, this building can produce grout in about %s on average."):bformat(format_seconds(41))
         }
      },
      {
         name = "barbarians_bakery",
         helptexts = {
            -- TRANSLATORS: Lore helptext for a Barbarian production site: Bakery
            lore = pgettext("barbarians_building", "‘He who has enough bread will never be too tired to dig the ore and wield the ax.’"),
            -- TRANSLATORS: Lore author helptext for a Barbarian production site: Bakery
            lore_author = pgettext("barbarians_building", "Khantarakh, ‘The Modern Barbarian Economy’,<br>3ʳᵈ cowhide ‘Craftsmanship and Trade’"),
            -- TRANSLATORS: Purpose helptext for a Barbarian production site: Bakery
            purpose = pgettext("barbarians_building", "Bakes pitta bread for soldiers and miners alike."),
            -- TRANSLATORS: Performance helptext for a Barbarian production site: Bakery
            performance = pgettext("barbarians_building", "If all needed wares are delivered in time, this building can produce a pitta bread in %s on average."):bformat(format_seconds(34))
         }
      },
      {
         name = "barbarians_micro_brewery",
         helptexts = {
            -- TRANSLATORS: Lore helptext for a Barbarian production site: Micro Brewery
            lore = pgettext("barbarians_building", "‘Let the first one drive away the hunger, the second one put you at ease; when you have swallowed up your third one, it’s time for the next shift!’"),
            -- TRANSLATORS: Lore author helptext for a Barbarian production site: Micro Brewery
            lore_author = pgettext("barbarians_building", "Widespread toast among miners"),
            -- TRANSLATORS: Purpose helptext for a Barbarian production site: Micro Brewery
            purpose = pgettext("barbarians_building", "Produces beer of the lower grade. This beer is a vital component of the snacks that inns and big inns prepare for miners in deep mines."),
            -- TRANSLATORS: Performance helptext for a Barbarian production site: Micro Brewery
            performance = pgettext("barbarians_building", "If all needed wares are delivered in time, this building can produce beer in about %s on average."):bformat(format_minutes_seconds(1, 4))
         }
      },
      {
         name = "barbarians_brewery",
         helptexts = {
            -- TRANSLATORS: Lore helptext for a Barbarian production site: Brewery
            lore = pgettext("barbarians_building", [[‘When the Barbarian was created,<br>]] ..
                                          [[this was the first thing that he stated:<br>]] ..
                                          [[“You want me fighting without fear?<br>]] ..
                                          [[Then you should create some beer!”’]]),
            -- TRANSLATORS: Lore author helptext for a Barbarian production site: Brewery
            lore_author = pgettext("barbarians_building", "First verse of the drinking song ‘Way of the Barbarian’"),
            -- TRANSLATORS: Purpose helptext for a Barbarian production site: Brewery
            purpose = pgettext("building", "Produces beer to keep the miners strong and happy."),
            -- TRANSLATORS: Performance helptext for a Barbarian production site: Brewery
            performance = pgettext("barbarians_building", "If all needed wares are delivered in time, this building can produce strong beer in about %s on average."):bformat(format_minutes_seconds(1, 4))
         }
      },
      {
         name = "barbarians_tavern",
         helptexts = {
            -- TRANSLATORS: Lore helptext for a Barbarian production site: Tavern
            lore = pgettext("barbarians_building", "‘Fresh from the countryside: Bread, fish or game to go.’"),
            -- TRANSLATORS: Lore author helptext for a Barbarian production site: Tavern
            lore_author = pgettext("barbarians_building", "Menu of the tavern ‘Ye Ol’ Bronze Axe’"),
            -- TRANSLATORS: Purpose helptext for a Barbarian production site: Tavern
            purpose = pgettext("building", "Prepares rations to feed the scouts and miners."),
            -- TRANSLATORS: Performance helptext for a Barbarian production site: Tavern
            performance = pgettext("barbarians_building", "The tavern can produce one ration in %s on average, if the supply is steady."):bformat(format_seconds(37))
         }
      },
      {
         name = "barbarians_inn",
         helptexts = {
            -- TRANSLATORS: Lore helptext for a Barbarian production site: Inn
            lore = pgettext("barbarians_building", "‘Miner’s Delight: Pitta bread with fish or meat, comes with one beer.’"),
            -- TRANSLATORS: Lore author helptext for a Barbarian production site: Inn
            lore_author = pgettext("barbarians_building", "Chef’s recommendation in ‘The Singing Master Miner’"),
            -- TRANSLATORS: Purpose helptext for a Barbarian production site: Inn
            purpose = pgettext("building", "Prepares rations for scouts and rations and snacks to feed the miners in the basic and deep mines."),
<<<<<<< HEAD
            -- TRANSLATORS: Performance helptext for a barbarian production site: Inn
            performance = pgettext("barbarians_building", "When this building is fully supplied and all kinds of food are needed by the economy, production of one ration takes %1$s and one snack takes %2$s on average. If only one kind of food is needed by the economy, production of one ration takes %3$s and one snack takes %4$s on average."):bformat(format_minutes_seconds(1, 18), format_minutes_seconds(1, 18), format_seconds(37), format_seconds(41))
=======
            -- TRANSLATORS: Performance helptext for a Barbarian production site: Inn
            performance = pgettext("barbarians_building", "The inn can produce one ration in %1$s and one snack in %2$s on average, if the supply is steady."):bformat(format_minutes_seconds(1, 18), format_minutes_seconds(1, 18))
>>>>>>> ab945dc8
         }
      },
      {
         name = "barbarians_big_inn",
         helptexts = {
            -- TRANSLATORS: Lore helptext for a Barbarian production site: Big Inn
            lore = pgettext("barbarians_building", "‘Seasonal fish and game specialties served with pitta bread.<br>Choose from a prime selection of regional craft beer brands.’"),
            -- TRANSLATORS: Lore author helptext for a Barbarian production site: Big Inn
            lore_author = pgettext("barbarians_building", "Menu of ‘The Laughing Barbarian’"),
            -- TRANSLATORS: Purpose helptext for a Barbarian production site: Big Inn
            purpose = pgettext("barbarians_building", "Prepares rations for scouts and rations, snacks and meals to feed all miners."),
<<<<<<< HEAD
            -- TRANSLATORS: Performance helptext for a barbarian production site: Big Inn
            performance = pgettext("barbarians_building", "When this building is fully supplied and all kinds of food are needed by the economy, production of one of each food takes %1$s on average. If only one kind of food is needed by the economy, production of one ration takes %2$s, one snack takes %3$s and one meal takes %4$s on average."):bformat(format_minutes_seconds(2, 2), format_seconds(37), format_seconds(41), format_seconds(44))
=======
            -- TRANSLATORS: Performance helptext for a Barbarian production site: Big Inn
            performance = pgettext("barbarians_building", "The big inn can produce one ration in %1$s, one snack in %2$s and one meal in %3$s on average, if the supply is steady."):bformat(format_minutes_seconds(2, 2), format_minutes_seconds(2, 2), format_minutes_seconds(2, 2))
>>>>>>> ab945dc8
         }
      },
      {
         name = "barbarians_charcoal_kiln",
         helptexts = {
            -- TRANSLATORS: Lore helptext for a Barbarian production site: Charcoal Kiln
            lore = pgettext("barbarians_building", [[‘What’s the work of a charcoal burner?<br>]] ..
                                          [[He’s the tribe’s most plodding earner!<br>]] ..
                                          [[Logs on logs he piles up high,<br>]] ..
                                          [[Until the kiln will reach the sky.<br>]] ..
                                          [[He sets the fire, sees it smolder<br>]] ..
                                          [[The logs he carried on his shoulder.<br>]] ..
                                          [[Burnt down to just one single coal<br>]] ..
                                          [[This troubles much a burner’s soul.’]]),
            -- TRANSLATORS: Lore author helptext for a Barbarian production site: Charcoal Kiln
            lore_author = pgettext("barbarians_building", "Song of the charcoal burners"),
            -- TRANSLATORS: Purpose helptext for a Barbarian production site: Charcoal Kiln
            purpose = pgettext("building", "Burns logs into charcoal.")
         }
      },
      {
         name = "barbarians_smelting_works",
         helptexts = {
            -- TRANSLATORS: Lore helptext for a Barbarian production site: Smelting Works
            lore = pgettext("barbarians_building", [[‘From inferior looking rubble they form shiny gold and gleaming iron.<br>]] ..
                                          [[The smelters are real magicians among our craftsmen.’]]),
            -- TRANSLATORS: Lore author helptext for a Barbarian production site: Smelting Works
            lore_author = pgettext("barbarians_building", "Chat’Karuth<br>at the 5ᵗʰ conference of master craftsmen"),
<<<<<<< HEAD
            -- TRANSLATORS: Purpose helptext for a barbarian production site: Smelting Works
            purpose = pgettext("building", "Smelts iron ore into iron and gold ore into gold."),
            -- TRANSLATORS: Performance helptext for a barbarian production site: Smelting Works
            performance = pgettext("barbarians_building", "When this building is fully supplied and all metals are needed by the economy, production of one iron takes %1$s and one gold takes %2$s on average. If only one kind of metal is needed by the economy, production of one iron takes %3$s and one gold takes %4$s on average."):bformat(format_minutes_seconds(1, 42), format_minutes_seconds(3, 24), format_minutes_seconds(1, 8), format_minutes_seconds(1, 8))
=======
            -- TRANSLATORS: Purpose helptext for a Barbarian production site: Smelting Works
            purpose = pgettext("building", "Smelts iron ore into iron and gold ore into gold.")
>>>>>>> ab945dc8
         }
      },
      {
         name = "barbarians_metal_workshop",
         helptexts = {
            -- TRANSLATORS: Lore helptext for a Barbarian production site: Metal Workshop
            lore = pgettext("barbarians_building", "‘We make it work!’"),
            -- TRANSLATORS: Lore author helptext for a Barbarian production site: Metal Workshop
            lore_author = pgettext("barbarians_building", "Inscription on the threshold of the now ruined Olde Forge at Harradsheim, the eldest known smithy."),
            -- TRANSLATORS: Purpose helptext for a Barbarian production site: Metal Workshop
            purpose = pgettext("building", "Forges all the tools that your workers need."),
            -- TRANSLATORS: Note helptext for a Barbarian production site: Metal Workshop
            note = pgettext("barbarians_building", "The Barbarian metal workshop is the basic production site in a series of three buildings and creates all the tools that Barbarians need. The others are for weapons."),
<<<<<<< HEAD
            -- TRANSLATORS: Performance helptext for a barbarian production site: Metal Workshop
            performance = pgettext("barbarians_building", "When this building is fully supplied and all tools are needed by the economy, production of one of each tool takes %1$s on average. If only one kind of tool is needed by the economy, its production takes %2$s on average."):bformat(format_minutes_seconds(11, 50), format_minutes_seconds(1, 20))
=======
            -- TRANSLATORS: Performance helptext for a Barbarian production site: Metal Workshop
            performance = pgettext("barbarians_building", "If all needed wares are delivered in time, this building can produce each tool in about %s on average."):bformat(format_minutes_seconds(1, 11))
>>>>>>> ab945dc8
         }
      },
      {
         name = "barbarians_warmill",
         helptexts = {
            -- TRANSLATORS: Lore helptext for a Barbarian production site: Warmill
            lore = pgettext("barbarians_building", "‘A new warrior’s ax brings forth the best in its wielder – or the worst in its maker.’"),
            -- TRANSLATORS: Lore author helptext for a Barbarian production site: Warmill
            lore_author = pgettext("barbarians_building", "An old Barbarian proverb<br> meaning that you need to take some risks sometimes."),
            -- TRANSLATORS: Purpose helptext for a Barbarian production site: Warmill
            purpose = pgettext("barbarians_building", "Produces all the axes that the Barbarians use for warfare."),
            -- TRANSLATORS: Note helptext for a Barbarian production site: Warmill
            note = pgettext("barbarians_building", "The Barbarian war mill is their most advanced production site for weapons. As such you will need to enhance an ax workshop in order to get one."),
            performance = {
<<<<<<< HEAD
               -- TRANSLATORS: Performance helptext for a barbarian production site: Warmill, part 1
               pgettext("barbarians_building", "When this building is fully supplied and all axes are needed by the economy, production of one of each ax takes %1$s on average. If only one kind of ax is needed by the economy, its production takes %2$s on average."):bformat(format_minutes_seconds(6, 4), format_minutes_seconds(1, 9)),
               -- TRANSLATORS: Performance helptext for a barbarian production site: Warmill, part 2
=======
               -- TRANSLATORS: Performance helptext for a Barbarian production site: Warmill, part 1
               pgettext("barbarians_building", "If all needed wares are delivered in time, this building can produce each type of ax in about %s on average."):bformat(format_minutes_seconds(1, 1)),
               -- TRANSLATORS: Performance helptext for a Barbarian production site: Warmill, part 2
>>>>>>> ab945dc8
               pgettext("barbarians_building", "All weapons require the same time for making, but the consumption of the same raw materials increases from step to step. The last two need gold.")
            }
         }
      },
      {
         name = "barbarians_ax_workshop",
         helptexts = {
            -- TRANSLATORS: Lore helptext for a Barbarian production site: Ax Workshop
            lore = pgettext("barbarians_building", "‘A new warrior’s ax brings forth the best in its wielder – or the worst in its maker.’"),
            -- TRANSLATORS: Lore author helptext for a Barbarian production site: Ax Workshop
            lore_author = pgettext("barbarians_building", "An old Barbarian proverb<br> meaning that you need to take some risks sometimes."),
            -- TRANSLATORS: Purpose helptext for a Barbarian production site: Ax Workshop
            purpose = pgettext("barbarians_building", "Produces axes, sharp axes and broad axes."),
            -- TRANSLATORS: Note helptext for a Barbarian production site: Ax Workshop
            note = pgettext("barbarians_building", "The Barbarian ax workshop is the intermediate production site in a series of three buildings. It is enhanced from the metal workshop but doesn’t require additional qualification for the worker."),
            performance = {
<<<<<<< HEAD
               -- TRANSLATORS: Performance helptext for a barbarian production site: Ax Workshop
               pgettext("barbarians_building", "When this building is fully supplied and all axes are needed by the economy, production of one of each ax takes %1$s on average. If only one kind of ax is needed by the economy, its production takes %2$s on average."):bformat(format_minutes_seconds(3, 2), format_minutes_seconds(1, 7)),
               -- TRANSLATORS: Performance helptext for a barbarian production site: Ax Workshop
=======
               -- TRANSLATORS: Performance helptext for a Barbarian production site: Ax Workshop
               pgettext("barbarians_building", "If all needed wares are delivered in time, this building can produce each type of ax in about %s on average."):bformat(format_minutes_seconds(1, 1)),
               -- TRANSLATORS: Performance helptext for a Barbarian production site: Ax Workshop
>>>>>>> ab945dc8
               pgettext("barbarians_building", "All three weapons take the same time for making, but the required raw materials vary.")
            }
         }
      },
      {
         name = "barbarians_barracks",
         helptexts = {
            -- TRANSLATORS: Lore helptext for a Barbarian production site: Barracks
            lore = pgettext("barbarians_building", "‘Don’t ask what your tribe can do for you, ask what you can do for your tribe!’"),
            -- TRANSLATORS: Lore author helptext for a Barbarian production site: Barracks
            lore_author = pgettext("barbarians_building", "Famous Barbarian recruitment poster"),
            -- TRANSLATORS: Purpose helptext for a Barbarian production site: Barracks
            purpose = pgettext("barbarians_building", "Equips recruits and trains them as soldiers."),
            -- TRANSLATORS: Performance helptext for a Barbarian production site: Barracks
            performance = pgettext("barbarians_building", "The barracks need %s on average to recruit one soldier."):bformat(format_seconds(30))
         }
      },

      -- Big
      {
         name = "barbarians_cattlefarm",
         helptexts = {
            -- TRANSLATORS: Lore helptext for a Barbarian production site: Cattle Farm
            lore = pgettext("barbarians_building", "‘The smart leader builds roads, while the really wise leader breeds cattle.’"),
            -- TRANSLATORS: Lore author helptext for a Barbarian production site: Cattle Farm
            lore_author = pgettext("barbarians_building", "Khantarakh, ‘The Modern Barbarian Economy’,<br> 5ᵗʰ cowhide ‘Traffic and Logistics’"),
            -- TRANSLATORS: Purpose helptext for a Barbarian production site: Cattle Farm
            purpose = pgettext("barbarians_building", "Breeds strong oxen for adding them to the transportation system."),
            -- TRANSLATORS: Performance helptext for a Barbarian production site: Cattle Farm
            performance = pgettext("barbarians_building", "If all needed wares are delivered in time, this building can produce an ox in %s on average."):bformat(format_seconds(30))
         }
      },
      {
         name = "barbarians_farm",
         helptexts = {
            -- TRANSLATORS: Lore helptext for a Barbarian production site: Farm
            lore = pgettext("barbarians_building", [[‘See the crop fields from here to the horizons. They are a huge, heaving, golden sea.<br>]] ..
                  [[Oh wheat, source of wealth, soul of beer, strength of our warriors!’]]),
            -- TRANSLATORS: Lore author helptext for a Barbarian production site: Farm
            lore_author = pgettext("barbarians_building", "Line from the harvesting song ‘The Wealth of the Fields’"),
            -- TRANSLATORS: Purpose helptext for production site: Farm
            purpose = pgettext("building", "Sows and harvests wheat."),
            -- TRANSLATORS: Performance helptext for production site: Farm
            performance = pgettext("barbarians_building", "The farmer needs %1% on average to sow and harvest a sheaf of wheat."):bformat(format_minutes_seconds(1, 40))
         }
      },
      {
         name = "barbarians_helmsmithy",
         helptexts = {
            -- TRANSLATORS: Lore helptext for a Barbarian production site: Helm Smithy
            lore = pgettext("barbarians_building", "‘The helmets forgéd by this smithy<br>Are widely known for looking pithy.’"),
            -- TRANSLATORS: Lore author helptext for a Barbarian production site: Helm Smithy
            lore_author = pgettext("barbarians_building", "Slogan of ‘Harrath’s Handsome Helmets’ in Al’thunran"),
<<<<<<< HEAD
            -- TRANSLATORS: Purpose helptext for a barbarian production site: Helm Smithy
            purpose = pgettext("barbarians_building", "Forges helmets that are used for training soldiers’ health in the training camp."),
            -- TRANSLATORS: Performance helptext for a barbarian production site: Helm Smithy
            performance = pgettext("barbarians_building", "When this building is fully supplied and all helmets are needed by the economy, production of one of each helmet takes %1$s on average. If only one kind of helmet is needed by the economy, production of one helmet takes %2$s, one mask takes %3$s and one warhelm takes %4$s on average."):bformat(format_minutes_seconds(4, 3), format_minutes_seconds(1, 11), format_minutes_seconds(1, 21), format_minutes_seconds(1, 31))
=======
            -- TRANSLATORS: Purpose helptext for a Barbarian production site: Helm Smithy
            purpose = pgettext("barbarians_building", "Forges helmets that are used for training soldiers’ health in the training camp.")
>>>>>>> ab945dc8
         }
      },

      -- Mines
      {
         name = "barbarians_granitemine",
         helptexts = {
            -- TRANSLATORS: Lore helptext for a Barbarian production site: Granite Mine
            lore = pgettext("barbarians_building", "‘I can handle tons of granite, man, but no more of your vain prattle.’"),
            lore_author = {
               -- TRANSLATORS: Lore author helptext for a Barbarian production site: Granite Mine, part 1
               pgettext("barbarians_building", "This phrase was the reply Rimbert the miner – later known as Rimbert the loner – gave, when he was asked to remain seated on an emergency meeting at Stonford in the year of the great flood."),
               -- TRANSLATORS: Lore author helptext for a Barbarian production site: Granite Mine, part 2
               pgettext("barbarians_building", "The same man had all the 244 granite blocks ready only a week later, and they still fortify the city’s levee.")
            },
            -- TRANSLATORS: Purpose helptext for a Barbarian production site: Granite Mine
            purpose = pgettext("barbarians_building", "Carves granite out of the rock in mountain terrain."),
            note = {
               -- TRANSLATORS: 'It' is a mine
               pgettext("barbarians_building", "It cannot be enhanced.")
            },
            -- TRANSLATORS: Performance helptext for a Barbarian production site: Granite Mine
            performance = pgettext("barbarians_building", "If the food supply is steady, this mine can produce granite in %s on average."):bformat(format_seconds(24))
         }
      },
      {
         name = "barbarians_coalmine",
         helptexts = {
            lore = {
               -- TRANSLATORS: Lore helptext for production site: Coal Mine, part 1
               pgettext("barbarians_building", "Ages ago, the Barbarians learned to delve into mountainsides for that black material that feeds their furnaces."),
               -- TRANSLATORS: Lore helptext for production site: Coal Mine, part 2
               pgettext("barbarians_building", "Wood may serve for a household fire and to keep you warm, but when it comes to working with iron or gold, there is no way around coal.")
            },
            -- TRANSLATORS: Purpose helptext for production site: Coal Mine
            purpose = pgettext("building", "Digs coal out of the ground in mountain terrain."),
            -- TRANSLATORS: Performance helptext for production site: Coal Mine
            performance = pgettext("barbarians_building", "If the food supply is steady, this mine can produce coal in %s on average."):bformat(format_seconds(36))
         }
      },
      {
         name = "barbarians_coalmine_deep",
         helptexts = {
            lore = {
               -- TRANSLATORS: Lore helptext for production site: Deep Coal Mine, part 1
               pgettext("barbarians_building", "Ages ago, the Barbarians learned to delve into mountainsides for that black material that feeds their furnaces."),
               -- TRANSLATORS: Lore helptext for production site: Deep Coal Mine
               pgettext("barbarians_building", "Wood may serve for a household fire and to keep you warm, but when it comes to working with iron or gold, there is no way around coal.")
            },
            -- TRANSLATORS: Purpose helptext for production site: Deep Coal Mine
            purpose = pgettext("building", "Digs coal out of the ground in mountain terrain."),
            -- TRANSLATORS: Performance helptext for production site: Deep Coal Mine
            performance = pgettext("barbarians_building", "If the food supply is steady, this mine can produce coal in %s on average."):bformat(format_seconds(23))
         }
      },
      {
         name = "barbarians_coalmine_deeper",
         helptexts = {
            lore = {
               -- TRANSLATORS: Lore helptext for production site: Deeper Coal Mine, part 1
               pgettext("barbarians_building", "Ages ago, the Barbarians learned to delve into mountainsides for that black material that feeds their furnaces."),
               -- TRANSLATORS: Lore helptext for production site: Deeper Coal Mine, part 2
               pgettext("barbarians_building", "Wood may serve for a household fire and to keep you warm, but when it comes to working with iron or gold, there is no way around coal.")
            },
            -- TRANSLATORS: Purpose helptext for production site: Deeper Coal Mine
            purpose = pgettext("building", "Digs coal out of the ground in mountain terrain."),
            -- TRANSLATORS: Performance helptext for production site: Deeper Coal Mine
            performance = pgettext("barbarians_building", "If the food supply is steady, this mine can produce coal in %s on average."):bformat(format_seconds(18))
         }
      },
      {
         name = "barbarians_ironmine",
         helptexts = {
            -- TRANSLATORS: Lore helptext for a Barbarian production site: Iron Mine
            lore = pgettext("barbarians_building", "‘I look at my own pick wearing away day by day and I realize why my work is important.’"),
            -- TRANSLATORS: Lore author helptext for a Barbarian production site: Iron Mine
            lore_author = pgettext("barbarians_building", "Quote from an anonymous miner."),
            -- TRANSLATORS: Purpose helptext for a Barbarian production site: Iron Mine
            purpose = pgettext("building", "Digs iron ore out of the ground in mountain terrain."),
            -- TRANSLATORS: Performance helptext for a Barbarian production site: Iron Mine
            performance = pgettext("barbarians_building", "If the food supply is steady, this mine can produce iron ore in %s on average."):bformat(format_minutes_seconds(1, 9))
         }
      },
      {
         name = "barbarians_ironmine_deep",
         helptexts = {
            -- TRANSLATORS: Lore helptext for a Barbarian production site: Deep Iron Mine
            lore = pgettext("barbarians_building", "‘I look at my own pick wearing away day by day and I realize why my work is important.’"),
            -- TRANSLATORS: Lore author helptext for a Barbarian production site: Deep Iron Mine
            lore_author = pgettext("barbarians_building", "Quote from an anonymous miner."),
            -- TRANSLATORS: Purpose helptext for a Barbarian production site: Deep Iron Mine
            purpose = pgettext("building", "Digs iron ore out of the ground in mountain terrain."),
            -- TRANSLATORS: Performance helptext for a Barbarian production site: Deep Iron Mine
            performance = pgettext("barbarians_building", "If the food supply is steady, this mine can produce iron ore in %s on average."):bformat(format_seconds(23))
         }
      },
      {
         name = "barbarians_ironmine_deeper",
         helptexts = {
            -- TRANSLATORS: Lore helptext for a Barbarian production site: Deeper Iron Mine
            lore = pgettext("barbarians_building", "‘I look at my own pick wearing away day by day and I realize why my work is important.’"),
            -- TRANSLATORS: Lore author helptext for a Barbarian production site: Deeper Iron Mine
            lore_author = pgettext("barbarians_building", "Quote from an anonymous miner."),
            -- TRANSLATORS: Purpose helptext for a Barbarian production site: Deeper Iron Mine
            purpose = pgettext("building", "Digs iron ore out of the ground in mountain terrain."),
            -- TRANSLATORS: Performance helptext for a Barbarian production site: Deeper Iron Mine
            performance = pgettext("barbarians_building", "If the food supply is steady, this mine can produce iron ore in %s on average."):bformat(format_seconds(21))
         }
      },
      {
         name = "barbarians_goldmine",
         helptexts = {
            -- TRANSLATORS: Lore helptext for a Barbarian production site: Gold Mine
            lore = pgettext("barbarians_building", "‘Soft and supple.<br> And yet untouched by time and weather.<br> Rays of sun, wrought into eternity…’"),
            -- TRANSLATORS: Lore author helptext for a Barbarian production site: Gold Mine
            lore_author = pgettext("barbarians_building", "Excerpt from ‘Our Treasures Underground’,<br> a traditional Barbarian song."),
            -- TRANSLATORS: Purpose helptext for production site: Gold Mine
            purpose = pgettext("building", "Digs gold ore out of the ground in mountain terrain."),
            -- TRANSLATORS: Performance helptext for production site: Gold Mine
            performance = pgettext("barbarians_building", "If the food supply is steady, this mine can produce gold ore in %s on average."):bformat(format_minutes_seconds(1, 9))
         }
      },
      {
         name = "barbarians_goldmine_deep",
         helptexts = {
            -- TRANSLATORS: Lore helptext for a Barbarian production site: Deep Gold Mine
            lore = pgettext("barbarians_building", "‘Soft and supple.<br> And yet untouched by time and weather.<br> Rays of sun, wrought into eternity…’"),
            -- TRANSLATORS: Lore author helptext for a Barbarian production site: Deep Gold Mine
            lore_author = pgettext("barbarians_building", "Excerpt from ‘Our Treasures Underground’,<br> a traditional Barbarian song."),
            -- TRANSLATORS: Purpose helptext for production site: Deep Gold Mine
            purpose = pgettext("building", "Digs gold ore out of the ground in mountain terrain."),
            -- TRANSLATORS: Performance helptext for production site: Deep Gold Mine
            performance = pgettext("barbarians_building", "If the food supply is steady, this mine can produce gold ore in %s on average."):bformat(format_seconds(23))
         }
      },
      {
         name = "barbarians_goldmine_deeper",
         helptexts = {
            -- TRANSLATORS: Lore helptext for a Barbarian production site: Deeper Gold Mine
            lore = pgettext("barbarians_building", "‘Soft and supple.<br> And yet untouched by time and weather.<br> Rays of sun, wrought into eternity…’"),
            -- TRANSLATORS: Lore author helptext for a Barbarian production site: Deeper Gold Mine
            lore_author = pgettext("barbarians_building", "Excerpt from ‘Our Treasures Underground’,<br> a traditional Barbarian song."),
            -- TRANSLATORS: Purpose helptext for production site: Deeper Gold Mine
            purpose = pgettext("building", "Digs gold ore out of the ground in mountain terrain."),
            -- TRANSLATORS: Performance helptext for production site: Deeper Gold Mine
            performance = pgettext("barbarians_building", "If the food supply is steady, this mine can produce gold ore in %s on average."):bformat(format_seconds(22))
         }
      },

      -- Training Sites
      {
         name = "barbarians_battlearena",
         helptexts = {
            -- TRANSLATORS: Lore helptext for a Barbarian training site: Battle Arena
            lore = pgettext("barbarians_building", "‘No better friend you have in battle than the enemy’s blow that misses.’"),
            -- TRANSLATORS: Lore author helptext for a Barbarian training site: Battle Arena
            lore_author = pgettext("barbarians_building", "Said to originate from Neidhardt, the famous trainer."),
            purpose = {
               -- TRANSLATORS: Purpose helptext for a Barbarian training site: Battle Arena, part 1
               pgettext("barbarians_building", "Trains soldiers in ‘Evade’."),
               -- TRANSLATORS: Purpose helptext for a Barbarian training site: Battle Arena, part 2
               pgettext("barbarians_building", "‘Evade’ increases the soldier’s chance not to be hit by the enemy and so to remain totally unaffected.")
            },
            -- TRANSLATORS: Note helptext for a Barbarian training site: Battle Arena
            note = pgettext("barbarians_building", "Barbarian soldiers cannot be trained in ‘Defense’ and will remain at their initial level."),
            -- TRANSLATORS: Performance helptext for a Barbarian training site: Battle Arena
            performance = pgettext("barbarians_building", "If all needed wares are delivered in time, a battle arena can train evade for one soldier from 0 to the highest level in %s on average."):bformat(format_minutes_seconds(1, 10))
         }
      },
      {
         name = "barbarians_trainingcamp",
         helptexts = {
            -- TRANSLATORS: Lore helptext for a Barbarian training site: Training Camp
            lore = pgettext("barbarians_building", "‘He who is strong shall neither forgive nor forget, but revenge injustice suffered – in the past and for all future.’"),
            -- TRANSLATORS: Lore author helptext for a Barbarian training site: Training Camp
            lore_author = pgettext("barbarians_building", "Chief Chat’Karuth in a speech to his army."),
            purpose = {
               -- TRANSLATORS: Purpose helptext for a Barbarian training site: Training Camp, part 1
               pgettext("barbarians_building", "Trains soldiers in ‘Attack’ and in ‘Health’."),
               -- TRANSLATORS: Purpose helptext for a Barbarian training site: Training Camp, part 2
               pgettext("barbarians_building", "Equips the soldiers with all necessary weapons and armor parts.")
            },
            -- TRANSLATORS: Note helptext for a Barbarian building: Training Camp
            note = pgettext("barbarians_building", "Barbarian soldiers cannot be trained in ‘Defense’ and will remain at their initial level."),
            -- TRANSLATORS: Performance helptext for a Barbarian training site: Training Camp
            performance = pgettext("barbarians_building", "If all needed wares are delivered in time, a training camp can train one new soldier in attack and health to the final level in %s on average."):bformat(format_minutes_seconds(4, 40))
         }
      },

      -- Military Sites
      {
         name = "barbarians_sentry",
         helptexts = {
            -- TRANSLATORS: Lore helptext for a Barbarian military site: Sentry
            lore = pgettext("barbarians_building", "‘The log cabin was so small that two men could hardly live there. But we were young and carefree. We just relished our freedom and the responsibility as an outpost.’"),
            -- TRANSLATORS: Lore author helptext for a Barbarian military site: Sentry
            lore_author = pgettext("barbarians_building", "Boldreth,<br>about his time as young soldier"),
            -- TRANSLATORS: Purpose helptext for a Barbarian military site: Sentry
            purpose = pgettext("barbarians_building", "Garrisons soldiers to expand your territory."),
            -- TRANSLATORS: Note helptext for a Barbarian military site: Sentry
            note = pgettext("barbarians_building", "If you’re low on soldiers to occupy new military sites, use the downward arrow button to decrease the capacity. You can also click on a soldier to send him away.")
         }
      },
      {
         name = "barbarians_barrier",
         helptexts = {
            -- TRANSLATORS: Lore helptext for a Barbarian military site: Barrier
            lore = pgettext("barbarians_building", "‘When we looked down to the valley from our newly established barrier, we felt that the spirit of our fathers was with us.’"),
            -- TRANSLATORS: Lore author helptext for a Barbarian military site: Barrier
            lore_author = pgettext("barbarians_building", "Ballad ‘The Battle of Kal’mavrath’ by Hakhor the Bard"),
            -- TRANSLATORS: Purpose helptext for a Barbarian military site: Barrier
            purpose = pgettext("barbarians_building", "Garrisons soldiers to expand your territory."),
            -- TRANSLATORS: Note helptext for a Barbarian military site: Barrier
            note = pgettext("barbarians_building", "If you’re low on soldiers to occupy new military sites, use the downward arrow button to decrease the capacity. You can also click on a soldier to send him away.")
         }
      },

      {
         name = "barbarians_tower",
         helptexts = {
            -- TRANSLATORS: Lore helptext for a Barbarian military site: Tower
            lore = pgettext("barbarians_building", "‘From the height of our tower we could see far into enemy territory. The enemy was well prepared, but we also noticed some weak points in their defense.’"),
            -- TRANSLATORS: Lore author helptext for a Barbarian military site: Tower
            lore_author = pgettext("barbarians_building", "Ballad ‘The Battle of Kal’mavrath’ by Hakhor the Bard"),
            -- TRANSLATORS: Purpose helptext for a Barbarian military site: Tower
            purpose = pgettext("barbarians_building", "Garrisons soldiers to expand your territory."),
            -- TRANSLATORS: Note helptext for a Barbarian military site: Tower
            note = pgettext("barbarians_building", "If you’re low on soldiers to occupy new military sites, use the downward arrow button to decrease the capacity. You can also click on a soldier to send him away.")
         }
      },
      {
         name = "barbarians_fortress",
         helptexts = {
            -- TRANSLATORS: Lore helptext for a Barbarian military site: Fortress
            lore = pgettext("barbarians_building", "‘This stronghold made from blackwood and stones will be a hard nut to crack for them.’"),
            -- TRANSLATORS: Lore author helptext for a Barbarian military site: Fortress
            lore_author = pgettext("barbarians_building", "Berthron,<br>chief military adviser of Chat’Karuth"),
            -- TRANSLATORS: Purpose helptext for a Barbarian military site: Fortress
            purpose = pgettext("barbarians_building", "Garrisons soldiers to expand your territory."),
            -- TRANSLATORS: Note helptext for a Barbarian military site: Fortress
            note = pgettext("barbarians_building", "If you’re low on soldiers to occupy new military sites, use the downward arrow button to decrease the capacity. You can also click on a soldier to send him away.")
         }
      },
      {
         name = "barbarians_citadel",
         helptexts = {
            -- TRANSLATORS: Lore helptext for a Barbarian military site: Citadel
            lore = pgettext("barbarians_building", "‘The Citadel of Adlen surely is the finest masterpiece of Barbarian craftsmanship. Nothing as strong and big and beautiful has ever been built in such a short time.’"),
            -- TRANSLATORS: Lore author helptext for a Barbarian military site: Citadel
            lore_author = pgettext("barbarians_building", "Colintan, chief planner of the Citadel of Adlen,<br>at its opening ceremony"),
            -- TRANSLATORS: Purpose helptext for a Barbarian military site: Citadel
            purpose = pgettext("barbarians_building", "Garrisons soldiers to expand your territory."),
            -- TRANSLATORS: Note helptext for a Barbarian military site: Citadel
            note = pgettext("barbarians_building", "If you’re low on soldiers to occupy new military sites, use the downward arrow button to decrease the capacity. You can also click on a soldier to send him away.")
         }
      },

      -- Seafaring/Ferry Sites - these are only displayed on seafaring/ferry maps
      {
         name = "barbarians_ferry_yard",
         helptexts = {
            -- TRANSLATORS: Purpose helptext for production site: Ferry Yard
            purpose = pgettext("building", "Builds ferries."),
            -- TRANSLATORS: Note helptext for production site: Ferry Yard
            note = pgettext("building", "Needs water nearby.")
         }
      },
      {
         name = "barbarians_shipyard",
         helptexts = {
            -- TRANSLATORS: Lore helptext for a Barbarian production site: Shipyard
            lore = pgettext("barbarians_building", [[‘When I saw the Saxnot for the first time, her majestic dragon head already looked up to the skies and the master was about to install the square sail.<br>]] ..
                                          [[It was the most noble ship I ever saw.’]]),
            -- TRANSLATORS: Lore author helptext for a Barbarian production site: Shipyard
            lore_author = pgettext("barbarians_building", "Captain Thanlas the Elder,<br>Explorer"),
            -- TRANSLATORS: Purpose helptext for a Barbarian production site: Shipyard
            purpose = pgettext("building", "Constructs ships that are used for overseas colonization and for trading between ports.")
         }
      },
      {
         name = "barbarians_weaving_mill",
         helptexts = {
            -- TRANSLATORS: Lore helptext for a Barbarian production site: Weaving Mill
            lore = pgettext("barbarians_building", [[‘Fine cloth and jewelry mean nothing to a true Barbarian.<br>]] ..
                                          [[But a noble sail in the wind will please his eyes.’]]),
            -- TRANSLATORS: Lore author helptext for a Barbarian production site: Weaving Mill
            lore_author = pgettext("barbarians_building", "Khantarakh, ‘The Modern Barbarian Economy’,<br>9ᵗʰ cowhide ‘Seafaring and Conquest’"),
            -- TRANSLATORS: Purpose helptext for a Barbarian production site: Weaving Mill
            purpose = pgettext("barbarians_building", "Weaves cloth out of reed.")
         }
      },

      -- Partially Finished Buildings - these are the same 2 buildings for all tribes
      {
         name = "constructionsite",
         helptexts = {
            -- TRANSLATORS: Lore helptext for a Barbarian building: Construction Site
            lore = pgettext("building", "‘Don’t swear at the builder who is short of building materials.’"),
            -- TRANSLATORS: Lore author helptext for a Barbarian building: Construction Site
            lore_author = pgettext("building", "Proverb widely used for impossible tasks of any kind"),
            -- TRANSLATORS: Purpose helptext for a Barbarian building: Construction Site
            purpose = pgettext("building", "A new building is being built at this construction site.")
         }
      },
      {
         name = "dismantlesite",
         helptexts = {
            -- TRANSLATORS: Lore helptext for a Barbarian building: Dismantle Site
            lore = pgettext("building", "‘New paths will appear when you are willing to tear down the old.’"),
            -- TRANSLATORS: Lore author helptext for a Barbarian building: Dismantle Site
            lore_author = pgettext("building", "Proverb"),
            -- TRANSLATORS: Purpose helptext for a Barbarian building: Dismantle Site
            purpose = pgettext("building", "A building is being dismantled at this dismantle site, returning some of the resources that were used during this building’s construction to your tribe’s stores.")
         }
      },
   },

   warehouse_names = {
      -- TRANSLATORS: This Barbarian warehouse is inspired by a Norwegian town name.
      pgettext("warehousename", "Al’Fjord"),
      -- TRANSLATORS: This Barbarian warehouse is inspired by a Norwegian town name.
      pgettext("warehousename", "Al’Sund"),
      -- TRANSLATORS: This Barbarian warehouse is inspired by a Norwegian town name.
      pgettext("warehousename", "Al’Thaug"),
      -- TRANSLATORS: This Barbarian warehouse is inspired by a Norwegian town name.
      pgettext("warehousename", "Al’ta"),
      -- TRANSLATORS: This Barbarian warehouse is inspired by a Norwegian town name.
      pgettext("warehousename", "Al’dal"),
      -- TRANSLATORS: This Barbarian warehouse is inspired by a Norwegian town name.
      pgettext("warehousename", "Al’ver"),
      -- TRANSLATORS: This Barbarian warehouse is inspired by a Norwegian town name.
      pgettext("warehousename", "An’dey"),
      -- TRANSLATORS: This Barbarian warehouse is inspired by a Norwegian town name.
      pgettext("warehousename", "Ar’mark"),
      -- TRANSLATORS: This Barbarian warehouse is inspired by a Norwegian town name.
      pgettext("warehousename", "Ar’dal"),
      -- TRANSLATORS: This Barbarian warehouse is inspired by a Norwegian town name.
      pgettext("warehousename", "Asker"),
      -- TRANSLATORS: This Barbarian warehouse is inspired by a Norwegian town name.
      pgettext("warehousename", "As’ral"),
      -- TRANSLATORS: This Barbarian warehouse is inspired by a Norwegian town name.
      pgettext("warehousename", "As’Kvoll"),
      -- TRANSLATORS: This Barbarian warehouse is inspired by a Norwegian town name.
      pgettext("warehousename", "As’key"),
      -- TRANSLATORS: This Barbarian warehouse is inspired by a Norwegian town name.
      pgettext("warehousename", "As’nes"),
      -- TRANSLATORS: This Barbarian warehouse is inspired by a Norwegian town name.
      pgettext("warehousename", "Au’kra"),
      -- TRANSLATORS: This Barbarian warehouse is inspired by a Norwegian town name.
      pgettext("warehousename", "Au’re"),
      -- TRANSLATORS: This Barbarian warehouse is inspired by a Norwegian town name.
      pgettext("warehousename", "Au’land"),
      -- TRANSLATORS: This Barbarian warehouse is inspired by a Norwegian town name.
      pgettext("warehousename", "Au’skog"),
      -- TRANSLATORS: This Barbarian warehouse is inspired by a Norwegian town name.
      pgettext("warehousename", "Au’tevoll"),
      -- TRANSLATORS: This Barbarian warehouse is inspired by a Norwegian town name.
      pgettext("warehousename", "Au’trheim"),
      -- TRANSLATORS: This Barbarian warehouse is inspired by a Norwegian town name.
      pgettext("warehousename", "Av’rey"),
      -- TRANSLATORS: This Barbarian warehouse is inspired by a Norwegian town name.
      pgettext("warehousename", "Bærum"),
      -- TRANSLATORS: This Barbarian warehouse is inspired by a Norwegian town name.
      pgettext("warehousename", "Bal’fjord"),
      -- TRANSLATORS: This Barbarian warehouse is inspired by a Norwegian town name.
      pgettext("warehousename", "Ba’ble"),
      -- TRANSLATORS: This Barbarian warehouse is inspired by a Norwegian town name.
      pgettext("warehousename", "Ba’rdu"),
      -- TRANSLATORS: This Barbarian warehouse is inspired by a Norwegian town name.
      pgettext("warehousename", "Bat’fjord"),
      -- TRANSLATORS: This Barbarian warehouse is inspired by a Norwegian town name.
      pgettext("warehousename", "B’iarn"),
      -- TRANSLATORS: This Barbarian warehouse is inspired by a Norwegian town name.
      pgettext("warehousename", "Berl’vog"),
      -- TRANSLATORS: This Barbarian warehouse is inspired by a Norwegian town name.
      pgettext("warehousename", "Bindal"),
      -- TRANSLATORS: This Barbarian warehouse is inspired by a Norwegian town name.
      pgettext("warehousename", "Birk’nes"),
      -- TRANSLATORS: This Barbarian warehouse is inspired by a Norwegian town name.
      pgettext("warehousename", "Bjer’Kreim"),
      -- TRANSLATORS: This Barbarian warehouse is inspired by a Norwegian town name.
      pgettext("warehousename", "Bjer’Fjord’n"),
      -- TRANSLATORS: This Barbarian warehouse is inspired by a Norwegian town name.
      pgettext("warehousename", "Bo’do"),
      -- TRANSLATORS: This Barbarian warehouse is inspired by a Norwegian town name.
      pgettext("warehousename", "Bok’n"),
      -- TRANSLATORS: This Barbarian warehouse is inspired by a Norwegian town name.
      pgettext("warehousename", "Bom’lo"),
      -- TRANSLATORS: This Barbarian warehouse is inspired by a Norwegian town name.
      pgettext("warehousename", "Bremanger"),
      -- TRANSLATORS: This Barbarian warehouse is inspired by a Norwegian town name.
      pgettext("warehousename", "Bren’ey"),
      -- TRANSLATORS: This Barbarian warehouse is inspired by a Norwegian town name.
      pgettext("warehousename", "B’gland"),
      -- TRANSLATORS: This Barbarian warehouse is inspired by a Norwegian town name.
      pgettext("warehousename", "B’kle"),
      -- TRANSLATORS: This Barbarian warehouse is named after a barbarian town.
      pgettext("warehousename", "Damack"),
      -- TRANSLATORS: This Barbarian warehouse is inspired by a Norwegian town name.
      pgettext("warehousename", "Danna"),
      -- TRANSLATORS: This Barbarian warehouse is inspired by a Norwegian town name.
      pgettext("warehousename", "Do’vre"),
      -- TRANSLATORS: This Barbarian warehouse is inspired by a Norwegian town name.
      pgettext("warehousename", "D’rammen"),
      -- TRANSLATORS: This Barbarian warehouse is inspired by a Norwegian town name.
      pgettext("warehousename", "D’rangedal"),
      -- TRANSLATORS: This Barbarian warehouse is inspired by a Norwegian town name.
      pgettext("warehousename", "D’rey"),
      -- TRANSLATORS: This Barbarian warehouse is inspired by a Norwegian town name.
      pgettext("warehousename", "Ei’dfjord"),
      -- TRANSLATORS: This Barbarian warehouse is inspired by a Norwegian town name.
      pgettext("warehousename", "Ei’dskog"),
      -- TRANSLATORS: This Barbarian warehouse is inspired by a Norwegian town name.
      pgettext("warehousename", "Ei’dsvoll"),
      -- TRANSLATORS: This Barbarian warehouse is inspired by a Norwegian town name.
      pgettext("warehousename", "Ei’g’rsund"),
      -- TRANSLATORS: This Barbarian warehouse is inspired by a Norwegian town name.
      pgettext("warehousename", "Elv’rum"),
      -- TRANSLATORS: This Barbarian warehouse is inspired by a Norwegian town name.
      pgettext("warehousename", "En’Bakk"),
      -- TRANSLATORS: This Barbarian warehouse is inspired by a Norwegian town name.
      pgettext("warehousename", "Eng’rdal"),
      -- TRANSLATORS: This Barbarian warehouse is inspired by a Norwegian town name.
      pgettext("warehousename", "Et’ne"),
      -- TRANSLATORS: This Barbarian warehouse is inspired by a Norwegian town name.
      pgettext("warehousename", "Et’Nedal"),
      -- TRANSLATORS: This Barbarian warehouse is inspired by a Norwegian town name.
      pgettext("warehousename", "Ev’nes"),
      -- TRANSLATORS: This Barbarian warehouse is inspired by a Norwegian town name.
      pgettext("warehousename", "Ev’je"),
      -- TRANSLATORS: This Barbarian warehouse is inspired by a Norwegian town name.
      pgettext("warehousename", "Eyer"),
      -- TRANSLATORS: This Barbarian warehouse is inspired by a Norwegian town name.
      pgettext("warehousename", "Eygard’n"),
      -- TRANSLATORS: This Barbarian warehouse is inspired by a Norwegian town name.
      pgettext("warehousename", "Eystre"),
      -- TRANSLATORS: This Barbarian warehouse is inspired by a Norwegian town name.
      pgettext("warehousename", "Færdr"),
      -- TRANSLATORS: This Barbarian warehouse is inspired by a Norwegian town name.
      pgettext("warehousename", "Farsund"),
      -- TRANSLATORS: This Barbarian warehouse is inspired by a Norwegian town name.
      pgettext("warehousename", "Foske"),
      -- TRANSLATORS: This Barbarian warehouse is inspired by a Norwegian town name.
      pgettext("warehousename", "F’dje"),
      -- TRANSLATORS: This Barbarian warehouse is inspired by a Norwegian town name.
      pgettext("warehousename", "F’tjar"),
      -- TRANSLATORS: This Barbarian warehouse is inspired by a Norwegian town name.
      pgettext("warehousename", "F’jaler"),
      -- TRANSLATORS: This Barbarian warehouse is inspired by a Norwegian town name.
      pgettext("warehousename", "Fjord"),
      -- TRANSLATORS: This Barbarian warehouse is inspired by a Norwegian town name.
      pgettext("warehousename", "Flo"),
      -- TRANSLATORS: This Barbarian warehouse is inspired by a Norwegian town name.
      pgettext("warehousename", "Flakstad"),
      -- TRANSLATORS: This Barbarian warehouse is inspired by a Norwegian town name.
      pgettext("warehousename", "Flatang’r"),
      -- TRANSLATORS: This Barbarian warehouse is inspired by a Norwegian town name.
      pgettext("warehousename", "Flek’fjord"),
      -- TRANSLATORS: This Barbarian warehouse is inspired by a Norwegian town name.
      pgettext("warehousename", "Fl’sberg"),
      -- TRANSLATORS: This Barbarian warehouse is inspired by a Norwegian town name.
      pgettext("warehousename", "Folldal"),
      -- TRANSLATORS: This Barbarian warehouse is inspired by a Norwegian town name.
      pgettext("warehousename", "Frogn"),
      -- TRANSLATORS: This Barbarian warehouse is inspired by a Norwegian town name.
      pgettext("warehousename", "Fr’land"),
      -- TRANSLATORS: This Barbarian warehouse is inspired by a Norwegian town name.
      pgettext("warehousename", "Frosta"),
      -- TRANSLATORS: This Barbarian warehouse is inspired by a Norwegian town name.
      pgettext("warehousename", "Freya"),
      -- TRANSLATORS: This Barbarian warehouse is inspired by a Norwegian town name.
      pgettext("warehousename", "Fyr’sdal"),
      -- TRANSLATORS: This Barbarian warehouse is inspired by a Norwegian town name.
      pgettext("warehousename", "Gamvik"),
      -- TRANSLATORS: This Barbarian warehouse is inspired by a Norwegian town name.
      pgettext("warehousename", "Gausdal"),
      -- TRANSLATORS: This Barbarian warehouse is inspired by a Norwegian town name.
      pgettext("warehousename", "Gild’skol"),
      -- TRANSLATORS: This Barbarian warehouse is inspired by a Norwegian town name.
      pgettext("warehousename", "Gi’ske"),
      -- TRANSLATORS: This Barbarian warehouse is inspired by a Norwegian town name.
      pgettext("warehousename", "G’jemnes"),
      -- TRANSLATORS: This Barbarian warehouse is inspired by a Norwegian town name.
      pgettext("warehousename", "Gjerdrum"),
      -- TRANSLATORS: This Barbarian warehouse is inspired by a Norwegian town name.
      pgettext("warehousename", "Gjerst’d"),
      -- TRANSLATORS: This Barbarian warehouse is inspired by a Norwegian town name.
      pgettext("warehousename", "G’jesdal"),
      -- TRANSLATORS: This Barbarian warehouse is inspired by a Norwegian town name.
      pgettext("warehousename", "Gjovik"),
      -- TRANSLATORS: This Barbarian warehouse is inspired by a Norwegian town name.
      pgettext("warehousename", "Glopp’n"),
      -- TRANSLATORS: This Barbarian warehouse is inspired by a Norwegian town name.
      pgettext("warehousename", "Gol"),
      -- TRANSLATORS: This Barbarian warehouse is inspired by a Norwegian town name.
      pgettext("warehousename", "Gran"),
      -- TRANSLATORS: This Barbarian warehouse is inspired by a Norwegian town name.
      pgettext("warehousename", "Gra’ne"),
      -- TRANSLATORS: This Barbarian warehouse is inspired by a Norwegian town name.
      pgettext("warehousename", "Gr’tangen"),
      -- TRANSLATORS: This Barbarian warehouse is inspired by a Norwegian town name.
      pgettext("warehousename", "Grimst’d"),
      -- TRANSLATORS: This Barbarian warehouse is inspired by a Norwegian town name.
      pgettext("warehousename", "Grong"),
      -- TRANSLATORS: This Barbarian warehouse is inspired by a Norwegian town name.
      pgettext("warehousename", "Grue"),
      -- TRANSLATORS: This Barbarian warehouse is inspired by a Norwegian town name.
      pgettext("warehousename", "G’len"),
      -- TRANSLATORS: This Barbarian warehouse is inspired by a Norwegian town name.
      pgettext("warehousename", "Ho"),
      -- TRANSLATORS: This Barbarian warehouse is inspired by a Norwegian town name.
      pgettext("warehousename", "H’dsel"),
      -- TRANSLATORS: This Barbarian warehouse is inspired by a Norwegian town name.
      pgettext("warehousename", "Hæg’bost’d"),
      -- TRANSLATORS: This Barbarian warehouse is inspired by a Norwegian town name.
      pgettext("warehousename", "H’lden"),
      -- TRANSLATORS: This Barbarian warehouse is inspired by a Norwegian town name.
      pgettext("warehousename", "H’mar"),
      -- TRANSLATORS: This Barbarian warehouse is inspired by a Norwegian town name.
      pgettext("warehousename", "H’marey"),
      -- TRANSLATORS: This Barbarian warehouse is inspired by a Norwegian town name.
      pgettext("warehousename", "H’merfest"),
      -- TRANSLATORS: This Barbarian warehouse is inspired by a Norwegian town name.
      pgettext("warehousename", "H’reid"),
      -- TRANSLATORS: This Barbarian warehouse is inspired by a Norwegian town name.
      pgettext("warehousename", "H’rstad"),
      -- TRANSLATORS: This Barbarian warehouse is inspired by a Norwegian town name.
      pgettext("warehousename", "Hasvik"),
      -- TRANSLATORS: This Barbarian warehouse is inspired by a Norwegian town name.
      pgettext("warehousename", "Hattfjelldal"),
      -- TRANSLATORS: This Barbarian warehouse is inspired by a Norwegian town name.
      pgettext("warehousename", "Haug’sund"),
      -- TRANSLATORS: This Barbarian warehouse is inspired by a Norwegian town name.
      pgettext("warehousename", "Heim"),
      -- TRANSLATORS: This Barbarian warehouse is inspired by a Norwegian town name.
      pgettext("warehousename", "H’mnes"),
      -- TRANSLATORS: This Barbarian warehouse is inspired by a Norwegian town name.
      pgettext("warehousename", "Hems’dal"),
      -- TRANSLATORS: This Barbarian warehouse is inspired by a Norwegian town name.
      pgettext("warehousename", "H’rey"),
      -- TRANSLATORS: This Barbarian warehouse is inspired by a Norwegian town name.
      pgettext("warehousename", "H’roy"),
      -- TRANSLATORS: This Barbarian warehouse is inspired by a Norwegian town name.
      pgettext("warehousename", "Hitra"),
      -- TRANSLATORS: This Barbarian warehouse is inspired by a Norwegian town name.
      pgettext("warehousename", "Hjartdal"),
      -- TRANSLATORS: This Barbarian warehouse is inspired by a Norwegian town name.
      pgettext("warehousename", "Hjelm’land"),
      -- TRANSLATORS: This Barbarian warehouse is inspired by a Norwegian town name.
      pgettext("warehousename", "Hol"),
      -- TRANSLATORS: This Barbarian warehouse is inspired by a Norwegian town name.
      pgettext("warehousename", "Hole"),
      -- TRANSLATORS: This Barbarian warehouse is inspired by a Norwegian town name.
      pgettext("warehousename", "Holm’strand"),
      -- TRANSLATORS: This Barbarian warehouse is inspired by a Norwegian town name.
      pgettext("warehousename", "Hol’Talen"),
      -- TRANSLATORS: This Barbarian warehouse is inspired by a Norwegian town name.
      pgettext("warehousename", "Horten"),
      -- TRANSLATORS: This Barbarian warehouse is inspired by a Norwegian town name.
      pgettext("warehousename", "H’yanger"),
      -- TRANSLATORS: This Barbarian warehouse is inspired by a Norwegian town name.
      pgettext("warehousename", "H’ylandet"),
      -- TRANSLATORS: This Barbarian warehouse is inspired by a Norwegian town name.
      pgettext("warehousename", "H’rdal"),
      -- TRANSLATORS: This Barbarian warehouse is inspired by a Norwegian town name.
      pgettext("warehousename", "Hustadvik"),
      -- TRANSLATORS: This Barbarian warehouse is inspired by a Norwegian town name.
      pgettext("warehousename", "H’valer"),
      -- TRANSLATORS: This Barbarian warehouse is inspired by a Norwegian town name.
      pgettext("warehousename", "Hyll’stad"),
      -- TRANSLATORS: This Barbarian warehouse is inspired by a Norwegian town name.
      pgettext("warehousename", "Ib’stad"),
      -- TRANSLATORS: This Barbarian warehouse is inspired by a Norwegian town name.
      pgettext("warehousename", "Ind’rey"),
      -- TRANSLATORS: This Barbarian warehouse is inspired by a Norwegian town name.
      pgettext("warehousename", "Ind’re"),
      -- TRANSLATORS: This Barbarian warehouse is named after a barbarian town.
      pgettext("warehousename", "Ir Kal’Tur"),
      -- TRANSLATORS: This Barbarian warehouse is inspired by a Norwegian town name.
      pgettext("warehousename", "Iv’land"),
      -- TRANSLATORS: This Barbarian warehouse is inspired by a Norwegian town name.
      pgettext("warehousename", "J’vnaker"),
      -- TRANSLATORS: This Barbarian warehouse is inspired by a Norwegian town name.
      pgettext("warehousename", "K’fjord"),
      -- TRANSLATORS: This Barbarian warehouse is inspired by a Norwegian town name.
      pgettext("warehousename", "Kar’sjok"),
      -- TRANSLATORS: This Barbarian warehouse is inspired by a Norwegian town name.
      pgettext("warehousename", "Karls’y"),
      -- TRANSLATORS: This Barbarian warehouse is inspired by a Norwegian town name.
      pgettext("warehousename", "Karm’y"),
      -- TRANSLATORS: This Barbarian warehouse is inspired by a Norwegian town name.
      pgettext("warehousename", "Kot’keino"),
      -- TRANSLATORS: This Barbarian warehouse is inspired by a Norwegian town name.
      pgettext("warehousename", "K’nn"),
      -- TRANSLATORS: This Barbarian warehouse is inspired by a Norwegian town name.
      pgettext("warehousename", "Kl’pp"),
      -- TRANSLATORS: This Barbarian warehouse is inspired by a Norwegian town name.
      pgettext("warehousename", "K’ngsberg"),
      -- TRANSLATORS: This Barbarian warehouse is inspired by a Norwegian town name.
      pgettext("warehousename", "K’ngsvinger"),
      -- TRANSLATORS: This Barbarian warehouse is inspired by a Norwegian town name.
      pgettext("warehousename", "Krag’re"),
      -- TRANSLATORS: This Barbarian warehouse is inspired by a Norwegian town name.
      pgettext("warehousename", "Kr’dsherad"),
      -- TRANSLATORS: This Barbarian warehouse is inspired by a Norwegian town name.
      pgettext("warehousename", "Kvæfjord"),
      -- TRANSLATORS: This Barbarian warehouse is inspired by a Norwegian town name.
      pgettext("warehousename", "Kvæn’ngen"),
      -- TRANSLATORS: This Barbarian warehouse is inspired by a Norwegian town name.
      pgettext("warehousename", "Kvam"),
      -- TRANSLATORS: This Barbarian warehouse is inspired by a Norwegian town name.
      pgettext("warehousename", "Kvin’sdal"),
      -- TRANSLATORS: This Barbarian warehouse is inspired by a Norwegian town name.
      pgettext("warehousename", "Kvin’Herad"),
      -- TRANSLATORS: This Barbarian warehouse is inspired by a Norwegian town name.
      pgettext("warehousename", "Kvit’seid"),
      -- TRANSLATORS: This Barbarian warehouse is inspired by a Norwegian town name.
      pgettext("warehousename", "Kvit’Sey"),
      -- TRANSLATORS: This Barbarian warehouse is inspired by a Norwegian town name.
      pgettext("warehousename", "Lærdal"),
      -- TRANSLATORS: This Barbarian warehouse is inspired by a Norwegian town name.
      pgettext("warehousename", "Larvik"),
      -- TRANSLATORS: This Barbarian warehouse is inspired by a Norwegian town name.
      pgettext("warehousename", "Lav’ngen"),
      -- TRANSLATORS: This Barbarian warehouse is inspired by a Norwegian town name.
      pgettext("warehousename", "L’besby"),
      -- TRANSLATORS: This Barbarian warehouse is inspired by a Norwegian town name.
      pgettext("warehousename", "L’rfjord"),
      -- TRANSLATORS: This Barbarian warehouse is inspired by a Norwegian town name.
      pgettext("warehousename", "L’ka"),
      -- TRANSLATORS: This Barbarian warehouse is inspired by a Norwegian town name.
      pgettext("warehousename", "L’sja"),
      -- TRANSLATORS: This Barbarian warehouse is inspired by a Norwegian town name.
      pgettext("warehousename", "L’vanger"),
      -- TRANSLATORS: This Barbarian warehouse is inspired by a Norwegian town name.
      pgettext("warehousename", "Lier"),
      -- TRANSLATORS: This Barbarian warehouse is inspired by a Norwegian town name.
      pgettext("warehousename", "L’rne"),
      -- TRANSLATORS: This Barbarian warehouse is inspired by a Norwegian town name.
      pgettext("warehousename", "Lil’hammer"),
      -- TRANSLATORS: This Barbarian warehouse is inspired by a Norwegian town name.
      pgettext("warehousename", "Lil’sand"),
      -- TRANSLATORS: This Barbarian warehouse is inspired by a Norwegian town name.
      pgettext("warehousename", "Lil’strom"),
      -- TRANSLATORS: This Barbarian warehouse is inspired by a Norwegian town name.
      pgettext("warehousename", "Lind’snes"),
      -- TRANSLATORS: This Barbarian warehouse is inspired by a Norwegian town name.
      pgettext("warehousename", "L’dingen"),
      -- TRANSLATORS: This Barbarian warehouse is inspired by a Norwegian town name.
      pgettext("warehousename", "Lom"),
      -- TRANSLATORS: This Barbarian warehouse is inspired by a Norwegian town name.
      pgettext("warehousename", "Loppa"),
      -- TRANSLATORS: This Barbarian warehouse is inspired by a Norwegian town name.
      pgettext("warehousename", "Lar’nskog"),
      -- TRANSLATORS: This Barbarian warehouse is inspired by a Norwegian town name.
      pgettext("warehousename", "L’ten"),
      -- TRANSLATORS: This Barbarian warehouse is inspired by a Norwegian town name.
      pgettext("warehousename", "Lund"),
      -- TRANSLATORS: This Barbarian warehouse is inspired by a Norwegian town name.
      pgettext("warehousename", "Lunner"),
      -- TRANSLATORS: This Barbarian warehouse is inspired by a Norwegian town name.
      pgettext("warehousename", "L’rey"),
      -- TRANSLATORS: This Barbarian warehouse is inspired by a Norwegian town name.
      pgettext("warehousename", "L’ster"),
      -- TRANSLATORS: This Barbarian warehouse is inspired by a Norwegian town name.
      pgettext("warehousename", "L’ngdal"),
      -- TRANSLATORS: This Barbarian warehouse is inspired by a Norwegian town name.
      pgettext("warehousename", "L’ngen"),
      -- TRANSLATORS: This Barbarian warehouse is inspired by a Norwegian town name.
      pgettext("warehousename", "Mal’Selv"),
      -- TRANSLATORS: This Barbarian warehouse is inspired by a Norwegian town name.
      pgettext("warehousename", "Mal’vik"),
      -- TRANSLATORS: This Barbarian warehouse is inspired by a Norwegian town name.
      pgettext("warehousename", "Mar’ker"),
      -- TRANSLATORS: This Barbarian warehouse is inspired by a Norwegian town name.
      pgettext("warehousename", "Mas’fjordn"),
      -- TRANSLATORS: This Barbarian warehouse is inspired by a Norwegian town name.
      pgettext("warehousename", "Mos’y"),
      -- TRANSLATORS: This Barbarian warehouse is inspired by a Norwegian town name.
      pgettext("warehousename", "M’lhus"),
      -- TRANSLATORS: This Barbarian warehouse is inspired by a Norwegian town name.
      pgettext("warehousename", "M’ley"),
      -- TRANSLATORS: This Barbarian warehouse is inspired by a Norwegian town name.
      pgettext("warehousename", "Mer’ker"),
      -- TRANSLATORS: This Barbarian warehouse is inspired by a Norwegian town name.
      pgettext("warehousename", "Midt’re"),
      -- TRANSLATORS: This Barbarian warehouse is inspired by a Norwegian town name.
      pgettext("warehousename", "Midt’lemark"),
      -- TRANSLATORS: This Barbarian warehouse is inspired by a Norwegian town name.
      pgettext("warehousename", "Mod’al’en"),
      -- TRANSLATORS: This Barbarian warehouse is inspired by a Norwegian town name.
      pgettext("warehousename", "Modum"),
      -- TRANSLATORS: This Barbarian warehouse is inspired by a Norwegian town name.
      pgettext("warehousename", "M’lde"),
      -- TRANSLATORS: This Barbarian warehouse is inspired by a Norwegian town name.
      pgettext("warehousename", "Mos’kenes"),
      -- TRANSLATORS: This Barbarian warehouse is inspired by a Norwegian town name.
      pgettext("warehousename", "Mos’s"),
      -- TRANSLATORS: This Barbarian warehouse is inspired by a Norwegian town name.
      pgettext("warehousename", "Næreysund"),
      -- TRANSLATORS: This Barbarian warehouse is inspired by a Norwegian town name.
      pgettext("warehousename", "Namsos"),
      -- TRANSLATORS: This Barbarian warehouse is inspired by a Norwegian town name.
      pgettext("warehousename", "Nams’skogan"),
      -- TRANSLATORS: This Barbarian warehouse is inspired by a Norwegian town name.
      pgettext("warehousename", "Nan’stad"),
      -- TRANSLATORS: This Barbarian warehouse is inspired by a Norwegian town name.
      pgettext("warehousename", "Nar’vik"),
      -- TRANSLATORS: This Barbarian warehouse is inspired by a Norwegian town name.
      pgettext("warehousename", "Nes"),
      -- TRANSLATORS: This Barbarian warehouse is inspired by a Norwegian town name.
      pgettext("warehousename", "N’sbyen"),
      -- TRANSLATORS: This Barbarian warehouse is inspired by a Norwegian town name.
      pgettext("warehousename", "Nesna"),
      -- TRANSLATORS: This Barbarian warehouse is inspired by a Norwegian town name.
      pgettext("warehousename", "Nesod’n"),
      -- TRANSLATORS: This Barbarian warehouse is inspired by a Norwegian town name.
      pgettext("warehousename", "Nes’by"),
      -- TRANSLATORS: This Barbarian warehouse is inspired by a Norwegian town name.
      pgettext("warehousename", "Nis’dal"),
      -- TRANSLATORS: This Barbarian warehouse is inspired by a Norwegian town name.
      pgettext("warehousename", "Nit’dal"),
      -- TRANSLATORS: This Barbarian warehouse is inspired by a Norwegian town name.
      pgettext("warehousename", "Nome"),
      -- TRANSLATORS: This Barbarian warehouse is inspired by a Norwegian town name.
      pgettext("warehousename", "Nord’Aurdal"),
      -- TRANSLATORS: This Barbarian warehouse is inspired by a Norwegian town name.
      pgettext("warehousename", "Nord’fron"),
      -- TRANSLATORS: This Barbarian warehouse is inspired by a Norwegian town name.
      pgettext("warehousename", "Nord’kapp"),
      -- TRANSLATORS: This Barbarian warehouse is inspired by a Norwegian town name.
      pgettext("warehousename", "Nord’odal"),
      -- TRANSLATORS: This Barbarian warehouse is inspired by a Norwegian town name.
      pgettext("warehousename", "Nord’Reisa"),
      -- TRANSLATORS: This Barbarian warehouse is inspired by a Norwegian town name.
      pgettext("warehousename", "Nord’re"),
      -- TRANSLATORS: This Barbarian warehouse is inspired by a Norwegian town name.
      pgettext("warehousename", "No’re"),
      -- TRANSLATORS: This Barbarian warehouse is inspired by a Norwegian town name.
      pgettext("warehousename", "Notod’n"),
      -- TRANSLATORS: This Barbarian warehouse is inspired by a Norwegian town name.
      pgettext("warehousename", "Ok’snes"),
      -- TRANSLATORS: This Barbarian warehouse is inspired by a Norwegian town name.
      pgettext("warehousename", "Omli"),
      -- TRANSLATORS: This Barbarian warehouse is inspired by a Norwegian town name.
      pgettext("warehousename", "Omot"),
      -- TRANSLATORS: This Barbarian warehouse is inspired by a Norwegian town name.
      pgettext("warehousename", "Op’dal"),
      -- TRANSLATORS: This Barbarian warehouse is inspired by a Norwegian town name.
      pgettext("warehousename", "Or’kland"),
      -- TRANSLATORS: This Barbarian warehouse is inspired by a Norwegian town name.
      pgettext("warehousename", "Or’land"),
      -- TRANSLATORS: This Barbarian warehouse is inspired by a Norwegian town name.
      pgettext("warehousename", "Or’sta"),
      -- TRANSLATORS: This Barbarian warehouse is inspired by a Norwegian town name.
      pgettext("warehousename", "Osen"),
      -- TRANSLATORS: This Barbarian warehouse is inspired by a Norwegian town name.
      pgettext("warehousename", "Os"),
      -- TRANSLATORS: This Barbarian warehouse is inspired by a Norwegian town name.
      pgettext("warehousename", "Os’lo"),
      -- TRANSLATORS: This Barbarian warehouse is inspired by a Norwegian town name.
      pgettext("warehousename", "Ost’rey"),
      -- TRANSLATORS: This Barbarian warehouse is inspired by a Norwegian town name.
      pgettext("warehousename", "Ost’re"),
      -- TRANSLATORS: This Barbarian warehouse is inspired by a Norwegian town name.
      pgettext("warehousename", "Ov’rhala"),
      -- TRANSLATORS: This Barbarian warehouse is inspired by a Norwegian town name.
      pgettext("warehousename", "Ov’re"),
      -- TRANSLATORS: This Barbarian warehouse is inspired by a Norwegian town name.
      pgettext("warehousename", "Pors’nger"),
      -- TRANSLATORS: This Barbarian warehouse is inspired by a Norwegian town name.
      pgettext("warehousename", "Pors’grun"),
      -- TRANSLATORS: This Barbarian warehouse is inspired by a Norwegian town name.
      pgettext("warehousename", "Rode"),
      -- TRANSLATORS: This Barbarian warehouse is inspired by a Norwegian town name.
      pgettext("warehousename", "Ræl’ngen"),
      -- TRANSLATORS: This Barbarian warehouse is named after a barbarian town.
      pgettext("warehousename", "Rænt"),
      -- TRANSLATORS: This Barbarian warehouse is inspired by a Norwegian town name.
      pgettext("warehousename", "Rak’stad"),
      -- TRANSLATORS: This Barbarian warehouse is inspired by a Norwegian town name.
      pgettext("warehousename", "Rana"),
      -- TRANSLATORS: This Barbarian warehouse is inspired by a Norwegian town name.
      pgettext("warehousename", "Rand’berg"),
      -- TRANSLATORS: This Barbarian warehouse is inspired by a Norwegian town name.
      pgettext("warehousename", "Rauma"),
      -- TRANSLATORS: This Barbarian warehouse is inspired by a Norwegian town name.
      pgettext("warehousename", "Ren’dlen"),
      -- TRANSLATORS: This Barbarian warehouse is inspired by a Norwegian town name.
      pgettext("warehousename", "Ren’bu"),
      -- TRANSLATORS: This Barbarian warehouse is inspired by a Norwegian town name.
      pgettext("warehousename", "Rin’dal"),
      -- TRANSLATORS: This Barbarian warehouse is inspired by a Norwegian town name.
      pgettext("warehousename", "Rin’gbu"),
      -- TRANSLATORS: This Barbarian warehouse is inspired by a Norwegian town name.
      pgettext("warehousename", "Rin’grike"),
      -- TRANSLATORS: This Barbarian warehouse is inspired by a Norwegian town name.
      pgettext("warehousename", "Rin’gsker"),
      -- TRANSLATORS: This Barbarian warehouse is inspired by a Norwegian town name.
      pgettext("warehousename", "Ris’r"),
      -- TRANSLATORS: This Barbarian warehouse is inspired by a Norwegian town name.
      pgettext("warehousename", "R’dey"),
      -- TRANSLATORS: This Barbarian warehouse is inspired by a Norwegian town name.
      pgettext("warehousename", "Rol’Lag"),
      -- TRANSLATORS: This Barbarian warehouse is inspired by a Norwegian town name.
      pgettext("warehousename", "R’ros"),
      -- TRANSLATORS: This Barbarian warehouse is inspired by a Norwegian town name.
      pgettext("warehousename", "Rest"),
      -- TRANSLATORS: This Barbarian warehouse is inspired by a Norwegian town name.
      pgettext("warehousename", "Reyr’Vik"),
      -- TRANSLATORS: This Barbarian warehouse is inspired by a Norwegian town name.
      pgettext("warehousename", "Sal’ngen"),
      -- TRANSLATORS: This Barbarian warehouse is inspired by a Norwegian town name.
      pgettext("warehousename", "Sal’tdal"),
      -- TRANSLATORS: This Barbarian warehouse is inspired by a Norwegian town name.
      pgettext("warehousename", "Samn’nger"),
      -- TRANSLATORS: This Barbarian warehouse is inspired by a Norwegian town name.
      pgettext("warehousename", "Sand’fjord"),
      -- TRANSLATORS: This Barbarian warehouse is inspired by a Norwegian town name.
      pgettext("warehousename", "Sand’e"),
      -- TRANSLATORS: This Barbarian warehouse is inspired by a Norwegian town name.
      pgettext("warehousename", "Sand’nes"),
      -- TRANSLATORS: This Barbarian warehouse is inspired by a Norwegian town name.
      pgettext("warehousename", "Sarpsb’rg"),
      -- TRANSLATORS: This Barbarian warehouse is named after a barbarian town.
      pgettext("warehousename", "Sars’tun"),
      -- TRANSLATORS: This Barbarian warehouse is inspired by a Norwegian town name.
      pgettext("warehousename", "Sauda"),
      -- TRANSLATORS: This Barbarian warehouse is inspired by a Norwegian town name.
      pgettext("warehousename", "Sel’bu"),
      -- TRANSLATORS: This Barbarian warehouse is inspired by a Norwegian town name.
      pgettext("warehousename", "Sel’jord"),
      -- TRANSLATORS: This Barbarian warehouse is inspired by a Norwegian town name.
      pgettext("warehousename", "Sel"),
      -- TRANSLATORS: This Barbarian warehouse is inspired by a Norwegian town name.
      pgettext("warehousename", "Sen’ja"),
      -- TRANSLATORS: This Barbarian warehouse is inspired by a Norwegian town name.
      pgettext("warehousename", "Sig’dal"),
      -- TRANSLATORS: This Barbarian warehouse is inspired by a Norwegian town name.
      pgettext("warehousename", "Sil’jan"),
      -- TRANSLATORS: This Barbarian warehouse is inspired by a Norwegian town name.
      pgettext("warehousename", "Sir’dal"),
      -- TRANSLATORS: This Barbarian warehouse is inspired by a Norwegian town name.
      pgettext("warehousename", "Skaun"),
      -- TRANSLATORS: This Barbarian warehouse is inspired by a Norwegian town name.
      pgettext("warehousename", "Skien"),
      -- TRANSLATORS: This Barbarian warehouse is inspired by a Norwegian town name.
      pgettext("warehousename", "Skipt’vet"),
      -- TRANSLATORS: This Barbarian warehouse is inspired by a Norwegian town name.
      pgettext("warehousename", "Skjok"),
      -- TRANSLATORS: This Barbarian warehouse is inspired by a Norwegian town name.
      pgettext("warehousename", "Skjer’vey"),
      -- TRANSLATORS: This Barbarian warehouse is inspired by a Norwegian town name.
      pgettext("warehousename", "Smola"),
      -- TRANSLATORS: This Barbarian warehouse is inspired by a Norwegian town name.
      pgettext("warehousename", "Snosa"),
      -- TRANSLATORS: This Barbarian warehouse is inspired by a Norwegian town name.
      pgettext("warehousename", "Sog’ndal"),
      -- TRANSLATORS: This Barbarian warehouse is inspired by a Norwegian town name.
      pgettext("warehousename", "Sok’ndal"),
      -- TRANSLATORS: This Barbarian warehouse is inspired by a Norwegian town name.
      pgettext("warehousename", "Sola"),
      -- TRANSLATORS: This Barbarian warehouse is inspired by a Norwegian town name.
      pgettext("warehousename", "Sol’nd"),
      -- TRANSLATORS: This Barbarian warehouse is inspired by a Norwegian town name.
      pgettext("warehousename", "Som’na"),
      -- TRANSLATORS: This Barbarian warehouse is inspired by a Norwegian town name.
      pgettext("warehousename", "Son’dre"),
      -- TRANSLATORS: This Barbarian warehouse is inspired by a Norwegian town name.
      pgettext("warehousename", "Sor’aur’dal"),
      -- TRANSLATORS: This Barbarian warehouse is inspired by a Norwegian town name.
      pgettext("warehousename", "Sor’fold"),
      -- TRANSLATORS: This Barbarian warehouse is inspired by a Norwegian town name.
      pgettext("warehousename", "Sor’fron"),
      -- TRANSLATORS: This Barbarian warehouse is inspired by a Norwegian town name.
      pgettext("warehousename", "Sor’dal"),
      -- TRANSLATORS: This Barbarian warehouse is inspired by a Norwegian town name.
      pgettext("warehousename", "Sor’reisa"),
      -- TRANSLATORS: This Barbarian warehouse is inspired by a Norwegian town name.
      pgettext("warehousename", "Sor’tland"),
      -- TRANSLATORS: This Barbarian warehouse is inspired by a Norwegian town name.
      pgettext("warehousename", "Sor’var’nger"),
      -- TRANSLATORS: This Barbarian warehouse is inspired by a Norwegian town name.
      pgettext("warehousename", "Stad"),
      -- TRANSLATORS: This Barbarian warehouse is inspired by a Norwegian town name.
      pgettext("warehousename", "Stange"),
      -- TRANSLATORS: This Barbarian warehouse is inspired by a Norwegian town name.
      pgettext("warehousename", "Stav’nger"),
      -- TRANSLATORS: This Barbarian warehouse is inspired by a Norwegian town name.
      pgettext("warehousename", "St’gen"),
      -- TRANSLATORS: This Barbarian warehouse is inspired by a Norwegian town name.
      pgettext("warehousename", "St’nkjer"),
      -- TRANSLATORS: This Barbarian warehouse is inspired by a Norwegian town name.
      pgettext("warehousename", "Stjor’dal"),
      -- TRANSLATORS: This Barbarian warehouse is inspired by a Norwegian town name.
      pgettext("warehousename", "Stord"),
      -- TRANSLATORS: This Barbarian warehouse is inspired by a Norwegian town name.
      pgettext("warehousename", "Stor’Elvdal"),
      -- TRANSLATORS: This Barbarian warehouse is inspired by a Norwegian town name.
      pgettext("warehousename", "Stor’Fjord"),
      -- TRANSLATORS: This Barbarian warehouse is inspired by a Norwegian town name.
      pgettext("warehousename", "Stranda"),
      -- TRANSLATORS: This Barbarian warehouse is inspired by a Norwegian town name.
      pgettext("warehousename", "Strand"),
      -- TRANSLATORS: This Barbarian warehouse is inspired by a Norwegian town name.
      pgettext("warehousename", "Stryn"),
      -- TRANSLATORS: This Barbarian warehouse is inspired by a Norwegian town name.
      pgettext("warehousename", "Sula"),
      -- TRANSLATORS: This Barbarian warehouse is inspired by a Norwegian town name.
      pgettext("warehousename", "Suldal"),
      -- TRANSLATORS: This Barbarian warehouse is inspired by a Norwegian town name.
      pgettext("warehousename", "Sun’dal"),
      -- TRANSLATORS: This Barbarian warehouse is inspired by a Norwegian town name.
      pgettext("warehousename", "Sun’fjord"),
      -- TRANSLATORS: This Barbarian warehouse is inspired by a Norwegian town name.
      pgettext("warehousename", "Surn’dal"),
      -- TRANSLATORS: This Barbarian warehouse is inspired by a Norwegian town name.
      pgettext("warehousename", "Sveio"),
      -- TRANSLATORS: This Barbarian warehouse is inspired by a Norwegian town name.
      pgettext("warehousename", "Syk’lven"),
      -- TRANSLATORS: This Barbarian warehouse is inspired by a Norwegian town name.
      pgettext("warehousename", "Tana"),
      -- TRANSLATORS: This Barbarian warehouse is inspired by a Norwegian town name.
      pgettext("warehousename", "Thronsand"),
      -- TRANSLATORS: This Barbarian warehouse is inspired by a Norwegian town name.
      pgettext("warehousename", "Thronsund"),
      -- TRANSLATORS: This Barbarian warehouse is inspired by a Norwegian town name.
      pgettext("warehousename", "Time"),
      -- TRANSLATORS: This Barbarian warehouse is inspired by a Norwegian town name.
      pgettext("warehousename", "T’ngvol"),
      -- TRANSLATORS: This Barbarian warehouse is inspired by a Norwegian town name.
      pgettext("warehousename", "Ti’n"),
      -- TRANSLATORS: This Barbarian warehouse is inspired by a Norwegian town name.
      pgettext("warehousename", "Tjeld’sund"),
      -- TRANSLATORS: This Barbarian warehouse is inspired by a Norwegian town name.
      pgettext("warehousename", "Toke"),
      -- TRANSLATORS: This Barbarian warehouse is inspired by a Norwegian town name.
      pgettext("warehousename", "Tolga"),
      -- TRANSLATORS: This Barbarian warehouse is inspired by a Norwegian town name.
      pgettext("warehousename", "Tonsberg"),
      -- TRANSLATORS: This Barbarian warehouse is inspired by a Norwegian town name.
      pgettext("warehousename", "Træna"),
      -- TRANSLATORS: This Barbarian warehouse is inspired by a Norwegian town name.
      pgettext("warehousename", "Tromso"),
      -- TRANSLATORS: This Barbarian warehouse is inspired by a Norwegian town name.
      pgettext("warehousename", "Tr’ndheim"),
      -- TRANSLATORS: This Barbarian warehouse is inspired by a Norwegian town name.
      pgettext("warehousename", "Tr’sil"),
      -- TRANSLATORS: This Barbarian warehouse is inspired by a Norwegian town name.
      pgettext("warehousename", "Tved’strand"),
      -- TRANSLATORS: This Barbarian warehouse is inspired by a Norwegian town name.
      pgettext("warehousename", "T’dal"),
      -- TRANSLATORS: This Barbarian warehouse is inspired by a Norwegian town name.
      pgettext("warehousename", "Tynset"),
      -- TRANSLATORS: This Barbarian warehouse is inspired by a Norwegian town name.
      pgettext("warehousename", "Tys’nes"),
      -- TRANSLATORS: This Barbarian warehouse is inspired by a Norwegian town name.
      pgettext("warehousename", "Tys’vær"),
      -- TRANSLATORS: This Barbarian warehouse is inspired by a Norwegian town name.
      pgettext("warehousename", "Ul’nsaker"),
      -- TRANSLATORS: This Barbarian warehouse is inspired by a Norwegian town name.
      pgettext("warehousename", "Ul’nsvang"),
      -- TRANSLATORS: This Barbarian warehouse is inspired by a Norwegian town name.
      pgettext("warehousename", "Ul’stein"),
      -- TRANSLATORS: This Barbarian warehouse is inspired by a Norwegian town name.
      pgettext("warehousename", "Ul’vik"),
      -- TRANSLATORS: This Barbarian warehouse is inspired by a Norwegian town name.
      pgettext("warehousename", "Uts’ra"),
      -- TRANSLATORS: This Barbarian warehouse is inspired by a Norwegian town name.
      pgettext("warehousename", "Vadso"),
      -- TRANSLATORS: This Barbarian warehouse is inspired by a Norwegian town name.
      pgettext("warehousename", "Værey"),
      -- TRANSLATORS: This Barbarian warehouse is inspired by a Norwegian town name.
      pgettext("warehousename", "Vogo"),
      -- TRANSLATORS: This Barbarian warehouse is inspired by a Norwegian town name.
      pgettext("warehousename", "V’gan"),
      -- TRANSLATORS: This Barbarian warehouse is inspired by a Norwegian town name.
      pgettext("warehousename", "V’ksdal"),
      -- TRANSLATORS: This Barbarian warehouse is inspired by a Norwegian town name.
      pgettext("warehousename", "V’ler"),
      -- TRANSLATORS: This Barbarian warehouse is inspired by a Norwegian town name.
      pgettext("warehousename", "Vale"),
      -- TRANSLATORS: This Barbarian warehouse is inspired by a Norwegian town name.
      pgettext("warehousename", "Vang"),
      -- TRANSLATORS: This Barbarian warehouse is inspired by a Norwegian town name.
      pgettext("warehousename", "Van’lven"),
      -- TRANSLATORS: This Barbarian warehouse is inspired by a Norwegian town name.
      pgettext("warehousename", "Vardo"),
      -- TRANSLATORS: This Barbarian warehouse is inspired by a Norwegian town name.
      pgettext("warehousename", "Vef’sn"),
      -- TRANSLATORS: This Barbarian warehouse is inspired by a Norwegian town name.
      pgettext("warehousename", "Vega"),
      -- TRANSLATORS: This Barbarian warehouse is inspired by a Norwegian town name.
      pgettext("warehousename", "Veg’rshei"),
      -- TRANSLATORS: This Barbarian warehouse is inspired by a Norwegian town name.
      pgettext("warehousename", "Ven’Sla"),
      -- TRANSLATORS: This Barbarian warehouse is inspired by a Norwegian town name.
      pgettext("warehousename", "Ver’dal"),
      -- TRANSLATORS: This Barbarian warehouse is inspired by a Norwegian town name.
      pgettext("warehousename", "V’stby"),
      -- TRANSLATORS: This Barbarian warehouse is inspired by a Norwegian town name.
      pgettext("warehousename", "V’stnes"),
      -- TRANSLATORS: This Barbarian warehouse is inspired by a Norwegian town name.
      pgettext("warehousename", "V’stre"),
      -- TRANSLATORS: This Barbarian warehouse is inspired by a Norwegian town name.
      pgettext("warehousename", "V’stvogey"),
      -- TRANSLATORS: This Barbarian warehouse is inspired by a Norwegian town name.
      pgettext("warehousename", "Vev’lstad"),
      -- TRANSLATORS: This Barbarian warehouse is inspired by a Norwegian town name.
      pgettext("warehousename", "Vik"),
      -- TRANSLATORS: This Barbarian warehouse is inspired by a Norwegian town name.
      pgettext("warehousename", "Vind’fjord"),
      -- TRANSLATORS: This Barbarian warehouse is inspired by a Norwegian town name.
      pgettext("warehousename", "Vin’je"),
      -- TRANSLATORS: This Barbarian warehouse is inspired by a Norwegian town name.
      pgettext("warehousename", "V’lda"),
      -- TRANSLATORS: This Barbarian warehouse is inspired by a Norwegian town name.
      pgettext("warehousename", "Vos"),
   },

   -- Productionsite status strings

   -- TRANSLATORS: Productivity label on a Barbarian building if there is 1 worker missing
   productionsite_worker_missing = pgettext("barbarians", "Worker missing"),
   -- TRANSLATORS: Productivity label on a Barbarian building if there is 1 worker coming
   productionsite_worker_coming = pgettext("barbarians", "Worker is coming"),
   -- TRANSLATORS: Productivity label on a Barbarian building if there is more than 1 worker missing. If you need plural forms here, please let us know.
   productionsite_workers_missing = pgettext("barbarians", "Workers missing"),
   -- TRANSLATORS: Productivity label on a Barbarian building if there is more than 1 worker coming. If you need plural forms here, please let us know.
   productionsite_workers_coming = pgettext("barbarians", "Workers are coming"),
   -- TRANSLATORS: Productivity label on a Barbarian building if there is 1 experienced worker missing
   productionsite_experienced_worker_missing = pgettext("barbarians", "Expert missing"),
   -- TRANSLATORS: Productivity label on a Barbarian building if there is more than 1 experienced worker missing. If you need plural forms here, please let us know.
   productionsite_experienced_workers_missing = pgettext("barbarians", "Experts missing"),

   -- Soldier strings to be used in Military Status strings

   soldier_context = "barbarians_soldier",
   soldier_0_sg = "%1% soldier (+%2%)",
   soldier_0_pl = "%1% soldiers (+%2%)",
   soldier_1_sg = "%1% soldier",
   soldier_1_pl = "%1% soldiers",
   soldier_2_sg = "%1%(+%2%) soldier (+%3%)",
   soldier_2_pl = "%1%(+%2%) soldiers (+%3%)",
   soldier_3_sg = "%1%(+%2%) soldier",
   soldier_3_pl = "%1%(+%2%) soldiers",
   -- TRANSLATORS: %1% is the number of Barbarian soldiers the plural refers to. %2% is the maximum number of soldier slots in the building.
   UNUSED_soldier_0 = npgettext("barbarians_soldier", "%1% soldier (+%2%)", "%1% soldiers (+%2%)", 0),
   -- TRANSLATORS: Number of Barbarian soldiers stationed at a militarysite.
   UNUSED_soldier_1 = npgettext("barbarians_soldier", "%1% soldier", "%1% soldiers", 0),
   -- TRANSLATORS: %1% is the number of Barbarian soldiers the plural refers to. %2% are currently open soldier slots in the building. %3% is the maximum number of soldier slots in the building
   UNUSED_soldier_2 = npgettext("barbarians_soldier", "%1%(+%2%) soldier (+%3%)", "%1%(+%2%) soldiers (+%3%)", 0),
   -- TRANSLATORS: %1% is the number of Barbarian soldiers the plural refers to. %2% are currently open soldier slots in the building.
   UNUSED_soldier_3 = npgettext("barbarians_soldier", "%1%(+%2%) soldier", "%1%(+%2%) soldiers", 0),

   -- Special types
   builder = "barbarians_builder",
   carriers = {"barbarians_carrier", "barbarians_ox"},
   geologist = "barbarians_geologist",
   scouts_house = "barbarians_scouts_hut",
   soldier = "barbarians_soldier",
   ship = "barbarians_ship",
   ferry = "barbarians_ferry",
   port = "barbarians_port",

   fastplace = {
      warehouse = "barbarians_warehouse",
      port = "barbarians_port",
      training_small = "barbarians_battlearena",
      training_large = "barbarians_trainingcamp",
      military_small_primary = "barbarians_sentry",
      military_medium_primary = "barbarians_barrier",
      military_tower = "barbarians_tower",
      military_fortress = "barbarians_fortress",
      woodcutter = "barbarians_lumberjacks_hut",
      forester = "barbarians_rangers_hut",
      quarry = "barbarians_quarry",
      building_materials_primary = "barbarians_wood_hardener",
      building_materials_secondary = "barbarians_lime_kiln",
      building_materials_tertiary = "barbarians_reed_yard",
      fisher = "barbarians_fishers_hut",
      hunter = "barbarians_hunters_hut",
      fish_meat_replenisher = "barbarians_gamekeepers_hut",
      well = "barbarians_well",
      farm_primary = "barbarians_farm",
      bakery = "barbarians_bakery",
      brewery = "barbarians_micro_brewery",
      tavern = "barbarians_tavern",
      smelting = "barbarians_smelting_works",
      tool_smithy = "barbarians_metal_workshop",
      armor_smithy = "barbarians_helmsmithy",
      weaving_mill = "barbarians_weaving_mill",
      shipyard = "barbarians_shipyard",
      ferry_yard = "barbarians_ferry_yard",
      scout = "barbarians_scouts_hut",
      barracks = "barbarians_barracks",
      second_carrier = "barbarians_cattlefarm",
      charcoal = "barbarians_charcoal_kiln",
      mine_stone = "barbarians_granitemine",
      mine_coal = "barbarians_coalmine",
      mine_iron = "barbarians_ironmine",
      mine_gold = "barbarians_goldmine",
   },
}

pop_textdomain()<|MERGE_RESOLUTION|>--- conflicted
+++ resolved
@@ -1353,13 +1353,8 @@
             lore_author = pgettext("barbarians_building", "Chef’s recommendation in ‘The Singing Master Miner’"),
             -- TRANSLATORS: Purpose helptext for a Barbarian production site: Inn
             purpose = pgettext("building", "Prepares rations for scouts and rations and snacks to feed the miners in the basic and deep mines."),
-<<<<<<< HEAD
-            -- TRANSLATORS: Performance helptext for a barbarian production site: Inn
+            -- TRANSLATORS: Performance helptext for a Barbarian production site: Inn
             performance = pgettext("barbarians_building", "When this building is fully supplied and all kinds of food are needed by the economy, production of one ration takes %1$s and one snack takes %2$s on average. If only one kind of food is needed by the economy, production of one ration takes %3$s and one snack takes %4$s on average."):bformat(format_minutes_seconds(1, 18), format_minutes_seconds(1, 18), format_seconds(37), format_seconds(41))
-=======
-            -- TRANSLATORS: Performance helptext for a Barbarian production site: Inn
-            performance = pgettext("barbarians_building", "The inn can produce one ration in %1$s and one snack in %2$s on average, if the supply is steady."):bformat(format_minutes_seconds(1, 18), format_minutes_seconds(1, 18))
->>>>>>> ab945dc8
          }
       },
       {
@@ -1371,13 +1366,8 @@
             lore_author = pgettext("barbarians_building", "Menu of ‘The Laughing Barbarian’"),
             -- TRANSLATORS: Purpose helptext for a Barbarian production site: Big Inn
             purpose = pgettext("barbarians_building", "Prepares rations for scouts and rations, snacks and meals to feed all miners."),
-<<<<<<< HEAD
-            -- TRANSLATORS: Performance helptext for a barbarian production site: Big Inn
+            -- TRANSLATORS: Performance helptext for a Barbarian production site: Big Inn
             performance = pgettext("barbarians_building", "When this building is fully supplied and all kinds of food are needed by the economy, production of one of each food takes %1$s on average. If only one kind of food is needed by the economy, production of one ration takes %2$s, one snack takes %3$s and one meal takes %4$s on average."):bformat(format_minutes_seconds(2, 2), format_seconds(37), format_seconds(41), format_seconds(44))
-=======
-            -- TRANSLATORS: Performance helptext for a Barbarian production site: Big Inn
-            performance = pgettext("barbarians_building", "The big inn can produce one ration in %1$s, one snack in %2$s and one meal in %3$s on average, if the supply is steady."):bformat(format_minutes_seconds(2, 2), format_minutes_seconds(2, 2), format_minutes_seconds(2, 2))
->>>>>>> ab945dc8
          }
       },
       {
@@ -1406,15 +1396,10 @@
                                           [[The smelters are real magicians among our craftsmen.’]]),
             -- TRANSLATORS: Lore author helptext for a Barbarian production site: Smelting Works
             lore_author = pgettext("barbarians_building", "Chat’Karuth<br>at the 5ᵗʰ conference of master craftsmen"),
-<<<<<<< HEAD
-            -- TRANSLATORS: Purpose helptext for a barbarian production site: Smelting Works
+            -- TRANSLATORS: Purpose helptext for a Barbarian production site: Smelting Works
             purpose = pgettext("building", "Smelts iron ore into iron and gold ore into gold."),
-            -- TRANSLATORS: Performance helptext for a barbarian production site: Smelting Works
+            -- TRANSLATORS: Performance helptext for a Barbarian production site: Smelting Works
             performance = pgettext("barbarians_building", "When this building is fully supplied and all metals are needed by the economy, production of one iron takes %1$s and one gold takes %2$s on average. If only one kind of metal is needed by the economy, production of one iron takes %3$s and one gold takes %4$s on average."):bformat(format_minutes_seconds(1, 42), format_minutes_seconds(3, 24), format_minutes_seconds(1, 8), format_minutes_seconds(1, 8))
-=======
-            -- TRANSLATORS: Purpose helptext for a Barbarian production site: Smelting Works
-            purpose = pgettext("building", "Smelts iron ore into iron and gold ore into gold.")
->>>>>>> ab945dc8
          }
       },
       {
@@ -1428,13 +1413,8 @@
             purpose = pgettext("building", "Forges all the tools that your workers need."),
             -- TRANSLATORS: Note helptext for a Barbarian production site: Metal Workshop
             note = pgettext("barbarians_building", "The Barbarian metal workshop is the basic production site in a series of three buildings and creates all the tools that Barbarians need. The others are for weapons."),
-<<<<<<< HEAD
-            -- TRANSLATORS: Performance helptext for a barbarian production site: Metal Workshop
+            -- TRANSLATORS: Performance helptext for a Barbarian production site: Metal Workshop
             performance = pgettext("barbarians_building", "When this building is fully supplied and all tools are needed by the economy, production of one of each tool takes %1$s on average. If only one kind of tool is needed by the economy, its production takes %2$s on average."):bformat(format_minutes_seconds(11, 50), format_minutes_seconds(1, 20))
-=======
-            -- TRANSLATORS: Performance helptext for a Barbarian production site: Metal Workshop
-            performance = pgettext("barbarians_building", "If all needed wares are delivered in time, this building can produce each tool in about %s on average."):bformat(format_minutes_seconds(1, 11))
->>>>>>> ab945dc8
          }
       },
       {
@@ -1449,15 +1429,9 @@
             -- TRANSLATORS: Note helptext for a Barbarian production site: Warmill
             note = pgettext("barbarians_building", "The Barbarian war mill is their most advanced production site for weapons. As such you will need to enhance an ax workshop in order to get one."),
             performance = {
-<<<<<<< HEAD
-               -- TRANSLATORS: Performance helptext for a barbarian production site: Warmill, part 1
+               -- TRANSLATORS: Performance helptext for a Barbarian production site: Warmill, part 1
                pgettext("barbarians_building", "When this building is fully supplied and all axes are needed by the economy, production of one of each ax takes %1$s on average. If only one kind of ax is needed by the economy, its production takes %2$s on average."):bformat(format_minutes_seconds(6, 4), format_minutes_seconds(1, 9)),
-               -- TRANSLATORS: Performance helptext for a barbarian production site: Warmill, part 2
-=======
-               -- TRANSLATORS: Performance helptext for a Barbarian production site: Warmill, part 1
-               pgettext("barbarians_building", "If all needed wares are delivered in time, this building can produce each type of ax in about %s on average."):bformat(format_minutes_seconds(1, 1)),
                -- TRANSLATORS: Performance helptext for a Barbarian production site: Warmill, part 2
->>>>>>> ab945dc8
                pgettext("barbarians_building", "All weapons require the same time for making, but the consumption of the same raw materials increases from step to step. The last two need gold.")
             }
          }
@@ -1474,15 +1448,9 @@
             -- TRANSLATORS: Note helptext for a Barbarian production site: Ax Workshop
             note = pgettext("barbarians_building", "The Barbarian ax workshop is the intermediate production site in a series of three buildings. It is enhanced from the metal workshop but doesn’t require additional qualification for the worker."),
             performance = {
-<<<<<<< HEAD
-               -- TRANSLATORS: Performance helptext for a barbarian production site: Ax Workshop
+               -- TRANSLATORS: Performance helptext for a Barbarian production site: Ax Workshop
                pgettext("barbarians_building", "When this building is fully supplied and all axes are needed by the economy, production of one of each ax takes %1$s on average. If only one kind of ax is needed by the economy, its production takes %2$s on average."):bformat(format_minutes_seconds(3, 2), format_minutes_seconds(1, 7)),
-               -- TRANSLATORS: Performance helptext for a barbarian production site: Ax Workshop
-=======
                -- TRANSLATORS: Performance helptext for a Barbarian production site: Ax Workshop
-               pgettext("barbarians_building", "If all needed wares are delivered in time, this building can produce each type of ax in about %s on average."):bformat(format_minutes_seconds(1, 1)),
-               -- TRANSLATORS: Performance helptext for a Barbarian production site: Ax Workshop
->>>>>>> ab945dc8
                pgettext("barbarians_building", "All three weapons take the same time for making, but the required raw materials vary.")
             }
          }
@@ -1536,15 +1504,10 @@
             lore = pgettext("barbarians_building", "‘The helmets forgéd by this smithy<br>Are widely known for looking pithy.’"),
             -- TRANSLATORS: Lore author helptext for a Barbarian production site: Helm Smithy
             lore_author = pgettext("barbarians_building", "Slogan of ‘Harrath’s Handsome Helmets’ in Al’thunran"),
-<<<<<<< HEAD
-            -- TRANSLATORS: Purpose helptext for a barbarian production site: Helm Smithy
+            -- TRANSLATORS: Purpose helptext for a Barbarian production site: Helm Smithy
             purpose = pgettext("barbarians_building", "Forges helmets that are used for training soldiers’ health in the training camp."),
-            -- TRANSLATORS: Performance helptext for a barbarian production site: Helm Smithy
+            -- TRANSLATORS: Performance helptext for a Barbarian production site: Helm Smithy
             performance = pgettext("barbarians_building", "When this building is fully supplied and all helmets are needed by the economy, production of one of each helmet takes %1$s on average. If only one kind of helmet is needed by the economy, production of one helmet takes %2$s, one mask takes %3$s and one warhelm takes %4$s on average."):bformat(format_minutes_seconds(4, 3), format_minutes_seconds(1, 11), format_minutes_seconds(1, 21), format_minutes_seconds(1, 31))
-=======
-            -- TRANSLATORS: Purpose helptext for a Barbarian production site: Helm Smithy
-            purpose = pgettext("barbarians_building", "Forges helmets that are used for training soldiers’ health in the training camp.")
->>>>>>> ab945dc8
          }
       },
 
