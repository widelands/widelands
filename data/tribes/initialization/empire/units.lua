--- conflicted
+++ resolved
@@ -1819,11 +1819,7 @@
             -- TRANSLATORS: Purpose helptext for an Empire production site: Piggery
             purpose = pgettext("empire_building", "Breeds pigs for their meat."),
             -- TRANSLATORS: Performance helptext for an Empire production site: Piggery
-<<<<<<< HEAD
             performance = pgettext("empire_building", "The pig breeder needs %1% on average to raise and slaughter a pig, producing 2 portions of meat."):bformat(format_seconds(52))
-=======
-            performance = pgettext("empire_building", "The pig breeder needs %1% on average to raise and slaughter a pig."):bformat(format_seconds(34))
->>>>>>> 02795b06
          }
       },
       {
