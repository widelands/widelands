descriptions = wl.Descriptions()

image_dirname = path.dirname(__file__) .. "images/"

push_textdomain("tribes_encyclopedia")

-- For formatting time strings
include "tribes/scripting/help/time_strings.lua"

descriptions:new_tribe {
   name = "empire",
   military_capacity_script = path.dirname(__file__) .. "military_capacity.lua",
   animation_directory = image_dirname,
   animations = {
      frontier = { hotspot = {1, 19} },
      bridge_normal_e = { hotspot = {-2, 12} },
      bridge_busy_e = { hotspot = {-2, 12} },
      bridge_normal_se = { hotspot = {5, 2} },
      bridge_busy_se = { hotspot = {5, 2} },
      bridge_normal_sw = { hotspot = {36, 3} },
      bridge_busy_sw = { hotspot = {36, 3} }
   },
   spritesheets = {
      flag = {
         fps = 10,
         frames = 16,
         rows = 4,
         columns = 4,
         hotspot = { 11, 35 }
      },
   },

   bridge_height = 8,

   collectors_points_table = {
      { ware = "gold", points = 3},
      { ware = "spear_wooden", points = 1},
      { ware = "spear", points = 3},
      { ware = "spear_advanced", points = 4},
      { ware = "spear_heavy", points = 7},
      { ware = "spear_war", points = 8},
      { ware = "armor_helmet", points = 2},
      { ware = "armor", points = 3},
      { ware = "armor_chain", points = 4},
      { ware = "armor_gilded", points = 8},
   },

   -- Image file paths for this tribe's road and waterway textures
   roads = {
      busy = {
         image_dirname .. "roadt_busy.png",
      },
      normal = {
         image_dirname .. "roadt_normal_00.png",
         image_dirname .. "roadt_normal_01.png",
         image_dirname .. "roadt_normal_02.png",
      },
      waterway = {
         image_dirname .. "waterway_0.png",
      },
   },

   resource_indicators = {
      [""] = {
         [0] = "empire_resi_none",
      },
      resource_coal = {
         [10] = "empire_resi_coal_1",
         [20] = "empire_resi_coal_2",
      },
      resource_iron = {
         [10] = "empire_resi_iron_1",
         [20] = "empire_resi_iron_2",
      },
      resource_gold = {
         [10] = "empire_resi_gold_1",
         [20] = "empire_resi_gold_2",
      },
      resource_stones = {
         [10] = "empire_resi_stones_1",
         [20] = "empire_resi_stones_2",
      },
      resource_water = {
         [100] = "empire_resi_water",
      },
   },

   -- Wares positions in wares windows.
   -- This also gives us the information which wares the tribe uses.
   -- Each subtable is a column in the wares windows.
   wares_order = {
      {
         -- Building Materials
         {
            name = "granite",
            default_target_quantity = 30,
            preciousness = 0,
            helptexts = {
               purpose = {
                  -- TRANSLATORS: Helptext for an empire ware: Granite, part 1
                  pgettext("ware", "Granite is a basic building material."),
                  -- TRANSLATORS: Helptext for an empire ware: Granite, part 2
                  pgettext("empire_ware", "The Empire produces granite blocks in quarries and marble mines.")
               }
            }
         },
         {
            name = "log",
            preciousness = 14,
            helptexts = {
               purpose = {
                  -- TRANSLATORS: Helptext for an empire ware: Log, part 1
                  pgettext("ware", "Logs are an important basic building material. They are produced by felling trees."),
                  -- TRANSLATORS: Helptext for an empire ware: Log, part 2
                  pgettext("empire_ware", "Imperial lumberjacks fell the trees; foresters take care of the supply of trees. Logs are also used by the charcoal kiln, the toolsmithy and the sawmill.")
               }
            }
         },
         {
            name = "planks",
            default_target_quantity = 20,
            preciousness = 10,
            helptexts = {
               purpose = {
                  -- TRANSLATORS: Helptext for an empire ware: Planks, part 1
                  pgettext("ware", "Planks are an important building material."),
                  -- TRANSLATORS: Helptext for an empire ware: Planks, part 2
                  pgettext("empire_ware", "They are produced out of logs by the sawmill."),
                  -- TRANSLATORS: Helptext for an empire ware: Planks, part 3
                  pgettext("empire_ware", "They are also used by the weapon smithy.")
               }
            }
         },
         {
            name = "wool",
            default_target_quantity = 10,
            preciousness = 2,
            helptexts = {
               -- TRANSLATORS: Helptext for an empire ware: Wool
               purpose = pgettext("empire_ware", "Wool is the hair of sheep. Weaving mills use it to make cloth.")
            }
         },
         {
            name = "cloth",
            default_target_quantity = 15,
            preciousness = 1,
            helptexts = {
               -- TRANSLATORS: Helptext for an empire ware: Cloth
               purpose = pgettext("empire_ware", "Cloth is needed to build several buildings. It is also consumed in the armor smithy.")
            }
         }
      },
      {
         -- Food
         {
            name = "fish",
            preciousness = 3,
            helptexts = {
               -- TRANSLATORS: Helptext for an empire ware: Fish
               purpose = pgettext("empire_ware", "Besides bread and meat, fish is also a foodstuff for the Empire. Fish are used in taverns, inns and training sites (arena, colosseum, training camp).")
            }
         },
         {
            name = "meat",
            default_target_quantity = 20,
            preciousness = 2,
            helptexts = {
               purpose = {
                  -- TRANSLATORS: Helptext for an empire ware: Meat, part 1
                  pgettext("ware", "Meat contains a lot of energy, and it is obtained from wild game taken by hunters."),
                  -- TRANSLATORS: Helptext for an empire ware: Meat, part 2
                  pgettext("empire_ware", "Meat can also be obtained as pork from piggeries. It is used in the inns and taverns to prepare lunch for the miners and is consumed at the training sites (arena, colosseum, training camp).")
               }
            }
         },
         {
            name = "water",
            preciousness = 7,
            helptexts = {
               purpose = {
                  -- TRANSLATORS: Helptext for an empire ware: Water, part 1
                  pgettext("ware", "Water is the essence of life!"),
                  -- TRANSLATORS: Helptext for an empire ware: Water, part 2
                  pgettext("empire_ware", "Water is used in the bakery and the brewery. The donkey farm, the sheep farm and the piggery also need to be supplied with water.")
               }
            }
         },
         {
            name = "wheat",
            preciousness = 12,
            helptexts = {
               purpose = {
                  -- TRANSLATORS: Helptext for an empire ware: Wheat, part 1
                  pgettext("ware", "Wheat is essential for survival."),
                  -- TRANSLATORS: Helptext for an empire ware: Wheat, part 2
                  pgettext("empire_ware", "Wheat is produced by farms and used by mills and breweries. Donkey farms, sheep farms and piggeries also need to be supplied with wheat.")
               }
            }
         },
         {
            name = "flour",
            default_target_quantity = 20,
            preciousness = 9,
            helptexts = {
               -- TRANSLATORS: Helptext for an empire ware: Flour
               purpose = pgettext("empire_ware", "Flour is produced by the mill out of wheat and is needed in the bakery to produce the tasty Empire bread.")
            }
         },
         {
            name = "empire_bread",
            default_target_quantity = 20,
            preciousness = 7,
            helptexts = {
               -- TRANSLATORS: Helptext for an empire ware: Bread
               purpose = pgettext("empire_ware", "The bakers of the Empire make really tasty bread out of flour and water. It is used in taverns and inns to prepare rations and meals. Bread is also consumed at the training sites (arena, colosseum, training camp).")
            }
         },
         {
            name = "beer",
            default_target_quantity = 15,
            preciousness = 5,
            helptexts = {
               -- TRANSLATORS: Helptext for an empire ware: Beer
               purpose = pgettext("empire_ware", "This beer is produced in a brewery out of wheat and water. It is consumed by miners in coal and iron mines.")
            }
         },
         {
            name = "grape",
            preciousness = 10,
            helptexts = {
               -- TRANSLATORS: Helptext for an empire ware: Grape
               purpose = pgettext("empire_ware", "These grapes are the base for a tasty wine. They are harvested in a vineyard and processed in a winery.")
            }
         },
         {
            name = "wine",
            preciousness = 8,
            helptexts = {
               -- TRANSLATORS: Helptext for an empire ware: Wine
               purpose = pgettext("empire_ware", "This tasty wine is drunk by the miners working the marble and gold mines. It is produced in a winery.")
            }
         },
         {
            name = "ration",
            default_target_quantity = 20,
            preciousness = 4,
            helptexts = {
               purpose = {
                  -- TRANSLATORS: Helptext for an empire ware: Ration, part 1
                  pgettext("ware", "A small bite to keep miners strong and working. The scout also consumes rations on his scouting trips."),
                  -- TRANSLATORS: Helptext for an empire ware: Ration, part 2
                  pgettext("empire_ware", "Rations are produced in a tavern out of fish or meat or bread.")
               }
            }
         },
         {
            name = "meal",
            default_target_quantity = 20,
            preciousness = 4,
            helptexts = {
               -- TRANSLATORS: Helptext for an empire ware: Meal
               purpose = pgettext("empire_ware", "A real meal is made in inns out of bread and fish/meat. It satisfies the needs of miners in deep mines.")
            }
         }
      },
      {
         -- Mining
         {
            name = "marble",
            default_target_quantity = 30,
            preciousness = 3,
            helptexts = {
               -- TRANSLATORS: Helptext for an empire ware: Marble
               purpose = pgettext("empire_ware", "Marble is the beautiful stone which is cut out of the mountains or produced in a quarry. Marble is used as a building material and gets chiseled into marble columns in the stonemason’s house.")
            }
         },
         {
            name = "marble_column",
            default_target_quantity = 10,
            preciousness = 5,
            helptexts = {
               -- TRANSLATORS: Helptext for an empire ware: Marble Column
               purpose = pgettext("empire_ware", "Marble columns represent the high culture of the Empire, so they are needed for nearly every larger building. They are produced out of marble at a stonemason’s house.")
            }
         },
         {
            name = "coal",
            default_target_quantity = 20,
            preciousness = 10,
            helptexts = {
               purpose = {
                  -- TRANSLATORS: Helptext for an empire ware: Coal, part 1
                  pgettext("ware", "Coal is mined in coal mines or produced out of logs by a charcoal kiln."),
                  -- TRANSLATORS: Helptext for an empire ware: Coal, part 2
                  pgettext("empire_ware", "The fires of the Empire smelting works, armor smithies and weapon smithies are usually fed with coal.")
               }
            }
         },
         {
            name = "iron_ore",
            default_target_quantity = 15,
            preciousness = 4,
            helptexts = {
               purpose = {
                  -- TRANSLATORS: Helptext for an empire ware: Iron Ore, part 1
                  pgettext("default_ware", "Iron ore is mined in iron mines."),
                  -- TRANSLATORS: Helptext for an empire ware: Iron Ore, part 2
                  pgettext("empire_ware", "It is smelted in a smelting works to retrieve the iron.")
               }
            }
         },
         {
            name = "iron",
            default_target_quantity = 20,
            preciousness = 4,
            helptexts = {
               purpose = {
                  -- TRANSLATORS: Helptext for an empire ware: Iron, part 1
                  pgettext("ware", "Iron is smelted out of iron ores."),
                  -- TRANSLATORS: Helptext for an empire ware: Iron, part 2
                  pgettext("empire_ware", "It is produced by the smelting works. Weapons, armor and tools are made of iron.")
               }
            }
         },
         {
            name = "gold_ore",
            default_target_quantity = 15,
            preciousness = 2,
            helptexts = {
               purpose = {
                  -- TRANSLATORS: Helptext for an empire ware: Gold Ore, part 1
                  pgettext("ware", "Gold ore is mined in a gold mine."),
                  -- TRANSLATORS: Helptext for an empire ware: Gold Ore, part 2
                  pgettext("empire_ware", "Smelted in a smelting works, it turns into gold which is used as a precious building material and to produce weapons and armor.")
               }
            }
         },
         {
            name = "gold",
            default_target_quantity = 20,
            preciousness = 2,
            helptexts = {
               purpose = {
                  -- TRANSLATORS: Helptext for an empire ware: Gold, part 1
                  pgettext("ware", "Gold is the most valuable of all metals, and it is smelted out of gold ore."),
                  -- TRANSLATORS: Helptext for an empire ware: Gold, part 2
                  pgettext("empire_ware", "It is produced by the smelting works. Armor and weapons are embellished with gold in the armor smithy and the weapon smithy.")
               }
            }
         }
      },
      {
         -- Tools
         {
            name = "pick",
            default_target_quantity = 2,
            preciousness = 1,
            helptexts = {
               -- TRANSLATORS: Helptext for an empire ware: Pick
               purpose = pgettext("empire_ware", "Picks are used by stonemasons and miners. They are produced by the toolsmith.")
            }
         },
         {
            name = "felling_ax",
            default_target_quantity = 3,
            preciousness = 1,
            helptexts = {
               purpose = {
                  -- TRANSLATORS: Helptext for an empire ware: Felling Ax, part 1
                  pgettext("ware", "The felling ax is the tool to chop down trees."),
                  -- TRANSLATORS: Helptext for an empire ware: Felling Ax, part 2
                  pgettext("empire_ware", "Felling axes are used by lumberjacks and produced by the toolsmithy.")
               }
            }
         },
         {
            name = "saw",
            default_target_quantity = 1,
            preciousness = 0,
            helptexts = {
               -- TRANSLATORS: Helptext for an empire ware: Saw
               purpose = pgettext("empire_ware", "This saw is needed by the carpenter. It is produced by the toolsmith.")
            }
         },
         {
            name = "shovel",
            default_target_quantity = 1,
            preciousness = 0,
            helptexts = {
               purpose = {
                  -- TRANSLATORS: Helptext for an empire ware: Shovel, part 1
                  pgettext("ware", "Shovels are needed for the proper handling of plants."),
                  -- TRANSLATORS: Helptext for an empire ware: Shovel, part 2
                  pgettext("empire_ware", "Therefore the forester and the vine farmer use them. They are produced by the toolsmith.")
               }
            }
         },
         {
            name = "hammer",
            default_target_quantity = 2,
            preciousness = 1,
            helptexts = {
               purpose = {
                  -- TRANSLATORS: Helptext for an empire ware: Hammer, part 1
                  pgettext("ware", "The hammer is an essential tool."),
                  -- TRANSLATORS: Helptext for an empire ware: Hammer, part 2
                  pgettext("empire_ware", "Geologists, builders, weaponsmiths and armorsmiths all need a hammer. Make sure you’ve always got some in reserve! They are produced by the toolsmith.")
               }
            }
         },
         {
            name = "fishing_rod",
            default_target_quantity = 1,
            preciousness = 0,
            helptexts = {
               purpose = {
                  -- TRANSLATORS: Helptext for an empire ware: Fishing Rod, part 1
                  pgettext("ware", "Fishing rods are needed by fishers to catch fish."),
                  -- TRANSLATORS: Helptext for an empire ware: Fishing Rod, part 2
                  pgettext("empire_ware", "They are produced by the toolsmith.")
               }
            }
         },
         {
            name = "hunting_spear",
            default_target_quantity = 1,
            preciousness = 0,
            helptexts = {
               purpose = {
                  -- TRANSLATORS: Helptext for an empire ware: Hunting Spear, part 1
                  pgettext("ware", "This spear is light enough to be thrown, but heavy enough to kill any animal in one blow. It is only used by hunters."),
                  -- TRANSLATORS: Helptext for an empire ware: Hunting Spear, part 2
                  pgettext("empire_ware", "They are produced by the toolsmith.")
               }
            }
         },
         {
            name = "scythe",
            default_target_quantity = 1,
            preciousness = 0,
            helptexts = {
               purpose = {
                  -- TRANSLATORS: Helptext for an empire ware: Scythe, part 1
                  pgettext("ware", "The scythe is the tool of the farmers."),
                  -- TRANSLATORS: Helptext for an empire ware: Scythe, part 2
                  pgettext("empire_ware", "Scythes are produced by the toolsmith.")
               }
            }
         },
         {
            name = "bread_paddle",
            default_target_quantity = 1,
            preciousness = 0,
            helptexts = {
               purpose = {
                  -- TRANSLATORS: Helptext for an empire ware: Bread Paddle, part 1
                  pgettext("ware", "The bread paddle is the tool of the baker, each baker needs one."),
                  -- TRANSLATORS: Helptext for an empire ware: Bread Paddle, part 2
                  pgettext("empire_ware", "Bread paddles are produced by the toolsmith.")
               }
            }
         },
         {
            name = "basket",
            default_target_quantity = 1,
            preciousness = 0,
            helptexts = {
               -- TRANSLATORS: Helptext for an empire ware: Basket
               purpose = pgettext("empire_ware", "This basket is needed by the vine farmer for harvesting the grapes. It is produced by the toolsmith.")
            }
         },
         {
            name = "kitchen_tools",
            default_target_quantity = 1,
            preciousness = 0,
            helptexts = {
               -- TRANSLATORS: Helptext for an empire ware: Kitchen Tools
               purpose = pgettext("empire_ware", "Kitchen tools are needed for preparing rations and meals. They are produced in a toolsmithy and used in taverns and inns.")
            }
         },
         {
            name = "fire_tongs",
            default_target_quantity = 1,
            preciousness = 0,
            helptexts = {
               purpose = {
                  -- TRANSLATORS: Helptext for an empire ware: Fire Tongs, part 1
                  pgettext("ware", "Fire tongs are the tools for smelting ores."),
                  -- TRANSLATORS: Helptext for an empire ware: Fire Tongs, part 2
                  pgettext("empire_ware", "They are used in the smelting works and produced by the toolsmith.")
               }
            }
         }
      },
      {
         -- Weapons & Armor
         {
            name = "spear_wooden",
            default_target_quantity = 30,
            preciousness = 1,
            helptexts = {
               -- TRANSLATORS: Helptext for an empire ware: Wooden Spear
               purpose = pgettext("empire_ware", "This wooden spear is the basic weapon in the Empire military system. It is produced in the weapon smithy. In combination with a helmet, it is the equipment to fit out young soldiers.")
            }
         },
         {
            name = "spear",
            default_target_quantity = 1,
            preciousness = 0,
            helptexts = {
               -- TRANSLATORS: Helptext for an empire ware: Spear
               purpose = pgettext("empire_ware", "This spear has an iron spike. It is produced in a weapon smithy and used in a training camp – together with food – to train soldiers from attack level 0 to attack level 1.")
            }
         },
         {
            name = "spear_advanced",
            default_target_quantity = 1,
            preciousness = 1,
            helptexts = {
               -- TRANSLATORS: Helptext for an empire ware: Advanced Spear
               purpose = pgettext("empire_ware", "This is an advanced spear with a steel tip. It is produced in a weapon smithy and used in a training camp – together with food – to train soldiers from attack level 1 to level 2.")
            }
         },
         {
            name = "spear_heavy",
            default_target_quantity = 1,
            preciousness = 1,
            helptexts = {
               -- TRANSLATORS: Helptext for an empire ware: Heavy Spear
               purpose = pgettext("empire_ware", "This is a strong spear with a steel-tip and a little blade. It is produced in the weapon smithy and used in the training camp – together with food – train soldiers from attack level 2 to level 3.")
            }
         },
         {
            name = "spear_war",
            default_target_quantity = 1,
            preciousness = 1,
            helptexts = {
               -- TRANSLATORS: Helptext for an empire ware: War Spear
               purpose = pgettext("empire_ware", "This is the best and sharpest weapon the Empire weaponsmith creates for the soldiers. It is used in the training camp – together with food – to train soldiers from attack level 3 to level 4.")
            }
         },
         {
            name = "armor_helmet",
            default_target_quantity = 30,
            preciousness = 2,
            helptexts = {
               -- TRANSLATORS: Helptext for an empire ware: Helmet
               purpose = pgettext("empire_ware", "The helmet is the basic defense of a warrior. It is produced in an armor smithy. In combination with a wooden spear, it is the equipment to fit out young soldiers. Helmets are also used in training camps – together with food – to train soldiers from health level 0 to level 1.")
            }
         },
         {
            name = "armor",
            default_target_quantity = 1,
            preciousness = 0,
            helptexts = {
               -- TRANSLATORS: Helptext for an empire ware: Armor
               purpose = pgettext("empire_ware", "Basic armor for Empire soldiers. It is produced in the armor smithy and used in the training camp – together with food – to train soldiers from health level 1 to level 2.")
            }
         },
         {
            name = "armor_chain",
            default_target_quantity = 1,
            preciousness = 0,
            helptexts = {
               -- TRANSLATORS: Helptext for an empire ware: Chain Armor
               purpose = pgettext("empire_ware", "The chain armor is a medium armor for Empire soldiers. It is produced in an armor smithy and used in a training camp – together with food – to train soldiers from health level 2 to level 3.")
            }
         },
         {
            name = "armor_gilded",
            default_target_quantity = 1,
            preciousness = 1,
            helptexts = {
               -- TRANSLATORS: Helptext for an empire ware: Gilded Armor
               purpose = pgettext("empire_ware", "The gilded armor is the strongest armor an Empire soldier can have. It is produced in the armor smithy and used in the training camp – together with food – to train soldiers from health level 3 to level 4.")
            }
         }
      }
   },
   -- Workers positions in workers windows.
   -- This also gives us the information which workers the tribe uses.
   -- Each subtable is a column in the workers windows.
   workers_order = {
      {
         -- Carriers
         {
            name = "empire_carrier",
            helptexts = {
               -- TRANSLATORS: Helptext for an empire worker: Carrier
               purpose = pgettext("empire_worker", "Carries items along your roads.")
            }
         },
         {
            name = "empire_ferry",
            helptexts = {
               -- TRANSLATORS: Helptext for an empire worker: Ferry
               purpose = pgettext("empire_worker", "Ships wares across narrow rivers.")
            }
         },
         {
            name = "empire_donkey",
            default_target_quantity = 10,
            preciousness = 2,
            helptexts = {
               -- TRANSLATORS: Helptext for an empire worker: Donkey
               purpose = pgettext("empire_worker", "Donkeys help to carry items along busy roads. They are reared in a donkey farm.")
            }
         },
         {
            name = "empire_donkeybreeder",
            helptexts = {
               -- TRANSLATORS: Helptext for an empire worker: Donkey Breeder
               purpose = pgettext("empire_worker", "Breeds cute and helpful donkeys for adding them to the transportation system.")
            }
         }
      },
      {
         -- Building Materials
         {
            name = "empire_stonemason",
            helptexts = {
               -- TRANSLATORS: Helptext for an empire worker: Stonemason
               purpose = pgettext("empire_worker", "Cuts blocks of granite and marble out of rocks in the vicinity.")
            }
         },
         {
            name = "empire_carpenter",
            helptexts = {
               -- TRANSLATORS: Helptext for an empire worker: Carpenter
               purpose = pgettext("empire_worker", "Works in the sawmill.")
            }
         },
         {
            name = "empire_lumberjack",
            helptexts = {
               -- TRANSLATORS: Helptext for an empire worker: Lumberjack
               purpose = pgettext("empire_worker", "Fells trees.")
            }
         },
         {
            name = "empire_forester",
            helptexts = {
               -- TRANSLATORS: Helptext for an empire worker: Forester
               purpose = pgettext("empire_worker", "Plants trees.")
            }
         },
         {
            name = "empire_builder",
            helptexts = {
               -- TRANSLATORS: Helptext for an empire worker: Builder
               purpose = pgettext("empire_worker", "Works at construction sites to raise new buildings.")
            }
         },
         {
            name = "empire_shepherd",
            helptexts = {
               -- TRANSLATORS: Helptext for an empire worker: Shepherd
               purpose = pgettext("empire_worker", "Keeping sheep.")
            }
         },
         {
            name = "empire_weaver",
            helptexts = {
               -- TRANSLATORS: Helptext for an empire worker: Weaver
               purpose = pgettext("empire_worker", "Produces cloth for ships and soldiers.")
            }
         },
         {
            name = "empire_shipwright",
            helptexts = {
               -- TRANSLATORS: Helptext for an empire worker: Shipwright
               purpose = pgettext("empire_worker", "Works at the shipyard and constructs new ships.")
            }
         }
      },
      {
         -- Food
         {
            name = "empire_fisher",
            helptexts = {
               -- TRANSLATORS: Helptext for an empire worker: Fisher
               purpose = pgettext("empire_worker", "Catches fish in the sea.")
            }
         },
         {
            name = "empire_hunter",
            helptexts = {
               -- TRANSLATORS: Helptext for an empire worker: Hunter
               purpose = pgettext("empire_worker", "The hunter brings fresh, raw meat to the colonists.")
            }
         },
         {
            name = "empire_farmer",
            helptexts = {
               -- TRANSLATORS: Helptext for an empire worker: Farmer
               purpose = pgettext("empire_worker", "Plants fields.")
            }
         },
         {
            name = "empire_miller",
            helptexts = {
               -- TRANSLATORS: Helptext for an empire worker: Miller
               purpose = pgettext("empire_worker", "Grinds wheat to produce flour.")
            }
         },
         {
            name = "empire_baker",
            helptexts = {
               -- TRANSLATORS: Helptext for an empire worker: Baker
               purpose = pgettext("empire_worker", "Bakes bread for workers.")
            }
         },
         {
            name = "empire_brewer",
            helptexts = {
               -- TRANSLATORS: Helptext for an empire worker: Brewer
               purpose = pgettext("empire_worker", "Produces beer.")
            }
         },
         {
            name = "empire_vinefarmer",
            helptexts = {
               -- TRANSLATORS: Helptext for an empire worker: Vine Farmer
               purpose = pgettext("empire_worker", "Grows grapevines.")
            }
         },
         {
            name = "empire_vintner",
            helptexts = {
               -- TRANSLATORS: Helptext for an empire worker: Vintner
               purpose = pgettext("empire_worker", "Produces wine.")
            }
         },
         {
            name = "empire_pigbreeder",
            helptexts = {
               -- TRANSLATORS: Helptext for an empire worker: Pig Breeder
               purpose = pgettext("empire_worker", "Breeds pigs.")
            }
         },
         {
            name = "empire_innkeeper",
            helptexts = {
               -- TRANSLATORS: Helptext for an empire worker: Innkeeper
               purpose = pgettext("empire_worker", "Produces food for miners.")
            }
         }
      },
      {
         -- Mining
         {
            name = "empire_geologist",
            helptexts = {
               -- TRANSLATORS: Helptext for an empire worker: Geologist
               purpose = pgettext("empire_worker", "Discovers resources for mining.")
            }
         },
         {
            name = "empire_miner",
            helptexts = {
               -- TRANSLATORS: Helptext for an empire worker: Miner
               purpose = pgettext("empire_worker", "Works deep in the mines to obtain coal, iron, gold or marble.")
            }
         },
         {
            name = "empire_miner_master",
            helptexts = {
               -- TRANSLATORS: Helptext for an empire worker: Master Miner
               purpose = pgettext("empire_worker", "Works deep in the mines to obtain coal, iron, gold or marble.")
            }
         },
         {
            name = "empire_charcoal_burner",
            helptexts = {
               -- TRANSLATORS: Helptext for an empire worker: Charcoal Burner
               purpose = pgettext("empire_worker", "Burns coal.")
            }
         },
         {
            name = "empire_smelter",
            helptexts = {
               -- TRANSLATORS: Helptext for an empire worker: Smelter
               purpose = pgettext("empire_worker", "Smelts ores into metal.")
            }
         }
      },
      {
         -- Tools
         {
            name = "empire_toolsmith",
            helptexts = {
               -- TRANSLATORS: Helptext for an empire worker: Toolsmith
               purpose = pgettext("empire_worker", "Produces tools for the workers.")
            }
         }
      },
      {
         -- Military
         {
            name = "empire_recruit",
            helptexts = {
               -- TRANSLATORS: Helptext for an empire worker: Recruit
               purpose = pgettext("empire_worker", "Eager to become a soldier and defend his tribe!")
            }
         },
         {
            name = "empire_soldier",
            default_target_quantity = 10,
            preciousness = 5,
            helptexts = {
               -- TRANSLATORS: Helptext for an empire worker: Soldier
               purpose = pgettext("empire_worker", "Defend and Conquer!")
            }
         },
         {
            name = "empire_trainer",
            helptexts = {
               -- TRANSLATORS: Helptext for an empire worker: Trainer
               purpose = pgettext("empire_worker", "Trains the soldiers.")
            }
         },
         {
            name = "empire_weaponsmith",
            helptexts = {
               -- TRANSLATORS: Helptext for an empire worker: Weaponsmith
               purpose = pgettext("empire_worker", "Produces weapons for the soldiers.")
            }
         },
         {
            name = "empire_armorsmith",
            helptexts = {
               -- TRANSLATORS: Helptext for an empire worker: Armorsmith
               purpose = pgettext("empire_worker", "Produces armor for the soldiers.")
            }
         },
         {
            name = "empire_scout",
            helptexts = {
               -- TRANSLATORS: Helptext for an empire worker: Scout
               purpose = pgettext("empire_worker", "Scouts like Scotty the scout scouting unscouted areas in a scouty fashion.")
               -- (c) WiHack Team 02.01.2010
            }
         }
      }
   },

   immovables = {
      {
         name = "ashes",
         helptexts = {
            -- TRANSLATORS: Helptext for an empire immovable: Ashes
            purpose = _("The remains of a destroyed building.")
         }
      },
      {
         name = "destroyed_building",
         helptexts = {
            -- TRANSLATORS: Helptext for an empire immovable: Destroyed Building
            purpose = _("The remains of a destroyed building.")
         }
      },
      {
         name = "wheatfield_tiny",
         helptexts = {
            -- TRANSLATORS: Helptext for an empire immovable: Wheat field
            purpose = _("This field has just been planted.")
         }
      },
      {
         name = "wheatfield_small",
         helptexts = {
            -- TRANSLATORS: Helptext for an empire immovable: Wheat field
            purpose = _("This field is growing.")
         }
      },
      {
         name = "wheatfield_medium",
         helptexts = {
            -- TRANSLATORS: Helptext for an empire immovable: Wheat field
            purpose = _("This field is growing.")
         }
      },
      {
         name = "wheatfield_ripe",
         helptexts = {
            -- TRANSLATORS: Helptext for an empire immovable: Wheat field
            purpose = _("This field is ready for harvesting.")
         }
      },
      {
         name = "wheatfield_harvested",
         helptexts = {
            -- TRANSLATORS: Helptext for an empire immovable: Wheat field
            purpose = _("This field has been harvested.")
         }
      },
      {
         name = "grapevine_tiny",
         helptexts = {
            -- TRANSLATORS: Helptext for an empire immovable: Grapevine
            purpose = _("This grapevine has just been planted.")
         }
      },
      {
         name = "grapevine_small",
         helptexts = {
            -- TRANSLATORS: Helptext for an empire immovable: Grapevine
            purpose = _("This grapevine is growing.")
         }
      },
      {
         name = "grapevine_medium",
         helptexts = {
            -- TRANSLATORS: Helptext for an empire immovable: Grapevine
            purpose = _("This grapevine is growing.")
         }
      },
      {
         name = "grapevine_ripe",
         helptexts = {
            -- TRANSLATORS: Helptext for an empire immovable: Grapevine
            purpose = _("This grapevine is ready for harvesting.")
         }
      },
      {
         name = "empire_resi_none",
         helptexts = {
            -- TRANSLATORS: Helptext for an empire resource indicator: No resources
            purpose = _("There are no resources in the ground here.")
         }
      },
      {
         name = "empire_resi_water",
         helptexts = {
            -- TRANSLATORS: Helptext for an empire resource indicator: Water
            purpose = _("There is water in the ground here that can be pulled up by a well.")
         }
      },
      {
         name = "empire_resi_coal_1",
         helptexts = {
            purpose = {
               -- TRANSLATORS: Helptext for an empire resource indicator: Coal, part 1
               _("Coal veins contain coal that can be dug up by coal mines."),
               -- TRANSLATORS: Helptext for an empire resource indicator: Coal, part 2
               _("There is only a little bit of coal here.")
            }
         }
      },
      {
         name = "empire_resi_iron_1",
         helptexts = {
            purpose = {
               -- TRANSLATORS: Helptext for an empire resource indicator: Iron, part 1
               _("Iron veins contain iron ore that can be dug up by iron mines."),
               -- TRANSLATORS: Helptext for an empire resource indicator: Iron, part 2
               _("There is only a little bit of iron here.")
            }
         }
      },
      {
         name = "empire_resi_gold_1",
         helptexts = {
            purpose = {
               -- TRANSLATORS: Helptext for an empire resource indicator: Gold, part 1
               _("Gold veins contain gold ore that can be dug up by gold mines."),
               -- TRANSLATORS: Helptext for an empire resource indicator: Gold, part 2
               _("There is only a little bit of gold here.")
            }
         }
      },
      {
         name = "empire_resi_stones_1",
         helptexts = {
            purpose = {
               -- TRANSLATORS: Helptext for an Empire resource indicator: Stones, part 1
               _("Marble is a basic building material and can be dug up by a marble mine. You will also get granite from the mine."),
               -- TRANSLATORS: Helptext for an Empire resource indicator: Stones, part 2
               _("There is only a little bit of marble here.")
            }
         }
      },
      {
         name = "empire_resi_coal_2",
         helptexts = {
            purpose = {
               -- TRANSLATORS: Helptext for an empire resource indicator: Coal, part 1
               _("Coal veins contain coal that can be dug up by coal mines."),
               -- TRANSLATORS: Helptext for an empire resource indicator: Coal, part 2
               _("There is a lot of coal here.")
            }
         }
      },
      {
         name = "empire_resi_iron_2",
         helptexts = {
            purpose = {
               -- TRANSLATORS: Helptext for an empire resource indicator: Iron, part 1
               _("Iron veins contain iron ore that can be dug up by iron mines."),
               -- TRANSLATORS: Helptext for an empire resource indicator: Iron, part 2
               _("There is a lot of iron here.")
            }
         }
      },
      {
         name = "empire_resi_gold_2",
         helptexts = {
            purpose = {
               -- TRANSLATORS: Helptext for an empire resource indicator: Gold, part 1
               _("Gold veins contain gold ore that can be dug up by gold mines."),
               -- TRANSLATORS: Helptext for an empire resource indicator: Gold, part 2
               _("There is a lot of gold here.")
            }
         }
      },
      {
         name = "empire_resi_stones_2",
         helptexts = {
            purpose = {
               -- TRANSLATORS: Helptext for an Empire resource indicator: Stones, part 1
               _("Marble is a basic building material and can be dug up by a marble mine. You will also get granite from the mine."),
               -- TRANSLATORS: Helptext for an Empire resource indicator: Stones, part 2
               _("There is a lot of marble here.")
            }
         }
      },
      {
         name = "empire_shipconstruction",
         helptexts = {
            -- TRANSLATORS: Helptext for an empire immovable: Ship Under Construction
            purpose = _("A ship is being constructed at this site.")
         }
      },
      -- non imperial Immovables used by the woodcutter
      {
         name = "deadtree7",
         helptexts = {
            -- TRANSLATORS: Helptext for an amazon immovable usable by empire: Dead Tree
            purpose = _("The remains of an old tree.")
         }
      },
      {
         name = "balsa_amazons_old",
         helptexts = {
            -- TRANSLATORS: Helptext for an amazon immovable usable by empire: Balsa Tree
            purpose = _("This tree is only planted by the amazon tribe but can be harvested for logs.")
         }
      },
      {
         name = "balsa_black_amazons_old",
         helptexts = {
            -- TRANSLATORS: Helptext for an amazon immovable usable by empire: Balsa Tree
            purpose = _("This tree is only planted by the amazon tribe but can be harvested for logs.")
         }
      },
      {
         name = "balsa_desert_amazons_old",
         helptexts = {
            -- TRANSLATORS: Helptext for an amazon immovable usable by empire: Balsa Tree
            purpose = _("This tree is only planted by the amazon tribe but can be harvested for logs.")
         }
      },
      {
         name = "balsa_winter_amazons_old",
         helptexts = {
            -- TRANSLATORS: Helptext for an amazon immovable usable by empire: Balsa Tree
            purpose = _("This tree is only planted by the amazon tribe but can be harvested for logs.")
         }
      },
      {
         name = "ironwood_amazons_old",
         helptexts = {
            -- TRANSLATORS: Helptext for an amazon immovable usable by empire: Ironwood Tree
            purpose = _("This tree is only planted by the amazon tribe but can be harvested for logs.")
         }
      },
      {
         name = "ironwood_black_amazons_old",
         helptexts = {
            -- TRANSLATORS: Helptext for an amazon immovable usable by empire: Ironwood Tree
            purpose = _("This tree is only planted by the amazon tribe but can be harvested for logs.")
         }
      },
      {
         name = "ironwood_desert_amazons_old",
         helptexts = {
            -- TRANSLATORS: Helptext for an amazon immovable usable by empire: Ironwood Tree
            purpose = _("This tree is only planted by the amazon tribe but can be harvested for logs.")
         }
      },
      {
         name = "ironwood_winter_amazons_old",
         helptexts = {
            -- TRANSLATORS: Helptext for an amazon immovable usable by empire: Ironwood Tree
            purpose = _("This tree is only planted by the amazon tribe but can be harvested for logs.")
         }
      },
      {
         name = "rubber_amazons_old",
         helptexts = {
            -- TRANSLATORS: Helptext for an amazon immovable usable by empire: Rubber Tree
            purpose = _("This tree is only planted by the amazon tribe but can be harvested for logs.")
         }
      },
      {
         name = "rubber_black_amazons_old",
         helptexts = {
            -- TRANSLATORS: Helptext for an amazon immovable usable by empire: Rubber Tree
            purpose = _("This tree is only planted by the amazon tribe but can be harvested for logs.")
         }
      },
      {
         name = "rubber_desert_amazons_old",
         helptexts = {
            -- TRANSLATORS: Helptext for an amazon immovable usable by empire: Corn Field
            purpose = _("This tree is only planted by the amazon tribe but can be harvested for logs.")
         }
      },
      {
         name = "rubber_winter_amazons_old",
         helptexts = {
            -- TRANSLATORS: Helptext for an amazon immovable usable by empire: Rubber Tree
            purpose = _("This tree is only planted by the amazon tribe but can be harvested for logs.")
         }
      },
   },

   -- The order here also determines the order in lists on screen.
   buildings = {
      -- Warehouses
      {
         name = "empire_headquarters",
         helptexts = {
            -- TRANSLATORS: Lore helptext for an empire warehouse: Headquarters
            lore = pgettext("empire_building", "‘Omnes viæ ducunt Fremilem.’ (All roads lead to Fremil)"),
            -- TRANSLATORS: Lore author helptext for an empire warehouse: Headquarters
            lore_author = pgettext("proverb signifying the glory of the Empire and its capital"),
            -- TRANSLATORS: Purpose helptext for an empire warehouse: Headquarters
            purpose = pgettext("empire_building", "Accommodation for your people. Also stores your wares and tools."),
            -- TRANSLATORS: Note helptext for an empire warehouse: Headquarters
            note = pgettext("empire_building", "The headquarters is your main building.")
         }
      },
      {
         name = "empire_headquarters_shipwreck",
         helptexts = {
            -- TRANSLATORS: Purpose helptext for an empire warehouse: Headquarters Shipwreck
            purpose = pgettext("empire_building", "Although this ship ran aground, it still serves as accommodation for your people. It also stores your wares and tools."),
            -- TRANSLATORS: Note helptext for an empire warehouse: Headquarters Shipwreck
            note = pgettext("empire_building", "The headquarters shipwreck is your main building.")
         }
      },
      {
         name = "empire_warehouse",
         helptexts = {
            -- TRANSLATORS: Lore helptext for an empire warehouse: Warehouse
            lore = pgettext("empire_building", "‘Bis dat, qui cito dat, nil dat, qui munera tardat.’ (Who gives promptly, gives twice, who gives late, gives nothing.)"),
            -- TRANSLATORS: Lore author helptext for an empire warehouse: Warehouse
            lore_author = pgettext("proverb"),
            -- TRANSLATORS: Purpose helptext for an empire warehouse: Warehouse
            purpose = pgettext("empire_building", "Your workers and soldiers will find shelter here. Also stores your wares and tools.")
         }
      },
      {
         name = "empire_port",
         helptexts = {
            -- TRANSLATORS: Lore helptext for an empire warehouse: Port
            lore = pgettext("empire_building", "‘Navigare necesse est.’ (To sail is necessary.)"),
            -- TRANSLATORS: Lore author helptext for an empire warehouse: Port
            lore_author = pgettext("Admiral Litus Marius Exsiccatus"),
            -- TRANSLATORS: Purpose helptext for an empire warehouse: Port
            purpose = pgettext("empire_building", "Serves as a base for overseas colonization and trade. Also stores your soldiers, wares and tools."),
            -- TRANSLATORS: Note helptext for an empire warehouse: Port
            note = pgettext("empire_building", "Similar to the Headquarters a Port can be attacked and destroyed by an enemy. It is recommendable to send soldiers to defend it.")
         }
      },

--[[ lore template
            -- TRANSLATORS: Lore helptext for an empire production site:
            lore = pgettext("empire_building", "‘’ ()"),
<<<<<<< HEAD
            -- TRANSLATORS: Lore author helptext for an empire production site: 
            lore_author = pgettext("???"),
=======
            -- TRANSLATORS: Lore author helptext for an empire production site:
            lore_author = pgettext(""),
>>>>>>> 8cda29b0
]]--

      -- Small
      {
         name = "empire_quarry",
         helptexts = {
            -- TRANSLATORS: Purpose helptext for an empire production site: Quarry
            purpose = pgettext("empire_building", "Cuts blocks of granite and marble out of rocks in the vicinity."),
            -- TRANSLATORS: Note helptext for an empire production site: Quarry
            note = pgettext("empire_building", "The quarry needs rocks to cut within the work area.")
         }
      },
      {
         name = "empire_lumberjacks_house",
         helptexts = {
            -- TRANSLATORS: Purpose helptext for an empire production site: Lumberjack's House
            purpose = pgettext("building", "Fells trees in the surrounding area and processes them into logs."),
            -- TRANSLATORS: Note helptext for an empire production site: Lumberjack's House
            note = pgettext("empire_building", "The lumberjack’s house needs trees to fell within the work area.")
         }
      },
      {
         name = "empire_foresters_house",
         helptexts = {
            -- TRANSLATORS: Lore helptext for an empire production site: Forester's House
            lore = pgettext("empire_building", "‘Vivat, crescat, floreat!’ (Live, grow, and bloom!)"),
            -- TRANSLATORS: Lore author helptext for an empire production site: Forester's House
            lore_author = pgettext("???"),
            -- TRANSLATORS: Purpose helptext for an empire production site: Forester's House
            purpose = pgettext("building", "Plants trees in the surrounding area."),
            -- TRANSLATORS: Note helptext for an empire production site: Forester's House
            note = pgettext("empire_building", "The forester’s house needs free space within the work area to plant the trees.")
         }
      },
      {
         name = "empire_fishers_house",
         helptexts = {
            -- TRANSLATORS: Purpose helptext for an empire production site: Fisher's House
            purpose = pgettext("empire_building", "Fishes on the coast near the fisher’s house."),
            -- TRANSLATORS: Note helptext for an empire production site: Fisher's House
            note = pgettext("empire_building", "The fisher’s house needs water full of fish within the work area.")
         }
      },
      {
         name = "empire_hunters_house",
         helptexts = {
            -- TRANSLATORS: Purpose helptext for an empire production site: Hunter's House
            purpose = pgettext("building", "Hunts animals to produce meat."),
            -- TRANSLATORS: Note helptext for an empire production site: Hunter's House
            note = pgettext("empire_building", "The hunter’s house needs animals to hunt within the work area.")
         }
      },
      {
         name = "empire_well",
         helptexts = {
            -- TRANSLATORS: Purpose helptext for an empire production site: Well
            purpose = pgettext("building", "Draws water out of the deep.")
         }
      },
      {
         name = "empire_scouts_house",
         helptexts = {
            -- TRANSLATORS: Lore helptext for an empire production site: Scout's House
            lore = pgettext("empire_building", "‘Chat'Karuth ante portas!’ (Chat'Karuth at the gates!)"),
            -- TRANSLATORS: Lore author helptext for an empire production site: Scout's House
            lore_author = pgettext("a belated scout's report"),
            no_scouting_building_connected = pgettext("empire_building", "You need to connect this flag to a scout’s house before you can send a scout here."),
            -- TRANSLATORS: Purpose helptext for an empire production site: Scout's House
            purpose = pgettext("building", "Explores unknown territory.")
         }
      },

      -- Medium
      {
         name = "empire_stonemasons_house",
         helptexts = {
            -- TRANSLATORS: Purpose helptext for an empire production site: Stonemason's House
            purpose = pgettext("empire_building", "Carves marble columns out of marble.")
         }
      },
      {
         name = "empire_sawmill",
         helptexts = {
            -- TRANSLATORS: Purpose helptext for an empire production site: Sawmill
            purpose = pgettext("building", "Saws logs to produce planks.")
         }
      },
      {
         name = "empire_mill",
         helptexts = {
            -- TRANSLATORS: Purpose helptext for an empire production site: Mill
            purpose = pgettext("building", "Grinds wheat to produce flour."),
            -- TRANSLATORS: Performance helptext for an empire production site: Mill
            performance = pgettext("empire_building", "The miller needs %1% on average to grind wheat into a sack of flour."):bformat(format_seconds(19))
         }
      },
      {
         name = "empire_bakery",
         helptexts = {
            -- TRANSLATORS: Purpose helptext for an empire production site: Bakery
            purpose = pgettext("empire_building", "Bakes bread for soldiers and miners alike."),
            -- TRANSLATORS: Performance helptext for an empire production site: Bakery
            performance = pgettext("empire_building", "The baker needs %1% on average to bake a loaf of bread."):bformat(format_seconds(34))
         }
      },
      {
         name = "empire_brewery",
         helptexts = {
            -- TRANSLATORS: Purpose helptext for an empire production site: Brewery
            purpose = pgettext("building", "Produces beer to keep the miners strong and happy."),
            -- TRANSLATORS: Performance helptext for an empire production site: Brewery
            performance = pgettext("empire_building", "The brewer needs %1% on average to brew a vat of beer."):bformat(format_minutes_seconds(1, 5))
         }
      },
      {
         name = "empire_vineyard",
         helptexts = {
            -- TRANSLATORS: Lore helptext for an empire production site: Vineyard
            lore = pgettext("empire_building", "‘Nunc vino pellite curas!’ (Now drive away your cares with wine!)"),
            -- TRANSLATORS: Lore author helptext for an empire production site: Vineyard
            lore_author = pgettext("???"),
            -- TRANSLATORS: Purpose helptext for an empire production site: Vineyard
            purpose = pgettext("empire_building", "Plants grapevines and harvests grapes.")
         }
      },
      {
         name = "empire_winery",
         helptexts = {
            -- TRANSLATORS: Lore helptext for an empire production site: Winery
            lore = pgettext("empire_building", "‘In vino veritas.’ (In wine there is truth.)"),
            -- TRANSLATORS: Lore author helptext for an empire production site: Winery
            lore_author = pgettext("???"),
            -- TRANSLATORS: Purpose helptext for an empire production site: Winery
            purpose = pgettext("empire_building", "Produces wine.")
         }
      },
      {
         name = "empire_tavern",
         helptexts = {
            -- TRANSLATORS: Lore helptext for an empire production site: Tavern
            lore = pgettext("empire_building", "‘Esse oportet ut vivas, non vivere ut edas.’ (We eat to live, not live to eat.)"),
            -- TRANSLATORS: Lore author helptext for an empire production site: Tavern
            lore_author = pgettext("???"),
            -- TRANSLATORS: Purpose helptext for an empire production site: Tavern
            purpose = pgettext("building", "Prepares rations to feed the scouts and miners."),
            -- TRANSLATORS: Performance helptext for an empire production site: Tavern
            performance = pgettext("empire_building", "The innkeeper needs %1% on average to prepare a ration."):bformat(format_seconds(36))
         }
      },
      {
         name = "empire_inn",
         helptexts = {
            -- TRANSLATORS: Purpose helptext for an empire production site: Inn
            purpose = pgettext("empire_building", "Prepares rations for scouts and rations and meals to feed the miners in all mines."),
            -- TRANSLATORS: Performance helptext for an empire production site: Inn
            performance = pgettext("empire_building", "The innkeeper needs %1% on average to prepare a ration and a meal. If the economy doesn’t need both, the innkeeper needs %2% on average to prepare one ration or one meal."):bformat(format_minutes_seconds(1, 25), format_seconds(48))
         }
      },
      {
         name = "empire_charcoal_kiln",
         helptexts = {
            -- TRANSLATORS: Purpose helptext for an empire production site: Charcoal Kiln
            purpose = pgettext("building", "Burns logs into charcoal.")
         }
      },
      {
         name = "empire_smelting_works",
         helptexts = {
            -- TRANSLATORS: Purpose helptext for an empire production site: Smelting Works
            purpose = pgettext("building", "Smelts iron ore into iron and gold ore into gold.")
         }
      },
      {
         name = "empire_toolsmithy",
         helptexts = {
            -- TRANSLATORS: Purpose helptext for an empire production site: Toolsmithy
            purpose = pgettext("building", "Forges all the tools that your workers need.")
         }
      },
      {
         name = "empire_armorsmithy",
         helptexts = {
            -- TRANSLATORS: Purpose helptext for an empire production site: Armor Smithy
            purpose = pgettext("empire_building", "Forges armor and helmets that are used for training soldiers’ health in the training camp.")
         }
      },
      {
         name = "empire_barracks",
         helptexts = {
            -- TRANSLATORS: Lore helptext for an empire production site: Barracks
            lore = pgettext("empire_building", "‘Non muri, sed viri sunt præsidium oppidorum.’ (Not walls but men protect the towns.)"),
            -- TRANSLATORS: Lore author helptext for an empire production site: Barracks
            lore_author = pgettext("???"),
            -- TRANSLATORS: Purpose helptext for an empire production site: Barracks
            purpose = pgettext("empire_building", "Equips recruits and trains them as soldiers.")
         }
      },

      -- Big
      {
         name = "empire_donkeyfarm",
         helptexts = {
            -- TRANSLATORS: Lore helptext for an empire production site: Donkey Farm
            lore = pgettext("empire_building", "‘Arare bove et asino.’ (Plow with an ox and a donkey.)"),
            -- TRANSLATORS: Lore author helptext for an empire production site: Donkey Farm
            lore_author = pgettext("Empire proverb for doing something in a foolish way"),
            -- TRANSLATORS: Purpose helptext for an empire production site: Donkey Farm
            purpose = pgettext("empire_building", "Breeds cute and helpful donkeys for adding them to the transportation system.")
         }
      },
      {
         name = "empire_farm",
         helptexts = {
            -- TRANSLATORS: Purpose helptext for an empire production site: Farm
            purpose = pgettext("building", "Sows and harvests wheat."),
            -- TRANSLATORS: Performance helptext for an empire production site: Farm
            performance = pgettext("empire_building", "The farmer needs %1% on average to sow and harvest a sheaf of wheat."):bformat(format_minutes_seconds(1, 20))
         }
      },
      {
         name = "empire_piggery",
         helptexts = {
            -- TRANSLATORS: Lore helptext for an empire production site: Piggery
            lore = pgettext("empire_building", "‘Quod licet Iovi, non licet porcis.’ (What is allowed for Jupiter is not allowed for pigs.)"),
            -- TRANSLATORS: Lore author helptext for an empire production site: Piggery
            lore_author = pgettext("???"),
            -- TRANSLATORS: Purpose helptext for an empire production site: Piggery
            purpose = pgettext("empire_building", "Breeds pigs for their meat."),
            -- TRANSLATORS: Performance helptext for an empire production site: Piggery
            performance = pgettext("empire_building", "The pig breeder needs %1% on average to raise and slaughter a pig."):bformat(format_minutes(1))
         }
      },
      {
         name = "empire_sheepfarm",
         helptexts = {
            -- TRANSLATORS: Purpose helptext for an empire production site: Sheep Farm
            purpose = pgettext("empire_building", "Keeps sheep for their wool.")
         }
      },
      {
         name = "empire_weaving_mill",
         helptexts = {
            -- TRANSLATORS: Lore helptext for an empire production site: Weaving Mill
            lore = pgettext("empire_building", "‘Vestis virum reddit.’ (Clothes make a man.)"),
            -- TRANSLATORS: Lore author helptext for an empire production site: Weaving Mill
            lore_author = pgettext("???"),
            -- TRANSLATORS: Purpose helptext for an empire production site: Weaving Mill
            purpose = pgettext("empire_building", "Weaves cloth out of wool.")
         }
      },
      {
         name = "empire_weaponsmithy",
         helptexts = {
            -- TRANSLATORS: Lore helptext for an empire production site: Weapon Smithy
            lore = pgettext("empire_building", "‘Ignis calorem suum etiam in ferro tenet.’ (The fire keeps its heat even in the iron.)"),
            -- TRANSLATORS: Lore author helptext for an empire production site: Weapon Smithy
            lore_author = pgettext("???"),
            -- TRANSLATORS: Purpose helptext for an empire production site: Weapon Smithy
            purpose = pgettext("empire_building", "Forges spears to equip the soldiers and to train their attack in the training camp.")
         }
      },

      -- Mines
      {
         name = "empire_marblemine",
         helptexts = {
            purpose = {
               -- TRANSLATORS: Purpose helptext for an empire production site: Marble Mine
               pgettext("empire_building", "Carves marble and granite out of the rock in mountain terrain.")
            }
         }
      },
      {
         name = "empire_marblemine_deep",
         helptexts = {
            -- TRANSLATORS: Purpose helptext for an empire production site: Deep Marble Mine
            purpose = pgettext("empire_building", "Carves marble and granite out of the rock in mountain terrain.")
         }
      },
      {
         name = "empire_coalmine",
         helptexts = {
            -- TRANSLATORS: Purpose helptext for an empire production site: Coal Mine
            purpose = pgettext("building", "Digs coal out of the ground in mountain terrain.")
         }
      },
      {
         name = "empire_coalmine_deep",
         helptexts = {
            -- TRANSLATORS: Purpose helptext for an empire production site: Deep Coal Mine
            purpose = pgettext("building", "Digs coal out of the ground in mountain terrain."),
         }
      },
      {
         name = "empire_ironmine",
         helptexts = {
            -- TRANSLATORS: Purpose helptext for an empire production site: Iron Mine
            purpose = pgettext("building", "Digs iron ore out of the ground in mountain terrain.")
         }
      },
      {
         name = "empire_ironmine_deep",
         helptexts = {
            -- TRANSLATORS: Purpose helptext for an empire production site: Deep Iron Mine
            purpose = pgettext("building", "Digs iron ore out of the ground in mountain terrain.")
         }
      },
      {
         name = "empire_goldmine",
         helptexts = {
            -- TRANSLATORS: Purpose helptext for an empire production site: Gold Mine
            purpose = pgettext("building", "Digs gold ore out of the ground in mountain terrain.")
         }
      },
      {
         name = "empire_goldmine_deep",
         helptexts = {
            -- TRANSLATORS: Purpose helptext for an empire production site: Deep Gold Mine
            purpose = pgettext("building", "Digs gold ore out of the ground in mountain terrain.")
         }
      },

      -- Training Sites
      {
         name = "empire_arena",
         helptexts = {
            -- TRANSLATORS: Lore helptext for an empire training site: Arena
            lore = pgettext("empire_building", "‘Panem et circenses’ (Bread and games)"),
            -- TRANSLATORS: Lore author helptext for an empire training site: Arena
            lore_author = pgettext("is all it takes to keep the tribe happy"),
            purpose = {
               -- TRANSLATORS: Purpose helptext for an empire training site: Arena, part 1
               pgettext("empire_building", "Trains soldiers in ‘Evade’."),
               -- TRANSLATORS: Purpose helptext for an empire training site: Arena, part 2
               pgettext("empire_building", "‘Evade’ increases the soldier’s chance not to be hit by the enemy and so to remain totally unaffected.")
            },
            -- TRANSLATORS: Note helptext for an empire training site: Arena
            note = pgettext("empire_building", "Imperial soldiers cannot be trained in ‘Defense’ and will remain at the level with which they came.")
         }
      },
      {
         name = "empire_colosseum",
         helptexts = {
            -- TRANSLATORS: Lore helptext for an empire training site: Colosseum
            lore = pgettext("empire_building", "‘Ave Cæsar! Morituri te salutant!’ (Hail Cæsar! Those who are about to die greet you!)"),
            -- TRANSLATORS: Lore author helptext for an empire training site: Colosseum
            lore_author = pgettext("greeting from the gladiators to the emperor"),
            purpose = {
               -- TRANSLATORS: Purpose helptext for an empire training site: Colosseum, part 1
               pgettext("empire_building", "Trains soldiers in ‘Evade’."),
               -- TRANSLATORS: Purpose helptext for an empire training site: Colosseum, part 2
               pgettext("empire_building", "‘Evade’ increases the soldier’s chance not to be hit by the enemy and so to remain totally unaffected.")
            },
            -- TRANSLATORS: Note helptext for an empire training site: Colosseum
            note = pgettext("empire_building", "Imperial soldiers cannot be trained in ‘Defense’ and will remain at the level with which they came.")
         }
      },
      {
         name = "empire_trainingcamp",
         helptexts = {
            purpose = {
            -- TRANSLATORS: Lore helptext for an empire training site: Training Camp
            lore = pgettext("empire_building", "‘Fortes fortuna adiuvat.’ (Fortune helps the strong.)"),
            -- TRANSLATORS: Lore author helptext for an empire training site: Training Camp
            lore_author = pgettext("???"),
               -- TRANSLATORS: Purpose helptext for an empire training site: Training Camp, part 1
               pgettext("empire_building", "Trains soldiers in ‘Attack’ and in ‘Health’."),
               -- TRANSLATORS: Purpose helptext for an empire training site: Training Camp, part 2
               pgettext("empire_building", "Equips the soldiers with all necessary weapons and armor parts.")
            },
            -- TRANSLATORS: Note helptext for an empire training site: Training Camp
            note = pgettext("empire_building", "Imperial soldiers cannot be trained in ‘Defense’ and will remain at the level with which they came.")
         }
      },

      -- Military Sites
      {
         name = "empire_blockhouse",
         helptexts = {
            -- TRANSLATORS: Lore helptext for an empire military site: Blockhouse
            lore = pgettext("empire_building", "‘Aquila non captat muscas.’ (An eagle doesn't catch flies.)"),
            -- TRANSLATORS: Lore author helptext for an empire military site: Blockhouse
            lore_author = pgettext("General Passerus Claudius Pedestrus on why he didn't order the destruction of a rebel Blockhouse"),
            -- TRANSLATORS: Purpose helptext for an empire military site: Blockhouse
            purpose = pgettext("empire_building", "Garrisons soldiers to expand your territory."),
            -- TRANSLATORS: Note helptext for an empire military site: Blockhouse
            note = pgettext("empire_building", "If you’re low on soldiers to occupy new military sites, use the downward arrow button to decrease the capacity. You can also click on a soldier to send him away.")
         }
      },
      {
         name = "empire_sentry",
         helptexts = {
            -- TRANSLATORS: Purpose helptext for an empire military site: Sentry
            purpose = pgettext("empire_building", "Garrisons soldiers to expand your territory."),
            -- TRANSLATORS: Note helptext for an empire military site: Sentry
            note = pgettext("empire_building", "If you’re low on soldiers to occupy new military sites, use the downward arrow button to decrease the capacity. You can also click on a soldier to send him away.")
         }
      },
      {
         name = "empire_outpost",
         helptexts = {
            -- TRANSLATORS: Purpose helptext for an empire military site: Outpost
            purpose = pgettext("empire_building", "Garrisons soldiers to expand your territory."),
            -- TRANSLATORS: Note helptext for an empire military site: Outpost
            note = pgettext("empire_building", "If you’re low on soldiers to occupy new military sites, use the downward arrow button to decrease the capacity. You can also click on a soldier to send him away.")
         }
      },
      {
         name = "empire_barrier",
         helptexts = {
            -- TRANSLATORS: Lore helptext for an empire military site: Barrier
            lore = pgettext("empire_building", "‘Alea iacta est!’ (The die is cast!)"),
            -- TRANSLATORS: Lore author helptext for an empire military site: Barrier
            lore_author = pgettext("Rebel general Certus Ignavus Fidelius upon entering the limits of Fremil to overthrow the government"),
            -- TRANSLATORS: Purpose helptext for an empire military site: Barrier
            purpose = pgettext("empire_building", "Garrisons soldiers to expand your territory."),
            -- TRANSLATORS: Note helptext for an empire military site: Barrier
            note = pgettext("empire_building", "If you’re low on soldiers to occupy new military sites, use the downward arrow button to decrease the capacity. You can also click on a soldier to send him away.")
         }
      },
      {
         name = "empire_tower",
         helptexts = {
            -- TRANSLATORS: Lore helptext for an empire military site: Tower
            lore = pgettext("empire_building", "‘Veni, Vidi, Vici!’ (I came, I saw, I conquered!)"),
            -- TRANSLATORS: Lore author helptext for an empire military site: Tower
            lore_author = pgettext("General Claudius Cæcus Cessus"),
            -- TRANSLATORS: Purpose helptext for an empire military site: Tower
            purpose = pgettext("empire_building", "Garrisons soldiers to expand your territory."),
            -- TRANSLATORS: Note helptext for an empire military site: Tower
            note = pgettext("empire_building", "If you’re low on soldiers to occupy new military sites, use the downward arrow button to decrease the capacity. You can also click on a soldier to send him away.")
         }
      },
      {
         name = "empire_fortress",
         helptexts = {
            -- TRANSLATORS: Purpose helptext for an empire military site: Fortress
            purpose = pgettext("empire_building", "Garrisons soldiers to expand your territory."),
            -- TRANSLATORS: Note helptext for an empire military site: Fortress
            note = pgettext("empire_building", "If you’re low on soldiers to occupy new military sites, use the downward arrow button to decrease the capacity. You can also click on a soldier to send him away.")
         }
      },
      {
         name = "empire_castle",
         helptexts = {
            -- TRANSLATORS: Lore helptext for an empire military site: Castle
            lore = pgettext("empire_building", "‘Ceterum censeo Al’thunran delenda est!’ (Furthermore, I think that Al'thunran must be destroyed!)"),
            -- TRANSLATORS: Lore author helptext for an empire military site: Castle
            lore_author = pgettext("Saledus in the Senate, urging final victory over the Barbarians"),
            -- TRANSLATORS: Purpose helptext for an empire military site: Castle
            purpose = pgettext("empire_building", "Garrisons soldiers to expand your territory."),
            -- TRANSLATORS: Note helptext for an empire military site: Castle
            note = pgettext("empire_building", "If you’re low on soldiers to occupy new military sites, use the downward arrow button to decrease the capacity. You can also click on a soldier to send him away.")
         }
      },

      -- Seafaring/Ferry Sites - these are only displayed on seafaring/ferry maps
      {
         name = "empire_ferry_yard",
         helptexts = {
            -- TRANSLATORS: Purpose helptext for an empire production site: Ferry Yard
            purpose = pgettext("building", "Builds ferries."),
            -- TRANSLATORS: Note helptext for an empire production site: Ferry Yard
            note = pgettext("building", "Needs water nearby.")
         }
      },
      {
         name = "empire_shipyard",
         helptexts = {
            -- TRANSLATORS: Lore helptext for an empire production site: Shipyard
            lore = pgettext("empire_building", "‘Uni navi ne committas omnia.’ (Don't put everything on the same ship.)"),
            -- TRANSLATORS: Lore author helptext for an empire production site: Shipyard
            lore_author = pgettext("???"),
            -- TRANSLATORS: Purpose helptext for an empire production site: Shipyard
            purpose = pgettext("building", "Constructs ships that are used for overseas colonization and for trading between ports.")
         }
      },

      -- Partially Finished Buildings - these are the same 2 buildings for all tribes
      {
         name = "constructionsite",
         helptexts = {
            -- TRANSLATORS: Lore helptext for an empire building: Construction Site
            lore = pgettext("building", "‘Don’t swear at the builder who is short of building materials.’"),
            -- TRANSLATORS: Lore author helptext for an empire building: Construction Site
            lore_author = pgettext("building", "Proverb widely used for impossible tasks of any kind"),
            -- TRANSLATORS: Purpose helptext for an empire building: Construction Site
            purpose = pgettext("building", "A new building is being built at this construction site.")
         }
      },
      {
         name = "dismantlesite",
         helptexts = {
            -- TRANSLATORS: Lore helptext for an empire building: Dismantle Site
            lore = pgettext("building", "‘New paths will appear when you are willing to tear down the old.’"),
            -- TRANSLATORS: Lore author helptext for an empire building: Dismantle Site
            lore_author = pgettext("building", "Proverb"),
            -- TRANSLATORS: Purpose helptext for an empire building: Dismantle Site
            purpose = pgettext("building", "A building is being dismantled at this dismantle site, returning some of the resources that were used during this building’s construction to your tribe’s stores.")
         }
      }
   },

   -- Productionsite status strings

   -- TRANSLATORS: Productivity label on an empire building if there is 1 worker missing
   productionsite_worker_missing = pgettext("empire", "Worker missing"),
   -- TRANSLATORS: Productivity label on an empire building if there is 1 worker coming
   productionsite_worker_coming = pgettext("empire", "Worker is coming"),
   -- TRANSLATORS: Productivity label on an empire building if there is more than 1 worker missing. If you need plural forms here, please let us know.
   productionsite_workers_missing = pgettext("empire", "Workers missing"),
   -- TRANSLATORS: Productivity label on an empire building if there is more than 1 worker coming. If you need plural forms here, please let us know.
   productionsite_workers_coming = pgettext("empire", "Workers are coming"),

   -- Special types
   builder = "empire_builder",
   carriers = {"empire_carrier", "empire_donkey"},
   geologist = "empire_geologist",
   scouts_house = "empire_scouts_house",
   soldier = "empire_soldier",
   ship = "empire_ship",
   ferry = "empire_ferry",
   port = "empire_port",

   fastplace = {
      warehouse = "empire_warehouse",
      port = "empire_port",
      training_small = "empire_arena",
      training_large = "empire_trainingcamp",
      military_small_primary = "empire_sentry",
      military_small_secondary = "empire_blockhouse",
      military_medium_primary = "empire_outpost",
      military_medium_secondary = "empire_barrier",
      military_tower = "empire_tower",
      military_fortress = "empire_fortress",
      woodcutter = "empire_lumberjacks_house",
      forester = "empire_foresters_house",
      quarry = "empire_quarry",
      building_materials_primary = "empire_sawmill",
      building_materials_secondary = "empire_stonemasons_house",
      fisher = "empire_fishers_house",
      hunter = "empire_hunters_house",
      fish_meat_replenisher = "empire_piggery",
      well = "empire_well",
      farm_primary = "empire_farm",
      mill = "empire_mill",
      bakery = "empire_bakery",
      brewery = "empire_brewery",
      tavern = "empire_tavern",
      smelting = "empire_smelting_works",
      tool_smithy = "empire_toolsmithy",
      weapon_smithy = "empire_weaponsmithy",
      armor_smithy = "empire_armorsmithy",
      weaving_mill = "empire_weaving_mill",
      shipyard = "empire_shipyard",
      ferry_yard = "empire_ferry_yard",
      scout = "empire_scouts_house",
      barracks = "empire_barracks",
      second_carrier = "empire_donkeyfarm",
      charcoal = "empire_charcoal_kiln",
      mine_stone = "empire_marblemine",
      mine_coal = "empire_coalmine",
      mine_iron = "empire_ironmine",
      mine_gold = "empire_goldmine",
      agriculture_producer = "empire_vineyard",
      agriculture_consumer_primary = "empire_winery",
      industry_supporter = "empire_sheepfarm",
   },
}

pop_textdomain()<|MERGE_RESOLUTION|>--- conflicted
+++ resolved
@@ -1178,13 +1178,8 @@
 --[[ lore template
             -- TRANSLATORS: Lore helptext for an empire production site:
             lore = pgettext("empire_building", "‘’ ()"),
-<<<<<<< HEAD
-            -- TRANSLATORS: Lore author helptext for an empire production site: 
+            -- TRANSLATORS: Lore author helptext for an empire production site:
             lore_author = pgettext("???"),
-=======
-            -- TRANSLATORS: Lore author helptext for an empire production site:
-            lore_author = pgettext(""),
->>>>>>> 8cda29b0
 ]]--
 
       -- Small
