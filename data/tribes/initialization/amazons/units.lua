descriptions = wl.Descriptions() -- TODO(matthiakl): only for savegame compatibility with 1.0, do not use.

image_dirname = path.dirname(__file__) .. "images/"

push_textdomain("tribes_encyclopedia")

-- For formatting time strings
include "tribes/scripting/help/time_strings.lua"

wl.Descriptions():new_tribe {
   name = "amazons",
   animation_directory = image_dirname,
   animations = {
      frontier = { hotspot = {8, 36} },
      pinned_note = { hotspot = {18, 67} },
      bridge_normal_e =  { hotspot = {-1, 15}},
      bridge_busy_e =    { hotspot = {-1, 15}},
      bridge_normal_se = { hotspot = {5, 4}},
      bridge_busy_se =   { hotspot = {5, 4}},
      bridge_normal_sw = { hotspot = {40, 1}},
      bridge_busy_sw =   { hotspot = {40, 1}}
   },
   spritesheets = {
      flag = {
         hotspot = {26, 39},
         frames = 10,
         columns = 5,
         rows = 2,
         fps = 5
      }
   },

   bridge_height = 6,

   collectors_points_table = {
      { ware = "gold", points = 12},
      { ware = "spear_stone_tipped", points = 1},
      { ware = "spear_hardened", points = 1},
      { ware = "armor_wooden", points = 1},
      { ware = "helmet_wooden", points = 1},
      { ware = "warriors_coat", points = 16},
      { ware = "tunic", points = 1},
      { ware = "vest_padded", points = 2},
      { ware = "protector_padded", points = 17},
      { ware = "boots_sturdy", points = 1},
      { ware = "boots_swift", points = 1},
      { ware = "boots_hero", points = 16},
   },

   -- Image file paths for this tribe's road and waterway textures
   roads = {
      busy = {
         image_dirname .. "roadt_busy.png",
      },
      normal = {
         image_dirname .. "roadt_normal_00.png",
         image_dirname .. "roadt_normal_01.png",
      },
      waterway = {
         image_dirname .. "waterway_0.png",
      },
   },

   resource_indicators = {
      [""] = {
         [0] = "amazons_resi_none",
      },
      resource_gold = {
         [10] = "amazons_resi_gold_1",
         [20] = "amazons_resi_gold_2",
      },
      resource_stones = {
         [10] = "amazons_resi_stones_1",
         [20] = "amazons_resi_stones_2",
      },
   },

   -- Wares positions in wares windows.
   -- This also gives us the information which wares the tribe uses.
   -- Each subtable is a column in the wares windows.
   wares_order = {
      {
         -- Building Materials
         {
            name = "log",
            preciousness = 24,
            helptexts = {
               purpose = {
                  -- TRANSLATORS: Helptext for an Amazon ware: Log, part 1
                  pgettext("ware", "Logs are an important basic building material. They are produced by felling trees."),
                  -- TRANSLATORS: Helptext for an Amazon ware: Log, part 2
                  pgettext("amazons_ware", "Amazon woodcutters fell trees and jungle preservers will plant them. The resulting logs are used by the stone carver. The charcoal kiln also needs logs to produce charcoal.")
               }
            }
         },
         {
            name = "granite",
            default_target_quantity = 20,
            preciousness = 7,
            helptexts = {
               purpose = {
                  -- TRANSLATORS: Helptext for an Amazon ware: Granite, part 1
                  pgettext("ware", "Granite is a basic building material."),
                  -- TRANSLATORS: Helptext for an Amazon ware: Granite, part 2
                  pgettext("amazons_ware", "The Amazons use granite for making tools and weapons as well. It is produced by the stonecutters and in stone mines."),
               }
            }
         },
         {
            name = "quartz",
<<<<<<< HEAD
            default_target_quantity = 15,
            preciousness = 10,
=======
            default_target_quantity = 25,
            preciousness = 15,
>>>>>>> 3b23957f
            helptexts = {
               purpose = {
                  -- TRANSLATORS: Helptext for an Amazon ware: Quartz, part 1
                  pgettext("ware", "Amazons use quartz for sharp tools and weapons."),
                  -- TRANSLATORS: Helptext for an Amazon ware: Quartz, part 2
<<<<<<< HEAD
                  pgettext("amazons_ware", "It is also a building material for some advanced buildings. It is produced by the stonecutters and in stone mines."),
=======
                  pgettext("amazons_ware", "It is also a building material for some advanced buildings. It is produced in stone mines."),
>>>>>>> 3b23957f
               }
            }
         },
         {
            name = "balsa",
            default_target_quantity = 20,
            preciousness = 20,
            helptexts = {
               purpose = {
                  -- TRANSLATORS: Helptext for an Amazon ware: Balsa
                  pgettext("amazons_ware", "Balsa wood is an important building material. It is also used to make light armor. Balsa trees are cut by an experienced woodcutter.")
               }
            }
         },
         {
            name = "ironwood",
            default_target_quantity = 40,
            preciousness = 50,
            helptexts = {
               purpose = {
                  -- TRANSLATORS: Helptext for an Amazon ware: Ironwood
                  pgettext("amazons_ware", "This very hard wood is as hard as iron and it is used for several buildings, tools and weapons. It is cut by a very experienced woodcutter.")
               }
            }
         },
         {
            name = "rubber",
            default_target_quantity = 30,
            preciousness = 40,
            helptexts = {
               purpose = {
                  -- TRANSLATORS: Helptext for an Amazon ware: Rubber
                  pgettext("amazons_ware", "Rubber is important for making warriors’ armor and shoes. Rubber trees are collected by experienced woodcutters.")
               }
            }
         },
         {
            name = "liana",
            preciousness = 8,
            helptexts = {
               purpose = {
                  -- TRANSLATORS: Helptext for an Amazon ware: Liana
                  pgettext("amazons_ware", "Lianas grow on trees. Very durable ropes are made out of them.")
               }
            }
         },
         {
            name = "rope",
            preciousness = 2,
            helptexts = {
               purpose = {
                  -- TRANSLATORS: Helptext for an Amazon ware: Rope
                  pgettext("amazons_ware", "This rope is made out of lianas. It is used for armor dresses and to construct buildings and ships.")
               }
            }
         },
      },
      {
         -- Food
         {
            name = "water",
            preciousness = 15,
            helptexts = {
               purpose = {
                  -- TRANSLATORS: Helptext for an Amazon ware: Water, part 1
                  pgettext("ware", "Water is the essence of life!"),
                  -- TRANSLATORS: Helptext for an Amazon ware: Water, part 2
                  pgettext("amazons_ware", "Water is used by the cassava root cooker, the chocolate brewery, the gold digger and the tapir farm.")
               }
            }
         },
         {
            name = "cassavaroot",
            preciousness = 10,
            helptexts = {
               purpose = {
                  -- TRANSLATORS: Helptext for an Amazon ware: Cassava Root
                  pgettext("amazons_ware", "Cassava roots are a special kind of root produced at cassava plantations. The Amazons like their strong taste for making bread and they also feed their tapirs with them.")
               }
            }
         },
         {
            name = "cocoa_beans",
            preciousness = 1,
            helptexts = {
               purpose = {
                  -- TRANSLATORS: Helptext for an Amazon ware: Cocoa Beans
                  pgettext("amazons_ware", "Cocoa beans are gathered from cocoa trees by a cocoa farmer. They are used for producing chocolate.")
               }
            }
         },
         {
            name = "amazons_bread",
            default_target_quantity = 20,
            preciousness = 5,
            helptexts = {
               purpose = {
                  -- TRANSLATORS: Helptext for an Amazon ware: Bread
                  pgettext("amazons_ware", "This tasty bread is made in cassava root cookeries out of cassava root and water. It is the basic ingredient of a ration that is made by a food preserver. Soldiers like it too.")
               }
            }
         },
         {
            name = "chocolate",
            default_target_quantity = 15,
            preciousness = 5,
            helptexts = {
               purpose = {
                  -- TRANSLATORS: Helptext for an Amazon ware: Chocolate
                  pgettext("amazons_ware", "Chocolate is produced by chocolate breweries and used to train soldiers.")
               }
            }
         },
         {
            name = "fish",
            preciousness = 4,
            helptexts = {
               purpose = {
                  -- TRANSLATORS: Helptext for an Amazon ware: Fish
                  pgettext("amazons_ware", "Fish is one of the two major food resources of the Amazons. It is used by the food preserver to prepare rations for the workers digging for gold dust and stones, and for training soldiers. It is also consumed at the initiation site for recruiting new soldiers.")
               }
            }
         },
         {
            name = "meat",
            preciousness = 2,
            helptexts = {
               purpose = {
                  -- TRANSLATORS: Helptext for an Amazon ware: Meat, part 1
                  pgettext("ware", "Meat contains a lot of energy, and it is obtained from wild game taken by hunter-gatherers."),
                  -- TRANSLATORS: Helptext for an Amazon ware: Meat, part 2
                  pgettext("amazons_ware", "Meat is used by the food preserver to prepare rations for the workers digging for gold dust and stones, and for training soldiers. It is also consumed at the initiation site for recruiting new soldiers.")
               }
            }
         },
         {
            name = "ration",
            default_target_quantity = 20,
            preciousness = 5,
            helptexts = {
               purpose = {
                  -- TRANSLATORS: Helptext for an Amazon ware: Ration, part 1
                  pgettext("amazons_ware", "A small bite used to train soldiers and to keep the workers digging for gold dust and stones strong and working. The scout also consumes rations on her scouting trips."),
                  -- TRANSLATORS: Helptext for an Amazon ware: Ration, part 2
                  pgettext("amazons_ware", "Rations are produced by the food preserver out of fish or meat and bread. They are dried using a charcoal fire.")
               }
            }
         },
      },
      {
         -- Mining
         {
            name = "gold_dust",
            default_target_quantity = 15,
            preciousness = 2,
            helptexts = {
               purpose = {
                  -- TRANSLATORS: Helptext for an Amazon ware: Gold Dust, part 1
                  pgettext("amazons_ware", "Gold dust is washed in a gold digger dwelling."),
                  -- TRANSLATORS: Helptext for an Amazon ware: Gold Dust, part 2
                  pgettext("amazons_ware", "Smelted in a furnace, it turns into gold which is used as a precious building material and to produce armor.")
               }
            }
         },
         {
            name = "gold",
            default_target_quantity = 20,
            preciousness = 2,
            helptexts = {
               purpose = {
                  -- TRANSLATORS: Helptext for an Amazon ware: Gold, part 1
                  pgettext("amazons_ware", "Gold is the most valuable of all metals."),
                  -- TRANSLATORS: Helptext for an Amazon ware: Gold, part 2
                  pgettext("amazons_ware", "It is smelted out of gold dust by the furnace and used by the dressmaker and for special buildings.")
               }
            }
         },
         {
            name = "coal",
            default_target_quantity = 20,
            preciousness = 10,
            helptexts = {
               purpose = {
                  -- TRANSLATORS: Helptext for an Amazon ware: Charcoal, part 1
                  pgettext("amazons_ware", "Charcoal is produced out of logs by a charcoal burner or out of rare trees by a charcoal master. The Amazons use charcoal for drying their food and for smelting gold.")
               }
            }
         },
      },
      {
         -- Tools
         {
            name = "pick",
            default_target_quantity = 3,
            preciousness = 1,
            helptexts = {
               purpose = {
                  -- TRANSLATORS: Helptext for an Amazon ware: Pick
<<<<<<< HEAD
                  pgettext("amazons_ware", "Picks are used by stonecutters to cut granite and quartz from rocks or in mines.")
=======
                  pgettext("amazons_ware", "Picks are used by stonecutters to cut granite from rocks or mine granite and quartz in stone mines.")
>>>>>>> 3b23957f
               }
            }
         },
         {
            name = "felling_ax",
            default_target_quantity = 5,
            preciousness = 3,
            helptexts = {
               purpose = {
                  -- TRANSLATORS: Helptext for an Amazon ware: Felling Ax, part 1
                  pgettext("ware", "The felling ax is the tool to chop down trees."),
                  -- TRANSLATORS: Helptext for an Amazon ware: Felling Ax, part 2
                  pgettext("amazons_ware", "It is used by a woodcutter and produced by the stone carver.")
               }
            }
         },
         {
            name = "shovel",
            default_target_quantity = 2,
            preciousness = 0,
            helptexts = {
               purpose = {
                  -- TRANSLATORS: Helptext for an Amazon ware: Shovel, part 1
                  pgettext("ware", "Shovels are needed for the proper handling of plants."),
                  -- TRANSLATORS: Helptext for an Amazon ware: Shovel, part 2
                  pgettext("amazons_ware", "Therefore the jungle preservers, the cassava farmers and the cocoa farmers use them. They are produced by the stone carver.")
               }
            }
         },
         {
            name = "hammer",
            default_target_quantity = 2,
            preciousness = 1,
            helptexts = {
               purpose = {
                  -- TRANSLATORS: Helptext for an Amazon ware: Hammer, part 1
                  pgettext("ware", "The hammer is an essential tool."),
                  -- TRANSLATORS: Helptext for an Amazon ware: Hammer, part 2
                  pgettext("amazons_ware", "Geologists, builders, shipwrights and stone carvers all need a hammer. Make sure you’ve always got some in reserve! They are produced by the stone carver.")
               }
            }
         },
         {
            name = "machete",
            default_target_quantity = 1,
            preciousness = 0,
            helptexts = {
               purpose = {
                  -- TRANSLATORS: Helptext for an Amazon ware: Machete
                  pgettext("amazons_ware", "The machete is the tool of the liana cutters."),
               }
            }
         },
         {
            name = "chisel",
            default_target_quantity = 2,
            preciousness = 1,
            helptexts = {
               purpose = {
                  -- TRANSLATORS: Helptext for an Amazon ware: Chisel, part 1
                  pgettext("ware", "The chisel is an essential tool."),
                  -- TRANSLATORS: Helptext for an Amazon ware: Chisel, part 2
                  pgettext("amazons_ware", "Stone carvers need a chisel. Make sure you’ve always got some in reserve! They are produced by the stone carvers themselves.")
               }
            }
         },
         {
            name = "kitchen_tools",
            default_target_quantity = 1,
            preciousness = 1,
            helptexts = {
               purpose = {
                  -- TRANSLATORS: Helptext for an Amazon ware: Kitchen Tools
                  pgettext("amazons_ware", "Kitchen tools are needed for preparing rations, baking cassava bread and brewing chocolate. Be sure to have a stone carver to produce this basic tool.")
               }
            }
         },
         {
            name = "needles",
            default_target_quantity = 1,
            preciousness = 1,
            helptexts = {
               purpose = {
                  -- TRANSLATORS: Helptext for an Amazon ware: Needles
                  pgettext("amazons_ware", "Needles are used by dressmakers to make dresses, boots and armor for the soldiers.")
               }
            }
         },
         {
            name = "stone_bowl",
            default_target_quantity = 1,
            preciousness = 1,
            helptexts = {
               purpose = {
                  -- TRANSLATORS: Helptext for an Amazon ware: Stone Bowl
                  pgettext("amazons_ware", "Stone bowls are used to wash gold and to smelt gold dust.")
               }
            }
         },
<<<<<<< HEAD
=======
         {
            name = "firestones",
            default_target_quantity = 2,
            preciousness = 1,
            helptexts = {
               purpose = {
                  -- TRANSLATORS: Helptext for an Amazon ware: Firestones
                  pgettext("amazons_ware", "Firestones are used to light the fires of charcoal kilns and furnaces.")
               }
            }
         },
         {
            name = "spear_wooden",
            default_target_quantity = 30,
            preciousness = 3,
            helptexts = {
               purpose = {
                  -- TRANSLATORS: Helptext for an Amazon ware: Wooden Spear, part 1
                  pgettext("amazons_ware", "This spear is the basic weapon in the Amazon military system. It is produced by the stone carver. In combination with a tunic, it is the equipment to fit out young soldiers."),
                  -- TRANSLATORS: Helptext for an Amazon ware: Wooden Spear, part 2
                  pgettext("amazons_ware", "It is used by the Amazon hunter-gatherers as well.")
               }
            }
         },
      },
      {
         -- Military
>>>>>>> 3b23957f
         {
            name = "firestones",
            default_target_quantity = 2,
            preciousness = 1,
            helptexts = {
               purpose = {
                  -- TRANSLATORS: Helptext for an Amazon ware: Firestones
                  pgettext("amazons_ware", "Firestones are used to light the fires of charcoal kilns and furnaces.")
               }
            }
         },
         {
            name = "selected_firestones",
            default_target_quantity = 1,
            preciousness = 1,
            helptexts = {
               purpose = {
                  -- TRANSLATORS: Helptext for an Amazon ware: Selected Firestones
                  pgettext("amazons_ware", "Only the best, carefully selected firestones are good enough to light the fires of rare tree kilns.")
               }
            }
         },
      },
      {
         -- Military
         {
<<<<<<< HEAD
            name = "spear_wooden",
=======
            name = "tunic",
>>>>>>> 3b23957f
            default_target_quantity = 30,
            preciousness = 3,
            helptexts = {
               purpose = {
<<<<<<< HEAD
                  -- TRANSLATORS: Helptext for an Amazon ware: Wooden Spear, part 1
                  pgettext("amazons_ware", "This spear is the basic weapon in the Amazon military system. It is produced by the stone carver. In combination with a tunic, it is the equipment to fit out young soldiers."),
                  -- TRANSLATORS: Helptext for an Amazon ware: Wooden Spear, part 2
                  pgettext("amazons_ware", "It is used by the Amazon hunter-gatherers as well.")
               }
            }
         },
         {
            name = "spear_stone_tipped",
            default_target_quantity = 1,
            preciousness = 0,
            helptexts = {
               purpose = {
                  -- TRANSLATORS: Helptext for an Amazon ware: Stone Tipped Spear
                  pgettext("amazons_ware", "This spear has a stone spike. It is produced in a stone workshop and used in a warriors’ gathering – together with food – to train soldiers from attack level 0 to attack level 1.")
               }
            }
         },
         {
            name = "spear_hardened",
=======
                  -- TRANSLATORS: Helptext for an Amazon ware: Tunic
                  pgettext("amazons_ware", "Rubber can be bound into a tunic, which is used as basic armor. All new soldiers are clothed in a tunic.")
               }
            }
         },
         {
            name = "vest_padded",
            default_target_quantity = 1,
            preciousness = 1,
            helptexts = {
               purpose = {
                  -- TRANSLATORS: Helptext for an Amazon ware: Padded Vest
                  pgettext("amazons_ware", "Padded vests are light but durable armor. They are produced by the dressmaker and used to train soldiers’ defence from level 0 to level 1.")
               }
            }
         },
         {
            name = "protector_padded",
>>>>>>> 3b23957f
            default_target_quantity = 1,
            preciousness = 1,
            helptexts = {
               purpose = {
<<<<<<< HEAD
                  -- TRANSLATORS: Helptext for an Amazon ware: Hardened Spear
                  pgettext("amazons_ware", "This is a hardened spear with a stone tip. It is produced in a stone workshop and used in a warriors’ gathering – together with food – to train soldiers from attack level 1 to level 2.")
=======
                  -- TRANSLATORS: Helptext for an Amazon ware: Padded Protector
                  pgettext("amazons_ware", "Padded protectors are strong and durable armor. They are produced by the dressmaker and used to train soldiers’ defence from level 1 to level 2.")
>>>>>>> 3b23957f
               }
            }
         },
         {
            name = "armor_wooden",
            default_target_quantity = 1,
            preciousness = 0,
            helptexts = {
               purpose = {
                  -- TRANSLATORS: Helptext for an Amazon ware: Wooden Armor
                  pgettext("amazons_ware", "This light wooden armor is a basic piece of armor for the Amazons’ soldiers. It is produced by a dressmaker and used in a training glade – together with food – to train soldiers from health level 0 to level 1.")
               }
            }
         },
         {
            name = "helmet_wooden",
            default_target_quantity = 2,
            preciousness = 3,
            helptexts = {
               purpose = {
                  -- TRANSLATORS: Helptext for an Amazon ware: Wodden Helmet
                  pgettext ("amazons_ware", "A wooden helmet is a basic piece of equipment for protecting soldiers. It is produced by the dressmaker and used to train soldiers from health level 1 to level 2."),
               }
            }
         },
         {
            name = "warriors_coat",
            default_target_quantity = 1,
            preciousness = 3,
            helptexts = {
               purpose = {
                  -- TRANSLATORS: Helptext for an Amazon ware: Warrior's Coat
                  pgettext("amazons_ware", "Ordinary tunics can be decorated and reinforced with gold and wood chunks. Such tunics are the best armor.")
               }
            }
         },
         {
            name = "armor_wooden",
            default_target_quantity = 1,
            preciousness = 0,
            helptexts = {
               purpose = {
                  -- TRANSLATORS: Helptext for an Amazon ware: Wooden Armor
                  pgettext("amazons_ware", "This light wooden armor is a basic piece of armor for the Amazons’ soldiers. It is produced by a dressmaker and used in a training glade – together with food – to train soldiers from health level 0 to level 1.")
               }
            }
         },
         {
            name = "helmet_wooden",
            default_target_quantity = 2,
            preciousness = 3,
            helptexts = {
               purpose = {
                  -- TRANSLATORS: Helptext for an Amazon ware: Wodden Helmet
                  pgettext ("amazons_ware", "A wooden helmet is a basic piece of equipment for protecting soldiers. It is produced by the dressmaker and used to train soldiers from health level 1 to level 2."),
               }
            }
         },
         {
            name = "warriors_coat",
            default_target_quantity = 1,
            preciousness = 3,
            helptexts = {
               purpose = {
                  -- TRANSLATORS: Helptext for an Amazon ware: Warrior's Coat
                  pgettext("amazons_ware", "Ordinary tunics can be decorated and reinforced with gold and wood chunks. Such tunics are the best armor.")
               }
            }
         },
         {
            name = "boots_sturdy",
            default_target_quantity = 1,
            preciousness = 5,
            helptexts = {
               purpose = {
                  -- TRANSLATORS: Helptext for an Amazon ware: Sturdy Boots
                  pgettext("amazons_ware", "Sturdy boots are excellent footwear for soldiers to be quicker on their feet. They are produced by the dressmaker and used to train soldiers’ evade from level 0 to level 1.")
               }
            }
         },
         {
            name = "boots_swift",
            default_target_quantity = 1,
            preciousness = 5,
            helptexts = {
               purpose = {
                  -- TRANSLATORS: Helptext for an Amazon ware: Swift Boots
                  pgettext("amazons_ware", "Swift boots are light and durable footwear for soldiers to be quicker on their feet. They are produced by the dressmaker and used to train soldiers’ evade from level 1 to level 2.")
               }
            }
         },
         {
            name = "boots_hero",
            default_target_quantity = 1,
            preciousness = 5,
            helptexts = {
               purpose = {
                  -- TRANSLATORS: Helptext for an Amazon ware: Hero Boots
                  pgettext("amazons_ware", "Hero boots! The only suitable footwear for a real hero. They are produced by the dressmaker and used to train soldiers’ evade from level 2 to level 3.")
               }
            }
         },
      }
   },

   -- Workers positions in workers windows.
   -- This also gives us the information which workers the tribe uses.
   -- Each subtable is a column in the workers windows.
   workers_order = {
      {
         -- Carriers
         {
            name = "amazons_carrier",
            helptexts = {
               -- TRANSLATORS: Helptext for an Amazon worker: Carrier
               purpose = pgettext("amazons_worker", "Carries items along your roads.")
            }
         },
         {
            name = "amazons_ferry",
            helptexts = {
               -- TRANSLATORS: Helptext for an Amazon worker: Ferry
               purpose = pgettext("amazons_worker", "Ships wares across narrow rivers.")
            }
         },
         {
            name = "amazons_tapir",
            default_target_quantity = 10,
            preciousness = 2,
            helptexts = {
               -- TRANSLATORS: Helptext for an Amazon worker: Tapir
               purpose = pgettext("amazons_worker", "Tapirs help to carry items along busy roads. They are reared in a tapir farm.")
            }
         },
         {
            name = "amazons_tapir_breeder",
            helptexts = {
               -- TRANSLATORS: Helptext for an Amazon worker: Tapir Breeder
               purpose = pgettext("amazons_worker", "Breeds tapirs for adding them to the transportation system.")
            }
         }
      },
      {
         -- Building Materials
         {
            name = "amazons_stonecutter",
            helptexts = {
               -- TRANSLATORS: Helptext for an Amazon worker: Stonecutter
<<<<<<< HEAD
               purpose = pgettext("amazons_worker", "Cuts blocks of granite and quartz out of rocks in the vicinity.")
=======
               purpose = pgettext("amazons_worker", "Cuts blocks of granite out of rocks in the vicinity or mines granite and quartz in stone mines.")
>>>>>>> 3b23957f
            }
         },
         {
            name = "amazons_woodcutter",
            helptexts = {
               -- TRANSLATORS: Helptext for an Amazon worker: Woodcutter
               purpose = pgettext("amazons_worker", "Fells trees.")
            }
         },
         {
            name = "amazons_woodcutter_master",
            helptexts = {
               -- TRANSLATORS: Helptext for an Amazon worker: Master Woodcutter
               purpose = pgettext("amazons_worker", "Harvests special trees: ironwood, rubber and balsa.")
            }
         },
         {
            name = "amazons_jungle_preserver",
            helptexts = {
               -- TRANSLATORS: Helptext for an Amazon worker: Jungle Preserver
               purpose = pgettext("amazons_worker", "Plants trees.")
            }
         },
         {
            name = "amazons_jungle_master",
            helptexts = {
               -- TRANSLATORS: Helptext for an Amazon worker: Jungle Master
               purpose = pgettext("amazons_worker", "Plants special trees: ironwood, rubber and balsa.")
            }
         },
         {
            name = "amazons_liana_cutter",
            helptexts = {
               -- TRANSLATORS: Helptext for an Amazon worker: Liana Cutter
               purpose = pgettext("amazons_worker", "Cuts lianas from trees.")
            }
         },
         {
            name = "amazons_builder",
            helptexts = {
               -- TRANSLATORS: Helptext for an Amazon worker: Builder
               purpose = pgettext("amazons_worker", "Works at construction sites to raise new buildings.")
            }
         },
         {
            name = "amazons_shipwright",
            helptexts = {
               -- TRANSLATORS: Helptext for an Amazon worker: Shipwright
               purpose = pgettext("amazons_worker", "Works at the shipyard and constructs new ships.")
            }
         },
      },
      {
         -- Food
         {
            name = "amazons_hunter_gatherer",
            helptexts = {
               -- TRANSLATORS: Helptext for an Amazon worker: Hunter-Gatherer
               purpose = pgettext("amazons_worker", "The hunter-gatherer gets fresh fish and raw meat for the tribe.")
            }
         },
         {
            name = "amazons_cassava_farmer",
            helptexts = {
               -- TRANSLATORS: Helptext for an Amazon worker: Cassava Farmer
               purpose = pgettext("amazons_worker", "Grows cassava.")
            }
         },
         {
            name = "amazons_cocoa_farmer",
            helptexts = {
               -- TRANSLATORS: Helptext for an Amazon worker: Cocoa Farmer
               purpose = pgettext("amazons_worker", "Grows cocoa.")
            }
         },
         {
            name = "amazons_cook",
            helptexts = {
               -- TRANSLATORS: Helptext for an Amazon worker: Cook
               purpose = pgettext("amazons_worker", "Prepares rations, bakes cassava bread and brews chocolate.")
            }
         },
         {
            name = "amazons_wilderness_keeper",
            helptexts = {
               -- TRANSLATORS: Helptext for an Amazon worker: Wilderness Keeper
               purpose = pgettext("amazons_worker", "Breeds game or fish.")
            }
         },
      },
      {
         -- Mining
         {
            name = "amazons_geologist",
            helptexts = {
               -- TRANSLATORS: Helptext for an Amazon worker: Geologist
               purpose = pgettext("amazons_worker", "Discovers resources for mining.")
            }
         },
         {
            name = "amazons_gold_digger",
            helptexts = {
               -- TRANSLATORS: Helptext for an Amazon worker: Gold Digger
               purpose = pgettext("amazons_worker", "Works hard in the gold dwellings in mountains to obtain gold by washing it from gravel.")
            }
         },
         {
            name = "amazons_charcoal_burner",
            helptexts = {
               -- TRANSLATORS: Helptext for an Amazon worker: Charcoal Burner
               purpose = pgettext("amazons_worker", "Burns logs to produce charcoal.")
            }
         },
         {
            name = "amazons_charcoal_master",
            helptexts = {
               -- TRANSLATORS: Helptext for an Amazon worker: Charcoal Master
               purpose = pgettext("amazons_worker", "Burns rare trees to produce charcoal more effectively.")
            }
         },
         {
            name = "amazons_gold_smelter",
            helptexts = {
               -- TRANSLATORS: Helptext for an Amazon worker: Gold Smelter
               purpose = pgettext("amazons_worker", "Smelts gold at furnaces.")
            }
         },
      },
      {
         -- Tools
         {
            name = "amazons_stone_carver",
            helptexts = {
               -- TRANSLATORS: Helptext for an Amazon worker: Stone Carver
               purpose = pgettext("amazons_worker", "Produces spears for soldiers and tools for workers.")
            }
         }
      },
      {
         -- Military
         {
            name = "amazons_soldier",
            default_target_quantity = 10,
            preciousness = 5,
            helptexts = {
               -- TRANSLATORS: Helptext for an Amazon worker: Soldier
               purpose = pgettext("amazons_worker", "Defend and Conquer!")
            }
         },
         {
            name = "amazons_trainer",
            helptexts = {
               -- TRANSLATORS: Helptext for an Amazon worker: Trainer
               purpose = pgettext("amazons_worker", "Trains the soldiers.")
            }
         },
         {
            name = "amazons_dressmaker",
            helptexts = {
               -- TRANSLATORS: Helptext for an Amazon worker: Dressmaker
               purpose = pgettext("amazons_worker", "Produces all kinds of dresses, boots and armor.")
            }
         },
         {
            name = "amazons_scout",
            helptexts = {
               -- TRANSLATORS: Helptext for an Amazon worker: Scout
               purpose = pgettext("amazons_worker", "Explores unknown territory.")
            }
         }
      }
   },

   immovables = {
      {
         name = "ashes",
         helptexts = {
            -- TRANSLATORS: Helptext for an Amazon immovable: Ashes
            purpose = _("The remains of a destroyed building.")
         }
      },
      {
         name = "destroyed_building",
         helptexts = {
            -- TRANSLATORS: Helptext for an Amazon immovable: Destroyed Building
            purpose = _("The remains of a destroyed building.")
         }
      },
      {
         name = "deadtree7",
         helptexts = {
            -- TRANSLATORS: Helptext for an Amazon immovable: Ashes
            purpose = _("The remains of an old tree.")
         }
      },
      {
         name = "balsa_amazons_sapling",
         helptexts = {
            -- TRANSLATORS: Helptext for an Amazon immovable: Balsa Tree Sapling
            purpose = _("This balsa tree has just been planted.")
         }
      },
      {
         name = "balsa_amazons_pole",
         helptexts = {
            -- TRANSLATORS: Helptext for an Amazon immovable: Balsa Tree Pole
            purpose = _("This balsa tree is growing.")
         }
      },
      {
         name = "balsa_amazons_mature",
         helptexts = {
            -- TRANSLATORS: Helptext for an Amazon immovable: Balsa Tree Mature
            purpose = _("This balsa tree is fully grown. Lianas can be gathered from it.")
         }
      },
      {
         name = "balsa_amazons_old",
         helptexts = {
            -- TRANSLATORS: Helptext for an Amazon immovable: Balsa Tree Old
            purpose = _("This balsa tree is ready for harvesting balsa wood by a master woodcutter. Other tribes can harvest it for normal logs.")
         }
      },
      {
         name = "balsa_black_amazons_sapling",
         helptexts = {
            -- TRANSLATORS: Helptext for an Amazon immovable: Balsa Tree Sapling
            purpose = _("This balsa tree has just been planted.")
         }
      },
      {
         name = "balsa_black_amazons_pole",
         helptexts = {
            -- TRANSLATORS: Helptext for an Amazon immovable: Balsa Tree Pole
            purpose = _("This balsa tree is growing.")
         }
      },
      {
         name = "balsa_black_amazons_mature",
         helptexts = {
            -- TRANSLATORS: Helptext for an Amazon immovable: Balsa Tree Mature
            purpose = _("This balsa tree is fully grown. Lianas can be gathered from it.")
         }
      },
      {
         name = "balsa_black_amazons_old",
         helptexts = {
            -- TRANSLATORS: Helptext for an Amazon immovable: Balsa Tree Old
            purpose = _("This balsa tree is ready for harvesting balsa wood by a master woodcutter. Other tribes can harvest it for normal logs.")
         }
      },
      {
         name = "balsa_desert_amazons_sapling",
         helptexts = {
            -- TRANSLATORS: Helptext for an Amazon immovable: Balsa Tree Sapling
            purpose = _("This balsa tree has just been planted.")
         }
      },
      {
         name = "balsa_desert_amazons_pole",
         helptexts = {
            -- TRANSLATORS: Helptext for an Amazon immovable: Balsa Tree Pole
            purpose = _("This balsa tree is growing.")
         }
      },
      {
         name = "balsa_desert_amazons_mature",
         helptexts = {
            -- TRANSLATORS: Helptext for an Amazon immovable: Balsa Tree Mature
            purpose = _("This balsa tree is fully grown. Lianas can be gathered from it.")
         }
      },
      {
         name = "balsa_desert_amazons_old",
         helptexts = {
            -- TRANSLATORS: Helptext for an Amazon immovable: Balsa Tree Old
            purpose = _("This balsa tree is ready for harvesting balsa wood by a master woodcutter. Other tribes can harvest it for normal logs.")
         }
      },
      {
         name = "balsa_winter_amazons_sapling",
         helptexts = {
            -- TRANSLATORS: Helptext for an Amazon immovable: Balsa Tree Sapling
            purpose = _("This balsa tree has just been planted.")
         }
      },
      {
         name = "balsa_winter_amazons_pole",
         helptexts = {
            -- TRANSLATORS: Helptext for an Amazon immovable: Balsa Tree Pole
            purpose = _("This balsa tree is growing.")
         }
      },
      {
         name = "balsa_winter_amazons_mature",
         helptexts = {
            -- TRANSLATORS: Helptext for an Amazon immovable: Balsa Tree Mature
            purpose = _("This balsa tree is fully grown. Lianas can be gathered from it.")
         }
      },
      {
         name = "balsa_winter_amazons_old",
         helptexts = {
            -- TRANSLATORS: Helptext for an Amazon immovable: Balsa Tree Old
            purpose = _("This balsa tree is ready for harvesting balsa wood by a master woodcutter. Other tribes can harvest it for normal logs.")
         }
      },
      {
         name = "ironwood_amazons_sapling",
         helptexts = {
            -- TRANSLATORS: Helptext for an Amazon immovable: Ironwood Tree Sapling
            purpose = _("This ironwood tree has just been planted.")
         }
      },
      {
         name = "ironwood_amazons_pole",
         helptexts = {
            -- TRANSLATORS: Helptext for an Amazon immovable: Ironwood Tree Pole
            purpose = _("This ironwood tree is growing.")
         }
      },
      {
         name = "ironwood_amazons_mature",
         helptexts = {
            -- TRANSLATORS: Helptext for an Amazon immovable: Ironwood Tree Mature
            purpose = _("This ironwood tree is fully grown. Lianas can be gathered from it.")
         }
      },
      {
         name = "ironwood_amazons_old",
         helptexts = {
            -- TRANSLATORS: Helptext for an Amazon immovable: Ironwood Tree Old
            purpose = _("This ironwood tree is ready for harvesting ironwood by a master woodcutter. Other tribes can harvest it for normal logs.")
         }
      },
      {
         name = "ironwood_black_amazons_sapling",
         helptexts = {
            -- TRANSLATORS: Helptext for an Amazon immovable: Ironwood Tree Sapling
            purpose = _("This ironwood tree has just been planted.")
         }
      },
      {
         name = "ironwood_black_amazons_pole",
         helptexts = {
            -- TRANSLATORS: Helptext for an Amazon immovable: Ironwood Tree Pole
            purpose = _("This ironwood tree is growing.")
         }
      },
      {
         name = "ironwood_black_amazons_mature",
         helptexts = {
            -- TRANSLATORS: Helptext for an Amazon immovable: Ironwood Tree Mature
            purpose = _("This ironwood tree is fully grown. Lianas can be gathered from it.")
         }
      },
      {
         name = "ironwood_black_amazons_old",
         helptexts = {
            -- TRANSLATORS: Helptext for an Amazon immovable: Ironwood Tree Old
            purpose = _("This ironwood tree is ready for harvesting ironwood by a master woodcutter. Other tribes can harvest it for normal logs.")
         }
      },
      {
         name = "ironwood_desert_amazons_sapling",
         helptexts = {
            -- TRANSLATORS: Helptext for an Amazon immovable: Ironwood Tree Sapling
            purpose = _("This ironwood tree has just been planted.")
         }
      },
      {
         name = "ironwood_desert_amazons_pole",
         helptexts = {
            -- TRANSLATORS: Helptext for an Amazon immovable: Ironwood Tree Pole
            purpose = _("This ironwood tree is growing.")
         }
      },
      {
         name = "ironwood_desert_amazons_mature",
         helptexts = {
            -- TRANSLATORS: Helptext for an Amazon immovable: Ironwood Tree Mature
            purpose = _("This ironwood tree is fully grown. Lianas can be gathered from it.")
         }
      },
      {
         name = "ironwood_desert_amazons_old",
         helptexts = {
            -- TRANSLATORS: Helptext for an Amazon immovable: Ironwood Tree Old
            purpose = _("This ironwood tree is ready for harvesting ironwood by a master woodcutter. Other tribes can harvest it for normal logs.")
         }
      },
      {
         name = "ironwood_winter_amazons_sapling",
         helptexts = {
            -- TRANSLATORS: Helptext for an Amazon immovable: Ironwood Tree Sapling
            purpose = _("This ironwood tree has just been planted.")
         }
      },
      {
         name = "ironwood_winter_amazons_pole",
         helptexts = {
            -- TRANSLATORS: Helptext for an Amazon immovable: Ironwood Tree Pole
            purpose = _("This ironwood tree is growing.")
         }
      },
      {
         name = "ironwood_winter_amazons_mature",
         helptexts = {
            -- TRANSLATORS: Helptext for an Amazon immovable: Ironwood Tree Mature
            purpose = _("This ironwood tree is fully grown. Lianas can be gathered from it.")
         }
      },
      {
         name = "ironwood_winter_amazons_old",
         helptexts = {
            -- TRANSLATORS: Helptext for an Amazon immovable: Ironwood Tree Old
            purpose = _("This ironwood tree is ready for harvesting ironwood by a master woodcutter. Other tribes can harvest it for normal logs.")
         }
      },
      {
         name = "rubber_amazons_sapling",
         helptexts = {
            -- TRANSLATORS: Helptext for an Amazon immovable: Rubber Tree Sapling
            purpose = _("This rubber tree has just been planted.")
         }
      },
      {
         name = "rubber_amazons_pole",
         helptexts = {
            -- TRANSLATORS: Helptext for an Amazon immovable: Rubber Tree Pole
            purpose = _("This rubber tree is growing.")
         }
      },
      {
         name = "rubber_amazons_mature",
         helptexts = {
            -- TRANSLATORS: Helptext for an Amazon immovable: Rubber Tree Mature
            purpose = _("This rubber tree is fully grown. Lianas can be gathered from it.")
         }
      },
      {
         name = "rubber_amazons_old",
         helptexts = {
            -- TRANSLATORS: Helptext for an Amazon immovable: Rubber Tree Old
            purpose = _("This rubber tree is ready for harvesting rubber by a master woodcutter. Other tribes can harvest it for normal logs.")
         }
      },
      {
         name = "rubber_black_amazons_sapling",
         helptexts = {
            -- TRANSLATORS: Helptext for an Amazon immovable: Rubber Tree Sapling
            purpose = _("This rubber tree has just been planted.")
         }
      },
      {
         name = "rubber_black_amazons_pole",
         helptexts = {
            -- TRANSLATORS: Helptext for an Amazon immovable: Rubber Tree Pole
            purpose = _("This rubber tree is growing.")
         }
      },
      {
         name = "rubber_black_amazons_mature",
         helptexts = {
            -- TRANSLATORS: Helptext for an Amazon immovable: Rubber Tree Mature
            purpose = _("This rubber tree is fully grown. Lianas can be gathered from it.")
         }
      },
      {
         name = "rubber_black_amazons_old",
         helptexts = {
            -- TRANSLATORS: Helptext for an Amazon immovable: Rubber Tree Old
            purpose = _("This rubber tree is ready for harvesting rubber by a master woodcutter. Other tribes can harvest it for normal logs.")
         }
      },
      {
         name = "rubber_desert_amazons_sapling",
         helptexts = {
            -- TRANSLATORS: Helptext for an Amazon immovable: Rubber Tree Sapling
            purpose = _("This rubber tree has just been planted.")
         }
      },
      {
         name = "rubber_desert_amazons_pole",
         helptexts = {
            -- TRANSLATORS: Helptext for an Amazon immovable: Rubber Tree Pole
            purpose = _("This rubber tree is growing.")
         }
      },
      {
         name = "rubber_desert_amazons_mature",
         helptexts = {
            -- TRANSLATORS: Helptext for an Amazon immovable: Rubber Tree Mature
            purpose = _("This rubber tree is fully grown. Lianas can be gathered from it.")
         }
      },
      {
         name = "rubber_desert_amazons_old",
         helptexts = {
            -- TRANSLATORS: Helptext for an Amazon immovable: Rubber Tree Old
            purpose = _("This rubber tree is ready for harvesting rubber by a master woodcutter. Other tribes can harvest it for normal logs.")
         }
      },
      {
         name = "rubber_winter_amazons_sapling",
         helptexts = {
            -- TRANSLATORS: Helptext for an Amazon immovable: Rubber Tree Sapling
            purpose = _("This rubber tree has just been planted.")
         }
      },
      {
         name = "rubber_winter_amazons_pole",
         helptexts = {
            -- TRANSLATORS: Helptext for an Amazon immovable: Rubber Tree Pole
            purpose = _("This rubber tree is growing.")
         }
      },
      {
         name = "rubber_winter_amazons_mature",
         helptexts = {
            -- TRANSLATORS: Helptext for an Amazon immovable: Rubber Tree Mature
            purpose = _("This rubber tree is fully grown. Lianas can be gathered from it.")
         }
      },
      {
         name = "rubber_winter_amazons_old",
         helptexts = {
            -- TRANSLATORS: Helptext for an Amazon immovable: Rubber Tree Old
            purpose = _("This rubber tree is ready for harvesting rubber by a master woodcutter. Other tribes can harvest it for normal logs.")
         }
      },
      {
         name = "cassavafield_tiny",
         helptexts = {
            -- TRANSLATORS: Helptext for an Amazon immovable: Cassava Field
            purpose = _("This field has just been planted.")
         }
      },
      {
         name = "cassavafield_small",
         helptexts = {
            -- TRANSLATORS: Helptext for an Amazon immovable: Cassava Field
            purpose = _("This field is growing.")
         }
      },
      {
         name = "cassavafield_medium",
         helptexts = {
            -- TRANSLATORS: Helptext for an Amazon immovable: Cassava Field
            purpose = _("This field is growing.")
         }
      },
      {
         name = "cassavafield_ripe",
         helptexts = {
            -- TRANSLATORS: Helptext for an Amazon immovable: Cassava Field
            purpose = _("This field is ready for harvesting.")
         }
      },
      {
         name = "cassavafield_harvested",
         helptexts = {
            -- TRANSLATORS: Helptext for an Amazon immovable: Cassava Field
            purpose = _("This field has been harvested.")
         }
      },
      {
         name = "cocoa_tree_sapling",
         helptexts = {
            -- TRANSLATORS: Helptext for an Amazon immovable: Cocoa Tree Sapling
            purpose = _("This cocoa tree has just been planted.")
         }
      },
      {
         name = "cocoa_tree_pole",
         helptexts = {
            -- TRANSLATORS: Helptext for an Amazon immovable: Cocoa Tree Pole
            purpose = _("This cocoa tree is growing.")
         }
      },
      {
         name = "cocoa_tree_mature",
         helptexts = {
            -- TRANSLATORS: Helptext for an Amazon immovable: Cocoa Tree Mature
            purpose = _("This cocoa tree is fully grown.")
         }
      },
      {
         name = "cocoa_tree_old",
         helptexts = {
            -- TRANSLATORS: Helptext for an Amazon immovable: Cocoa Tree Old
            purpose = _("The beans on this cocoa tree are ready for harvesting.")
         }
      },
      {
         name = "amazons_resi_none",
         helptexts = {
            -- TRANSLATORS: Helptext for an Amazon resource indicator: No resources
            purpose = _("There are no resources in the ground here.")
         }
      },
      {
         name = "amazons_resi_gold_1",
         helptexts = {
            purpose = {
               -- TRANSLATORS: Helptext for an Amazon resource indicator: Gold, part 1
               _("Gold veins contain gold ore that can be washed from the gravel at gold digger dwellings."),
               -- TRANSLATORS: Helptext for an Amazon resource indicator: Gold, part 2
               _("There is only a little bit of gold here.")
            }
         }
      },
      {
         name = "amazons_resi_stones_1",
         helptexts = {
            purpose = {
               -- TRANSLATORS: Helptext for an Amazon resource indicator: Stones, part 1
               _("Granite is a basic building material and can be dug up by a stone mine."),
               -- TRANSLATORS: Helptext for an Amazon resource indicator: Stones, part 2
<<<<<<< HEAD
               _("There is only a little bit of stones here."),
=======
               _("There is only a little bit of quartz here."),
>>>>>>> 3b23957f
            }
         }
      },
      {
         name = "amazons_resi_gold_2",
         helptexts = {
            purpose = {
               -- TRANSLATORS: Helptext for an Amazon resource indicator: Gold, part 1
               _("Gold veins contain gold ore that can be washed from the gravel at gold digger dwellings."),
               -- TRANSLATORS: Helptext for an Amazon resource indicator: Gold, part 2
               _("There is a lot of gold here.")
            }
         }
      },
      {
         name = "amazons_resi_stones_2",
         helptexts = {
            purpose = {
               -- TRANSLATORS: Helptext for an Amazon resource indicator: Stones, part 1
               _("Granite is a basic building material and can be dug up by a stone mine."),
               -- TRANSLATORS: Helptext for an Amazon resource indicator: Stones, part 2
<<<<<<< HEAD
               _("There is a lot of stones here.")
=======
               _("There is a lot of quartz here.")
>>>>>>> 3b23957f
            }
         }
      },
      {
         name = "amazons_shipconstruction",
         helptexts = {
            -- TRANSLATORS: Helptext for an Amazon immovable: Ship Under Construction
            purpose = _("A ship is being constructed at this site.")
         }
      },
   },

   -- The order here also determines the order in lists on screen.
   buildings = {
      -- Warehouses
      {
         name = "amazons_headquarters",
         helptexts = {
            -- TRANSLATORS: Purpose helptext for an Amazon warehouse: Headquarters
            purpose = pgettext("amazons_building", "Accommodation for your people. Also stores your wares and tools."),
            -- TRANSLATORS: Note helptext for an Amazon warehouse: Headquarters
            note = pgettext("amazons_building", "The headquarters is your main building.")
         }
      },
      {
         name = "amazons_warehouse",
         helptexts = {
            -- TRANSLATORS: Purpose helptext for an Amazon warehouse: Warehouse
            purpose = pgettext("amazons_building", "Your workers and soldiers will find shelter here. Also stores your wares and tools.")
         }
      },
      {
         name = "amazons_port",
         helptexts = {
            -- TRANSLATORS: Purpose helptext for an Amazon warehouse: Port
            purpose = pgettext("amazons_building", "Serves as a base for overseas colonization and trade. Also stores your soldiers, wares and tools."),
            -- TRANSLATORS: Note helptext for an Amazon warehouse: Port
            note = pgettext("amazons_building", "Similar to the Headquarters a Port can be attacked and destroyed by an enemy. It is recommendable to send soldiers to defend it.")
         }
      },


      -- Small
      {
         name = "amazons_stonecutters_hut",
         helptexts = {
            -- TRANSLATORS: Purpose helptext for an Amazon production site: Stonecutter's Hut
            purpose = pgettext("amazons_building", "Cuts raw pieces of granite and quartz out of rocks in the vicinity."),
            -- TRANSLATORS: Note helptext for an Amazon production site: Stonecutter's Hut
            note = pgettext("amazons_building", "The stonecutter’s hut needs rocks to cut within the work area.")
         }
      },
      {
         name = "amazons_woodcutters_hut",
         helptexts = {
            -- TRANSLATORS: Purpose helptext for an Amazon production site: Woodcutter's Hut
            purpose = pgettext("amazons_building", "Fells trees in the surrounding area and processes them into logs."),
            -- TRANSLATORS: Note helptext for an Amazon production site: Woodcutter's Hut
            note = pgettext("amazons_building", "The woodcutter’s hut needs trees to fell within the work area.")
         }
      },
      {
         name = "amazons_jungle_preservers_hut",
         helptexts = {
            -- TRANSLATORS: Purpose helptext for an Amazon production site: Jungle Preserver's Hut
            purpose = pgettext("amazons_building", "Plants trees in the surrounding area."),
            -- TRANSLATORS: Note helptext for an Amazon production site: Jungle Preserver's Hut
            note = pgettext("amazons_building", "The jungle preserver’s hut needs free space within the work area to plant the trees.")
         }
      },
      {
         name = "amazons_hunter_gatherers_hut",
         helptexts = {
            -- TRANSLATORS: Purpose helptext for an Amazon production site: Hunter-Gatherer's Hut
            purpose = pgettext("amazons_building", "Hunts animals to produce meat. Catches fish in the waters."),
            note = {
               -- TRANSLATORS: Note helptext for an Amazon production site: Hunter-Gatherer's Hut
               pgettext("amazons_building", "The hunter-gatherer’s hut needs animals or fish to hunt or catch within the work area."),
               -- TRANSLATORS: Note helptext for an Amazon production site: Hunter-Gatherer's Hut
               pgettext("amazons_building", "Roads and trees along the shoreline block fishing."),
            },
            -- TRANSLATORS: Performance helptext for an Amazon production site: Hunter-Gatherer's Hut
            performance = pgettext("amazons_building", "The hunter-gatherer pauses %s before going to work again."):bformat(format_seconds(34))

         }
      },
      {
         name = "amazons_liana_cutters_hut",
         helptexts = {
            -- TRANSLATORS: Lore author helptext for an Amazon production site: Liana Cutter's Hut
            lore = pgettext("amazons_building", "‘Sunlight smiled upon us and our Ancestors while we worked to clear liana from the trees. I was not as efficient as my aunt and sisters, and so I learned to ply rope.’"),
            -- TRANSLATORS: Lore author helptext for an Amazon production site: Liana Cutter's Hut
            lore_author = pgettext("amazons_building", "Mistress WeaverSong, recollecting her early years as a liana cutter."),
            -- TRANSLATORS: Purpose helptext for an Amazon production site: Liana Cutter's Hut
            purpose = pgettext("amazons_building", "Home of the liana cutter who cuts lianas for making ropes."),
            -- TRANSLATORS: Note helptext for an Amazon production site: Liana Cutter's Hut
            note = pgettext("amazons_building", "The liana cutter harvests liana from fully matured trees within the work area which are not being used as lookouts."),
            -- TRANSLATORS: Performance helptext for an Amazon production site: Liana Cutter's Hut
            performance = pgettext("amazons_building", "The liana cutter rests %s before going to work again."):bformat(format_seconds(30))
         }
      },
      {
         name = "amazons_water_gatherers_hut",
         helptexts = {
            -- TRANSLATORS: Purpose helptext for an Amazon production site: Water Gatherer's Hut
            purpose = pgettext("amazons_building", "Draws water out of the rivers and lakes."),
            note = {
               -- TRANSLATORS: Note helptext for an Amazon production site: Water Gatherer's Hut, part 1
               pgettext("amazons_building", "The water gatherer’s hut needs open water within the work area. Your workers cannot dig up water from the ground!"),
               -- TRANSLATORS: Note helptext for an Amazon production site: Water Gatherer's Hut, part 2
               pgettext("amazons_building", "Roads and trees along the shoreline block drawing water."),
            }
         }
      },
      {
         name = "amazons_rare_tree_cutters_hut",
         helptexts = {
            -- TRANSLATORS: Purpose helptext for an Amazon production site: Rare Tree Cutter's Hut
            purpose = pgettext("amazons_building", "Harvests rare trees in the surrounding area. Delivers ironwood, balsa and rubber.")
         }
      },
      {
         name = "amazons_wilderness_keepers_tent",
         helptexts = {
            -- TRANSLATORS: Purpose helptext for an Amazon production site: Wilderness Keeper's Tent
            purpose = pgettext("amazons_building", "Breeds fish and game to renew food resources."),
            -- TRANSLATORS: Note helptext for an Amazon production site: Wilderness Keeper's Tent
            note = pgettext("amazons_building", "The wilderness keeper will only release new game at a nearby tree which is not being used as a lookout.")
         }
      },
      {
         name = "amazons_scouts_hut",
         helptexts = {
            no_scouting_building_connected = pgettext("amazons_building", "You need to connect this flag to a scout’s hut before you can send a scout here."),
            -- TRANSLATORS: Purpose helptext for an Amazon production site: Scout's Hut
            purpose = pgettext("amazons_building", "Explores unknown territory."),
            -- TRANSLATORS: Performance helptext for an Amazon production site: Scout's Hut
            performance = pgettext("amazons_building", "The scout pauses %s before going to work again."):bformat(format_seconds(30))
         }
      },

      -- Medium
      {
         name = "amazons_rope_weaver_booth",
         helptexts = {
            -- TRANSLATORS: Lore author helptext for an Amazon production site: Rope Weaver's Booth
            lore = pgettext("amazons_building", "‘My mother taught me to ply the ropes from Liana, how to choose the strongest cuttings and parts of the harvest, how to trim away flaws. I bless her wisdom in every length I use.’"),
            -- TRANSLATORS: Lore author helptext for an Amazon production site: Rope Weaver's Booth
            lore_author = pgettext("amazons_building", "Mistress WeaverSong, reflecting on training."),
            -- TRANSLATORS: Purpose helptext for an Amazon production site: Rope Weaver's Booth
            purpose = pgettext("amazons_building", "Makes ropes from lianas.")
         }
      },
      {
         name = "amazons_furnace",
         helptexts = {
            -- TRANSLATORS: Purpose helptext for an Amazon production site: Furnace
            purpose = pgettext("amazons_building", "Smelts gold dust into gold ingots using charcoal."),
            -- TRANSLATORS: Performance helptext for an Amazon production site: Furnace
            performance = pgettext("amazons_building", "The furnace can produce one gold ingot in %s on average if the supply is steady."):bformat(format_minutes_seconds(1, 12))
         }
      },
      {
         name = "amazons_rare_tree_plantation",
         helptexts = {
            -- TRANSLATORS: Lore helptext for an Amazon production site: Rare Tree Plantation
            lore = pgettext("amazons_building", "‘If properly harvested, cured and stored, ironwood becomes almost indestructible, and will not rust in damp conditions.’"),
            -- TRANSLATORS: Lore author helptext for an Amazon production site: Rare Tree Plantation
            lore_author = pgettext("amazons_building", "Jungle Master Abacaxis"),
            -- TRANSLATORS: Purpose helptext for an Amazon production site: Rare Tree Plantation
            purpose = pgettext("amazons_building", "Plants rare trees which are needed by the Amazons, like balsa, rubber and ironwood."),
            -- TRANSLATORS: Note helptext for an Amazon production site: Rare Tree Plantation
            note = pgettext("amazons_building", "Rare trees are planted according to the economy requirements. Keep roads connected to rare tree plantations so they adhere to economy targets.")
         }
      },
      {
         name = "amazons_stone_workshop",
         helptexts = {
            -- TRANSLATORS: Purpose helptext for an Amazon production site: Stone Workshop
            purpose = pgettext("amazons_building", "Makes tools and spears for our soldiers."),
            -- TRANSLATORS: Performance helptext for an Amazon production site: Stone Workshop
            performance = pgettext("amazons_building", "If this building is fully supplied and all tools and spears are needed by the economy, production of one of each tool takes %1$s and one of each spear takes %2$s on average. If only one kind of tool or spear is needed by the economy, its production takes %3$s on average."):bformat(format_minutes_seconds(21, 51), format_minutes_seconds(7, 17), format_minutes_seconds(1, 9))
         }
      },
      {
         name = "amazons_dressmakery",
         helptexts = {
            -- TRANSLATORS: Lore helptext for an Amazon production site: Dressmakery
            lore = pgettext("amazons_building", "‘A skilled maker crafts garments of unsurpassed defence,<br> with each stitch imbued with conscious intent.’"),
            -- TRANSLATORS: Lore author helptext for an Amazon production site: Dressmakery
            lore_author = pgettext("amazons_building", "Dressmakers’ ethos, adapted from the traditional verse ‘Mother Jungle’s wisdom: Song of the Conscientious.’"),
            -- TRANSLATORS: Purpose helptext for an Amazon production site: Dressmakery
            purpose = pgettext("amazons_building", "Sews all dresses, boots and armor for our soldiers."),
            -- TRANSLATORS: Performance helptext for an Amazon production site: Dressmakery
            performance = pgettext("amazons_building", "If this building is fully supplied and all dresses, boots and armors are needed by the economy, production of one of each of them takes %1$s on average. If only one kind of them is needed by the economy, its production takes %2$s on average."):bformat(format_minutes_seconds(10, 39), format_minutes_seconds(1, 11))
         }
      },
      {
         name = "amazons_charcoal_kiln",
         helptexts = {
            -- TRANSLATORS: Purpose helptext for an Amazon production site: Charcoal Kiln
            purpose = pgettext("amazons_building", "Burns logs into charcoal."),
            -- TRANSLATORS: Performance helptext for an Amazon production site: Charcoal Kiln
            performance = pgettext("amazons_building", "The charcoal kiln needs %s on average to produce one lump of coal."):bformat(format_minutes_seconds(1,54))
         }
      },
      {
         name = "amazons_rare_tree_kiln",
         helptexts = {
            -- TRANSLATORS: Lore helptext for an Amazon production site: Rare Tree Kiln
            lore = pgettext("amazons_building", "‘You think you've mastered the art of burning charcoal. But the best charcoal is that which can only be made from rubber when placed in the hottest fire of ironwood. What you've learnt so far, my girl, is barely enough to start learning how to ignite ironwood. You have to start slowly, with the gentle flames of a balsa fire…’"),
            -- TRANSLATORS: Lore author helptext for an Amazon production site: Rare Tree Kiln
            lore_author = pgettext("amazons_building", "Mistress Blackwood, teaching an apprentice"),
            -- TRANSLATORS: Purpose helptext for an Amazon production site: Rare Tree Kiln
            purpose = pgettext("amazons_building", "Burns rare trees into charcoal."),
            -- TRANSLATORS: Performance helptext for an Amazon production site: Rare Tree Kiln
            performance = pgettext("amazons_building", "If fully supplied, the rare tree kiln needs %s on average to produce one lump of coal."):bformat(format_minutes_seconds(1,14))
         }
      },
      {
         name = "amazons_cassava_root_cooker",
         helptexts = {
            -- TRANSLATORS: Purpose helptext for an Amazon production site: Cassava Root Cooker
            purpose = pgettext("amazons_building", "Bakes bread from cassava root.")
         }
      },
      {
         name = "amazons_chocolate_brewery",
         helptexts = {
            -- TRANSLATORS: Purpose helptext for an Amazon production site: Chocolate Brewery
            purpose = pgettext("amazons_building", "Brews chocolate for soldier training."),
            -- TRANSLATORS: Performance helptext for an Amazon production site: Chocolate Brewery
            performance = pgettext("amazons_building", "The chocolate brewery needs %s on average to brew one mug of chocolate."):bformat(format_minutes(1))
         }
      },
      {
         name = "amazons_food_preserver",
         helptexts = {
            -- TRANSLATORS: Purpose helptext for an Amazon production site: Food Preserver
            purpose = pgettext("amazons_building", "Prepares rations to feed the soldiers in training, the scouts, and the workers digging for gold dust and stones."),
            -- TRANSLATORS: Performance helptext for an Amazon production site: Food Preserver
            performance = pgettext("amazons_building", "The food preserver can produce one ration in %s on average if the supply is steady."):bformat(format_seconds(17))
         }
      },
      {
         name = "amazons_initiation_site",
         helptexts = {
            -- TRANSLATORS: Purpose helptext for an Amazon production site: Initiation Site
            purpose = pgettext("amazons_building", "Equips recruits and trains them as soldiers."),
            -- TRANSLATORS: Performance helptext for an Amazon production site: Initiation Site
            performance = pgettext("amazons_building", "The initiation site needs %s on average to recruit one soldier."):bformat(format_seconds(30))
         }
      },
      {
         name = "amazons_gardening_center",
         helptexts = {
            -- TRANSLATORS: Purpose helptext for an Amazon production site: Gardening Center
            purpose = pgettext("amazons_building", "Enhances the fertility of the landscape for trees."),
            -- TRANSLATORS: Note helptext for an Amazon production site: Gardening Center
            note = pgettext ("amazons_building", "Only a Jungle Master has the necessary experience to coax more growth from land.")
         }
      },

      -- Big
      {
         name = "amazons_tapir_farm",
         helptexts = {
            -- TRANSLATORS: Purpose helptext for an Amazon production site: Tapir Farm
            purpose = pgettext("amazons_building", "Breeds tapirs for adding them to the transportation system."),
            -- TRANSLATORS: Note helptext for an Amazon production site: Tapir Farm
            note = pgettext ("amazons_building", "Tapirs help to prevent traffic jams on highly used roads.")
         }
      },
      {
         name = "amazons_cassava_plantation",
         helptexts = {
            -- TRANSLATORS: Purpose helptext for an Amazon production site: Cassava Plantation
            purpose = pgettext("amazons_building", "Sows and harvests cassava."),
            -- TRANSLATORS: Note helptext for an Amazon production site: Cassava Plantation
            note = pgettext ("amazons_building", "The cassava plantation needs free space within the work area to plant seeds.")
         }
      },
      {
         name = "amazons_cocoa_farm",
         helptexts = {
            -- TRANSLATORS: Purpose helptext for an Amazon production site: Cocoa Farm
            purpose = pgettext("amazons_building", "Cultivates cocoa that is needed to brew chocolate drinks."),
            -- TRANSLATORS: Note helptext for an Amazon production site: Cocoa Farm
            note = pgettext("amazons_building", "Chocolate is essential for training Amazon soldiers.")
         }
      },

      -- Mines
      {
         name = "amazons_stonemine",
         helptexts = {
            -- TRANSLATORS: Purpose helptext for an Amazon production site: Stone Mine
            purpose = pgettext("amazons_building", "Digs granite and quartz out of the ground in mountain terrain."),
            -- TRANSLATORS: Performance helptext for an Amazon production site: Stone Mine
            performance = pgettext("amazons_building", "The stone mine can produce one slab of each kind of stone in %s on average if the supply with rations is steady and the mine is not worn out."):bformat(format_seconds(74))
         }
      },
      {
         name = "amazons_gold_digger_dwelling",
         helptexts = {
            -- TRANSLATORS: Purpose helptext for an Amazon production site: Gold Digger Dwelling
            purpose = pgettext("amazons_building", "Washes gold dust out of the ground in mountain terrain.")
         }
      },

      -- Training Sites
      {
         name = "amazons_warriors_gathering",
         helptexts = {
            -- TRANSLATORS: Purpose helptext for an Amazon training site: Warriors’ Gathering
            purpose = pgettext("amazons_building", "Trains soldiers in Attack up to level 2. Equips the soldiers with all necessary weapons."),
            -- TRANSLATORS: Note helptext for an Amazon training site: Warriors’ Gathering
            note = pgettext("amazons_building", "Amazon soldiers need chocolate to train properly.")
         }
      },
      {
         name = "amazons_training_glade",
         helptexts = {
            -- TRANSLATORS: Purpose helptext for an Amazon training site: Training Glade
            purpose = pgettext("amazons_building", "Trains soldiers in Evade, Defense and Health. Equips the soldiers with all necessary equipment and armor parts."),
            -- TRANSLATORS: Note helptext for an Amazon training site: Training Glade
            note = pgettext("amazons_building", "Amazon soldiers need chocolate to train properly.")
         }
      },

      -- Military Sites
      {
         name = "amazons_patrol_post",
         helptexts = {
            -- TRANSLATORS: Purpose helptext for an Amazon military site: Patrol Post
            purpose = pgettext("amazons_building", "Garrisons soldiers to expand your territory."),
            -- TRANSLATORS: Note helptext for an Amazon military site: Patrol Post
            note = pgettext("amazons_building", "If you’re low on soldiers to occupy new military sites, use the downward arrow button to decrease the capacity. You can also click on a soldier to send her away.")
         }
      },
      {
         name = "amazons_treetop_sentry",
         helptexts = {
            -- TRANSLATORS: Purpose helptext for an Amazon military site: Treetop Sentry
            purpose = pgettext("amazons_building", "Garrisons soldiers to expand your territory."),
            -- TRANSLATORS: Note helptext for an Amazon military site: Treetop Sentry
            note = pgettext("amazons_building", "You can only build this building on top of a tree.")
         }
      },
      {
         name = "amazons_warriors_dwelling",
         helptexts = {
            -- TRANSLATORS: Purpose helptext for an Amazon military site: Warriors’ Dwelling
            purpose = pgettext("amazons_building", "Garrisons soldiers to expand your territory."),
            -- TRANSLATORS: Note helptext for an Amazon military site: Warriors’ Dwelling
            note = pgettext("amazons_building", "If you’re low on soldiers to occupy new military sites, use the downward arrow button to decrease the capacity. You can also click on a soldier to send her away.")
         }
      },
      {
         name = "amazons_tower",
         helptexts = {
            -- TRANSLATORS: Purpose helptext for an Amazon military site: Tower
            purpose = pgettext("amazons_building", "Garrisons soldiers to expand your territory."),
            -- TRANSLATORS: Note helptext for an Amazon military site: Tower
            note = pgettext("amazons_building", "If you’re low on soldiers to occupy new military sites, use the downward arrow button to decrease the capacity. You can also click on a soldier to send her away.")
         }
      },
      {
         name = "amazons_observation_tower",
         helptexts = {
            -- TRANSLATORS: Purpose helptext for an Amazon military site: Observation Tower
            purpose = pgettext("amazons_building", "Garrisons soldiers to expand your territory."),
            -- TRANSLATORS: Note helptext for an Amazon military site: Observation Tower
            note = pgettext("amazons_building", "If you’re low on soldiers to occupy new military sites, use the downward arrow button to decrease the capacity. You can also click on a soldier to send her away.")
         }
      },
      {
         name = "amazons_fortress",
         helptexts = {
            -- TRANSLATORS: Purpose helptext for an Amazon military site: Fortress
            purpose = pgettext("amazons_building", "Garrisons soldiers to expand your territory."),
            -- TRANSLATORS: Note helptext for an Amazon military site: Fortress
            note = pgettext("amazons_building", "If you’re low on soldiers to occupy new military sites, use the downward arrow button to decrease the capacity. You can also click on a soldier to send her away.")
         }
      },
      {
         name = "amazons_fortification",
         helptexts = {
            -- TRANSLATORS: Purpose helptext for an Amazon military site: Fortification
            purpose = pgettext("amazons_building", "Garrisons soldiers to expand your territory."),
            -- TRANSLATORS: Note helptext for an Amazon military site: Fortification
            note = pgettext("amazons_building", "If you’re low on soldiers to occupy new military sites, use the downward arrow button to decrease the capacity. You can also click on a soldier to send her away.")
         }
      },

      -- Seafaring/Ferry Sites - these are only displayed on seafaring/ferry maps
      {
         name = "amazons_ferry_yard",
         helptexts = {
            -- TRANSLATORS: Purpose helptext for an Amazon production site: Ferry Yard
            purpose = pgettext("amazons_building", "Builds ferries."),
            note = {
               -- TRANSLATORS: Note helptext for an Amazon production site: Ferry Yard, part 1
               pgettext("amazons_building", "Needs water nearby. Be aware ferries carry wares only, no workers."),
               -- TRANSLATORS: Note helptext for an Amazon production site: Ferry Yard, part 2
               pgettext("building", "Roads and trees along the shoreline block access to water."),
            }
         }
      },
      {
         name = "amazons_shipyard",
         helptexts = {
            -- TRANSLATORS: Purpose helptext for an Amazon production site: Shipyard
            purpose = pgettext("amazons_building", "Constructs ships that are used for overseas colonization and for trading between ports."),
            note = {
               -- TRANSLATORS: Note helptext for an Amazon production site: Shipyard, part 1
               pgettext("building", "Needs wide open water nearby."),
               -- TRANSLATORS: Note helptext for an Amazon production site: Shipyard, part 2
               pgettext("building", "Roads and trees along the shoreline block access to water."),
            }
         }
      },

      -- Partially Finished Buildings - these are the same 2 buildings for all tribes
      {
         name = "constructionsite",
         helptexts = {
            -- TRANSLATORS: Lore helptext for an Amazon building: Construction Site
            lore = pgettext("building", "‘Don’t swear at the builder who is short of building materials.’"),
            -- TRANSLATORS: Lore author helptext for an Amazon building: Construction Site
            lore_author = pgettext("building", "Proverb widely used for impossible tasks of any kind"),
            -- TRANSLATORS: Purpose helptext for an Amazon building: Construction Site
            purpose = pgettext("building", "A new building is being built at this construction site.")
         }
      },
      {
         name = "dismantlesite",
         helptexts = {
            -- TRANSLATORS: Lore helptext for an Amazon building: Dismantle Site
            lore = pgettext("building", "‘New paths will appear when you are willing to tear down the old.’"),
            -- TRANSLATORS: Lore author helptext for an Amazon building: Dismantle Site
            lore_author = pgettext("building", "Proverb"),
            -- TRANSLATORS: Purpose helptext for an Amazon building: Dismantle Site
            purpose = pgettext("building", "A building is being dismantled at this dismantle site, returning some of the resources that were used during this building’s construction to your tribe’s stores.")
         }
      }
   },

   warehouse_names = {
      -- TRANSLATORS: This Amazonian warehouse is named after a town in the Amazon Basin
      pgettext("warehousename", "Alter"),
      -- TRANSLATORS: This Amazonian warehouse is named after a town in the Amazon Basin
      pgettext("warehousename", "Anumā"),
      -- TRANSLATORS: This Amazonian warehouse is named after a town in the Amazon Basin
      pgettext("warehousename", "Aquiqui"),
      -- TRANSLATORS: This Amazonian warehouse is named after a town in the Amazon Basin
      pgettext("warehousename", "Arapixuna"),
      -- TRANSLATORS: This Amazonian warehouse is named after a town in the Amazon Basin
      pgettext("warehousename", "Aritapera"),
      -- TRANSLATORS: This Amazonian warehouse is named after a town in the Amazon Basin
      pgettext("warehousename", "Atamanai"),
      -- TRANSLATORS: This Amazonian warehouse is named after a town in the Amazon Basin
      pgettext("warehousename", "Amorim"),
      -- TRANSLATORS: This Amazonian warehouse is named after a town in the Amazon Basin
      pgettext("warehousename", "Canindé"),
      -- TRANSLATORS: This Amazonian warehouse is named after a town in the Amazon Basin
      pgettext("warehousename", "Cuia"),
      -- TRANSLATORS: This Amazonian warehouse is named after a town in the Amazon Basin
      pgettext("warehousename", "Cacoal"),
      -- TRANSLATORS: This Amazonian warehouse is named after a town in the Amazon Basin
      pgettext("warehousename", "Capichauā"),
      -- TRANSLATORS: This Amazonian warehouse is named after a town in the Amazon Basin
      pgettext("warehousename", "Cipoal"),
      -- TRANSLATORS: This Amazonian warehouse is named after a town in the Amazon Basin
      pgettext("warehousename", "Cupiranga"),
      -- TRANSLATORS: This Amazonian warehouse is named after a town in the Amazon Basin
      pgettext("warehousename", "Curariaca"),
      -- TRANSLATORS: This Amazonian warehouse is named after a town in the Amazon Basin
      pgettext("warehousename", "Curupari"),
      -- TRANSLATORS: This Amazonian warehouse is named after a town in the Amazon Basin
      pgettext("warehousename", "Curuá"),
      -- TRANSLATORS: This Amazonian warehouse is named after a town in the Amazon Basin
      pgettext("warehousename", "Diogo"),
      -- TRANSLATORS: This Amazonian warehouse is named after a town in the Amazon Basin
      pgettext("warehousename", "Guajará"),
      -- TRANSLATORS: This Amazonian warehouse is named after a town in the Amazon Basin
      pgettext("warehousename", "Guarana"),
      -- TRANSLATORS: This Amazonian warehouse is named after a town in the Amazon Basin
      pgettext("warehousename", "Gurupá"),
      -- TRANSLATORS: This Amazonian warehouse is named after a town in the Amazon Basin
      pgettext("warehousename", "Ipanema"),
      -- TRANSLATORS: This Amazonian warehouse is named after a town in the Amazon Basin
      pgettext("warehousename", "Ipaupixuna"),
      -- TRANSLATORS: This Amazonian warehouse is named after a town in the Amazon Basin
      pgettext("warehousename", "Irateua"),
      -- TRANSLATORS: This Amazonian warehouse is named after a town in the Amazon Basin
      pgettext("warehousename", "Itacoatiara"),
      -- TRANSLATORS: This Amazonian warehouse is named after a town in the Amazon Basin
      pgettext("warehousename", "Itanduba"),
      -- TRANSLATORS: This Amazonian warehouse is named after a town in the Amazon Basin
      pgettext("warehousename", "Itapari"),
      -- TRANSLATORS: This Amazonian warehouse is named after a town in the Amazon Basin
      pgettext("warehousename", "Jaburu"),
      -- TRANSLATORS: This Amazonian warehouse is named after a town in the Amazon Basin
      pgettext("warehousename", "Jacarecapá"),
      -- TRANSLATORS: This Amazonian warehouse is named after a town in the Amazon Basin
      pgettext("warehousename", "Jaguara"),
      -- TRANSLATORS: This Amazonian warehouse is named after a town in the Amazon Basin
      pgettext("warehousename", "Janauacá"),
      -- TRANSLATORS: This Amazonian warehouse is named after a town in the Amazon Basin
      pgettext("warehousename", "Macapá"),
      -- TRANSLATORS: This Amazonian warehouse is named after a town in the Amazon Basin
      pgettext("warehousename", "Maguari"),
      -- TRANSLATORS: This Amazonian warehouse is named after a town in the Amazon Basin
      pgettext("warehousename", "Mambeca"),
      -- TRANSLATORS: This Amazonian warehouse is named after a town in the Amazon Basin
      pgettext("warehousename", "Manacapuru"),
      -- TRANSLATORS: This Amazonian warehouse is named after a town in the Amazon Basin
      pgettext("warehousename", "Mararu"),
      -- TRANSLATORS: This Amazonian warehouse is named after a town in the Amazon Basin
      pgettext("warehousename", "Maripi"),
      -- TRANSLATORS: This Amazonian warehouse is named after a town in the Amazon Basin
      pgettext("warehousename", "Maruá"),
      -- TRANSLATORS: This Amazonian warehouse is named after a town in the Amazon Basin
      pgettext("warehousename", "Mataraí"),
      -- TRANSLATORS: This Amazonian warehouse is named after a town in the Amazon Basin
      pgettext("warehousename", "Miri"),
      -- TRANSLATORS: This Amazonian warehouse is named after a town in the Amazon Basin
      pgettext("warehousename", "Moju"),
      -- TRANSLATORS: This Amazonian warehouse is named after a town in the Amazon Basin
      pgettext("warehousename", "Mojui"),
      -- TRANSLATORS: This Amazonian warehouse is named after a town in the Amazon Basin
      pgettext("warehousename", "Morimutuba"),
      -- TRANSLATORS: This Amazonian warehouse is named after a town in the Amazon Basin
      pgettext("warehousename", "Oriximiná"),
      -- TRANSLATORS: This Amazonian warehouse is named after a town in the Amazon Basin
      pgettext("warehousename", "Pacoval"),
      -- TRANSLATORS: This Amazonian warehouse is named after a town in the Amazon Basin
      pgettext("warehousename", "Paranquara"),
      -- TRANSLATORS: This Amazonian warehouse is named after a town in the Amazon Basin
      pgettext("warehousename", "Paricó"),
      -- TRANSLATORS: This Amazonian warehouse is named after a town in the Amazon Basin
      pgettext("warehousename", "Pedreira"),
      -- TRANSLATORS: This Amazonian warehouse is named after a town in the Amazon Basin
      pgettext("warehousename", "Povoado"),
      -- TRANSLATORS: This Amazonian warehouse is named after a town in the Amazon Basin
      pgettext("warehousename", "Prainha"),
      -- TRANSLATORS: This Amazonian warehouse is named after a town in the Amazon Basin
      pgettext("warehousename", "Preta"),
      -- TRANSLATORS: This Amazonian warehouse is named after a town in the Amazon Basin
      pgettext("warehousename", "Santarém"),
      -- TRANSLATORS: This Amazonian warehouse is named after a town in the Amazon Basin
      pgettext("warehousename", "Socorro"),
      -- TRANSLATORS: This Amazonian warehouse is named after a town in the Amazon Basin
      pgettext("warehousename", "Solimōes"),
      -- TRANSLATORS: This Amazonian warehouse is named after a town in the Amazon Basin
      pgettext("warehousename", "Surucá"),
      -- TRANSLATORS: This Amazonian warehouse is named after a town in the Amazon Basin
      pgettext("warehousename", "Tambaqui"),
      -- TRANSLATORS: This Amazonian warehouse is named after a town in the Amazon Basin
      pgettext("warehousename", "Tapará"),
      -- TRANSLATORS: This Amazonian warehouse is named after a town in the Amazon Basin
      pgettext("warehousename", "Taperinha"),
      -- TRANSLATORS: This Amazonian warehouse is named after a town in the Amazon Basin
      pgettext("warehousename", "Tiningu"),
      -- TRANSLATORS: This Amazonian warehouse is named after a town in the Amazon Basin
      pgettext("warehousename", "Tomé"),
      -- TRANSLATORS: This Amazonian warehouse is named after a town in the Amazon Basin
      pgettext("warehousename", "Una"),
      -- TRANSLATORS: This Amazonian warehouse is named after a Maya city
      pgettext("warehousename", "Bonampak"),
      -- TRANSLATORS: This Amazonian warehouse is named after a Maya city
      pgettext("warehousename", "Calakmul"),
      -- TRANSLATORS: This Amazonian warehouse is named after a Maya city
      pgettext("warehousename", "Chichén Itzá"),
      -- TRANSLATORS: This Amazonian warehouse is named after a Maya city
      pgettext("warehousename", "Copán"),
      -- TRANSLATORS: This Amazonian warehouse is named after a Maya city
      pgettext("warehousename", "Kaminaljuyú"),
      -- TRANSLATORS: This Amazonian warehouse is named after a Maya city
      pgettext("warehousename", "Lamanai"),
      -- TRANSLATORS: This Amazonian warehouse is named after a Maya city
      pgettext("warehousename", "Mayapán"),
      -- TRANSLATORS: This Amazonian warehouse is named after a Maya city
      pgettext("warehousename", "Pomoná"),
      -- TRANSLATORS: This Amazonian warehouse is named after a Maya city
      pgettext("warehousename", "Quiriguá"),
      -- TRANSLATORS: This Amazonian warehouse is named after a Maya city
      pgettext("warehousename", "Tikal"),
      -- TRANSLATORS: This Amazonian warehouse is named after a Maya city
      pgettext("warehousename", "Tononá"),
      -- TRANSLATORS: This Amazonian warehouse is named after a Maya city
      pgettext("warehousename", "Uxmal"),
      -- TRANSLATORS: This Amazonian warehouse is named after an Inca city
      pgettext("warehousename", "Arequipa"),
      -- TRANSLATORS: This Amazonian warehouse is named after an Inca city
      pgettext("warehousename", "Aypate"),
      -- TRANSLATORS: This Amazonian warehouse is named after an Inca city
      pgettext("warehousename", "Cahuachi"),
      -- TRANSLATORS: This Amazonian warehouse is named after an Inca city
      pgettext("warehousename", "Choquequirao"),
      -- TRANSLATORS: This Amazonian warehouse is named after an Inca city
      pgettext("warehousename", "Kashamarka"),
      -- TRANSLATORS: This Amazonian warehouse is named after an Inca city
      pgettext("warehousename", "Kuelap"),
      -- TRANSLATORS: This Amazonian warehouse is named after an Inca city
      pgettext("warehousename", "Machu Picchu"),
      -- TRANSLATORS: This Amazonian warehouse is named after an Inca city
      pgettext("warehousename", "Nazca"),
      -- TRANSLATORS: This Amazonian warehouse is named after an Inca city
      pgettext("warehousename", "Ollantaytambo"),
      -- TRANSLATORS: This Amazonian warehouse is named after an Inca city
      pgettext("warehousename", "Pachacamac"),
      -- TRANSLATORS: This Amazonian warehouse is named after an Inca city
      pgettext("warehousename", "Paititi"),
      -- TRANSLATORS: This Amazonian warehouse is named after an Inca city
      pgettext("warehousename", "Paqari-tampu"),
      -- TRANSLATORS: This Amazonian warehouse is named after an Inca city
      pgettext("warehousename", "Cuzco"),
      -- TRANSLATORS: This Amazonian warehouse is named after an Inca city
      pgettext("warehousename", "Teyuna"),
      -- TRANSLATORS: This Amazonian warehouse is named after an Inca city
      pgettext("warehousename", "Tiahuanaco"),
      -- TRANSLATORS: This Amazonian warehouse is named after an Inca city
      pgettext("warehousename", "Vilcabamba"),
      -- TRANSLATORS: This Amazonian warehouse is named after an Inca city
      pgettext("warehousename", "Vitcos"),
      -- TRANSLATORS: This Amazonian warehouse is named after a part of the Inca Empire
      pgettext("warehousename", "Antisuyu"),
      -- TRANSLATORS: This Amazonian warehouse is named after a part of the Inca Empire
      pgettext("warehousename", "Chinchasuyu"),
      -- TRANSLATORS: This Amazonian warehouse is named after a part of the Inca Empire
      pgettext("warehousename", "Kuntisuyu"),
      -- TRANSLATORS: This Amazonian warehouse is named after a part of the Inca Empire
      pgettext("warehousename", "Qullasuyu"),
      -- TRANSLATORS: This Amazonian warehouse is named after an indigenous people in the Amazon Basin
      pgettext("warehousename", "Achuar"),
      -- TRANSLATORS: This Amazonian warehouse is named after an indigenous people in the Amazon Basin
      pgettext("warehousename", "Aguaruna"),
      -- TRANSLATORS: This Amazonian warehouse is named after an indigenous people in the Amazon Basin
      pgettext("warehousename", "Aikanã"),
      -- TRANSLATORS: This Amazonian warehouse is named after an indigenous people in the Amazon Basin
      pgettext("warehousename", "Aimoré"),
      -- TRANSLATORS: This Amazonian warehouse is named after an indigenous people in the Amazon Basin
      pgettext("warehousename", "Amahuaca"),
      -- TRANSLATORS: This Amazonian warehouse is named after an indigenous people in the Amazon Basin
      pgettext("warehousename", "Amuesha"),
      -- TRANSLATORS: This Amazonian warehouse is named after an indigenous people in the Amazon Basin
      pgettext("warehousename", "Apiacá"),
      -- TRANSLATORS: This Amazonian warehouse is named after an indigenous people in the Amazon Basin
      pgettext("warehousename", "Arapaco"),
      -- TRANSLATORS: This Amazonian warehouse is named after an indigenous people in the Amazon Basin
      pgettext("warehousename", "Arara"),
      -- TRANSLATORS: This Amazonian warehouse is named after an indigenous people in the Amazon Basin
      pgettext("warehousename", "Ararandeura"),
      -- TRANSLATORS: This Amazonian warehouse is named after an indigenous people in the Amazon Basin
      pgettext("warehousename", "Arasairi"),
      -- TRANSLATORS: This Amazonian warehouse is named after an indigenous people in the Amazon Basin
      pgettext("warehousename", "Araueté"),
      -- TRANSLATORS: This Amazonian warehouse is named after an indigenous people in the Amazon Basin
      pgettext("warehousename", "Awá"),
      -- TRANSLATORS: This Amazonian warehouse is named after an indigenous people in the Amazon Basin
      pgettext("warehousename", "Aweti"),
      -- TRANSLATORS: This Amazonian warehouse is named after an indigenous people in the Amazon Basin
      pgettext("warehousename", "Banawá"),
      -- TRANSLATORS: This Amazonian warehouse is named after an indigenous people in the Amazon Basin
      pgettext("warehousename", "Baniwa"),
      -- TRANSLATORS: This Amazonian warehouse is named after an indigenous people in the Amazon Basin
      pgettext("warehousename", "Barasana"),
      -- TRANSLATORS: This Amazonian warehouse is named after an indigenous people in the Amazon Basin
      pgettext("warehousename", "Caeté"),
      -- TRANSLATORS: This Amazonian warehouse is named after an indigenous people in the Amazon Basin
      pgettext("warehousename", "Chaywita"),
      -- TRANSLATORS: This Amazonian warehouse is named after an indigenous people in the Amazon Basin
      pgettext("warehousename", "Cocama"),
      -- TRANSLATORS: This Amazonian warehouse is named after an indigenous people in the Amazon Basin
      pgettext("warehousename", "Enawene Nawe"),
      -- TRANSLATORS: This Amazonian warehouse is named after an indigenous people in the Amazon Basin
      pgettext("warehousename", "Goitacaz"),
      -- TRANSLATORS: This Amazonian warehouse is named after an indigenous people in the Amazon Basin
      pgettext("warehousename", "Himarimã"),
      -- TRANSLATORS: This Amazonian warehouse is named after an indigenous people in the Amazon Basin
      pgettext("warehousename", "Huambisa"),
      -- TRANSLATORS: This Amazonian warehouse is named after an indigenous people in the Amazon Basin
      pgettext("warehousename", "Irántxe"),
      -- TRANSLATORS: This Amazonian warehouse is named after an indigenous people in the Amazon Basin
      pgettext("warehousename", "Kachá"),
      -- TRANSLATORS: This Amazonian warehouse is named after an indigenous people in the Amazon Basin
      pgettext("warehousename", "Kagwahiva"),
      -- TRANSLATORS: This Amazonian warehouse is named after an indigenous people in the Amazon Basin
      pgettext("warehousename", "Kamayurá"),
      -- TRANSLATORS: This Amazonian warehouse is named after an indigenous people in the Amazon Basin
      pgettext("warehousename", "Kanamarí"),
      -- TRANSLATORS: This Amazonian warehouse is named after an indigenous people in the Amazon Basin
      pgettext("warehousename", "Kapixaná"),
      -- TRANSLATORS: This Amazonian warehouse is named after an indigenous people in the Amazon Basin
      pgettext("warehousename", "Kareneri"),
      -- TRANSLATORS: This Amazonian warehouse is named after an indigenous people in the Amazon Basin
      pgettext("warehousename", "Karitiâna"),
      -- TRANSLATORS: This Amazonian warehouse is named after an indigenous people in the Amazon Basin
      pgettext("warehousename", "Kaxinawá"),
      -- TRANSLATORS: This Amazonian warehouse is named after an indigenous people in the Amazon Basin
      pgettext("warehousename", "Kayapo"),
      -- TRANSLATORS: This Amazonian warehouse is named after an indigenous people in the Amazon Basin
      pgettext("warehousename", "Kobeua"),
      -- TRANSLATORS: This Amazonian warehouse is named after an indigenous people in the Amazon Basin
      pgettext("warehousename", "Korubu"),
      -- TRANSLATORS: This Amazonian warehouse is named after an indigenous people in the Amazon Basin
      pgettext("warehousename", "Kuikoro"),
      -- TRANSLATORS: This Amazonian warehouse is named after an indigenous people in the Amazon Basin
      pgettext("warehousename", "Machiguenga"),
      -- TRANSLATORS: This Amazonian warehouse is named after an indigenous people in the Amazon Basin
      pgettext("warehousename", "Majaguaje"),
      -- TRANSLATORS: This Amazonian warehouse is named after an indigenous people in the Amazon Basin
      pgettext("warehousename", "Makuna"),
      -- TRANSLATORS: This Amazonian warehouse is named after an indigenous people in the Amazon Basin
      pgettext("warehousename", "Marajoara"),
      -- TRANSLATORS: This Amazonian warehouse is named after an indigenous people in the Amazon Basin
      pgettext("warehousename", "Marubo"),
      -- TRANSLATORS: This Amazonian warehouse is named after an indigenous people in the Amazon Basin
      pgettext("warehousename", "Mayoruna"),
      -- TRANSLATORS: This Amazonian warehouse is named after an indigenous people in the Amazon Basin
      pgettext("warehousename", "Miriti"),
      -- TRANSLATORS: This Amazonian warehouse is named after an indigenous people in the Amazon Basin
      pgettext("warehousename", "Nahukuá"),
      -- TRANSLATORS: This Amazonian warehouse is named after an indigenous people in the Amazon Basin
      pgettext("warehousename", "Nambikwara"),
      -- TRANSLATORS: This Amazonian warehouse is named after an indigenous people in the Amazon Basin
      pgettext("warehousename", "Ocaina"),
      -- TRANSLATORS: This Amazonian warehouse is named after an indigenous people in the Amazon Basin
      pgettext("warehousename", "Omagua"),
      -- TRANSLATORS: This Amazonian warehouse is named after an indigenous people in the Amazon Basin
      pgettext("warehousename", "Pacanawa"),
      -- TRANSLATORS: This Amazonian warehouse is named after an indigenous people in the Amazon Basin
      pgettext("warehousename", "Pacawara"),
      -- TRANSLATORS: This Amazonian warehouse is named after an indigenous people in the Amazon Basin
      pgettext("warehousename", "Pirahã"),
      -- TRANSLATORS: This Amazonian warehouse is named after an indigenous people in the Amazon Basin
      pgettext("warehousename", "Potiguara"),
      -- TRANSLATORS: This Amazonian warehouse is named after an indigenous people in the Amazon Basin
      pgettext("warehousename", "Saraguro"),
      -- TRANSLATORS: This Amazonian warehouse is named after an indigenous people in the Amazon Basin
      pgettext("warehousename", "Sateré-Mawé"),
      -- TRANSLATORS: This Amazonian warehouse is named after an indigenous people in the Amazon Basin
      pgettext("warehousename", "Suruwaha"),
      -- TRANSLATORS: This Amazonian warehouse is named after an indigenous people in the Amazon Basin
      pgettext("warehousename", "Suyá"),
      -- TRANSLATORS: This Amazonian warehouse is named after an indigenous people in the Amazon Basin
      pgettext("warehousename", "Tabajara"),
      -- TRANSLATORS: This Amazonian warehouse is named after an indigenous people in the Amazon Basin
      pgettext("warehousename", "Tacana"),
      -- TRANSLATORS: This Amazonian warehouse is named after an indigenous people in the Amazon Basin
      pgettext("warehousename", "Tamoio"),
      -- TRANSLATORS: This Amazonian warehouse is named after an indigenous people in the Amazon Basin
      pgettext("warehousename", "Tapirapé"),
      -- TRANSLATORS: This Amazonian warehouse is named after an indigenous people in the Amazon Basin
      pgettext("warehousename", "Tariana"),
      -- TRANSLATORS: This Amazonian warehouse is named after an indigenous people in the Amazon Basin
      pgettext("warehousename", "Temiminó"),
      -- TRANSLATORS: This Amazonian warehouse is named after an indigenous people in the Amazon Basin
      pgettext("warehousename", "Terena"),
      -- TRANSLATORS: This Amazonian warehouse is named after an indigenous people in the Amazon Basin
      pgettext("warehousename", "Toromona"),
      -- TRANSLATORS: This Amazonian warehouse is named after an indigenous people in the Amazon Basin
      pgettext("warehousename", "Tremembé"),
      -- TRANSLATORS: This Amazonian warehouse is named after an indigenous people in the Amazon Basin
      pgettext("warehousename", "Tsimané"),
      -- TRANSLATORS: This Amazonian warehouse is named after an indigenous people in the Amazon Basin
      pgettext("warehousename", "Tupinambá"),
      -- TRANSLATORS: This Amazonian warehouse is named after an indigenous people in the Amazon Basin
      pgettext("warehousename", "Tupiniquim"),
      -- TRANSLATORS: This Amazonian warehouse is named after an indigenous people in the Amazon Basin
      pgettext("warehousename", "Uru-Eu-Wau-Wau"),
      -- TRANSLATORS: This Amazonian warehouse is named after an indigenous people in the Amazon Basin
      pgettext("warehousename", "Waorani"),
      -- TRANSLATORS: This Amazonian warehouse is named after an indigenous people in the Amazon Basin
      pgettext("warehousename", "Waurá"),
      -- TRANSLATORS: This Amazonian warehouse is named after an indigenous people in the Amazon Basin
      pgettext("warehousename", "Yaminawá"),
      -- TRANSLATORS: This Amazonian warehouse is named after an indigenous people in the Amazon Basin
      pgettext("warehousename", "Yaruna"),
      -- TRANSLATORS: This Amazonian warehouse is named after an indigenous people in the Amazon Basin
      pgettext("warehousename", "Yawalipiti"),
      -- TRANSLATORS: This Amazonian warehouse is named after an indigenous people in the Amazon Basin
      pgettext("warehousename", "Yawanawa"),
      -- TRANSLATORS: This Amazonian warehouse is named after an indigenous people in the Amazon Basin
      pgettext("warehousename", "Yora"),
   },

   -- Productionsite status strings

   -- TRANSLATORS: Productivity label on an Amazon building if there is 1 worker missing
   productionsite_worker_missing = pgettext("amazons", "Worker missing"),
   -- TRANSLATORS: Productivity label on an Amazon building if there is 1 worker coming
   productionsite_worker_coming = pgettext("amazons", "Worker is coming"),
   -- TRANSLATORS: Productivity label on an Amazon building if there is more than 1 worker missing. If you need plural forms here, please let us know.
   productionsite_workers_missing = pgettext("amazons", "Workers missing"),
   -- TRANSLATORS: Productivity label on an Amazon building if there is more than 1 worker coming. If you need plural forms here, please let us know.
   productionsite_workers_coming = pgettext("amazons", "Workers are coming"),
   -- TRANSLATORS: Productivity label on an Amazon building if there is 1 experienced worker missing
   productionsite_experienced_worker_missing = pgettext("amazons", "Expert missing"),
   -- TRANSLATORS: Productivity label on an Amazon building if there is more than 1 experienced worker missing. If you need plural forms here, please let us know.
   productionsite_experienced_workers_missing = pgettext("amazons", "Experts missing"),

   -- Soldier strings to be used in Military Status strings

   soldier_context = "amazons_soldier",
   soldier_0_sg = "%1% soldier (+%2%)",
   soldier_0_pl = "%1% soldiers (+%2%)",
   soldier_1_sg = "%1% soldier",
   soldier_1_pl = "%1% soldiers",
   soldier_2_sg = "%1%(+%2%) soldier (+%3%)",
   soldier_2_pl = "%1%(+%2%) soldiers (+%3%)",
   soldier_3_sg = "%1%(+%2%) soldier",
   soldier_3_pl = "%1%(+%2%) soldiers",
   -- TRANSLATORS: %1% is the number of Amazon soldiers the plural refers to. %2% is the maximum number of soldier slots in the building.
   UNUSED_soldier_0 = npgettext("amazons_soldier", "%1% soldier (+%2%)", "%1% soldiers (+%2%)", 0),
   -- TRANSLATORS: Number of Amazon soldiers stationed at a militarysite.
   UNUSED_soldier_1 = npgettext("amazons_soldier", "%1% soldier", "%1% soldiers", 0),
   -- TRANSLATORS: %1% is the number of Amazon soldiers the plural refers to. %2% are currently open soldier slots in the building. %3% is the maximum number of soldier slots in the building
   UNUSED_soldier_2 = npgettext("amazons_soldier", "%1%(+%2%) soldier (+%3%)", "%1%(+%2%) soldiers (+%3%)", 0),
   -- TRANSLATORS: %1% is the number of Amazon soldiers the plural refers to. %2% are currently open soldier slots in the building.
   UNUSED_soldier_3 = npgettext("amazons_soldier", "%1%(+%2%) soldier", "%1%(+%2%) soldiers", 0),

   -- Special types
   builder = "amazons_builder",
   carriers = {"amazons_carrier", "amazons_tapir"},
   geologist = "amazons_geologist",
   scouts_house = "amazons_scouts_hut",
   soldier = "amazons_soldier",
   ship = "amazons_ship",
   ferry = "amazons_ferry",
   port = "amazons_port",

   fastplace = {
      warehouse = "amazons_warehouse",
      port = "amazons_port",
      training_small = "amazons_warriors_gathering",
      training_large = "amazons_training_glade",
      military_small_primary = "amazons_patrol_post",
      military_small_secondary = "amazons_treetop_sentry",
      military_medium_primary = "amazons_warriors_dwelling",
      military_tower = "amazons_tower",
      military_fortress = "amazons_fortress",
      woodcutter = "amazons_woodcutters_hut",
      forester = "amazons_jungle_preservers_hut",
      quarry = "amazons_stonecutters_hut",
      building_materials_primary = "amazons_rope_weaver_booth",
      building_materials_secondary = "amazons_liana_cutters_hut",
      building_materials_tertiary = "amazons_rare_tree_plantation",
      fisher = "amazons_hunter_gatherers_hut",
      fish_meat_replenisher = "amazons_wilderness_keepers_tent",
      well = "amazons_water_gatherers_hut",
      farm_primary = "amazons_cassava_plantation",
      farm_secondary = "amazons_cocoa_farm",
      bakery = "amazons_cassava_root_cooker",
      brewery = "amazons_chocolate_brewery",
      tavern = "amazons_food_preserver",
      smelting = "amazons_furnace",
      tool_smithy = "amazons_stone_workshop",
      armor_smithy = "amazons_dressmakery",
      shipyard = "amazons_shipyard",
      ferry_yard = "amazons_ferry_yard",
      scout = "amazons_scouts_hut",
      barracks = "amazons_initiation_site",
      second_carrier = "amazons_tapir_farm",
      charcoal = "amazons_charcoal_kiln",
      mine_stone = "amazons_stonemine",
      mine_gold = "amazons_gold_digger_dwelling",
      terraforming = "amazons_gardening_center",
   },
}

pop_textdomain()<|MERGE_RESOLUTION|>--- conflicted
+++ resolved
@@ -108,23 +108,14 @@
          },
          {
             name = "quartz",
-<<<<<<< HEAD
-            default_target_quantity = 15,
-            preciousness = 10,
-=======
             default_target_quantity = 25,
             preciousness = 15,
->>>>>>> 3b23957f
             helptexts = {
                purpose = {
                   -- TRANSLATORS: Helptext for an Amazon ware: Quartz, part 1
                   pgettext("ware", "Amazons use quartz for sharp tools and weapons."),
                   -- TRANSLATORS: Helptext for an Amazon ware: Quartz, part 2
-<<<<<<< HEAD
-                  pgettext("amazons_ware", "It is also a building material for some advanced buildings. It is produced by the stonecutters and in stone mines."),
-=======
                   pgettext("amazons_ware", "It is also a building material for some advanced buildings. It is produced in stone mines."),
->>>>>>> 3b23957f
                }
             }
          },
@@ -323,11 +314,7 @@
             helptexts = {
                purpose = {
                   -- TRANSLATORS: Helptext for an Amazon ware: Pick
-<<<<<<< HEAD
-                  pgettext("amazons_ware", "Picks are used by stonecutters to cut granite and quartz from rocks or in mines.")
-=======
                   pgettext("amazons_ware", "Picks are used by stonecutters to cut granite from rocks or mine granite and quartz in stone mines.")
->>>>>>> 3b23957f
                }
             }
          },
@@ -427,8 +414,6 @@
                }
             }
          },
-<<<<<<< HEAD
-=======
          {
             name = "firestones",
             default_target_quantity = 2,
@@ -440,6 +425,20 @@
                }
             }
          },
+         {
+            name = "selected_firestones",
+            default_target_quantity = 1,
+            preciousness = 1,
+            helptexts = {
+               purpose = {
+                  -- TRANSLATORS: Helptext for an Amazon ware: Selected Firestones
+                  pgettext("amazons_ware", "Only the best, carefully selected firestones are good enough to light the fires of rare tree kilns.")
+               }
+            }
+         },
+      },
+      {
+         -- Military
          {
             name = "spear_wooden",
             default_target_quantity = 30,
@@ -453,53 +452,6 @@
                }
             }
          },
-      },
-      {
-         -- Military
->>>>>>> 3b23957f
-         {
-            name = "firestones",
-            default_target_quantity = 2,
-            preciousness = 1,
-            helptexts = {
-               purpose = {
-                  -- TRANSLATORS: Helptext for an Amazon ware: Firestones
-                  pgettext("amazons_ware", "Firestones are used to light the fires of charcoal kilns and furnaces.")
-               }
-            }
-         },
-         {
-            name = "selected_firestones",
-            default_target_quantity = 1,
-            preciousness = 1,
-            helptexts = {
-               purpose = {
-                  -- TRANSLATORS: Helptext for an Amazon ware: Selected Firestones
-                  pgettext("amazons_ware", "Only the best, carefully selected firestones are good enough to light the fires of rare tree kilns.")
-               }
-            }
-         },
-      },
-      {
-         -- Military
-         {
-<<<<<<< HEAD
-            name = "spear_wooden",
-=======
-            name = "tunic",
->>>>>>> 3b23957f
-            default_target_quantity = 30,
-            preciousness = 3,
-            helptexts = {
-               purpose = {
-<<<<<<< HEAD
-                  -- TRANSLATORS: Helptext for an Amazon ware: Wooden Spear, part 1
-                  pgettext("amazons_ware", "This spear is the basic weapon in the Amazon military system. It is produced by the stone carver. In combination with a tunic, it is the equipment to fit out young soldiers."),
-                  -- TRANSLATORS: Helptext for an Amazon ware: Wooden Spear, part 2
-                  pgettext("amazons_ware", "It is used by the Amazon hunter-gatherers as well.")
-               }
-            }
-         },
          {
             name = "spear_stone_tipped",
             default_target_quantity = 1,
@@ -513,7 +465,21 @@
          },
          {
             name = "spear_hardened",
-=======
+            default_target_quantity = 1,
+            preciousness = 1,
+            helptexts = {
+               purpose = {
+                  -- TRANSLATORS: Helptext for an Amazon ware: Hardened Spear
+                  pgettext("amazons_ware", "This is a hardened spear with a stone tip. It is produced in a stone workshop and used in a warriors’ gathering – together with food – to train soldiers from attack level 1 to level 2.")
+               }
+            }
+         },
+         {
+            name = "tunic",
+            default_target_quantity = 30,
+            preciousness = 3,
+            helptexts = {
+               purpose = {
                   -- TRANSLATORS: Helptext for an Amazon ware: Tunic
                   pgettext("amazons_ware", "Rubber can be bound into a tunic, which is used as basic armor. All new soldiers are clothed in a tunic.")
                }
@@ -532,51 +498,12 @@
          },
          {
             name = "protector_padded",
->>>>>>> 3b23957f
             default_target_quantity = 1,
             preciousness = 1,
             helptexts = {
                purpose = {
-<<<<<<< HEAD
-                  -- TRANSLATORS: Helptext for an Amazon ware: Hardened Spear
-                  pgettext("amazons_ware", "This is a hardened spear with a stone tip. It is produced in a stone workshop and used in a warriors’ gathering – together with food – to train soldiers from attack level 1 to level 2.")
-=======
                   -- TRANSLATORS: Helptext for an Amazon ware: Padded Protector
                   pgettext("amazons_ware", "Padded protectors are strong and durable armor. They are produced by the dressmaker and used to train soldiers’ defence from level 1 to level 2.")
->>>>>>> 3b23957f
-               }
-            }
-         },
-         {
-            name = "armor_wooden",
-            default_target_quantity = 1,
-            preciousness = 0,
-            helptexts = {
-               purpose = {
-                  -- TRANSLATORS: Helptext for an Amazon ware: Wooden Armor
-                  pgettext("amazons_ware", "This light wooden armor is a basic piece of armor for the Amazons’ soldiers. It is produced by a dressmaker and used in a training glade – together with food – to train soldiers from health level 0 to level 1.")
-               }
-            }
-         },
-         {
-            name = "helmet_wooden",
-            default_target_quantity = 2,
-            preciousness = 3,
-            helptexts = {
-               purpose = {
-                  -- TRANSLATORS: Helptext for an Amazon ware: Wodden Helmet
-                  pgettext ("amazons_ware", "A wooden helmet is a basic piece of equipment for protecting soldiers. It is produced by the dressmaker and used to train soldiers from health level 1 to level 2."),
-               }
-            }
-         },
-         {
-            name = "warriors_coat",
-            default_target_quantity = 1,
-            preciousness = 3,
-            helptexts = {
-               purpose = {
-                  -- TRANSLATORS: Helptext for an Amazon ware: Warrior's Coat
-                  pgettext("amazons_ware", "Ordinary tunics can be decorated and reinforced with gold and wood chunks. Such tunics are the best armor.")
                }
             }
          },
@@ -692,11 +619,7 @@
             name = "amazons_stonecutter",
             helptexts = {
                -- TRANSLATORS: Helptext for an Amazon worker: Stonecutter
-<<<<<<< HEAD
-               purpose = pgettext("amazons_worker", "Cuts blocks of granite and quartz out of rocks in the vicinity.")
-=======
                purpose = pgettext("amazons_worker", "Cuts blocks of granite out of rocks in the vicinity or mines granite and quartz in stone mines.")
->>>>>>> 3b23957f
             }
          },
          {
@@ -1316,11 +1239,7 @@
                -- TRANSLATORS: Helptext for an Amazon resource indicator: Stones, part 1
                _("Granite is a basic building material and can be dug up by a stone mine."),
                -- TRANSLATORS: Helptext for an Amazon resource indicator: Stones, part 2
-<<<<<<< HEAD
-               _("There is only a little bit of stones here."),
-=======
                _("There is only a little bit of quartz here."),
->>>>>>> 3b23957f
             }
          }
       },
@@ -1342,11 +1261,7 @@
                -- TRANSLATORS: Helptext for an Amazon resource indicator: Stones, part 1
                _("Granite is a basic building material and can be dug up by a stone mine."),
                -- TRANSLATORS: Helptext for an Amazon resource indicator: Stones, part 2
-<<<<<<< HEAD
-               _("There is a lot of stones here.")
-=======
                _("There is a lot of quartz here.")
->>>>>>> 3b23957f
             }
          }
       },
@@ -1394,7 +1309,7 @@
          name = "amazons_stonecutters_hut",
          helptexts = {
             -- TRANSLATORS: Purpose helptext for an Amazon production site: Stonecutter's Hut
-            purpose = pgettext("amazons_building", "Cuts raw pieces of granite and quartz out of rocks in the vicinity."),
+            purpose = pgettext("amazons_building", "Cuts raw pieces of granite out of rocks in the vicinity."),
             -- TRANSLATORS: Note helptext for an Amazon production site: Stonecutter's Hut
             note = pgettext("amazons_building", "The stonecutter’s hut needs rocks to cut within the work area.")
          }
