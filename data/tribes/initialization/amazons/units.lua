--- conflicted
+++ resolved
@@ -1390,15 +1390,10 @@
       {
          name = "amazons_stone_workshop",
          helptexts = {
-<<<<<<< HEAD
-            -- TRANSLATORS: Purpose helptext for an amazon production site: Stone Workshop
+            -- TRANSLATORS: Purpose helptext for an Amazon production site: Stone Workshop
             purpose = pgettext("amazons_building", "Makes tools and spears for our soldiers."),
-            -- TRANSLATORS: Performance helptext for an amazon production site: Stone Workshop
+            -- TRANSLATORS: Performance helptext for an Amazon production site: Stone Workshop
             performance = pgettext("amazons_building", "When this building is fully supplied and all tools and spears are needed by the economy, production of one of each tool takes %1$s and one of each spear takes %2$s on average. If only one kind of tool or spear is is needed by the economy, its production takes %3$s on average."):bformat(format_minutes_seconds(21, 18), format_minutes_seconds(7, 6), format_minutes_seconds(1, 11))
-=======
-            -- TRANSLATORS: Purpose helptext for an Amazon production site: Stone Workshop
-            purpose = pgettext("amazons_building", "Makes tools and spears for our soldiers.")
->>>>>>> 84ca4e1a
          }
       },
       {
@@ -1408,15 +1403,10 @@
             lore = pgettext("amazons_building", "‘A skilled maker crafts garments of unsurpassed defence,<br> with each stitch imbued with conscious intent.’"),
             -- TRANSLATORS: Lore author helptext for an Amazon production site: Dressmakery
             lore_author = pgettext("amazons_building", "Dressmakers’ ethos, adapted from the traditional verse ‘Mother Jungle’s wisdom: Song of the Conscientious.’"),
-<<<<<<< HEAD
-            -- TRANSLATORS: Purpose helptext for an amazon production site: Dressmakery
+            -- TRANSLATORS: Purpose helptext for an Amazon production site: Dressmakery
             purpose = pgettext("amazons_building", "Sews all dresses, boots and armor for our soldiers."),
-            -- TRANSLATORS: Performance helptext for an amazon production site: Dressmakery
+            -- TRANSLATORS: Performance helptext for an Amazon production site: Dressmakery
             performance = pgettext("amazons_building", "When this building is fully supplied and all dresses are needed by the economy, production of one of each dress takes %1$s on average. If only one kind of dress is needed by the economy, its production takes %2$s on average."):bformat(format_minutes_seconds(10, 39), format_minutes_seconds(1, 11))
-=======
-            -- TRANSLATORS: Purpose helptext for an Amazon production site: Dressmakery
-            purpose = pgettext("amazons_building", "Sews all dresses, boots and armor for our soldiers.")
->>>>>>> 84ca4e1a
          }
       },
       {
