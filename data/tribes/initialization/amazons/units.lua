descriptions = wl.Descriptions() -- TODO(matthiakl): only for savegame compatibility with 1.0, do not use.

image_dirname = path.dirname(__file__) .. "images/"

push_textdomain("tribes_encyclopedia")

-- For formatting time strings
include "tribes/scripting/help/time_strings.lua"

wl.Descriptions():new_tribe {
   name = "amazons",
   animation_directory = image_dirname,
   animations = {
      frontier = { hotspot = {8, 36} },
      pinned_note = { hotspot = {18, 67} },
      bridge_normal_e =  { hotspot = {-1, 15}},
      bridge_busy_e =    { hotspot = {-1, 15}},
      bridge_normal_se = { hotspot = {5, 4}},
      bridge_busy_se =   { hotspot = {5, 4}},
      bridge_normal_sw = { hotspot = {40, 1}},
      bridge_busy_sw =   { hotspot = {40, 1}}
   },
   spritesheets = {
      flag = {
         hotspot = {26, 39},
         frames = 10,
         columns = 5,
         rows = 2,
         fps = 5
      }
   },

   bridge_height = 6,

   collectors_points_table = {
      { ware = "gold", points = 12},
      { ware = "spear_stone_tipped", points = 1},
      { ware = "spear_hardened", points = 1},
      { ware = "armor_wooden", points = 1},
      { ware = "helmet_wooden", points = 1},
      { ware = "warriors_coat", points = 16},
      { ware = "tunic", points = 1},
      { ware = "vest_padded", points = 2},
      { ware = "protector_padded", points = 17},
      { ware = "boots_sturdy", points = 1},
      { ware = "boots_swift", points = 1},
      { ware = "boots_hero", points = 16},
   },

   -- Image file paths for this tribe's road and waterway textures
   roads = {
      busy = {
         image_dirname .. "roadt_busy.png",
      },
      normal = {
         image_dirname .. "roadt_normal_00.png",
         image_dirname .. "roadt_normal_01.png",
      },
      waterway = {
         image_dirname .. "waterway_0.png",
      },
   },

   resource_indicators = {
      [""] = {
         [0] = "amazons_resi_none",
      },
      resource_gold = {
         [10] = "amazons_resi_gold_1",
         [20] = "amazons_resi_gold_2",
      },
      resource_stones = {
         [10] = "amazons_resi_stones_1",
         [20] = "amazons_resi_stones_2",
      },
   },

   -- Wares positions in wares windows.
   -- This also gives us the information which wares the tribe uses.
   -- Each subtable is a column in the wares windows.
   wares_order = {
      {
         -- Building Materials
         {
            name = "granite",
            default_target_quantity = 20,
            preciousness = 7,
            helptexts = {
               purpose = {
                  -- TRANSLATORS: Helptext for an Amazon ware: Granite, part 1
                  pgettext("ware", "Granite is a basic building material."),
                  -- TRANSLATORS: Helptext for an Amazon ware: Granite, part 2
                  pgettext("amazons_ware", "The Amazons use granite for making some tools as well. It is produced by the stonecutters and in stone mines."),
               }
            }
         },
         {
            name = "log",
            preciousness = 24,
            helptexts = {
               purpose = {
                  -- TRANSLATORS: Helptext for an Amazon ware: Log, part 1
                  pgettext("ware", "Logs are an important basic building material. They are produced by felling trees."),
                  -- TRANSLATORS: Helptext for an Amazon ware: Log, part 2
                  pgettext("amazons_ware", "Amazon woodcutters fell trees and jungle preservers will plant them. The resulting logs are used by the stone carver. The charcoal kiln also needs logs to produce charcoal.")
               }
            }
         },
         {
            name = "balsa",
            default_target_quantity = 20,
            preciousness = 20,
            helptexts = {
               purpose = {
                  -- TRANSLATORS: Helptext for an Amazon ware: Balsa
                  pgettext("amazons_ware", "Balsa wood is an important building material. It is also used to make light armor. Balsa trees are cut by an experienced woodcutter.")
               }
            }
         },
         {
            name = "ironwood",
            default_target_quantity = 40,
            preciousness = 50,
            helptexts = {
               purpose = {
                  -- TRANSLATORS: Helptext for an Amazon ware: Ironwood
                  pgettext("amazons_ware", "This very hard wood is as hard as iron and it is used for several buildings, tools and weapons. It is cut by a very experienced woodcutter.")
               }
            }
         },
         {
            name = "rubber",
            default_target_quantity = 30,
            preciousness = 40,
            helptexts = {
               purpose = {
                  -- TRANSLATORS: Helptext for an Amazon ware: Rubber
                  pgettext("amazons_ware", "Rubber is important for making warriors’ armor and shoes. Rubber trees are collected by experienced woodcutters.")
               }
            }
         },
         {
            name = "liana",
            preciousness = 8,
            helptexts = {
               purpose = {
                  -- TRANSLATORS: Helptext for an Amazon ware: Liana
                  pgettext("amazons_ware", "Lianas grow on trees. Very durable ropes are made out of them.")
               }
            }
         },
         {
            name = "rope",
            preciousness = 2,
            helptexts = {
               purpose = {
                  -- TRANSLATORS: Helptext for an Amazon ware: Rope
                  pgettext("amazons_ware", "This rope is made out of lianas. It is used for armor dresses and to construct buildings and ships.")
               }
            }
         },
      },
      {
         -- Food
         {
            name = "water",
            preciousness = 15,
            helptexts = {
               purpose = {
                  -- TRANSLATORS: Helptext for an Amazon ware: Water, part 1
                  pgettext("ware", "Water is the essence of life!"),
                  -- TRANSLATORS: Helptext for an Amazon ware: Water, part 2
                  pgettext("amazons_ware", "Water is used by the cassava root cooker, the chocolate brewery, the gold digger and the tapir farm.")
               }
            }
         },
         {
            name = "cassavaroot",
            preciousness = 10,
            helptexts = {
               purpose = {
                  -- TRANSLATORS: Helptext for an Amazon ware: Cassava Root
                  pgettext("amazons_ware", "Cassava roots are a special kind of root produced at cassava plantations. The Amazons like their strong taste for making bread and they also feed their tapirs with them.")
               }
            }
         },
         {
            name = "cocoa_beans",
            preciousness = 1,
            helptexts = {
               purpose = {
                  -- TRANSLATORS: Helptext for an Amazon ware: Cocoa Beans
                  pgettext("amazons_ware", "Cocoa beans are gathered from cocoa trees by a cocoa farmer. They are used for producing chocolate.")
               }
            }
         },
         {
            name = "amazons_bread",
            default_target_quantity = 20,
            preciousness = 5,
            helptexts = {
               purpose = {
                  -- TRANSLATORS: Helptext for an Amazon ware: Bread
                  pgettext("amazons_ware", "This tasty bread is made in cassava root cookeries out of cassava root and water. It is the basic ingredient of a ration that is made by a food preserver. Soldiers like it too.")
               }
            }
         },
         {
            name = "chocolate",
            default_target_quantity = 15,
            preciousness = 5,
            helptexts = {
               purpose = {
                  -- TRANSLATORS: Helptext for an Amazon ware: Chocolate
                  pgettext("amazons_ware", "Chocolate is produced by chocolate breweries and used to train soldiers.")
               }
            }
         },
         {
            name = "fish",
            preciousness = 4,
            helptexts = {
               purpose = {
                  -- TRANSLATORS: Helptext for an Amazon ware: Fish
                  pgettext("amazons_ware", "Fish is one of the two major food resources of the Amazons. It is used by the food preserver to prepare rations for the workers digging for gold dust and granite. It is also consumed at the training sites (training glade and warriors’ gathering) and for recruiting new soldiers.")
               }
            }
         },
         {
            name = "meat",
            preciousness = 2,
            helptexts = {
               purpose = {
                  -- TRANSLATORS: Helptext for an Amazon ware: Meat, part 1
                  pgettext("ware", "Meat contains a lot of energy, and it is obtained from wild game taken by hunter-gatherers."),
                  -- TRANSLATORS: Helptext for an Amazon ware: Meat, part 2
                  pgettext("amazons_ware", "Meat is used by the food preserver to prepare rations for the workers digging for gold dust and granite. It is also consumed at the training sites (training glade and warriors’ gathering) and for recruiting new soldiers.")
               }
            }
         },
         {
            name = "ration",
            default_target_quantity = 20,
            preciousness = 5,
            helptexts = {
               purpose = {
                  -- TRANSLATORS: Helptext for an Amazon ware: Ration, part 1
                  pgettext("amazons_ware", "A small bite to keep the workers digging for gold dust and granite strong and working. The scout also consumes rations on her scouting trips."),
                  -- TRANSLATORS: Helptext for an Amazon ware: Ration, part 2
                  pgettext("amazons_ware", "Rations are produced by the food preserver out of fish or meat and bread. They are dried using a charcoal fire.")
               }
            }
         },
      },
      {
         -- Mining
         {
            name = "quartz",
            default_target_quantity = 25,
            preciousness = 15,
            helptexts = {
               purpose = {
                  -- TRANSLATORS: Helptext for an Amazon ware: Quartz, part 1
                  pgettext("ware", "Amazons use quartz for sharp tools, weapons, and armor."),
                  -- TRANSLATORS: Helptext for an Amazon ware: Quartz, part 2
                  pgettext("amazons_ware", "It is also a building material for some advanced buildings. It is produced in stone mines."),
               }
            }
         },
         {
            name = "gold_dust",
            default_target_quantity = 15,
            preciousness = 2,
            helptexts = {
               purpose = {
                  -- TRANSLATORS: Helptext for an Amazon ware: Gold Dust, part 1
                  pgettext("amazons_ware", "Gold dust is washed in a gold digger dwelling."),
                  -- TRANSLATORS: Helptext for an Amazon ware: Gold Dust, part 2
                  pgettext("amazons_ware", "Smelted in a furnace, it turns into gold which is used as a precious building material and to produce armor.")
               }
            }
         },
         {
            name = "gold",
            default_target_quantity = 20,
            preciousness = 2,
            helptexts = {
               purpose = {
                  -- TRANSLATORS: Helptext for an Amazon ware: Gold, part 1
                  pgettext("amazons_ware", "Gold is the most valuable of all metals."),
                  -- TRANSLATORS: Helptext for an Amazon ware: Gold, part 2
                  pgettext("amazons_ware", "It is smelted out of gold dust by the furnace and used by the dressmaker and for special buildings.")
               }
            }
         },
         {
            name = "coal",
            default_target_quantity = 20,
            preciousness = 10,
            helptexts = {
               purpose = {
                  -- TRANSLATORS: Helptext for an Amazon ware: Charcoal, part 1
                  pgettext("amazons_ware", "Charcoal is produced out of logs by a charcoal burner or out of rare trees by a charcoal master. The Amazons use charcoal for drying their food and for smelting gold.")
               }
            }
         },
      },
      {
         -- Tools
         {
            name = "pick",
            default_target_quantity = 3,
            preciousness = 1,
            helptexts = {
               purpose = {
                  -- TRANSLATORS: Helptext for an Amazon ware: Pick
                  pgettext("amazons_ware", "Picks are used by stonecutters to cut granite from rocks or mine granite and quartz in stone mines.")
               }
            }
         },
         {
            name = "felling_ax",
            default_target_quantity = 5,
            preciousness = 3,
            helptexts = {
               purpose = {
                  -- TRANSLATORS: Helptext for an Amazon ware: Felling Ax, part 1
                  pgettext("ware", "The felling ax is the tool to chop down trees."),
                  -- TRANSLATORS: Helptext for an Amazon ware: Felling Ax, part 2
                  pgettext("amazons_ware", "It is used by a woodcutter and produced by the stone carver.")
               }
            }
         },
         {
            name = "shovel",
            default_target_quantity = 2,
            preciousness = 0,
            helptexts = {
               purpose = {
                  -- TRANSLATORS: Helptext for an Amazon ware: Shovel, part 1
                  pgettext("ware", "Shovels are needed for the proper handling of plants."),
                  -- TRANSLATORS: Helptext for an Amazon ware: Shovel, part 2
                  pgettext("amazons_ware", "Therefore the jungle preservers, the cassava farmers and the cocoa farmers use them. They are produced by the stone carver.")
               }
            }
         },
         {
            name = "hammer",
            default_target_quantity = 2,
            preciousness = 1,
            helptexts = {
               purpose = {
                  -- TRANSLATORS: Helptext for an Amazon ware: Hammer, part 1
                  pgettext("ware", "The hammer is an essential tool."),
                  -- TRANSLATORS: Helptext for an Amazon ware: Hammer, part 2
                  pgettext("amazons_ware", "Geologists, builders, shipwrights and stone carvers all need a hammer. Make sure you’ve always got some in reserve! They are produced by the stone carver.")
               }
            }
         },
         {
            name = "machete",
            default_target_quantity = 1,
            preciousness = 0,
            helptexts = {
               purpose = {
                  -- TRANSLATORS: Helptext for an Amazon ware: Machete
                  pgettext("amazons_ware", "The machete is the tool of the liana cutters."),
               }
            }
         },
         {
            name = "chisel",
            default_target_quantity = 2,
            preciousness = 1,
            helptexts = {
               purpose = {
                  -- TRANSLATORS: Helptext for an Amazon ware: Chisel, part 1
                  pgettext("ware", "The chisel is an essential tool."),
                  -- TRANSLATORS: Helptext for an Amazon ware: Chisel, part 2
                  pgettext("amazons_ware", "Stone carvers need a chisel. Make sure you’ve always got some in reserve! They are produced by the stone carvers themselves.")
               }
            }
         },
         {
            name = "kitchen_tools",
            default_target_quantity = 1,
            preciousness = 1,
            helptexts = {
               purpose = {
                  -- TRANSLATORS: Helptext for an Amazon ware: Kitchen Tools
                  pgettext("amazons_ware", "Kitchen tools are needed for preparing rations, baking cassava bread and brewing chocolate. Be sure to have a stone carver to produce this basic tool.")
               }
            }
         },
         {
            name = "needles",
            default_target_quantity = 1,
            preciousness = 1,
            helptexts = {
               purpose = {
                  -- TRANSLATORS: Helptext for an Amazon ware: Needles
                  pgettext("amazons_ware", "Needles are used by dressmakers to make dresses, boots and armor for the soldiers.")
               }
            }
         },
         {
            name = "stone_bowl",
            default_target_quantity = 1,
            preciousness = 1,
            helptexts = {
               purpose = {
                  -- TRANSLATORS: Helptext for an Amazon ware: Stone Bowl
                  pgettext("amazons_ware", "Stone bowls are used to wash gold and to smelt gold dust.")
               }
            }
         },
         {
            name = "firestones",
            default_target_quantity = 2,
            preciousness = 1,
            helptexts = {
               purpose = {
                  -- TRANSLATORS: Helptext for an Amazon ware: Firestones
                  pgettext("amazons_ware", "Firestones are used to light the fires of charcoal kilns and furnaces.")
               }
            }
         },
         {
            name = "spear_wooden",
            default_target_quantity = 30,
            preciousness = 3,
            helptexts = {
               purpose = {
                  -- TRANSLATORS: Helptext for an Amazon ware: Wooden Spear, part 1
                  pgettext("amazons_ware", "This spear is the basic weapon in the Amazon military system. It is produced by the stone carver. In combination with a tunic, it is the equipment to fit out young soldiers."),
                  -- TRANSLATORS: Helptext for an Amazon ware: Wooden Spear, part 2
                  pgettext("amazons_ware", "It is used by the Amazon hunter-gatherers as well.")
               }
            }
         },
      },
      {
         -- Military
         {
            name = "spear_stone_tipped",
            default_target_quantity = 1,
            preciousness = 0,
            helptexts = {
               purpose = {
                  -- TRANSLATORS: Helptext for an Amazon ware: Stone Tipped Spear
                  pgettext("amazons_ware", "This spear has a stone spike. It is produced in a stone workshop and used in a warriors’ gathering – together with food – to train soldiers from attack level 0 to attack level 1.")
               }
            }
         },
         {
            name = "spear_hardened",
            default_target_quantity = 1,
            preciousness = 1,
            helptexts = {
               purpose = {
                  -- TRANSLATORS: Helptext for an Amazon ware: Hardened Spear
                  pgettext("amazons_ware", "This is a hardened spear with a stone tip. It is produced in a stone workshop and used in a warriors’ gathering – together with food – to train soldiers from attack level 1 to level 2.")
               }
            }
         },
         {
            name = "tunic",
            default_target_quantity = 30,
            preciousness = 3,
            helptexts = {
               purpose = {
                  -- TRANSLATORS: Helptext for an Amazon ware: Tunic
                  pgettext("amazons_ware", "Rubber can be bound into a tunic, which is used as basic armor. All new soldiers are clothed in a tunic.")
               }
            }
         },
         {
            name = "vest_padded",
            default_target_quantity = 1,
            preciousness = 1,
            helptexts = {
               purpose = {
                  -- TRANSLATORS: Helptext for an Amazon ware: Padded Vest
                  pgettext("amazons_ware", "Padded vests are light but durable armor. They are produced by the dressmaker and used to train soldiers’ defence from level 0 to level 1.")
               }
            }
         },
         {
            name = "protector_padded",
            default_target_quantity = 1,
            preciousness = 1,
            helptexts = {
               purpose = {
                  -- TRANSLATORS: Helptext for an Amazon ware: Padded Protector
                  pgettext("amazons_ware", "Padded protectors are strong and durable armor. They are produced by the dressmaker and used to train soldiers’ defence from level 1 to level 2.")
               }
            }
         },
         {
            name = "armor_wooden",
            default_target_quantity = 1,
            preciousness = 0,
            helptexts = {
               purpose = {
                  -- TRANSLATORS: Helptext for an Amazon ware: Wooden Armor
                  pgettext("amazons_ware", "This light wooden armor is a basic piece of armor for the Amazons’ soldiers. It is produced by a dressmaker and used in a training glade – together with food – to train soldiers from health level 0 to level 1.")
               }
            }
         },
         {
            name = "helmet_wooden",
            default_target_quantity = 2,
            preciousness = 3,
            helptexts = {
               purpose = {
                  -- TRANSLATORS: Helptext for an Amazon ware: Wodden Helmet
                  pgettext ("amazons_ware", "A wooden helmet is a basic piece of equipment for protecting soldiers. It is produced by the dressmaker and used to train soldiers from health level 1 to level 2."),
               }
            }
         },
         {
            name = "warriors_coat",
            default_target_quantity = 1,
            preciousness = 3,
            helptexts = {
               purpose = {
                  -- TRANSLATORS: Helptext for an Amazon ware: Warrior's Coat
                  pgettext("amazons_ware", "Ordinary tunics can be decorated and reinforced with gold and wood chunks. Such tunics are the best armor.")
               }
            }
         },
         {
            name = "boots_sturdy",
            default_target_quantity = 1,
            preciousness = 5,
            helptexts = {
               purpose = {
                  -- TRANSLATORS: Helptext for an Amazon ware: Sturdy Boots
                  pgettext("amazons_ware", "Sturdy boots are excellent footwear for soldiers to be quicker on their feet. They are produced by the dressmaker and used to train soldiers’ evade from level 0 to level 1.")
               }
            }
         },
         {
            name = "boots_swift",
            default_target_quantity = 1,
            preciousness = 5,
            helptexts = {
               purpose = {
                  -- TRANSLATORS: Helptext for an Amazon ware: Swift Boots
                  pgettext("amazons_ware", "Swift boots are light and durable footwear for soldiers to be quicker on their feet. They are produced by the dressmaker and used to train soldiers’ evade from level 1 to level 2.")
               }
            }
         },
         {
            name = "boots_hero",
            default_target_quantity = 1,
            preciousness = 5,
            helptexts = {
               purpose = {
                  -- TRANSLATORS: Helptext for an Amazon ware: Hero Boots
                  pgettext("amazons_ware", "Hero boots! The only suitable footwear for a real hero. They are produced by the dressmaker and used to train soldiers’ evade from level 2 to level 3.")
               }
            }
         },
      }
   },

   -- Workers positions in workers windows.
   -- This also gives us the information which workers the tribe uses.
   -- Each subtable is a column in the workers windows.
   workers_order = {
      {
         -- Carriers
         {
            name = "amazons_carrier",
            helptexts = {
               -- TRANSLATORS: Helptext for an Amazon worker: Carrier
               purpose = pgettext("amazons_worker", "Carries items along your roads.")
            }
         },
         {
            name = "amazons_ferry",
            helptexts = {
               -- TRANSLATORS: Helptext for an Amazon worker: Ferry
               purpose = pgettext("amazons_worker", "Ships wares across narrow rivers.")
            }
         },
         {
            name = "amazons_tapir",
            default_target_quantity = 10,
            preciousness = 2,
            helptexts = {
               -- TRANSLATORS: Helptext for an Amazon worker: Tapir
               purpose = pgettext("amazons_worker", "Tapirs help to carry items along busy roads. They are reared in a tapir farm.")
            }
         },
         {
            name = "amazons_tapir_breeder",
            helptexts = {
               -- TRANSLATORS: Helptext for an Amazon worker: Tapir Breeder
               purpose = pgettext("amazons_worker", "Breeds tapirs for adding them to the transportation system.")
            }
         }
      },
      {
         -- Building Materials
         {
            name = "amazons_stonecutter",
            helptexts = {
               -- TRANSLATORS: Helptext for an Amazon worker: Stonecutter
               purpose = pgettext("amazons_worker", "Cuts blocks of granite out of rocks in the vicinity or mines granite and quartz in stone mines.")
            }
         },
         {
            name = "amazons_woodcutter",
            helptexts = {
               -- TRANSLATORS: Helptext for an Amazon worker: Woodcutter
               purpose = pgettext("amazons_worker", "Fells trees.")
            }
         },
         {
            name = "amazons_woodcutter_master",
            helptexts = {
               -- TRANSLATORS: Helptext for an Amazon worker: Master Woodcutter
               purpose = pgettext("amazons_worker", "Harvests special trees: ironwood, rubber and balsa.")
            }
         },
         {
            name = "amazons_jungle_preserver",
            helptexts = {
               -- TRANSLATORS: Helptext for an Amazon worker: Jungle Preserver
               purpose = pgettext("amazons_worker", "Plants trees.")
            }
         },
         {
            name = "amazons_jungle_master",
            helptexts = {
               -- TRANSLATORS: Helptext for an Amazon worker: Jungle Master
               purpose = pgettext("amazons_worker", "Plants special trees: ironwood, rubber and balsa.")
            }
         },
         {
            name = "amazons_liana_cutter",
            helptexts = {
               -- TRANSLATORS: Helptext for an Amazon worker: Liana Cutter
               purpose = pgettext("amazons_worker", "Cuts lianas from trees.")
            }
         },
         {
            name = "amazons_builder",
            helptexts = {
               -- TRANSLATORS: Helptext for an Amazon worker: Builder
               purpose = pgettext("amazons_worker", "Works at construction sites to raise new buildings.")
            }
         },
         {
            name = "amazons_shipwright",
            helptexts = {
               -- TRANSLATORS: Helptext for an Amazon worker: Shipwright
               purpose = pgettext("amazons_worker", "Works at the shipyard and constructs new ships.")
            }
         },
      },
      {
         -- Food
         {
            name = "amazons_hunter_gatherer",
            helptexts = {
               -- TRANSLATORS: Helptext for an Amazon worker: Hunter-Gatherer
               purpose = pgettext("amazons_worker", "The hunter-gatherer gets fresh fish and raw meat for the tribe.")
            }
         },
         {
            name = "amazons_cassava_farmer",
            helptexts = {
               -- TRANSLATORS: Helptext for an Amazon worker: Cassava Farmer
               purpose = pgettext("amazons_worker", "Grows cassava.")
            }
         },
         {
            name = "amazons_cocoa_farmer",
            helptexts = {
               -- TRANSLATORS: Helptext for an Amazon worker: Cocoa Farmer
               purpose = pgettext("amazons_worker", "Grows cocoa.")
            }
         },
         {
            name = "amazons_cook",
            helptexts = {
               -- TRANSLATORS: Helptext for an Amazon worker: Cook
               purpose = pgettext("amazons_worker", "Prepares rations, bakes cassava bread and brews chocolate.")
            }
         },
         {
            name = "amazons_wilderness_keeper",
            helptexts = {
               -- TRANSLATORS: Helptext for an Amazon worker: Wilderness Keeper
               purpose = pgettext("amazons_worker", "Breeds game or fish.")
            }
         },
      },
      {
         -- Mining
         {
            name = "amazons_geologist",
            helptexts = {
               -- TRANSLATORS: Helptext for an Amazon worker: Geologist
               purpose = pgettext("amazons_worker", "Discovers resources for mining.")
            }
         },
         {
            name = "amazons_gold_digger",
            helptexts = {
               -- TRANSLATORS: Helptext for an Amazon worker: Gold Digger
               purpose = pgettext("amazons_worker", "Works hard in the gold dwellings in mountains to obtain gold by washing it from gravel.")
            }
         },
         {
            name = "amazons_charcoal_burner",
            helptexts = {
               -- TRANSLATORS: Helptext for an Amazon worker: Charcoal Burner
               purpose = pgettext("amazons_worker", "Burns logs to produce charcoal.")
            }
         },
         {
            name = "amazons_charcoal_master",
            helptexts = {
               -- TRANSLATORS: Helptext for an Amazon worker: Charcoal Master
               purpose = pgettext("amazons_worker", "Burns rare trees to produce charcoal more efficiently.")
            }
         },
         {
            name = "amazons_gold_smelter",
            helptexts = {
               -- TRANSLATORS: Helptext for an Amazon worker: Gold Smelter
               purpose = pgettext("amazons_worker", "Smelts gold at furnaces.")
            }
         },
      },
      {
         -- Tools
         {
            name = "amazons_stone_carver",
            helptexts = {
               -- TRANSLATORS: Helptext for an Amazon worker: Stone Carver
               purpose = pgettext("amazons_worker", "Produces spears for soldiers and tools for workers.")
            }
         }
      },
      {
         -- Military
         {
            name = "amazons_soldier",
            default_target_quantity = 10,
            preciousness = 5,
            helptexts = {
               -- TRANSLATORS: Helptext for an Amazon worker: Soldier
               purpose = pgettext("amazons_worker", "Defend and Conquer!")
            }
         },
         {
            name = "amazons_trainer",
            helptexts = {
               -- TRANSLATORS: Helptext for an Amazon worker: Trainer
               purpose = pgettext("amazons_worker", "Trains the soldiers.")
            }
         },
         {
            name = "amazons_dressmaker",
            helptexts = {
               -- TRANSLATORS: Helptext for an Amazon worker: Dressmaker
               purpose = pgettext("amazons_worker", "Produces all kinds of dresses, boots and armor.")
            }
         },
         {
            name = "amazons_scout",
            helptexts = {
               -- TRANSLATORS: Helptext for an Amazon worker: Scout
               purpose = pgettext("amazons_worker", "Explores unknown territory.")
            }
         }
      }
   },

   immovables = {
      {
         name = "ashes",
         helptexts = {
            -- TRANSLATORS: Helptext for an Amazon immovable: Ashes
            purpose = _("The remains of a destroyed building.")
         }
      },
      {
         name = "destroyed_building",
         helptexts = {
            -- TRANSLATORS: Helptext for an Amazon immovable: Destroyed Building
            purpose = _("The remains of a destroyed building.")
         }
      },
      {
         name = "deadtree7",
         helptexts = {
            -- TRANSLATORS: Helptext for an Amazon immovable: Ashes
            purpose = _("The remains of an old tree.")
         }
      },
      {
         name = "balsa_amazons_sapling",
         helptexts = {
            -- TRANSLATORS: Helptext for an Amazon immovable: Balsa Tree Sapling
            purpose = _("This balsa tree has just been planted.")
         }
      },
      {
         name = "balsa_amazons_pole",
         helptexts = {
            -- TRANSLATORS: Helptext for an Amazon immovable: Balsa Tree Pole
            purpose = _("This balsa tree is growing.")
         }
      },
      {
         name = "balsa_amazons_mature",
         helptexts = {
            -- TRANSLATORS: Helptext for an Amazon immovable: Balsa Tree Mature
            purpose = _("This balsa tree is fully grown. Lianas can be gathered from it.")
         }
      },
      {
         name = "balsa_amazons_old",
         helptexts = {
            -- TRANSLATORS: Helptext for an Amazon immovable: Balsa Tree Old
            purpose = _("This balsa tree is ready for harvesting balsa wood by a master woodcutter. Other tribes can harvest it for normal logs.")
         }
      },
      {
         name = "balsa_black_amazons_sapling",
         helptexts = {
            -- TRANSLATORS: Helptext for an Amazon immovable: Balsa Tree Sapling
            purpose = _("This balsa tree has just been planted.")
         }
      },
      {
         name = "balsa_black_amazons_pole",
         helptexts = {
            -- TRANSLATORS: Helptext for an Amazon immovable: Balsa Tree Pole
            purpose = _("This balsa tree is growing.")
         }
      },
      {
         name = "balsa_black_amazons_mature",
         helptexts = {
            -- TRANSLATORS: Helptext for an Amazon immovable: Balsa Tree Mature
            purpose = _("This balsa tree is fully grown. Lianas can be gathered from it.")
         }
      },
      {
         name = "balsa_black_amazons_old",
         helptexts = {
            -- TRANSLATORS: Helptext for an Amazon immovable: Balsa Tree Old
            purpose = _("This balsa tree is ready for harvesting balsa wood by a master woodcutter. Other tribes can harvest it for normal logs.")
         }
      },
      {
         name = "balsa_desert_amazons_sapling",
         helptexts = {
            -- TRANSLATORS: Helptext for an Amazon immovable: Balsa Tree Sapling
            purpose = _("This balsa tree has just been planted.")
         }
      },
      {
         name = "balsa_desert_amazons_pole",
         helptexts = {
            -- TRANSLATORS: Helptext for an Amazon immovable: Balsa Tree Pole
            purpose = _("This balsa tree is growing.")
         }
      },
      {
         name = "balsa_desert_amazons_mature",
         helptexts = {
            -- TRANSLATORS: Helptext for an Amazon immovable: Balsa Tree Mature
            purpose = _("This balsa tree is fully grown. Lianas can be gathered from it.")
         }
      },
      {
         name = "balsa_desert_amazons_old",
         helptexts = {
            -- TRANSLATORS: Helptext for an Amazon immovable: Balsa Tree Old
            purpose = _("This balsa tree is ready for harvesting balsa wood by a master woodcutter. Other tribes can harvest it for normal logs.")
         }
      },
      {
         name = "balsa_winter_amazons_sapling",
         helptexts = {
            -- TRANSLATORS: Helptext for an Amazon immovable: Balsa Tree Sapling
            purpose = _("This balsa tree has just been planted.")
         }
      },
      {
         name = "balsa_winter_amazons_pole",
         helptexts = {
            -- TRANSLATORS: Helptext for an Amazon immovable: Balsa Tree Pole
            purpose = _("This balsa tree is growing.")
         }
      },
      {
         name = "balsa_winter_amazons_mature",
         helptexts = {
            -- TRANSLATORS: Helptext for an Amazon immovable: Balsa Tree Mature
            purpose = _("This balsa tree is fully grown. Lianas can be gathered from it.")
         }
      },
      {
         name = "balsa_winter_amazons_old",
         helptexts = {
            -- TRANSLATORS: Helptext for an Amazon immovable: Balsa Tree Old
            purpose = _("This balsa tree is ready for harvesting balsa wood by a master woodcutter. Other tribes can harvest it for normal logs.")
         }
      },
      {
         name = "ironwood_amazons_sapling",
         helptexts = {
            -- TRANSLATORS: Helptext for an Amazon immovable: Ironwood Tree Sapling
            purpose = _("This ironwood tree has just been planted.")
         }
      },
      {
         name = "ironwood_amazons_pole",
         helptexts = {
            -- TRANSLATORS: Helptext for an Amazon immovable: Ironwood Tree Pole
            purpose = _("This ironwood tree is growing.")
         }
      },
      {
         name = "ironwood_amazons_mature",
         helptexts = {
            -- TRANSLATORS: Helptext for an Amazon immovable: Ironwood Tree Mature
            purpose = _("This ironwood tree is fully grown. Lianas can be gathered from it.")
         }
      },
      {
         name = "ironwood_amazons_old",
         helptexts = {
            -- TRANSLATORS: Helptext for an Amazon immovable: Ironwood Tree Old
            purpose = _("This ironwood tree is ready for harvesting ironwood by a master woodcutter. Other tribes can harvest it for normal logs.")
         }
      },
      {
         name = "ironwood_black_amazons_sapling",
         helptexts = {
            -- TRANSLATORS: Helptext for an Amazon immovable: Ironwood Tree Sapling
            purpose = _("This ironwood tree has just been planted.")
         }
      },
      {
         name = "ironwood_black_amazons_pole",
         helptexts = {
            -- TRANSLATORS: Helptext for an Amazon immovable: Ironwood Tree Pole
            purpose = _("This ironwood tree is growing.")
         }
      },
      {
         name = "ironwood_black_amazons_mature",
         helptexts = {
            -- TRANSLATORS: Helptext for an Amazon immovable: Ironwood Tree Mature
            purpose = _("This ironwood tree is fully grown. Lianas can be gathered from it.")
         }
      },
      {
         name = "ironwood_black_amazons_old",
         helptexts = {
            -- TRANSLATORS: Helptext for an Amazon immovable: Ironwood Tree Old
            purpose = _("This ironwood tree is ready for harvesting ironwood by a master woodcutter. Other tribes can harvest it for normal logs.")
         }
      },
      {
         name = "ironwood_desert_amazons_sapling",
         helptexts = {
            -- TRANSLATORS: Helptext for an Amazon immovable: Ironwood Tree Sapling
            purpose = _("This ironwood tree has just been planted.")
         }
      },
      {
         name = "ironwood_desert_amazons_pole",
         helptexts = {
            -- TRANSLATORS: Helptext for an Amazon immovable: Ironwood Tree Pole
            purpose = _("This ironwood tree is growing.")
         }
      },
      {
         name = "ironwood_desert_amazons_mature",
         helptexts = {
            -- TRANSLATORS: Helptext for an Amazon immovable: Ironwood Tree Mature
            purpose = _("This ironwood tree is fully grown. Lianas can be gathered from it.")
         }
      },
      {
         name = "ironwood_desert_amazons_old",
         helptexts = {
            -- TRANSLATORS: Helptext for an Amazon immovable: Ironwood Tree Old
            purpose = _("This ironwood tree is ready for harvesting ironwood by a master woodcutter. Other tribes can harvest it for normal logs.")
         }
      },
      {
         name = "ironwood_winter_amazons_sapling",
         helptexts = {
            -- TRANSLATORS: Helptext for an Amazon immovable: Ironwood Tree Sapling
            purpose = _("This ironwood tree has just been planted.")
         }
      },
      {
         name = "ironwood_winter_amazons_pole",
         helptexts = {
            -- TRANSLATORS: Helptext for an Amazon immovable: Ironwood Tree Pole
            purpose = _("This ironwood tree is growing.")
         }
      },
      {
         name = "ironwood_winter_amazons_mature",
         helptexts = {
            -- TRANSLATORS: Helptext for an Amazon immovable: Ironwood Tree Mature
            purpose = _("This ironwood tree is fully grown. Lianas can be gathered from it.")
         }
      },
      {
         name = "ironwood_winter_amazons_old",
         helptexts = {
            -- TRANSLATORS: Helptext for an Amazon immovable: Ironwood Tree Old
            purpose = _("This ironwood tree is ready for harvesting ironwood by a master woodcutter. Other tribes can harvest it for normal logs.")
         }
      },
      {
         name = "rubber_amazons_sapling",
         helptexts = {
            -- TRANSLATORS: Helptext for an Amazon immovable: Rubber Tree Sapling
            purpose = _("This rubber tree has just been planted.")
         }
      },
      {
         name = "rubber_amazons_pole",
         helptexts = {
            -- TRANSLATORS: Helptext for an Amazon immovable: Rubber Tree Pole
            purpose = _("This rubber tree is growing.")
         }
      },
      {
         name = "rubber_amazons_mature",
         helptexts = {
            -- TRANSLATORS: Helptext for an Amazon immovable: Rubber Tree Mature
            purpose = _("This rubber tree is fully grown. Lianas can be gathered from it.")
         }
      },
      {
         name = "rubber_amazons_old",
         helptexts = {
            -- TRANSLATORS: Helptext for an Amazon immovable: Rubber Tree Old
            purpose = _("This rubber tree is ready for harvesting rubber by a master woodcutter. Other tribes can harvest it for normal logs.")
         }
      },
      {
         name = "rubber_black_amazons_sapling",
         helptexts = {
            -- TRANSLATORS: Helptext for an Amazon immovable: Rubber Tree Sapling
            purpose = _("This rubber tree has just been planted.")
         }
      },
      {
         name = "rubber_black_amazons_pole",
         helptexts = {
            -- TRANSLATORS: Helptext for an Amazon immovable: Rubber Tree Pole
            purpose = _("This rubber tree is growing.")
         }
      },
      {
         name = "rubber_black_amazons_mature",
         helptexts = {
            -- TRANSLATORS: Helptext for an Amazon immovable: Rubber Tree Mature
            purpose = _("This rubber tree is fully grown. Lianas can be gathered from it.")
         }
      },
      {
         name = "rubber_black_amazons_old",
         helptexts = {
            -- TRANSLATORS: Helptext for an Amazon immovable: Rubber Tree Old
            purpose = _("This rubber tree is ready for harvesting rubber by a master woodcutter. Other tribes can harvest it for normal logs.")
         }
      },
      {
         name = "rubber_desert_amazons_sapling",
         helptexts = {
            -- TRANSLATORS: Helptext for an Amazon immovable: Rubber Tree Sapling
            purpose = _("This rubber tree has just been planted.")
         }
      },
      {
         name = "rubber_desert_amazons_pole",
         helptexts = {
            -- TRANSLATORS: Helptext for an Amazon immovable: Rubber Tree Pole
            purpose = _("This rubber tree is growing.")
         }
      },
      {
         name = "rubber_desert_amazons_mature",
         helptexts = {
            -- TRANSLATORS: Helptext for an Amazon immovable: Rubber Tree Mature
            purpose = _("This rubber tree is fully grown. Lianas can be gathered from it.")
         }
      },
      {
         name = "rubber_desert_amazons_old",
         helptexts = {
            -- TRANSLATORS: Helptext for an Amazon immovable: Rubber Tree Old
            purpose = _("This rubber tree is ready for harvesting rubber by a master woodcutter. Other tribes can harvest it for normal logs.")
         }
      },
      {
         name = "rubber_winter_amazons_sapling",
         helptexts = {
            -- TRANSLATORS: Helptext for an Amazon immovable: Rubber Tree Sapling
            purpose = _("This rubber tree has just been planted.")
         }
      },
      {
         name = "rubber_winter_amazons_pole",
         helptexts = {
            -- TRANSLATORS: Helptext for an Amazon immovable: Rubber Tree Pole
            purpose = _("This rubber tree is growing.")
         }
      },
      {
         name = "rubber_winter_amazons_mature",
         helptexts = {
            -- TRANSLATORS: Helptext for an Amazon immovable: Rubber Tree Mature
            purpose = _("This rubber tree is fully grown. Lianas can be gathered from it.")
         }
      },
      {
         name = "rubber_winter_amazons_old",
         helptexts = {
            -- TRANSLATORS: Helptext for an Amazon immovable: Rubber Tree Old
            purpose = _("This rubber tree is ready for harvesting rubber by a master woodcutter. Other tribes can harvest it for normal logs.")
         }
      },
      {
         name = "cassavafield_tiny",
         helptexts = {
            -- TRANSLATORS: Helptext for an Amazon immovable: Cassava Field
            purpose = _("This field has just been planted.")
         }
      },
      {
         name = "cassavafield_small",
         helptexts = {
            -- TRANSLATORS: Helptext for an Amazon immovable: Cassava Field
            purpose = _("This field is growing.")
         }
      },
      {
         name = "cassavafield_medium",
         helptexts = {
            -- TRANSLATORS: Helptext for an Amazon immovable: Cassava Field
            purpose = _("This field is growing.")
         }
      },
      {
         name = "cassavafield_ripe",
         helptexts = {
            -- TRANSLATORS: Helptext for an Amazon immovable: Cassava Field
            purpose = _("This field is ready for harvesting.")
         }
      },
      {
         name = "cassavafield_harvested",
         helptexts = {
            -- TRANSLATORS: Helptext for an Amazon immovable: Cassava Field
            purpose = _("This field has been harvested.")
         }
      },
      {
         name = "cocoa_tree_sapling",
         helptexts = {
            -- TRANSLATORS: Helptext for an Amazon immovable: Cocoa Tree Sapling
            purpose = _("This cocoa tree has just been planted.")
         }
      },
      {
         name = "cocoa_tree_pole",
         helptexts = {
            -- TRANSLATORS: Helptext for an Amazon immovable: Cocoa Tree Pole
            purpose = _("This cocoa tree is growing.")
         }
      },
      {
         name = "cocoa_tree_mature",
         helptexts = {
            -- TRANSLATORS: Helptext for an Amazon immovable: Cocoa Tree Mature
            purpose = _("This cocoa tree is fully grown.")
         }
      },
      {
         name = "cocoa_tree_old",
         helptexts = {
            -- TRANSLATORS: Helptext for an Amazon immovable: Cocoa Tree Old
            purpose = _("The beans on this cocoa tree are ready for harvesting.")
         }
      },
      {
         name = "amazons_resi_none",
         helptexts = {
            -- TRANSLATORS: Helptext for an Amazon resource indicator: No resources
            purpose = _("There are no resources in the ground here.")
         }
      },
      {
         name = "amazons_resi_gold_1",
         helptexts = {
            purpose = {
               -- TRANSLATORS: Helptext for an Amazon resource indicator: Gold, part 1
               _("Gold veins contain gold ore that can be washed from the gravel at gold digger dwellings."),
               -- TRANSLATORS: Helptext for an Amazon resource indicator: Gold, part 2
               _("There is only a little bit of gold here.")
            }
         }
      },
      {
         name = "amazons_resi_stones_1",
         helptexts = {
            purpose = {
               -- TRANSLATORS: Helptext for an Amazon resource indicator: Stones, part 1
               _("Granite is a basic building material and can be dug up by a stone mine."),
               -- TRANSLATORS: Helptext for an Amazon resource indicator: Stones, part 2
               _("There is only a little bit of quartz here."),
            }
         }
      },
      {
         name = "amazons_resi_gold_2",
         helptexts = {
            purpose = {
               -- TRANSLATORS: Helptext for an Amazon resource indicator: Gold, part 1
               _("Gold veins contain gold ore that can be washed from the gravel at gold digger dwellings."),
               -- TRANSLATORS: Helptext for an Amazon resource indicator: Gold, part 2
               _("There is a lot of gold here.")
            }
         }
      },
      {
         name = "amazons_resi_stones_2",
         helptexts = {
            purpose = {
               -- TRANSLATORS: Helptext for an Amazon resource indicator: Stones, part 1
               _("Granite is a basic building material and can be dug up by a stone mine."),
               -- TRANSLATORS: Helptext for an Amazon resource indicator: Stones, part 2
               _("There is a lot of quartz here.")
            }
         }
      },
      {
         name = "amazons_shipconstruction",
         helptexts = {
            -- TRANSLATORS: Helptext for an Amazon immovable: Ship Under Construction
            purpose = _("A ship is being constructed at this site.")
         }
      },
   },

   -- The order here also determines the order in lists on screen.
   buildings = {
      -- Warehouses
      {
         name = "amazons_headquarters",
         helptexts = {
            -- TRANSLATORS: Purpose helptext for an Amazon warehouse: Headquarters
            purpose = pgettext("amazons_building", "Accommodation for your people. Also stores your wares and tools."),
            -- TRANSLATORS: Note helptext for an Amazon warehouse: Headquarters
            note = pgettext("amazons_building", "The headquarters is your main building.")
         }
      },
      {
         name = "amazons_warehouse",
         helptexts = {
            -- TRANSLATORS: Purpose helptext for an Amazon warehouse: Warehouse
            purpose = pgettext("amazons_building", "Your workers and soldiers will find shelter here. Also stores your wares and tools.")
         }
      },
      {
         name = "amazons_port",
         helptexts = {
            -- TRANSLATORS: Purpose helptext for an Amazon warehouse: Port
            purpose = pgettext("amazons_building", "Serves as a base for overseas colonization and trade. Also stores your soldiers, wares and tools."),
            -- TRANSLATORS: Note helptext for an Amazon warehouse: Port
            note = pgettext("amazons_building", "Similar to the Headquarters a Port can be attacked and destroyed by an enemy. It is recommendable to send soldiers to defend it.")
         }
      },


      -- Small
      {
         name = "amazons_stonecutters_hut",
         helptexts = {
            -- TRANSLATORS: Purpose helptext for an Amazon production site: Stonecutter's Hut
            purpose = pgettext("amazons_building", "Cuts raw pieces of granite out of rocks in the vicinity."),
            -- TRANSLATORS: Note helptext for an Amazon production site: Stonecutter's Hut
            note = pgettext("amazons_building", "The stonecutter’s hut needs rocks to cut within the work area."),
            performance = {
               -- TRANSLATORS: Performance helptext for an Amazon production site: Stonecutter's Hut, part 1
               pgettext("amazons_building", "This building can produce one granite between %1$s and %2$s, depending on how far the stonecutter has to walk."):bformat(format_seconds(52), format_minutes_seconds(1, 17)),
               -- TRANSLATORS: Performance helptext for an Amazon production site: Stonecutter's Hut, part 2
               pgettext("amazons_building", "In case of slopes or obstacles in the way, the time is increased.")
            }
         }
      },
      {
         name = "amazons_woodcutters_hut",
         helptexts = {
            -- TRANSLATORS: Purpose helptext for an Amazon production site: Woodcutter's Hut
            purpose = pgettext("amazons_building", "Fells trees in the surrounding area and processes them into logs."),
            -- TRANSLATORS: Note helptext for an Amazon production site: Woodcutter's Hut
            note = pgettext("amazons_building", "The woodcutter’s hut needs trees to fell within the work area."),
            performance = {
               -- TRANSLATORS: Performance helptext for an Amazon production site: Woodcutter's Hut, part 1
               pgettext("amazons_building", "This building can produce one log between %1$s and %2$s (with master woodcutter between %3$s and %4$s), depending on how far the woodcutter has to walk."):bformat(format_seconds(49), format_minutes_seconds(1, 29), format_seconds(44), format_minutes_seconds(1, 24)),
               -- TRANSLATORS: Performance helptext for an Amazon production site: Woodcutter's Hut, part 2
               pgettext("amazons_building", "In case of slopes or obstacles in the way, the time is increased.")
            }
         }
      },
      {
         name = "amazons_jungle_preservers_hut",
         helptexts = {
            -- TRANSLATORS: Purpose helptext for an Amazon production site: Jungle Preserver's Hut
            purpose = pgettext("amazons_building", "Plants trees in the surrounding area."),
            -- TRANSLATORS: Note helptext for an Amazon production site: Jungle Preserver's Hut
            note = pgettext("amazons_building", "The jungle preserver’s hut needs free space within the work area to plant the trees."),
            performance = {
               -- TRANSLATORS: Performance helptext for an Amazon production site: Jungle Preserver's Hut, part 1
               pgettext("amazons_building", "The jungle preserver or jungle master plants one tree between %1$s and %2$s, depending on how far she has to walk."):bformat(format_seconds(20), format_seconds(45)),
               -- TRANSLATORS: Performance helptext for an Amazon production site: Jungle Preserver's Hut, part 2
               pgettext("amazons_building", "In case of slopes or obstacles in the way, the time is increased.")
            }
         }
      },
      {
         name = "amazons_hunter_gatherers_hut",
         helptexts = {
            -- TRANSLATORS: Purpose helptext for an Amazon production site: Hunter-Gatherer's Hut
            purpose = pgettext("amazons_building", "Hunts animals to produce meat. Catches fish in the waters."),
            note = {
               -- TRANSLATORS: Note helptext for an Amazon production site: Hunter-Gatherer's Hut
               pgettext("amazons_building", "The hunter-gatherer’s hut needs animals or fish to hunt or catch within the work area."),
               -- TRANSLATORS: Note helptext for an Amazon production site: Hunter-Gatherer's Hut
               pgettext("amazons_building", "Roads and trees along the shoreline block fishing."),
            },
            performance = {
               -- TRANSLATORS: Performance helptext for an Amazon production site: Hunter-Gatherer's Hut, part 1
               pgettext("amazons_building", "This building can produce one meat or one fish between %1$s and %2$s, depending on how far the hunter-gatherer has to walk. If both kinds of food are available, then one of each kind is produced between %3$s and %4$s."):bformat(format_seconds(42), format_minutes_seconds(1, 36), format_minutes_seconds(1, 24), format_minutes_seconds(3, 12)),
               -- TRANSLATORS: Performance helptext for an Amazon production site: Hunter-Gatherer's Hut, part 2
               pgettext("amazons_building", "In case of slopes or obstacles in the way, the time is increased.")
            }
         }
      },
      {
         name = "amazons_liana_cutters_hut",
         helptexts = {
            -- TRANSLATORS: Lore author helptext for an Amazon production site: Liana Cutter's Hut
            lore = pgettext("amazons_building", "‘Sunlight smiled upon us and our Ancestors while we worked to clear liana from the trees. I was not as efficient as my aunt and sisters, and so I learned to ply rope.’"),
            -- TRANSLATORS: Lore author helptext for an Amazon production site: Liana Cutter's Hut
            lore_author = pgettext("amazons_building", "Mistress WeaverSong, recollecting her early years as a liana cutter."),
            -- TRANSLATORS: Purpose helptext for an Amazon production site: Liana Cutter's Hut
            purpose = pgettext("amazons_building", "Home of the liana cutter who cuts lianas for making ropes."),
            -- TRANSLATORS: Note helptext for an Amazon production site: Liana Cutter's Hut
            note = pgettext("amazons_building", "The liana cutter harvests liana from fully matured trees within the work area which are not being used as lookouts."),
            -- TRANSLATORS: Performance helptext for an Amazon production site: Liana Cutter's Hut
            performance = pgettext("amazons_building", "The liana cutter rests %s before going to work again."):bformat(format_seconds(30))
         }
      },
      {
         name = "amazons_water_gatherers_hut",
         helptexts = {
            -- TRANSLATORS: Purpose helptext for an Amazon production site: Water Gatherer's Hut
            purpose = pgettext("amazons_building", "Draws water out of the rivers and lakes."),
            note = {
               -- TRANSLATORS: Note helptext for an Amazon production site: Water Gatherer's Hut, part 1
               pgettext("amazons_building", "The water gatherer’s hut needs open water within the work area. Your workers cannot dig up water from the ground!"),
               -- TRANSLATORS: Note helptext for an Amazon production site: Water Gatherer's Hut, part 2
               pgettext("amazons_building", "Roads and trees along the shoreline block drawing water."),
            },
            performance = {
               -- TRANSLATORS: Performance helptext for an Amazon production site: Water Gatherer's Hut, part 1
               pgettext("amazons_building", "This building can produce one bucket of water between %1$s and %2$s on average, depending on how far the carrier has to walk."):bformat(format_seconds(16), format_seconds(32)),
               -- TRANSLATORS: Performance helptext for an Amazon production site: Water Gatherer's Hut, part 2
               pgettext("amazons_building", "In case of slopes or obstacles in the way, the time is increased.")
            }
         }
      },
      {
         name = "amazons_rare_tree_cutters_hut",
         helptexts = {
            -- TRANSLATORS: Purpose helptext for an Amazon production site: Rare Tree Cutter's Hut
            purpose = pgettext("amazons_building", "Harvests rare trees in the surrounding area. Delivers ironwood, balsa and rubber."),
            performance = {
               -- TRANSLATORS: Performance helptext for an Amazon production site: Rare Tree Cutter's Hut, part 1
               pgettext("amazons_building", "This building can produce one rare wood between %1$s and %2$s, depending on how far the woodcutter has to walk."):bformat(format_seconds(47), format_minutes_seconds(1, 27)),
               -- TRANSLATORS: Performance helptext for an Amazon production site: Rare Tree Cutter's Hut, part 2
               pgettext("amazons_building", "If all kinds of rare tree are needed by the economy and available within the work area, then one of each kind is produced between %1$s and %2$s."):bformat(format_minutes_seconds(2, 22), format_minutes_seconds(4, 20)),
               -- TRANSLATORS: Performance helptext for an Amazon production site: Rare Tree Cutter's Hut, part 3
               pgettext("amazons_building", "If only one kind of rare tree is needed by the economy and all kinds are available within the work area, then one of the needed kind is produced between %1$s and %2$s, and one of each of the other kinds is produced between %3$s and %4$s."):bformat(format_minutes_seconds(1, 19), format_minutes_seconds(2, 25), format_minutes_seconds(3, 56), format_minutes_seconds(7, 14)),
               -- TRANSLATORS: Performance helptext for an Amazon production site: Rare Tree Cutter's Hut, part 4
               pgettext("amazons_building", "In case of slopes or obstacles in the way, the times are increased.")
            }
         }
      },
      {
         name = "amazons_wilderness_keepers_tent",
         helptexts = {
            -- TRANSLATORS: Purpose helptext for an Amazon production site: Wilderness Keeper's Tent
            purpose = pgettext("amazons_building", "Breeds fish and game to renew food resources."),
            -- TRANSLATORS: Note helptext for an Amazon production site: Wilderness Keeper's Tent
            note = pgettext("amazons_building", "The wilderness keeper will only release new game at a nearby tree which is not being used as a lookout.")
         }
      },
      {
         name = "amazons_scouts_hut",
         helptexts = {
            no_scouting_building_connected = pgettext("amazons_building", "You need to connect this flag to a scout’s hut before you can send a scout here."),
            -- TRANSLATORS: Purpose helptext for an Amazon production site: Scout's Hut
            purpose = pgettext("amazons_building", "Explores unknown territory."),
            performance = {
               -- TRANSLATORS: Performance helptext for an Amazon production site: Scout's Hut, part 1
               pgettext("amazons_building", "One exploration trip of the scout takes between %1$s and %2$s."):bformat(format_minutes_seconds(1, 52), format_minutes_seconds(4, 5)),
               -- TRANSLATORS: Performance helptext for an Amazon production site: Scout's Hut, part 2
               pgettext("amazons_building", "In case of slopes or obstacles in the way, the time is increased.")
            }
         }
      },

      -- Medium
      {
         name = "amazons_rope_weaver_booth",
         helptexts = {
            -- TRANSLATORS: Lore author helptext for an Amazon production site: Rope Weaver's Booth
            lore = pgettext("amazons_building", "‘My mother taught me to ply the ropes from Liana, how to choose the strongest cuttings and parts of the harvest, how to trim away flaws. I bless her wisdom in every length I use.’"),
            -- TRANSLATORS: Lore author helptext for an Amazon production site: Rope Weaver's Booth
            lore_author = pgettext("amazons_building", "Mistress WeaverSong, reflecting on training."),
            -- TRANSLATORS: Purpose helptext for an Amazon production site: Rope Weaver's Booth
            purpose = pgettext("amazons_building", "Makes ropes from lianas.")
         }
      },
      {
         name = "amazons_furnace",
         helptexts = {
            -- TRANSLATORS: Purpose helptext for an Amazon production site: Furnace
            purpose = pgettext("amazons_building", "Smelts gold dust into gold ingots using charcoal."),
            -- TRANSLATORS: Performance helptext for an Amazon production site: Furnace
            performance = pgettext("amazons_building", "The furnace can produce one gold ingot in %s on average if the supply is steady."):bformat(format_minutes_seconds(1, 16))
         }
      },
      {
         name = "amazons_rare_tree_plantation",
         helptexts = {
            -- TRANSLATORS: Lore helptext for an Amazon production site: Rare Tree Plantation
            lore = pgettext("amazons_building", "‘If properly harvested, cured and stored, ironwood becomes almost indestructible, and will not rust in damp conditions.’"),
            -- TRANSLATORS: Lore author helptext for an Amazon production site: Rare Tree Plantation
            lore_author = pgettext("amazons_building", "Jungle Master Abacaxis"),
            -- TRANSLATORS: Purpose helptext for an Amazon production site: Rare Tree Plantation
            purpose = pgettext("amazons_building", "Plants rare trees which are needed by the Amazons, like balsa, rubber and ironwood."),
            -- TRANSLATORS: Note helptext for an Amazon production site: Rare Tree Plantation
            note = pgettext("amazons_building", "Rare trees are planted according to the economy requirements. Keep roads connected to rare tree plantations so they adhere to economy targets."),
            performance = {
               -- TRANSLATORS: Performance helptext for an Amazon production site: Rare Tree Plantation, part 1
               pgettext("amazons_building", "The jungle master plants one tree between %1$s and %2$s, depending on how far she has to walk."):bformat(format_seconds(24), format_seconds(46)),
               -- TRANSLATORS: Performance helptext for an Amazon production site: Rare Tree Plantation, part 2
               pgettext("amazons_building", "In case of slopes or obstacles in the way, the time is increased.")
            }
         }
      },
      {
         name = "amazons_stone_workshop",
         helptexts = {
            -- TRANSLATORS: Purpose helptext for an Amazon production site: Stone Workshop
            purpose = pgettext("amazons_building", "Makes tools and spears for our soldiers."),
            -- TRANSLATORS: Performance helptext for an Amazon production site: Stone Workshop
            performance = pgettext("amazons_building", "If this building is fully supplied and all tools and spears are needed by the economy, production of one of each tool takes %1$s and one of each spear takes %2$s on average. If only one kind of tool or spear is needed by the economy, its production takes %3$s on average."):bformat(format_minutes_seconds(21, 51), format_minutes_seconds(7, 17), format_minutes_seconds(1, 9))
         }
      },
      {
         name = "amazons_dressmakery",
         helptexts = {
            -- TRANSLATORS: Lore helptext for an Amazon production site: Dressmakery
            lore = pgettext("amazons_building", "‘A skilled maker crafts garments of unsurpassed defence,<br> with each stitch imbued with conscious intent.’"),
            -- TRANSLATORS: Lore author helptext for an Amazon production site: Dressmakery
            lore_author = pgettext("amazons_building", "Dressmakers’ ethos, adapted from the traditional verse ‘Mother Jungle’s wisdom: Song of the Conscientious.’"),
            -- TRANSLATORS: Purpose helptext for an Amazon production site: Dressmakery
            purpose = pgettext("amazons_building", "Sews all dresses, boots and armor for our soldiers."),
            -- TRANSLATORS: Performance helptext for an Amazon production site: Dressmakery
            performance = pgettext("amazons_building", "If this building is fully supplied and all dresses, boots and armors are needed by the economy, production of one of each of them takes %1$s on average. If only one kind of them is needed by the economy, its production takes %2$s on average."):bformat(format_minutes_seconds(10, 39), format_minutes_seconds(1, 11))
         }
      },
      {
         name = "amazons_charcoal_kiln",
         helptexts = {
            -- TRANSLATORS: Purpose helptext for an Amazon production site: Charcoal Kiln
            purpose = pgettext("amazons_building", "Burns logs into charcoal."),
            -- TRANSLATORS: Performance helptext for an Amazon production site: Charcoal Kiln
<<<<<<< HEAD
            performance = pgettext("amazons_building", "The charcoal kiln needs %s on average to produce one lump of coal."):bformat(format_minutes_seconds(1,44))
         }
      },
      {
         name = "amazons_rare_tree_kiln",
         helptexts = {
            -- TRANSLATORS: Lore helptext for an Amazon production site: Rare Tree Kiln
            lore = pgettext("amazons_building", "‘You think you've mastered the art of burning charcoal. But the best charcoal is that which can only be made from rubber when placed in the hottest fire of ironwood. What you've learnt so far, my girl, is barely enough to start learning how to ignite ironwood. You have to start slowly, with the gentle flames of a balsa fire…’"),
            -- TRANSLATORS: Lore author helptext for an Amazon production site: Rare Tree Kiln
            lore_author = pgettext("amazons_building", "Mistress Blackwood, teaching an apprentice"),
            -- TRANSLATORS: Purpose helptext for an Amazon production site: Rare Tree Kiln
            purpose = pgettext("amazons_building", "Burns rare trees into charcoal."),
            -- TRANSLATORS: Performance helptext for an Amazon production site: Rare Tree Kiln
            performance = pgettext("amazons_building", "If fully supplied, the rare tree kiln needs %s on average to produce one lump of coal."):bformat(format_minutes_seconds(1,4))
=======
            performance = pgettext("amazons_building", "The charcoal kiln needs %s on average to produce one lump of coal."):bformat(format_minutes_seconds(2, 4))
>>>>>>> debc44ea
         }
      },
      {
         name = "amazons_cassava_root_cooker",
         helptexts = {
            -- TRANSLATORS: Purpose helptext for an Amazon production site: Cassava Root Cooker
            purpose = pgettext("amazons_building", "Bakes bread from cassava root."),
            -- TRANSLATORS: Performance helptext for an Amazon production site: Cassava Root Cooker
            performance = pgettext("amazons_building", "If all needed wares are delivered in time, this building can produce one bread in %s on average."):bformat(format_seconds(37))
         }
      },
      {
         name = "amazons_chocolate_brewery",
         helptexts = {
            -- TRANSLATORS: Purpose helptext for an Amazon production site: Chocolate Brewery
            purpose = pgettext("amazons_building", "Brews chocolate for soldier training."),
            -- TRANSLATORS: Performance helptext for an Amazon production site: Chocolate Brewery
            performance = pgettext("amazons_building", "The chocolate brewery needs %s on average to brew one mug of chocolate."):bformat(format_minutes_seconds(1, 4))
         }
      },
      {
         name = "amazons_food_preserver",
         helptexts = {
            -- TRANSLATORS: Purpose helptext for an Amazon production site: Food Preserver
            purpose = pgettext("amazons_building", "Prepares rations to feed the scouts and the workers digging for gold dust and granite."),
            -- TRANSLATORS: Performance helptext for an Amazon production site: Food Preserver
            performance = pgettext("amazons_building", "The food preserver can produce one ration in %s on average if the supply is steady."):bformat(format_seconds(20))
         }
      },
      {
         name = "amazons_initiation_site",
         helptexts = {
            -- TRANSLATORS: Purpose helptext for an Amazon production site: Initiation Site
            purpose = pgettext("amazons_building", "Equips recruits and trains them as soldiers."),
            -- TRANSLATORS: Performance helptext for an Amazon production site: Initiation Site
            performance = pgettext("amazons_building", "The initiation site needs %s on average to recruit one soldier."):bformat(format_seconds(30))
         }
      },
      {
         name = "amazons_gardening_center",
         helptexts = {
            -- TRANSLATORS: Purpose helptext for an Amazon production site: Gardening Center
            purpose = pgettext("amazons_building", "Enhances the fertility of the landscape for trees."),
            -- TRANSLATORS: Note helptext for an Amazon production site: Gardening Center
            note = pgettext ("amazons_building", "Only a Jungle Master has the necessary experience to coax more growth from land.")
         }
      },

      -- Big
      {
         name = "amazons_tapir_farm",
         helptexts = {
            -- TRANSLATORS: Purpose helptext for an Amazon production site: Tapir Farm
            purpose = pgettext("amazons_building", "Breeds tapirs for adding them to the transportation system."),
            -- TRANSLATORS: Note helptext for an Amazon production site: Tapir Farm
            note = pgettext ("amazons_building", "Tapirs help to prevent traffic jams on highly used roads.")
         }
      },
      {
         name = "amazons_cassava_plantation",
         helptexts = {
            -- TRANSLATORS: Purpose helptext for an Amazon production site: Cassava Plantation
            purpose = pgettext("amazons_building", "Sows and harvests cassava."),
            -- TRANSLATORS: Note helptext for an Amazon production site: Cassava Plantation
            note = pgettext ("amazons_building", "The cassava plantation needs free space within the work area to plant seeds.")
         }
      },
      {
         name = "amazons_cocoa_farm",
         helptexts = {
            -- TRANSLATORS: Purpose helptext for an Amazon production site: Cocoa Farm
            purpose = pgettext("amazons_building", "Cultivates cocoa that is needed to brew chocolate drinks."),
            -- TRANSLATORS: Note helptext for an Amazon production site: Cocoa Farm
            note = pgettext("amazons_building", "Chocolate is essential for training Amazon soldiers.")
         }
      },

      -- Mines
      {
         name = "amazons_stonemine",
         helptexts = {
            -- TRANSLATORS: Purpose helptext for an Amazon production site: Stone Mine
            purpose = pgettext("amazons_building", "Digs granite and quartz out of the ground in mountain terrain."),
            -- TRANSLATORS: Performance helptext for an Amazon production site: Stone Mine
            performance = pgettext("amazons_building", "The stone mine can produce one slab of each kind of stone in %s on average if the supply with rations is steady and the mine is not worn out."):bformat(format_minutes_seconds(1, 14))
         }
      },
      {
         name = "amazons_gold_digger_dwelling",
         helptexts = {
            -- TRANSLATORS: Purpose helptext for an Amazon production site: Gold Digger Dwelling
            purpose = pgettext("amazons_building", "Washes gold dust out of the ground in mountain terrain."),
            -- TRANSLATORS: Performance helptext for an Amazon production site: Gold Digger Dwelling
            performance = pgettext("amazons_building", "If the supply is steady, this mine can produce gold dust in %s on average."):bformat(format_minutes_seconds(1, 9))
         }
      },

      -- Training Sites
      {
         name = "amazons_warriors_gathering",
         helptexts = {
            -- TRANSLATORS: Purpose helptext for an Amazon training site: Warriors’ Gathering
            purpose = pgettext("amazons_building", "Trains soldiers in Attack up to level 2. Equips the soldiers with all necessary weapons."),
            -- TRANSLATORS: Note helptext for an Amazon training site: Warriors’ Gathering
            note = pgettext("amazons_building", "Amazon soldiers need chocolate to train properly.")
         }
      },
      {
         name = "amazons_training_glade",
         helptexts = {
            -- TRANSLATORS: Purpose helptext for an Amazon training site: Training Glade
            purpose = pgettext("amazons_building", "Trains soldiers in Evade, Defense and Health. Equips the soldiers with all necessary equipment and armor parts."),
            -- TRANSLATORS: Note helptext for an Amazon training site: Training Glade
            note = pgettext("amazons_building", "Amazon soldiers need chocolate to train properly.")
         }
      },

      -- Military Sites
      {
         name = "amazons_patrol_post",
         helptexts = {
            -- TRANSLATORS: Purpose helptext for an Amazon military site: Patrol Post
            purpose = pgettext("amazons_building", "Garrisons soldiers to expand your territory."),
            -- TRANSLATORS: Note helptext for an Amazon military site: Patrol Post
            note = pgettext("amazons_building", "If you’re low on soldiers to occupy new military sites, use the downward arrow button to decrease the capacity. You can also click on a soldier to send her away.")
         }
      },
      {
         name = "amazons_treetop_sentry",
         helptexts = {
            -- TRANSLATORS: Purpose helptext for an Amazon military site: Treetop Sentry
            purpose = pgettext("amazons_building", "Garrisons soldiers to expand your territory."),
            -- TRANSLATORS: Note helptext for an Amazon military site: Treetop Sentry
            note = pgettext("amazons_building", "You can only build this building on top of a tree.")
         }
      },
      {
         name = "amazons_warriors_dwelling",
         helptexts = {
            -- TRANSLATORS: Purpose helptext for an Amazon military site: Warriors’ Dwelling
            purpose = pgettext("amazons_building", "Garrisons soldiers to expand your territory."),
            -- TRANSLATORS: Note helptext for an Amazon military site: Warriors’ Dwelling
            note = pgettext("amazons_building", "If you’re low on soldiers to occupy new military sites, use the downward arrow button to decrease the capacity. You can also click on a soldier to send her away.")
         }
      },
      {
         name = "amazons_tower",
         helptexts = {
            -- TRANSLATORS: Purpose helptext for an Amazon military site: Tower
            purpose = pgettext("amazons_building", "Garrisons soldiers to expand your territory."),
            -- TRANSLATORS: Note helptext for an Amazon military site: Tower
            note = pgettext("amazons_building", "If you’re low on soldiers to occupy new military sites, use the downward arrow button to decrease the capacity. You can also click on a soldier to send her away.")
         }
      },
      {
         name = "amazons_observation_tower",
         helptexts = {
            -- TRANSLATORS: Purpose helptext for an Amazon military site: Observation Tower
            purpose = pgettext("amazons_building", "Garrisons soldiers to expand your territory."),
            -- TRANSLATORS: Note helptext for an Amazon military site: Observation Tower
            note = pgettext("amazons_building", "If you’re low on soldiers to occupy new military sites, use the downward arrow button to decrease the capacity. You can also click on a soldier to send her away.")
         }
      },
      {
         name = "amazons_fortress",
         helptexts = {
            -- TRANSLATORS: Purpose helptext for an Amazon military site: Fortress
            purpose = pgettext("amazons_building", "Garrisons soldiers to expand your territory."),
            -- TRANSLATORS: Note helptext for an Amazon military site: Fortress
            note = pgettext("amazons_building", "If you’re low on soldiers to occupy new military sites, use the downward arrow button to decrease the capacity. You can also click on a soldier to send her away.")
         }
      },
      {
         name = "amazons_fortification",
         helptexts = {
            -- TRANSLATORS: Purpose helptext for an Amazon military site: Fortification
            purpose = pgettext("amazons_building", "Garrisons soldiers to expand your territory."),
            -- TRANSLATORS: Note helptext for an Amazon military site: Fortification
            note = pgettext("amazons_building", "If you’re low on soldiers to occupy new military sites, use the downward arrow button to decrease the capacity. You can also click on a soldier to send her away.")
         }
      },

      -- Seafaring/Ferry Sites - these are only displayed on seafaring/ferry maps
      {
         name = "amazons_ferry_yard",
         helptexts = {
            -- TRANSLATORS: Purpose helptext for an Amazon production site: Ferry Yard
            purpose = pgettext("amazons_building", "Builds ferries."),
            note = {
               -- TRANSLATORS: Note helptext for an Amazon production site: Ferry Yard, part 1
               pgettext("amazons_building", "Needs water nearby. Be aware ferries carry wares only, no workers."),
               -- TRANSLATORS: Note helptext for an Amazon production site: Ferry Yard, part 2
               pgettext("building", "Roads and trees along the shoreline block access to water."),
            },
            performance = {
               -- TRANSLATORS: Performance helptext for an Amazon production site: Ferry Yard, part 1
               pgettext("amazons_building", "This building can produce one ferry between %1$s and %2$s, depending on how far the shipwright has to walk."):bformat(format_seconds(37), format_seconds(59)),
               -- TRANSLATORS: Performance helptext for an Amazon production site: Ferry Yard, part 2
               pgettext("amazons_building", "In case of slopes or obstacles in the way, the time is increased.")
            }
         }
      },
      {
         name = "amazons_shipyard",
         helptexts = {
            -- TRANSLATORS: Purpose helptext for an Amazon production site: Shipyard
            purpose = pgettext("amazons_building", "Constructs ships that are used for overseas colonization and for trading between ports."),
            note = {
               -- TRANSLATORS: Note helptext for an Amazon production site: Shipyard, part 1
               pgettext("building", "Needs wide open water nearby."),
               -- TRANSLATORS: Note helptext for an Amazon production site: Shipyard, part 2
               pgettext("building", "Roads and trees along the shoreline block access to water."),
            },
            performance = {
               -- TRANSLATORS: Performance helptext for an Amazon production site: Shipyard, part 1
               pgettext("amazons_building", "This building can produce one ship between %1$s and %2$s, depending on how far the shipwright has to walk."):bformat(format_minutes_seconds(18, 3), format_minutes_seconds(24, 46)),
               -- TRANSLATORS: Performance helptext for an Amazon production site: Shipyard, part 2
               pgettext("amazons_building", "In case of slopes or obstacles in the way, the time is increased.")
            }
         }
      },

      -- Partially Finished Buildings - these are the same 2 buildings for all tribes
      {
         name = "constructionsite",
         helptexts = {
            -- TRANSLATORS: Lore helptext for an Amazon building: Construction Site
            lore = pgettext("building", "‘Don’t swear at the builder who is short of building materials.’"),
            -- TRANSLATORS: Lore author helptext for an Amazon building: Construction Site
            lore_author = pgettext("building", "Proverb widely used for impossible tasks of any kind"),
            -- TRANSLATORS: Purpose helptext for an Amazon building: Construction Site
            purpose = pgettext("building", "A new building is being built at this construction site.")
         }
      },
      {
         name = "dismantlesite",
         helptexts = {
            -- TRANSLATORS: Lore helptext for an Amazon building: Dismantle Site
            lore = pgettext("building", "‘New paths will appear when you are willing to tear down the old.’"),
            -- TRANSLATORS: Lore author helptext for an Amazon building: Dismantle Site
            lore_author = pgettext("building", "Proverb"),
            -- TRANSLATORS: Purpose helptext for an Amazon building: Dismantle Site
            purpose = pgettext("building", "A building is being dismantled at this dismantle site, returning some of the resources that were used during this building’s construction to your tribe’s stores.")
         }
      }
   },

   warehouse_names = {
      -- TRANSLATORS: This Amazonian warehouse is named after a town in the Amazon Basin
      pgettext("warehousename", "Alter"),
      -- TRANSLATORS: This Amazonian warehouse is named after a town in the Amazon Basin
      pgettext("warehousename", "Anumā"),
      -- TRANSLATORS: This Amazonian warehouse is named after a town in the Amazon Basin
      pgettext("warehousename", "Aquiqui"),
      -- TRANSLATORS: This Amazonian warehouse is named after a town in the Amazon Basin
      pgettext("warehousename", "Arapixuna"),
      -- TRANSLATORS: This Amazonian warehouse is named after a town in the Amazon Basin
      pgettext("warehousename", "Aritapera"),
      -- TRANSLATORS: This Amazonian warehouse is named after a town in the Amazon Basin
      pgettext("warehousename", "Atamanai"),
      -- TRANSLATORS: This Amazonian warehouse is named after a town in the Amazon Basin
      pgettext("warehousename", "Amorim"),
      -- TRANSLATORS: This Amazonian warehouse is named after a town in the Amazon Basin
      pgettext("warehousename", "Canindé"),
      -- TRANSLATORS: This Amazonian warehouse is named after a town in the Amazon Basin
      pgettext("warehousename", "Cuia"),
      -- TRANSLATORS: This Amazonian warehouse is named after a town in the Amazon Basin
      pgettext("warehousename", "Cacoal"),
      -- TRANSLATORS: This Amazonian warehouse is named after a town in the Amazon Basin
      pgettext("warehousename", "Capichauā"),
      -- TRANSLATORS: This Amazonian warehouse is named after a town in the Amazon Basin
      pgettext("warehousename", "Cipoal"),
      -- TRANSLATORS: This Amazonian warehouse is named after a town in the Amazon Basin
      pgettext("warehousename", "Cupiranga"),
      -- TRANSLATORS: This Amazonian warehouse is named after a town in the Amazon Basin
      pgettext("warehousename", "Curariaca"),
      -- TRANSLATORS: This Amazonian warehouse is named after a town in the Amazon Basin
      pgettext("warehousename", "Curupari"),
      -- TRANSLATORS: This Amazonian warehouse is named after a town in the Amazon Basin
      pgettext("warehousename", "Curuá"),
      -- TRANSLATORS: This Amazonian warehouse is named after a town in the Amazon Basin
      pgettext("warehousename", "Diogo"),
      -- TRANSLATORS: This Amazonian warehouse is named after a town in the Amazon Basin
      pgettext("warehousename", "Guajará"),
      -- TRANSLATORS: This Amazonian warehouse is named after a town in the Amazon Basin
      pgettext("warehousename", "Guarana"),
      -- TRANSLATORS: This Amazonian warehouse is named after a town in the Amazon Basin
      pgettext("warehousename", "Gurupá"),
      -- TRANSLATORS: This Amazonian warehouse is named after a town in the Amazon Basin
      pgettext("warehousename", "Ipanema"),
      -- TRANSLATORS: This Amazonian warehouse is named after a town in the Amazon Basin
      pgettext("warehousename", "Ipaupixuna"),
      -- TRANSLATORS: This Amazonian warehouse is named after a town in the Amazon Basin
      pgettext("warehousename", "Irateua"),
      -- TRANSLATORS: This Amazonian warehouse is named after a town in the Amazon Basin
      pgettext("warehousename", "Itacoatiara"),
      -- TRANSLATORS: This Amazonian warehouse is named after a town in the Amazon Basin
      pgettext("warehousename", "Itanduba"),
      -- TRANSLATORS: This Amazonian warehouse is named after a town in the Amazon Basin
      pgettext("warehousename", "Itapari"),
      -- TRANSLATORS: This Amazonian warehouse is named after a town in the Amazon Basin
      pgettext("warehousename", "Jaburu"),
      -- TRANSLATORS: This Amazonian warehouse is named after a town in the Amazon Basin
      pgettext("warehousename", "Jacarecapá"),
      -- TRANSLATORS: This Amazonian warehouse is named after a town in the Amazon Basin
      pgettext("warehousename", "Jaguara"),
      -- TRANSLATORS: This Amazonian warehouse is named after a town in the Amazon Basin
      pgettext("warehousename", "Janauacá"),
      -- TRANSLATORS: This Amazonian warehouse is named after a town in the Amazon Basin
      pgettext("warehousename", "Macapá"),
      -- TRANSLATORS: This Amazonian warehouse is named after a town in the Amazon Basin
      pgettext("warehousename", "Maguari"),
      -- TRANSLATORS: This Amazonian warehouse is named after a town in the Amazon Basin
      pgettext("warehousename", "Mambeca"),
      -- TRANSLATORS: This Amazonian warehouse is named after a town in the Amazon Basin
      pgettext("warehousename", "Manacapuru"),
      -- TRANSLATORS: This Amazonian warehouse is named after a town in the Amazon Basin
      pgettext("warehousename", "Mararu"),
      -- TRANSLATORS: This Amazonian warehouse is named after a town in the Amazon Basin
      pgettext("warehousename", "Maripi"),
      -- TRANSLATORS: This Amazonian warehouse is named after a town in the Amazon Basin
      pgettext("warehousename", "Maruá"),
      -- TRANSLATORS: This Amazonian warehouse is named after a town in the Amazon Basin
      pgettext("warehousename", "Mataraí"),
      -- TRANSLATORS: This Amazonian warehouse is named after a town in the Amazon Basin
      pgettext("warehousename", "Miri"),
      -- TRANSLATORS: This Amazonian warehouse is named after a town in the Amazon Basin
      pgettext("warehousename", "Moju"),
      -- TRANSLATORS: This Amazonian warehouse is named after a town in the Amazon Basin
      pgettext("warehousename", "Mojui"),
      -- TRANSLATORS: This Amazonian warehouse is named after a town in the Amazon Basin
      pgettext("warehousename", "Morimutuba"),
      -- TRANSLATORS: This Amazonian warehouse is named after a town in the Amazon Basin
      pgettext("warehousename", "Oriximiná"),
      -- TRANSLATORS: This Amazonian warehouse is named after a town in the Amazon Basin
      pgettext("warehousename", "Pacoval"),
      -- TRANSLATORS: This Amazonian warehouse is named after a town in the Amazon Basin
      pgettext("warehousename", "Paranquara"),
      -- TRANSLATORS: This Amazonian warehouse is named after a town in the Amazon Basin
      pgettext("warehousename", "Paricó"),
      -- TRANSLATORS: This Amazonian warehouse is named after a town in the Amazon Basin
      pgettext("warehousename", "Pedreira"),
      -- TRANSLATORS: This Amazonian warehouse is named after a town in the Amazon Basin
      pgettext("warehousename", "Povoado"),
      -- TRANSLATORS: This Amazonian warehouse is named after a town in the Amazon Basin
      pgettext("warehousename", "Prainha"),
      -- TRANSLATORS: This Amazonian warehouse is named after a town in the Amazon Basin
      pgettext("warehousename", "Preta"),
      -- TRANSLATORS: This Amazonian warehouse is named after a town in the Amazon Basin
      pgettext("warehousename", "Santarém"),
      -- TRANSLATORS: This Amazonian warehouse is named after a town in the Amazon Basin
      pgettext("warehousename", "Socorro"),
      -- TRANSLATORS: This Amazonian warehouse is named after a town in the Amazon Basin
      pgettext("warehousename", "Solimōes"),
      -- TRANSLATORS: This Amazonian warehouse is named after a town in the Amazon Basin
      pgettext("warehousename", "Surucá"),
      -- TRANSLATORS: This Amazonian warehouse is named after a town in the Amazon Basin
      pgettext("warehousename", "Tambaqui"),
      -- TRANSLATORS: This Amazonian warehouse is named after a town in the Amazon Basin
      pgettext("warehousename", "Tapará"),
      -- TRANSLATORS: This Amazonian warehouse is named after a town in the Amazon Basin
      pgettext("warehousename", "Taperinha"),
      -- TRANSLATORS: This Amazonian warehouse is named after a town in the Amazon Basin
      pgettext("warehousename", "Tiningu"),
      -- TRANSLATORS: This Amazonian warehouse is named after a town in the Amazon Basin
      pgettext("warehousename", "Tomé"),
      -- TRANSLATORS: This Amazonian warehouse is named after a town in the Amazon Basin
      pgettext("warehousename", "Una"),
      -- TRANSLATORS: This Amazonian warehouse is named after a Maya city
      pgettext("warehousename", "Bonampak"),
      -- TRANSLATORS: This Amazonian warehouse is named after a Maya city
      pgettext("warehousename", "Calakmul"),
      -- TRANSLATORS: This Amazonian warehouse is named after a Maya city
      pgettext("warehousename", "Chichén Itzá"),
      -- TRANSLATORS: This Amazonian warehouse is named after a Maya city
      pgettext("warehousename", "Copán"),
      -- TRANSLATORS: This Amazonian warehouse is named after a Maya city
      pgettext("warehousename", "Kaminaljuyú"),
      -- TRANSLATORS: This Amazonian warehouse is named after a Maya city
      pgettext("warehousename", "Lamanai"),
      -- TRANSLATORS: This Amazonian warehouse is named after a Maya city
      pgettext("warehousename", "Mayapán"),
      -- TRANSLATORS: This Amazonian warehouse is named after a Maya city
      pgettext("warehousename", "Pomoná"),
      -- TRANSLATORS: This Amazonian warehouse is named after a Maya city
      pgettext("warehousename", "Quiriguá"),
      -- TRANSLATORS: This Amazonian warehouse is named after a Maya city
      pgettext("warehousename", "Tikal"),
      -- TRANSLATORS: This Amazonian warehouse is named after a Maya city
      pgettext("warehousename", "Tononá"),
      -- TRANSLATORS: This Amazonian warehouse is named after a Maya city
      pgettext("warehousename", "Uxmal"),
      -- TRANSLATORS: This Amazonian warehouse is named after an Inca city
      pgettext("warehousename", "Arequipa"),
      -- TRANSLATORS: This Amazonian warehouse is named after an Inca city
      pgettext("warehousename", "Aypate"),
      -- TRANSLATORS: This Amazonian warehouse is named after an Inca city
      pgettext("warehousename", "Cahuachi"),
      -- TRANSLATORS: This Amazonian warehouse is named after an Inca city
      pgettext("warehousename", "Choquequirao"),
      -- TRANSLATORS: This Amazonian warehouse is named after an Inca city
      pgettext("warehousename", "Kashamarka"),
      -- TRANSLATORS: This Amazonian warehouse is named after an Inca city
      pgettext("warehousename", "Kuelap"),
      -- TRANSLATORS: This Amazonian warehouse is named after an Inca city
      pgettext("warehousename", "Machu Picchu"),
      -- TRANSLATORS: This Amazonian warehouse is named after an Inca city
      pgettext("warehousename", "Nazca"),
      -- TRANSLATORS: This Amazonian warehouse is named after an Inca city
      pgettext("warehousename", "Ollantaytambo"),
      -- TRANSLATORS: This Amazonian warehouse is named after an Inca city
      pgettext("warehousename", "Pachacamac"),
      -- TRANSLATORS: This Amazonian warehouse is named after an Inca city
      pgettext("warehousename", "Paititi"),
      -- TRANSLATORS: This Amazonian warehouse is named after an Inca city
      pgettext("warehousename", "Paqari-tampu"),
      -- TRANSLATORS: This Amazonian warehouse is named after an Inca city
      pgettext("warehousename", "Cuzco"),
      -- TRANSLATORS: This Amazonian warehouse is named after an Inca city
      pgettext("warehousename", "Teyuna"),
      -- TRANSLATORS: This Amazonian warehouse is named after an Inca city
      pgettext("warehousename", "Tiahuanaco"),
      -- TRANSLATORS: This Amazonian warehouse is named after an Inca city
      pgettext("warehousename", "Vilcabamba"),
      -- TRANSLATORS: This Amazonian warehouse is named after an Inca city
      pgettext("warehousename", "Vitcos"),
      -- TRANSLATORS: This Amazonian warehouse is named after a part of the Inca Empire
      pgettext("warehousename", "Antisuyu"),
      -- TRANSLATORS: This Amazonian warehouse is named after a part of the Inca Empire
      pgettext("warehousename", "Chinchasuyu"),
      -- TRANSLATORS: This Amazonian warehouse is named after a part of the Inca Empire
      pgettext("warehousename", "Kuntisuyu"),
      -- TRANSLATORS: This Amazonian warehouse is named after a part of the Inca Empire
      pgettext("warehousename", "Qullasuyu"),
      -- TRANSLATORS: This Amazonian warehouse is named after an indigenous people in the Amazon Basin
      pgettext("warehousename", "Achuar"),
      -- TRANSLATORS: This Amazonian warehouse is named after an indigenous people in the Amazon Basin
      pgettext("warehousename", "Aguaruna"),
      -- TRANSLATORS: This Amazonian warehouse is named after an indigenous people in the Amazon Basin
      pgettext("warehousename", "Aikanã"),
      -- TRANSLATORS: This Amazonian warehouse is named after an indigenous people in the Amazon Basin
      pgettext("warehousename", "Aimoré"),
      -- TRANSLATORS: This Amazonian warehouse is named after an indigenous people in the Amazon Basin
      pgettext("warehousename", "Amahuaca"),
      -- TRANSLATORS: This Amazonian warehouse is named after an indigenous people in the Amazon Basin
      pgettext("warehousename", "Amuesha"),
      -- TRANSLATORS: This Amazonian warehouse is named after an indigenous people in the Amazon Basin
      pgettext("warehousename", "Apiacá"),
      -- TRANSLATORS: This Amazonian warehouse is named after an indigenous people in the Amazon Basin
      pgettext("warehousename", "Arapaco"),
      -- TRANSLATORS: This Amazonian warehouse is named after an indigenous people in the Amazon Basin
      pgettext("warehousename", "Arara"),
      -- TRANSLATORS: This Amazonian warehouse is named after an indigenous people in the Amazon Basin
      pgettext("warehousename", "Ararandeura"),
      -- TRANSLATORS: This Amazonian warehouse is named after an indigenous people in the Amazon Basin
      pgettext("warehousename", "Arasairi"),
      -- TRANSLATORS: This Amazonian warehouse is named after an indigenous people in the Amazon Basin
      pgettext("warehousename", "Araueté"),
      -- TRANSLATORS: This Amazonian warehouse is named after an indigenous people in the Amazon Basin
      pgettext("warehousename", "Awá"),
      -- TRANSLATORS: This Amazonian warehouse is named after an indigenous people in the Amazon Basin
      pgettext("warehousename", "Aweti"),
      -- TRANSLATORS: This Amazonian warehouse is named after an indigenous people in the Amazon Basin
      pgettext("warehousename", "Banawá"),
      -- TRANSLATORS: This Amazonian warehouse is named after an indigenous people in the Amazon Basin
      pgettext("warehousename", "Baniwa"),
      -- TRANSLATORS: This Amazonian warehouse is named after an indigenous people in the Amazon Basin
      pgettext("warehousename", "Barasana"),
      -- TRANSLATORS: This Amazonian warehouse is named after an indigenous people in the Amazon Basin
      pgettext("warehousename", "Caeté"),
      -- TRANSLATORS: This Amazonian warehouse is named after an indigenous people in the Amazon Basin
      pgettext("warehousename", "Chaywita"),
      -- TRANSLATORS: This Amazonian warehouse is named after an indigenous people in the Amazon Basin
      pgettext("warehousename", "Cocama"),
      -- TRANSLATORS: This Amazonian warehouse is named after an indigenous people in the Amazon Basin
      pgettext("warehousename", "Enawene Nawe"),
      -- TRANSLATORS: This Amazonian warehouse is named after an indigenous people in the Amazon Basin
      pgettext("warehousename", "Goitacaz"),
      -- TRANSLATORS: This Amazonian warehouse is named after an indigenous people in the Amazon Basin
      pgettext("warehousename", "Himarimã"),
      -- TRANSLATORS: This Amazonian warehouse is named after an indigenous people in the Amazon Basin
      pgettext("warehousename", "Huambisa"),
      -- TRANSLATORS: This Amazonian warehouse is named after an indigenous people in the Amazon Basin
      pgettext("warehousename", "Irántxe"),
      -- TRANSLATORS: This Amazonian warehouse is named after an indigenous people in the Amazon Basin
      pgettext("warehousename", "Kachá"),
      -- TRANSLATORS: This Amazonian warehouse is named after an indigenous people in the Amazon Basin
      pgettext("warehousename", "Kagwahiva"),
      -- TRANSLATORS: This Amazonian warehouse is named after an indigenous people in the Amazon Basin
      pgettext("warehousename", "Kamayurá"),
      -- TRANSLATORS: This Amazonian warehouse is named after an indigenous people in the Amazon Basin
      pgettext("warehousename", "Kanamarí"),
      -- TRANSLATORS: This Amazonian warehouse is named after an indigenous people in the Amazon Basin
      pgettext("warehousename", "Kapixaná"),
      -- TRANSLATORS: This Amazonian warehouse is named after an indigenous people in the Amazon Basin
      pgettext("warehousename", "Kareneri"),
      -- TRANSLATORS: This Amazonian warehouse is named after an indigenous people in the Amazon Basin
      pgettext("warehousename", "Karitiâna"),
      -- TRANSLATORS: This Amazonian warehouse is named after an indigenous people in the Amazon Basin
      pgettext("warehousename", "Kaxinawá"),
      -- TRANSLATORS: This Amazonian warehouse is named after an indigenous people in the Amazon Basin
      pgettext("warehousename", "Kayapo"),
      -- TRANSLATORS: This Amazonian warehouse is named after an indigenous people in the Amazon Basin
      pgettext("warehousename", "Kobeua"),
      -- TRANSLATORS: This Amazonian warehouse is named after an indigenous people in the Amazon Basin
      pgettext("warehousename", "Korubu"),
      -- TRANSLATORS: This Amazonian warehouse is named after an indigenous people in the Amazon Basin
      pgettext("warehousename", "Kuikoro"),
      -- TRANSLATORS: This Amazonian warehouse is named after an indigenous people in the Amazon Basin
      pgettext("warehousename", "Machiguenga"),
      -- TRANSLATORS: This Amazonian warehouse is named after an indigenous people in the Amazon Basin
      pgettext("warehousename", "Majaguaje"),
      -- TRANSLATORS: This Amazonian warehouse is named after an indigenous people in the Amazon Basin
      pgettext("warehousename", "Makuna"),
      -- TRANSLATORS: This Amazonian warehouse is named after an indigenous people in the Amazon Basin
      pgettext("warehousename", "Marajoara"),
      -- TRANSLATORS: This Amazonian warehouse is named after an indigenous people in the Amazon Basin
      pgettext("warehousename", "Marubo"),
      -- TRANSLATORS: This Amazonian warehouse is named after an indigenous people in the Amazon Basin
      pgettext("warehousename", "Mayoruna"),
      -- TRANSLATORS: This Amazonian warehouse is named after an indigenous people in the Amazon Basin
      pgettext("warehousename", "Miriti"),
      -- TRANSLATORS: This Amazonian warehouse is named after an indigenous people in the Amazon Basin
      pgettext("warehousename", "Nahukuá"),
      -- TRANSLATORS: This Amazonian warehouse is named after an indigenous people in the Amazon Basin
      pgettext("warehousename", "Nambikwara"),
      -- TRANSLATORS: This Amazonian warehouse is named after an indigenous people in the Amazon Basin
      pgettext("warehousename", "Ocaina"),
      -- TRANSLATORS: This Amazonian warehouse is named after an indigenous people in the Amazon Basin
      pgettext("warehousename", "Omagua"),
      -- TRANSLATORS: This Amazonian warehouse is named after an indigenous people in the Amazon Basin
      pgettext("warehousename", "Pacanawa"),
      -- TRANSLATORS: This Amazonian warehouse is named after an indigenous people in the Amazon Basin
      pgettext("warehousename", "Pacawara"),
      -- TRANSLATORS: This Amazonian warehouse is named after an indigenous people in the Amazon Basin
      pgettext("warehousename", "Pirahã"),
      -- TRANSLATORS: This Amazonian warehouse is named after an indigenous people in the Amazon Basin
      pgettext("warehousename", "Potiguara"),
      -- TRANSLATORS: This Amazonian warehouse is named after an indigenous people in the Amazon Basin
      pgettext("warehousename", "Saraguro"),
      -- TRANSLATORS: This Amazonian warehouse is named after an indigenous people in the Amazon Basin
      pgettext("warehousename", "Sateré-Mawé"),
      -- TRANSLATORS: This Amazonian warehouse is named after an indigenous people in the Amazon Basin
      pgettext("warehousename", "Suruwaha"),
      -- TRANSLATORS: This Amazonian warehouse is named after an indigenous people in the Amazon Basin
      pgettext("warehousename", "Suyá"),
      -- TRANSLATORS: This Amazonian warehouse is named after an indigenous people in the Amazon Basin
      pgettext("warehousename", "Tabajara"),
      -- TRANSLATORS: This Amazonian warehouse is named after an indigenous people in the Amazon Basin
      pgettext("warehousename", "Tacana"),
      -- TRANSLATORS: This Amazonian warehouse is named after an indigenous people in the Amazon Basin
      pgettext("warehousename", "Tamoio"),
      -- TRANSLATORS: This Amazonian warehouse is named after an indigenous people in the Amazon Basin
      pgettext("warehousename", "Tapirapé"),
      -- TRANSLATORS: This Amazonian warehouse is named after an indigenous people in the Amazon Basin
      pgettext("warehousename", "Tariana"),
      -- TRANSLATORS: This Amazonian warehouse is named after an indigenous people in the Amazon Basin
      pgettext("warehousename", "Temiminó"),
      -- TRANSLATORS: This Amazonian warehouse is named after an indigenous people in the Amazon Basin
      pgettext("warehousename", "Terena"),
      -- TRANSLATORS: This Amazonian warehouse is named after an indigenous people in the Amazon Basin
      pgettext("warehousename", "Toromona"),
      -- TRANSLATORS: This Amazonian warehouse is named after an indigenous people in the Amazon Basin
      pgettext("warehousename", "Tremembé"),
      -- TRANSLATORS: This Amazonian warehouse is named after an indigenous people in the Amazon Basin
      pgettext("warehousename", "Tsimané"),
      -- TRANSLATORS: This Amazonian warehouse is named after an indigenous people in the Amazon Basin
      pgettext("warehousename", "Tupinambá"),
      -- TRANSLATORS: This Amazonian warehouse is named after an indigenous people in the Amazon Basin
      pgettext("warehousename", "Tupiniquim"),
      -- TRANSLATORS: This Amazonian warehouse is named after an indigenous people in the Amazon Basin
      pgettext("warehousename", "Uru-Eu-Wau-Wau"),
      -- TRANSLATORS: This Amazonian warehouse is named after an indigenous people in the Amazon Basin
      pgettext("warehousename", "Waorani"),
      -- TRANSLATORS: This Amazonian warehouse is named after an indigenous people in the Amazon Basin
      pgettext("warehousename", "Waurá"),
      -- TRANSLATORS: This Amazonian warehouse is named after an indigenous people in the Amazon Basin
      pgettext("warehousename", "Yaminawá"),
      -- TRANSLATORS: This Amazonian warehouse is named after an indigenous people in the Amazon Basin
      pgettext("warehousename", "Yaruna"),
      -- TRANSLATORS: This Amazonian warehouse is named after an indigenous people in the Amazon Basin
      pgettext("warehousename", "Yawalipiti"),
      -- TRANSLATORS: This Amazonian warehouse is named after an indigenous people in the Amazon Basin
      pgettext("warehousename", "Yawanawa"),
      -- TRANSLATORS: This Amazonian warehouse is named after an indigenous people in the Amazon Basin
      pgettext("warehousename", "Yora"),
   },

   -- Productionsite status strings

   -- TRANSLATORS: Productivity label on an Amazon building if there is 1 worker missing
   productionsite_worker_missing = pgettext("amazons", "Worker missing"),
   -- TRANSLATORS: Productivity label on an Amazon building if there is 1 worker coming
   productionsite_worker_coming = pgettext("amazons", "Worker is coming"),
   -- TRANSLATORS: Productivity label on an Amazon building if there is more than 1 worker missing. If you need plural forms here, please let us know.
   productionsite_workers_missing = pgettext("amazons", "Workers missing"),
   -- TRANSLATORS: Productivity label on an Amazon building if there is more than 1 worker coming. If you need plural forms here, please let us know.
   productionsite_workers_coming = pgettext("amazons", "Workers are coming"),
   -- TRANSLATORS: Productivity label on an Amazon building if there is 1 experienced worker missing
   productionsite_experienced_worker_missing = pgettext("amazons", "Expert missing"),
   -- TRANSLATORS: Productivity label on an Amazon building if there is more than 1 experienced worker missing. If you need plural forms here, please let us know.
   productionsite_experienced_workers_missing = pgettext("amazons", "Experts missing"),

   -- Soldier strings to be used in Military Status strings

   soldier_context = "amazons_soldier",
   soldier_0_sg = "%1% soldier (+%2%)",
   soldier_0_pl = "%1% soldiers (+%2%)",
   soldier_1_sg = "%1% soldier",
   soldier_1_pl = "%1% soldiers",
   soldier_2_sg = "%1%(+%2%) soldier (+%3%)",
   soldier_2_pl = "%1%(+%2%) soldiers (+%3%)",
   soldier_3_sg = "%1%(+%2%) soldier",
   soldier_3_pl = "%1%(+%2%) soldiers",
   -- TRANSLATORS: %1% is the number of Amazon soldiers the plural refers to. %2% is the maximum number of soldier slots in the building.
   UNUSED_soldier_0 = npgettext("amazons_soldier", "%1% soldier (+%2%)", "%1% soldiers (+%2%)", 0),
   -- TRANSLATORS: Number of Amazon soldiers stationed at a militarysite.
   UNUSED_soldier_1 = npgettext("amazons_soldier", "%1% soldier", "%1% soldiers", 0),
   -- TRANSLATORS: %1% is the number of Amazon soldiers the plural refers to. %2% are currently open soldier slots in the building. %3% is the maximum number of soldier slots in the building
   UNUSED_soldier_2 = npgettext("amazons_soldier", "%1%(+%2%) soldier (+%3%)", "%1%(+%2%) soldiers (+%3%)", 0),
   -- TRANSLATORS: %1% is the number of Amazon soldiers the plural refers to. %2% are currently open soldier slots in the building.
   UNUSED_soldier_3 = npgettext("amazons_soldier", "%1%(+%2%) soldier", "%1%(+%2%) soldiers", 0),

   -- Special types
   builder = "amazons_builder",
   carriers = {"amazons_carrier", "amazons_tapir"},
   geologist = "amazons_geologist",
   scouts_house = "amazons_scouts_hut",
   soldier = "amazons_soldier",
   ship = "amazons_ship",
   ferry = "amazons_ferry",
   port = "amazons_port",

   fastplace = {
      warehouse = "amazons_warehouse",
      port = "amazons_port",
      training_small = "amazons_warriors_gathering",
      training_large = "amazons_training_glade",
      military_small_primary = "amazons_patrol_post",
      military_small_secondary = "amazons_treetop_sentry",
      military_medium_primary = "amazons_warriors_dwelling",
      military_tower = "amazons_tower",
      military_fortress = "amazons_fortress",
      woodcutter = "amazons_woodcutters_hut",
      forester = "amazons_jungle_preservers_hut",
      quarry = "amazons_stonecutters_hut",
      building_materials_primary = "amazons_rope_weaver_booth",
      building_materials_secondary = "amazons_liana_cutters_hut",
      building_materials_tertiary = "amazons_rare_tree_plantation",
      fisher = "amazons_hunter_gatherers_hut",
      fish_meat_replenisher = "amazons_wilderness_keepers_tent",
      well = "amazons_water_gatherers_hut",
      farm_primary = "amazons_cassava_plantation",
      farm_secondary = "amazons_cocoa_farm",
      bakery = "amazons_cassava_root_cooker",
      brewery = "amazons_chocolate_brewery",
      tavern = "amazons_food_preserver",
      smelting = "amazons_furnace",
      tool_smithy = "amazons_stone_workshop",
      armor_smithy = "amazons_dressmakery",
      shipyard = "amazons_shipyard",
      ferry_yard = "amazons_ferry_yard",
      scout = "amazons_scouts_hut",
      barracks = "amazons_initiation_site",
      second_carrier = "amazons_tapir_farm",
      charcoal = "amazons_charcoal_kiln",
      mine_stone = "amazons_stonemine",
      mine_gold = "amazons_gold_digger_dwelling",
      terraforming = "amazons_gardening_center",
   },
}

pop_textdomain()<|MERGE_RESOLUTION|>--- conflicted
+++ resolved
@@ -1501,7 +1501,6 @@
             -- TRANSLATORS: Purpose helptext for an Amazon production site: Charcoal Kiln
             purpose = pgettext("amazons_building", "Burns logs into charcoal."),
             -- TRANSLATORS: Performance helptext for an Amazon production site: Charcoal Kiln
-<<<<<<< HEAD
             performance = pgettext("amazons_building", "The charcoal kiln needs %s on average to produce one lump of coal."):bformat(format_minutes_seconds(1,44))
          }
       },
@@ -1516,9 +1515,6 @@
             purpose = pgettext("amazons_building", "Burns rare trees into charcoal."),
             -- TRANSLATORS: Performance helptext for an Amazon production site: Rare Tree Kiln
             performance = pgettext("amazons_building", "If fully supplied, the rare tree kiln needs %s on average to produce one lump of coal."):bformat(format_minutes_seconds(1,4))
-=======
-            performance = pgettext("amazons_building", "The charcoal kiln needs %s on average to produce one lump of coal."):bformat(format_minutes_seconds(2, 4))
->>>>>>> debc44ea
          }
       },
       {
