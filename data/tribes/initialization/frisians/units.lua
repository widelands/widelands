--- conflicted
+++ resolved
@@ -1385,11 +1385,7 @@
       {
          name = "wheatfield_medium",
          helptexts = {
-<<<<<<< HEAD
             -- TRANSLATORS: Helptext for an Empire/Barbarian immovable usable by Frisians: Wheat field
-=======
-            -- TRANSLATORS: Helptext for an Empire/Barbarian immovable usable by frisians: Wheat field
->>>>>>> ab945dc8
             purpose = _("This field is flowering. Honey can be produced from it by a beekeeper.")
          }
       },
@@ -1410,11 +1406,7 @@
       {
          name = "grapevine_medium",
          helptexts = {
-<<<<<<< HEAD
-            -- TRANSLATORS: Helptext for an empire immovable usable by Frisians: Grapevine
-=======
-            -- TRANSLATORS: Helptext for an Empire immovable usable by frisians: Grapevine
->>>>>>> ab945dc8
+            -- TRANSLATORS: Helptext for an Empire immovable usable by Frisians: Grapevine
             purpose = _("This grapevine is flowering. Honey can be produced from it by a beekeeper.")
          }
       },
@@ -1429,11 +1421,7 @@
       {
          name = "grapevine_ripe",
          helptexts = {
-<<<<<<< HEAD
-            -- TRANSLATORS: Helptext for an empire immovable usable by Frisians: Grapevine
-=======
-            -- TRANSLATORS: Helptext for an Empire immovable usable by frisians: Grapevine
->>>>>>> ab945dc8
+            -- TRANSLATORS: Helptext for an Empire immovable usable by Frisians: Grapevine
             purpose = _("This grapevine is ready for harvesting.")
          }
       },
