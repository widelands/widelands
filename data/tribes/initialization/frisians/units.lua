tribes = wl.Tribes()

image_dirname = path.dirname(__file__) .. "images/"

push_textdomain("tribes_encyclopedia")

-- For formatting time strings
include "tribes/scripting/help/global_helptexts.lua"

tribes:new_tribe {
   name = "frisians",
   animation_directory = image_dirname,
   animations = {
      frontier = { hotspot = {8, 26} },
      bridge_normal_e = { hotspot = {-2, 12} },
      bridge_busy_e = { hotspot = {-2, 12} },
      bridge_normal_se = { hotspot = {5, 2} },
      bridge_busy_se = { hotspot = {5, 2} },
      bridge_normal_sw = { hotspot = {36, 3} },
      bridge_busy_sw = { hotspot = {36, 3} }
   },
   spritesheets = {
      flag = {
         hotspot = {11, 41},
         frames = 10,
         columns = 5,
         rows = 2,
         fps = 10
      }
   },

   bridge_height = 8,

   -- Image file paths for this tribe's road and waterway textures
   roads = {
      busy = {
         image_dirname .. "roadt_busy.png",
      },
      normal = {
         image_dirname .. "roadt_normal_00.png",
         image_dirname .. "roadt_normal_01.png",
      },
      waterway = {
         image_dirname .. "waterway_0.png",
      },
   },

   resource_indicators = {
      [""] = {
         [0] = "frisians_resi_none",
      },
      resource_coal = {
         [10] = "frisians_resi_coal_1",
         [20] = "frisians_resi_coal_2",
      },
      resource_iron = {
         [10] = "frisians_resi_iron_1",
         [20] = "frisians_resi_iron_2",
      },
      resource_gold = {
         [10] = "frisians_resi_gold_1",
         [20] = "frisians_resi_gold_2",
      },
      resource_stones = {
         [10] = "frisians_resi_stones_1",
         [20] = "frisians_resi_stones_2",
      },
      resource_water = {
         [100] = "frisians_resi_water",
      },
   },

   -- Wares positions in wares windows.
   -- This also gives us the information which wares the tribe uses.
   -- Each subtable is a column in the wares windows.
   wares_order = {
      {
         -- Building Materials
         {
            name = "log",
            preciousness = 4,
            helptexts = {
               purpose = {
                  -- TRANSLATORS: Helptext for a frisian ware: Log, part 1
                  pgettext("ware", "Logs are an important basic building material. They are produced by felling trees."),
                  -- TRANSLATORS: Helptext for a frisian ware: Log, part 2
                  pgettext("frisians_ware", "Woodcutters fell the trees; foresters take care of the supply of trees. Logs are also used in the blacksmithy to build basic tools, and in the charcoal kiln for the production of coal. Smokeries use logs as fuel for smoking meat and fish.")
               }
            }
         },
         {
            name = "granite",
            default_target_quantity = 30,
            preciousness = 3,
            helptexts = {
               purpose = {
                  -- TRANSLATORS: Helptext for a frisian ware: Granite, part 1
                  pgettext("ware", "Granite is a basic building material."),
                  -- TRANSLATORS: Helptext for a frisian ware: Granite, part 2
                  pgettext("frisians_ware", "The Frisians produce granite blocks in quarries and rock mines. They can be refined in a brick kiln.")
               }
            }
         },
         {
            name = "clay",
            default_target_quantity = 30,
            preciousness = 9,
            helptexts = {
               -- TRANSLATORS: Helptext for a frisian ware: Clay
               purpose = pgettext("frisians_ware", "Clay is made out of water and mud to be turned into bricks, used in ship construction and to improve the charcoal kiln.")
            }
         },
         {
            name = "brick",
            default_target_quantity = 40,
            preciousness = 3,
            helptexts = {
               -- TRANSLATORS: Helptext for a frisian ware: Brick
               purpose = pgettext("frisians_ware", "Bricks are the best and most important building material. They are made out of a mix of clay and granite dried in a coal fire.")
            }
         },
         {
            name = "reed",
            preciousness = 8,
            helptexts = {
               -- TRANSLATORS: Helptext for a frisian ware: Reed
               purpose = pgettext("frisians_ware", "Reed is grown in a reed farm. Nothing is better suited to make roofs waterproof. It is also used to make buckets and fishing nets as well as cloth." )
            }
         },
         {
            name = "fur",
            default_target_quantity = 10,
            preciousness = 1,
            helptexts = {
               -- TRANSLATORS: Helptext for a frisian ware: Fur
               purpose = pgettext("frisians_ware", "Fur is won from reindeer in a reindeer farm. It is woven into cloth or turned into fur garments for soldiers.")
            }
         },
         {
            name = "cloth",
            default_target_quantity = 10,
            preciousness = 0,
            helptexts = {
               -- TRANSLATORS: Helptext for a frisian ware: Cloth
               purpose = pgettext("frisians_ware", "Cloth is needed for ships. It is produced out of reindeer fur and reed.")
            }
         },
      },
      {
         -- Food
         {
            name = "fruit",
            preciousness = 1,
            helptexts = {
               -- TRANSLATORS: Helptext for a frisian ware: Fruit
               purpose = pgettext("frisians_ware", "Fruit are berries gathered from berry bushes by a fruit collector. They are used for rations and for feeding the fish at the aqua farms.")
            }
         },
         {
            name = "water",
            preciousness = 2,
            helptexts = {
               purpose = {
                  -- TRANSLATORS: Helptext for a frisian ware: Water, part 1
                  pgettext("ware", "Water is the essence of life!"),
                  -- TRANSLATORS: Helptext for a frisian ware: Water, part 2
                  pgettext("frisians_ware", "Water is used to bake bread and brew beer. Reindeer farms and aqua farms also consume it.")
               }
            }
         },
         {
            name = "barley",
            preciousness = 25,
            helptexts = {
               -- TRANSLATORS: Helptext for a frisian ware: Barley
               purpose = pgettext("frisians_ware", "Barley is a slow-growing grain that is used for baking bread and brewing beer. It is also eaten by reindeer.")
            }
         },
         {
            name = "honey",
            preciousness = 1,
            helptexts = {
               -- TRANSLATORS: Helptext for a frisian ware: Honey
               purpose = pgettext("frisians_ware", "Honey is produced by bees belonging to a beekeeper. It is used to bake honey bread and brew mead.")
            }
         },
         {
            name = "bread_frisians",
            default_target_quantity = 20,
            preciousness = 3,
            helptexts = {
               -- TRANSLATORS: Helptext for a frisian ware: Bread
               purpose = pgettext("frisians_ware", "Bread is made out of barley and water and is used in the taverns to prepare rations. It is also consumed by training soldiers.")
            }
         },
         {
            name = "honey_bread",
            default_target_quantity = 20,
            preciousness = 5,
            helptexts = {
               -- TRANSLATORS: Helptext for a frisian ware: Honey Bread
               purpose = pgettext("frisians_ware", "This bread is sweetened with honey. It is consumed by the most experienced miners and in advanced soldier training.")
            }
         },
         {
            name = "beer",
            default_target_quantity = 15,
            preciousness = 3,
            helptexts = {
               -- TRANSLATORS: Helptext for a frisian ware: Beer
               purpose = pgettext("frisians_ware", "Beer is produced in breweries and used in drinking halls to produce meals. Soldiers drink beer while receiving basic training.")
            }
         },
         {
            name = "mead",
            default_target_quantity = 15,
            preciousness = 5,
            helptexts = {
               -- TRANSLATORS: Helptext for a frisian ware: Mead
               purpose = pgettext("frisians_ware", "Mead is produced by mead breweries. Soldiers drink mead during advanced training.")
            }
         },
         {
            name = "fish",
            default_target_quantity = 20,
            preciousness = 1,
            helptexts = {
               -- TRANSLATORS: Helptext for a frisian ware: Fish
               purpose = pgettext("frisians_ware", "Fish is a very important food resource for the Frisians. It is fished from the shore or reared in aqua farms." )
            }
         },
         {
            name = "meat",
            preciousness = 2,
            helptexts = {
               purpose = {
                  -- TRANSLATORS: Helptext for a frisian ware: Meat, part 1
                  pgettext("ware", "Meat contains a lot of energy, and it is obtained from wild game taken by hunters."),
                  -- TRANSLATORS: Helptext for a frisian ware: Meat, part 2
                  pgettext("frisians_ware", "Meat has to be smoked in a smokery before being delivered to taverns, drinking halls and training sites.")
               }
            }
         },
         {
            name = "smoked_fish",
            default_target_quantity = 20,
            preciousness = 5,
            helptexts = {
               -- TRANSLATORS: Helptext for a frisian ware: Smoked Fish
               purpose = pgettext("frisians_ware", "Fish is smoked in a smokery. Smoked fish is then consumed by soldiers in training or turned into rations and meals for miners and scouts.")
            }
         },
         {
            name = "smoked_meat",
            default_target_quantity = 10,
            preciousness = 7,
            helptexts = {
               -- TRANSLATORS: Helptext for a frisian ware: Smoked Meat
               purpose = pgettext("frisians_ware", "Meat is smoked in a smokery. Smoked meat is then consumed by soldiers in training or turned into rations and meals for miners and scouts.")
            }
         },
         {
            name = "ration",
            default_target_quantity = 20,
            preciousness = 3,
            helptexts = {
               purpose = {
                  -- TRANSLATORS: Helptext for a frisian ware: Ration, part 1
                  pgettext("ware", "A small bite to keep miners strong and working. The scout also consumes rations on his scouting trips."),
                  -- TRANSLATORS: Helptext for a frisian ware: Ration, part 2
                  pgettext("frisians_ware", "Rations are produced in taverns and drinking halls out of something to eat: Fruit, bread or smoked meat or fish.")
               }
            }
         },
         {
            name = "meal",
            default_target_quantity = 5,
            preciousness = 6,
            helptexts = {
               -- TRANSLATORS: Helptext for a frisian ware: Meal
               purpose = pgettext("frisians_ware", "A meal is made out of honey bread and beer and either smoked fish or meat. It is consumed by miners in deep mines.")
            }
         }
      },
      {
         -- Mining
         {
            name = "coal",
            default_target_quantity = 20,
            preciousness = 40,
            helptexts = {
               purpose = {
                  -- TRANSLATORS: Helptext for a frisian ware: Coal, part 1
                  pgettext("ware", "Coal is mined in coal mines or produced out of logs by a charcoal kiln."),
                  -- TRANSLATORS: Helptext for a frisian ware: Coal, part 2
                  pgettext("frisians_ware", "The fires of the brick kilns, furnaces and armor smithies are fed with coal.")
               }
            }
         },
         {
            name = "iron_ore",
            default_target_quantity = 15,
            preciousness = 2,
            helptexts = {
               purpose = {
                  -- TRANSLATORS: Helptext for a frisian ware: Iron Ore, part 1
                  pgettext("default_ware", "Iron ore is mined in iron mines."),
                  -- TRANSLATORS: Helptext for a frisian ware: Iron Ore, part 2
                  pgettext("frisians_ware", "It is smelted in a furnace to retrieve the iron.")
               }
            }
         },
         {
            name = "iron",
            default_target_quantity = 20,
            preciousness = 4,
            helptexts = {
               purpose = {
                  -- TRANSLATORS: Helptext for a frisian ware: Iron, part 1
                  pgettext("ware", "Iron is smelted out of iron ores."),
                  -- TRANSLATORS: Helptext for a frisian ware: Iron, part 2
                  pgettext("frisians_ware", "It is produced by the furnace. Tools and weapons are made of iron. It is also used as jewellery for fur garment armor to give it a silver shine.")
               }
            }
         },
         {
            name = "gold_ore",
            default_target_quantity = 15,
            preciousness = 3,
            helptexts = {
               purpose = {
                  -- TRANSLATORS: Helptext for a frisian ware: Gold Ore, part 1
                  pgettext("ware", "Gold ore is mined in a gold mine."),
                  -- TRANSLATORS: Helptext for a frisian ware: Gold Ore, part 2
                  pgettext("frisians_ware", "Smelted in a furnace, it turns into gold which is used as a precious building material and to produce weapons and armor.")
               }
            }
         },
         {
            name = "gold",
            default_target_quantity = 20,
            preciousness = 6,
            helptexts = {
               purpose = {
                  -- TRANSLATORS: Helptext for a frisian ware: Gold, part 1
                  pgettext("ware", "Gold is the most valuable of all metals, and it is smelted out of gold ore."),
                  -- TRANSLATORS: Helptext for a frisian ware: Gold, part 2
                  pgettext("frisians_ware", "Only very important things are embellished with gold. It is produced by the furnace and is used to produce better swords and the best helmets. The best armor is also decorated with gold.")
               }
            }
         },
         {
            name = "scrap_iron",
            preciousness = 0,
            helptexts = {
               -- TRANSLATORS: Helptext for a frisian ware: Scrap Iron
               purpose = pgettext("frisians_ware", "Discarded weapons and armor can be recycled in a recycling center to produce new tools, weapon and armor.")
            }
         },
         {
            name = "scrap_metal_mixed",
            preciousness = 1,
            helptexts = {
               -- TRANSLATORS: Helptext for a frisian ware: Scrap metal (mixed)
               purpose = pgettext("frisians_ware", "Discarded weapons and armor can be recycled in a recycling center to produce new tools, weapon and armor.")
            }
         },
         {
            name = "fur_garment_old",
            preciousness = 0,
            helptexts = {
               -- TRANSLATORS: Helptext for a frisian ware: Old Fur Garment
               purpose = pgettext("frisians_ware", "Old garments can be turned into fur in a recycling center.")
            }
         }
      },
      {
         -- Tools
         {
            name = "pick",
            default_target_quantity = 3,
            preciousness = 0,
            helptexts = {
               -- TRANSLATORS: Helptext for a frisian ware: Pick
               purpose = pgettext("frisians_ware", "Picks are used by stonemasons and miners.")
            }
         },
         {
            name = "felling_ax",
            default_target_quantity = 3,
            preciousness = 0,
            helptexts = {
               purpose = {
                  -- TRANSLATORS: Helptext for a frisian ware: Felling Ax, part 1
                  pgettext("ware", "The felling ax is the tool to chop down trees."),
                  -- TRANSLATORS: Helptext for a frisian ware: Felling Ax, part 2
                  pgettext("frisians_ware", "Felling axes are used by woodcutters and produced by the blacksmithy.")
               }
            }
         },
         {
            name = "shovel",
            default_target_quantity = 4,
            preciousness = 0,
            helptexts = {
               purpose = {
                  -- TRANSLATORS: Helptext for a frisian ware: Shovel, part 1
                  pgettext("ware", "Shovels are needed for the proper handling of plants."),
                  -- TRANSLATORS: Helptext for a frisian ware: Shovel, part 2
                  pgettext("frisians_ware", "They are used by berry and reed farmers as well as foresters. Clay diggers also need them to dig mud out of hard soil.")
               }
            }
         },
         {
            name = "hammer",
            default_target_quantity = 2,
            preciousness = 0,
            helptexts = {
               purpose = {
                  -- TRANSLATORS: Helptext for a frisian ware: Hammer, part 1
                  pgettext("ware", "The hammer is an essential tool."),
                  -- TRANSLATORS: Helptext for a frisian ware: Hammer, part 2
                  pgettext("frisians_ware", "Geologists, builders and blacksmiths all need a hammer. Make sure you’ve always got some in reserve! They are produced by the blacksmithy.")
               }
            }
         },
         {
            name = "fishing_net",
            default_target_quantity = 2,
            preciousness = 0,
            helptexts = {
               -- TRANSLATORS: Helptext for a frisian ware: Fishing Net
               purpose = pgettext("frisians_ware", "Fishing nets are the tool used by fishers." )
            }
         },
         {
            name = "hunting_spear",
            default_target_quantity = 1,
            preciousness = 0,
            helptexts = {
               purpose = {
                  -- TRANSLATORS: Helptext for a frisian ware: Hunting Spear, part 1
                  pgettext("ware", "This spear is light enough to be thrown, but heavy enough to kill any animal in one blow. It is only used by hunters."),
                  -- TRANSLATORS: Helptext for a frisian ware: Hunting Spear, part 2
                  pgettext("frisians_ware", "Hunting spears are produced by the blacksmithy")
               }
            }
         },
         {
            name = "scythe",
            default_target_quantity = 2,
            preciousness = 0,
            helptexts = {
               purpose = {
                  -- TRANSLATORS: Helptext for a frisian ware: Scythe, part 1
                  pgettext("ware", "The scythe is the tool of the farmers."),
                  -- TRANSLATORS: Helptext for a frisian ware: Scythe, part 2
                  pgettext("frisians_ware", "Scythes are produced by the blacksmithy.")
               }
            }
         },
         {
            name = "bread_paddle",
            default_target_quantity = 1,
            preciousness = 0,
            helptexts = {
               purpose = {
                  -- TRANSLATORS: Helptext for a frisian ware: Bread Paddle, part 1
                  pgettext("ware", "The bread paddle is the tool of the baker, each baker needs one."),
                  -- TRANSLATORS: Helptext for a frisian ware: Bread Paddle, part 2
                  pgettext("frisians_ware", "Bread paddles are produced by the blacksmithy.")
               }
            }
         },
         {
            name = "kitchen_tools",
            default_target_quantity = 1,
            preciousness = 0,
            helptexts = {
               -- TRANSLATORS: Helptext for a frisian ware: Kitchen Tools
               purpose = pgettext("frisians_ware", "Kitchen tools are needed for preparing rations and meals. The smoker also needs them.")
            }
         },
         {
            name = "fire_tongs",
            default_target_quantity = 2,
            preciousness = 0,
            helptexts = {
               purpose = {
                  -- TRANSLATORS: Helptext for a frisian ware: Fire Tongs, part 1
                  pgettext("ware", "Fire tongs are the tools for smelting ores."),
                  -- TRANSLATORS: Helptext for a frisian ware: Fire Tongs, part 2
                  pgettext("frisians_ware", "They are used in the furnace and the brick kiln and produced by the blacksmithy.")
               }
            }
         },
         {
            name = "basket",
            default_target_quantity = 1,
            preciousness = 0,
            helptexts = {
               -- TRANSLATORS: Helptext for a frisian ware: Basket
               purpose = pgettext("frisians_ware", "Baskets are needed by the fruit collector to gather berries. They are woven from reed and wood by the blacksmith.")
            }
         },
         {
            name = "needles",
            default_target_quantity = 1,
            preciousness = 0,
            helptexts = {
               -- TRANSLATORS: Helptext for a frisian ware: Needles
               purpose = pgettext("frisians_ware", "Needles are used by seamstresses to sew cloth and fur garments.")
            }
         }
      },
      {
         -- Weapons & Armor
         {
            name = "sword_short",
            default_target_quantity = 30,
            preciousness = 4,
            helptexts = {
               -- TRANSLATORS: Helptext for a frisian ware: Short sword
               purpose = pgettext("frisians_ware", "This is the basic weapon of the Frisian soldiers. Together with a fur garment, it makes up the equipment of young soldiers. Short swords are produced by the small armor smithy.")
            }
         },
         {
            name = "sword_long",
            default_target_quantity = 2,
            preciousness = 3,
            helptexts = {
               -- TRANSLATORS: Helptext for a frisian ware: Long Sword
               purpose = pgettext("frisians_ware", "The long sword is the weapon used by level 1 soldiers. Level 4 soldiers are equipped with a long and a double-edged sword.")
            }
         },
         {
            name = "sword_broad",
            default_target_quantity = 2,
            preciousness = 3,
            helptexts = {
               -- TRANSLATORS: Helptext for a frisian ware: Broadsword
               purpose = pgettext("frisians_ware", "The broadsword is the weapon used by level 2 soldiers. Level 5 soldiers are equipped with a broadsword and a double-edged sword.")
            }
         },
         {
            name = "sword_double",
            default_target_quantity = 2,
            preciousness = 3,
            helptexts = {
               -- TRANSLATORS: Helptext for a frisian ware: Double-edged Sword
               purpose = pgettext("frisians_ware", "The double-edged sword is the weapon used by level 3 soldiers. Level 6 soldiers are equipped with two of these ferocious swords.")
            }
         },
         {
            name = "fur_garment",
            default_target_quantity = 30,
            preciousness = 3,
            helptexts = {
               -- TRANSLATORS: Helptext for a frisian ware: Fur Garment
               purpose = pgettext("frisians_ware", "Fur can be sewn into garments. They are used as basic armor. All new soldiers are clothed in a fur garment.")
            }
         },
         {
            name = "fur_garment_studded",
            default_target_quantity = 2,
            preciousness = 3,
            helptexts = {
               -- TRANSLATORS: Helptext for a frisian ware: Studded Fur Garment
               purpose = pgettext("frisians_ware", "Ordinary fur garments can be decorated with iron to give them a silvery shine. These clothes make good armor.")
            }
         },
         {
            name = "fur_garment_golden",
            default_target_quantity = 2,
            preciousness = 3,
            helptexts = {
               -- TRANSLATORS: Helptext for a frisian ware: Golden Fur Garment
               purpose = pgettext("frisians_ware", "Ordinary fur garments can be decorated with iron and gold. Such clothes are the best armor.")
            }
         },
         {
            name = "helmet",
            default_target_quantity = 2,
            preciousness = 3,
            helptexts = {
               -- TRANSLATORS: Helptext for a frisian ware: Helmet
               purpose = pgettext("frisians_ware", "A helmet is a basic tool to protect soldiers. It is produced in the small armor smithy and used to train soldiers from health level 0 to level 1.")
            }
         },
         {
            name = "helmet_golden",
            default_target_quantity = 2,
            preciousness = 3,
            helptexts = {
               -- TRANSLATORS: Helptext for a frisian ware: Golden Helmet
               purpose = pgettext("frisians_ware", "A golden helmet protects soldiers. It is produced in the large armor smithy and used to train soldiers from health level 1 to level 2.")
            }
         }
      }
   },

   -- Workers positions in workers windows.
   -- This also gives us the information which workers the tribe uses.
   -- Each subtable is a column in the workers windows.
   workers_order = {
      {
         -- Carriers
         {
            name = "frisians_carrier",
            helptexts = {
               -- TRANSLATORS: Helptext for a frisian worker: Carrier
               purpose = pgettext("frisians_worker", "Carries items along your roads.")
            }
         },
         {
            name = "frisians_ferry",
            helptexts = {
               -- TRANSLATORS: Helptext for a frisian worker: Ferry
               purpose = pgettext("frisians_worker", "Ships wares across narrow rivers.")
            }
         },
         {
            name = "frisians_reindeer",
            default_target_quantity = 10,
            preciousness = 2,
            helptexts = {
               -- TRANSLATORS: Helptext for a frisian worker: Reindeer
               purpose = pgettext("frisians_worker", "Reindeer help to carry items along busy roads. They are reared in a reindeer farm.")
            }
         },
         {
            name = "frisians_reindeer_breeder",
            helptexts = {
               -- TRANSLATORS: Helptext for a frisian worker: Reindeer Breeder
               purpose = pgettext("frisians_worker", "Breeds reindeer as carriers and for their fur.")
            }
         }
      },
      {
         -- Building Materials
         {
            name = "frisians_stonemason",
            helptexts = {
               -- TRANSLATORS: Helptext for a frisian worker: Stonemason
               purpose = pgettext("frisians_worker", "Cuts raw pieces of granite out of rocks in the vicinity.")
            }
         },
         {
            name = "frisians_woodcutter",
            helptexts = {
               -- TRANSLATORS: Helptext for a frisian worker: Woodcutter
               purpose = pgettext("frisians_worker", "Fells trees.")
            }
         },
         {
            name = "frisians_forester",
            helptexts = {
               -- TRANSLATORS: Helptext for a frisian worker: Forester
               purpose = pgettext("frisians_worker", "Plants trees.")
            }
         },
         {
            name = "frisians_claydigger",
            helptexts = {
               -- TRANSLATORS: Helptext for a frisian worker: Clay Digger
               purpose = pgettext("frisians_worker", "Makes clay out of mud and water.")
            }
         },
         {
            name = "frisians_brickmaker",
            helptexts = {
               -- TRANSLATORS: Helptext for a frisian worker: Brickmaker
               purpose = pgettext("frisians_worker", "Burns bricks out of clay and granite.")
            }
         },
         {
            name = "frisians_builder",
            helptexts = {
               -- TRANSLATORS: Helptext for a frisian worker: Builder
               purpose = pgettext("frisians_worker", "Works at construction sites to raise new buildings.")
            }
         },
         {
            name = "frisians_reed_farmer",
            helptexts = {
               -- TRANSLATORS: Helptext for a frisian worker: Gardener
               purpose = pgettext("frisians_worker", "Plants and harvests reed fields.")
            }
         },
         {
            name = "frisians_seamstress",
            helptexts = {
               -- TRANSLATORS: Helptext for a frisian worker: Seamstress
               purpose = pgettext("frisians_worker", "Produces cloth and sews fur garments.")
            }
         },
         {
            name = "frisians_seamstress_master",
            helptexts = {
               -- TRANSLATORS: Helptext for a frisian worker: Master Seamstress
               purpose = pgettext("frisians_worker", "Sews armor out of fur garments and metal.")
            }
         },
         {
            name = "frisians_shipwright",
            helptexts = {
               -- TRANSLATORS: Helptext for a frisian worker: Shipwright
               purpose = pgettext("frisians_worker", "Works at the shipyard and constructs new ships.")
            }
         }
      },
      {
         -- Food
         {
            name = "frisians_fisher",
            helptexts = {
               -- TRANSLATORS: Helptext for a frisian worker: Fisher
               purpose = pgettext("frisians_worker", "Catches fish in the sea.")
            }
         },
         {
            name = "frisians_hunter",
            helptexts = {
               -- TRANSLATORS: Helptext for a frisian worker: Hunter
               purpose = pgettext("frisians_worker", "The hunter brings fresh, raw meat to the colonists.")
            }
         },
         {
            name = "frisians_farmer",
            helptexts = {
               -- TRANSLATORS: Helptext for a frisian worker: Farmer
               purpose = pgettext("frisians_worker", "Plants fields.")
            }
         },
         {
            name = "frisians_berry_farmer",
            helptexts = {
               -- TRANSLATORS: Helptext for a frisian worker: Berry Farmer
               purpose = pgettext("frisians_worker", "Plants berry bushes.")
            }
         },
         {
            name = "frisians_fruit_collector",
            helptexts = {
               -- TRANSLATORS: Helptext for a frisian worker: Fruit Collector
               purpose = pgettext("frisians_worker", "Gathers berries.")
            }
         },
         {
            name = "frisians_smoker",
            helptexts = {
               -- TRANSLATORS: Helptext for a frisian worker: Smoker
               purpose = pgettext("frisians_worker", "Refines meat and fish by smoking them.")
            }
         },
         {
            name = "frisians_beekeeper",
            helptexts = {
               -- TRANSLATORS: Helptext for a frisian worker: Beekeeper
               purpose = pgettext("frisians_worker", "Lets bees swarm over flowers, then gathers the honey.")
            }
         },
         {
            name = "frisians_baker",
            helptexts = {
               -- TRANSLATORS: Helptext for a frisian worker: Baker
               purpose = pgettext("frisians_worker", "Bakes bread for miners and soldiers.")
            }
         },
         {
            name = "frisians_baker_master",
            helptexts = {
               -- TRANSLATORS: Helptext for a frisian worker: Master Baker
               purpose = pgettext("frisians_worker", "This baker is skilled enough to bake bread sweetened with honey.")
            }
         },
         {
            name = "frisians_brewer",
            helptexts = {
               -- TRANSLATORS: Helptext for a frisian worker: Brewer
               purpose = pgettext("frisians_worker", "Brews beer.")
            }
         },
         {
            name = "frisians_brewer_master",
            helptexts = {
               -- TRANSLATORS: Helptext for a frisian worker: Master Brewer
               purpose = pgettext("frisians_worker", "Brews beer and mead.")
            }
         },
         {
            name = "frisians_landlady",
            helptexts = {
               -- TRANSLATORS: Helptext for a frisian worker: Landlady
               purpose = pgettext("frisians_worker", "Prepares rations and meals for miners and scouts.")
            }
         }
      },
      {
         -- Mining
         {
            name = "frisians_geologist",
            helptexts = {
               -- TRANSLATORS: Helptext for a frisian worker: Geologist
               purpose = pgettext("frisians_worker", "Discovers resources for mining.")
            }
         },
         {
            name = "frisians_miner",
            helptexts = {
               -- TRANSLATORS: Helptext for a frisian worker: Miner
               purpose = pgettext("frisians_worker", "Works deep in the mines to obtain coal, iron, gold or granite.")
            }
         },
         {
            name = "frisians_miner_master",
            helptexts = {
               -- TRANSLATORS: Helptext for a frisian worker: Master Miner
               purpose = pgettext("frisians_worker", "Works deep in the mines to obtain coal, iron, gold or granite.")
            }
         },
         {
            name = "frisians_charcoal_burner",
            helptexts = {
               -- TRANSLATORS: Helptext for a frisian worker: Charcoal Burner
               purpose = pgettext("frisians_worker", "Burns logs and clay to produce coal.")
            }
         },
         {
            name = "frisians_smelter",
            helptexts = {
               -- TRANSLATORS: Helptext for a frisian worker: Smelter
               purpose = pgettext("frisians_worker", "Smelts iron and gold at furnaces or recycling centers.")
            }
         },
         {
            name = "frisians_blacksmith",
            helptexts = {
               -- TRANSLATORS: Helptext for a frisian worker: Blacksmith
               purpose = pgettext("frisians_worker", "Produces weapons and armor for soldiers and tools for workers.")
            }
         },
         {
            name = "frisians_blacksmith_master",
            helptexts = {
               -- TRANSLATORS: Helptext for a frisian worker: Master Blacksmith
               purpose = pgettext("frisians_worker", "Produces the best weapons and armor for soldiers and tools for workers.")
            }
         }
      },
      {
         -- Military
         {
            name = "frisians_soldier",
            default_target_quantity = 10,
            preciousness = 5,
            helptexts = {
               -- TRANSLATORS: Helptext for a frisian worker: Soldier
               purpose = pgettext("frisians_worker", "Defend and Conquer!")
            }
         },
         {
            name = "frisians_trainer",
            helptexts = {
               -- TRANSLATORS: Helptext for a frisian worker: Trainer
               purpose = pgettext("frisians_worker", "Trains the soldiers.")
            }
         },
         {
            name = "frisians_scout",
            helptexts = {
               -- TRANSLATORS: Helptext for a frisian worker: Scout
               purpose = pgettext("frisians_worker", "Explores unknown territory.")
            }
         }
      }
   },

   immovables = {
      {
         name = "ashes",
         helptexts = {
            -- TRANSLATORS: Helptext for a frisian immovable: Ashes
            purpose = _("The remains of a destroyed building.")
         }
      },
      {
         name = "destroyed_building",
         helptexts = {
            -- TRANSLATORS: Helptext for a frisian immovable: Destroyed Building
            purpose = _("The remains of a destroyed building.")
         }
      },
      {
         name = "berry_bush_blueberry_tiny",
         helptexts = {
         }
      },
      {
         name = "berry_bush_blueberry_small",
         helptexts = {
         }
      },
      {
         name = "berry_bush_blueberry_medium",
         helptexts = {
         }
      },
      {
         name = "berry_bush_blueberry_ripe",
         helptexts = {
         }
      },
      {
         name = "berry_bush_currant_red_tiny",
         helptexts = {

         }
      },
      {
         name = "berry_bush_currant_red_small",
         helptexts = {
         }
      },
      {
         name = "berry_bush_currant_red_medium",
         helptexts = {
         }
      },
      {
         name = "berry_bush_currant_red_ripe",
         helptexts = {
         }
      },
      {
         name = "berry_bush_juniper_tiny",
         helptexts = {
         }
      },
      {
         name = "berry_bush_juniper_small",
         helptexts = {

         }
      },
      {
         name = "berry_bush_juniper_medium",
         helptexts = {
         }
      },
      {
         name = "berry_bush_juniper_ripe",
         helptexts = {
         }
      },
      {
         name = "berry_bush_raspberry_tiny",
         helptexts = {
         }
      },
      {
         name = "berry_bush_raspberry_small",
         helptexts = {
         }
      },
      {
         name = "berry_bush_raspberry_medium",
         helptexts = {
         }
      },
      {
         name = "berry_bush_raspberry_ripe",
         helptexts = {
         }
      },
      {
         name = "berry_bush_currant_black_tiny",
         helptexts = {
         }
      },
      {
         name = "berry_bush_currant_black_small",
         helptexts = {
         }
      },
      {
         name = "berry_bush_currant_black_medium",
         helptexts = {
         }
      },
      {
         name = "berry_bush_currant_black_ripe",
         helptexts = {
         }
      },
      {
         name = "berry_bush_strawberry_tiny",
         helptexts = {
         }
      },
      {
         name = "berry_bush_strawberry_small",
         helptexts = {
         }
      },
      {
         name = "berry_bush_strawberry_medium",
         helptexts = {
         }
      },
      {
         name = "berry_bush_strawberry_ripe",
         helptexts = {
         }
      },
      {
         name = "berry_bush_stink_tree_tiny",
         helptexts = {
         }
      },
      {
         name = "berry_bush_stink_tree_small",
         helptexts = {
         }
      },
      {
         name = "berry_bush_stink_tree_medium",
         helptexts = {
         }
      },
      {
         name = "berry_bush_stink_tree_ripe",
         helptexts = {
         }
      },
      {
         name = "berry_bush_desert_hackberry_tiny",
         helptexts = {
         }
      },
      {
         name = "berry_bush_desert_hackberry_small",
         helptexts = {
         }
      },
      {
         name = "berry_bush_desert_hackberry_medium",
         helptexts = {
         }
      },
      {
         name = "berry_bush_desert_hackberry_ripe",
         helptexts = {
         }
      },
      {
         name = "berry_bush_sea_buckthorn_tiny",
         helptexts = {
         }
      },
      {
         name = "berry_bush_sea_buckthorn_small",
         helptexts = {
         }
      },
      {
         name = "berry_bush_sea_buckthorn_medium",
         helptexts = {
         }
      },
      {
         name = "berry_bush_sea_buckthorn_ripe",
         helptexts = {
         }
      },
      {
         name = "barleyfield_tiny",
         helptexts = {
            -- TRANSLATORS: Helptext for a frisian immovable: Barley Field
            purpose = _("This field has just been planted.")
         }
      },
      {
         name = "barleyfield_small",
         helptexts = {
            -- TRANSLATORS: Helptext for a frisian immovable: Barley Field
            purpose = _("This field is growing.")
         }
      },
      {
         name = "barleyfield_medium",
         helptexts = {
            -- TRANSLATORS: Helptext for a frisian immovable: Barley Field
            purpose = _("This field is growing.")
         }
      },
      {
         name = "barleyfield_ripe",
         helptexts = {
            -- TRANSLATORS: Helptext for a frisian immovable: Barley Field
            purpose = _("This field is ready for harvesting.")
         }
      },
      {
         name = "barleyfield_harvested",
         helptexts = {
            -- TRANSLATORS: Helptext for a frisian immovable: Barley Field
            purpose = _("This field has been harvested.")
         }
      },
      {
         name = "pond_dry",
         helptexts = {
         }
      },
      {
         name = "pond_growing",
         helptexts = {
         }
      },
      {
         name = "pond_mature",
         helptexts = {
         }
      },
      {
         name = "pond_burning",
         helptexts = {
         }
      },
      {
         name = "pond_coal",
         helptexts = {
         }
      },
      {
         name = "reedfield_tiny",
         helptexts = {
            -- TRANSLATORS: Helptext for a frisian immovable: Reed Field
            purpose = _("This reed field has just been planted.")
         }
      },
      {
         name = "reedfield_small",
         helptexts = {
            -- TRANSLATORS: Helptext for a frisian immovable: Reed Field
            purpose = _("This reed field is growing.")
         }
      },
      {
         name = "reedfield_medium",
         helptexts = {
            -- TRANSLATORS: Helptext for a frisian immovable: Reed Field
            purpose = _("This reed field is growing.")
         }
      },
      {
         name = "reedfield_ripe",
         helptexts = {
            -- TRANSLATORS: Helptext for a frisian immovable: Reed Field
            purpose = _("This reed field is ready for harvesting.")
         }
      },
      {
         name = "frisians_resi_none",
         helptexts = {
            -- TRANSLATORS: Helptext for a frisian resource indicator: No resources
            purpose = _("There are no resources in the ground here.")
         }
      },
      {
         name = "frisians_resi_water",
         helptexts = {
            -- TRANSLATORS: Helptext for a frisian resource indicator: Water
            purpose = _("There is water in the ground here that can be pulled up by a well.")
         }
      },
      {
         name = "frisians_resi_coal_1",
         helptexts = {
            purpose = {
               -- TRANSLATORS: Helptext for a frisian resource indicator: Coal, part 1
               _("Coal veins contain coal that can be dug up by coal mines."),
               -- TRANSLATORS: Helptext for a frisian resource indicator: Coal, part 2
               _("There is only a little bit of coal here.")
            }
         }
      },
      {
         name = "frisians_resi_iron_1",
         helptexts = {
            purpose = {
               -- TRANSLATORS: Helptext for a frisian resource indicator: Iron, part 1
               _("Iron veins contain iron ore that can be dug up by iron mines."),
               -- TRANSLATORS: Helptext for a frisian resource indicator: Iron, part 2
               _("There is only a little bit of iron here.")
            }
         }
      },
      {
         name = "frisians_resi_gold_1",
         helptexts = {
            purpose = {
               -- TRANSLATORS: Helptext for a frisian resource indicator: Gold, part 1
               _("Gold veins contain gold ore that can be dug up by gold mines."),
               -- TRANSLATORS: Helptext for a frisian resource indicator: Gold, part 2
               _("There is only a little bit of gold here.")
            }
         }
      },
      {
         name = "frisians_resi_stones_1",
         helptexts = {
            purpose = {
               -- TRANSLATORS: Helptext for a Frisian resource indicator: Stones, part 1
               _("Granite is a basic building material and can be dug up by a rock mine."),
               -- TRANSLATORS: Helptext for a Frisian resource indicator: Stones, part 2
               _("There is only a little bit of granite here.")
            }
         }
      },
      {
         name = "frisians_resi_coal_2",
         helptexts = {
            purpose = {
               -- TRANSLATORS: Helptext for a frisian resource indicator: Coal, part 1
               _("Coal veins contain coal that can be dug up by coal mines."),
               -- TRANSLATORS: Helptext for a frisian resource indicator: Coal, part 2
               _("There is a lot of coal here.")
            }
         }
      },
      {
         name = "frisians_resi_iron_2",
         helptexts = {
            purpose = {
               -- TRANSLATORS: Helptext for a frisian resource indicator: Iron, part 1
               _("Iron veins contain iron ore that can be dug up by iron mines."),
               -- TRANSLATORS: Helptext for a frisian resource indicator: Iron, part 2
               _("There is a lot of iron here.")
            }
         }
      },
      {
         name = "frisians_resi_gold_2",
         helptexts = {
            purpose = {
               -- TRANSLATORS: Helptext for a frisian resource indicator: Gold, part 1
               _("Gold veins contain gold ore that can be dug up by gold mines."),
               -- TRANSLATORS: Helptext for a frisian resource indicator: Gold, part 2
               _("There is a lot of gold here.")
            }
         }
      },
      {
         name = "frisians_resi_stones_2",
         helptexts = {
            purpose = {
               -- TRANSLATORS: Helptext for a Frisian resource indicator: Stones, part 1
               _("Granite is a basic building material and can be dug up by a rock mine."),
               -- TRANSLATORS: Helptext for a Frisian resource indicator: Stones, part 2
               _("There is a lot of granite here.")
            }
         }
      },
      {
         name = "frisians_shipconstruction",
         helptexts = {
            -- TRANSLATORS: Helptext for a frisian immovable: Ship Under Construction
            purpose = _("A ship is being constructed at this site.")
         }
      },
      -- These non-frisian immovables can be used by bee-keepers
      -- The tribe would work without defining these here, but this way we add them to the encyclopedia.
      {
         name = "wheatfield_medium",
         helptexts = {
            -- TRANSLATORS: Helptext for a frisian immovable: Wheat field
            purpose = _("This field is growing.")
         }
      },
      {
         name = "cornfield_medium",
         helptexts = {
            -- TRANSLATORS: Helptext for a frisian immovable: Corn Field
            purpose = _("This field is growing.")
         }
      },
      {
         name = "blackrootfield_medium",
         helptexts = {
            -- TRANSLATORS: Helptext for a frisian immovable: Blackroot Field
            purpose = _("This field is growing.")
         }
      },
      {
         name = "grapevine_medium",
         helptexts = {
            -- TRANSLATORS: Helptext for a frisian immovable: Grapevine
            purpose = _("This grapevine is growing.")
         }
      },
      -- Used by the fruit collector
<<<<<<< HEAD
      "grapevine_ripe",
      -- Used by the woodcutter
      "deadtree7",
      "balsa_amazons_old",
      "balsa_black_amazons_old",
      "balsa_desert_amazons_old",
      "balsa_winter_amazons_old",
      "ironwood_amazons_old",
      "ironwood_black_amazons_old",
      "ironwood_desert_amazons_old",
      "ironwood_winter_amazons_old",
      "rubber_amazons_old",
      "rubber_black_amazons_old",
      "rubber_desert_amazons_old",
      "rubber_winter_amazons_old",
=======
      {
         name = "grapevine_ripe",
         helptexts = {
            -- TRANSLATORS: Helptext for a frisian immovable: Grapevine
            purpose = _("This grapevine is ready for harvesting.")
         }
      }
>>>>>>> 0f493568
   },

   -- The order here also determines the order in lists on screen.
   buildings = {
      -- Warehouses
      {
         name = "frisians_headquarters",
         helptexts = {
            -- TRANSLATORS: Purpose helptext for a frisian warehouse: Headquarters
            pgettext("frisians_building", "Accommodation for your people. Also stores your wares and tools."),
            -- TRANSLATORS: Note helptext for a frisian warehouse: Headquarters
            note = pgettext("frisians_building", "The headquarters is your main building.")
         }
      },
      {
         name = "frisians_warehouse",
         helptexts = {
            -- TRANSLATORS: Purpose helptext for a frisian warehouse: Warehouse
            purpose = pgettext("building", "Your workers and soldiers will find shelter here. Also stores your wares and tools.")
         }
      },
      {
         name = "frisians_port",
         helptexts = {
            -- TRANSLATORS: Purpose helptext for a frisian warehouse: Port
            purpose = pgettext("frisians_building", "Serves as a base for overseas colonization and trade. Also stores your soldiers, wares and tools.")
         }
      },

      -- Small
      {
         name = "frisians_quarry",
         helptexts = {
            -- TRANSLATORS: Lore helptext for a frisian production site: Quarry
            lore = pgettext("frisians_building", "When I swing my pick, whole mountains fall before me!"),
            -- TRANSLATORS: Lore author helptext for a frisian production site: Quarry
            lore_author = pgettext("frisians_building", "A stonemason"),
            -- TRANSLATORS: Purpose helptext for a frisian production site: Quarry
            purpose = pgettext("frisians_building", "Cuts raw pieces of granite out of rocks in the vicinity."),
            -- TRANSLATORS: Note helptext for a frisian production site: Quarry
            note = pgettext("frisians_building", "The quarry needs rocks to cut within the work area."),
            -- TRANSLATORS: Performance helptext for a frisian production site: Quarry
            performance = pgettext("frisians_building", "The stonemason pauses %s before going to work again."):bformat(ngettext("%d second", "%d seconds", 25):bformat(25))
         }
      },
      {
         name = "frisians_woodcutters_house",
         helptexts = {
            -- TRANSLATORS: Lore helptext for a frisian production site: Woodcutter's House
            lore = pgettext("frisians_building", "I cannot see a tree without imagining what it would look like in terms of furniture."),
            -- TRANSLATORS: Lore author helptext for a frisian production site: Woodcutter's House
            lore_author = pgettext("frisians_building", "An over-enthusiastic woodcutter"),
            -- TRANSLATORS: Purpose helptext for a frisian production site: Woodcutter's House
            purpose = pgettext("building", "Fells trees in the surrounding area and processes them into logs."),
            -- TRANSLATORS: Note helptext for a frisian production site: Woodcutter's House
            note = pgettext("frisians_building", "The woodcutter’s house needs trees to fell within the work area.")
         }
      },
      {
         name = "frisians_foresters_house",
         helptexts = {
            -- TRANSLATORS: Lore helptext for a frisian production site: Forester's House
            lore = pgettext("frisians_building", "What can ever be more beautiful than the brilliant sun’s beams shining through the glistering canopy of leaves?"),
            -- TRANSLATORS: Lore author helptext for a frisian production site: Forester's House
            lore_author = pgettext("frisians_building", "A forester explaining his choice of profession"),
            -- TRANSLATORS: Purpose helptext for a frisian production site: Forester's House
            purpose = pgettext("building", "Plants trees in the surrounding area."),
            -- TRANSLATORS: Note helptext for a frisian production site: Forester's House
            note = pgettext("frisians_building", "The forester’s house needs free space within the work area to plant the trees."),
            -- TRANSLATORS: Performance helptext for a frisian production site: Forester's House
            performance = pgettext("frisians_building", "The forester pauses %s before going to work again."):bformat(ngettext("%d second", "%d seconds", 12):bformat(12))
         }
      },
      {
         name = "frisians_hunters_house",
         helptexts = {
            -- TRANSLATORS: Purpose helptext for a frisian production site: Hunter's House
            purpose = pgettext("building", "Hunts animals to produce meat."),
            -- TRANSLATORS: Note helptext for a frisian production site: Hunter's House
            note = pgettext("frisians_building", "The hunter’s house needs animals to hunt within the work area."),
            -- TRANSLATORS: Performance helptext for a frisian production site: Hunter's House
            performance = pgettext("frisians_building", "The hunter pauses %s before going to work again."):bformat(ngettext("%d second", "%d seconds", 35):bformat(35))
         }
      },
      {
         name = "frisians_fishers_house",
         helptexts = {
            -- TRANSLATORS: Lore helptext for a frisian production site: Fisher's House
            lore = pgettext("frisians_building", "Hunters can’t sell anything on a Friday, but fishers don’t have such problems."),
            -- TRANSLATORS: Lore author helptext for a frisian production site: Fisher's House
            lore_author = pgettext("frisians_building", "A hunter admiring a fisher"),
            -- TRANSLATORS: Purpose helptext for a frisian production site: Fisher's House
            purpose = pgettext("frisians_building", "Fishes on the coast near the fisher’s house."),
            -- TRANSLATORS: Note helptext for a frisian production site: Fisher's House
            note = pgettext("frisians_building", "The fisher’s house needs water full of fish within the work area."),
            -- TRANSLATORS: Performance helptext for a frisian production site: Fisher's House
            performance = pgettext("frisians_building", "The fisher pauses %s before going to work again."):bformat(ngettext("%d second", "%d seconds", 16):bformat(16))
         }
      },
      {
         name = "frisians_reed_farm",
         helptexts = {
            -- TRANSLATORS: Lore helptext for a frisian production site: Reed Farm
            lore = pgettext("frisians_building", "No worse fortune can befall a reed farmer than to see his roof leaking."),
            -- TRANSLATORS: Lore author helptext for a frisian production site: Reed Farm
            lore_author = pgettext("frisians_building", "Anonymous reed farmer"),
            -- TRANSLATORS: Purpose helptext for a frisian production site: Reed Farm
            purpose = pgettext("frisians_building", "Cultivates reed that serves three different purposes for the Frisians."),
            -- TRANSLATORS: Note helptext for a frisian production site: Reed Farm
            note = pgettext("frisians_building", "Reed is the traditional material for roofing. It is also needed for producing buckets and fishing nets, and it is woven – together with reindeer fur – into the cloth used for ships’ sails.")
         }
      },
      {
         name = "frisians_well",
         helptexts = {
            -- TRANSLATORS: Lore helptext for a frisian production site: Well
            lore = pgettext("frisians_building", "We love the sea so much that we don’t want to drink it empty!"),
            -- TRANSLATORS: Lore author helptext for a frisian production site: Well
            lore_author = pgettext("frisians_building", "Chieftain Arldor’s retort when he was asked why his tribe can’t drink salt water"),
            -- TRANSLATORS: Purpose helptext for a frisian production site: Well
            purpose = pgettext("building", "Draws water out of the deep."),
            -- TRANSLATORS: Performance helptext for a frisian production site: Well
            performance = pgettext("frisians_building", "The well needs %s on average to produce one bucket of water."):bformat(ngettext("%d second", "%d seconds", 40):bformat(40))
         }
      },
      {
         name = "frisians_clay_pit",
         helptexts = {
            -- TRANSLATORS: Lore helptext for a frisian production site: Clay Pit
            lore = pgettext("frisians_building", "You think you can build a house without my help?"),
            -- TRANSLATORS: Lore author helptext for a frisian production site: Clay Pit
            lore_author = pgettext("frisians_building", "A clay digger arguing with a builder"),
            -- TRANSLATORS: Purpose helptext for a frisian production site: Clay Pit
            purpose = pgettext("building", "Digs up mud from the ground and uses water to turn it into clay. Clay is used to make bricks, reinforce the charcoal kiln and to build ships.")
         }
      },
      {
         name = "frisians_charcoal_burners_house",
         helptexts = {
            -- TRANSLATORS: Lore helptext for a frisian production site: Charcoal Burner's House
            lore = pgettext("frisians_building", "No other tribe has ever mastered the art of charcoal burning as we have!"),
            -- TRANSLATORS: Lore author helptext for a frisian production site: Charcoal Burner's House
            lore_author = pgettext("frisians_building", "The inventor of the Frisian charcoal kiln"),
            -- TRANSLATORS: Purpose helptext for a frisian production site: Charcoal Burner's House
            purpose = pgettext("building", "Burns logs into charcoal."),
            -- TRANSLATORS: Note helptext for a frisian production site: Charcoal Burner's House
            note = pgettext("building", "The charcoal burner's house needs holes in the ground that were dug by a clay pit’s worker nearby to erect charcoal stacks in them."),
            -- TRANSLATORS: Performance helptext for a frisian production site: Charcoal Burner's House
            performance = pgettext("frisians_building", "The charcoal burner's house needs %s on average to produce one coal."):bformat(ngettext("%d second", "%d seconds", 80):bformat(80))
         }
      },
      {
         name = "frisians_berry_farm",
         helptexts = {
            -- TRANSLATORS: Lore helptext for a frisian production site: Berry Farm
            lore = pgettext("frisians_building", "My bushes may not be as tall as your trees, but I don’t know anybody who likes to eat bark!"),
            -- TRANSLATORS: Lore author helptext for a frisian production site: Berry Farm
            lore_author = pgettext("frisians_building", "A berry farmer to a forester"),
            -- TRANSLATORS: Purpose helptext for a frisian production site: Berry Farm
            purpose = pgettext("building", "Plants berry bushes in the surrounding area."),
            -- TRANSLATORS: Note helptext for a frisian production site: Berry Farm
            note = pgettext("frisians_building", "The berry farm needs free space within the work area to plant the bushes."),
            -- TRANSLATORS: Performance helptext for a frisian production site: Berry Farm
            performance = pgettext("frisians_building", "The berry farmer pauses %s before going to work again."):bformat(ngettext("%d second", "%d seconds", 21):bformat(21))
         }
      },
      {
         name = "frisians_collectors_house",
         helptexts = {
            -- TRANSLATORS: Lore helptext for a frisian production site: Fruit Collector's House
            lore = pgettext("frisians_building", "Meat doesn’t grow on bushes. Fruit does."),
            -- TRANSLATORS: Lore author helptext for a frisian production site: Fruit Collector's House
            lore_author = pgettext("frisians_building", "A fruit collector advertising his harvest to a landlady"),
            -- TRANSLATORS: Purpose helptext for a frisian production site: Fruit Collector's House
            purpose = pgettext("building", "Collects berries from nearby bushes."),
            -- TRANSLATORS: Note helptext for a frisian production site: Fruit Collector's House
            note = pgettext("frisians_building", "The fruit collector needs bushes full of berries within the work area."),
            -- TRANSLATORS: Performance helptext for a frisian production site: Fruit Collector's House
            performance = pgettext("frisians_building", "The fruit collector pauses %s before going to work again."):bformat(ngettext("%d second", "%d seconds", 21):bformat(21))
         }
      },
      {
         name = "frisians_beekeepers_house",
         helptexts = {
            -- TRANSLATORS: Lore helptext for a frisian production site: Beekeeper's House
            lore = pgettext("frisians_building", "If my honey tastes bitter, I must have left some bee stings in it. There are never any bee stings in my honey, therefore, it is not bitter."),
            -- TRANSLATORS: Lore author helptext for a frisian production site: Beekeeper's House
            lore_author = pgettext("frisians_building", "A beekeeper ignoring a customer’s complaint"),
            -- TRANSLATORS: Purpose helptext for a frisian production site: Beekeeper's House
            purpose = pgettext("frisians_building", "Keeps bees and lets them swarm over flowering fields to produce honey."),
            -- TRANSLATORS: Note helptext for a frisian production site: Beekeeper's House
            note = pgettext("frisians_building", "Needs medium-sized fields (barley, wheat, reed, corn or blackroot) or bushes (berry bushes or grapevines) nearby."),
            -- TRANSLATORS: Performance helptext for a frisian production site: Beekeeper's House
            performance = pgettext("frisians_building", "The beekeeper pauses %s before going to work again."):bformat(ngettext("%d second", "%d seconds", 45):bformat(45))
         }
      },
      {
         name = "frisians_aqua_farm",
         helptexts = {
            -- TRANSLATORS: Lore helptext for a frisian production site: Aqua Farm
            lore = pgettext("frisians_building", "Why on earth shouldn’t we be able to catch fish even in the desert?"),
            -- TRANSLATORS: Lore author helptext for a frisian production site: Aqua Farm
            lore_author = pgettext("frisians_building", "The fisherman who invented aqua farming"),
            -- TRANSLATORS: Purpose helptext for a frisian production site: Aqua Farm
            purpose = pgettext("building", "Breeds fish as food for soldiers and miners."),
            -- TRANSLATORS: Note helptext for a frisian production site: Aqua Farm
            note = pgettext("building", "The aqua farm needs holes in the ground that were dug by a clay pit’s worker nearby to use as fishing ponds.")
         }
      },
      {
         name = "frisians_scouts_house",
         helptexts = {
            -- TRANSLATORS: Lore helptext for a frisian production site: Scout's House
            lore = pgettext("frisians_building", "Everyone has their own ideas on how exactly we should explore the enemy’s territory… One more ‘improvement’ suggestion and we’ll demand meals instead of rations!"),
            -- TRANSLATORS: Lore author helptext for a frisian production site: Scout's House
            lore_author = pgettext("frisians_building", "The spokesman of the scouts’ labor union"),
            -- TRANSLATORS: Purpose helptext for a frisian production site: Scout's House
            purpose = pgettext("building", "Explores unknown territory."),
            -- TRANSLATORS: Performance helptext for a frisian production site: Scout's House
            performance = pgettext("frisians_building", "The scout pauses %s before going to work again."):bformat(ngettext("%d second", "%d seconds", 30):bformat(30))
         }
      },

      -- Medium
      {
         name = "frisians_brick_kiln",
         helptexts = {
            -- TRANSLATORS: Lore helptext for a frisian production site: Brick Kiln
            lore = pgettext("frisians_building", "If there is not enough coal, only the most foolish of leaders would deprive his brick kilns of it first."),
            -- TRANSLATORS: Lore author helptext for a frisian production site: Brick Kiln
            lore_author = pgettext("frisians_building", "A brickmaker arguing with his chieftain who was doing just that"),
            -- TRANSLATORS: Purpose helptext for a frisian production site: Brick Kiln
            purpose = pgettext("building", "Burns bricks using granite and clay, and coal as fuel. Bricks are the most important building material."),
            -- TRANSLATORS: Performance helptext for a frisian production site: Brick Kiln
            performance = pgettext("frisians_building", "The brick kiln needs %s on average to produce three bricks."):bformat(ngettext("%d second", "%d seconds", 84):bformat(84))
         }
      },
      {
         name = "frisians_furnace",
         helptexts = {
            -- TRANSLATORS: Lore helptext for a frisian production site: Furnace
            lore = pgettext("frisians_building", "Miners get ores from the depths of the hills; but without our work, their labour is in vain."),
            -- TRANSLATORS: Lore author helptext for a frisian production site: Furnace
            lore_author = pgettext("frisians_building", "Slogan of the Smelters’ Guild"),
            -- TRANSLATORS: Purpose helptext for a frisian production site: Furnace
            purpose = pgettext("building", "Smelts iron ore and gold ore into iron and gold ingots using coal.")
         }
      },
      {
         name = "frisians_recycling_center",
         helptexts = {
            -- TRANSLATORS: Lore helptext for a frisian production site: Recycling Center
            lore = pgettext("frisians_building", "Of course these weapons could be used by other soldiers again without being smelted down first! The only drawback is that they’d break in two at the first blow."),
            -- TRANSLATORS: Lore author helptext for a frisian production site: Recycling Center
            lore_author = pgettext("frisians_building", "A smelter explaining the need for recycling to his impatient chieftain"),
            -- TRANSLATORS: Purpose helptext for a frisian production site: Recycling Center
            purpose = pgettext("frisians_building", "Recycles old armor and weapon parts that have been discarded by training sites into fur, iron and gold.")
         }
      },
      {
         name = "frisians_blacksmithy",
         helptexts = {
            -- TRANSLATORS: Lore helptext for a frisian production site: Blacksmithy
            lore = pgettext("frisians_building", "If you don’t have iron, change your name from blacksmith to lacksmith!"),
            -- TRANSLATORS: Lore author helptext for a frisian production site: Blacksmithy
            lore_author = pgettext("frisians_building", "Irritated chieftain during a metal shortage"),
            -- TRANSLATORS: Purpose helptext for a frisian production site: Blacksmithy
            purpose = pgettext("building", "Forges tools to equip new workers."),
            -- TRANSLATORS: Performance helptext for a frisian production site: Blacksmithy
            performance = pgettext("frisians_building", "The blacksmith needs %s on average to produce one tool."):bformat(ngettext("%d second", "%d seconds", 67):bformat(67))
         }
      },
      {
         name = "frisians_armor_smithy_small",
         helptexts = {
            -- TRANSLATORS: Lore helptext for a frisian production site: Small Armor Smithy
            lore = pgettext("frisians_building", "I don’t forge swords because soldiers need ’em, but soldiers get ’em because I forge ’em."),
            -- TRANSLATORS: Lore author helptext for a frisian production site: Small Armor Smithy
            lore_author = pgettext("frisians_building", "A blacksmith pointing out his influence on soldier training"),
            -- TRANSLATORS: Purpose helptext for a frisian production site: Small Armor Smithy
            purpose = pgettext("building", "Produces basic weapons and helmets for the soldiers.")
         }
      },
      {
         name = "frisians_armor_smithy_large",
         helptexts = {
            -- TRANSLATORS: Lore helptext for a frisian production site: Large Armor Smithy
            lore = pgettext("frisians_building", "Of course I could still forge short and long swords, but it is beneath my honor to bother with such basic equipment now."),
            -- TRANSLATORS: Lore author helptext for a frisian production site: Large Armor Smithy
            lore_author = pgettext("frisians_building", "A master blacksmith refusing to forge anything but the most sophisticated helmets and weapons"),
            -- TRANSLATORS: Purpose helptext for a frisian production site: Large Armor Smithy
            purpose = pgettext("building", "Produces advanced weapons and golden helmets for the soldiers.")
         }
      },
      {
         name = "frisians_sewing_room",
         helptexts = {
            -- TRANSLATORS: Lore helptext for a frisian production site: Sewing Room
            lore = pgettext("frisians_building", "You soldiers think a good sword is everything, but where would you be if you had no garments?"),
            -- TRANSLATORS: Lore author helptext for a frisian production site: Sewing Room
            lore_author = pgettext("frisians_building", "A seamstress scolding a soldier for disrespecting her profession"),
            -- TRANSLATORS: Purpose helptext for a frisian production site: Sewing Room
            purpose = pgettext("building", "Sews fur garments out of reindeer fur."),
            -- TRANSLATORS: Performance helptext for a frisian production site: Sewing Room
            performance = pgettext("frisians_building", "The sewing room needs %s on average to produce one fur garment."):bformat(ngettext("%d second", "%d seconds", 45):bformat(45))
         }
      },
      {
         name = "frisians_tailors_shop",
         helptexts = {
            -- TRANSLATORS: Lore helptext for a frisian production site: Tailor's Shop
            lore = pgettext("frisians_building", "Don’t complain if these garments are too heavy – they’re not supposed to be light but to keep you alive a bit longer!"),
            -- TRANSLATORS: Lore author helptext for a frisian production site: Tailor's Shop
            lore_author = pgettext("frisians_building", "A trainer scolding a soldier"),
            -- TRANSLATORS: Purpose helptext for a frisian production site: Tailor's Shop
            purpose = pgettext("building", "Equips fur garments with iron or gold to produce good armor.")
         }
      },
      {
         name = "frisians_charcoal_kiln",
         helptexts = {
            -- TRANSLATORS: Lore helptext for a frisian production site: Charcoal Kiln
            lore = pgettext("frisians_building", "No other tribe has ever mastered the art of charcoal burning as we have!"),
            -- TRANSLATORS: Lore author helptext for a frisian production site: Charcoal Kiln
            lore_author = pgettext("frisians_building", "The inventor of the Frisian charcoal kiln"),
            -- TRANSLATORS: Purpose helptext for a frisian production site: Charcoal Kiln
            purpose = pgettext("building", "Burns logs into charcoal."),
            -- TRANSLATORS: Performance helptext for a frisian production site: Charcoal Kiln
            performance = pgettext("frisians_building", "The charcoal kiln needs %s on average to produce one coal."):bformat(ngettext("%d second", "%d seconds", 60):bformat(60))
         }
      },
      {
         name = "frisians_smokery",
         helptexts = {
            -- TRANSLATORS: Lore helptext for a frisian production site: Smokery
            lore = pgettext("frisians_building", "Miners and soldiers are so picky… But who am I to complain, as I make my living from it?"),
            -- TRANSLATORS: Lore author helptext for a frisian production site: Smokery
            lore_author = pgettext("frisians_building", "A smoker explaining his profession"),
            -- TRANSLATORS: Purpose helptext for a frisian production site: Smokery
            purpose = pgettext("building", "Smokes fish and meat using logs. Only smoked meat and fish are good enough to be eaten by miners and soldiers."),
            -- TRANSLATORS: Performance helptext for a frisian production site: Smokery
            performance = pgettext("frisians_building", "The smokery needs %s on average to smoke two fish or two meat."):bformat(ngettext("%d second", "%d seconds", 46):bformat(46))
         }
      },
      {
         name = "frisians_bakery",
         helptexts = {
            -- TRANSLATORS: Lore helptext for a frisian production site: Bakery
            lore = pgettext("frisians_building", "Why shouldn’t my bread taste good? It’s only barley and water!"),
            -- TRANSLATORS: Lore author helptext for a frisian production site: Bakery
            lore_author = pgettext("frisians_building", "A baker"),
            -- TRANSLATORS: Purpose helptext for a frisian production site: Bakery
            purpose = pgettext("building", "Bakes bread out of barley and water to feed miners and soldiers."),
            -- TRANSLATORS: Performance helptext for a frisian production site: Bakery
            performance = pgettext("frisians_building", "The bakery needs %s on average to produce one loaf of bread."):bformat(ngettext("%d second", "%d seconds", 40):bformat(40))
         }
      },
      {
         name = "frisians_honey_bread_bakery",
         helptexts = {
            -- TRANSLATORS: Lore helptext for a frisian production site: Honey Bread Bakery
            lore = pgettext("frisians_building", "Rookies will say that vengeance is sweet. Heroes will say that honey bread is sweeter."),
            -- TRANSLATORS: Lore author helptext for a frisian production site: Honey Bread Bakery
            lore_author = pgettext("frisians_building", "A trainer in conversation with a baker"),
            -- TRANSLATORS: Purpose helptext for a frisian production site: Honey Bread Bakery
            purpose = pgettext("building", "Bakes honey bread out of barley, water and honey to feed miners in deep mines and soldiers in advanced training.")
         }
      },
      {
         name = "frisians_brewery",
         helptexts = {
            -- TRANSLATORS: Lore helptext for a frisian production site: Brewery
            lore = pgettext("frisians_building", "I know no single master miner who’ll ever work without a nice pint of beer!"),
            -- TRANSLATORS: Lore author helptext for a frisian production site: Brewery
            lore_author = pgettext("frisians_building", "A brewer boasting about the importance of his profession"),
            -- TRANSLATORS: Purpose helptext for a frisian production site: Brewery
            purpose = pgettext("building", "Brews beer for miners and soldier training."),
            -- TRANSLATORS: Performance helptext for a frisian production site: Brewery
            performance = pgettext("frisians_building", "The brewery needs %s on average to brew one mug of beer."):bformat(ngettext("%d second", "%d seconds", 60):bformat(60))
         }
      },
      {
         name = "frisians_mead_brewery",
         helptexts = {
            -- TRANSLATORS: Lore helptext for a frisian production site: Mead Brewery
            lore = pgettext("frisians_building", "If you like beer, you’ve never tasted mead."),
            -- TRANSLATORS: Lore author helptext for a frisian production site: Mead Brewery
            lore_author = pgettext("frisians_building", "Slogan over a mead brewery"),
            -- TRANSLATORS: Purpose helptext for a frisian production site: Mead Brewery
            purpose = pgettext("building", "Brews beer out of barley and water. It also brews mead, which is beer refined with honey. Mead is consumed by experienced soldiers.")
         }
      },
      {
         name = "frisians_tavern",
         helptexts = {
            -- TRANSLATORS: Lore helptext for a frisian production site: Tavern
            lore = pgettext("frisians_building", "Nothing but fruit all day… Couldn’t you hurry up a bit?"),
            -- TRANSLATORS: Lore author helptext for a frisian production site: Tavern
            lore_author = pgettext("frisians_building", "Hungry customers in times of a shortage of smoked fish and meat"),
            -- TRANSLATORS: Purpose helptext for a frisian production site: Tavern
            purpose = pgettext("building", "Prepares rations to feed the scouts and miners."),
            -- TRANSLATORS: Performance helptext for a frisian production site: Tavern
            performance = pgettext("frisians_building", "The tavern can produce one ration in %s on average if the supply is steady; otherwise, it will take 50%% longer."):bformat(ngettext("%d second", "%d seconds", 33):bformat(33))
         }
      },
      {
         name = "frisians_drinking_hall",
         helptexts = {
            -- TRANSLATORS: Lore helptext for a frisian production site: Drinking Hall
            lore = pgettext("frisians_building", "All I need to be happy is a slice of honey bread with some smoked meat and a beer."),
            -- TRANSLATORS: Lore author helptext for a frisian production site: Drinking Hall
            lore_author = pgettext("frisians_building", "A master miner to the landlady"),
            -- TRANSLATORS: Purpose helptext for a frisian production site: Drinking Hall
            purpose = pgettext("frisians_building", "Prepares rations for scouts and rations and meals to feed the miners in all mines.")
         }
      },
      {
         name = "frisians_barracks",
         helptexts = {
            -- TRANSLATORS: Lore helptext for a frisian production site: Barracks
            lore = pgettext("frisians_building", "You have thirty seconds to learn the basics of swordfighting and how to stay alive in battle. A third of that time has gone by for the introduction alone! You’d better pay close attention to me in order to make the most of it. Now here is your new short sword, forged just for you by our best blacksmiths. Time’s up everyone, now go occupy your sentinels!"),
            -- TRANSLATORS: Lore author helptext for a frisian production site: Barracks
            lore_author = pgettext("frisians_building", "A trainer greeting the new recruits"),
            -- TRANSLATORS: Purpose helptext for a frisian production site: Barracks
            purpose = pgettext("frisians_building", "Equips recruits and trains them as soldiers."),
            -- TRANSLATORS: Performance helptext for a frisian production site: Barracks
            performance = pgettext("frisians_building", "The barracks needs %s on average to recruit one soldier."):bformat(ngettext("%d second", "%d seconds", 30):bformat(30))
         }
      },

      -- Big
      {
         name = "frisians_reindeer_farm",
         helptexts = {
            -- TRANSLATORS: Lore helptext for a frisian production site: Reindeer Farm
            lore = pgettext("frisians_building", "Who says a beast of burden cannot be useful for other things than transport?"),
            -- TRANSLATORS: Lore author helptext for a frisian production site: Reindeer Farm
            lore_author = pgettext("frisians_building", "The reindeer breeder who first proposed using reindeer fur for clothing"),
            -- TRANSLATORS: Purpose helptext for a frisian production site: Reindeer Farm
            purpose = pgettext("frisians_building", "Breeds strong reindeer for adding them to the transportation system. Also keeps them for their fur, which is turned into armor and cloth."),
            -- TRANSLATORS: Note helptext for a frisian production site: Reindeer Farm
            note = pgettext("frisians_building", "If the supply is steady, the reindeer farm produces one meat after producing three pieces of fur.")
         }
      },
      {
         name = "frisians_farm",
         helptexts = {
            -- TRANSLATORS: Lore helptext for a frisian production site: Farm
            lore = pgettext("frisians_building", "No frost, no heat; no rain, no drought; no rats, no locusts; naught can destroy my harvest."),
            -- TRANSLATORS: Lore author helptext for a frisian production site: Farm
            lore_author = pgettext("frisians_building", "A farmer’s reply when asked by his chieftain why he was planting such a slow-growing grain."),
            -- TRANSLATORS: Purpose helptext for a frisian production site: Farm
            purpose = pgettext("building", "Sows and harvests barley."),
            -- TRANSLATORS: Note helptext for a frisian production site: Farm
            note = pgettext("frisians_building", "The farm needs free space within the work area to plant seeds.")
         }
      },

      -- Mines
      {
         name = "frisians_rockmine",
         helptexts = {
            -- TRANSLATORS: Purpose helptext for a frisian production site: Rock Mine
            purpose = pgettext("building", "Digs granite out of the ground in mountain terrain."),
            -- TRANSLATORS: Note helptext for a frisian production site: Rock Mine
            note = pgettext("frisians_building", "This mine exploits only %s of the resource. From there on out, it will only have a 5%% chance of finding any granite."):bformat("1/2"),
            -- TRANSLATORS: Performance helptext for a frisian production site: Rock Mine
            performance = pgettext("frisians_building", "If the food supply is steady, the rock mine can produce two blocks of granite in %s on average."):bformat(ngettext("%d second", "%d seconds", 85):bformat(85))
         }
      },
      {
         name = "frisians_rockmine_deep",
         helptexts = {
            -- TRANSLATORS: Purpose helptext for a frisian production site: Deep Rock Mine
            purpose = pgettext("building", "Digs granite out of the ground in mountain terrain."),
            -- TRANSLATORS: Note helptext for a frisian production site: Deep Rock Mine
            note = pgettext("frisians_building", "This mine exploits all of the resource down to the deepest level. But even after having done so, it will still have a %s chance of finding some more granite."):bformat("10%"),
            -- TRANSLATORS: Performance helptext for a frisian production site: Deep Rock Mine
            performance = pgettext("frisians_building", "If the food supply is steady, the deep rock mine can produce three blocks of granite in %s on average."):bformat(ngettext("%d second", "%d seconds", 76):bformat(76))
         }
      },
      {
         name = "frisians_coalmine",
         helptexts = {
            -- TRANSLATORS: Purpose helptext for a frisian production site: Coal Mine
            purpose = pgettext("building", "Digs coal out of the ground in mountain terrain."),
            -- TRANSLATORS: Note helptext for a frisian production site: Coal Mine
            note = pgettext("frisians_building", "This mine exploits only %s of the resource. From there on out, it will only have a 5%% chance of finding any coal."):bformat("1/2"),
            -- TRANSLATORS: Performance helptext for a frisian production site: Coal Mine
            performance = pgettext("frisians_building", "If the food supply is steady, the coal mine can produce two pieces of coal in %s on average."):bformat(ngettext("%d second", "%d seconds", 85):bformat(85))
         }
      },
      {
         name = "frisians_coalmine_deep",
         helptexts = {
            -- TRANSLATORS: Purpose helptext for a frisian production site: Deep Coal Mine
            purpose = pgettext("building", "Digs coal out of the ground in mountain terrain."),
            -- TRANSLATORS: Note helptext for a frisian production site: Deep Coal Mine
            note = pgettext("frisians_building", "This mine exploits all of the resource down to the deepest level. But even after having done so, it will still have a %s chance of finding some more coal."):bformat("10%"),
            -- TRANSLATORS: Performance helptext for a frisian production site: Deep Coal Mine
            performance = pgettext("frisians_building", "If the food supply is steady, the deep coal mine can produce four pieces of coal in %s on average."):bformat(ngettext("%d second", "%d seconds", 76):bformat(76))
         }
      },
      {
         name = "frisians_ironmine",
         helptexts = {
            -- TRANSLATORS: Purpose helptext for a frisian production site: Iron Mine
            purpose = pgettext("building", "Digs iron ore out of the ground in mountain terrain."),
            -- TRANSLATORS: Note helptext for a frisian production site: Iron Mine
            note = pgettext("frisians_building", "This mine exploits only %s of the resource. From there on out, it will only have a 5%% chance of finding any iron ore."):bformat("1/2"),
            -- TRANSLATORS: Performance helptext for a frisian production site: Iron Mine
            performance = pgettext("frisians_building", "If the food supply is steady, the iron mine can produce one piece of iron ore in %s on average."):bformat(ngettext("%d second", "%d seconds", 65):bformat(65))
         }
      },
      {
         name = "frisians_ironmine_deep",
         helptexts = {
            -- TRANSLATORS: Purpose helptext for a frisian production site: Deep Iron Mine
            purpose = pgettext("building", "Digs iron ore out of the ground in mountain terrain."),
            -- TRANSLATORS: Note helptext for a frisian production site: Deep Iron Mine
            note = pgettext("frisians_building", "This mine exploits all of the resource down to the deepest level. But even after having done so, it will still have a %s chance of finding some more iron ore."):bformat("10%"),
            -- TRANSLATORS: Performance helptext for a frisian production site: Deep Iron Mine
            performance = pgettext("frisians_building", "If the food supply is steady, the deep iron mine can produce two pieces of iron ore in %s on average."):bformat(ngettext("%d second", "%d seconds", 76):bformat(76))
         }
      },
      {
         name = "frisians_goldmine",
         helptexts = {
            -- TRANSLATORS: Purpose helptext for a frisian production site: Gold Mine
            purpose = pgettext("building", "Digs gold ore out of the ground in mountain terrain."),
            -- TRANSLATORS: Note helptext for a frisian production site: Gold Mine
            note = pgettext("frisians_building", "This mine exploits only %s of the resource. From there on out, it will only have a 5%% chance of finding any gold ore."):bformat("1/2"),
            -- TRANSLATORS: Performance helptext for a frisian production site: Gold Mine
            performance = pgettext("frisians_building", "If the food supply is steady, the gold mine can produce one piece of gold ore in %s on average."):bformat(ngettext("%d second", "%d seconds", 65):bformat(65))
         }
      },
      {
         name = "frisians_goldmine_deep",
         helptexts = {
            -- TRANSLATORS: Purpose helptext for a frisian production site: Deep Gold Mine
            purpose = pgettext("building", "Digs gold ore out of the ground in mountain terrain."),
            -- TRANSLATORS: Note helptext for a frisian production site: Deep Gold Mine
            note = pgettext("frisians_building", "This mine exploits all of the resource down to the deepest level. But even after having done so, it will still have a %s chance of finding some more gold ore."):bformat("10%"),
            -- TRANSLATORS: Performance helptext for a frisian production site: Deep Gold Mine
            performance = pgettext("frisians_building", "If the food supply is steady, the deep gold mine can produce two pieces of gold ore in %s on average."):bformat(ngettext("%d second", "%d seconds", 76):bformat(76))
         }
      },

      -- Training Sites
      {
         name = "frisians_training_camp",
         helptexts = {
            -- TRANSLATORS: Lore helptext for a frisian training site: Training Camp
            lore = pgettext("frisians_building", "Just be quiet, listen carefully, and do try not to stab yourself until I’ve explained to you how to hold a broadsword."),
            -- TRANSLATORS: Lore author helptext for a frisian training site: Training Camp
            lore_author = pgettext("frisians_building", "A trainer training a soldier"),
            -- TRANSLATORS: Purpose helptext for a frisian training site: Training Camp
            purpose = pgettext("frisians_building", "Trains soldiers in Attack up to level 3 as well as in Defense and Health to level 1. Equips the soldiers with all necessary weapons and armor parts."),
            -- TRANSLATORS: Note helptext for a frisian training site: Training Camp
            note = pgettext("frisians_building", "Frisian soldiers cannot train in Evade and will remain at their initial level.")
         }
      },
      {
         name = "frisians_training_arena",
         helptexts = {
            -- TRANSLATORS: Lore helptext for a frisian training site: Training Arena
            lore = pgettext("frisians_building", "Now that you have two swords, there’s more of a risk you’ll accidentally stab yourself, but if you got this far, you’ll likely master this challenge as well."),
            -- TRANSLATORS: Lore author helptext for a frisian training site: Training Arena
            lore_author = pgettext("frisians_building", "A trainer training a soldier"),
            -- TRANSLATORS: Purpose helptext for a frisian training site: Training Arena
            purpose = pgettext("frisians_building", "Trains soldiers in Attack, Defense and Health to the final level. Equips the soldiers with all necessary weapons and armor parts."),
            -- TRANSLATORS: Note helptext for a frisian training site: Training Arena
            note = pgettext("frisians_building", "Trains only soldiers who have been trained to the maximum level by the Training Camp.")
         }
      },

      -- Military Sites
      {
         name = "frisians_wooden_tower",
         helptexts = {
            -- TRANSLATORS: Purpose helptext for a frisian military site: Wooden Tower
            purpose = pgettext("building", "Garrisons soldiers to expand your territory."),
            -- TRANSLATORS: Note helptext for a frisian military site: Wooden Tower
            note = pgettext("building", "If you’re low on soldiers to occupy new military sites, use the downward arrow button to decrease the capacity. You can also click on a soldier to send him away.")
         }
      },
      {
         name = "frisians_wooden_tower_high",
         helptexts = {
            -- TRANSLATORS: Purpose helptext for a frisian military site: High Wooden Tower
            purpose = pgettext("building", "Garrisons soldiers to expand your territory."),
            -- TRANSLATORS: Note helptext for a frisian military site: High Wooden Tower
            note = pgettext("building", "If you’re low on soldiers to occupy new military sites, use the downward arrow button to decrease the capacity. You can also click on a soldier to send him away.")
         }
      },
      {
         name = "frisians_sentinel",
         helptexts = {
            -- TRANSLATORS: Purpose helptext for a frisian military site: Sentinel
            purpose = pgettext("building", "Garrisons soldiers to expand your territory."),
            -- TRANSLATORS: Note helptext for a frisian military site: Sentinel
            note = pgettext("building", "If you’re low on soldiers to occupy new military sites, use the downward arrow button to decrease the capacity. You can also click on a soldier to send him away.")
         }
      },
      {
         name = "frisians_outpost",
         helptexts = {
            -- TRANSLATORS: Purpose helptext for a frisian military site: Outpost
            purpose = pgettext("building", "Garrisons soldiers to expand your territory."),
            -- TRANSLATORS: Note helptext for a frisian military site: Outpost
            note = pgettext("building", "If you’re low on soldiers to occupy new military sites, use the downward arrow button to decrease the capacity. You can also click on a soldier to send him away.")
         }
      },
      {
         name = "frisians_tower",
         helptexts = {
            -- TRANSLATORS: Purpose helptext for a frisian military site: Tower
            purpose = pgettext("building", "Garrisons soldiers to expand your territory."),
            -- TRANSLATORS: Note helptext for a frisian military site: Tower
            note = pgettext("building", "If you’re low on soldiers to occupy new military sites, use the downward arrow button to decrease the capacity. You can also click on a soldier to send him away.")
         }
      },
      {
         name = "frisians_fortress",
         helptexts = {
            -- TRANSLATORS: Purpose helptext for a frisian military site: Fortress
            purpose = pgettext("building", "Garrisons soldiers to expand your territory."),
            -- TRANSLATORS: Note helptext for a frisian military site: Fortress
            note = pgettext("building", "If you’re low on soldiers to occupy new military sites, use the downward arrow button to decrease the capacity. You can also click on a soldier to send him away.")
         }
      },

      -- Seafaring/Ferry Sites - these are only displayed on seafaring/ferry maps
      {
         name = "frisians_ferry_yard",
         helptexts = {
            -- TRANSLATORS: Purpose helptext for a frisian production site: Ferry Yard
            purpose = pgettext("building", "Builds ferries."),
            -- TRANSLATORS: Note helptext for a frisian production site: Ferry Yard
            note = pgettext("building", "Needs water nearby.")
         }
      },
      {
         name = "frisians_shipyard",
         helptexts = {
            -- TRANSLATORS: Lore helptext for a frisian production site: Shipyard
            lore = pgettext("frisians_building", "This house may be called a shipyard, but my ships are rather longer than one yard!"),
            -- TRANSLATORS: Lore author helptext for a frisian production site: Shipyard
            lore_author = pgettext("frisians_building", "A shipwright who only constructed toy ships after being chid that his ships were too small"),
            -- TRANSLATORS: Purpose helptext for a frisian production site: Shipyard
            purpose = pgettext("building", "Constructs ships that are used for overseas colonization and for trading between ports.")
         }
      },
      {
         name = "frisians_weaving_mill",
         helptexts = {
            -- TRANSLATORS: Lore helptext for a frisian production site: Weaving Mill
            lore = pgettext("frisians_building", "Reindeer’s fur and roofing reed<br>These items two make up the seed<br>For ships of wood to chain the gales<br>In sturdy, beautious, blowing sails!"),
            -- TRANSLATORS: Lore author helptext for a frisian production site: Weaving Mill
            lore_author = pgettext("frisians_building", "A seamstress’ work song"),
            -- TRANSLATORS: Purpose helptext for a frisian production site: Weaving Mill
            purpose = pgettext("building", "Sews cloth for ship sails out of reed and reindeer fur."),
            -- TRANSLATORS: Performance helptext for a frisian production site: Weaving Mill
            performance = pgettext("frisians_building", "The weaving mill needs %s on average to produce one piece of cloth."):bformat(ngettext("%d second", "%d seconds", 45):bformat(45))
         }
      },

      -- Partially Finished Buildings - these are the same 2 buildings for all tribes
      {
         name = "constructionsite",
         helptexts = {
            -- TRANSLATORS: Lore helptext for a frisian building: Construction Site
            lore = pgettext("building", "‘Don’t swear at the builder who is short of building materials.’"),
            -- TRANSLATORS: Lore author helptext for a frisian building: Construction Site
            lore_author = pgettext("building", "Proverb widely used for impossible tasks of any kind"),
            -- TRANSLATORS: Purpose helptext for a frisian building: Construction Site
            purpose = pgettext("building", "A new building is being built at this construction site.")
         }
      },
      {
         name = "dismantlesite",
         helptexts = {
            -- TRANSLATORS: Lore helptext for a frisian building: Dismantle Site
            lore = pgettext("building", "‘New paths will appear when you are willing to tear down the old.’"),
            -- TRANSLATORS: Lore author helptext for a frisian building: Dismantle Site
            lore_author = pgettext("building", "Proverb"),
            -- TRANSLATORS: Purpose helptext for a frisian building: Dismantle Site
            purpose = pgettext("building", "A building is being dismantled at this dismantle site, returning some of the resources that were used during this building’s construction to your tribe’s stores.")
         }
      }
   },

   -- Special types
   builder = "frisians_builder",
   carrier = "frisians_carrier",
   carrier2 = "frisians_reindeer",
   geologist = "frisians_geologist",
   soldier = "frisians_soldier",
   ship = "frisians_ship",
   ferry = "frisians_ferry",
   port = "frisians_port",
}

pop_textdomain()<|MERGE_RESOLUTION|>--- conflicted
+++ resolved
@@ -1301,31 +1301,105 @@
          }
       },
       -- Used by the fruit collector
-<<<<<<< HEAD
-      "grapevine_ripe",
-      -- Used by the woodcutter
-      "deadtree7",
-      "balsa_amazons_old",
-      "balsa_black_amazons_old",
-      "balsa_desert_amazons_old",
-      "balsa_winter_amazons_old",
-      "ironwood_amazons_old",
-      "ironwood_black_amazons_old",
-      "ironwood_desert_amazons_old",
-      "ironwood_winter_amazons_old",
-      "rubber_amazons_old",
-      "rubber_black_amazons_old",
-      "rubber_desert_amazons_old",
-      "rubber_winter_amazons_old",
-=======
       {
          name = "grapevine_ripe",
          helptexts = {
             -- TRANSLATORS: Helptext for a frisian immovable: Grapevine
             purpose = _("This grapevine is ready for harvesting.")
          }
-      }
->>>>>>> 0f493568
+      },
+      -- non frisian Immovables used by the woodcutter
+      {
+         name = "deadtree7",
+         helptexts = {
+            -- TRANSLATORS: Helptext for an atlantean immovable: Ashes
+            purpose = _("The remains of an old tree.")
+         }
+      },
+      {
+         name = "balsa_amazons_old",
+         helptexts = {
+            -- TRANSLATORS: Helptext for an atlantean immovable: Blackroot Field
+            purpose = _("This tree is only planted by the amazon tribe but can be harvested for logs.")
+         }
+      },
+      {
+         name = "balsa_black_amazons_old",
+         helptexts = {
+            -- TRANSLATORS: Helptext for an atlantean immovable: Blackroot Field
+            purpose = _("This tree is only planted by the amazon tribe but can be harvested for logs.")
+         }
+      },
+      {
+         name = "balsa_desert_amazons_old",
+         helptexts = {
+            -- TRANSLATORS: Helptext for an atlantean immovable: Blackroot Field
+            purpose = _("This tree is only planted by the amazon tribe but can be harvested for logs.")
+         }
+      },
+      {
+         name = "balsa_winter_amazons_old",
+         helptexts = {
+            -- TRANSLATORS: Helptext for an atlantean immovable: Blackroot Field
+            purpose = _("This tree is only planted by the amazon tribe but can be harvested for logs.")
+         }
+      },
+      {
+         name = "ironwood_amazons_old",
+         helptexts = {
+            -- TRANSLATORS: Helptext for an atlantean immovable: Blackroot Field
+            purpose = _("This tree is only planted by the amazon tribe but can be harvested for logs.")
+         }
+      },
+      {
+         name = "ironwood_black_amazons_old",
+         helptexts = {
+            -- TRANSLATORS: Helptext for an atlantean immovable: Corn Field
+            purpose = _("This tree is only planted by the amazon tribe but can be harvested for logs.")
+         }
+      },
+      {
+         name = "ironwood_desert_amazons_old",
+         helptexts = {
+            -- TRANSLATORS: Helptext for an atlantean immovable: Corn Field
+            purpose = _("This tree is only planted by the amazon tribe but can be harvested for logs.")
+         }
+      },
+      {
+         name = "ironwood_winter_amazons_old",
+         helptexts = {
+            -- TRANSLATORS: Helptext for an atlantean immovable: Corn Field
+            purpose = _("This tree is only planted by the amazon tribe but can be harvested for logs.")
+         }
+      },
+      {
+         name = "rubber_amazons_old",
+         helptexts = {
+            -- TRANSLATORS: Helptext for an atlantean immovable: Blackroot Field
+            purpose = _("This tree is only planted by the amazon tribe but can be harvested for logs.")
+         }
+      },
+      {
+         name = "rubber_black_amazons_old",
+         helptexts = {
+            -- TRANSLATORS: Helptext for an atlantean immovable: Corn Field
+            purpose = _("This tree is only planted by the amazon tribe but can be harvested for logs.")
+         }
+      },
+      {
+         name = "rubber_desert_amazons_old",
+         helptexts = {
+            -- TRANSLATORS: Helptext for an atlantean immovable: Corn Field
+            purpose = _("This tree is only planted by the amazon tribe but can be harvested for logs.")
+         }
+      },
+      {
+         name = "rubber_winter_amazons_old",
+         helptexts = {
+            -- TRANSLATORS: Helptext for an atlantean immovable: Corn Field
+            purpose = _("This tree is only planted by the amazon tribe but can be harvested for logs.")
+         }
+      },
    },
 
    -- The order here also determines the order in lists on screen.
