--- conflicted
+++ resolved
@@ -1823,11 +1823,7 @@
             -- TRANSLATORS: Purpose helptext for a Frisian production site: Large Armor Smithy
             purpose = pgettext("frisians_building", "Produces advanced weapons and golden helmets for the soldiers."),
             -- TRANSLATORS: Performance helptext for a Frisian production site: Large Armor Smithy
-<<<<<<< HEAD
             performance = pgettext("frisians_building", "If this building is fully supplied and all swords and helmets are needed by the economy, production of one broadsword takes %1$s, one double-edged sword takes %2$s and one golden helmet takes %3$s on average. If only one kind of sword or helmet is needed by the economy, production of one broadsword takes %4$s, one double-edged sword takes %5$s and one golden helmet takes %6$s on average."):bformat(format_minutes_seconds(2, 37), format_minutes_seconds(2, 37), format_minutes_seconds(5, 14), format_minutes_seconds(1, 4), format_minutes_seconds(1, 4), format_minutes_seconds(1, 19))
-=======
-            performance = pgettext("frisians_building", "If all needed wares are delivered in time, this building can produce one broadsword in %1$s on average, one double-edged sword in %2$s on average and one golden helmet in %3$s on average."):bformat(format_minutes_seconds(2, 42), format_minutes_seconds(2, 42), format_minutes_seconds(5, 24))
->>>>>>> 77d29767
          }
       },
       {
