-- This is the documentation for the init.lua file

-- RST
-- .. _lua_tribes_tribes_init:
--
-- Bootstrapping a Tribe
-- ---------------------
--
-- Each tribe needs to have some basic information defined for displaying it in menus
-- and for loading its game starting conditions.
-- The file **has to be located in** ``tribes/initialization/<tribename>/init.lua`` so that the engine can find it.
--
-- This file returns a table with the basic information for a tribe that is
-- needed before a game is loaded or the editor has been started. The table has the following entries:
--
-- * **name**: A string containing the internal name of the tribe
-- * **author**: The creator(s) of the tribe
-- * **descname**: In-game display name of the tribe
-- * **tooltip**: A description of the tribe to be shown in tooltips
-- * **icon**: File path to a png file to be used as button image
-- * **script**: File path to the :ref:`units.lua <lua_tribes_tribes_units>` file
--   that configures which units the tribe is using
-- * **starting_conditions**: A table of file paths to starting condition Lua scripts
-- * **suited_for_ai** (optional, defaults to ``true``): Whether it is allowed to assign this tribe to AI players.
--

-- And now the documentation for this file

-- RST
-- .. _lua_tribes_tribes_units:
--
-- Configuring a Tribe's Units Usage
-- ---------------------------------
--
-- The ``tribes/initialization/<tribename>/units.lua`` file configures the units that a tribe can use.
--
-- .. function:: new_tribe{table}
--
--    This function adds all units to a tribe.
--
--    :arg table: This table contains all the data that the game engine will add to the tribe.
--                It contains the following entries:
--
--    **name**: A string containing the internal name of the tribe.
--
--    **animations**: Global animations. Contains subtables for ``frontier``, ``flag``, and ``pinned_note``.
--    Each animation needs the parameter ``hotspot`` (2 integer coordinates),
--    and may also define ``fps`` (integer frames per second).
--
--    **animation_directory**: The location of the animation png files.
--
--    **bridges**: Contains animations for ``normal_e``, ``normal_se``, ``normal_sw``,
--    ``busy_e``, ``busy_se`` and ``busy_sw``.
--
--    **bridge_height**: The height in pixels of each bridge at it's summit at 1x scale.
--
--    **collectors_points_table**: An array of tables of warename-integer pairs used by the Collectors win condition.
--    This table shall contain gold and all weapons and armor needed for soldier training.
--
--    **warehouse_names**: A list of strings with warehouse names presented to the user - be creative. Example:
--
--    .. code-block:: lua
--
--       warehouse_names = {
--          pgettext("warehousename", "Kos"),
--          pgettext("warehousename", "Patmos"),
--       }
--
--    **roads**: The file paths for the tribe's road textures in 3 subtables ``busy``,
--    ``normal`` and ``waterway``.
--
--    **resource_indicators**: The names for the resource indicators.
--    This table contains a subtable for each resource name plus a subtable named
--    ``""`` for no resources. Each subtable is an array, in which the index of
--    each entry is the highest amount of resources the indicator may indicate.
--
--    **wares_order**: This defines all the wares that this tribe uses and their
--    display order in the user interface. Each subtable defines a column in the
--    user interface, and in a current development version it contains subtables
--    in turn for each ware referenced. The subtables define the ware's ``name``,
--    ``default_target_quantity``, ``preciousness``, and :ref:`lua_tribes_tribes_helptexts`,
--    like this:
--
--    .. code-block:: lua
--
--       wares_order = {
--          {
--             -- Building Materials
--             {
--                name = "granite",
--                default_target_quantity = 20,
--                preciousness = 5,
--                helptexts = {
--                   purpose = pgettext("ware", "Granite is a basic building material.")
--                }
--             },
--             {
--               ...
--
--    The meaning of the ware parameters is as follows:
--
--       **name**: A string containing the internal name of this ware.
--
--       **default_target_quantity**: *Optional* The default target quantity
--       for the tribe's economy.
--       If not set, the economy will always demand this ware.
--       If set to zero, the economy will not demand this ware unless it is required
--       in a production building.
--       If not set or set to zero, the actual target quantity will not be available
--       in the economy settings window.
--
--       **preciousness**: How precious this ware is to this tribe.
--       We recommend not going higher than ``50``.
--
--    **workers_order**:  This defines all the workers that this tribe uses and their
--    display order in the user interface. Each subtable defines a column in the user
--    interface, and in a current development version it contains subtables
--    in turn for each worker referenced. The subtables define the worker's ``name``,
--    ``default_target_quantity``, ``preciousness`` and :ref:`lua_tribes_tribes_helptexts`,
--    like this:
--
--    .. code-block:: lua
--
--       workers_order = {
--          {
--             -- Carriers
--             {
--                name = "atlanteans_carrier",
--                helptexts = {
--                   purpose = pgettext("atlanteans_worker", "Carries items along your roads.")
--                }
--             },
--             { name = "atlanteans_ferry" },
--             {
--                name = "atlanteans_horse",
--                default_target_quantity = 10,
--                preciousness = 2
--             },
--             { name = "atlanteans_horsebreeder" }
--          },
--          {
--               ...
--
--    The meaning of the worker parameters is the same as for the wares, but
--    both ``default_target_quantity`` and ``preciousness`` are optional.
--    However, when ``default_target_quantity`` has been set, you will also need
--    to set ``preciousness``.
--
--    **immovables**: This defines the name and :ref:`lua_tribes_tribes_helptexts`
--    for all the immovables that this tribe uses, like this:
--
--    .. code-block:: lua
--
--       immovables = {
--          {
--             name = "ashes",
--             helptexts = {
--                purpose = _("The remains of a destroyed building.")
--             }
--          },
--          {
--             ...
--       }
--
--    **buildings**: This defines the name and :ref:`lua_tribes_tribes_helptexts`
--    for all the buildings that this tribe uses and their display order in the user interface, like this:
--
--    .. code-block:: lua
--
--       buildings = {
--          {
--             name = "atlanteans_shipyard",
--             helptexts = {
--                purpose = pgettext("building", "Constructs ships that are used for overseas colonization and for trading between ports.")
--             }
--          },
--       }
--
--    **builder**:  The internal name of the tribe's builder. This unit needs to be defined in the ``workers_order`` table too.
--
--    **carriers**:  An :class:`array` with the internal names of the tribe's carrier and beasts of burden. Must have at least two entries,
--                   the first of which is used as the tribe's primary carrier and the second of which as the tribe's secondary carrier.
--                   These units need to be defined in the ``workers_order`` table too.
--
--    **carrier**:  **Deprecated**. Replaced by **carriers**.
--
--    **carrier2**:  **Deprecated**. Replaced by **carriers**.
--
--    **geologist**:  The internal name of the tribe's geologist. This unit needs to be defined in the ``workers_order`` table too.
--
--    **soldier**: The internal name of the tribe's soldier. This unit needs to be defined in the ``workers_order`` table too.
--
--    **ship**: The internal name of the tribe's ship.
--
--    **ferry**: The internal name of the tribe's ferry.
--
--    **port**: The internal name of the tribe's port building. This unit needs to be defined in the ``buildings`` table too.
--
--    **scouts_house**:  The internal name of the tribe's scout's hut or house. This unit needs to be defined in the ``buildings`` table too.
--
--    **productionsite_worker_missing**: The string to display over this tribe's productionsites when 1 worker is missing.
--
--    **productionsite_worker_coming**: The string to display over this tribe's productionsites when 1 worker is coming.
--
--    **productionsite_workers_missing**: The string to display over this tribe's productionsites when more than 1 worker is missing.
--
--    **productionsite_workers_coming**: The string to display over this tribe's productionsites when more than 1 worker is coming.
--
--    **productionsite_experienced_worker_missing**: The string to display over this tribe's productionsites when 1 experienced worker is missing.
--
--    **productionsite_experienced_workers_missing**: The string to display over this tribe's productionsites when more than 1 experienced worker is missing.
--
--    **soldier_context**, **soldier_0_sg**, **soldier_0_pl**, **soldier_1_sg**, **soldier_1_pl**, **soldier_2_sg**, **soldier_2_pl**,
--    **soldier_3_sg**, **soldier_3_pl**: The pgettext context for militarysites' soldier strings, and the corresponding **unlocalized**
--    singular and plural strings. Additionally, it is necessary to specify an ``npgettext`` call for all four types of soldier strings
--    so as to ensure that all keys appear in the PO files. The ``npgettext`` results (i.e. the translated pluralized strings for an arbitrary constant)
--    are unused; the actual use is performed later in C++. Their table keys must be prefixed with ``UNUSED_``; the rest of the name is irrelevant.
--    The strings themselves **must not** derivate from the template below in anything other than the name of the soldier.
--    Make sure that the unlocalized string constants are exactly identical to the strings in the ``npgettext`` dummy calls.
--    Example:
--
--    .. code-block:: lua
--
--       soldier_context = "atlanteans_soldier",
--       soldier_0_sg = "%1% soldier (+%2%)",
--       soldier_0_pl = "%1% soldiers (+%2%)",
--       soldier_1_sg = "%1% soldier",
--       soldier_1_pl = "%1% soldiers",
--       soldier_2_sg = "%1%(+%2%) soldier (+%3%)",
--       soldier_2_pl = "%1%(+%2%) soldiers (+%3%)",
--       soldier_3_sg = "%1%(+%2%) soldier",
--       soldier_3_pl = "%1%(+%2%) soldiers",
--       -- TRANSLATORS: %1% is the number of Atlantean soldiers the plural refers to. %2% is the maximum number of soldier slots in the building.
--       UNUSED_soldier_0 = npgettext("atlanteans_soldier", "%1% soldier (+%2%)", "%1% soldiers (+%2%)", 0),
--       -- TRANSLATORS: Number of Atlantean soldiers stationed at a militarysite.
--       UNUSED_soldier_1 = npgettext("atlanteans_soldier", "%1% soldier", "%1% soldiers", 0),
--       -- TRANSLATORS: %1% is the number of Atlantean soldiers the plural refers to. %2% are currently open soldier slots in the building. %3% is the maximum number of soldier slots in the building
--       UNUSED_soldier_2 = npgettext("atlanteans_soldier", "%1%(+%2%) soldier (+%3%)", "%1%(+%2%) soldiers (+%3%)", 0),
--       -- TRANSLATORS: %1% is the number of Atlantean soldiers the plural refers to. %2% are currently open soldier slots in the building.
--       UNUSED_soldier_3 = npgettext("atlanteans_soldier", "%1%(+%2%) soldier", "%1%(+%2%) soldiers", 0),
--
--    **toolbar**: *Optional*. Replace the default toolbar images with these custom images. Example:
--
--    .. code-block:: lua
--
--       toolbar = {
--          left_corner = dirname .. "images/atlanteans/toolbar_left_corner.png",
--          left = dirname .. "images/atlanteans/toolbar_left.png", -- Will be tiled
--          center = dirname .. "images/atlanteans/toolbar_center.png",
--          right = dirname .. "images/atlanteans/toolbar_right.png", -- Will be tiled
--          right_corner = dirname .. "images/atlanteans/toolbar_right_corner.png"
--       }
--
--    **fastplace**: *Optional*. Assigns some of the tribe's buildings to the default fastplace shortcut groups.
--    Valid groups are: ``warehouse port training_small training_large military_small_primary military_small_secondary
--    military_medium_primary military_medium_secondary military_tower military_fortress woodcutter forester quarry
--    building_materials_primary building_materials_secondary building_materials_tertiary fisher hunter
--    fish_meat_replenisher well farm_primary farm_secondary mill bakery brewery smokery tavern smelting tool_smithy
--    weapon_smithy armor_smithy weaving_mill shipyard ferry_yard scout barracks second_carrier charcoal mine_stone
--    mine_coal mine_iron mine_gold agriculture_producer agriculture_consumer_primary agriculture_consumer_secondary
--    industry_alternative industry_supporter terraforming``. Example:
--
--    .. code-block:: lua
--
--       fastplace = {
--          warehouse = "atlanteans_warehouse",
--          port = "atlanteans_port",
--       }
--
--
-- .. _lua_tribes_tribes_helptexts:
--
-- Helptexts
-- ---------
--
-- Helptexts are used in the Tribal Encyclopedia to give the users some basic
-- information and lore about units.
-- They are optional and defined in a ``helptexts`` subtable in the unit's listing.
--
-- Example for a building:
--
-- .. code-block:: lua
--
--    buildings = {
--       {
--          name = "barbarians_ax_workshop",
--          helptexts = {
--             -- Lore helptext for a Barbarian production site: Ax Workshop
--             lore = pgettext("barbarians_building", "‘A new warrior’s ax brings forth the best in its wielder – or the worst in its maker.’"),
--
--             -- Lore author helptext for a Barbarian production site: Ax Workshop
--             lore_author = pgettext("barbarians_building", "An old Barbarian proverb<br> meaning that you need to take some risks sometimes."),
--
--             -- Purpose helptext for a Barbarian production site: Ax Workshop
--             purpose = pgettext("barbarians_building", "Produces axes, sharp axes and broad axes."),
--
--             -- Note helptext for a Barbarian production site: Ax Workshop
--             note = pgettext("barbarians_building", "The Barbarian ax workshop is the intermediate production site in a series of three buildings. It is enhanced from the metal workshop but doesn’t require additional qualification for the worker."),
--
--             performance = {
--                -- Performance helptext for a Barbarian production site: Ax Workshop, part 1
--                pgettext("barbarians_building", "If all needed wares are delivered in time, this building can produce each type of ax in about %s on average."):bformat(format_seconds(57)),
--                -- Performance helptext for a Barbarian production site: Ax Workshop, part 2
--                pgettext("barbarians_building", "All three weapons take the same time for making, but the required raw materials vary.")
--             }
--          },
--          ...
--       },
--       immovables {
--          ...
--       },
--       wares {
--          ...
--       },
--       workers {
--          ...
--       }
--    }
--
-- * All units should have a ``purpose`` helptext, but this is not enforced by the engine.
-- * Empty helptexts are allowed, although they will log a warning to the console to
--   help you find missing helptexts.
-- * ``lore``, ``lore_author`` and ``note`` are only used by buildings,
--   ``performance`` is only used by training site and production site buildings.
-- * The tribe’s scouting building should additionally define a ``no_scouting_building_connected``
--   text which will be shown in the UI when the Send Scout To Flag button is disabled for lack
--   of a connected scout’s house/hut.
-- * We recommend that you use ``pgettext`` to disambiguate the strings for the different tribes.
-- * To make life easier for our translators, you can split long helptexts into multiple entries
--   as with the ``performance`` example above.
--   The helptexts are then joined by the engine.
--   In our example, we will get *"If all needed wares are delivered in time, this building can produce each type of ax in about 57 seconds on average. All three weapons take the same time for making, but the required raw materials vary."*

descriptions = wl.Descriptions() -- TODO(matthiakl): only for savegame compatibility with 1.0, do not use.

image_dirname = path.dirname(__file__) .. "images/"

push_textdomain("tribes_encyclopedia")

-- For formatting time strings
include "tribes/scripting/help/time_strings.lua"

wl.Descriptions():new_tribe {
   name = "atlanteans",
   animation_directory = image_dirname,
   animations = {
      frontier = { hotspot = {6, 18} },
      pinned_note = { hotspot = {18, 67} },
      bridge_normal_e = { hotspot = {-2, 11} },
      bridge_busy_e = { hotspot = {-2, 11} },
      bridge_normal_se = { hotspot = {5, 2} },
      bridge_busy_se = { hotspot = {5, 2} },
      bridge_normal_sw = { hotspot = {36, 6} },
      bridge_busy_sw = { hotspot = {36, 6} }
   },
   spritesheets = {
      flag = {
         fps = 10,
         frames = 15,
         columns = 8,
         rows = 2,
         hotspot = { 12, 37 }
      },
   },

   bridge_height = 8,

   collectors_points_table = {
      { ware = "gold", points = 3},
      { ware = "trident_light", points = 2},
      { ware = "trident_long", points = 3},
      { ware = "trident_steel", points = 4},
      { ware = "trident_double", points = 7},
      { ware = "trident_heavy_double", points = 8},
      { ware = "shield_steel", points = 4},
      { ware = "shield_advanced", points = 7},
      { ware = "tabard", points = 1},
      { ware = "tabard_golden", points = 5},
   },

   -- Image file paths for this tribe's road and waterway textures
   roads = {
      busy = {
         image_dirname .. "roadt_busy.png",
      },
      normal = {
         image_dirname .. "roadt_normal_00.png",
         image_dirname .. "roadt_normal_01.png",
      },
      waterway = {
         image_dirname .. "waterway_0.png",
      },
   },

   resource_indicators = {
      [""] = {
         [0] = "atlanteans_resi_none",
      },
      resource_coal = {
         [10] = "atlanteans_resi_coal_1",
         [20] = "atlanteans_resi_coal_2",
      },
      resource_iron = {
         [10] = "atlanteans_resi_iron_1",
         [20] = "atlanteans_resi_iron_2",
      },
      resource_gold = {
         [10] = "atlanteans_resi_gold_1",
         [20] = "atlanteans_resi_gold_2",
      },
      resource_stones = {
         [10] = "atlanteans_resi_stones_1",
         [20] = "atlanteans_resi_stones_2",
      },
      resource_water = {
         [100] = "atlanteans_resi_water",
      },
   },

   -- Wares positions in wares windows.
   -- This also gives us the information which wares the tribe uses.
   -- Each subtable is a column in the wares windows.
   wares_order = {
      {
         -- Building Materials
         {
            name = "granite",
            default_target_quantity = 20,
            preciousness = 5,
            helptexts = {
               purpose = {
                  -- TRANSLATORS: Helptext for an Atlantean ware: Granite, part 1
                  pgettext("ware", "Granite is a basic building material."),
                  -- TRANSLATORS: Helptext for an Atlantean ware: Granite, part 2
                  pgettext("atlanteans_ware", "The Atlanteans produce granite blocks in quarries and crystal mines.")
               }
            }
         },
         {
            name = "log",
            preciousness = 14,
            helptexts = {
               purpose = {
                  -- TRANSLATORS: Helptext for an Atlantean ware: Log, part 1
                  pgettext("ware", "Logs are an important basic building material. They are produced by felling trees."),
                  -- TRANSLATORS: Helptext for an Atlantean ware: Log, part 2
                  pgettext("atlanteans_ware", "Atlanteans use logs also as the base for planks, which are used in nearly every building. Besides the sawmill, the charcoal kiln, the toolsmithy and the smokery also need logs for their work.")
               }
            }
         },
         {
            name = "planks",
            default_target_quantity = 40,
            preciousness = 10,
            helptexts = {
               purpose = {
                  -- TRANSLATORS: Helptext for an Atlantean ware: Planks, part 1
                  pgettext("ware", "Planks are an important building material."),
                  -- TRANSLATORS: Helptext for an Atlantean ware: Planks, part 2
                  pgettext("atlanteans_ware", "They are produced out of logs by the sawmill."),
                  -- TRANSLATORS: Helptext for an Atlantean ware: Planks, part 3
                  pgettext("atlanteans_ware", "The weapon smithy and the shipyard also use planks to produce the different tridents and mighty ships.")
               }
            }
         },
         {
            name = "spider_silk",
            default_target_quantity = 10,
            preciousness = 11,
            helptexts = {
               -- TRANSLATORS: Helptext for an Atlantean ware: Spider Silk
               purpose = pgettext("atlanteans_ware", "Spider silk is produced by spiders, which are bred by spider farms. It is processed into spidercloth in a weaving mill.")
            }
         },
         {
            name = "spidercloth",
            default_target_quantity = 20,
            preciousness = 7,
            helptexts = {
               -- TRANSLATORS: Helptext for an Atlantean ware: Spidercloth
               purpose = pgettext("atlanteans_ware", "Spidercloth is made out of spider silk in a weaving mill. It is used in the toolsmithy and the shipyard. Also some higher developed buildings need spidercloth for their construction.")
            }
         },
      },
      {
         -- Food
         {
            name = "fish",
            preciousness = 4,
            helptexts = {
               -- TRANSLATORS: Helptext for an Atlantean ware: Fish
               purpose = pgettext("atlanteans_ware", "Fish is one of the biggest food resources of the Atlanteans. It has to be smoked in a smokery before being delivered to mines, training sites and scouts.")
            }
         },
         {
            name = "smoked_fish",
            default_target_quantity = 30,
            preciousness = 3,
            helptexts = {
               -- TRANSLATORS: Helptext for an Atlantean ware: Smoked Fish
               purpose = pgettext("atlanteans_ware", "As no Atlantean likes raw fish, smoking it in a smokery is the most common way to make it edible.")
            }
         },
         {
            name = "meat",
            preciousness = 2,
            helptexts = {
               purpose = {
                  -- TRANSLATORS: Helptext for an Atlantean ware: Meat, part 1
                  pgettext("ware", "Meat contains a lot of energy, and it is obtained from wild game taken by hunters."),
                  -- TRANSLATORS: Helptext for an Atlantean ware: Meat, part 2
                  pgettext("atlanteans_ware", "Meat has to be smoked in a smokery before being delivered to mines and training sites (dungeon and labyrinth).")
               }
            }
         },
         {
            name = "smoked_meat",
            default_target_quantity = 20,
            preciousness = 2,
            helptexts = {
               -- TRANSLATORS: Helptext for an Atlantean ware: Smoked Meat
               purpose = pgettext("atlanteans_ware", "Smoked meat is made out of meat in a smokery. It is delivered to the mines and training sites (labyrinth and dungeon) where the miners and soldiers prepare a nutritious lunch for themselves.")
            }
         },
         {
            name = "water",
            preciousness = 7,
            helptexts = {
               purpose = {
                  -- TRANSLATORS: Helptext for an Atlantean ware: Water, part 1
                  pgettext("ware", "Water is the essence of life!"),
                  -- TRANSLATORS: Helptext for an Atlantean ware: Water, part 2
                  pgettext("atlanteans_ware", "Water is used in the bakery and the horse and spider farms.")
               }
            }
         },
         {
            name = "corn",
            preciousness = 12,
            helptexts = {
               -- TRANSLATORS: Helptext for an Atlantean ware: Corn
               purpose = pgettext("atlanteans_ware", "This corn is processed in the mill into fine cornmeal that every Atlantean baker needs for a good bread. Also horse and spider farms need to be provided with corn.")
            }
         },
         {
            name = "cornmeal",
            default_target_quantity = 15,
            preciousness = 7,
            helptexts = {
               -- TRANSLATORS: Helptext for an Atlantean ware: Cornmeal
               purpose = pgettext("atlanteans_ware", "Cornmeal is produced in a mill out of corn and is one of three parts of the Atlantean bread produced in bakeries.")
            }
         },
         {
            name = "blackroot",
            preciousness = 10,
            helptexts = {
               -- TRANSLATORS: Helptext for an Atlantean ware: Blackroot
               purpose = pgettext("atlanteans_ware", "Blackroots are a special kind of root produced at blackroot farms and processed in mills. The Atlanteans like their strong taste and use their flour for making bread.")
            }
         },
         {
            name = "blackroot_flour",
            default_target_quantity = 0,
            preciousness = 2,
            helptexts = {
               -- TRANSLATORS: Helptext for an Atlantean ware: Blackroot Flour
               purpose = pgettext("atlanteans_ware", "Blackroot Flour is produced in mills out of blackroots. It is used in bakeries to make a tasty bread.")
            }
         },
         {
            name = "atlanteans_bread",
            default_target_quantity = 20,
            preciousness = 5,
            helptexts = {
               -- TRANSLATORS: Helptext for an Atlantean ware: Bread
               purpose = pgettext("atlanteans_ware", "This tasty bread is made in bakeries out of cornmeal, blackroot flour and water. It is appreciated as basic food by miners, scouts and soldiers in training sites (labyrinth and dungeon).")
            }
         }
      },
      {
         -- Mining
         {
            name = "quartz",
            default_target_quantity = 5,
            preciousness = 1,
            helptexts = {
               -- TRANSLATORS: Helptext for an Atlantean ware: Quartz
               purpose = pgettext("atlanteans_ware", "These transparent quartz gems are used to build some exclusive buildings. They are produced in a crystal mine.")
            }
         },
         {
            name = "diamond",
            default_target_quantity = 5,
            preciousness = 2,
            helptexts = {
               -- TRANSLATORS: Helptext for an Atlantean ware: Diamond
               purpose = pgettext("atlanteans_ware", "These wonderful diamonds are used to build some exclusive buildings. They are mined in a crystal mine.")
            }
         },
         {
            name = "coal",
            default_target_quantity = 20,
            preciousness = 10,
            helptexts = {
               purpose = {
                  -- TRANSLATORS: Helptext for an Atlantean ware: Coal, part 1
                  pgettext("ware", "Coal is mined in coal mines or produced out of logs by a charcoal kiln."),
                  -- TRANSLATORS: Helptext for an Atlantean ware: Coal, part 2
                  pgettext("atlanteans_ware", "The Atlantean fires in smelting works, armor smithies and weapon smithies are fed with coal.")
               }
            }
         },
         {
            name = "iron_ore",
            default_target_quantity = 15,
            preciousness = 4,
            helptexts = {
               purpose = {
                  -- TRANSLATORS: Helptext for an Atlantean ware: Iron Ore, part 1
                  pgettext("default_ware", "Iron ore is mined in iron mines."),
                  -- TRANSLATORS: Helptext for an Atlantean ware: Iron Ore, part 2
                  pgettext("atlanteans_ware", "It is smelted in a smelting works to retrieve the iron.")
               }
            }
         },
         {
            name = "iron",
            default_target_quantity = 20,
            preciousness = 4,
            helptexts = {
               purpose = {
                  -- TRANSLATORS: Helptext for an Atlantean ware: Iron, part 1
                  pgettext("ware", "Iron is smelted out of iron ores."),
                  -- TRANSLATORS: Helptext for an Atlantean ware: Iron, part 2
                  pgettext("atlanteans_ware", "It is produced by the smelting works and used in the toolsmithy, armor smithy and weapon smithy.")
               }
            }
         },
         {
            name = "gold_ore",
            default_target_quantity = 15,
            preciousness = 2,
            helptexts = {
               purpose = {
                  -- TRANSLATORS: Helptext for an Atlantean ware: Gold Ore, part 1
                  pgettext("ware", "Gold ore is mined in a gold mine."),
                  -- TRANSLATORS: Helptext for an Atlantean ware: Gold Ore, part 2
                  pgettext("atlanteans_ware", "Smelted in a smelting works, it turns into gold which is used as a precious building material and to produce weapons and armor.")
               }
            }
         },
         {
            name = "gold",
            default_target_quantity = 20,
            preciousness = 2,
            helptexts = {
               purpose = {
                  -- TRANSLATORS: Helptext for an Atlantean ware: Gold, part 1
                  pgettext("ware", "Gold is the most valuable of all metals, and it is smelted out of gold ore."),
                  -- TRANSLATORS: Helptext for an Atlantean ware: Gold, part 2
                  pgettext("atlanteans_ware", "It is produced by the smelting works and used by the armor smithy, the weapon smithy and the gold spinning mill.")
               }
            }
         }
      },
      {
         -- Tools
         {
            name = "pick",
            default_target_quantity = 3,
            preciousness = 1,
            helptexts = {
               -- TRANSLATORS: Helptext for an Atlantean ware: Pick
               purpose = pgettext("ware", "Picks are used by stonecutters and miners. They are produced by the toolsmith.")
            }
         },
         {
            name = "saw",
            default_target_quantity = 2,
            preciousness = 0,
            helptexts = {
               -- TRANSLATORS: Helptext for an Atlantean ware: Saw
               purpose = pgettext("atlanteans_ware", "The saw is needed by the sawyer, the woodcutter and the toolsmith. It is produced by the toolsmith.")
            }
         },
         {
            name = "shovel",
            default_target_quantity = 2,
            preciousness = 0,
            helptexts = {
               purpose = {
                  -- TRANSLATORS: Helptext for an Atlantean ware: Shovel, part 1
                  pgettext("ware", "Shovels are needed for the proper handling of plants."),
                  -- TRANSLATORS: Helptext for an Atlantean ware: Shovel, part 2
                  pgettext("atlanteans_ware", "Therefore the forester and the blackroot farmer use them. They are produced by the toolsmith.")
               }
            }
         },
         {
            name = "hammer",
            default_target_quantity = 2,
            preciousness = 1,
            helptexts = {
               purpose = {
                  -- TRANSLATORS: Helptext for an Atlantean ware: Hammer, part 1
                  pgettext("ware", "The hammer is an essential tool."),
                  -- TRANSLATORS: Helptext for an Atlantean ware: Hammer, part 2
                  pgettext("atlanteans_ware", "Geologists, builders, weaponsmiths and armorsmiths all need a hammer. Make sure you’ve always got some in reserve! They are produced by the toolsmith.")
               }
            }
         },
         {
            name = "milking_tongs",
            default_target_quantity = 1,
            preciousness = 0,
            helptexts = {
               -- TRANSLATORS: Helptext for an Atlantean ware: Milking Tongs
               purpose = pgettext("atlanteans_ware", "Milking tongs are used by the spider breeder to milk the spiders. They are produced by the toolsmith.")
            }
         },
         {
            name = "fishing_net",
            default_target_quantity = 2,
            preciousness = 0,
            helptexts = {
               -- TRANSLATORS: Helptext for an Atlantean ware: Fishing Net
               purpose = pgettext("atlanteans_ware", "The fishing net is used by the fisher and produced by the toolsmith.")
            }
         },
         {
            name = "buckets",
            default_target_quantity = 2,
            preciousness = 0,
            helptexts = {
               -- TRANSLATORS: Helptext for an Atlantean ware: Buckets
               purpose = pgettext("atlanteans_ware", "Big buckets for the fish breeder – produced by the toolsmith.")
            }
         },
         {
            name = "hunting_bow",
            default_target_quantity = 1,
            preciousness = 0,
            helptexts = {
               -- TRANSLATORS: Helptext for an Atlantean ware: Hunting Bow
               purpose = pgettext("atlanteans_ware", "This bow is used by the Atlantean hunter. It is produced by the toolsmith.")
            }
         },
         {
            name = "hook_pole",
            default_target_quantity = 1,
            preciousness = 0,
            helptexts = {
               -- TRANSLATORS: Helptext for an Atlantean ware: Hook Pole
               purpose = pgettext("atlanteans_ware", "This hook pole is used by the smoker to suspend all the meat and fish from the top of the smokery. It is created by the toolsmith.")
            }
         },
         {
            name = "scythe",
            default_target_quantity = 1,
            preciousness = 0,
            helptexts = {
               purpose = {
                  -- TRANSLATORS: Helptext for an Atlantean ware: Scythe, part 1
                  pgettext("ware", "The scythe is the tool of the farmers."),
                  -- TRANSLATORS: Helptext for an Atlantean ware: Scythe, part 2
                  pgettext("atlanteans_ware", "Scythes are produced by the toolsmith.")
               }
            }
         },
         {
            name = "bread_paddle",
            default_target_quantity = 1,
            preciousness = 0,
            helptexts = {
               purpose = {
                  -- TRANSLATORS: Helptext for an Atlantean ware: Bread Paddle, part 1
                  pgettext("ware", "The bread paddle is the tool of the baker, each baker needs one."),
                  -- TRANSLATORS: Helptext for an Atlantean ware: Bread Paddle, part 2
                  pgettext("atlanteans_ware", "Bread paddles are produced by the toolsmith.")
               }
            }
         },
         {
            name = "fire_tongs",
            default_target_quantity = 1,
            preciousness = 0,
            helptexts = {
               purpose = {
                  -- TRANSLATORS: Helptext for an Atlantean ware: Fire Tongs, part 1
                  pgettext("ware", "Fire tongs are the tools for smelting ores."),
                  -- TRANSLATORS: Helptext for an Atlantean ware: Fire Tongs, part 2
                  pgettext("atlanteans_ware_fire_tongs", "They are used in the smelting works and produced by the toolsmith.")
               }
            }
         }
      },
      {
         -- Military
         {
            name = "trident_light",
            default_target_quantity = 30,
            preciousness = 1,
            helptexts = {
               -- TRANSLATORS: Helptext for an Atlantean ware: Light Trident
               purpose = pgettext("atlanteans_ware", "This is the basic weapon of the Atlantean soldiers. Together with a tabard, it makes up the equipment of young soldiers. Light tridents are produced in the weapon smithy as are all other tridents.")
            }
         },
         {
            name = "trident_long",
            default_target_quantity = 1,
            preciousness = 1,
            helptexts = {
               -- TRANSLATORS: Helptext for an Atlantean ware: Long Trident
               purpose = pgettext("atlanteans_ware", "The long trident is the first trident in the training of soldiers. It is produced in the weapon smithy and used in the dungeon – together with food – to train soldiers from attack level 0 to level 1.")
            }
         },
         {
            name = "trident_steel",
            default_target_quantity = 1,
            preciousness = 1,
            helptexts = {
               -- TRANSLATORS: Helptext for an Atlantean ware: Steel Trident
               purpose = pgettext("atlanteans_ware", "This is the medium trident. It is produced in the weapon smithy and used by advanced soldiers in the dungeon – together with food – to train from attack level 1 to level 2.")
            }
         },
         {
            name = "trident_double",
            default_target_quantity = 1,
            preciousness = 1,
            helptexts = {
               -- TRANSLATORS: Helptext for an Atlantean ware: Double Trident
               purpose = pgettext("atlanteans_ware", "The double trident is one of the best tridents produced by the Atlantean weapon smithy. It is used in a dungeon – together with food – to train soldiers from attack level 2 to level 3.")
            }
         },
         {
            name = "trident_heavy_double",
            default_target_quantity = 1,
            preciousness = 1,
            helptexts = {
               -- TRANSLATORS: Helptext for an Atlantean ware: Heavy Double Trident
               purpose = pgettext("atlanteans_ware", "This is the most dangerous weapon of the Atlantean military. Only the best of the best soldiers may use it. It is produced in the weapon smithy and used in the dungeon – together with food – to train soldiers from attack level 3 to level 4.")
            }
         },
         {
            name = "shield_steel",
            default_target_quantity = 1,
            preciousness = 1,
            helptexts = {
               -- TRANSLATORS: Helptext for an Atlantean ware: Steel Shield
               purpose = pgettext("atlanteans_ware", "This steel shield is produced in the armor smithy and used in the labyrinth – together with food – to train soldiers from defense level 0 to level 1.")
            }
         },
         {
            name = "shield_advanced",
            default_target_quantity = 1,
            preciousness = 1,
            helptexts = {
               -- TRANSLATORS: Helptext for an Atlantean ware: Advanced Shield
               purpose = pgettext("atlanteans_ware", "These advanced shields are used by the best soldiers of the Atlanteans. They are produced in the armor smithy and used in the labyrinth – together with food – to train soldiers from defense level 1 to level 2.")
            }
         },
         {
            name = "tabard",
            default_target_quantity = 30,
            preciousness = 1,
            helptexts = {
               -- TRANSLATORS: Helptext for an Atlantean ware: Tabard
               purpose = pgettext("atlanteans_ware", "A tabard and a light trident are the basic equipment for young soldiers. Tabards are produced in the weaving mill.")
            }
         },
         {
            name = "gold_thread",
            default_target_quantity = 5,
            preciousness = 2,
            helptexts = {
               -- TRANSLATORS: Helptext for an Atlantean ware: Gold Thread
               purpose = pgettext("atlanteans_ware", "This thread, made of gold by the gold spinning mill, is used for weaving the exclusive golden tabard in the weaving mill.")
            }
         },
         {
            name = "tabard_golden",
            default_target_quantity = 1,
            preciousness = 1,
            helptexts = {
               -- TRANSLATORS: Helptext for an Atlantean ware: Golden Tabard
               purpose = pgettext("atlanteans_ware", "Golden tabards are produced in Atlantean weaving mills out of gold thread. They are used in the labyrinth – together with food – to train soldiers from health level 0 to level 1.")
            }
         }
      }
   },

   -- Workers positions in workers windows.
   -- This also gives us the information which workers the tribe uses.
   -- Each subtable is a column in the workers windows.
   workers_order = {
      {
         -- Carriers
         {
            name = "atlanteans_carrier",
            helptexts = {
               -- TRANSLATORS: Helptext for an Atlantean worker: Carrier
               purpose = pgettext("atlanteans_worker", "Carries items along your roads.")
            }
         },
         {
            name = "atlanteans_ferry",
            helptexts = {
               -- TRANSLATORS: Helptext for an Atlantean worker: Ferry
               purpose = pgettext("atlanteans_worker", "Ships wares across narrow rivers.")
            }
         },
         {
            name = "atlanteans_horse",
            default_target_quantity = 10,
            preciousness = 2,
            helptexts = {
               -- TRANSLATORS: Helptext for an Atlantean worker: Horse
               purpose = pgettext("atlanteans_worker", "Horses help to carry items along busy roads. They are reared in a horse farm.")
            }
         },
         {
            name = "atlanteans_horsebreeder",
            helptexts = {
               -- TRANSLATORS: Helptext for an Atlantean worker: Horse Breeder
               purpose = pgettext("atlanteans_worker", "Breeds the strong Atlantean horses for adding them to the transportation system.")
            }
         }
      },
      {
         -- Building Materials
         {
            name = "atlanteans_stonecutter",
            helptexts = {
               -- TRANSLATORS: Helptext for an Atlantean worker: Stonecutter
               purpose = pgettext("atlanteans_worker", "Cuts blocks of granite out of rocks in the vicinity.")
            }
         },
         {
            name = "atlanteans_woodcutter",
            helptexts = {
               -- TRANSLATORS: Helptext for an Atlantean worker: Woodcutter
               purpose = pgettext("atlanteans_worker", "Fells trees.")
            }
         },
         {
            name = "atlanteans_sawyer",
            helptexts = {
               -- TRANSLATORS: Helptext for an Atlantean worker: Sawyer
               purpose = pgettext("atlanteans_worker", "Saws logs to produce planks.")
            }
         },
         {
            name = "atlanteans_forester",
            helptexts = {
               -- TRANSLATORS: Helptext for an Atlantean worker: Forester
               purpose = pgettext("atlanteans_worker", "Plants trees.")
            }
         },
         {
            name = "atlanteans_builder",
            helptexts = {
               -- TRANSLATORS: Helptext for an Atlantean worker: Builder
               purpose = pgettext("atlanteans_worker", "Works at construction sites to raise new buildings.")
            }
         },
         {
            name = "atlanteans_spiderbreeder",
            helptexts = {
               -- TRANSLATORS: Helptext for an Atlantean worker: Spider Breeder
               purpose = pgettext("atlanteans_worker", "Breeds spiders for silk.")
            }
         },
         {
            name = "atlanteans_weaver",
            helptexts = {
               -- TRANSLATORS: Helptext for an Atlantean worker: Weaver
               purpose = pgettext("atlanteans_worker", "Produces spidercloth for buildings, ships and soldiers.")
            }
         },
         {
            name = "atlanteans_shipwright",
            helptexts = {
               -- TRANSLATORS: Helptext for an Atlantean worker: Shipwright
               purpose = pgettext("atlanteans_worker", "Works at the shipyard and constructs new ships.")
            }
         }
      },
      {
         -- Food
         {
            name = "atlanteans_fisher",
            helptexts = {
               -- TRANSLATORS: Helptext for an Atlantean worker: Fisher
               purpose = pgettext("atlanteans_worker", "The fisher fishes delicious fish.")
            }
         },
         {
            name = "atlanteans_fishbreeder",
            helptexts = {
               -- TRANSLATORS: Helptext for an Atlantean worker: Fish Breeder
               purpose = pgettext("atlanteans_worker", "Breeds fish.")
            }
         },
         {
            name = "atlanteans_hunter",
            helptexts = {
               -- TRANSLATORS: Helptext for an Atlantean worker: Hunter
               purpose = pgettext("atlanteans_worker", "The hunter brings fresh, raw meat to the colonists.")
            }
         },
         {
            name = "atlanteans_smoker",
            helptexts = {
               -- TRANSLATORS: Helptext for an Atlantean worker: Smoker
               purpose = pgettext("atlanteans_worker", "Smokes meat and fish.")
            }
         },
         {
            name = "atlanteans_farmer",
            helptexts = {
               -- TRANSLATORS: Helptext for an Atlantean worker: Farmer
               purpose = pgettext("atlanteans_worker", "Plants and harvests cornfields.")
            }
         },
         {
            name = "atlanteans_blackroot_farmer",
            helptexts = {
               -- TRANSLATORS: Helptext for an Atlantean worker: Blackroot Farmer
               purpose = pgettext("atlanteans_worker", "Plants and harvests blackroot.")
            }
         },
         {
            name = "atlanteans_miller",
            helptexts = {
               -- TRANSLATORS: Helptext for an Atlantean worker: Miller
               purpose = pgettext("atlanteans_worker", "Grinds blackroots and corn to produce blackroot flour and cornmeal, respectively.")
            }
         },
         {
            name = "atlanteans_baker",
            helptexts = {
               -- TRANSLATORS: Helptext for an Atlantean worker: Baker
               purpose = pgettext("atlanteans_worker", "Bakes bread for workers.")
            }
         }
      },
      {
         -- Mining
         {
            name = "atlanteans_geologist",
            helptexts = {
               -- TRANSLATORS: Helptext for an Atlantean worker: Geologist
               purpose = pgettext("atlanteans_worker", "Discovers resources for mining.")
            }
         },
         {
            name = "atlanteans_miner",
            helptexts = {
               -- TRANSLATORS: Helptext for an Atlantean worker: Miner
               purpose = pgettext("atlanteans_worker", "Works deep in the mines to obtain coal, iron, gold or precious stones.")
            }
         },
         {
            name = "atlanteans_charcoal_burner",
            helptexts = {
               -- TRANSLATORS: Helptext for an Atlantean worker: Charcoal Burner
               purpose = pgettext("atlanteans_worker", "Burns coal.")
            }
         },
         {
            name = "atlanteans_smelter",
            helptexts = {
               -- TRANSLATORS: Helptext for an Atlantean worker: Smelter
               purpose = pgettext("atlanteans_worker", "Smelts ores into metal.")
            }
         }
      },
      {
         -- Tools
         {
            name = "atlanteans_toolsmith",
            helptexts = {
               -- TRANSLATORS: Helptext for an Atlantean worker: Toolsmith
               purpose = pgettext("atlanteans_worker", "Produces tools for the workers.")
            }
         }
      },
      {
         -- Military
         {
            name = "atlanteans_recruit",
            helptexts = {
               -- TRANSLATORS: Helptext for an Atlantean worker: Recruit
               purpose = pgettext("atlanteans_worker", "Eager to become a soldier and defend his tribe!")
            }
         },
         {
            name = "atlanteans_soldier",
            default_target_quantity = 10,
            preciousness = 5,
            helptexts = {
               -- TRANSLATORS: Helptext for an Atlantean worker: Soldier
               purpose = pgettext("atlanteans_worker", "Defend and Conquer!")
            }
         },
         {
            name = "atlanteans_trainer",
            helptexts = {
               -- TRANSLATORS: Helptext for an Atlantean worker: Trainer
               purpose = pgettext("atlanteans_worker", "Trains the soldiers.")
            }
         },
         {
            name = "atlanteans_weaponsmith",
            helptexts = {
               -- TRANSLATORS: Helptext for an Atlantean worker: Weaponsmith
               purpose = pgettext("atlanteans_worker", "Produces weapons for the soldiers.")
            }
         },
         {
            name = "atlanteans_armorsmith",
            helptexts = {
               -- TRANSLATORS: Helptext for an Atlantean worker: Armorsmith
               purpose = pgettext("atlanteans_worker", "Produces armor for the soldiers.")
            }
         },
         {
            name = "atlanteans_scout",
            helptexts = {
               -- TRANSLATORS: Helptext for an Atlantean worker: Scout
               purpose = pgettext("atlanteans_worker", "Scouts like Scotty the scout scouting unscouted areas in a scouty fashion.")
               -- (c) WiHack Team 02.01.2010
            }
         }
      }
   },

   immovables = {
      {
         name = "ashes",
         helptexts = {
            -- TRANSLATORS: Helptext for an Atlantean immovable: Ashes
            purpose = _("The remains of a destroyed building.")
         }
      },
      {
         name = "blackrootfield_tiny",
         helptexts = {
            -- TRANSLATORS: Helptext for an Atlantean immovable: Blackroot Field
            purpose = _("This field has just been planted.")
         }
      },
      {
         name = "blackrootfield_small",
         helptexts = {
            -- TRANSLATORS: Helptext for an Atlantean immovable: Blackroot Field
            purpose = _("This field is growing.")
         }
      },
      {
         name = "blackrootfield_medium",
         helptexts = {
            -- TRANSLATORS: Helptext for an Atlantean immovable: Blackroot Field
            purpose = _("This field is growing.")
         }
      },
      {
         name = "blackrootfield_ripe",
         helptexts = {
            -- TRANSLATORS: Helptext for an Atlantean immovable: Blackroot Field
            purpose = _("This field is ready for harvesting.")
         }
      },
      {
         name = "blackrootfield_harvested",
         helptexts = {
            -- TRANSLATORS: Helptext for an Atlantean immovable: Blackroot Field
            purpose = _("This field has been harvested.")
         }
      },
      {
         name = "cornfield_tiny",
         helptexts = {
            -- TRANSLATORS: Helptext for an Atlantean immovable: Corn Field
            purpose = _("This field has just been planted.")
         }
      },
      {
         name = "cornfield_small",
         helptexts = {
            -- TRANSLATORS: Helptext for an Atlantean immovable: Corn Field
            purpose = _("This field is growing.")
         }
      },
      {
         name = "cornfield_medium",
         helptexts = {
            -- TRANSLATORS: Helptext for an Atlantean immovable: Corn Field
            purpose = _("This field is growing.")
         }
      },
      {
         name = "cornfield_ripe",
         helptexts = {
            -- TRANSLATORS: Helptext for an Atlantean immovable: Corn Field
            purpose = _("This field is ready for harvesting.")
         }
      },
      {
         name = "cornfield_harvested",
         helptexts = {
            -- TRANSLATORS: Helptext for an Atlantean immovable: Corn Field
            purpose = _("This field has been harvested.")
         }
      },
      {
         name = "destroyed_building",
         helptexts = {
            -- TRANSLATORS: Helptext for an Atlantean immovable: Destroyed Building
            purpose = _("The remains of a destroyed building.")
         }
      },
      {
         name = "atlanteans_resi_none",
         helptexts = {
            -- TRANSLATORS: Helptext for an Atlantean resource indicator: No resources
            purpose = _("There are no resources in the ground here.")
         }
      },
      {
         name = "atlanteans_resi_water",
         helptexts = {
            -- TRANSLATORS: Helptext for an Atlantean resource indicator: Water
            purpose = _("There is water in the ground here that can be pulled up by a well.")
         }
      },
      {
         name = "atlanteans_resi_coal_1",
         helptexts = {
            purpose = {
               -- TRANSLATORS: Helptext for an Atlantean resource indicator: Coal, part 1
               _("Coal veins contain coal that can be dug up by coal mines."),
               -- TRANSLATORS: Helptext for an Atlantean resource indicator: Coal, part 2
               _("There is only a little bit of coal here.")
            }
         }
      },
      {
         name = "atlanteans_resi_iron_1",
         helptexts = {
            purpose = {
               -- TRANSLATORS: Helptext for an Atlantean resource indicator: Iron, part 1
               _("Iron veins contain iron ore that can be dug up by iron mines."),
               -- TRANSLATORS: Helptext for an Atlantean resource indicator: Iron, part 2
               _("There is only a little bit of iron here.")
            }
         }
      },
      {
         name = "atlanteans_resi_gold_1",
         helptexts = {
            purpose = {
               -- TRANSLATORS: Helptext for an Atlantean resource indicator: Gold, part 1
               _("Gold veins contain gold ore that can be dug up by gold mines."),
               -- TRANSLATORS: Helptext for an Atlantean resource indicator: Gold, part 2
               _("There is only a little bit of gold here.")
            }
         }
      },
      {
         name = "atlanteans_resi_stones_1",
         helptexts = {
            purpose = {
               -- TRANSLATORS: Helptext for an Atlantean resource indicator: Stones, part 1
               _("Precious stones are used in the construction of big buildings. They can be dug up by a crystal mine. You will also get granite from the mine."),
               -- TRANSLATORS: Helptext for an Atlantean resource indicator: Stones, part 2
               _("There are only a few precious stones here.")
            }
         }
      },
      {
         name = "atlanteans_resi_coal_2",
         helptexts = {
            purpose = {
               -- TRANSLATORS: Helptext for an Atlantean resource indicator: Coal, part 1
               _("Coal veins contain coal that can be dug up by coal mines."),
               -- TRANSLATORS: Helptext for an Atlantean resource indicator: Coal, part 2
               _("There is a lot of coal here.")
            }
         }
      },
      {
         name = "atlanteans_resi_iron_2",
         helptexts = {
            purpose = {
               -- TRANSLATORS: Helptext for an Atlantean resource indicator: Iron, part 1
               _("Iron veins contain iron ore that can be dug up by iron mines."),
               -- TRANSLATORS: Helptext for an Atlantean resource indicator: Iron, part 2
               _("There is a lot of iron here.")
            }
         }
      },
      {
         name = "atlanteans_resi_gold_2",
         helptexts = {
            purpose = {
               -- TRANSLATORS: Helptext for an Atlantean resource indicator: Gold, part 1
               _("Gold veins contain gold ore that can be dug up by gold mines."),
               -- TRANSLATORS: Helptext for an Atlantean resource indicator: Gold, part 2
               _("There is a lot of gold here.")
            }
         }
      },
      {
         name = "atlanteans_resi_stones_2",
         helptexts = {
            purpose = {
               -- TRANSLATORS: Helptext for an Atlantean resource indicator: Stones, part 1
               _("Precious stones are used in the construction of big buildings. They can be dug up by a crystal mine. You will also get granite from the mine."),
               -- TRANSLATORS: Helptext for an Atlantean resource indicator: Stones, part 2
               _("There are many precious stones here.")
            }
         }
      },
      {
         name = "atlanteans_shipconstruction",
         helptexts = {
            -- TRANSLATORS: Helptext for an Atlantean immovable: Ship Under Construction
            purpose = _("A ship is being constructed at this site.")
         }
      },
      -- non Atlantean immovables used by the woodcutter
      {
         name = "deadtree7",
         helptexts = {
            -- TRANSLATORS: Helptext for an Amazon immovable usable by Atlanteans: Dead Tree
            purpose = _("The remains of an old tree.")
         }
      },
      {
         name = "balsa_amazons_old",
         helptexts = {
            -- TRANSLATORS: Helptext for an Amazon immovable usable by Atlanteans: Balsa Tree
            purpose = _("This tree is only planted by the Amazon tribe but can be harvested for logs.")
         }
      },
      {
         name = "balsa_black_amazons_old",
         helptexts = {
            -- TRANSLATORS: Helptext for an Amazon immovable usable by Atlanteans: Balsa Tree
            purpose = _("This tree is only planted by the Amazon tribe but can be harvested for logs.")
         }
      },
      {
         name = "balsa_desert_amazons_old",
         helptexts = {
            -- TRANSLATORS: Helptext for an Amazon immovable usable by Atlanteans: Balsa Tree
            purpose = _("This tree is only planted by the Amazon tribe but can be harvested for logs.")
         }
      },
      {
         name = "balsa_winter_amazons_old",
         helptexts = {
            -- TRANSLATORS: Helptext for an Amazon immovable usable by Atlanteans: Balsa Tree
            purpose = _("This tree is only planted by the Amazon tribe but can be harvested for logs.")
         }
      },
      {
         name = "ironwood_amazons_old",
         helptexts = {
            -- TRANSLATORS: Helptext for an Amazon immovable usable by Atlanteans: Ironwood Tree
            purpose = _("This tree is only planted by the Amazon tribe but can be harvested for logs.")
         }
      },
      {
         name = "ironwood_black_amazons_old",
         helptexts = {
            -- TRANSLATORS: Helptext for an Amazon immovable usable by Atlanteans: Ironwood Tree
            purpose = _("This tree is only planted by the Amazon tribe but can be harvested for logs.")
         }
      },
      {
         name = "ironwood_desert_amazons_old",
         helptexts = {
            -- TRANSLATORS: Helptext for an Amazon immovable usable by Atlanteans: Ironwood Tree
            purpose = _("This tree is only planted by the Amazon tribe but can be harvested for logs.")
         }
      },
      {
         name = "ironwood_winter_amazons_old",
         helptexts = {
            -- TRANSLATORS: Helptext for an Amazon immovable usable by Atlanteans: Ironwood Tree
            purpose = _("This tree is only planted by the Amazon tribe but can be harvested for logs.")
         }
      },
      {
         name = "rubber_amazons_old",
         helptexts = {
            -- TRANSLATORS: Helptext for an Amazon immovable usable by Atlanteans: Rubber Tree
            purpose = _("This tree is only planted by the Amazon tribe but can be harvested for logs.")
         }
      },
      {
         name = "rubber_black_amazons_old",
         helptexts = {
            -- TRANSLATORS: Helptext for an Amazon immovable usable by Atlanteans: Rubber Tree
            purpose = _("This tree is only planted by the Amazon tribe but can be harvested for logs.")
         }
      },
      {
         name = "rubber_desert_amazons_old",
         helptexts = {
            -- TRANSLATORS: Helptext for an Amazon immovable usable by Atlanteans: Rubber Tree
            purpose = _("This tree is only planted by the Amazon tribe but can be harvested for logs.")
         }
      },
      {
         name = "rubber_winter_amazons_old",
         helptexts = {
            -- TRANSLATORS: Helptext for an Amazon immovable usable by Atlanteans: Rubber Tree
            purpose = _("This tree is only planted by the Amazon tribe but can be harvested for logs.")
         }
      },
   },

   -- The order here also determines the order in lists on screen.
   buildings = {
      -- Warehouses
      {
         name = "atlanteans_headquarters",
         helptexts = {
            -- TRANSLATORS: Purpose helptext for an Atlantean warehouse: Headquarters
            purpose = pgettext("atlanteans_building", "Accommodation for your people. Also stores your wares and tools."),
            -- TRANSLATORS: Note helptext for an Atlantean warehouse: Headquarters
            note = pgettext("atlanteans_building", "The headquarters is your main building."),
            -- TRANSLATORS: Note lore for an Atlantean production site: Headquarters
            lore = pgettext("atlanteans_building", "We founded this new colony, now go with Satul and do the best you can do for your tribe."),
            -- TRANSLATORS: Note lore_autor for an Atlantean production site: Headquarters
            lore_author = pgettext("atlanteans_building", "Priest of Satul inaugurating you as leader of the Atleantean tribe")

         }
      },
      {
         name = "atlanteans_warehouse",
         helptexts = {
            -- TRANSLATORS: Purpose helptext for an Atlantean warehouse: Warehouse
            purpose = pgettext("atlanteans_building", "Your workers and soldiers will find shelter here. Also stores your wares and tools. "..
                    "It will help you to stabilize your economy."),
            -- TRANSLATORS: Note lore for an Atlantean production site: Warehouse
            lore = pgettext("atlanteans_building", "Maybe you think it’s a boring task to store, count and retrieve all this stuff, "..
                     "but do you really want your carriers to walk all the way to your Headquarters?"),
            -- TRANSLATORS: Note lore_autor for an Atlantean production site: Headquarters
            lore_author = pgettext("atlanteans_building", "Head of the warehouse")

         }
      },
      {
         name = "atlanteans_port",
         helptexts = {
            -- TRANSLATORS: Purpose helptext for an Atlantean warehouse: Port
            purpose = pgettext("atlanteans_building", "Serves as a base for overseas colonization and trade. Also stores your soldiers, wares and tools."),
            -- TRANSLATORS: Note helptext for an Atlantean warehouse: Port
            note = pgettext("atlanteans_building", "Similar to the Headquarters a Port can be attacked and destroyed by an enemy. It is recommendable to send soldiers to defend it."),
            -- TRANSLATORS: Note lore for an Atlantean production site: Port
            lore = pgettext("atlanteans_building", "This is the building where expeditions will be equipped to boldly go and find new shores."),
            -- TRANSLATORS: Note lore_autor for an Atlantean production site: Port
            lore_author = pgettext("atlanteans_building", "Ostur, the designer of the new Expedition ship class, during the opening of a new Port")
         }
      },

      -- Small
      {
         name = "atlanteans_quarry",
         helptexts = {
            -- TRANSLATORS: Purpose helptext for an Atlantean production site: Quarry
            purpose = pgettext("atlanteans_building", "Cuts blocks of granite out of rocks in the vicinity."),
            -- TRANSLATORS: Note helptext for an Atlantean production site: Quarry
            note = pgettext("atlanteans_building", "The quarry needs rocks to cut within the work area."),
            -- TRANSLATORS: Note lore for an Atlantean production site: Quarry
            lore = pgettext("atlanteans_building", "You must not assume Atlanteans will play everything soft, there are hard times we cannot avoid."),
            -- TRANSLATORS: Note lore_autor for an Atlantean production site: Quarry
            lore_author = pgettext("atlanteans_building", "Priest of Satul asked why stones are needed for buildings")
         }
      },
      {
         name = "atlanteans_woodcutters_house",
         helptexts = {
            -- TRANSLATORS: Purpose helptext for an Atlantean production site: Woodcutter's House
            purpose = pgettext("building", "Fells trees in the surrounding area and processes them into logs."),
            -- TRANSLATORS: Note helptext for an Atlantean production site: Woodcutter's House
            note = pgettext("atlanteans_building", "The woodcutter’s house needs trees to fell within the work area."),
            -- TRANSLATORS: Note lore for an Atlantean production site: Woodcutter's House
            lore = pgettext("atlanteans_building", "We want to fell trees in a clean and dignified way, therefore we use saws. An ax is a tool used by other tribes only."),
            -- TRANSLATORS: Note lore_autor for an Atlantean production site: Woodcutter's House
            lore_author = pgettext("atlanteans_building", "Atlantean woodcutter asked why saws are used to cut trees")
         }
      },
      {
         name = "atlanteans_foresters_house",
         helptexts = {
            -- TRANSLATORS: Purpose helptext for an Atlantean production site: Forester's House
            purpose = pgettext("building", "Plants trees in the surrounding area."),
            -- TRANSLATORS: Note helptext for an Atlantean production site: Forester's House
            note = pgettext("atlanteans_building", "The forester’s house needs free space within the work area to plant the trees."),
            -- TRANSLATORS: Note lore for an Atlantean production site: Forester's House
            lore = pgettext("atlanteans_building", [[‘Only after the last tree has been cut<br>]] ..
                                          [[Only after the last forest was devastated<br>]] ..
                                          [[Only after the last piece of green has become bare soil<br>]] ..
                                          [[Then will you find that nature needs to be cared for.’]]),
            -- TRANSLATORS: Note lore_autor for an Atlantean production site: Forester's House
            lore_author = pgettext("atlanteans_building", "Prophecy of the foresters’ guild")
         }
      },
      {
         name = "atlanteans_fishers_house",
         helptexts = {
            -- TRANSLATORS: Purpose helptext for an Atlantean production site: Fisher's House
            purpose = pgettext("atlanteans_building", "Fishes on the coast near the fisher’s house."),
            note = {
               -- TRANSLATORS: Note helptext for an Atlantean production site: Fisher's House, part 1
               pgettext("atlanteans_building", "The fisher’s house needs water full of fish within the work area."),
               -- TRANSLATORS: Note helptext for an Atlantean production site: Fisher's House, part 2
               pgettext("atlanteans_building", "Build a fish breeder’s house close to the fisher’s house to make sure that you don’t run out of fish.")
            },
            -- TRANSLATORS: Note lore for an Atlantean production site: Fisher's House use some local fise song as you like
            lore = pgettext("atlanteans_building", [[‘Take your net and come to the sea<br>]] ..
                                          [[In the early morning the moon ya still see<br>]] ..
                                          [[Collect ya catch by net or by spear,<br>]] ..
                                          [[and don’t forget to give Satul his share.’]]),
            -- TRANSLATORS: Note lore_autor for an Atlantean production site: Fisher's House
            lore_author = pgettext("atlanteans_building", "A song from the fishers’ guild")
         }
      },
      {
         name = "atlanteans_fishbreeders_house",
         helptexts = {
            -- TRANSLATORS: Purpose helptext for an Atlantean production site: Fish Breeder's House
            purpose = pgettext("building", "Breeds fish."),
            -- TRANSLATORS: Note helptext for an Atlantean production site: Fish Breeder's House
            note = pgettext("atlanteans_building", "The fish breeder needs open access to the coast."),
            -- TRANSLATORS: Lore helptext for an Atlantean production site: Fish Breeder's House
            lore = pgettext("atlanteans_building", [[‘Only after the last duck has been shot down<br>]] ..
                                          [[Only after the last deer has been put to death<br>]] ..
                                          [[Only after the last fish has been caught<br>]] ..
                                          [[Then will you find that spiders are not to be eaten.’]]),
            -- TRANSLATORS: Lore author helptext for an Atlantean production site: Fish Breeder's House
            lore_author = pgettext("atlanteans_building", "Prophecy of the fish breeders")
         }
      },
      {
         name = "atlanteans_hunters_house",
         helptexts = {
            -- TRANSLATORS: Purpose helptext for an Atlantean production site: Hunter's House
            purpose = pgettext("building", "Hunts animals to produce meat."),
            -- TRANSLATORS: Note helptext for an Atlantean production site: Hunter's House
            note = pgettext("atlanteans_building", "The hunter’s house needs animals to hunt within the work area."),
            -- TRANSLATORS: Lore helptext for an Atlantean production site: Hunter's House
            lore = pgettext("atlanteans_building", "Sometimes we end up in a region with no fish, so we must hunt. "..
                                                   "Game will reproduce by itself, if not hunted too much. But yes, fish is our main meal."),
            -- TRANSLATORS: Lore author helptext for an Atlantean production site: Hunter's House
            lore_author = pgettext("atlanteans_building", "Hunter answering a fisher")
         }
      },
      {
         name = "atlanteans_well",
         helptexts = {
            -- TRANSLATORS: Purpose helptext for an Atlantean production site: Well
            purpose = pgettext("building", "Draws water out of the deep."),
            -- TRANSLATORS: Note helptext for an Atlantean production site: Well
            note = pgettext("atlanteans_building", "I hope you have checked this spot with a geologist."),
            -- TRANSLATORS: Lore helptext for an Atlantean production site: Well
            lore = pgettext("atlanteans_building", "Well, there is no wellbeing without a well."),
            -- TRANSLATORS: Lore author helptext for an Atlantean production site: Well
            lore_author = pgettext("atlanteans_building", "Water carrier muttering to himself")
         }
      },
      {
         name = "atlanteans_gold_spinning_mill",
         helptexts = {
            -- TRANSLATORS: Purpose helptext for an Atlantean production site: Gold Spinning Mill
            purpose = pgettext("atlanteans_building", "Spins gold thread out of gold."),
            -- TRANSLATORS: Note helptext for an Atlantean production site: Gold Spinning Mill
            note = pgettext("atlanteans_building", "Do not build until you have a steady gold supply."),
            -- TRANSLATORS: Lore helptext for an Atlantean production site: Gold Spinning Mill
            lore = pgettext("atlanteans_building", "No, we can’t spin gold thread from straw. We need real gold. What kind of fairy tale did you get that idea from?"),
            -- TRANSLATORS: Lore author helptext for an Atlantean production site: Gold Spinning Mill
            lore_author = pgettext("atlanteans_building", "Painted on a gold spinning mill without supplies")
         }
      },
      {
         name = "atlanteans_scouts_house",
         helptexts = {
            -- TRANSLATORS: Special helptext for an Atlantean production site: Scout's House without road connection
            no_scouting_building_connected = pgettext("atlanteans_building", "You need to connect this flag to a scout’s house before you can send a scout here."),
            -- TRANSLATORS: Purpose helptext for an Atlantean production site: Scout's House
            purpose = pgettext("building", "Explores unknown territory."),
            -- TRANSLATORS: Note helptext for an Atlantean production site: Scout's House
            note = pgettext("atlanteans_building", "Will need fish and bread to have his meal the Atlantean way."),
            -- TRANSLATORS: Lore helptext for an Atlantean production site:  Scout's House
            lore = pgettext("atlanteans_building", "You do not see everything from your high towers. Sometimes you need someone to find out in person, that’s me!"),
            -- TRANSLATORS: Lore author helptext for an Atlantean production site:  Scout's House
            lore_author = pgettext("atlanteans_building", "A scout answering a soldier")
         }
      },

      -- Medium sized Buildings
      {
         name = "atlanteans_sawmill",
         helptexts = {
            -- TRANSLATORS: Purpose helptext for an Atlantean production site: Sawmill
            purpose = pgettext("building", "Saws logs to produce planks."),
            -- TRANSLATORS: Note helptext for an Atlantean production site: Sawmill
            note = pgettext("atlanteans_building", "Will need at least four woodcutters for a constant supply of planks."),
            -- TRANSLATORS: Lore helptext for an Atlantean production site:  Sawmill
            lore = pgettext("atlanteans_building", "The design of our sawmills makes operation simple, yet powerful. Patent pending."),
            -- TRANSLATORS: Lore author helptext for an Atlantean production site:  Sawmill
            lore_author = pgettext("atlanteans_building", "Askadus, Inventor of the vertical axis windmill")
         }
      },
      {
         name = "atlanteans_smokery",
         helptexts = {
            -- TRANSLATORS: Purpose helptext for an Atlantean production site: Smokery
            purpose = pgettext("atlanteans_building", "Smokes meat and fish to feed the scouts and miners and to train soldiers in the dungeon and labyrinth."),
            -- TRANSLATORS: Lore helptext for an Atlantean production site:  Smokery
            lore = pgettext("atlanteans_building", "We are using pure logs, no other ingredients! Which drunken foreigner hath told you that myth?"),
<<<<<<< HEAD
            -- TRANSLATORS: Lore author helptext for an atlantean production site:  Smokery
            lore_author = pgettext("atlanteans_building", "A Smoker answering a passer-by"),
            -- TRANSLATORS: Performance helptext for an atlantean production site: Smokery
            performance = pgettext("atlanteans_building", "When this building is fully supplied and all kinds of food are needed by the economy, production of one smoked fish takes %1$s and one smoked meat takes %2$s on average. If only one kind of food is needed by the economy, production of one smoked fish takes %3$s and one smoked meat takes %4$s on average."):bformat(format_seconds(51), format_minutes_seconds(1, 42), format_seconds(34), format_seconds(34))
=======
            -- TRANSLATORS: Lore author helptext for an Atlantean production site:  Smokery
            lore_author = pgettext("atlanteans_building", "A Smoker answering a passer-by")
>>>>>>> 84ca4e1a

         }
      },
      {
         name = "atlanteans_mill",
         helptexts = {
            -- TRANSLATORS: Purpose helptext for an Atlantean production site: Mill
            purpose = pgettext("atlanteans_building", "Grinds blackroots and corn to produce blackroot flour and cornmeal, respectively."),
            -- TRANSLATORS: Note helptext for an Atlantean production site: Mill
            note = pgettext("atlanteans_building", "When no cornmeal is required, the mill will try to produce blackroot flour even when there is no demand for it."),
            -- TRANSLATORS: Lore helptext for an Atlantean production site:  Mill
            lore = pgettext("atlanteans_building", "We invented this vertical axis design first, the sawmill just copied our ideas but never acknowledged our claim."),
<<<<<<< HEAD
            -- TRANSLATORS: Lore author helptext for an atlantean production site: Mill
            lore_author = pgettext("atlanteans_building", "Miller arguing with a sawyer"),
            -- TRANSLATORS: Performance helptext for an atlantean production site: Mill
            performance = pgettext("atlanteans_building", "When this building is fully supplied and all kinds of flour are needed by the economy, production of one cornmeal takes %1$s and one blackroot flour takes %2$s on average. If only one kind of flour is needed by the economy, production of one cornmeal takes %3$s and one blackroot flour takes %4$s on average."):bformat(format_seconds(44), format_seconds(44), format_seconds(22), format_seconds(22))
=======
            -- TRANSLATORS: Lore author helptext for an Atlantean production site: Mill
            lore_author = pgettext("atlanteans_building", "Miller arguing with a sawyer")
>>>>>>> 84ca4e1a
         }
      },
      {
         name = "atlanteans_bakery",
         helptexts = {
            -- TRANSLATORS: Purpose helptext for an Atlantean production site: Bakery
            purpose = pgettext("atlanteans_building", "Bakes bread to feed the scouts and miners and to train soldiers."),
            -- TRANSLATORS: Note helptext for an Atlantean production site: Bakery
            note = pgettext("atlanteans_building", "Will need cornmeal and blackroot flour."),
            -- TRANSLATORS: Lore helptext for an Atlantean production site:  Bakery
            lore = pgettext("atlanteans_building", "You cannot compare our bread to anything from those other tribes. This recipe was inherited for generations. "..
                                                   "It is more nutritious than that paper-like bread you find elsewhere. And it is needed for the personal rite "..
                                                   "of preparing one’s meal. May Satul bless you."),
            -- TRANSLATORS: Lore author helptext for an Atlantean production site: Bakery
            lore_author = pgettext("atlanteans_building", "Head of the bakers’ guild")
         }
      },
      {
         name = "atlanteans_charcoal_kiln",
         helptexts = {
            -- TRANSLATORS: Purpose helptext for an Atlantean production site: Charcoal Kiln
            purpose = pgettext("building", "Burns logs into charcoal."),
            -- TRANSLATORS: Note helptext for an Atlantean production site: Charcoal Kiln
            note = pgettext("atlanteans_building", "Build only if you absolutely must produce some coal, or when you have a very large amount of logs."),
            -- TRANSLATORS: Lore helptext for an Atlantean production site: Charcoal Kiln
            lore = pgettext("atlanteans_building", "We must admit that this business is not really the Atlantean way, but in times of need we do what’s necessary."),
            -- TRANSLATORS: Lore author helptext for an Atlantean production site: Charcoal Kiln
            lore_author = pgettext("atlanteans_building", "A black voice from inside the charcoal kiln")

         }
      },
      {
         name = "atlanteans_smelting_works",
         helptexts = {
            -- TRANSLATORS: Purpose helptext for an Atlantean production site: Smelting Works
            purpose = pgettext("building", "Smelts iron ore into iron and gold ore into gold."),
            -- TRANSLATORS: Lore helptext for an Atlantean production site: Smelting Works
            lore = pgettext("atlanteans_building", "We learned the smelting from our forefathers, a basic craftsmanship taming the fire and the ore into pure metals."),
<<<<<<< HEAD
            -- TRANSLATORS: Lore author helptext for an atlantean production site: Smelting Works
            lore_author = pgettext("atlanteans_building", "A member of the smelters’ guild"),
            -- TRANSLATORS: Performance helptext for an atlantean production site: Smelting Works
            performance = pgettext("atlanteans_building", "When this building is fully supplied and all metals are needed by the economy, production of one iron takes %1$s and one gold takes %2$s on average. If only one kind of metal is needed by the economy, production of one iron takes %3$s and one gold takes %4$s on average."):bformat(format_minutes_seconds(1, 36), format_minutes_seconds(3, 12), format_minutes_seconds(1, 4), format_minutes_seconds(1, 4))
=======
            -- TRANSLATORS: Lore author helptext for an Atlantean production site: Smelting Works
            lore_author = pgettext("atlanteans_building", "A member of the smelters’ guild")
>>>>>>> 84ca4e1a
         }
      },
      {
         name = "atlanteans_toolsmithy",
         helptexts = {
            -- TRANSLATORS: Purpose helptext for an Atlantean production site: Toolsmithy
            purpose = pgettext("building", "Forges all the tools that your workers need."),
            -- TRANSLATORS: Lore helptext for an Atlantean production site: Toolsmithy
            lore = pgettext("atlanteans_building", "People’s power working for the benefit of all"),
<<<<<<< HEAD
            -- TRANSLATORS: Lore author helptext for an atlantean production site: Toolsmithy
            lore_author = pgettext("atlanteans_building", "Faded sign found on top of this building"),
            -- TRANSLATORS: Performance helptext for an atlantean production site: Toolsmithy
            performance = pgettext("atlanteans_building", "When this building is fully supplied and all tools are needed by the economy, production of one of each tool takes %1$s on average. If only one kind of tool is needed by the economy, its production takes %2$s on average."):bformat(format_minutes_seconds(14, 12), format_minutes_seconds(1, 11))
=======
            -- TRANSLATORS: Lore author helptext for an Atlantean production site: Toolsmithy
            lore_author = pgettext("atlanteans_building", "Faded sign found on top of this building")
>>>>>>> 84ca4e1a
         }
      },
      {
         name = "atlanteans_weaponsmithy",
         helptexts = {
            -- TRANSLATORS: Purpose helptext for an Atlantean production site: Weapon Smithy
            purpose = pgettext("atlanteans_building", "Forges tridents to equip the soldiers and to train their attack in the dungeon."),
            -- TRANSLATORS: Lore helptext for an Atlantean production site:  Weapon Smithy
            lore = pgettext("atlanteans_building", "You hear that sound of metal strident? The weapon smith just forged a trident!"),
<<<<<<< HEAD
            -- TRANSLATORS: Lore author helptext for an atlantean production site: Weapon Smithy
            lore_author = pgettext("atlanteans_building", "Atlantean nursery rhyme"),
            -- TRANSLATORS: Performance helptext for an atlantean production site: Weapon Smithy
            performance = pgettext("atlanteans_building", "When this building is fully supplied and all tridents are needed by the economy, production of one of each trident takes %1$s on average. If only one kind of trident is needed by the economy, production of one light trident takes %2$s, one long trident takes %3$s, one steel trident takes %4$s, one double trident takes %5$s and one heavy double trident takes %6$s on average."):bformat(format_minutes_seconds(6, 18), format_seconds(54), format_minutes_seconds(1, 21), format_minutes_seconds(1, 21), format_minutes_seconds(1, 21), format_minutes_seconds(1, 21))
=======
            -- TRANSLATORS: Lore author helptext for an Atlantean production site: Weapon Smithy
            lore_author = pgettext("atlanteans_building", "Atlantean nursery rhyme")

>>>>>>> 84ca4e1a
         }
      },
      {
         name = "atlanteans_armorsmithy",
         helptexts = {
            -- TRANSLATORS: Purpose helptext for an Atlantean production site: Armor Smithy
            purpose = pgettext("atlanteans_building", "Forges shields that are used for training soldiers’ defense in the labyrinth."),
            -- TRANSLATORS: Lore helptext for an Atlantean production site: Armor Smithy
            lore = pgettext("atlanteans_building", [[‘She twists and tweaks the steel with might<br>]] ..
                                          [[that soldiers may therewith once fight<br>]] ..
                                          [[most skillful foes, whose lethal lance<br>]] ..
                                          [[from this their armour off will glance!’]]),
<<<<<<< HEAD
            -- TRANSLATORS: Lore author helptext for an atlantean production site: Armor Smithy
            lore_author = pgettext("atlanteans_building", "Atlantean nursery rhyme"),
            -- TRANSLATORS: Performance helptext for an atlantean production site: Armor Smithy
            performance = pgettext("atlanteans_building", "When this building is fully supplied and all shields are needed by the economy, production of one steel shield takes %1$s and one advanced shield takes %2$s on average. If only one kind of shield is needed by the economy, production of one steel shield takes %3$s and one advanced shield takes %4$s on average."):bformat(format_minutes_seconds(2, 32), format_minutes_seconds(2, 32), format_minutes_seconds(1, 11), format_minutes_seconds(1, 21))
=======
            -- TRANSLATORS: Lore author helptext for an Atlantean production site: Armor Smithy
            lore_author = pgettext("atlanteans_building", "Atlantean nursery rhyme")
>>>>>>> 84ca4e1a
         }
      },
      {
         name = "atlanteans_barracks",
         helptexts = {
            -- TRANSLATORS: Purpose helptext for an Atlantean production site: Barracks
            purpose = pgettext("atlanteans_building", "Equips recruits and trains them as soldiers."),
            -- TRANSLATORS: Lore helptext for an Atlantean production site: Barracks
            lore = pgettext("atlanteans_building", "See these fine silk tabards and those sharp tridents? This is your way to defend your tribe!"),
            -- TRANSLATORS: Lore author helptext for an Atlantean production site: Barracks
            lore_author = pgettext("atlanteans_building", "Recruiting poster")
         }
      },

      -- Big
      {
         name = "atlanteans_horsefarm",
         helptexts = {
            -- TRANSLATORS: Purpose helptext for an Atlantean production site: Horse Farm
            purpose = pgettext("atlanteans_building", "Breeds the strong Atlantean horses for adding them to the transportation system."),
            -- TRANSLATORS: Lore helptext for an Atlantean production site: Horse Farm
            lore = pgettext("atlanteans_building", "I walk all day just back and forth. I need? I need … I need a horse!"),
            -- TRANSLATORS: Lore author helptext for an Atlantean production site: Horse Farm
            lore_author = pgettext("atlanteans_building", "Busy carrier murmuring to himself")
         }
      },
      {
         name = "atlanteans_farm",
         helptexts = {
            -- TRANSLATORS: Purpose helptext for an Atlantean production site: Farm
            purpose = pgettext("atlanteans_building", "Sows and harvests corn."),
            -- TRANSLATORS: Lore helptext for an Atlantean production site: Farm
            lore = pgettext("atlanteans_building", "I use my feet, I use my arm, I’m caring for this farm!"),
            -- TRANSLATORS: Lore author helptext for an Atlantean production site: Farm
            lore_author = pgettext("atlanteans_building", "Atlantean harvesting song"),
            -- TRANSLATORS: Performance helptext for an Atlantean production site: Farm
            performance = pgettext("atlanteans_building", "The farmer needs %1% on average to sow and harvest a sheaf of corn."):bformat(format_minutes_seconds(1, 20))
         }
      },
      {
         name = "atlanteans_blackroot_farm",
         helptexts = {
            -- TRANSLATORS: Purpose helptext for an Atlantean production site: Blackroot Farm https://en.wikipedia.org/wiki/Scorzonera_hispanica
            purpose = pgettext("atlanteans_building", "Sows and harvests blackroot."),
            -- TRANSLATORS: Lore helptext for an Atlantean production site: Blackroot Farm
            lore = pgettext("atlanteans_building", "The secret of Atlantean health and strength is hidden in these roots. "..
                     "It’s not spinach, it’s not a carrot, it’s … a secret."),
            -- TRANSLATORS: Lore author helptext for an Atlantean production site: Blackroot Farm
            lore_author = pgettext("atlanteans_building", "Blackroot farmer asked by a foreigner"),
            -- TRANSLATORS: Performance helptext for an Atlantean production site: Blackroot Farm
            performance = pgettext("atlanteans_building", "The blackroot farmer needs %1% on average to sow and harvest a bundle of blackroot."):bformat(format_minutes_seconds(1, 20))
         }
      },
      {
         name = "atlanteans_spiderfarm",
         helptexts = {
            -- TRANSLATORS: Purpose helptext for an Atlantean production site: Spider Farm
            purpose = pgettext("building", "Breeds spiders for silk."),
            -- TRANSLATORS: Lore helptext for an Atlantean production site: Spider Farm
            lore = pgettext("atlanteans_building", "No, the spiders are not fed with corn. We feed it to fat grasshoppers, which in turn are digested by our spiders. "..
                                                   "We put them on a special device to gain the spider silk once a day. There is no need to spin this again. " ..
                     "The thread can directly be used by the weaving mill. Oh hello, here is one of our nice spiders … Hey! Why are you running away?"),
            -- TRANSLATORS: Lore author helptext for an Atlantean production site: Spider Farm
            lore_author = pgettext("atlanteans_building", "A spider breeder showing his farm")

         }
      },
      {
         name = "atlanteans_weaving_mill",
         helptexts = {
            -- TRANSLATORS: Purpose helptext for an Atlantean production site: Weaving Mill
            purpose = pgettext("atlanteans_building", "Weaves spidercloth for buildings and ships’ sails, and tabards to equip and train the soldiers."),
            -- TRANSLATORS: Lore helptext for an Atlantean production site: Weaving Mill -- listen to that song please
            lore = pgettext("atlanteans_building", "Here are the Wide Lands where people may dwell, "..
                                                   "walking around caring everything’s well."),
<<<<<<< HEAD
            -- TRANSLATORS: Lore author helptext for an atlantean production site: Weaving Mill
            lore_author = pgettext("atlanteans_building", "Part of the silkweavers’ song"),
            -- TRANSLATORS: Performance helptext for an atlantean production site: Weaving Mill
            performance = pgettext("atlanteans_building", "When this building is fully supplied and all kinds of clothing are needed by the economy, production of one of each clothing takes %1$s on average. If only one kind of clothing is needed by the economy, its production takes %2$s on average."):bformat(format_minutes_seconds(2, 12), format_seconds(44))
=======
            -- TRANSLATORS: Lore author helptext for an Atlantean production site: Weaving Mill
            lore_author = pgettext("atlanteans_building", "Part of the silkweavers’ song")
>>>>>>> 84ca4e1a
         }
      },

      -- Mines
      {
         name = "atlanteans_crystalmine",
         helptexts = {
            -- TRANSLATORS: Purpose helptext for an Atlantean production site: Crystal Mine
            purpose = pgettext("atlanteans_building", "Carves precious (and normal) stones out of the rock in mountain terrain."),
            -- TRANSLATORS: Lore helptext for an Atlantean production site: Crystal Mine
            lore = pgettext("atlanteans_building", "Only the pure, white stones Diamond and Quartz will enlighten our people. "..
                                                   "Thus, every major building will need them so the inhabitants may worship Satul to warm them."),
<<<<<<< HEAD
            -- TRANSLATORS: Lore author helptext for an atlantean production site: Crystal Mine
            lore_author = pgettext("atlanteans_building", "First part of the Atlantean almanach on architecture"),
            -- TRANSLATORS: Performance helptext for an atlantean production site: Crystal Mine
            performance = pgettext("atlanteans_building", "When this building is fully supplied and all minerals are needed by the economy, production of one granite takes %1$s, one quartz takes %2$s and one diamond takes %3$s on average. If only one kind of mineral is needed by the economy, production of one granite takes %4$s, one quartz takes %5$s and one diamond takes %6$s on average."):bformat(format_seconds(43), format_minutes_seconds(1, 37), format_minutes_seconds(3, 14), format_seconds(29), format_seconds(42), format_seconds(58))
=======
            -- TRANSLATORS: Lore author helptext for an Atlantean production site: Crystal Mine
            lore_author = pgettext("atlanteans_building", "First part of the Atlantean almanach on architecture")
>>>>>>> 84ca4e1a
         }
      },
      {
         name = "atlanteans_coalmine",
         helptexts = {
            -- TRANSLATORS: Purpose helptext for an Atlantean production site: Coal Mine
            purpose = pgettext("building", "Digs coal out of the ground in mountain terrain."),
            -- TRANSLATORS: Lore helptext for an Atlantean production site: Coal Mine
            lore = pgettext("atlanteans_building", [[‘Way down here in this deep mine<br>]] ..
                                          [[where the sun it dare not shine,<br>]] ..
                                          [[I sweat and toil till day is done,<br>]] ..
                                          [[but I’ll be back with morning come.’]]),
            -- TRANSLATORS: Lore author helptext for an Atlantean production site:  Coal Mine
            lore_author = pgettext("atlanteans_building", "Song from the miners’ guild")
         }
      },
      {
         name = "atlanteans_ironmine",
         helptexts = {
            -- TRANSLATORS: Purpose helptext for an Atlantean production site: Iron Mine
            purpose = pgettext("building", "Digs iron ore out of the ground in mountain terrain."),
            -- TRANSLATORS: Lore helptext for an Atlantean production site: Iron Mine
           lore = pgettext("atlanteans_building", [[‘Way down here in this deep mine<br>]] ..
                                          [[where the sun it dare not shine,<br>]] ..
                                          [[I sweat and toil till day is done,<br>]] ..
                                          [[but I’ll be back with morning come.’]]),
            -- TRANSLATORS: Lore author helptext for an Atlantean production site:  Iron Mine
            lore_author = pgettext("atlanteans_building", "Song from the miners’ guild")
         }
      },
      {
         name = "atlanteans_goldmine",
         helptexts = {
            -- TRANSLATORS: Purpose helptext for an Atlantean production site: Gold Mine
            purpose = pgettext("building", "Digs gold ore out of the ground in mountain terrain."),
            -- TRANSLATORS: Lore helptext for an Atlantean production site: Gold Mine
            lore = pgettext("atlanteans_building", [[‘Way down here in these golden grounds<br>]] ..
                                          [[with stones above us the thousand pounds<br>]] ..
                                          [[I dig in the dust until I see the spark;<br>]] ..
                                          [[The golden ore I find in the dark.’]]),
            -- TRANSLATORS: Lore author helptext for an Atlantean production site: Gold Mine
            lore_author = pgettext("atlanteans_building", "Miner’s prayer")

         }
      },

      -- Training Sites
      {
         name = "atlanteans_dungeon",
         helptexts = {
            purpose = {
               -- TRANSLATORS: Purpose helptext for an Atlantean training site: Dungeon, part 1
               pgettext("atlanteans_building", "Trains soldiers in ‘Attack’."),
               -- TRANSLATORS: Purpose helptext for an Atlantean training site: Dungeon, part 2
               pgettext("atlanteans_building", "Equips the soldiers with all necessary weapons and armor parts.")
            },
            -- TRANSLATORS: Lore helptext for an Atlantean production site: Dungeon
            lore = pgettext("atlanteans_building", "Make our enemies feel the pain, so enter here to gain your train!"),
            -- TRANSLATORS: Lore author helptext for an Atlantean production site: Dungeon
            lore_author = pgettext("atlanteans_building", "Engraving on the entrance to the dungeon")
    }
      },
      {
         name = "atlanteans_labyrinth",
         helptexts = {
            purpose = {
               -- TRANSLATORS: Purpose helptext for an Atlantean training site: Labyrinth, part 1
               pgettext("atlanteans_building", "Trains soldiers in ‘Defense’, ‘Evade’, and ‘Health’."),
               -- TRANSLATORS: Purpose helptext for an Atlantean training site: Labyrinth, part 2
               pgettext("atlanteans_building", "Equips the soldiers with all necessary weapons and armor parts.")
            },
            -- TRANSLATORS: Lore helptext for an Atlantean production site: Labyrinth
            lore = pgettext("atlanteans_building", "Our enemies claim: we have a ruddy twisted way to fight. "..
           "Check the way we train, in this labyrinth they may be right."),
            -- TRANSLATORS: Lore author helptext for an Atlantean production site: Labyrinth
            lore_author = pgettext("atlanteans_building", "Atlantean hero after first contact with a real enemy")
         }
      },

      -- Military Sites
      {
         name = "atlanteans_guardhouse",
         helptexts = {
            -- TRANSLATORS: Purpose helptext for an Atlantean military site: Guardhouse
            purpose = pgettext("atlanteans_building", "Garrisons soldiers to expand your territory."),
            -- TRANSLATORS: Note helptext for an Atlantean military site: Guardhouse
            note = pgettext("atlanteans_building", "If you’re low on soldiers to occupy new military sites, use the downward arrow "..
                     "button to decrease the capacity. You can also click on a soldier to send him away."),
            -- TRANSLATORS: Lore helptext for an Atlantean production site: Guardhouse
            lore = pgettext("atlanteans_building", "Hey soldier, even if this is the smallest of our military buildings you still must not sleep all day!"),
            -- TRANSLATORS: Lore author helptext for an Atlantean production site: Guardhouse
            lore_author = pgettext("atlanteans_building", "Officer visiting a remote guardhouse")
         }
      },
      {
         name = "atlanteans_guardhall",
         helptexts = {
            -- TRANSLATORS: Purpose helptext for an Atlantean military site: Guardhall
            purpose = pgettext("atlanteans_building", "Garrisons soldiers to expand your territory."),
            -- TRANSLATORS: Note helptext for an Atlantean military site: Guardhall
            note = pgettext("atlanteans_building", "If you’re low on soldiers to occupy new military sites, use the downward arrow button to decrease the capacity. You can also click on a soldier to send him away."),
            -- TRANSLATORS: Lore helptext for an Atlantean production site: Guardhall
            lore = pgettext("atlanteans_building", "In this hall we praise the fight, Satul will warm us day and night."),
            -- TRANSLATORS: Lore author helptext for an Atlantean production site: Guardhall
            lore_author = pgettext("atlanteans_building", "Scribbling on the wall of a guardhall")
         }
      },
      {
         name = "atlanteans_tower_small",
         helptexts = {
            -- TRANSLATORS: Purpose helptext for an Atlantean military site: Small Tower
            purpose = pgettext("atlanteans_building", "Garrisons soldiers to expand your territory."),
            -- TRANSLATORS: Note helptext for an Atlantean military site: Small Tower
            note = pgettext("atlanteans_building", "If you’re low on soldiers to occupy new military sites, use the downward arrow button to decrease the capacity. You can also click on a soldier to send him away."),
            -- TRANSLATORS: Lore helptext for an Atlantean production site: Small Tower
            lore = pgettext("atlanteans_building", "With three soldiers we can achieve an optimal balance between military power and building cost."),
            -- TRANSLATORS: Lore author helptext for an Atlantean production site: Small Tower
            lore_author = pgettext("atlanteans_building", "Notes on the building instructions")

         }
      },
      {
         name = "atlanteans_tower",
         helptexts = {
            -- TRANSLATORS: Purpose helptext for an Atlantean military site: Tower
            purpose = pgettext("atlanteans_building", "Garrisons soldiers to expand your territory."),
            -- TRANSLATORS: Note helptext for an Atlantean military site: Tower
            note = pgettext("atlanteans_building", "If you’re low on soldiers to occupy new military sites, use the downward arrow button to decrease the capacity. You can also click on a soldier to send him away."),
            -- TRANSLATORS: Lore helptext for an Atlantean production site: Tower
            lore = pgettext("atlanteans_building", "All the other tribes envy us for our towers, elegant outside, comfortable inside, still perfect for defense."),
            -- TRANSLATORS: Lore author helptext for an Atlantean production site: Tower
            lore_author = pgettext("atlanteans_building", "Soldier handing over his duties to a younger one")

         }
      },
      {
         name = "atlanteans_tower_high",
         helptexts = {
            -- TRANSLATORS: Purpose helptext for an Atlantean military site: High Tower
            purpose = pgettext("atlanteans_building", "Garrisons soldiers to expand your territory."),
            -- TRANSLATORS: Note helptext for an Atlantean military site: High Tower
            note = pgettext("atlanteans_building", "If you’re low on soldiers to occupy new military sites, use the downward arrow "..
                     "button to decrease the capacity. You can also click on a soldier to send him away."),
            -- TRANSLATORS: Lore helptext for an Atlantean production site: High Tower
            lore = pgettext("atlanteans_building", "Beware our mighty high towers! From the topmost spot we can see wide into the "..
                     "lands and spot the enemy far away."),
            -- TRANSLATORS: Lore author helptext for an Atlantean production site: High Tower
            lore_author = pgettext("atlanteans_building", "Soldier showing off a High Tower")

         }
      },
      {
         name = "atlanteans_castle",
         helptexts = {
            -- TRANSLATORS: Purpose helptext for an Atlantean military site: Castle
            purpose = pgettext("atlanteans_building", "Garrisons soldiers to expand your territory."),
            -- TRANSLATORS: Note helptext for an Atlantean military site: Castle
            note = pgettext("atlanteans_building", "If you’re low on soldiers to occupy new military sites, use the downward arrow "..
                            "button to decrease the capacity. You can also click on a soldier to send him away."),
            -- TRANSLATORS: Lore helptext for an Atlantean production site: Castle
            lore = pgettext("atlanteans_building", "Sometimes even we Atlanteans need to use brute force, but we always play it wisely."),
            -- TRANSLATORS: Lore author helptext for an Atlantean production site: Castle
            lore_author = pgettext("atlanteans_building", "‘Wisdom of the Fight’ by the warriors’ guild")
         }
      },

      -- Seafaring/Ferry Sites - these are only displayed on seafaring/ferry maps
      {
         name = "atlanteans_ferry_yard",
         helptexts = {
            -- TRANSLATORS: Purpose helptext for an Atlantean production site: Ferry Yard
            purpose = pgettext("building", "Builds ferries."),
            -- TRANSLATORS: Note helptext for an Atlantean production site: Ferry Yard
            note = pgettext("building", "Needs water nearby. Be aware ferries carry wares only, no workers."),
            -- TRANSLATORS: Lore helptext for an Atlantean production site: Ferry Yard
            lore = pgettext("atlanteans_building", [[‘Row, row, row your boat<br>]] ..
                                          [[gently ’long the shore.<br>]] ..
                                          [[Steadily steadily steadily steadily<br>]] ..
                                          [[bring the wares ashore.’]]),
            -- TRANSLATORS: Lore author helptext for an Atlantean production site: Ferry Yard
            lore_author = pgettext("atlanteans_building", "Traditional song of the ferrymen")
         }
      },
      {
         name = "atlanteans_shipyard",
         helptexts = {
            -- TRANSLATORS: Purpose helptext for an Atlantean production site: Shipyard
            purpose = pgettext("building", "Constructs ships that are used for overseas colonization and for trading between ports."),
            -- TRANSLATORS: Lore helptext for an Atlantean production site: Shipyard
            lore = pgettext("atlanteans_building", [[‘Soon may the wellerman come,<br>]] ..
                                          [[to bring us bread and smoked fish.<br>]] ..
                                          [[We set sail for a faraway shore<br>]] ..
                                          [[we praise Satul the best we wish.’]]),
            -- TRANSLATORS: Lore author helptext for an Atlantean production site: Shipyard -- not directly stolen from the wellerman song
            lore_author = pgettext("atlanteans_building", "Transcript from oral tradition")

         }
      },

      -- Partially Finished Buildings - these are the same 2 buildings for all tribes -- TODO(k.halfmann) Not used any longer?
      {
         name = "constructionsite",
         helptexts = {
            -- TRANSLATORS: Lore helptext for an Atlantean building: Construction Site
            lore = pgettext("building", "‘Don’t swear at the builder who is short of building materials.’"),
            -- TRANSLATORS: Lore author helptext for an Atlantean building: Construction Site
            lore_author = pgettext("building", "Proverb widely used for impossible tasks of any kind"),
            -- TRANSLATORS: Purpose helptext for an Atlantean building: Construction Site
            purpose = pgettext("building", "A new building is being built at this construction site.")
         }
      },
      {
         name = "dismantlesite",
         helptexts = {
            -- TRANSLATORS: Lore helptext for an Atlantean building: Dismantle Site
            lore = pgettext("building", "‘New paths will appear when you are willing to tear down the old.’"),
            -- TRANSLATORS: Lore author helptext for an Atlantean building: Dismantle Site
            lore_author = pgettext("building", "Proverb"),
            -- TRANSLATORS: Purpose helptext for an Atlantean building: Dismantle Site
            purpose = pgettext("building", "A building is being dismantled at this dismantle site, returning some of the resources that were used during this building’s construction to your tribe’s stores.")
         }
      }
   },

   warehouse_names = {
      -- TRANSLATORS: This Atlantean warehouse is named after a harbour in Greece
      pgettext("warehousename", "Aegina"),
      -- TRANSLATORS: This Atlantean warehouse is named after a harbour in Greece
      pgettext("warehousename", "Constantinos"),
      -- TRANSLATORS: This Atlantean warehouse is named after a harbour in Greece
      pgettext("warehousename", "Kirikos"),
      -- TRANSLATORS: This Atlantean warehouse is named after a harbour in Greece
      pgettext("warehousename", "Aggistri"),
      -- TRANSLATORS: This Atlantean warehouse is named after a harbour in Greece
      pgettext("warehousename", "Alonissos"),
      -- TRANSLATORS: This Atlantean warehouse is named after a harbour in Greece
      pgettext("warehousename", "Anafi"),
      -- TRANSLATORS: This Atlantean warehouse is named after a harbour in Greece
      pgettext("warehousename", "Andros"),
      -- TRANSLATORS: This Atlantean warehouse is named after a harbour in Greece
      pgettext("warehousename", "Antikythira"),
      -- TRANSLATORS: This Atlantean warehouse is named after a harbour in Greece
      pgettext("warehousename", "Arkyi"),
      -- TRANSLATORS: This Atlantean warehouse is named after a harbour in Greece
      pgettext("warehousename", "Astypalea"),
      -- TRANSLATORS: This Atlantean warehouse is named after a harbour in Greece
      pgettext("warehousename", "Chalki"),
      -- TRANSLATORS: This Atlantean warehouse is named after a harbour in Greece
      pgettext("warehousename", "Chania"),
      -- TRANSLATORS: This Atlantean warehouse is named after a harbour in Greece
      pgettext("warehousename", "Chios"),
      -- TRANSLATORS: This Atlantean warehouse is named after a harbour in Greece
      pgettext("warehousename", "Diafani"),
      -- TRANSLATORS: This Atlantean warehouse is named after a harbour in Greece
      pgettext("warehousename", "Donoussa"),
      -- TRANSLATORS: This Atlantean warehouse is named after a harbour in Greece
      pgettext("warehousename", "Euboea"),
      -- TRANSLATORS: This Atlantean warehouse is named after a harbour in Greece
      pgettext("warehousename", "Folegandros"),
      -- TRANSLATORS: This Atlantean warehouse is named after a harbour in Greece
      pgettext("warehousename", "Fourni"),
      -- TRANSLATORS: This Atlantean warehouse is named after a harbour in Greece
      pgettext("warehousename", "Gytheio"),
      -- TRANSLATORS: This Atlantean warehouse is named after a harbour in Greece
      pgettext("warehousename", "Heraklion"),
      -- TRANSLATORS: This Atlantean warehouse is named after a harbour in Greece
      pgettext("warehousename", "Hydra"),
      -- TRANSLATORS: This Atlantean warehouse is named after a harbour in Greece
      pgettext("warehousename", "Igoumenitsa"),
      -- TRANSLATORS: This Atlantean warehouse is named after a harbour in Greece
      pgettext("warehousename", "Ios"),
      -- TRANSLATORS: This Atlantean warehouse is named after a harbour in Greece
      pgettext("warehousename", "Iraklia"),
      -- TRANSLATORS: This Atlantean warehouse is named after a harbour in Greece
      pgettext("warehousename", "Ithaki"),
      -- TRANSLATORS: This Atlantean warehouse is named after a harbour in Greece
      pgettext("warehousename", "Kalamata"),
      -- TRANSLATORS: This Atlantean warehouse is named after a harbour in Greece
      pgettext("warehousename", "Kalymnos"),
      -- TRANSLATORS: This Atlantean warehouse is named after a harbour in Greece
      pgettext("warehousename", "Karlovassi"),
      -- TRANSLATORS: This Atlantean warehouse is named after a harbour in Greece
      pgettext("warehousename", "Karpathos"),
      -- TRANSLATORS: This Atlantean warehouse is named after a harbour in Greece
      pgettext("warehousename", "Kasos"),
      -- TRANSLATORS: This Atlantean warehouse is named after a harbour in Greece
      pgettext("warehousename", "Kastelorizo"),
      -- TRANSLATORS: This Atlantean warehouse is named after a harbour in Greece
      pgettext("warehousename", "Katapola"),
      -- TRANSLATORS: This Atlantean warehouse is named after a harbour in Greece
      pgettext("warehousename", "Kavala"),
      -- TRANSLATORS: This Atlantean warehouse is named after a harbour in Greece
      pgettext("warehousename", "Kefalonia"),
      -- TRANSLATORS: This Atlantean warehouse is named after a harbour in Greece
      pgettext("warehousename", "Kilini"),
      -- TRANSLATORS: This Atlantean warehouse is named after a harbour in Greece
      pgettext("warehousename", "Kimolos"),
      -- TRANSLATORS: This Atlantean warehouse is named after a harbour in Greece
      pgettext("warehousename", "Kissamos"),
      -- TRANSLATORS: This Atlantean warehouse is named after a harbour in Greece
      pgettext("warehousename", "Korfu"),
      -- TRANSLATORS: This Atlantean warehouse is named after a harbour in Greece
      pgettext("warehousename", "Kos"),
      -- TRANSLATORS: This Atlantean warehouse is named after a harbour in Greece
      pgettext("warehousename", "Koufonissi"),
      -- TRANSLATORS: This Atlantean warehouse is named after a harbour in Greece
      pgettext("warehousename", "Kythira"),
      -- TRANSLATORS: This Atlantean warehouse is named after a harbour in Greece
      pgettext("warehousename", "Kythnos"),
      -- TRANSLATORS: This Atlantean warehouse is named after a harbour in Greece
      pgettext("warehousename", "Lavrio"),
      -- TRANSLATORS: This Atlantean warehouse is named after a harbour in Greece
      pgettext("warehousename", "Leros"),
      -- TRANSLATORS: This Atlantean warehouse is named after a harbour in Greece
      pgettext("warehousename", "Lesvos"),
      -- TRANSLATORS: This Atlantean warehouse is named after a harbour in Greece
      pgettext("warehousename", "Limnos"),
      -- TRANSLATORS: This Atlantean warehouse is named after a harbour in Greece
      pgettext("warehousename", "Lipsi"),
      -- TRANSLATORS: This Atlantean warehouse is named after a harbour in Greece
      pgettext("warehousename", "Milos"),
      -- TRANSLATORS: This Atlantean warehouse is named after a harbour in Greece
      pgettext("warehousename", "Mykonos"),
      -- TRANSLATORS: This Atlantean warehouse is named after a harbour in Greece
      pgettext("warehousename", "Naxos"),
      -- TRANSLATORS: This Atlantean warehouse is named after a harbour in Greece
      pgettext("warehousename", "Nisyros"),
      -- TRANSLATORS: This Atlantean warehouse is named after a harbour in Greece
      pgettext("warehousename", "Paros"),
      -- TRANSLATORS: This Atlantean warehouse is named after a harbour in Greece
      pgettext("warehousename", "Patmos"),
      -- TRANSLATORS: This Atlantean warehouse is named after a harbour in Greece
      pgettext("warehousename", "Patras"),
      -- TRANSLATORS: This Atlantean warehouse is named after a harbour in Greece
      pgettext("warehousename", "Paxoi"),
      -- TRANSLATORS: This Atlantean warehouse is named after a harbour in Greece
      pgettext("warehousename", "Piraeus"),
      -- TRANSLATORS: This Atlantean warehouse is named after a harbour in Greece
      pgettext("warehousename", "Poros"),
      -- TRANSLATORS: This Atlantean warehouse is named after a harbour in Greece
      pgettext("warehousename", "Rafina"),
      -- TRANSLATORS: This Atlantean warehouse is named after a harbour in Greece
      pgettext("warehousename", "Rhodos"),
      -- TRANSLATORS: This Atlantean warehouse is named after a harbour in Greece
      pgettext("warehousename", "Samos"),
      -- TRANSLATORS: This Atlantean warehouse is named after a harbour in Greece
      pgettext("warehousename", "Santorini"),
      -- TRANSLATORS: This Atlantean warehouse is named after a harbour in Greece
      pgettext("warehousename", "Schinoussa"),
      -- TRANSLATORS: This Atlantean warehouse is named after a harbour in Greece
      pgettext("warehousename", "Serifos"),
      -- TRANSLATORS: This Atlantean warehouse is named after a harbour in Greece
      pgettext("warehousename", "Sifnos"),
      -- TRANSLATORS: This Atlantean warehouse is named after a harbour in Greece
      pgettext("warehousename", "Sikinos"),
      -- TRANSLATORS: This Atlantean warehouse is named after a harbour in Greece
      pgettext("warehousename", "Sitia"),
      -- TRANSLATORS: This Atlantean warehouse is named after a harbour in Greece
      pgettext("warehousename", "Skiathos"),
      -- TRANSLATORS: This Atlantean warehouse is named after a harbour in Greece
      pgettext("warehousename", "Skopelos"),
      -- TRANSLATORS: This Atlantean warehouse is named after a harbour in Greece
      pgettext("warehousename", "Symi"),
      -- TRANSLATORS: This Atlantean warehouse is named after a harbour in Greece
      pgettext("warehousename", "Syros"),
      -- TRANSLATORS: This Atlantean warehouse is named after a harbour in Greece
      pgettext("warehousename", "Thessaloniki"),
      -- TRANSLATORS: This Atlantean warehouse is named after a harbour in Greece
      pgettext("warehousename", "Tilos"),
      -- TRANSLATORS: This Atlantean warehouse is named after a harbour in Greece
      pgettext("warehousename", "Tinos"),
      -- TRANSLATORS: This Atlantean warehouse is named after a harbour in Greece
      pgettext("warehousename", "Volos"),
      -- TRANSLATORS: This Atlantean warehouse is named after a harbour in Greece
      pgettext("warehousename", "Zakynthos"),
   },

   -- Productionsite status strings

   -- TRANSLATORS: Productivity label on an Atlantean building if there is 1 worker missing
   productionsite_worker_missing = pgettext("atlanteans", "Worker missing"),
   -- TRANSLATORS: Productivity label on an Atlantean building if there is 1 worker coming
   productionsite_worker_coming = pgettext("atlanteans", "Worker is coming"),
   -- TRANSLATORS: Productivity label on an Atlantean building if there is more than 1 worker missing. If you need plural forms here, please let us know.
   productionsite_workers_missing = pgettext("atlanteans", "Workers missing"),
   -- TRANSLATORS: Productivity label on an Atlantean building if there is more than 1 worker coming. If you need plural forms here, please let us know.
   productionsite_workers_coming = pgettext("atlanteans", "Workers are coming"),
   -- TRANSLATORS: Productivity label on an Atlantean building if there is 1 experienced worker missing
   productionsite_experienced_worker_missing = pgettext("atlanteans", "Expert missing"),
   -- TRANSLATORS: Productivity label on an Atlantean building if there is more than 1 experienced worker missing. If you need plural forms here, please let us know.
   productionsite_experienced_workers_missing = pgettext("atlanteans", "Experts missing"),

   -- Soldier strings to be used in Military Status strings

   soldier_context = "atlanteans_soldier",
   soldier_0_sg = "%1% soldier (+%2%)",
   soldier_0_pl = "%1% soldiers (+%2%)",
   soldier_1_sg = "%1% soldier",
   soldier_1_pl = "%1% soldiers",
   soldier_2_sg = "%1%(+%2%) soldier (+%3%)",
   soldier_2_pl = "%1%(+%2%) soldiers (+%3%)",
   soldier_3_sg = "%1%(+%2%) soldier",
   soldier_3_pl = "%1%(+%2%) soldiers",
   -- TRANSLATORS: %1% is the number of Atlantean soldiers the plural refers to. %2% is the maximum number of soldier slots in the building.
   UNUSED_soldier_0 = npgettext("atlanteans_soldier", "%1% soldier (+%2%)", "%1% soldiers (+%2%)", 0),
   -- TRANSLATORS: Number of Atlantean soldiers stationed at a militarysite.
   UNUSED_soldier_1 = npgettext("atlanteans_soldier", "%1% soldier", "%1% soldiers", 0),
   -- TRANSLATORS: %1% is the number of Atlantean soldiers the plural refers to. %2% are currently open soldier slots in the building. %3% is the maximum number of soldier slots in the building
   UNUSED_soldier_2 = npgettext("atlanteans_soldier", "%1%(+%2%) soldier (+%3%)", "%1%(+%2%) soldiers (+%3%)", 0),
   -- TRANSLATORS: %1% is the number of Atlantean soldiers the plural refers to. %2% are currently open soldier slots in the building.
   UNUSED_soldier_3 = npgettext("atlanteans_soldier", "%1%(+%2%) soldier", "%1%(+%2%) soldiers", 0),

   -- Special types
   builder = "atlanteans_builder",
   carriers = {"atlanteans_carrier", "atlanteans_horse"},
   geologist = "atlanteans_geologist",
   scouts_house = "atlanteans_scouts_house",
   soldier = "atlanteans_soldier",
   ship = "atlanteans_ship",
   ferry = "atlanteans_ferry",
   port = "atlanteans_port",

   fastplace = {
      warehouse = "atlanteans_warehouse",
      port = "atlanteans_port",
      training_small = "atlanteans_labyrinth",
      training_large = "atlanteans_dungeon",
      military_small_primary = "atlanteans_guardhouse",
      military_small_secondary = "atlanteans_tower_small",
      military_medium_primary = "atlanteans_guardhall",
      military_tower = "atlanteans_tower",
      military_fortress = "atlanteans_castle",
      woodcutter = "atlanteans_woodcutters_house",
      forester = "atlanteans_foresters_house",
      quarry = "atlanteans_quarry",
      building_materials_primary = "atlanteans_sawmill",
      building_materials_secondary = "atlanteans_weaving_mill",
      building_materials_tertiary = "atlanteans_spiderfarm",
      fisher = "atlanteans_fishers_house",
      hunter = "atlanteans_hunters_house",
      fish_meat_replenisher = "atlanteans_fishbreeders_house",
      well = "atlanteans_well",
      farm_primary = "atlanteans_farm",
      farm_secondary = "atlanteans_blackroot_farm",
      mill = "atlanteans_mill",
      bakery = "atlanteans_bakery",
      smokery = "atlanteans_smokery",
      smelting = "atlanteans_smelting_works",
      tool_smithy = "atlanteans_toolsmithy",
      weapon_smithy = "atlanteans_weaponsmithy",
      armor_smithy = "atlanteans_armorsmithy",
      weaving_mill = "atlanteans_gold_spinning_mill",
      shipyard = "atlanteans_shipyard",
      ferry_yard = "atlanteans_ferry_yard",
      scout = "atlanteans_scouts_house",
      barracks = "atlanteans_barracks",
      second_carrier = "atlanteans_horsefarm",
      charcoal = "atlanteans_charcoal_kiln",
      mine_stone = "atlanteans_crystalmine",
      mine_coal = "atlanteans_coalmine",
      mine_iron = "atlanteans_ironmine",
      mine_gold = "atlanteans_goldmine",
   },
}

pop_textdomain()<|MERGE_RESOLUTION|>--- conflicted
+++ resolved
@@ -1625,15 +1625,10 @@
             purpose = pgettext("atlanteans_building", "Smokes meat and fish to feed the scouts and miners and to train soldiers in the dungeon and labyrinth."),
             -- TRANSLATORS: Lore helptext for an Atlantean production site:  Smokery
             lore = pgettext("atlanteans_building", "We are using pure logs, no other ingredients! Which drunken foreigner hath told you that myth?"),
-<<<<<<< HEAD
-            -- TRANSLATORS: Lore author helptext for an atlantean production site:  Smokery
+            -- TRANSLATORS: Lore author helptext for an Atlantean production site:  Smokery
             lore_author = pgettext("atlanteans_building", "A Smoker answering a passer-by"),
-            -- TRANSLATORS: Performance helptext for an atlantean production site: Smokery
+            -- TRANSLATORS: Performance helptext for an Atlantean production site: Smokery
             performance = pgettext("atlanteans_building", "When this building is fully supplied and all kinds of food are needed by the economy, production of one smoked fish takes %1$s and one smoked meat takes %2$s on average. If only one kind of food is needed by the economy, production of one smoked fish takes %3$s and one smoked meat takes %4$s on average."):bformat(format_seconds(51), format_minutes_seconds(1, 42), format_seconds(34), format_seconds(34))
-=======
-            -- TRANSLATORS: Lore author helptext for an Atlantean production site:  Smokery
-            lore_author = pgettext("atlanteans_building", "A Smoker answering a passer-by")
->>>>>>> 84ca4e1a
 
          }
       },
@@ -1646,15 +1641,10 @@
             note = pgettext("atlanteans_building", "When no cornmeal is required, the mill will try to produce blackroot flour even when there is no demand for it."),
             -- TRANSLATORS: Lore helptext for an Atlantean production site:  Mill
             lore = pgettext("atlanteans_building", "We invented this vertical axis design first, the sawmill just copied our ideas but never acknowledged our claim."),
-<<<<<<< HEAD
-            -- TRANSLATORS: Lore author helptext for an atlantean production site: Mill
+            -- TRANSLATORS: Lore author helptext for an Atlantean production site: Mill
             lore_author = pgettext("atlanteans_building", "Miller arguing with a sawyer"),
-            -- TRANSLATORS: Performance helptext for an atlantean production site: Mill
+            -- TRANSLATORS: Performance helptext for an Atlantean production site: Mill
             performance = pgettext("atlanteans_building", "When this building is fully supplied and all kinds of flour are needed by the economy, production of one cornmeal takes %1$s and one blackroot flour takes %2$s on average. If only one kind of flour is needed by the economy, production of one cornmeal takes %3$s and one blackroot flour takes %4$s on average."):bformat(format_seconds(44), format_seconds(44), format_seconds(22), format_seconds(22))
-=======
-            -- TRANSLATORS: Lore author helptext for an Atlantean production site: Mill
-            lore_author = pgettext("atlanteans_building", "Miller arguing with a sawyer")
->>>>>>> 84ca4e1a
          }
       },
       {
@@ -1693,15 +1683,10 @@
             purpose = pgettext("building", "Smelts iron ore into iron and gold ore into gold."),
             -- TRANSLATORS: Lore helptext for an Atlantean production site: Smelting Works
             lore = pgettext("atlanteans_building", "We learned the smelting from our forefathers, a basic craftsmanship taming the fire and the ore into pure metals."),
-<<<<<<< HEAD
-            -- TRANSLATORS: Lore author helptext for an atlantean production site: Smelting Works
+            -- TRANSLATORS: Lore author helptext for an Atlantean production site: Smelting Works
             lore_author = pgettext("atlanteans_building", "A member of the smelters’ guild"),
-            -- TRANSLATORS: Performance helptext for an atlantean production site: Smelting Works
+            -- TRANSLATORS: Performance helptext for an Atlantean production site: Smelting Works
             performance = pgettext("atlanteans_building", "When this building is fully supplied and all metals are needed by the economy, production of one iron takes %1$s and one gold takes %2$s on average. If only one kind of metal is needed by the economy, production of one iron takes %3$s and one gold takes %4$s on average."):bformat(format_minutes_seconds(1, 36), format_minutes_seconds(3, 12), format_minutes_seconds(1, 4), format_minutes_seconds(1, 4))
-=======
-            -- TRANSLATORS: Lore author helptext for an Atlantean production site: Smelting Works
-            lore_author = pgettext("atlanteans_building", "A member of the smelters’ guild")
->>>>>>> 84ca4e1a
          }
       },
       {
@@ -1711,15 +1696,10 @@
             purpose = pgettext("building", "Forges all the tools that your workers need."),
             -- TRANSLATORS: Lore helptext for an Atlantean production site: Toolsmithy
             lore = pgettext("atlanteans_building", "People’s power working for the benefit of all"),
-<<<<<<< HEAD
-            -- TRANSLATORS: Lore author helptext for an atlantean production site: Toolsmithy
+            -- TRANSLATORS: Lore author helptext for an Atlantean production site: Toolsmithy
             lore_author = pgettext("atlanteans_building", "Faded sign found on top of this building"),
-            -- TRANSLATORS: Performance helptext for an atlantean production site: Toolsmithy
+            -- TRANSLATORS: Performance helptext for an Atlantean production site: Toolsmithy
             performance = pgettext("atlanteans_building", "When this building is fully supplied and all tools are needed by the economy, production of one of each tool takes %1$s on average. If only one kind of tool is needed by the economy, its production takes %2$s on average."):bformat(format_minutes_seconds(14, 12), format_minutes_seconds(1, 11))
-=======
-            -- TRANSLATORS: Lore author helptext for an Atlantean production site: Toolsmithy
-            lore_author = pgettext("atlanteans_building", "Faded sign found on top of this building")
->>>>>>> 84ca4e1a
          }
       },
       {
@@ -1729,16 +1709,10 @@
             purpose = pgettext("atlanteans_building", "Forges tridents to equip the soldiers and to train their attack in the dungeon."),
             -- TRANSLATORS: Lore helptext for an Atlantean production site:  Weapon Smithy
             lore = pgettext("atlanteans_building", "You hear that sound of metal strident? The weapon smith just forged a trident!"),
-<<<<<<< HEAD
-            -- TRANSLATORS: Lore author helptext for an atlantean production site: Weapon Smithy
+            -- TRANSLATORS: Lore author helptext for an Atlantean production site: Weapon Smithy
             lore_author = pgettext("atlanteans_building", "Atlantean nursery rhyme"),
-            -- TRANSLATORS: Performance helptext for an atlantean production site: Weapon Smithy
+            -- TRANSLATORS: Performance helptext for an Atlantean production site: Weapon Smithy
             performance = pgettext("atlanteans_building", "When this building is fully supplied and all tridents are needed by the economy, production of one of each trident takes %1$s on average. If only one kind of trident is needed by the economy, production of one light trident takes %2$s, one long trident takes %3$s, one steel trident takes %4$s, one double trident takes %5$s and one heavy double trident takes %6$s on average."):bformat(format_minutes_seconds(6, 18), format_seconds(54), format_minutes_seconds(1, 21), format_minutes_seconds(1, 21), format_minutes_seconds(1, 21), format_minutes_seconds(1, 21))
-=======
-            -- TRANSLATORS: Lore author helptext for an Atlantean production site: Weapon Smithy
-            lore_author = pgettext("atlanteans_building", "Atlantean nursery rhyme")
-
->>>>>>> 84ca4e1a
          }
       },
       {
@@ -1751,15 +1725,10 @@
                                           [[that soldiers may therewith once fight<br>]] ..
                                           [[most skillful foes, whose lethal lance<br>]] ..
                                           [[from this their armour off will glance!’]]),
-<<<<<<< HEAD
-            -- TRANSLATORS: Lore author helptext for an atlantean production site: Armor Smithy
+            -- TRANSLATORS: Lore author helptext for an Atlantean production site: Armor Smithy
             lore_author = pgettext("atlanteans_building", "Atlantean nursery rhyme"),
-            -- TRANSLATORS: Performance helptext for an atlantean production site: Armor Smithy
+            -- TRANSLATORS: Performance helptext for an Atlantean production site: Armor Smithy
             performance = pgettext("atlanteans_building", "When this building is fully supplied and all shields are needed by the economy, production of one steel shield takes %1$s and one advanced shield takes %2$s on average. If only one kind of shield is needed by the economy, production of one steel shield takes %3$s and one advanced shield takes %4$s on average."):bformat(format_minutes_seconds(2, 32), format_minutes_seconds(2, 32), format_minutes_seconds(1, 11), format_minutes_seconds(1, 21))
-=======
-            -- TRANSLATORS: Lore author helptext for an Atlantean production site: Armor Smithy
-            lore_author = pgettext("atlanteans_building", "Atlantean nursery rhyme")
->>>>>>> 84ca4e1a
          }
       },
       {
@@ -1835,15 +1804,10 @@
             -- TRANSLATORS: Lore helptext for an Atlantean production site: Weaving Mill -- listen to that song please
             lore = pgettext("atlanteans_building", "Here are the Wide Lands where people may dwell, "..
                                                    "walking around caring everything’s well."),
-<<<<<<< HEAD
-            -- TRANSLATORS: Lore author helptext for an atlantean production site: Weaving Mill
+            -- TRANSLATORS: Lore author helptext for an Atlantean production site: Weaving Mill
             lore_author = pgettext("atlanteans_building", "Part of the silkweavers’ song"),
-            -- TRANSLATORS: Performance helptext for an atlantean production site: Weaving Mill
+            -- TRANSLATORS: Performance helptext for an Atlantean production site: Weaving Mill
             performance = pgettext("atlanteans_building", "When this building is fully supplied and all kinds of clothing are needed by the economy, production of one of each clothing takes %1$s on average. If only one kind of clothing is needed by the economy, its production takes %2$s on average."):bformat(format_minutes_seconds(2, 12), format_seconds(44))
-=======
-            -- TRANSLATORS: Lore author helptext for an Atlantean production site: Weaving Mill
-            lore_author = pgettext("atlanteans_building", "Part of the silkweavers’ song")
->>>>>>> 84ca4e1a
          }
       },
 
@@ -1856,15 +1820,10 @@
             -- TRANSLATORS: Lore helptext for an Atlantean production site: Crystal Mine
             lore = pgettext("atlanteans_building", "Only the pure, white stones Diamond and Quartz will enlighten our people. "..
                                                    "Thus, every major building will need them so the inhabitants may worship Satul to warm them."),
-<<<<<<< HEAD
-            -- TRANSLATORS: Lore author helptext for an atlantean production site: Crystal Mine
+            -- TRANSLATORS: Lore author helptext for an Atlantean production site: Crystal Mine
             lore_author = pgettext("atlanteans_building", "First part of the Atlantean almanach on architecture"),
-            -- TRANSLATORS: Performance helptext for an atlantean production site: Crystal Mine
+            -- TRANSLATORS: Performance helptext for an Atlantean production site: Crystal Mine
             performance = pgettext("atlanteans_building", "When this building is fully supplied and all minerals are needed by the economy, production of one granite takes %1$s, one quartz takes %2$s and one diamond takes %3$s on average. If only one kind of mineral is needed by the economy, production of one granite takes %4$s, one quartz takes %5$s and one diamond takes %6$s on average."):bformat(format_seconds(43), format_minutes_seconds(1, 37), format_minutes_seconds(3, 14), format_seconds(29), format_seconds(42), format_seconds(58))
-=======
-            -- TRANSLATORS: Lore author helptext for an Atlantean production site: Crystal Mine
-            lore_author = pgettext("atlanteans_building", "First part of the Atlantean almanach on architecture")
->>>>>>> 84ca4e1a
          }
       },
       {
