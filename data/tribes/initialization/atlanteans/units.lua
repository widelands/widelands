--- conflicted
+++ resolved
@@ -1868,13 +1868,9 @@
                                                    "We put them on a special device to gain the spider silk once a day. There is no need to spin this again. " ..
                      "The thread can directly be used by the weaving mill. Oh hello, here is one of our nice spiders … Hey! Why are you running away?"),
             -- TRANSLATORS: Lore author helptext for an Atlantean production site: Spider Farm
-<<<<<<< HEAD
-            lore_author = pgettext("atlanteans_building", "A spider breeder showing his farm"),
+            lore_author = pgettext("atlanteans_building", "A spider breeder showing her farm"),
             -- TRANSLATORS: Performance helptext for an Atlantean production site: Spider Farm
             performance = pgettext("atlanteans_building", "The spider farm needs %s on average to produce one spider silk."):bformat(format_seconds(59))
-=======
-            lore_author = pgettext("atlanteans_building", "A spider breeder showing her farm")
->>>>>>> 24ab248a
 
          }
       },
