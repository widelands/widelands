--- conflicted
+++ resolved
@@ -1836,11 +1836,7 @@
             },
             -- TRANSLATORS: Lore helptext for an atlantean production site: Labyrinth
             lore = pgettext("atlanteans_building", "Our enemies claim: we have a ruddy twisted way to fight."..
-<<<<<<< HEAD
-						   "Check the way we train, in this labyrinth they may be right"),
-=======
-                     "Check the way we train, in this Laybrinth they may be right"),
->>>>>>> 02867e80
+		     "Check the way we train, in this labyrinth they may be right"),
             -- TRANSLATORS: Lore author helptext for an atlantean production site: Labyrinth
             lore_author = pgettext("atlanteans_building", "Atlantean hero after first contact with a real enemy")
          }
@@ -1911,13 +1907,8 @@
             note = pgettext("atlanteans_building", "If you’re low on soldiers to occupy new military sites, use the downward arrow "..
                      "button to decrease the capacity. You can also click on a soldier to send him away."),
             -- TRANSLATORS: Lore helptext for an atlantean production site: High Tower
-<<<<<<< HEAD
             lore = pgettext("atlanteans_building", "Beware our mighty high towers! From the topmost spot we can see wide into the "..
-						   "lands and spot the enenmy far away."),
-=======
-            lore = pgettext("atlanteans_building", "Beware of our mighty high towers! From the topmost spot we can see wide into the "..
-                     "lands and spot the enenmy far away"),
->>>>>>> 02867e80
+                     "lands and spot the enenmy far away."),
             -- TRANSLATORS: Lore author helptext for an atlantean production site: High Tower
             lore_author = pgettext("atlanteans_building", "Soldier showing of a High Tower")
 
