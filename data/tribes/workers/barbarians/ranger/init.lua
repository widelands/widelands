--- conflicted
+++ resolved
@@ -41,21 +41,12 @@
 
    programs = {
       plant = {
-<<<<<<< HEAD
-         "findspace=size:any radius:5 avoid:field",
+         "findspace=size:any radius:5 avoid:field saplingsearches:5",
          "walk=coords",
          "animate=dig 2000",
          "animate=planting 1000",
          "plant=attrib:tree_sapling",
          "animate=water 2000",
-=======
-         "findspace size:any radius:5 avoid:field saplingsearches:5",
-         "walk coords",
-         "animation dig 2000",
-         "animation planting 1000",
-         "plant attrib:tree_sapling",
-         "animation water 2000",
->>>>>>> a37052ee
          "return"
       }
    },
