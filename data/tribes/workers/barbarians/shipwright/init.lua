--- conflicted
+++ resolved
@@ -1,28 +1,11 @@
 dirname = path.dirname(__file__)
 
-<<<<<<< HEAD
 animations = {}
 add_animation(animations, "idle", dirname, "idle", {11, 23})
 add_animation(animations, "work", dirname, "work", {11, 26}, 10)
 animations["work"]["sound_effect"] = {
-   name = "hammering",
-   directory = "sound/hammering"
-=======
-animations = {
-   idle = {
-      pictures = path.list_files(dirname .. "idle_??.png"),
-      hotspot = { 11, 23 },
-   },
-   work = {
-      pictures = path.list_files(dirname .. "work_??.png"),
-      sound_effect = {
-         path = "sound/hammering/hammering",
-         priority = 64
-      },
-      hotspot = { 11, 26 },
-      fps = 10
-   }
->>>>>>> 77751866
+   path = "sound/hammering/hammering",
+   priority = 64
 }
 add_walking_animations(animations, "walk", dirname, "walk", {9, 24}, 10)
 add_walking_animations(animations, "walkload", dirname, "walkload", {11, 22}, 10)
