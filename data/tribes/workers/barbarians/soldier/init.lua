dirname = path.dirname(__file__)

animations = {
   idle = {
      pictures = path.list_files(dirname .. "idle_??.png"),
      hotspot = { 16, 31 },
      fps = 5
   },
   atk_ok_e = {
      pictures = path.list_files(dirname .. "atk_ok_e_??.png"),
      hotspot = { 30, 36 },
      fps = 10
   },
   atk_fail_e = {
      pictures = path.list_files(dirname .. "atk_fail_e_??.png"),
      hotspot = { 30, 36 },
      fps = 10
   },
   eva_ok_e = {
      pictures = path.list_files(dirname .. "eva_ok_e_??.png"),
      hotspot = { 18, 34 },
      fps = 20
   },
   eva_fail_e = {
      pictures = path.list_files(dirname .. "eva_fail_e_??.png"),
      hotspot = { 30, 36 },
      fps = 10
   },
   atk_ok_w = {
      pictures = path.list_files(dirname .. "atk_ok_w_??.png"),
      hotspot = { 30, 36 },
      fps = 10
   },
   atk_fail_w = {
      pictures = path.list_files(dirname .. "atk_fail_w_??.png"),
      hotspot = { 30, 36 },
      fps = 10
   },
   eva_ok_w = {
      pictures = path.list_files(dirname .. "eva_ok_w_??.png"),
      hotspot = { 18, 34 },
      fps = 20
   },
   eva_fail_w = {
      pictures = path.list_files(dirname .. "eva_fail_w_??.png"),
      hotspot = { 30, 36 },
      fps = 10
   },
   die_w = {
      pictures = path.list_files(dirname .. "die_??.png"),
      hotspot = { 16, 31 },
      fps = 20
   },
   die_e = {
      pictures = path.list_files(dirname .. "die_??.png"),
      hotspot = { 16, 31 },
      fps = 20
   },
}
add_worker_animations(animations, "walk", dirname, "walk", {16, 31}, 10)


tribes:new_soldier_type {
   msgctxt = "barbarians_worker",
   name = "barbarians_soldier",
   -- TRANSLATORS: This is a worker name used in lists of workers
   descname = pgettext("barbarians_worker", "Soldier"),
   helptext_script = dirname .. "helptexts.lua",
   icon = dirname .. "menu.png",
   vision_range = 2,

   buildcost = {
      barbarians_carrier = 1,
      ax = 1
   },

   animations = animations,

   -- Battle attributes - initial values and per level increase
   health = {
      max_level = 3,
      base = 13000,
      increase_per_level = 2800,
      pictures = path.list_files(dirname .. "health_level?.png"),
   },
   attack = {
<<<<<<< HEAD
      max_level = 5,
      base = 1200,
      maximum = 1600,
      increase_per_level = 700,
      pictures = path.list_files(dirname .. "attack_level?.png"),
   },
   defense = {
      max_level = 0,
      base = 3,
      increase_per_level = 4,
      pictures = path.list_files(dirname .. "defense_level?.png"),
   },
   evade = {
      max_level = 2,
      base = 25,
      increase_per_level = 15,
      pictures = path.list_files(dirname .. "evade_level?.png"),
   },
=======
      minimum = 1200,
      maximum = 1600
   },
   attack_incr_per_level = 850,
   defense = 3,
   defense_incr_per_level = 4,
   evade = 25,
   evade_incr_per_level = 15,

   hp_level_0_pic = dirname .. "hp_level0.png",
   hp_level_1_pic = dirname .. "hp_level1.png",
   hp_level_2_pic = dirname .. "hp_level2.png",
   hp_level_3_pic = dirname .. "hp_level3.png",
   evade_level_0_pic = dirname .. "evade_level0.png",
   evade_level_1_pic = dirname .. "evade_level1.png",
   evade_level_2_pic = dirname .. "evade_level2.png",
   attack_level_0_pic = dirname .. "attack_level0.png",
   attack_level_1_pic = dirname .. "attack_level1.png",
   attack_level_2_pic = dirname .. "attack_level2.png",
   attack_level_3_pic = dirname .. "attack_level3.png",
   attack_level_4_pic = dirname .. "attack_level4.png",
   attack_level_5_pic = dirname .. "attack_level5.png",
   defense_level_0_pic = dirname .. "defense_level0.png",
>>>>>>> 8d6cc36a

   -- Random animations for battle
   attack_success_w = {
      "atk_ok_w",
   },
   attack_success_e = {
      "atk_ok_e",
   },
   attack_failure_w = {
      "atk_fail_w",
   },
   attack_failure_e = {
      "atk_fail_e",
   },
   evade_success_w = {
      "eva_ok_w",
   },
   evade_success_e = {
      "eva_ok_e",
   },
   evade_failure_w = {
      "eva_fail_w",
   },
   evade_failure_e = {
      "eva_fail_e",
   },
   die_w = {
      "die_w",
   },
   die_e = {
      "die_e",
   },
}<|MERGE_RESOLUTION|>--- conflicted
+++ resolved
@@ -84,11 +84,10 @@
       pictures = path.list_files(dirname .. "health_level?.png"),
    },
    attack = {
-<<<<<<< HEAD
       max_level = 5,
       base = 1200,
       maximum = 1600,
-      increase_per_level = 700,
+      increase_per_level = 850,
       pictures = path.list_files(dirname .. "attack_level?.png"),
    },
    defense = {
@@ -103,31 +102,6 @@
       increase_per_level = 15,
       pictures = path.list_files(dirname .. "evade_level?.png"),
    },
-=======
-      minimum = 1200,
-      maximum = 1600
-   },
-   attack_incr_per_level = 850,
-   defense = 3,
-   defense_incr_per_level = 4,
-   evade = 25,
-   evade_incr_per_level = 15,
-
-   hp_level_0_pic = dirname .. "hp_level0.png",
-   hp_level_1_pic = dirname .. "hp_level1.png",
-   hp_level_2_pic = dirname .. "hp_level2.png",
-   hp_level_3_pic = dirname .. "hp_level3.png",
-   evade_level_0_pic = dirname .. "evade_level0.png",
-   evade_level_1_pic = dirname .. "evade_level1.png",
-   evade_level_2_pic = dirname .. "evade_level2.png",
-   attack_level_0_pic = dirname .. "attack_level0.png",
-   attack_level_1_pic = dirname .. "attack_level1.png",
-   attack_level_2_pic = dirname .. "attack_level2.png",
-   attack_level_3_pic = dirname .. "attack_level3.png",
-   attack_level_4_pic = dirname .. "attack_level4.png",
-   attack_level_5_pic = dirname .. "attack_level5.png",
-   defense_level_0_pic = dirname .. "defense_level0.png",
->>>>>>> 8d6cc36a
 
    -- Random animations for battle
    attack_success_w = {
