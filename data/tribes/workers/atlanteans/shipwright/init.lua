dirname = path.dirname(__file__)

animations = {
   idle = {
      pictures = path.list_files(dirname .. "idle_??.png"),
      sound_effect = {
         path = "sound/hammering/hammering",
         priority = 64
      },
      hotspot = { 12, 28 },
      fps = 10
   }
}
add_directional_animation(animations, "walk", dirname, "walk", {12, 28}, 10)
add_directional_animation(animations, "walkload", dirname, "walkload", {12, 28}, 10)

tribes:new_worker_type {
   msgctxt = "atlanteans_worker",
   name = "atlanteans_shipwright",
   -- TRANSLATORS: This is a worker name used in lists of workers
   descname = pgettext("atlanteans_worker", "Shipwright"),
   helptext_script = dirname .. "helptexts.lua",
   icon = dirname .. "menu.png",
   vision_range = 2,

   buildcost = {
      atlanteans_carrier = 1,
      hammer = 1
   },

   programs = {
      buildship = {
         "walk=object-or-coords",
         "plant=attrib:shipconstruction unless object",
         "playsound=sound/sawmill/sawmill 230",
         "animate=idle 500",
         "construct",
         "animate=idle 5000",
         "return"
      },
<<<<<<< HEAD
      buildferry = {
         "findspace=size:swim radius:4",
         "walk=coords",
=======
      buildferry_1 = {
         -- checks whether water is available
         "findspace=size:swim radius:4",
      },
      buildferry_2 = {
         "findspace=size:swim radius:4",
         "walk=coords",
         "animate=idle 10000",
>>>>>>> 902bd840
         "buildferry",
         "return"
      },
   },

   animations = animations,
}<|MERGE_RESOLUTION|>--- conflicted
+++ resolved
@@ -38,11 +38,6 @@
          "animate=idle 5000",
          "return"
       },
-<<<<<<< HEAD
-      buildferry = {
-         "findspace=size:swim radius:4",
-         "walk=coords",
-=======
       buildferry_1 = {
          -- checks whether water is available
          "findspace=size:swim radius:4",
@@ -51,7 +46,6 @@
          "findspace=size:swim radius:4",
          "walk=coords",
          "animate=idle 10000",
->>>>>>> 902bd840
          "buildferry",
          "return"
       },
