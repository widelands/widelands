dirname = path.dirname(__file__)

tribes:new_carrier_type {
   msgctxt = "atlanteans_worker",
   name = "atlanteans_horse",
   -- TRANSLATORS: This is a worker name used in lists of workers
   descname = pgettext("atlanteans_worker", "Horse"),
   helptext_script = dirname .. "helptexts.lua",
   animation_directory = dirname,
   icon = dirname .. "menu.png",
   vision_range = 2,

   ware_hotspot = {-2, 12},

<<<<<<< HEAD
   animations = animations
=======
   aihints = {
      preciousness = {
         atlanteans = 2
      },
   },

   animations = {
      idle = {
         hotspot = { 18, 23 },
         fps = 10
      },
      walk = {
         hotspot = { 19, 33 },
         fps = 10,
         directional = true
      },
      walkload = {
         -- TODO(GunChleoc): Make animation
         basename = "walk",
         hotspot = { 19, 33 },
         fps = 10,
         directional = true
      }
   }
>>>>>>> 35baefbb
}<|MERGE_RESOLUTION|>--- conflicted
+++ resolved
@@ -11,15 +11,6 @@
    vision_range = 2,
 
    ware_hotspot = {-2, 12},
-
-<<<<<<< HEAD
-   animations = animations
-=======
-   aihints = {
-      preciousness = {
-         atlanteans = 2
-      },
-   },
 
    animations = {
       idle = {
@@ -39,5 +30,4 @@
          directional = true
       }
    }
->>>>>>> 35baefbb
 }