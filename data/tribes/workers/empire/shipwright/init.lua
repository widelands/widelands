--- conflicted
+++ resolved
@@ -43,11 +43,6 @@
          "animate=work 5000",
          "return"
       },
-<<<<<<< HEAD
-      buildferry = {
-         "findspace=size:swim radius:4",
-         "walk=coords",
-=======
       buildferry_1 = {
          "findspace=size:swim radius:4",
       },
@@ -55,7 +50,6 @@
          "findspace=size:swim radius:4",
          "walk=coords",
          "animate=work 10000",
->>>>>>> 902bd840
          "buildferry",
          "return"
       },
