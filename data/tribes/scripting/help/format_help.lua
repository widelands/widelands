--- conflicted
+++ resolved
@@ -76,22 +76,16 @@
 
    if (size_only == true) then
       -- TRANSLATORS: Size of a map immovable
-      text = p(join_sentences(font("size=13 color=D1D1D1", _"Size:"), text))
+      text = p(join_sentences(font("size=13 color=D1D1D1", _("Size:")), text))
    else
    -- TRANSLATORS: Space on the map required for building a building there
-      text = p(join_sentences(font("size=13 color=D1D1D1", _"Space required:"), text))
+      text = p(join_sentences(font("size=13 color=D1D1D1", _("Space required:")), text))
    end
 
    return
       div("width=100%",
          div("float=right padding_l=6", p(img(image))) ..
-<<<<<<< HEAD
          text
-=======
-         -- TRANSLATORS: Space on the map required for building a building there
-         p(join_sentences(font("size=13 color=D1D1D1", _("Space required:")), text))
->>>>>>> a923026a
-      )
 end
 
 
