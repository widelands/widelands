--- conflicted
+++ resolved
@@ -30,19 +30,12 @@
 function immovable_help_string(tribe, immovable_description)
    local helptexts = immovable_description:helptexts(tribe.name)
    local result = ""
-<<<<<<< HEAD
    local purpose = helptexts["purpose"]
    local image = immovable_description.icon_name
    if purpose ~= nil then
-      result = h2(_"Purpose") ..
+      result = h2(_("Purpose")) ..
          li_object(immovable_description.name, purpose)
    elseif image ~= "" then
-=======
-   if helptexts["purpose"] ~= nil then
-      result = h2(_("Purpose")) ..
-         li_object(immovable_description.name, helptexts["purpose"])
-   else
->>>>>>> a923026a
       result = img(immovable_description.icon_name)
    else
       result = result
@@ -61,19 +54,15 @@
    if (buildcost ~= "" or space_required ~= "") then
       result = result .. h2(_("Requirements"))
       if (buildcost ~= "") then
-<<<<<<< HEAD
-         result = result .. h3(_"Build cost:") .. buildcost
+         result = result .. h3(_("Build cost:")) .. buildcost
          result = result .. plot_size_line(immovable_description.size)
       else
          result = result .. plot_size_line(immovable_description.size, true)
       end
       if (immovable_description.size == "small") then
-         result = result .. p(_"Workers and animals can walk across fields with this immovable.")
+         result = result .. p(_("Workers and animals can walk across fields with this immovable."))
       else
-         result = result .. p(_"Workers and animals can’t walk across fields with this immovable.")
-=======
-         result = result .. h3(_("Build cost:")) .. buildcost
->>>>>>> a923026a
+         result = result .. p(_("Workers and animals can’t walk across fields with this immovable."))
       end
    end
 
