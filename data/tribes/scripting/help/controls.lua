--- conflicted
+++ resolved
@@ -103,7 +103,6 @@
                dl(help_format_hotkey("G"), _"Jump to the location corresponding to the current message") ..
                -- TRANSLATORS: This is an access key combination. Localize, but do not change the key.
                dl(help_format_hotkey(pgettext("hotkey", "Delete")), _"Archive/Restore the current message")
-<<<<<<< HEAD
           ) ..
 
          -- TRANSLATORS: Heading in "Controls" help
@@ -128,8 +127,4 @@
                -- TRANSLATORS: This is the helptext for an access key combination.
                dl(help_format_hotkey("W"), _"Watch the selected ship")
          )
-      )
-=======
-          )
->>>>>>> 3a1a61eb
 }