set_textdomain("tribes_encyclopedia")

include "scripting/formatting.lua"
include "txts/help/common_helptexts.lua"

local toggle_minimap_hotkey = help_toggle_minimap_hotkey()
local toggle_building_spaces_hotkey = help_toggle_building_spaces_hotkey()
local toggle_fullscreen_hotkey = help_toggle_fullscreen_hotkey()

set_textdomain("tribes_encyclopedia")

return {
   title = _"Controls",
   text =
      rt(
         h2(_"Window Control") ..
         p(
               -- TRANSLATORS: This is an access key combination. Localize, but do not change the key.
               dl(help_format_hotkey(pgettext("hotkey", "Right-click")), _"Close window") ..
               -- TRANSLATORS: This is an access key combination. Localize, but do not change the key.
               dl(help_format_hotkey(pgettext("hotkey", "Middle-click or Ctrl + Left-click")), _"Minimize/Maximize window") ..
               -- TRANSLATORS: This is an access key combination. Localize, but do not change the key.
               dl(help_format_hotkey(pgettext("hotkey", "Ctrl + Left-click on Button")), _"Skip confirmation dialog")) ..

         h2(_"Road Control") ..
         p(
               -- TRANSLATORS: This is an access key combination. Localize, but do not change the key.
               dl(help_format_hotkey(pgettext("hotkey", "Ctrl + Left-click")), _"While connecting two flags: Place flags automatically") ..
               -- TRANSLATORS: This is an access key combination. Localize, but do not change the key.
               dl(help_format_hotkey(pgettext("hotkey", "Ctrl + Left-click")), _"While removing a flag: Remove all flags up to the first junction")) ..

         h2(_"Keyboard Shortcuts") ..
            p(
               -- TRANSLATORS: This is an access key combination. Localize, but do not change the key.
               dl(help_format_hotkey(pgettext("hotkey", "Page Up")), _"Increase game speed") ..
               -- TRANSLATORS: This is an access key combination. Localize, but do not change the key.
               dl(help_format_hotkey(pgettext("hotkey", "Page Down")), _"Decrease game speed") ..
               -- TRANSLATORS: This is an access key combination. Localize, but do not change the key.
               dl(help_format_hotkey(pgettext("hotkey", "Pause")), _"Pause the game") ..
               -- TRANSLATORS: This is an access key combination. The hotkey is 'c'
               dl(help_format_hotkey("C"), _"Toggle census") ..
               -- TRANSLATORS: This is an access key combination. The hotkey is 's'
               dl(help_format_hotkey("S"), _"Toggle statistics") ..
               toggle_minimap_hotkey ..
               toggle_building_spaces_hotkey ..
               -- TRANSLATORS: This is an access key combination. The hotkey is 'o'
               dl(help_format_hotkey("O"), _"Toggle objectives") ..
               -- TRANSLATORS: This is an access key combination. The hotkey is 'n'
               dl(help_format_hotkey("N"), _"Toggle messages (‘news’)") ..
               -- TRANSLATORS: This is an access key combination.
               dl(help_format_hotkey("F1"), _"Tribal Encyclopedia") ..
               -- TRANSLATORS: This is an access key combination. The hotkey is 'i'
               dl(help_format_hotkey("I"), _"Toggle stock inventory") ..
               -- TRANSLATORS: This is an access key combination. The hotkey is 'b'
               dl(help_format_hotkey("B"), _"Toggle building statistics") ..
               -- TRANSLATORS: This is an access key combination. The hotkey is 'p'
               dl(help_format_hotkey("E"), _"Toggle seafaring statistics") ..
               -- TRANSLATORS: This is an access key combination. Localize, but do not change the key.
               dl(help_format_hotkey(pgettext("hotkey", "Home")), _"Center main mapview on starting location") ..
               -- TRANSLATORS: This is an access key combination. Localize, but do not change the key.
               dl(help_format_hotkey(pgettext("hotkey", "Ctrl + 1-9")), _"Remember current location") ..
               dl(help_format_hotkey(pgettext("hotkey", "1-9")), _"Go to previously remembered location") ..
               -- TRANSLATORS: This is an access key combination. Localize, but do not change the key.
               dl(help_format_hotkey(pgettext("hotkey", "Ctrl + +")), _"Increase zoom") ..
               -- TRANSLATORS: This is an access key combination. Localize, but do not change the key.
               dl(help_format_hotkey(pgettext("hotkey", "Ctrl + -")), _"Decrease zoom") ..
               -- TRANSLATORS: This is an access key combination. Localize, but do not change the key.
               dl(help_format_hotkey(pgettext("hotkey", "Ctrl + 0")), _"Reset zoom") ..
               -- TRANSLATORS: This is an access key combination. Localize, but do not change the key.
               dl(help_format_hotkey(pgettext("hotkey", "Ctrl + F11")), _"Take a screenshot") ..
               toggle_fullscreen_hotkey ..
               -- TRANSLATORS: This is an access key combination.
               dl(help_format_hotkey(pgettext("hotkey", "Ctrl + F10")), _"Quit the game immediately") ..
               -- TRANSLATORS: This is an access key combination.
               dl(help_format_hotkey(pgettext("hotkey", "F6")), _"Show the debug console (only in debug-builds)")
         ) ..

<<<<<<< HEAD
         -- TRANSLATORS: Heading in "Controls" help
         h3(_"Message Window") ..
=======
         h2(_"Table Control") ..
         h3(_"In tables that allow the selection of multiple entries, the following key combinations are available:") ..
         p(
               -- TRANSLATORS: This is an access key combination. Localize, but do not change the key.
               dl(help_format_hotkey(pgettext("hotkey", "Ctrl + Click")), pgettext("table_control", "Select multiple entries")) ..
               -- TRANSLATORS: This is an access key combination. Localize, but do not change the key.
               dl(help_format_hotkey(pgettext("hotkey", "Shift + Click")), pgettext("table_control", "Select a range of entries")) ..
               -- TRANSLATORS: This is an access key combination. Localize, but do not change the key.
               dl(help_format_hotkey(pgettext("hotkey", "Ctrl + A")), pgettext("table_control", "Select all entries"))) ..

         h2(_"Message Window") ..
         h3(_"In the message window, the following additional shortcuts are available:") ..
>>>>>>> 5582e816
         p(
               -- TRANSLATORS: This is the helptext for an access key combination.
               dl(help_format_hotkey(pgettext("hotkey", "Alt + 0")), _"Show all messages") ..
               -- TRANSLATORS: This is the helptext for an access key combination.
               dl(help_format_hotkey(pgettext("hotkey", "Alt + 1")), _"Show geologists’ messages only") ..
               -- TRANSLATORS: This is the helptext for an access key combination.
               dl(help_format_hotkey(pgettext("hotkey", "Alt + 2")), _"Show economy messages only") ..
               -- TRANSLATORS: This is the helptext for an access key combination.
               dl(help_format_hotkey(pgettext("hotkey", "Alt + 3")), _"Show seafaring messages only") ..
               -- TRANSLATORS: This is the helptext for an access key combination.
               dl(help_format_hotkey(pgettext("hotkey", "Alt + 4")), _"Show warfare messages only") ..
               -- TRANSLATORS: This is the helptext for an access key combination.
               dl(help_format_hotkey(pgettext("hotkey", "Alt + 5")), _"Show scenario messages only") ..
               -- TRANSLATORS: This is the helptext for an access key combination.
               dl(help_format_hotkey("G"), _"Jump to the location corresponding to the current message") ..
               -- TRANSLATORS: This is an access key combination. Localize, but do not change the key.
               dl(help_format_hotkey(pgettext("hotkey", "Delete")), _"Archive/Restore the current message")
          ) ..

         -- TRANSLATORS: Heading in "Controls" help
         h3(_"Ship Statistics") ..
         p(
               -- TRANSLATORS: This is the helptext for an access key combination.
               dl(help_format_hotkey(pgettext("hotkey", "Alt + 0")), _"Show all ships") ..
               -- TRANSLATORS: This is the helptext for an access key combination.
               dl(help_format_hotkey(pgettext("hotkey", "Alt + 1")), _"Show idle ships") ..
               -- TRANSLATORS: This is the helptext for an access key combination.
               dl(help_format_hotkey(pgettext("hotkey", "Alt + 2")), _"Show ships shipping wares and workers") ..
               -- TRANSLATORS: This is the helptext for an access key combination.
               dl(help_format_hotkey(pgettext("hotkey", "Alt + 3")), _"Show waiting expeditions") ..
               -- TRANSLATORS: This is the helptext for an access key combination.
               dl(help_format_hotkey(pgettext("hotkey", "Alt + 4")), _"Show scouting expeditions") ..
               -- TRANSLATORS: This is the helptext for an access key combination.
               dl(help_format_hotkey(pgettext("hotkey", "Alt + 5")), _"Show expeditions with port space found") ..
               -- TRANSLATORS: This is the helptext for an access key combination.
               dl(help_format_hotkey("G"), _"Center the map on the selected ship") ..
               -- TRANSLATORS: This is the helptext for an access key combination.
               dl(help_format_hotkey("O"), _"Go to the selected ship and open its window") ..
               -- TRANSLATORS: This is the helptext for an access key combination.
               dl(help_format_hotkey("W"), _"Watch the selected ship")
          )
      )
}<|MERGE_RESOLUTION|>--- conflicted
+++ resolved
@@ -75,23 +75,8 @@
                dl(help_format_hotkey(pgettext("hotkey", "F6")), _"Show the debug console (only in debug-builds)")
          ) ..
 
-<<<<<<< HEAD
          -- TRANSLATORS: Heading in "Controls" help
          h3(_"Message Window") ..
-=======
-         h2(_"Table Control") ..
-         h3(_"In tables that allow the selection of multiple entries, the following key combinations are available:") ..
-         p(
-               -- TRANSLATORS: This is an access key combination. Localize, but do not change the key.
-               dl(help_format_hotkey(pgettext("hotkey", "Ctrl + Click")), pgettext("table_control", "Select multiple entries")) ..
-               -- TRANSLATORS: This is an access key combination. Localize, but do not change the key.
-               dl(help_format_hotkey(pgettext("hotkey", "Shift + Click")), pgettext("table_control", "Select a range of entries")) ..
-               -- TRANSLATORS: This is an access key combination. Localize, but do not change the key.
-               dl(help_format_hotkey(pgettext("hotkey", "Ctrl + A")), pgettext("table_control", "Select all entries"))) ..
-
-         h2(_"Message Window") ..
-         h3(_"In the message window, the following additional shortcuts are available:") ..
->>>>>>> 5582e816
          p(
                -- TRANSLATORS: This is the helptext for an access key combination.
                dl(help_format_hotkey(pgettext("hotkey", "Alt + 0")), _"Show all messages") ..
@@ -132,6 +117,16 @@
                dl(help_format_hotkey("O"), _"Go to the selected ship and open its window") ..
                -- TRANSLATORS: This is the helptext for an access key combination.
                dl(help_format_hotkey("W"), _"Watch the selected ship")
-          )
+         ) ..
+
+         h2(_"Table Control") ..
+         h3(_"In tables that allow the selection of multiple entries, the following key combinations are available:") ..
+         p(
+               -- TRANSLATORS: This is an access key combination. Localize, but do not change the key.
+               dl(help_format_hotkey(pgettext("hotkey", "Ctrl + Click")), pgettext("table_control", "Select multiple entries")) ..
+               -- TRANSLATORS: This is an access key combination. Localize, but do not change the key.
+               dl(help_format_hotkey(pgettext("hotkey", "Shift + Click")), pgettext("table_control", "Select a range of entries")) ..
+               -- TRANSLATORS: This is an access key combination. Localize, but do not change the key.
+               dl(help_format_hotkey(pgettext("hotkey", "Ctrl + A")), pgettext("table_control", "Select all entries")))
       )
 }