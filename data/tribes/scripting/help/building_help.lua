include "tribes/scripting/help/format_help.lua"

-- RST
-- building_help.lua
-- -----------------
--
-- This script returns a formatted entry for the ingame building help.
-- Pass the internal tribe name and building name to the coroutine to select the
-- building type.

--  =======================================================
--  ********** Helper functions for dependencies **********
--  =======================================================

-- RST
-- .. function:: dependencies_basic(images[, text = nil])
--
--    Creates a dependencies line of any length.
--
--    :arg images: images in the correct order from left to right as table (set in {}).
--    :arg text: comment of the image.
--    :returns: a row of pictures connected by arrows.
--
function dependencies_basic(images, text)
   if not text then
      text = ""
   end

   local imgstring = img(images[1])
   for k,v in ipairs({table.unpack(images,2)}) do
      imgstring = imgstring .. img("images/richtext/arrow-right.png") .. img(v)
   end
   return p(imgstring .. text)
end


-- RST
-- .. function:: item_image(mapobject)
--
--    Creates Richtext image code for the given map object.
--
--    :arg mapobject: the mapobject to represent
--    :returns: richtext code for displaying the mapobject as an image, preferable using its menu icon
--
function item_image(mapobject)
   local icon = mapobject.icon_name
   if icon ~= nil and icon ~= "" then
      return img(icon)
   end
   if mapobject.max_amount ~= nil then
      -- We have e.g. an undetectable resource and are thus without any resource indicator to show
      return img(mapobject:editor_image(1))
   end
   print("WARNING: help item without icon_name: " .. mapobject.name)
   return img_object(mapobject.name, "width=10")
end


-- RST
-- .. function:: find_resource_indicator(tribe, resource)
--
--    Returns the biggest resource indicator available.
--
--    :arg tribe: the tribe to use for getting a tribe-specific indicator
--    :arg resource: a map resource description
--    :returns: a resource indicator immovable description
--
function find_resource_indicator(tribe, resource)
   local resi = nil
   local am = 0
   local resource_indicators = tribe.resource_indicators[resource.name]
   if resource_indicators ~= nil then
      for amount, name in pairs(tribe.resource_indicators[resource.name]) do
         if amount > am then
            resi = name
            am = amount
         end
      end
   end
   if resi ~= nil then
      return wl.Game():get_immovable_description(resi)
   end
   return resource
end


-- RST
-- .. function:: find_created_collected_matches(creator, collector)
--
--    Returns a table of map objects that link the two given production sites
--
--    :arg creator: a productionsite description that creates bobs, immovables and/or resources
--    :arg collector: a productionsite description that collects bobs, immovables and/or resources
--    :returns: a list of all bob, immovable and resource descriptions that matches both
--
function find_created_collected_matches(creator, collector)
   local matching_items = {}
   for i, bob1 in ipairs(collector.collected_bobs) do
      for j, bob2 in ipairs(creator.created_bobs) do
         if bob1.name == bob2.name then
            table.insert(matching_items, bob1)
         end
      end
   end
   for i, immovable1 in ipairs(collector.collected_immovables) do
      for i, immovable2 in ipairs(creator.created_immovables) do
         if immovable1.name == immovable2.name then
            table.insert(matching_items, immovable1)
         end
      end
   end
   for i, resource1 in ipairs(collector.collected_resources) do
      for i, resource2 in ipairs(creator.created_resources) do
         if resource1.name == resource2.name then
            table.insert(matching_items, resource1)
         end
      end
   end
   return matching_items
end

--  =======================================================
--  *************** Dependencies functions ****************
--  =======================================================

-- RST
-- .. function:: dependencies_collects(tribe, building_description)
--
--    Assemble dependency help for a building that collects bobs, immovables and/or resources
--
--    :arg tribe: the tribe for which to display this help
--    :arg building_description: a production site that collects bobs, immovables and/or resources from the map
--    :returns: a richtext-formatted ``p()``
--
function dependencies_collects(tribe, building_description)
   local supported = building_description.supported_by_productionsites
   if #supported > 0 then
      local result = ""
      for i,productionsite in ipairs(supported) do
         local row = item_image(productionsite) .. img("images/richtext/arrow-right.png")
         for k,mapobject in ipairs(find_created_collected_matches(productionsite, building_description)) do
            row = row .. item_image(mapobject)
         end
         row = row .. img("images/richtext/arrow-right.png") .. img(building_description.icon_name) .. " " .. productionsite.descname
         result = result .. p(row)
      end
      return result
   end
   -- Not supported by other productionsites
   local result = ""
   local collected_items = {}
   for i, bob in ipairs(building_description.collected_bobs) do
      table.insert(collected_items, bob)
      result = result .. item_image(bob)
   end
   for i, immovable in ipairs(building_description.collected_immovables) do
      table.insert(collected_items, immovable)
      result = result .. item_image(immovable)
   end
   for i, resource in ipairs(building_description.collected_resources) do
      table.insert(collected_items, resource)
      result = result .. item_image(find_resource_indicator(tribe, resource))
   end
   result = result .. img("images/richtext/arrow-right.png") .. img(building_description.icon_name)
   result = result .. " " .. collected_items[1].descname
   for k,mapobject in ipairs({table.unpack(collected_items,2)}) do
      result = result .. " • " .. mapobject.descname
   end
   return p(result)
end


-- RST
-- .. function:: dependencies_creates(tribe, building_description)
--
--    Assemble dependency help for a building that places bobs, immovables and/or resources on the map
--
--    :arg tribe: the tribe for which to display this help
--    :arg building_description: a production site that creates bobs, immovables and/or resources
--    :returns: a richtext-formatted ``p()``
--
function dependencies_creates(tribe, building_description)
   local supported = building_description.supported_productionsites
   if #supported > 0 then
      local result = ""
      for i,productionsite in ipairs(supported) do
         local row = img(building_description.icon_name) .. img("images/richtext/arrow-right.png")
         for k,mapobject in ipairs(find_created_collected_matches(building_description, productionsite)) do
            row = row .. item_image(mapobject)
         end
         row = row .. img("images/richtext/arrow-right.png") .. item_image(productionsite) .. " " .. productionsite.descname
         result = result .. p(row)
      end
      return result
   end
   -- No other productionsites supported
   local result = img(building_description.icon_name) .. img("images/richtext/arrow-right.png")
   local created_items = {}
   for i, bob in ipairs(building_description.created_bobs) do
      table.insert(created_items, bob)
      result = result .. item_image(bob)
   end
   for i, immovable in ipairs(building_description.created_immovables) do
      table.insert(created_items, immovable)
      result = result .. item_image(immovable)
   end
   for i, resource in ipairs(building_description.created_resources) do
      table.insert(created_items, resource)
      result = result .. item_image(find_resource_indicator(tribe, resource))
   end
   result = result .. " " .. created_items[1].descname
   for k,mapobject in ipairs({table.unpack(created_items,2)}) do
      result = result .. " • " .. mapobject.descname
   end
   return p(result)
end


-- RST
-- .. function:: dependencies_training_food(foods)
--
--    Creates dependencies lines for food in training sites.
--
--    :arg foods: an array of arrays with food items. Outer array has "and" logic and
--        will appear from back to front, inner arrays have "or" logic
--    :returns: a list of food descriptions with images
--
function dependencies_training_food(foods)
   local result = ""
   for countlist, foodlist in pairs(foods) do
      local food_warenames = {}
      local food_images = {}
      for countfood, food in pairs(foodlist) do
         local ware_description = wl.Game():get_ware_description(food)
         food_warenames[countfood] = ware_description.descname
         food_images[countfood] = ware_description.icon_name
      end
      local text = localize_list(food_warenames, "or")
      if (countlist > 1) then
         text = _"%s and":bformat(text)
      end
      local images = img(food_images[1])
      for k,v in ipairs({table.unpack(food_images,2)}) do
         images = images .. img(v)
      end
      result =
         div("width=100%",
            div("width=50%", p(vspace(6) .. text .. space(6))) ..
            div("width=*", p("align=right", vspace(6) .. images .. vspace(12)))
         )
         .. result
   end
   if (result ~= "") then
      result = h3(_"Food:") .. result
   end
   return result
end


-- RST
-- .. function:: dependencies_training_weapons(weapons)
--
--    Creates a dependencies line for any number of weapons.
--
--    :arg weapons: an array of weapon names
--    :arg tribename: the name of the tribe for filtering the buildings
--    :returns: a list weapons images with the producing and receiving building
--
function dependencies_training_weapons(weapons, tribename)
   local result = "";
   local producers = {};
   for count, weaponname in pairs(weapons) do
      local weapon_description = wl.Game():get_ware_description(weaponname)
      for i, producer in ipairs(weapon_description:producers(tribename)) do
         if (producers[producer.name] == nil) then
            producers[producer.name] = {}
         end
         producers[producer.name][weaponname] = true;
      end
   end

   local building_count = 0;
   for producer, weaponnames in pairs(producers) do
      local producer_description = wl.Game():get_building_description(producer)
      local weaponsstring = ""
      local weaponslist = { producer_description.icon_name }
      for weaponname, hasweapon in pairs(weaponnames) do
         if (hasweapon) then
            local weapon_description = wl.Game():get_ware_description(weaponname)
            if (#weaponslist < 2) then
                  table.insert(weaponslist, weapon_description.icon_name)
               else
                  weaponsstring = weaponsstring .. img(weapon_description.icon_name)
            end
         end
      end
      building_count = building_count + 1;
      result = result ..
         dependencies_basic(
            weaponslist,
            weaponsstring .. " " .. producer_description.descname
         )
   end
   if (result ~= "") then
      result = h3(_"Equipment:") .. result
   end
   return result
end


--  =======================================================
--  ************* Main buildinghelp functions *************
--  =======================================================


-- RST
-- .. function:: building_help_general_string(tribe, building_description)
--
--    Creates the string for the general section in building help
--
--    :arg tribe: The :class:`LuaTribeDescription` for the tribe that has this building.
--    :arg building_description: The :class:`LuaBuildingDescription` for the building
--                               that we are displaying this help for.
--    :returns: rt of the formatted text
--
function building_help_general_string(tribe, building_description)
   local helptexts = building_description:helptexts(tribe.name)
   -- TRANSLATORS: Lore helptext for a building - it hasn't been written yet.
   local lore_text = _"Text needed"
   if helptexts["lore"] ~= nil then
      lore_text = helptexts["lore"]
   end
   -- TRANSLATORS: Heading for a flavour text in the building help.
   local result = h2(_"Lore") ..
      li_object(building_description.name, lore_text)

   local lore_author = ""
   if helptexts["lore_author"] ~= nil then
      lore_author = helptexts["lore_author"]
   end
   result = result .. div("width=100%", p_font("align=right", "size=10 italic=1", lore_author .. vspace(3)))

   result = result .. h2(_"General")
   result = result .. h3(_"Purpose:")

-- TODO(GunChleoc) "carrier" for headquarters, "ship" for ports, "scout" for scouts_hut,
   local representative_resource = nil
   if (building_description.type_name == "productionsite") then
      representative_resource = building_description.output_ware_types[1]
      if not representative_resource then
         representative_resource = building_description.output_worker_types[1]
      end
      if not representative_resource then
          for i, bob in ipairs(building_description.created_bobs) do
            representative_resource = bob
            break
         end
      end
      if not representative_resource then
          for i, immovable in ipairs(building_description.created_immovables) do
            representative_resource = immovable
            break
         end
      end
      if not representative_resource then
          for i, resource in ipairs(building_description.created_resources) do
            representative_resource = find_resource_indicator(tribe, resource)
            if representative_resource.max_amount ~= nil then
               -- We have e.g. an undetectable resource and thus without any resource indicator to show
               representative_resource = representative_resource:editor_image(1)
            end
            break
         end
      end
   elseif (building_description.type_name == "militarysite" or
           building_description.type_name == "trainingsite") then
      representative_resource = wl.Game():get_worker_description(tribe.soldier)
   elseif (building_description.is_port or building_description.name == "shipyard") then
      representative_resource = nil
   elseif (building_description.type_name == "warehouse") then
      representative_resource = wl.Game():get_ware_description("log")
   end

<<<<<<< HEAD
   if representative_resource ~= nil and representative_resource ~= "" then
      if representative_resource.icon_name ~= nil and representative_resource.icon_name ~= "" then
         result = result .. li_image(representative_resource.icon_name, building_helptext_purpose())
      elseif representative_resource.name ~= nil and representative_resource.name ~= ""  then
         result = result .. li_object(representative_resource.name, building_helptext_purpose())
      else
         result = result .. li_image(representative_resource, building_helptext_purpose())
      end
=======
   -- TRANSLATORS: Purpose helptext for a building - it hasn't been written yet.
   local purpose = _"Text needed"
   if helptexts["purpose"] ~= nil then
      purpose = helptexts["purpose"]
   end
   if representative_resource then
      result = result .. li_image(representative_resource.icon_name, purpose)
>>>>>>> ab2121d4
   else
      result = result .. p(purpose)
   end

   if helptexts["note"] ~= nil then
      result = result .. h3(_"Note:") .. p(helptexts["note"])
   end

   if(building_description.type_name == "productionsite") then
      if(building_description.workarea_radius and building_description.workarea_radius > 0) then
         result = result .. inline_header(_"Work area radius:", building_description.workarea_radius)
      end

   elseif(building_description.type_name == "warehouse") then
      result = result .. inline_header(_"Healing:",
         ngettext("Garrisoned soldiers heal %d health point per second.", "Garrisoned soldiers heal %d health points per second.", building_description.heal_per_second):bformat(building_description.heal_per_second))
      result = result .. inline_header(_"Conquer range:", building_description.conquers)

   elseif(building_description.type_name == "militarysite") then
      result = result .. h3(_"Healing:")
         .. p(ngettext("Garrisoned soldiers heal %d health point per second.", "Garrisoned soldiers heal %d health points per second.", building_description.heal_per_second):bformat(building_description.heal_per_second))
      result = result .. inline_header(_"Capacity:", building_description.max_number_of_soldiers)
      result = result .. inline_header(_"Conquer range:", building_description.conquers)

   elseif(building_description.type_name == "trainingsite") then
      result = result .. inline_header(_"Capacity:", building_description.max_number_of_soldiers)
   end
   result = result .. inline_header(_"Vision range:", building_description.vision_range)
   return result
end


-- RST
-- .. function:: building_help_dependencies_production(tribe, building_description)
--
--    The input and output wares of a productionsite
--
--    :arg tribe: The :class:`LuaTribeDescription` for the tribe that has this building.
--    :arg building_description: The :class:`LuaBuildingDescription` for the building
--                               that we are displaying this help for.
--    :returns: an rt string with images describing a chain of ware/building dependencies
--
function building_help_dependencies_production(tribe, building_description)
   local result = ""

   -- Providers
   local hasinput = false
   for i, ware_description in ipairs(building_description.inputs) do
      hasinput = true
      for j, producer in ipairs(ware_description:producers(tribe.name)) do
         result = result .. dependencies(
            {producer, ware_description},
            _"%1$s from: %2$s":bformat(ware_description.descname, producer.descname)
         )
      end
   end
   if (hasinput) then
      -- TRANSLATORS: Heading in the building help for wares that a building accepts (e.g. wheat for a mill).
      result =  h3(_"Incoming:") .. result
   end

   -- Collected items
   if #building_description.collected_immovables > 0 or
      #building_description.collected_resources > 0 or
      #building_description.collected_bobs > 0 then
      if (building_description.is_mine) then
         -- TRANSLATORS: This is a verb (The miner mines)
         result = result .. h3(_"Mines:")
      else
         result = result .. h3(_"Collects:")
      end
      result = result .. dependencies_collects(tribe, building_description)
   end

<<<<<<< HEAD
   -- Created items
   if #building_description.created_immovables > 0 or
      #building_description.created_resources > 0 or
      #building_description.created_bobs > 0 then
      result = result .. h3(_"Creates:") .. dependencies_creates(tribe, building_description)
   end
=======
   elseif (building_description.is_mine) then
      -- TRANSLATORS: This is a verb (The miner mines)
      result = result .. h3(_"Mines:")
      for i, ware_description in ipairs(building_description.output_ware_types) do

         -- Need to hack this, because resource != produced ware.
         local resi_name = ware_description.name
         if(resi_name == "coal") then resi_name = "resource_coal"
         elseif(resi_name == "iron_ore") then resi_name = "resource_iron"
         elseif(resi_name == "granite") then resi_name = "resource_stones"
         elseif(resi_name == "diamond") then resi_name = "resource_stones"
         elseif(resi_name == "quartz") then resi_name = "resource_stones"
         elseif(resi_name == "marble") then resi_name = "resource_stones"
         elseif(resi_name == "gold_ore") then resi_name = "resource_gold"
         elseif(resi_name == "water") then resi_name = "water" end

         result = result .. dependencies_resi(tribe.name,
            resi_name,
            {building_description, ware_description},
            ware_description.descname
         )
      end
>>>>>>> ab2121d4

   -- Produced items
   if (building_description.output_ware_types[1] or building_description.output_worker_types[1]) then
      result = result .. h3(_"Produces:")
      for i, ware_description in ipairs(building_description.output_ware_types) do
         result = result ..
            dependencies({building_description, ware_description}, ware_description.descname)
      end
      for i, worker_description in ipairs(building_description.output_worker_types) do
         result = result ..
            dependencies({building_description, worker_description}, worker_description.descname)
      end
   end

   -- Consumers
   local outgoing = ""
   for i, ware_description in ipairs(building_description.output_ware_types) do

      -- Constructionsite isn't listed with the consumers, so we need a special check
      if (ware_description:is_construction_material(tribe.name)) then
         local constructionsite_description =
            wl.Game():get_building_description("constructionsite")
         outgoing = outgoing .. dependencies({ware_description, constructionsite_description},
                                              constructionsite_description.descname)
      end

      -- Normal buildings
      for j, consumer in ipairs(ware_description:consumers(tribe.name)) do
         if (tribe:has_building(consumer.name)) then
            outgoing = outgoing .. dependencies({ware_description, consumer}, consumer.descname)
         end
      end

      -- Soldiers aren't listed with the consumers. Get their buildcost wares and list the warehouses.
      local soldier = wl.Game():get_worker_description(tribe.soldier)
      for j, buildcost in ipairs(soldier.buildcost) do
         if (buildcost == ware) then
            for k, building in ipairs(tribe.buildings) do
               if (building.type_name == "warehouse") then
                  outgoing = outgoing .. dependencies({ware, building, soldier}, soldier.descname)
               end
            end
         end
      end
   end
   if (outgoing ~= "") then result = result .. h3(_"Outgoing:") .. outgoing end
   if (result == "") then result = p(_"None") end
   return h2(_"Dependencies") .. result
end

-- RST
-- .. function:: building_help_dependencies_training(tribe, building_description)
--
--    Shows the production dependencies for a training site.
--
--    :arg tribe: The :class:`LuaTribeDescription` for the tribe that has this building.
--    :arg building_description: The :class:`LuaBuildingDescription` for the building
--                               that we are displaying this help for.
--    :returns: rt string with training dependencies information.
--
function building_help_dependencies_training(tribe, building_description)
   local result = ""
   if (building_description.max_health and building_description.min_health) then
      result = result .. h2(_"Health Training")
      result = result .. p(_"Trains ‘Health’ from %1% up to %2%":
            bformat(building_description.min_health, building_description.max_health+1))
      result = result .. h3(_"Soldiers:")
      result = result ..
         dependencies_basic({
            "tribes/workers/" .. tribe.name .. "/soldier/health_level" .. building_description.min_health .. ".png",
            building_description.icon_name,
            "tribes/workers/" .. tribe.name .. "/soldier/health_level" .. (building_description.max_health + 1) ..".png"})
      result = result .. dependencies_training_food(building_description.food_health)
      result = result .. dependencies_training_weapons(building_description.weapons_health, tribe.name)
   end
   if (building_description.max_attack and building_description.min_attack) then
      result = result .. h2(_"Attack Training")
      -- TRANSLATORS: %1$s = Health, Evade, Attack or Defense. %2$s and %3$s are numbers.
      result = result .. p(_"Trains ‘Attack’ from %1% up to %2%":
         bformat(building_description.min_attack, building_description.max_attack+1))
      result = result .. h3(_"Soldiers:") ..
         dependencies_basic({
            "tribes/workers/" .. tribe.name .. "/soldier/attack_level" .. building_description.min_attack .. ".png",
            building_description.icon_name,
            "tribes/workers/" .. tribe.name .. "/soldier/attack_level" .. (building_description.max_attack + 1) ..".png"})
      result = result .. dependencies_training_food(building_description.food_attack)
      result = result .. dependencies_training_weapons(building_description.weapons_attack, tribe.name)
   end
   if (building_description.max_defense and building_description.min_defense) then
      result = result .. h2(_"Defense Training")
      result = result .. p( _"Trains ‘Defense’ from %1% up to %2%":
            bformat(building_description.min_defense, building_description.max_defense+1))
            result = result .. h3(_"Soldiers:")
      result = result ..
         dependencies_basic({
            "tribes/workers/" .. tribe.name .. "/soldier/defense_level" .. building_description.min_defense .. ".png",
            building_description.icon_name,
            "tribes/workers/" .. tribe.name .. "/soldier/defense_level" .. (building_description.max_defense + 1) ..".png"})
      result = result .. dependencies_training_food(building_description.food_defense)
      result = result .. dependencies_training_weapons(building_description.weapons_defense, tribe.name)
   end
   if (building_description.max_evade and building_description.min_evade) then
      result = result .. h2(_"Evade Training")
      result = result .. p( _"Trains ‘Evade’ from %1% up to %2%":
            bformat(building_description.min_evade, building_description.max_evade+1))
      result = result .. h3(_"Soldiers:")
      result = result ..
         dependencies_basic({
            "tribes/workers/" .. tribe.name .. "/soldier/evade_level" .. building_description.min_evade .. ".png",
            building_description.icon_name,
            "tribes/workers/" .. tribe.name .. "/soldier/evade_level" .. (building_description.max_evade + 1) ..".png"})
      result = result .. dependencies_training_food(building_description.food_evade)
      result = result .. dependencies_training_weapons(building_description.weapons_evade, tribe.name)
   end
   return result
end


-- RST
--
-- .. function:: building_help_building_section(building_description)
--
--    Formats the "Building" section in the building help: Enhancing info, costs and space required
--
--    :arg building_description: The :class:`LuaBuildingDescription` for the building
--                               that we are displaying this help for.
--    :returns: an rt string describing the building section
--
function building_help_building_section(building_description)
   -- TRANSLATORS: This is the header for the "Building" section in the building help, containing size info, buildcost etc.
   local result = h2(_"Building")

   -- Space required
   if (building_description.is_mine) then
      result = result .. plot_size_line("mine")
   elseif (building_description.is_port) then
      result = result .. plot_size_line("port")
   else
      result = result .. plot_size_line(building_description.size)
   end

   -- Enhanced from
   if (building_description.buildable or building_description.enhanced) then

      if (building_description.buildable and building_description.enhanced) then
         result = result .. inline_header(_"Note:",
            _"This building can either be built directly or obtained by enhancing another building.")
      end

      if (building_description.buildable) then
         -- Build cost
         if (building_description.buildable and building_description.enhanced) then
            result = result .. h3(_"Direct build cost:")
         else
            result = result .. h3(_"Build cost:")
         end
         for ware, amount in pairs(building_description.buildcost) do
            local ware_description = wl.Game():get_ware_description(ware)
            result = result .. help_ware_amount_line(ware_description, amount)
         end
      end
      local former_building = nil
      if (building_description.enhanced) then
         former_building = building_description.enhanced_from
            if (building_description.buildable) then
               result = result .. inline_header(_"Or enhanced from:", former_building.descname)
            else
               result = result .. inline_header(_"Enhanced from:", former_building.descname)
            end

         for ware, amount in pairs(building_description.enhancement_cost) do
            local ware_description = wl.Game():get_ware_description(ware)
            result = result .. help_ware_amount_line(ware_description, amount)
         end

         -- Cumulative cost
         result = result .. h3(_"Cumulative cost:")
         local warescost = {}
         for ware, amount in pairs(building_description.enhancement_cost) do
            if (warescost[ware]) then
               warescost[ware] = warescost[ware] + amount
            else
               warescost[ware] = amount
            end
         end

         local former_buildings = {};
         former_building = building_description

         while former_building.enhanced do
            former_building = former_building.enhanced_from
            table.insert(former_buildings, former_building)
         end

         for index, former in pairs(former_buildings) do
            former_building = wl.Game():get_building_description(former.name)
            if (former_building.buildable) then
               for ware, amount in pairs(former_building.buildcost) do
                  if (warescost[ware]) then
                     warescost[ware] = warescost[ware] + amount
                  else
                     warescost[ware] = amount
                  end
               end
            elseif (former_building.enhanced) then
               for ware, amount in pairs(former_building.enhancement_cost) do
                  if (warescost[ware]) then
                     warescost[ware] = warescost[ware] + amount
                  else
                     warescost[ware] = amount
                  end
               end
            end
         end

         if (warescost ~= {}) then
            for ware, amount in pairs(warescost) do
               local ware_description = wl.Game():get_ware_description(ware)
               result = result .. help_ware_amount_line(ware_description, amount)
            end
         else
            result = result .. p(_"Unknown")
         end

         -- Dismantle yields
         if (building_description.buildable) then
            result = result .. h3(_"If built directly, dismantle yields:")
            for ware, amount in pairs(building_description.returned_wares) do
               local ware_description = wl.Game():get_ware_description(ware)
               result = result .. help_ware_amount_line(ware_description, amount)
            end
            result = result .. h3(_"If enhanced, dismantle yields:")
         else
            -- TRANSLATORS: This is a heading for the resources that you will get back when you dismantle a building of this type. What dismantling will give you.
            result = result .. h3(_"Dismantle yields:")
         end
         local warescost = {}
         for ware, amount in pairs(building_description.returned_wares_enhanced) do
            if (warescost[ware]) then
               warescost[ware] = warescost[ware] + amount
            else
               warescost[ware] = amount
            end
         end
         for index, former in pairs(former_buildings) do
            former_building = wl.Game():get_building_description(former.name)
            if (former_building.buildable) then
               for ware, amount in pairs(former_building.returned_wares) do
                  if (warescost[ware]) then
                     warescost[ware] = warescost[ware] + amount
                  else
                     warescost[ware] = amount
                  end
               end
            elseif (former_building.enhanced) then
               for ware, amount in pairs(former_building.returned_wares_enhanced) do
                  if (warescost[ware]) then
                     warescost[ware] = warescost[ware] + amount
                  else
                     warescost[ware] = amount
                  end
               end
            end
         end
         if (warescost ~= {}) then
            for ware, amount in pairs(warescost) do
               local ware_description = wl.Game():get_ware_description(ware)
               result = result .. help_ware_amount_line(ware_description, amount)
            end
         else
            result = result .. p(_"Unknown")
         end
      -- Buildable
      else
         -- Dismantle yields
         result = result .. h3(_"Dismantle yields:")
         for ware, amount in pairs(building_description.returned_wares) do
            local ware_description = wl.Game():get_ware_description(ware)
            result = result .. help_ware_amount_line(ware_description, amount)
         end
      end

      -- Can be enhanced to
      if (building_description.enhancement) then
         result = result .. inline_header(_"Can be enhanced to:", building_description.enhancement.descname)
         for ware, amount in pairs(building_description.enhancement.enhancement_cost) do
            local ware_description = wl.Game():get_ware_description(ware)
            result = result .. help_ware_amount_line(ware_description, amount)
         end
      end
   end
   return result
end



-- RST
-- .. function:: building_help_crew_string(tribe, building_description)
--
--    Displays the building's workers with an image and the tool they use
--
--    :arg tribe: The :class:`LuaTribeDescription` for the tribe
--                that we are displaying this help for.
--
--    :arg building_description: The :class:`LuaBuildingDescription` for the building
--                               that we are displaying this help for.
--
--    :returns: Workers/Crew section of the help file
--
function building_help_crew_string(tribe, building_description)
   local result = ""

   if(building_description.type_name == "productionsite" or building_description.type_name == "trainingsite") then

      result = result .. h2(_"Workers") .. h3(_"Crew required:")

      local worker_description = building_description.working_positions[1]
      local becomes_description = nil
      local number_of_workers = 0
      local toolnames = {}

      for i, worker_description in ipairs(building_description.working_positions) do

         -- Get the tools for the workers.
         for j, buildcost in ipairs(worker_description.buildcost) do
            if (buildcost ~= nil and tribe:has_ware(buildcost)) then
               toolnames[#toolnames + 1] = buildcost
            end
         end

         becomes_description = worker_description.becomes
         number_of_workers = number_of_workers + 1

         if(becomes_description) then
            result = result .. image_line(worker_description.icon_name, 1,
               -- TRANSLATORS: %s is a worker name, e.g. "Chief Miner" or "Brewer".
               p(_"%s or better":bformat(worker_description.descname)))
         else
            result = result .. image_line(worker_description.icon_name, 1,
               p(worker_description.descname))
         end
      end

      if (number_of_workers > 0) then
         local tool_string = help_tool_string(tribe, toolnames, number_of_workers)
         if (tool_string ~= "") then
            if (number_of_workers == 1) then
               -- TRANSLATORS: Tribal Encyclopedia: Heading for which tool 1 worker uses
               result = result .. h3(_"Worker uses:")
            else
               -- TRANSLATORS: Tribal Encyclopedia: Heading for which tool more than 1 worker uses
               result = result .. h3(_"Workers use:")
            end
            result = result .. tool_string
         end
      end

      worker_description = building_description.working_positions[1]
      becomes_description = worker_description.becomes

      if (becomes_description) then
         result = result .. help_worker_experience(worker_description, becomes_description)
      end
   end

   return result
end


-- RST
-- .. function:: building_help_production_section(tribe, building_description)
--
--    Displays the production/performance section with a headline
--
--    :arg tribe: The :class:`LuaTribeDescription` for the tribe that has this building.
--    :arg building_description: The :class:`LuaBuildingDescription` for the building
--                               that we are displaying this help for.
--
--    :returns: rt for the production section
--
function building_help_production_section(tribe, building_description)
   local helptexts = building_description:helptexts(tribe.name)
   -- TRANSLATORS: Performance helptext for a building - it hasn't been written yet.
   local performance = _"Calculation needed"
   if (helptexts["performance"] ~= nil) then
      performance = helptexts["performance"]
   end
   return h2(_"Production") ..
     inline_header(_"Performance:", performance)
end


-- RST
-- .. function:: building_help(tribe, building_description)
--
--    Main function to create a building help string.
--
--    :arg tribe: The :class:`LuaTribeDescription` for the tribe that has this building.
--    :arg building_description: The :class:`LuaBuildingDescription` for the building
--                               that we are displaying this help for.
--    :returns: rt of the formatted text
--
function building_help(tribe, building_description)
   if (building_description.type_name == "productionsite") then
      return building_help_general_string(tribe, building_description) ..
         building_help_dependencies_production(tribe, building_description) ..
         building_help_crew_string(tribe, building_description) ..
         building_help_building_section(building_description) ..
         building_help_production_section(tribe, building_description)
   elseif (building_description.type_name == "militarysite") then
      return building_help_general_string(tribe, building_description) ..
         building_help_building_section(building_description)
   elseif (building_description.type_name == "warehouse") then
      if (building_description.is_port) then
         return building_help_general_string(tribe, building_description) ..
            -- TODO(GunChleoc) expedition costs here?
            building_help_building_section(building_description)
      else
         return building_help_general_string(tribe, building_description) ..
            building_help_building_section(building_description)
      end
   elseif (building_description.type_name == "trainingsite") then
      return building_help_general_string(tribe, building_description) ..
         building_help_dependencies_training(tribe, building_description) ..
         building_help_crew_string(tribe, building_description) ..
         building_help_building_section(building_description) ..building_help_production_section(tribe, building_description)
   elseif (building_description.type_name == "constructionsite" or
            building_description.type_name == "dismantlesite") then
            -- TODO(GunChleoc) Get them a crew string for the builder
      return building_help_general_string(tribe, building_description)
   elseif (building_description.type_name == "market") then
      return building_help_general_string(tribe, building_description)
   else
      return ""
   end
end

-- The main function call
return {
   func = function(tribename, buildingname)
      push_textdomain("tribes_encyclopedia")
      local tribe = wl.Game():get_tribe_description(tribename)
      -- We need to get the building description again, because it will
      -- give us a cast to the appropriate subclass.
      local building_description = wl.Game():get_building_description(buildingname)
      local r = {
         title = building_description.descname,
         text = building_help(tribe, building_description)
      }
      pop_textdomain()
      return r
   end
}<|MERGE_RESOLUTION|>--- conflicted
+++ resolved
@@ -381,26 +381,19 @@
       representative_resource = wl.Game():get_ware_description("log")
    end
 
-<<<<<<< HEAD
-   if representative_resource ~= nil and representative_resource ~= "" then
-      if representative_resource.icon_name ~= nil and representative_resource.icon_name ~= "" then
-         result = result .. li_image(representative_resource.icon_name, building_helptext_purpose())
-      elseif representative_resource.name ~= nil and representative_resource.name ~= ""  then
-         result = result .. li_object(representative_resource.name, building_helptext_purpose())
-      else
-         result = result .. li_image(representative_resource, building_helptext_purpose())
-      end
-=======
    -- TRANSLATORS: Purpose helptext for a building - it hasn't been written yet.
-   local purpose = _"Text needed"
    if helptexts["purpose"] ~= nil then
-      purpose = helptexts["purpose"]
-   end
-   if representative_resource then
-      result = result .. li_image(representative_resource.icon_name, purpose)
->>>>>>> ab2121d4
+      if representative_resource ~= nil and representative_resource ~= "" then
+         if representative_resource.icon_name ~= nil and representative_resource.icon_name ~= "" then
+            result = result .. li_image(representative_resource.icon_name, helptexts["purpose"])
+         elseif representative_resource.name ~= nil and representative_resource.name ~= ""  then
+            result = result .. li_object(representative_resource.name, helptexts["purpose"])
+         else
+            result = result .. li_image(representative_resource, helptexts["purpose"])
+         end
+      end
    else
-      result = result .. p(purpose)
+      result = result .. p(_"Text needed")
    end
 
    if helptexts["note"] ~= nil then
@@ -473,37 +466,12 @@
       result = result .. dependencies_collects(tribe, building_description)
    end
 
-<<<<<<< HEAD
    -- Created items
    if #building_description.created_immovables > 0 or
       #building_description.created_resources > 0 or
       #building_description.created_bobs > 0 then
       result = result .. h3(_"Creates:") .. dependencies_creates(tribe, building_description)
    end
-=======
-   elseif (building_description.is_mine) then
-      -- TRANSLATORS: This is a verb (The miner mines)
-      result = result .. h3(_"Mines:")
-      for i, ware_description in ipairs(building_description.output_ware_types) do
-
-         -- Need to hack this, because resource != produced ware.
-         local resi_name = ware_description.name
-         if(resi_name == "coal") then resi_name = "resource_coal"
-         elseif(resi_name == "iron_ore") then resi_name = "resource_iron"
-         elseif(resi_name == "granite") then resi_name = "resource_stones"
-         elseif(resi_name == "diamond") then resi_name = "resource_stones"
-         elseif(resi_name == "quartz") then resi_name = "resource_stones"
-         elseif(resi_name == "marble") then resi_name = "resource_stones"
-         elseif(resi_name == "gold_ore") then resi_name = "resource_gold"
-         elseif(resi_name == "water") then resi_name = "water" end
-
-         result = result .. dependencies_resi(tribe.name,
-            resi_name,
-            {building_description, ware_description},
-            ware_description.descname
-         )
-      end
->>>>>>> ab2121d4
 
    -- Produced items
    if (building_description.output_ware_types[1] or building_description.output_worker_types[1]) then
