include "tribes/scripting/help/format_help.lua"
include "tribes/scripting/help/global_helptexts.lua"

-- RST
-- building_help.lua
-- -----------------
--
-- This script returns a formatted entry for the ingame building help.
-- Pass the internal tribe name and building name to the coroutine to select the
-- building type.

--  =======================================================
--  ********** Helper functions for dependencies **********
--  =======================================================

-- RST
-- .. function:: dependencies_basic(images[, text = nil])
--
--    Creates a dependencies line of any length.
--
--    :arg images: images in the correct order from left to right as table (set in {}).
--    :arg text: comment of the image.
--    :returns: a row of pictures connected by arrows.
--
function dependencies_basic(images, text)
   if not text then
      text = ""
   end

   local imgstring = img(images[1])
   for k,v in ipairs({table.unpack(images,2)}) do
      imgstring = imgstring .. img("images/richtext/arrow-right.png") .. img(v)
   end
   return p(imgstring .. text)
end


-- RST
-- .. function:: dependencies_resi(resource, items[, text = nil])
--
--    Creates a dependencies line of any length for resources (that don't have menu.png files).
--
--    :arg resource: name of the geological resource.
--    :arg items: ware/building descriptions in the correct order from left to right as table (set in {}).
--    :arg text: comment of the image.
--    :returns: a row of pictures connected by arrows.
--
function dependencies_resi(tribename, resource, items, text)
   if not text then
      text = ""
   end
   local tribe_descr = wl.Game():get_tribe_description(tribename)
   local resi
   local am = 0
   for amount,name in pairs(tribe_descr.resource_indicators[resource]) do
      if amount > am then
         resi = name
         am = amount
      end
   end
   local items_with_resource = { wl.Game():get_immovable_description(resi).icon_name }
   for count, item in pairs(items) do
      table.insert(items_with_resource, item.icon_name)
   end
   return dependencies_basic(items_with_resource, text)
end


--  =======================================================
--  *************** Dependencies functions ****************
--  =======================================================

-- RST
-- .. function:: dependencies_training_food
--
--    Creates dependencies lines for food in training sites.
--
--    :arg foods: an array of arrays with food items. Outer array has "and" logic and
--        will appear from back to front, inner arrays have "or" logic
--    :returns: a list of food descriptions with images
--
function dependencies_training_food(foods)
   local result = ""
   for countlist, foodlist in pairs(foods) do
      local food_warenames = {}
      local food_images = {}
      for countfood, food in pairs(foodlist) do
         local ware_description = wl.Game():get_ware_description(food)
         food_warenames[countfood] = ware_description.descname
         food_images[countfood] = ware_description.icon_name
      end
      local text = localize_list(food_warenames, "or")
      if (countlist > 1) then
         text = _"%s and":bformat(text)
      end
      local images = img(food_images[1])
      for k,v in ipairs({table.unpack(food_images,2)}) do
         images = images .. img(v)
      end
      result =
         div("width=100%",
            div("width=50%", p(vspace(6) .. text .. space(6))) ..
            div("width=*", p("align=right", vspace(6) .. images .. vspace(12)))
         )
         .. result
   end
   if (result ~= "") then
      result = h3(_"Food:") .. result
   end
   return result
end


-- RST
-- .. function:: dependencies_training_weapons(weapons)
--
--    Creates a dependencies line for any number of weapons.
--
--    :arg weapons: an array of weapon names
--    :arg tribename: the name of the tribe for filtering the buildings
--    :returns: a list weapons images with the producing and receiving building
--
function dependencies_training_weapons(weapons, tribename)
   local result = "";
   local producers = {};
   for count, weaponname in pairs(weapons) do
      local weapon_description = wl.Game():get_ware_description(weaponname)
      for i, producer in ipairs(weapon_description:producers(tribename)) do
         if (producers[producer.name] == nil) then
            producers[producer.name] = {}
         end
         producers[producer.name][weaponname] = true;
      end
   end

   local building_count = 0;
   for producer, weaponnames in pairs(producers) do
      local producer_description = wl.Game():get_building_description(producer)
      local weaponsstring = ""
      local weaponslist = { producer_description.icon_name }
      for weaponname, hasweapon in pairs(weaponnames) do
         if (hasweapon) then
            local weapon_description = wl.Game():get_ware_description(weaponname)
            if (#weaponslist < 2) then
                  table.insert(weaponslist, weapon_description.icon_name)
               else
                  weaponsstring = weaponsstring .. img(weapon_description.icon_name)
            end
         end
      end
      building_count = building_count + 1;
      result = result ..
         dependencies_basic(
            weaponslist,
            weaponsstring .. " " .. producer_description.descname
         )
   end
   if (result ~= "") then
      result = h3(_"Equipment:") .. result
   end
   return result
end


--  =======================================================
--  ************* Main buildinghelp functions *************
--  =======================================================


-- RST
-- .. function:: building_help_general_string(tribe, building_description)
--
--    Creates the string for the general section in building help
--
--    :arg tribe: The :class:`LuaTribeDescription` for the tribe that has this building.
--    :arg building_description: The :class:`LuaBuildingDescription` for the building
--                               that we are displaying this help for.
--    :returns: rt of the formatted text
--
function building_help_general_string(tribe, building_description)
   local helptexts = building_description:helptexts(tribe.name)
   -- TRANSLATORS: Lore helptext for a building - it hasn't been written yet.
   local lore_text = _"Text needed"
   if helptexts["lore"] ~= nil then
      lore_text = helptexts["lore"]
   end
   -- TRANSLATORS: Heading for a flavour text in the building help.
   local result = h2(_"Lore") ..
      li_object(building_description.name, lore_text)

   local lore_author = ""
   if helptexts["lore_author"] ~= nil then
      lore_author = helptexts["lore_author"]
   end
   result = result .. div("width=100%", p_font("align=right", "size=10 italic=1", lore_author .. vspace(3)))

   result = result .. h2(_"General")
   result = result .. h3(_"Purpose:")

-- TODO(GunChleoc) "carrier" for headquarters, "ship" for ports, "scout" for scouts_hut, "shipwright" for shipyard?
-- TODO(GunChleoc) use aihints for gamekeeper, forester?
   local representative_resource = nil
   if (building_description.type_name == "productionsite") then
      representative_resource = building_description.output_ware_types[1]
      if(not representative_resource) then
         representative_resource = building_description.output_worker_types[1]
      end
   elseif (building_description.type_name == "militarysite" or
       building_description.type_name == "trainingsite") then
      representative_resource = wl.Game():get_worker_description(tribe.soldier)
-- TODO(GunChleoc) need a bob_descr for the ship -> port and shipyard
-- TODO(GunChleoc) create descr objects for flag, portdock, ...
   elseif (building_description.is_port or building_description.name == "shipyard") then
      representative_resource = nil
   elseif (building_description.type_name == "warehouse") then
      representative_resource = wl.Game():get_ware_description("log")
   end

   -- TRANSLATORS: Purpose helptext for a building - it hasn't been written yet.
   local purpose = _"Text needed"
   if helptexts["purpose"] ~= nil then
      purpose = helptexts["purpose"]
   end
   if representative_resource then
      result = result .. li_image(representative_resource.icon_name, purpose)
   else
      result = result .. p(purpose)
   end

   if helptexts["note"] ~= nil then
      result = result .. h3(_"Note:") .. p(helptexts["note"])
   end

   if(building_description.type_name == "productionsite") then
      if(building_description.workarea_radius and building_description.workarea_radius > 0) then
         result = result .. inline_header(_"Work area radius:", building_description.workarea_radius)
      end

   elseif(building_description.type_name == "warehouse") then
      result = result .. inline_header(_"Healing:",
         ngettext("Garrisoned soldiers heal %d health point per second.", "Garrisoned soldiers heal %d health points per second.", building_description.heal_per_second):bformat(building_description.heal_per_second))
      result = result .. inline_header(_"Conquer range:", building_description.conquers)

   elseif(building_description.type_name == "militarysite") then
      result = result .. h3(_"Healing:")
         .. p(ngettext("Garrisoned soldiers heal %d health point per second.", "Garrisoned soldiers heal %d health points per second.", building_description.heal_per_second):bformat(building_description.heal_per_second))
      result = result .. inline_header(_"Capacity:", building_description.max_number_of_soldiers)
      result = result .. inline_header(_"Conquer range:", building_description.conquers)

   elseif(building_description.type_name == "trainingsite") then
      result = result .. inline_header(_"Capacity:", building_description.max_number_of_soldiers)
   end
   result = result .. inline_header(_"Vision range:", building_description.vision_range)
   return result
end


-- RST
-- .. function:: building_help_dependencies_production(tribe, building_description)
--
--    The input and output wares of a productionsite
--
--    :arg tribe: The :class:`LuaTribeDescription` for the tribe that has this building.
--    :arg building_description: The :class:`LuaBuildingDescription` for the building
--                               that we are displaying this help for.
--    :returns: an rt string with images describing a chain of ware/building dependencies
--
function building_help_dependencies_production(tribe, building_description)
   local result = ""
   local hasinput = false

   for i, ware_description in ipairs(building_description.inputs) do
    hasinput = true
      for j, producer in ipairs(ware_description:producers(tribe.name)) do
         result = result .. dependencies(
            {producer, ware_description},
            _"%1$s from: %2$s":bformat(ware_description.descname, producer.descname)
         )
      end
   end
   if (hasinput) then
      -- TRANSLATORS: Heading in the building help for wares that a building accepts (e.g. wheat for a mill).
      result =  h3(_"Incoming:") .. result
   end

   if ((not hasinput) and building_description.output_ware_types[1]) then
      result = result .. h3(_"Collects:")
      for i, ware_description in ipairs(building_description.output_ware_types) do
         result = result ..
            dependencies({building_description, ware_description}, ware_description.descname)
      end
      for i, worker_description in ipairs(building_description.output_worker_types) do
         result = result ..
            dependencies({building_description, worker_description}, worker_description.descname)
      end

   elseif (building_description.is_mine) then
      -- TRANSLATORS: This is a verb (The miner mines)
      result = result .. h3(_"Mines:")
      for i, ware_description in ipairs(building_description.output_ware_types) do

         -- Need to hack this, because resource != produced ware.
         local resi_name = ware_description.name
<<<<<<< HEAD
         if(resi_name == "iron_ore") then resi_name = "iron"
         elseif(resi_name == "granite") then resi_name = "stones"
         elseif(resi_name == "diamond") then resi_name = "stones"
         elseif(resi_name == "quartz") then resi_name = "stones"
         elseif(resi_name == "marble") then resi_name = "stones"
         elseif(resi_name == "gold_ore") then resi_name = "gold"
         elseif(resi_name == "gold_dust") then resi_name = "gold" end
=======
         if(resi_name == "coal") then resi_name = "resource_coal"
         elseif(resi_name == "iron_ore") then resi_name = "resource_iron"
         elseif(resi_name == "granite") then resi_name = "resource_stones"
         elseif(resi_name == "diamond") then resi_name = "resource_stones"
         elseif(resi_name == "quartz") then resi_name = "resource_stones"
         elseif(resi_name == "marble") then resi_name = "resource_stones"
         elseif(resi_name == "gold_ore") then resi_name = "resource_gold"
         elseif(resi_name == "water") then resi_name = "water" end

>>>>>>> 0f493568
         result = result .. dependencies_resi(tribe.name,
            resi_name,
            {building_description, ware_description},
            ware_description.descname
         )
      end

   else
      if(building_description.output_ware_types[1] or building_description.output_worker_types[1]) then
         result = result .. h3(_"Produces:")
      end
      for i, ware_description in ipairs(building_description.output_ware_types) do
         result = result ..
            dependencies({building_description, ware_description}, ware_description.descname)
      end
      for i, worker_description in ipairs(building_description.output_worker_types) do
         result = result ..
            dependencies({building_description, worker_description}, worker_description.descname)
      end
   end

   local outgoing = ""
   for i, ware_description in ipairs(building_description.output_ware_types) do

      -- Constructionsite isn't listed with the consumers, so we need a special check
      if (ware_description:is_construction_material(tribe.name)) then
         local constructionsite_description =
            wl.Game():get_building_description("constructionsite")
         outgoing = outgoing .. dependencies({ware_description, constructionsite_description},
                                              constructionsite_description.descname)
      end

      -- Normal buildings
      for j, consumer in ipairs(ware_description:consumers(tribe.name)) do
         if (tribe:has_building(consumer.name)) then
            outgoing = outgoing .. dependencies({ware_description, consumer}, consumer.descname)
         end
      end

      -- Soldiers aren't listed with the consumers. Get their buildcost wares and list the warehouses.
      local soldier = wl.Game():get_worker_description(tribe.soldier)
      for j, buildcost in ipairs(soldier.buildcost) do
         if (buildcost == ware) then
            for k, building in ipairs(tribe.buildings) do
               if (building.type_name == "warehouse") then
                  outgoing = outgoing .. dependencies({ware, building, soldier}, soldier.descname)
               end
            end
         end
      end
   end
   if (outgoing ~= "") then result = result .. h3(_"Outgoing:") .. outgoing end
   if (result == "") then result = p(_"None") end
   return h2(_"Dependencies") .. result
end

-- RST
-- .. function:: building_help_dependencies_training(tribe, building_description)
--
--    Shows the production dependencies for a training site.
--
--    :arg tribe: The :class:`LuaTribeDescription` for the tribe that has this building.
--    :arg building_description: The :class:`LuaBuildingDescription` for the building
--                               that we are displaying this help for.
--    :returns: rt string with training dependencies information.
--
function building_help_dependencies_training(tribe, building_description)
   local result = ""
   if (building_description.max_health and building_description.min_health) then
      result = result .. h2(_"Health Training")
      result = result .. p(_"Trains ‘Health’ from %1% up to %2%":
            bformat(building_description.min_health, building_description.max_health+1))
      result = result .. h3(_"Soldiers:")
      result = result ..
         dependencies_basic({
            "tribes/workers/" .. tribe.name .. "/soldier/health_level" .. building_description.min_health .. ".png",
            building_description.icon_name,
            "tribes/workers/" .. tribe.name .. "/soldier/health_level" .. (building_description.max_health + 1) ..".png"})
      result = result .. dependencies_training_food(building_description.food_health)
      result = result .. dependencies_training_weapons(building_description.weapons_health, tribe.name)
   end
   if (building_description.max_attack and building_description.min_attack) then
      result = result .. h2(_"Attack Training")
      -- TRANSLATORS: %1$s = Health, Evade, Attack or Defense. %2$s and %3$s are numbers.
      result = result .. p(_"Trains ‘Attack’ from %1% up to %2%":
         bformat(building_description.min_attack, building_description.max_attack+1))
      result = result .. h3(_"Soldiers:") ..
         dependencies_basic({
            "tribes/workers/" .. tribe.name .. "/soldier/attack_level" .. building_description.min_attack .. ".png",
            building_description.icon_name,
            "tribes/workers/" .. tribe.name .. "/soldier/attack_level" .. (building_description.max_attack + 1) ..".png"})
      result = result .. dependencies_training_food(building_description.food_attack)
      result = result .. dependencies_training_weapons(building_description.weapons_attack, tribe.name)
   end
   if (building_description.max_defense and building_description.min_defense) then
      result = result .. h2(_"Defense Training")
      result = result .. p( _"Trains ‘Defense’ from %1% up to %2%":
            bformat(building_description.min_defense, building_description.max_defense+1))
            result = result .. h3(_"Soldiers:")
      result = result ..
         dependencies_basic({
            "tribes/workers/" .. tribe.name .. "/soldier/defense_level" .. building_description.min_defense .. ".png",
            building_description.icon_name,
            "tribes/workers/" .. tribe.name .. "/soldier/defense_level" .. (building_description.max_defense + 1) ..".png"})
      result = result .. dependencies_training_food(building_description.food_defense)
      result = result .. dependencies_training_weapons(building_description.weapons_defense, tribe.name)
   end
   if (building_description.max_evade and building_description.min_evade) then
      result = result .. h2(_"Evade Training")
      result = result .. p( _"Trains ‘Evade’ from %1% up to %2%":
            bformat(building_description.min_evade, building_description.max_evade+1))
      result = result .. h3(_"Soldiers:")
      result = result ..
         dependencies_basic({
            "tribes/workers/" .. tribe.name .. "/soldier/evade_level" .. building_description.min_evade .. ".png",
            building_description.icon_name,
            "tribes/workers/" .. tribe.name .. "/soldier/evade_level" .. (building_description.max_evade + 1) ..".png"})
      result = result .. dependencies_training_food(building_description.food_evade)
      result = result .. dependencies_training_weapons(building_description.weapons_evade, tribe.name)
   end
   return result
end


-- RST
--
-- .. function:: building_help_building_section(building_description)
--
--    Formats the "Building" section in the building help: Enhancing info, costs and space required
--
--    :arg building_description: The :class:`LuaBuildingDescription` for the building
--                               that we are displaying this help for.
--    :returns: an rt string describing the building section
--
function building_help_building_section(building_description)
   -- TRANSLATORS: This is the header for the "Building" section in the building help, containing size info, buildcost etc.
   local result = h2(_"Building")

   -- Space required
   if (building_description.is_mine) then
      result = result .. plot_size_line("mine")
   elseif (building_description.is_port) then
      result = result .. plot_size_line("port")
   else
      result = result .. plot_size_line(building_description.size)
   end

   -- Enhanced from
   if (building_description.buildable or building_description.enhanced) then

      if (building_description.buildable and building_description.enhanced) then
         result = result .. inline_header(_"Note:",
            _"This building can either be built directly or obtained by enhancing another building.")
      end

      if (building_description.buildable) then
         -- Build cost
         if (building_description.buildable and building_description.enhanced) then
            result = result .. h3(_"Direct build cost:")
         else
            result = result .. h3(_"Build cost:")
         end
         for ware, amount in pairs(building_description.buildcost) do
            local ware_description = wl.Game():get_ware_description(ware)
            result = result .. help_ware_amount_line(ware_description, amount)
         end
      end
      local former_building = nil
      if (building_description.enhanced) then
         former_building = building_description.enhanced_from
            if (building_description.buildable) then
               result = result .. inline_header(_"Or enhanced from:", former_building.descname)
            else
               result = result .. inline_header(_"Enhanced from:", former_building.descname)
            end

         for ware, amount in pairs(building_description.enhancement_cost) do
            local ware_description = wl.Game():get_ware_description(ware)
            result = result .. help_ware_amount_line(ware_description, amount)
         end

         -- Cumulative cost
         result = result .. h3(_"Cumulative cost:")
         local warescost = {}
         for ware, amount in pairs(building_description.enhancement_cost) do
            if (warescost[ware]) then
               warescost[ware] = warescost[ware] + amount
            else
               warescost[ware] = amount
            end
         end

         local former_buildings = {};
         former_building = building_description

         while former_building.enhanced do
            former_building = former_building.enhanced_from
            table.insert(former_buildings, former_building)
         end

         for index, former in pairs(former_buildings) do
            former_building = wl.Game():get_building_description(former.name)
            if (former_building.buildable) then
               for ware, amount in pairs(former_building.buildcost) do
                  if (warescost[ware]) then
                     warescost[ware] = warescost[ware] + amount
                  else
                     warescost[ware] = amount
                  end
               end
            elseif (former_building.enhanced) then
               for ware, amount in pairs(former_building.enhancement_cost) do
                  if (warescost[ware]) then
                     warescost[ware] = warescost[ware] + amount
                  else
                     warescost[ware] = amount
                  end
               end
            end
         end

         if (warescost ~= {}) then
            for ware, amount in pairs(warescost) do
               local ware_description = wl.Game():get_ware_description(ware)
               result = result .. help_ware_amount_line(ware_description, amount)
            end
         else
            result = result .. p(_"Unknown")
         end

         -- Dismantle yields
         if (building_description.buildable) then
            result = result .. h3(_"If built directly, dismantle yields:")
            for ware, amount in pairs(building_description.returned_wares) do
               local ware_description = wl.Game():get_ware_description(ware)
               result = result .. help_ware_amount_line(ware_description, amount)
            end
            result = result .. h3(_"If enhanced, dismantle yields:")
         else
            -- TRANSLATORS: This is a heading for the resources that you will get back when you dismantle a building of this type. What dismantling will give you.
            result = result .. h3(_"Dismantle yields:")
         end
         local warescost = {}
         for ware, amount in pairs(building_description.returned_wares_enhanced) do
            if (warescost[ware]) then
               warescost[ware] = warescost[ware] + amount
            else
               warescost[ware] = amount
            end
         end
         for index, former in pairs(former_buildings) do
            former_building = wl.Game():get_building_description(former.name)
            if (former_building.buildable) then
               for ware, amount in pairs(former_building.returned_wares) do
                  if (warescost[ware]) then
                     warescost[ware] = warescost[ware] + amount
                  else
                     warescost[ware] = amount
                  end
               end
            elseif (former_building.enhanced) then
               for ware, amount in pairs(former_building.returned_wares_enhanced) do
                  if (warescost[ware]) then
                     warescost[ware] = warescost[ware] + amount
                  else
                     warescost[ware] = amount
                  end
               end
            end
         end
         if (warescost ~= {}) then
            for ware, amount in pairs(warescost) do
               local ware_description = wl.Game():get_ware_description(ware)
               result = result .. help_ware_amount_line(ware_description, amount)
            end
         else
            result = result .. p(_"Unknown")
         end
      -- Buildable
      else
         -- Dismantle yields
         result = result .. h3(_"Dismantle yields:")
         for ware, amount in pairs(building_description.returned_wares) do
            local ware_description = wl.Game():get_ware_description(ware)
            result = result .. help_ware_amount_line(ware_description, amount)
         end
      end

      -- Can be enhanced to
      if (building_description.enhancement) then
         result = result .. inline_header(_"Can be enhanced to:", building_description.enhancement.descname)
         for ware, amount in pairs(building_description.enhancement.enhancement_cost) do
            local ware_description = wl.Game():get_ware_description(ware)
            result = result .. help_ware_amount_line(ware_description, amount)
         end
      end
   end
   return result
end



-- RST
-- .. function:: building_help_crew_string(tribe, building_description)
--
--    Displays the building's workers with an image and the tool they use
--
--    :arg tribe: The :class:`LuaTribeDescription` for the tribe
--                that we are displaying this help for.
--
--    :arg building_description: The :class:`LuaBuildingDescription` for the building
--                               that we are displaying this help for.
--
--    :returns: Workers/Crew section of the help file
--
function building_help_crew_string(tribe, building_description)
   local result = ""

   if(building_description.type_name == "productionsite" or building_description.type_name == "trainingsite") then

      result = result .. h2(_"Workers") .. h3(_"Crew required:")

      local worker_description = building_description.working_positions[1]
      local becomes_description = nil
      local number_of_workers = 0
      local toolnames = {}

      for i, worker_description in ipairs(building_description.working_positions) do

         -- Get the tools for the workers.
         for j, buildcost in ipairs(worker_description.buildcost) do
            if (buildcost ~= nil and tribe:has_ware(buildcost)) then
               toolnames[#toolnames + 1] = buildcost
            end
         end

         becomes_description = worker_description.becomes
         number_of_workers = number_of_workers + 1

         if(becomes_description) then
            result = result .. image_line(worker_description.icon_name, 1,
               -- TRANSLATORS: %s is a worker name, e.g. "Chief Miner" or "Brewer".
               p(_"%s or better":bformat(worker_description.descname)))
         else
            result = result .. image_line(worker_description.icon_name, 1,
               p(worker_description.descname))
         end
      end

      if (number_of_workers > 0) then
         local tool_string = help_tool_string(tribe, toolnames, number_of_workers)
         if (tool_string ~= "") then
            if (number_of_workers == 1) then
               -- TRANSLATORS: Tribal Encyclopedia: Heading for which tool 1 worker uses
               result = result .. h3(_"Worker uses:")
            else
               -- TRANSLATORS: Tribal Encyclopedia: Heading for which tool more than 1 worker uses
               result = result .. h3(_"Workers use:")
            end
            result = result .. tool_string
         end
      end

      worker_description = building_description.working_positions[1]
      becomes_description = worker_description.becomes

      if (becomes_description) then
         result = result .. help_worker_experience(worker_description, becomes_description)
      end
   end

   return result
end


-- RST
-- .. function:: building_help_production_section(tribe, building_description)
--
--    Displays the production/performance section with a headline
--
--    :arg tribe: The :class:`LuaTribeDescription` for the tribe that has this building.
--    :arg building_description: The :class:`LuaBuildingDescription` for the building
--                               that we are displaying this help for.
--
--    :returns: rt for the production section
--
function building_help_production_section(tribe, building_description)
   local helptexts = building_description:helptexts(tribe.name)
   -- TRANSLATORS: Performance helptext for a building - it hasn't been written yet.
   local performance = _"Calculation needed"
   if (helptexts["performance"] ~= nil) then
      performance = helptexts["performance"]
   end
   return h2(_"Production") ..
     inline_header(_"Performance:", performance)
end


-- RST
-- .. function:: building_help(tribe, building_description)
--
--    Main function to create a building help string.
--
--    :arg tribe: The :class:`LuaTribeDescription` for the tribe that has this building.
--    :arg building_description: The :class:`LuaBuildingDescription` for the building
--                               that we are displaying this help for.
--    :returns: rt of the formatted text
--
function building_help(tribe, building_description)
   if (building_description.type_name == "productionsite") then
      return building_help_general_string(tribe, building_description) ..
         building_help_dependencies_production(tribe, building_description) ..
         building_help_crew_string(tribe, building_description) ..
         building_help_building_section(building_description) ..
         building_help_production_section(tribe, building_description)
   elseif (building_description.type_name == "militarysite") then
      return building_help_general_string(tribe, building_description) ..
         building_help_building_section(building_description)
   elseif (building_description.type_name == "warehouse") then
      if (building_description.is_port) then
         return building_help_general_string(tribe, building_description) ..
            -- TODO(GunChleoc) expedition costs here?
            building_help_building_section(building_description)
      else
         return building_help_general_string(tribe, building_description) ..
            building_help_building_section(building_description)
      end
   elseif (building_description.type_name == "trainingsite") then
      return building_help_general_string(tribe, building_description) ..
         building_help_dependencies_training(tribe, building_description) ..
         building_help_crew_string(tribe, building_description) ..
         building_help_building_section(building_description) ..building_help_production_section(tribe, building_description)
   elseif (building_description.type_name == "constructionsite" or
            building_description.type_name == "dismantlesite") then
            -- TODO(GunChleoc) Get them a crew string for the builder
      return building_help_general_string(tribe, building_description)
   elseif (building_description.type_name == "market") then
      return building_help_general_string(tribe, building_description)
   else
      return ""
   end
end

-- The main function call
return {
   func = function(tribename, buildingname)
      push_textdomain("tribes_encyclopedia")
      local tribe = wl.Game():get_tribe_description(tribename)
      -- We need to get the building description again, because it will
      -- give us a cast to the appropriate subclass.
      local building_description = wl.Game():get_building_description(buildingname)
      local r = {
         title = building_description.descname,
         text = building_help(tribe, building_description)
      }
      pop_textdomain()
      return r
   end
}<|MERGE_RESOLUTION|>--- conflicted
+++ resolved
@@ -301,15 +301,6 @@
 
          -- Need to hack this, because resource != produced ware.
          local resi_name = ware_description.name
-<<<<<<< HEAD
-         if(resi_name == "iron_ore") then resi_name = "iron"
-         elseif(resi_name == "granite") then resi_name = "stones"
-         elseif(resi_name == "diamond") then resi_name = "stones"
-         elseif(resi_name == "quartz") then resi_name = "stones"
-         elseif(resi_name == "marble") then resi_name = "stones"
-         elseif(resi_name == "gold_ore") then resi_name = "gold"
-         elseif(resi_name == "gold_dust") then resi_name = "gold" end
-=======
          if(resi_name == "coal") then resi_name = "resource_coal"
          elseif(resi_name == "iron_ore") then resi_name = "resource_iron"
          elseif(resi_name == "granite") then resi_name = "resource_stones"
@@ -319,7 +310,6 @@
          elseif(resi_name == "gold_ore") then resi_name = "resource_gold"
          elseif(resi_name == "water") then resi_name = "water" end
 
->>>>>>> 0f493568
          result = result .. dependencies_resi(tribe.name,
             resi_name,
             {building_description, ware_description},
