--- conflicted
+++ resolved
@@ -27,20 +27,14 @@
 
    buildcost = {
       ironwood = 6,
-<<<<<<< HEAD
-      granite = 4,
-      quartz = 2,
-=======
       granite = 5,
       quartz = 1,
->>>>>>> 3b23957f
       log = 2,
       rubber = 2
    },
    return_on_dismantle = {
       ironwood = 3,
-      granite = 2,
-      quartz = 1,
+      granite = 3,
       log = 1,
       rubber = 1
    },
