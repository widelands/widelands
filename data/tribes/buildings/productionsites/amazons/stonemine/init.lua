--- conflicted
+++ resolved
@@ -50,23 +50,13 @@
          -- TRANSLATORS: Completed/Skipped/Did not start mining because ...
          descname = _("mining"),
          actions = {
-<<<<<<< HEAD
-            -- time total: 5 + 37.8 + 2 * (10 + 3.6) = 70 sec
-=======
             -- Total time: 28.8 + 17 + 21 + 2 * 3.6 = 74
->>>>>>> 4ba897cc
             "sleep=duration:5s",
             "return=skipped unless economy needs granite or economy needs quartz",
             "consume=ration",
-<<<<<<< HEAD
-            "sleep=duration:37s800ms",
-            "call=mine_produce",
-            "call=mine_produce",
-=======
             "sleep=duration:23s800ms",
             "call=mine_granite",
             "call=mine_quartz",
->>>>>>> 4ba897cc
          }
       },
       mine_granite = {
