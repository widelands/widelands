push_textdomain("tribes")

local dirname = path.dirname(__file__)

wl.Descriptions():new_productionsite_type {
   name = "amazons_gold_digger_dwelling",
   -- TRANSLATORS: This is a building name used in lists of buildings
   descname = pgettext("amazons_building", "Gold Digger Dwelling"),
   icon = dirname .. "menu.png",
   size = "mine",

   buildcost = {
      log = 4,
      rope = 1
   },
   return_on_dismantle = {
      log = 2
   },

   animation_directory = dirname,
   animations = {
      idle = {hotspot = {39, 46}},
      empty = {hotspot = {39, 46}},
      unoccupied = {hotspot = {39, 46}},
   },
   spritesheets = {
      working = {
         hotspot = {39, 46},
         fps = 15,
         frames = 30,
         columns = 6,
         rows = 5
      }
   },

   aihints = {
      prohibited_till = 1100
   },

   working_positions = {
      amazons_gold_digger = 1
   },

   inputs = {
      { name = "ration", amount = 3 },
      { name = "water", amount = 8 }
   },

   programs = {
      main = {
         -- TRANSLATORS: Completed/Skipped/Did not start mining gold because ...
         descname = _("mining gold"),
         actions = {
            -- time total: 45.4 + 20 + 3.6 = 69 sec
            "return=skipped unless economy needs gold_dust",
<<<<<<< HEAD
            "consume=ration water:4",
            "sleep=duration:45s",
=======
            "consume=ration water:5",
            "sleep=duration:45s400ms",
>>>>>>> a6d5e6a2
            "animate=working duration:20s",
            "mine=resource_gold radius:1 yield:100% when_empty:5%",
            "produce=gold_dust"
         }
      },
   },
   out_of_resource_notification = {
      -- Translators: Short for "Out of ..." for a resource
      title = _("No Gold"),
      heading = _("Main Gold Vein Exhausted"),
      message =
         pgettext("amazons_building", "This gold digger dwelling’s main vein is exhausted. Expect strongly diminished returns on investment. You should consider dismantling or destroying it."),
   },
}

pop_textdomain()<|MERGE_RESOLUTION|>--- conflicted
+++ resolved
@@ -53,13 +53,8 @@
          actions = {
             -- time total: 45.4 + 20 + 3.6 = 69 sec
             "return=skipped unless economy needs gold_dust",
-<<<<<<< HEAD
             "consume=ration water:4",
-            "sleep=duration:45s",
-=======
-            "consume=ration water:5",
             "sleep=duration:45s400ms",
->>>>>>> a6d5e6a2
             "animate=working duration:20s",
             "mine=resource_gold radius:1 yield:100% when_empty:5%",
             "produce=gold_dust"
