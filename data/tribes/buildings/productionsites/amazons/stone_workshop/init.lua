--- conflicted
+++ resolved
@@ -48,11 +48,7 @@
    },
 
    inputs = {
-<<<<<<< HEAD
-      { name = "granite", amount = 5 },
-=======
       { name = "granite", amount = 4 },
->>>>>>> 3b23957f
       { name = "quartz", amount = 7 },
       { name = "log", amount = 6 },
       { name = "ironwood", amount = 6 },
@@ -83,12 +79,9 @@
             "call=produce_stone_bowl",
             "call=produce_spear_hardened",
             "call=produce_firestones",
-<<<<<<< HEAD
             "call=produce_spear_wooden",
             "call=produce_selected_firestones",
             "call=produce_spear_stone_tipped",
-=======
->>>>>>> 3b23957f
          },
       },
       produce_shovel = {
@@ -110,11 +103,7 @@
             -- time: 30.4 + 35 + 3.6 = 69 sec
             "return=skipped unless economy needs felling_ax",
             "consume=log quartz",
-<<<<<<< HEAD
-            "sleep=duration:32s400ms",
-=======
-            "sleep=duration:30s400ms",
->>>>>>> 3b23957f
+            "sleep=duration:30s400ms",
             "animate=working duration:35s",
             "produce=felling_ax"
          },
@@ -126,11 +115,7 @@
             -- time: 30.4 + 35 + 3.6 = 69 sec
             "return=skipped unless economy needs pick",
             "consume=log quartz",
-<<<<<<< HEAD
-            "sleep=duration:32s400ms",
-=======
-            "sleep=duration:30s400ms",
->>>>>>> 3b23957f
+            "sleep=duration:30s400ms",
             "animate=working duration:35s",
             "produce=pick"
          },
@@ -142,11 +127,7 @@
             -- time: 30.4 + 35 + 3.6 = 69 sec
             "return=skipped unless economy needs machete",
             "consume=log quartz",
-<<<<<<< HEAD
-            "sleep=duration:32s400ms",
-=======
-            "sleep=duration:30s400ms",
->>>>>>> 3b23957f
+            "sleep=duration:30s400ms",
             "animate=working duration:35s",
             "produce=machete"
          },
@@ -182,11 +163,7 @@
             -- time: 30.4 + 35 + 3.6 = 69 sec
             "return=skipped unless economy needs chisel",
             "consume=quartz",
-<<<<<<< HEAD
-            "sleep=duration:32s400ms",
-=======
-            "sleep=duration:30s400ms",
->>>>>>> 3b23957f
+            "sleep=duration:30s400ms",
             "animate=working duration:35s",
             "produce=chisel"
          },
@@ -198,11 +175,7 @@
             -- time: 30.4 + 35 + 3.6 = 69 sec
             "return=skipped unless economy needs needles",
             "consume=quartz",
-<<<<<<< HEAD
-            "sleep=duration:32s400ms",
-=======
-            "sleep=duration:30s400ms",
->>>>>>> 3b23957f
+            "sleep=duration:30s400ms",
             "animate=working duration:35s",
             "produce=needles"
          },
@@ -223,36 +196,26 @@
          -- TRANSLATORS: Completed/Skipped/Did not start making firestones because ...
          descname = _("making firestones"),
          actions = {
-<<<<<<< HEAD
-            -- time: 32.4 + 35 + 3.6 = 71 sec
+            -- time: 30.4 + 35 + 3.6 = 69 sec
             "return=skipped unless economy needs firestones",
             "consume=quartz",
-            "sleep=duration:32s400ms",
-=======
-            -- time: 30.4 + 35 + 3.6 = 69 sec
-            "return=skipped unless economy needs firestones",
-            "consume=quartz",
-            "sleep=duration:30s400ms",
->>>>>>> 3b23957f
+            "sleep=duration:30s400ms",
             "animate=working duration:35s",
             "produce=firestones"
          },
       },
-<<<<<<< HEAD
       produce_selected_firestones = {
          -- TRANSLATORS: Completed/Skipped/Did not start making selected firestones because ...
          descname = _("making selected firestones"),
          actions = {
-            -- time: 32.4 + 35 + 3.6 = 71 sec
+            -- time: 30.4 + 35 + 3.6 = 69 sec
             "return=skipped unless economy needs selected_firestones",
             "consume=quartz:2",
-            "sleep=duration:32s400ms",
+            "sleep=duration:30s400ms",
             "animate=working duration:35s",
             "produce=selected_firestones"
          },
       },
-=======
->>>>>>> 3b23957f
       produce_spear_wooden = {
          -- TRANSLATORS: Completed/Skipped/Did not start making a wooden spear because ...
          descname = _("making a wooden spear"),
@@ -272,11 +235,7 @@
             -- time: 30.4 + 35 + 3.6 = 69 sec
             "return=skipped unless economy needs spear_stone_tipped",
             "consume=ironwood quartz",
-<<<<<<< HEAD
-            "sleep=duration:32s400ms",
-=======
-            "sleep=duration:30s400ms",
->>>>>>> 3b23957f
+            "sleep=duration:30s400ms",
             "animate=working duration:35s",
             "produce=spear_stone_tipped"
          },
@@ -288,11 +247,7 @@
             -- time: 30.4 + 35 + 3.6 = 69 sec
             "return=skipped unless economy needs spear_hardened",
             "consume=ironwood log quartz",
-<<<<<<< HEAD
-            "sleep=duration:32s400ms",
-=======
-            "sleep=duration:30s400ms",
->>>>>>> 3b23957f
+            "sleep=duration:30s400ms",
             "animate=working duration:35s",
             "produce=spear_hardened"
          },
