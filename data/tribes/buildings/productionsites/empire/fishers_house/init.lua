dirname = path.dirname(__file__)

tribes:new_productionsite_type {
   msgctxt = "empire_building",
   name = "empire_fishers_house",
   -- TRANSLATORS: This is a building name used in lists of buildings
   descname = pgettext("empire_building", "Fisher’s House"),
   helptext_script = dirname .. "helptexts.lua",
   icon = dirname .. "menu.png",
   size = "small",

   buildcost = {
      log = 1,
      planks = 1,
      granite = 1
   },
   return_on_dismantle = {
      granite = 1
   },

   animations = {
      idle = {
         pictures = path.list_files(dirname .. "idle_??.png"),
         hotspot = { 42, 60 },
      },
   },

   aihints = {
      collects_ware_from_map = "fish",
      needs_water = true,
      prohibited_till = 410
   },

   working_positions = {
      empire_fisher = 1
   },

<<<<<<< HEAD
   outputs = {
      "fish"
=======
   indicate_workarea_overlaps = {
      empire_fishers_house = false,
>>>>>>> 2efff03c
   },

   programs = {
      work = {
         -- TRANSLATORS: Completed/Skipped/Did not start fishing because ...
         descname = _"fishing",
         actions = {
            "callworker=fish",
            "sleep=10000"
         }
      },
   },
   out_of_resource_notification = {
      -- Translators: Short for "Out of ..." for a resource
      title = _"No Fish",
      heading = _"Out of Fish",
      message = pgettext("empire_building", "The fisher working out of this fisher’s house can’t find any fish in his work area."),
   },
}<|MERGE_RESOLUTION|>--- conflicted
+++ resolved
@@ -35,15 +35,6 @@
       empire_fisher = 1
    },
 
-<<<<<<< HEAD
-   outputs = {
-      "fish"
-=======
-   indicate_workarea_overlaps = {
-      empire_fishers_house = false,
->>>>>>> 2efff03c
-   },
-
    programs = {
       work = {
          -- TRANSLATORS: Completed/Skipped/Did not start fishing because ...
