--- conflicted
+++ resolved
@@ -34,16 +34,11 @@
       }
    },
 
-<<<<<<< HEAD
-	aihints = {
-		forced_after = 1000,
-		very_weak_ai_limit = 1,
-		weak_ai_limit = 3
-	},
-=======
    aihints = {
+      forced_after = 1000,
+      very_weak_ai_limit = 1,
+      weak_ai_limit = 3
    },
->>>>>>> 825ef35c
 
    working_positions = {
       empire_trainer = 1
@@ -58,34 +53,17 @@
       "empire_soldier",
    },
 
-<<<<<<< HEAD
-	programs = {
-		work = {
-			-- TRANSLATORS: Completed/Skipped/Did not start recruiting soldier because ...
-			descname = _"recruiting soldier",
-			actions = {
-				"sleep=15000",
-				"return=skipped unless economy needs empire_soldier",
-				"consume=armor_helmet spear_wooden empire_carrier",
-				"animate=working 15000",
-				"recruit=empire_soldier"
-			}
-		},
-	}
-=======
    programs = {
       work = {
          -- TRANSLATORS: Completed/Skipped/Did not start recruiting soldier because ...
-         -- TODO(GunChleoc): this should cost us a carrier as well, or maybe a recruit.
          descname = _"recruiting soldier",
          actions = {
             "sleep=15000",
             "return=skipped unless economy needs empire_soldier",
-            "consume=armor_helmet spear_wooden",
+            "consume=armor_helmet spear_wooden empire_carrier",
             "animate=working 15000",
             "recruit=empire_soldier"
          }
       },
    }
->>>>>>> 825ef35c
 }