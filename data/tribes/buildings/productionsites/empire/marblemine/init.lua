dirname = path.dirname(__file__)

tribes:new_productionsite_type {
   msgctxt = "empire_building",
   name = "empire_marblemine",
   -- TRANSLATORS: This is a building name used in lists of buildings
   descname = pgettext("empire_building", "Marble Mine"),
   helptext_script = dirname .. "helptexts.lua",
   icon = dirname .. "menu.png",
   size = "mine",
   enhancement = "empire_marblemine_deep",

   buildcost = {
      log = 4,
      planks = 2
   },
   return_on_dismantle = {
      log = 2,
      planks = 1
   },

   animations = {
      idle = {
         pictures = path.list_files(dirname .. "idle_??.png"),
         hotspot = { 49, 49 },
      },
      working = {
         pictures = path.list_files(dirname .. "working_??.png"),
         hotspot = { 49, 49 },
         fps = 10
      },
      empty = {
         pictures = path.list_files(dirname .. "empty_??.png"),
         hotspot = { 49, 49 },
      },
   },

   aihints = {
      mines = "stones",
      mines_percent = 50,
      prohibited_till = 600,
      basic_amount = 1
   },

   working_positions = {
      empire_miner = 1
   },

   inputs = {
      { name = "ration", amount = 6 },
      { name = "wine", amount = 6 }
   },
   outputs = {
      "marble",
      "granite"
   },

   programs = {
      work = {
         -- TRANSLATORS: Completed/Skipped/Did not start working because ...
         descname = _"working",
         actions = {
            "call=mine_granite",
<<<<<<< HEAD
            "call=mine_marble",
            "return=skipped"
         }
      },
      mine_granite = {
         -- TRANSLATORS: Completed/Skipped/Did not start mining granite because ...
         descname = _"mining granite",
         actions = {
            "sleep=18000",
            "return=skipped unless economy needs marble or economy needs granite",
            "consume=ration wine",
            "call=a_mine_produce_granite",
            "call=a_mine_produce_granite",
            "call=a_mine_produce_marble",
            "call=a_mine_produce_granite",
            "return=skipped"
=======
            "return=no_stats"
>>>>>>> 0da0f694
         }
      },
      mine_marble = {
         -- TRANSLATORS: Completed/Skipped/Did not start mining marble because ...
         descname = _"mining marble",
         actions = {
            "sleep=18000",
            "return=skipped unless economy needs marble or economy needs granite",
            "consume=wine ration",
            "call=a_mine_produce_marble",
            "call=a_mine_produce_marble",
            "call=a_mine_produce_granite",
            "call=a_mine_produce_marble",
            "return=skipped"
         }
      },
      a_mine_produce_granite = {
         descname = _"mining granite",
         actions = {
            "animate=working 10500",
            "mine=stones 2 50 5 17",
            "produce=granite",
         }
      },
      a_mine_produce_marble = {
         descname = _"mining marble",
         actions = {
            "animate=working 10500",
            "mine=stones 2 50 5 17",
            "produce=marble",
         }
      },
      encyclopedia_granite = {
         -- just a dummy program to fix encyclopedia
         descname = "encyclopedia",
         actions = {
            "consume=ration wine",
            "produce=granite:3 marble",
         }
      },
      encyclopedia_marble = {
         -- just a dummy program to fix encyclopedia
         descname = "encyclopedia",
         actions = {
            "consume=wine ration",
            "produce=marble:3 granite",
         }
      },
   },
   out_of_resource_notification = {
      -- Translators: Short for "Out of ..." for a resource
      title = _"No Marble",
      heading = _"Main Marble Vein Exhausted",
      message =
         pgettext("empire_building", "This marble mine’s main vein is exhausted. Expect strongly diminished returns on investment. You should consider enhancing, dismantling or destroying it."),
   },
}<|MERGE_RESOLUTION|>--- conflicted
+++ resolved
@@ -61,9 +61,8 @@
          descname = _"working",
          actions = {
             "call=mine_granite",
-<<<<<<< HEAD
             "call=mine_marble",
-            "return=skipped"
+            "return=no_stats"
          }
       },
       mine_granite = {
@@ -77,10 +76,7 @@
             "call=a_mine_produce_granite",
             "call=a_mine_produce_marble",
             "call=a_mine_produce_granite",
-            "return=skipped"
-=======
             "return=no_stats"
->>>>>>> 0da0f694
          }
       },
       mine_marble = {
