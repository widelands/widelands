--- conflicted
+++ resolved
@@ -43,28 +43,17 @@
       idle = {
          hotspot = { 57, 76 },
       },
-<<<<<<< HEAD
-=======
-      build = {
-         hotspot = { 57, 76 },
-      },
->>>>>>> b12e8405
       unoccupied = {
          hotspot = { 57, 76 },
       },
    },
    spritesheets = {
       working = {
-<<<<<<< HEAD
          fps = 10,
          frames = 20,
          rows = 5,
          columns = 4,
          hotspot = { 57, 64 }
-=======
-         hotspot = { 57, 76 },
-         fps = 10
->>>>>>> b12e8405
       },
       build = {
          frames = 4,
