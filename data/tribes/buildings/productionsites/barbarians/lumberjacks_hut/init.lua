--- conflicted
+++ resolved
@@ -40,16 +40,6 @@
       barbarians_lumberjack = 1
    },
 
-<<<<<<< HEAD
-   outputs = {
-      "log"
-=======
-   indicate_workarea_overlaps = {
-      barbarians_rangers_hut = true,
-      barbarians_lumberjacks_hut = false,
->>>>>>> 2efff03c
-   },
-
    programs = {
       work = {
          -- TRANSLATORS: Completed/Skipped/Did not start felling trees because ...
