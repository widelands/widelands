dirname = path.dirname(__file__)

tribes:new_productionsite_type {
   msgctxt = "barbarians_building",
   name = "barbarians_quarry",
   -- TRANSLATORS: This is a building name used in lists of buildings
   descname = pgettext("barbarians_building", "Quarry"),
   helptext_script = dirname .. "helptexts.lua",
   icon = dirname .. "menu.png",
   size = "small",

   buildcost = {
      log = 4
   },
   return_on_dismantle = {
      log = 2
   },

   animations = {
      idle = {
         pictures = path.list_files(dirname .. "idle_??.png"),
         hotspot = { 45, 48 },
      },
      build = {
         pictures = path.list_files(dirname .. "build_??.png"),
         hotspot = { 45, 48 },
      },
      unoccupied = {
         pictures = path.list_files(dirname .. "unoccupied_??.png"),
         hotspot = { 45, 48 },
      },
   },

   aihints = {
      collects_ware_from_map = "granite"
   },

   working_positions = {
      barbarians_stonemason = 1
   },

<<<<<<< HEAD
   outputs = {
      "granite"
=======
   indicate_workarea_overlaps = {
      barbarians_quarry = false,
>>>>>>> 2efff03c
   },

   programs = {
      work = {
         -- TRANSLATORS: Completed/Skipped/Did not start quarrying granite because ...
         descname = _"quarrying granite",
         actions = {
            "callworker=cut_granite",
            "sleep=17500"
         }
      },
   },
   out_of_resource_notification = {
      -- Translators: Short for "Out of ..." for a resource
      title = _"No Rocks",
      heading = _"Out of Rocks",
      message = pgettext("barbarians_building", "The stonemason working at this quarry can’t find any rocks in his work area."),
      productivity_threshold = 75
   },
}<|MERGE_RESOLUTION|>--- conflicted
+++ resolved
@@ -39,15 +39,6 @@
       barbarians_stonemason = 1
    },
 
-<<<<<<< HEAD
-   outputs = {
-      "granite"
-=======
-   indicate_workarea_overlaps = {
-      barbarians_quarry = false,
->>>>>>> 2efff03c
-   },
-
    programs = {
       work = {
          -- TRANSLATORS: Completed/Skipped/Did not start quarrying granite because ...
