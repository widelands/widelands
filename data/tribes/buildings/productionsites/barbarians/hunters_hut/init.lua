dirname = path.dirname(__file__)

tribes:new_productionsite_type {
   msgctxt = "barbarians_building",
   name = "barbarians_hunters_hut",
   -- TRANSLATORS: This is a building name used in lists of buildings
   descname = pgettext("barbarians_building", "Hunter’s Hut"),
   helptext_script = dirname .. "helptexts.lua",
   icon = dirname .. "menu.png",
   size = "small",

   buildcost = {
      log = 4,
      granite = 1
   },
   return_on_dismantle = {
      log = 1,
      granite = 1
   },

   animations = {
      idle = {
         pictures = path.list_files(dirname .. "idle_??.png"),
         hotspot = { 44, 44 },
      },
      build = {
         pictures = path.list_files(dirname .. "build_??.png"),
         hotspot = { 44, 44 },
      },
      unoccupied = {
         pictures = path.list_files(dirname .. "unoccupied_??.png"),
         hotspot = { 44, 44 },
      },
   },

   aihints = {
      collects_ware_from_map = "meat",
      prohibited_till = 480,
      basic_amount = 1,
      very_weak_ai_limit = 1,
      weak_ai_limit = 2
   },

   working_positions = {
      barbarians_hunter = 1
   },

<<<<<<< HEAD
   outputs = {
      "meat"
=======
   indicate_workarea_overlaps = {
      barbarians_hunters_hut = false,
      barbarians_gamekeepers_hut = true,
>>>>>>> 2efff03c
   },

   programs = {
      work = {
         -- TRANSLATORS: Completed/Skipped/Did not start hunting because ...
         descname = _"hunting",
         actions = {
            "callworker=hunt",
            "sleep=35000"
         }
      },
   },
   out_of_resource_notification = {
      -- Translators: Short for "Out of Game" for a resource
      title = _"No Game",
      -- TRANSLATORS: "Game" means animals that you can hunt
      heading = _"Out of Game",
      -- TRANSLATORS: "game" means animals that you can hunt
      message = pgettext("barbarians_building", "The hunter working out of this hunter’s hut can’t find any game in his work area. Remember that you can build a gamekeeper’s hut to release more game into the wild."),
      productivity_threshold = 33
   },
}<|MERGE_RESOLUTION|>--- conflicted
+++ resolved
@@ -45,16 +45,6 @@
       barbarians_hunter = 1
    },
 
-<<<<<<< HEAD
-   outputs = {
-      "meat"
-=======
-   indicate_workarea_overlaps = {
-      barbarians_hunters_hut = false,
-      barbarians_gamekeepers_hut = true,
->>>>>>> 2efff03c
-   },
-
    programs = {
       work = {
          -- TRANSLATORS: Completed/Skipped/Did not start hunting because ...
