--- conflicted
+++ resolved
@@ -43,15 +43,6 @@
       barbarians_fisher = 1
    },
 
-<<<<<<< HEAD
-   outputs = {
-      "fish"
-=======
-   indicate_workarea_overlaps = {
-      barbarians_fishers_hut = false,
->>>>>>> 2efff03c
-   },
-
    programs = {
       work = {
          -- TRANSLATORS: Completed/Skipped/Did not start fishing because ...
