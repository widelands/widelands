dirname = path.dirname(__file__)

tribes:new_productionsite_type {
   msgctxt = "barbarians_building",
   name = "barbarians_reed_yard",
   -- TRANSLATORS: This is a building name used in lists of buildings
   descname = pgettext("barbarians_building", "Reed Yard"),
   helptext_script = dirname .. "helptexts.lua",
   icon = dirname .. "menu.png",
   size = "medium",

   buildcost = {
      log = 5,
      granite = 2
   },
   return_on_dismantle = {
      log = 2,
      granite = 1
   },

   animations = {
      idle = {
         pictures = path.list_files(dirname .. "idle_??.png"),
         hotspot = { 46, 44 },
      },
   },

   aihints = {
      space_consumer = true,
      basic_amount = 1
   },

   working_positions = {
      barbarians_gardener = 1
   },

<<<<<<< HEAD
   outputs = {
      "reed"
=======
   indicate_workarea_overlaps = {
      barbarians_rangers_hut = false,
      barbarians_reed_yard = false,
      barbarians_farm = false,
>>>>>>> 2efff03c
   },

   programs = {
      work = {
         -- TRANSLATORS: Completed/Skipped/Did not start working because ...
         descname = _"working",
         actions = {
            "call=plant",
            "call=harvest",
         }
      },
      plant = {
         -- TRANSLATORS: Completed/Skipped/Did not start planting reed because ...
         descname = _"planting reed",
         actions = {
            "callworker=plant",
            "sleep=8000" -- orig sleep=20000 but gardener animation was increased by 2sec
         }
      },
      harvest = {
         -- TRANSLATORS: Completed/Skipped/Did not start harvesting reed because ...
         descname = _"harvesting reed",
         actions = {
            "callworker=harvest",
            "sleep=3000"
         }
      },
   },
   out_of_resource_notification = {
      -- Translators: Short for "Out of ..." for a resource
      title = _"No Fields",
      heading = _"Out of Fields",
      message = pgettext("barbarians_building", "The gardener working at this reed yard has no cleared soil to plant his seeds."),
      productivity_threshold = 20
   },
}<|MERGE_RESOLUTION|>--- conflicted
+++ resolved
@@ -34,17 +34,6 @@
       barbarians_gardener = 1
    },
 
-<<<<<<< HEAD
-   outputs = {
-      "reed"
-=======
-   indicate_workarea_overlaps = {
-      barbarians_rangers_hut = false,
-      barbarians_reed_yard = false,
-      barbarians_farm = false,
->>>>>>> 2efff03c
-   },
-
    programs = {
       work = {
          -- TRANSLATORS: Completed/Skipped/Did not start working because ...
