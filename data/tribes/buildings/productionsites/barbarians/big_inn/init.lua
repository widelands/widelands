--- conflicted
+++ resolved
@@ -14,20 +14,13 @@
       idle = {
          hotspot = { 57, 88 },
       },
-      build = {
-         hotspot = { 57, 88 },
-      },
    },
    spritesheets = {
       working = {
-<<<<<<< HEAD
          frames = 20,
          rows = 5,
          columns = 4,
          hotspot = { 57, 81 }
-=======
-         hotspot = { 57, 88 },
->>>>>>> b12e8405
       },
       build = {
          frames = 4,
