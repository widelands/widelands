--- conflicted
+++ resolved
@@ -53,17 +53,6 @@
       { name = "fruit", amount = 2 },
    },
 
-<<<<<<< HEAD
-   outputs = {
-      "fish"
-=======
-   indicate_workarea_overlaps = {
-      frisians_aqua_farm = false,
-      frisians_charcoal_burners_house = false,
-      frisians_clay_pit = true,
->>>>>>> 2efff03c
-   },
-
    programs = {
       work = {
          -- TRANSLATORS: Completed/Skipped/Did not start working because ...
