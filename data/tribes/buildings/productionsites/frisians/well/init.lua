--- conflicted
+++ resolved
@@ -47,15 +47,6 @@
       frisians_carrier = 1
    },
 
-<<<<<<< HEAD
-   outputs = {
-      "water"
-=======
-   indicate_workarea_overlaps = {
-      frisians_well = false,
->>>>>>> 2efff03c
-   },
-
    programs = {
       work = {
          -- TRANSLATORS: Completed/Skipped/Did not start working because ...
