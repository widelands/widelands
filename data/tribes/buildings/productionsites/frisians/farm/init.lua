--- conflicted
+++ resolved
@@ -68,20 +68,6 @@
       frisians_farmer = 1
    },
 
-<<<<<<< HEAD
-   outputs = {
-      "barley"
-=======
-   indicate_workarea_overlaps = {
-      frisians_clay_pit = false,
-      frisians_berry_farm = false,
-      frisians_reed_farm = false,
-      frisians_farm = false,
-      frisians_foresters_house = false,
-      frisians_beekeepers_house = true,
->>>>>>> 2efff03c
-   },
-
    programs = {
       work = {
          -- TRANSLATORS: Completed/Skipped/Did not start working because ...
