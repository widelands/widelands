--- conflicted
+++ resolved
@@ -46,16 +46,6 @@
       frisians_woodcutter = 1
    },
 
-<<<<<<< HEAD
-   outputs = {
-      "log"
-=======
-   indicate_workarea_overlaps = {
-      frisians_foresters_house = true,
-      frisians_woodcutters_house = false,
->>>>>>> 2efff03c
-   },
-
    programs = {
       work = {
          -- TRANSLATORS: Completed/Skipped/Did not start felling trees because ...
