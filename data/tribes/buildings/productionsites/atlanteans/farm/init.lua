dirname = path.dirname(__file__)

tribes:new_productionsite_type {
   msgctxt = "atlanteans_building",
   name = "atlanteans_farm",
   -- TRANSLATORS: This is a building name used in lists of buildings
   descname = pgettext("atlanteans_building", "Farm"),
   helptext_script = dirname .. "helptexts.lua",
   icon = dirname .. "menu.png",
   size = "big",

   buildcost = {
      log = 3,
      granite = 2,
      planks = 2,
      spidercloth = 1
   },
   return_on_dismantle = {
      log = 1,
      granite = 1,
      planks = 1
   },

   animations = {
      idle = {
         pictures = path.list_files(dirname .. "idle_??.png"),
         hotspot = { 74, 60 },
      },
   },

   aihints = {
      space_consumer = true,
      basic_amount = 1,
       -- Farm needs spidercloth to be built and spidercloth needs corn for production
       -- -> farm should be built ASAP!
      prohibited_till = 250,
      very_weak_ai_limit = 1,
      weak_ai_limit = 3
   },

   working_positions = {
      atlanteans_farmer = 1
   },

<<<<<<< HEAD
   outputs = {
      "corn"
=======
   indicate_workarea_overlaps = {
      atlanteans_blackroot_farm = false,
      atlanteans_farm = false,
      atlanteans_foresters_house = false,
>>>>>>> 2efff03c
   },

   programs = {
      work = {
         -- TRANSLATORS: Completed/Skipped/Did not start working because ...
         descname = _"working",
         actions = {
            "call=plant",
            "call=harvest",
         }
      },
      plant = {
         -- TRANSLATORS: Completed/Skipped/Did not start planting corn because ...
         descname = _"planting corn",
         actions = {
            "callworker=plant",
            "sleep=10000"
         }
      },
      harvest = {
         -- TRANSLATORS: Completed/Skipped/Did not start harvesting corn because ...
         descname = _"harvesting corn",
         actions = {
            "callworker=harvest",
            "sleep=4000"
         }
      },
   },
   out_of_resource_notification = {
      -- Translators: Short for "Out of ..." for a resource
      title = _"No Fields",
      heading = _"Out of Fields",
      message = pgettext("atlanteans_building", "The farmer working at this farm has no cleared soil to plant his seeds."),
      productivity_threshold = 30
   },
}<|MERGE_RESOLUTION|>--- conflicted
+++ resolved
@@ -42,17 +42,6 @@
       atlanteans_farmer = 1
    },
 
-<<<<<<< HEAD
-   outputs = {
-      "corn"
-=======
-   indicate_workarea_overlaps = {
-      atlanteans_blackroot_farm = false,
-      atlanteans_farm = false,
-      atlanteans_foresters_house = false,
->>>>>>> 2efff03c
-   },
-
    programs = {
       work = {
          -- TRANSLATORS: Completed/Skipped/Did not start working because ...
