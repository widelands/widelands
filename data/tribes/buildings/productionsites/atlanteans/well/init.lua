dirname = path.dirname(__file__)

tribes:new_productionsite_type {
   msgctxt = "atlanteans_building",
   name = "atlanteans_well",
   -- TRANSLATORS: This is a building name used in lists of buildings
   descname = pgettext("atlanteans_building", "Well"),
   helptext_script = dirname .. "helptexts.lua",
   icon = dirname .. "menu.png",
   size = "small",

   buildcost = {
      log = 2,
      granite = 1,
      planks = 1
   },
   return_on_dismantle = {
      log = 1,
      granite = 1
   },

   animations = {
      idle = {
         pictures = path.list_files(dirname .. "idle_??.png"),
         hotspot = { 31, 32 },
      },
      working = {
         pictures = path.list_files(dirname .. "idle_??.png"), -- TODO(GunChleoc): No animation yet.
         hotspot = { 31, 32 },
      },
   },

   aihints = {
      basic_amount = 1,
      collects_ware_from_map = "water"
   },

   working_positions = {
      atlanteans_carrier = 1
   },

<<<<<<< HEAD
   outputs = {
      "water"
=======
   indicate_workarea_overlaps = {
      atlanteans_well = false,
>>>>>>> 2efff03c
   },

   programs = {
      work = {
         -- TRANSLATORS: Completed/Skipped/Did not start working because ...
         descname = _"working",
         actions = {
            "sleep=20000",
            "animate=working 20000",
            "mine=water 1 100 65 2",
            "produce=water"
         }
      },
   },
   out_of_resource_notification = {
      -- Translators: Short for "Out of ..." for a resource
      title = _"No Water",
      heading = _"Out of Water",
      message = pgettext("atlanteans_building", "The carrier working at this well can’t find any water in his well."),
      productivity_threshold = 33
   },
}<|MERGE_RESOLUTION|>--- conflicted
+++ resolved
@@ -39,15 +39,6 @@
       atlanteans_carrier = 1
    },
 
-<<<<<<< HEAD
-   outputs = {
-      "water"
-=======
-   indicate_workarea_overlaps = {
-      atlanteans_well = false,
->>>>>>> 2efff03c
-   },
-
    programs = {
       work = {
          -- TRANSLATORS: Completed/Skipped/Did not start working because ...
