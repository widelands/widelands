--- conflicted
+++ resolved
@@ -37,16 +37,6 @@
       atlanteans_fisher = 1
    },
 
-<<<<<<< HEAD
-   outputs = {
-      "fish"
-=======
-   indicate_workarea_overlaps = {
-      atlanteans_fishers_house = false,
-      atlanteans_fishbreeders_house = true,
->>>>>>> 2efff03c
-   },
-
    programs = {
       work = {
          -- TRANSLATORS: Completed/Skipped/Did not start fishing because ...
