dirname = path.dirname(__file__)

tribes:new_productionsite_type {
   msgctxt = "atlanteans_building",
   name = "atlanteans_hunters_house",
   -- TRANSLATORS: This is a building name used in lists of buildings
   descname = pgettext("atlanteans_building", "Hunter’s House"),
   helptext_script = dirname .. "helptexts.lua",
   icon = dirname .. "menu.png",
   size = "small",

   buildcost = {
      log = 1,
      planks = 1,
      granite = 1
   },
   return_on_dismantle = {
      granite = 1
   },

   animations = {
      idle = {
         pictures = path.list_files(dirname .. "idle_??.png"),
         hotspot = { 36, 44 },
      },
   },

   aihints = {
      collects_ware_from_map = "meat",
      prohibited_till = 380
   },

   working_positions = {
      atlanteans_hunter = 1
   },

<<<<<<< HEAD
   outputs = {
      "meat"
=======
   indicate_workarea_overlaps = {
      atlanteans_hunters_house = false,
>>>>>>> 2efff03c
   },

   programs = {
      work = {
         -- TRANSLATORS: Completed/Skipped/Did not start hunting because ...
         descname = _"hunting",
         actions = {
            "callworker=hunt",
            "sleep=35000"
         }
      },
   },
   out_of_resource_notification = {
      -- Translators: Short for "Out of Game" for a resource
      title = _"No Game",
      -- TRANSLATORS: "Game" means animals that you can hunt
      heading = _"Out of Game",
      -- TRANSLATORS: "game" means animals that you can hunt
      message = pgettext("atlanteans_building", "The hunter working out of this hunter’s house can’t find any game in his work area."),
      productivity_threshold = 0
   },
}<|MERGE_RESOLUTION|>--- conflicted
+++ resolved
@@ -34,15 +34,6 @@
       atlanteans_hunter = 1
    },
 
-<<<<<<< HEAD
-   outputs = {
-      "meat"
-=======
-   indicate_workarea_overlaps = {
-      atlanteans_hunters_house = false,
->>>>>>> 2efff03c
-   },
-
    programs = {
       work = {
          -- TRANSLATORS: Completed/Skipped/Did not start hunting because ...
