-- RST
-- init.lua
-- -----------------
--
-- Tribes initialization
--
-- First the units are loaded, then the tribe descriptions.
--
-- All tribes also have some basic information for the load screens
-- and the editor in ``preload.lua``.
--
-- Basic load order (first wares, then immovables etc.) is important,
-- because checks will be made in C++.
-- Also, enhanced/upgraded units need to come before their basic units.
--

if wl.Game then egbase = wl.Game() else egbase = wl.Editor() end
function set_loading_message(str, i)
   egbase:set_loading_message(_("Loading tribes: %1$s (%2$d/%3$d)"):bformat(str, i, 15))
end

tribes = wl.Tribes()
include "scripting/mapobjects.lua"

print("┏━ Running Lua for tribes:")

print_loading_message("┗━ took", function()
   -- ===================================
   --    Ships
   -- ===================================

   print_loading_message("┃    Ships", function()
<<<<<<< HEAD
      egbase:set_loading_message(_("Loading tribes: Ships (1/15)"))

      include "tribes/ships/amazons/init.lua"
=======
      set_loading_message(_("Ships"), 1)
>>>>>>> a9d183ec
      include "tribes/ships/atlanteans/init.lua"
      include "tribes/ships/barbarians/init.lua"
      include "tribes/ships/empire/init.lua"
      include "tribes/ships/frisians/init.lua"
   end)

   -- ===================================
   --    Wares
   -- ===================================

   print_loading_message("┃    Wares", function()
      set_loading_message(_("Wares"), 2)

      include "tribes/wares/armor/init.lua"
      include "tribes/wares/armor_chain/init.lua"
      include "tribes/wares/armor_gilded/init.lua"
      include "tribes/wares/armor_helmet/init.lua"
      include "tribes/wares/armor_wooden/init.lua"
      include "tribes/wares/ax/init.lua"
      include "tribes/wares/ax_battle/init.lua"
      include "tribes/wares/ax_broad/init.lua"
      include "tribes/wares/ax_bronze/init.lua"
      include "tribes/wares/ax_sharp/init.lua"
      include "tribes/wares/ax_warriors/init.lua"
      include "tribes/wares/balsa/init.lua"
      include "tribes/wares/barley/init.lua"
      include "tribes/wares/basket/init.lua"
      include "tribes/wares/beer/init.lua"
      include "tribes/wares/beer_strong/init.lua"
      include "tribes/wares/blackroot/init.lua"
      include "tribes/wares/blackroot_flour/init.lua"
      include "tribes/wares/blackwood/init.lua"
      include "tribes/wares/boots_hero/init.lua"
      include "tribes/wares/boots_sturdy/init.lua"
      include "tribes/wares/boots_swift/init.lua"
      include "tribes/wares/bread_amazons/init.lua"
      include "tribes/wares/bread_atlanteans/init.lua"
      include "tribes/wares/bread_barbarians/init.lua"
      include "tribes/wares/bread_empire/init.lua"
      include "tribes/wares/bread_frisians/init.lua"
      include "tribes/wares/bread_paddle/init.lua"
      include "tribes/wares/brick/init.lua"
      include "tribes/wares/buckets/init.lua"
      include "tribes/wares/cassavaroot/init.lua"
      include "tribes/wares/chisel/init.lua"
      include "tribes/wares/chocolate/init.lua"
      include "tribes/wares/clay/init.lua"
      include "tribes/wares/cloth/init.lua"
      include "tribes/wares/coal/init.lua"
      include "tribes/wares/cocoa_beans/init.lua"
      include "tribes/wares/corn/init.lua"
      include "tribes/wares/cornmeal/init.lua"
      include "tribes/wares/diamond/init.lua"
      include "tribes/wares/felling_ax/init.lua"
      include "tribes/wares/fire_tongs/init.lua"
      include "tribes/wares/fish/init.lua"
      include "tribes/wares/fishing_net/init.lua"
      include "tribes/wares/fishing_rod/init.lua"
      include "tribes/wares/flour/init.lua"
      include "tribes/wares/fruit/init.lua"
      include "tribes/wares/fur/init.lua"
      include "tribes/wares/fur_garment/init.lua"
      include "tribes/wares/fur_garment_golden/init.lua"
      include "tribes/wares/fur_garment_old/init.lua"
      include "tribes/wares/fur_garment_studded/init.lua"
      include "tribes/wares/gold/init.lua"
      include "tribes/wares/gold_dust/init.lua"
      include "tribes/wares/gold_ore/init.lua"
      include "tribes/wares/gold_thread/init.lua"
      include "tribes/wares/granite/init.lua"
      include "tribes/wares/grape/init.lua"
      include "tribes/wares/grout/init.lua"
      include "tribes/wares/hammer/init.lua"
      include "tribes/wares/helmet/init.lua"
      include "tribes/wares/helmet_golden/init.lua"
      include "tribes/wares/helmet_mask/init.lua"
      include "tribes/wares/helmet_warhelm/init.lua"
      include "tribes/wares/helmet_wooden/init.lua"
      include "tribes/wares/honey/init.lua"
      include "tribes/wares/honey_bread/init.lua"
      include "tribes/wares/hook_pole/init.lua"
      include "tribes/wares/hunting_bow/init.lua"
      include "tribes/wares/hunting_spear/init.lua"
      include "tribes/wares/iron/init.lua"
      include "tribes/wares/iron_ore/init.lua"
      include "tribes/wares/ironwood/init.lua"
      include "tribes/wares/kitchen_tools/init.lua"
      include "tribes/wares/liana/init.lua"
      include "tribes/wares/log/init.lua"
      include "tribes/wares/machete/init.lua"
      include "tribes/wares/marble/init.lua"
      include "tribes/wares/marble_column/init.lua"
      include "tribes/wares/mead/init.lua"
      include "tribes/wares/meal/init.lua"
      include "tribes/wares/meat/init.lua"
      include "tribes/wares/milking_tongs/init.lua"
      include "tribes/wares/needles/init.lua"
      include "tribes/wares/pick/init.lua"
      include "tribes/wares/planks/init.lua"
      include "tribes/wares/protector_padded/init.lua"
      include "tribes/wares/quartz/init.lua"
      include "tribes/wares/ration/init.lua"
      include "tribes/wares/reed/init.lua"
      include "tribes/wares/rope/init.lua"
      include "tribes/wares/rubber/init.lua"
      include "tribes/wares/saw/init.lua"
      include "tribes/wares/scrap_iron/init.lua"
      include "tribes/wares/scrap_metal_mixed/init.lua"
      include "tribes/wares/scythe/init.lua"
      include "tribes/wares/shield_advanced/init.lua"
      include "tribes/wares/shield_steel/init.lua"
      include "tribes/wares/shovel/init.lua"
      include "tribes/wares/smoked_fish/init.lua"
      include "tribes/wares/smoked_meat/init.lua"
      include "tribes/wares/snack/init.lua"
      include "tribes/wares/spear/init.lua"
      include "tribes/wares/spear_advanced/init.lua"
      include "tribes/wares/spear_hardened/init.lua"
      include "tribes/wares/spear_heavy/init.lua"
      include "tribes/wares/spear_stone_tipped/init.lua"
      include "tribes/wares/spear_war/init.lua"
      include "tribes/wares/spear_wooden/init.lua"
      include "tribes/wares/spidercloth/init.lua"
      include "tribes/wares/spider_silk/init.lua"
      include "tribes/wares/stonebowl/init.lua"
      include "tribes/wares/sword_broad/init.lua"
      include "tribes/wares/sword_double/init.lua"
      include "tribes/wares/sword_long/init.lua"
      include "tribes/wares/sword_short/init.lua"
      include "tribes/wares/tabard/init.lua"
      include "tribes/wares/tabard_golden/init.lua"
      include "tribes/wares/trident_double/init.lua"
      include "tribes/wares/trident_heavy_double/init.lua"
      include "tribes/wares/trident_light/init.lua"
      include "tribes/wares/trident_long/init.lua"
      include "tribes/wares/trident_steel/init.lua"
      include "tribes/wares/tunic/init.lua"
      include "tribes/wares/vest_padded/init.lua"
      include "tribes/wares/warriors_coat/init.lua"
      include "tribes/wares/water/init.lua"
      include "tribes/wares/wheat/init.lua"
      include "tribes/wares/wine/init.lua"
      include "tribes/wares/wool/init.lua"

   end)

   -- ===================================
   --    Immovables
   -- ===================================

   print_loading_message("┃    Immovables", function()
      set_loading_message(_("Immovables"), 3)
      include "tribes/immovables/ashes/init.lua"
      include "tribes/immovables/blackrootfield/harvested/init.lua"
      include "tribes/immovables/blackrootfield/medium/init.lua"
      include "tribes/immovables/blackrootfield/ripe/init.lua"
      include "tribes/immovables/blackrootfield/small/init.lua"
      include "tribes/immovables/blackrootfield/tiny/init.lua"
      include "tribes/immovables/cassavafield/harvested/init.lua"
      include "tribes/immovables/cassavafield/medium/init.lua"
      include "tribes/immovables/cassavafield/ripe/init.lua"
      include "tribes/immovables/cassavafield/small/init.lua"
      include "tribes/immovables/cassavafield/tiny/init.lua"
      include "tribes/immovables/cornfield/harvested/init.lua"
      include "tribes/immovables/cornfield/medium/init.lua"
      include "tribes/immovables/cornfield/ripe/init.lua"
      include "tribes/immovables/cornfield/small/init.lua"
      include "tribes/immovables/cornfield/tiny/init.lua"
      include "tribes/immovables/destroyed_building/init.lua"
      include "tribes/immovables/wheatfield/harvested/init.lua"
      include "tribes/immovables/wheatfield/medium/init.lua"
      include "tribes/immovables/wheatfield/ripe/init.lua"
      include "tribes/immovables/wheatfield/small/init.lua"
      include "tribes/immovables/wheatfield/tiny/init.lua"
      include "tribes/immovables/grapevine/medium/init.lua"
      include "tribes/immovables/grapevine/ripe/init.lua"
      include "tribes/immovables/grapevine/small/init.lua"
      include "tribes/immovables/grapevine/tiny/init.lua"
      include "tribes/immovables/pond/burning/init.lua"
      include "tribes/immovables/pond/coal/init.lua"
      include "tribes/immovables/pond/growing/init.lua"
      include "tribes/immovables/pond/mature/init.lua"
      include "tribes/immovables/pond/dry/init.lua"
      include "tribes/immovables/reedfield/medium/init.lua"
      include "tribes/immovables/reedfield/ripe/init.lua"
      include "tribes/immovables/reedfield/small/init.lua"
      include "tribes/immovables/reedfield/tiny/init.lua"
      include "tribes/immovables/resi/amazons/init.lua"
      include "tribes/immovables/resi/atlanteans/init.lua"
      include "tribes/immovables/resi/barbarians/init.lua"
      include "tribes/immovables/resi/empire/init.lua"
      include "tribes/immovables/resi/frisians/init.lua"
      include "tribes/immovables/shipconstruction_amazons/init.lua"
      include "tribes/immovables/shipconstruction_atlanteans/init.lua"
      include "tribes/immovables/shipconstruction_barbarians/init.lua"
      include "tribes/immovables/shipconstruction_empire/init.lua"
      include "tribes/immovables/shipconstruction_frisians/init.lua"
      include "tribes/immovables/berry_bushes/blueberry/init.lua"
      include "tribes/immovables/berry_bushes/raspberry/init.lua"
      include "tribes/immovables/berry_bushes/currant_red/init.lua"
      include "tribes/immovables/berry_bushes/currant_black/init.lua"
      include "tribes/immovables/berry_bushes/strawberry/init.lua"
      include "tribes/immovables/berry_bushes/stink_tree/init.lua"
      include "tribes/immovables/berry_bushes/sea_buckthorn/init.lua"
      include "tribes/immovables/berry_bushes/desert_hackberry/init.lua"
      include "tribes/immovables/berry_bushes/juniper/init.lua"
      include "tribes/immovables/cocoafield/init.lua"
      include "tribes/immovables/barleyfield/tiny/init.lua"
      include "tribes/immovables/barleyfield/small/init.lua"
      include "tribes/immovables/barleyfield/medium/init.lua"
      include "tribes/immovables/barleyfield/ripe/init.lua"
      include "tribes/immovables/barleyfield/harvested/init.lua"
      include "tribes/immovables/trees/balsa/init.lua"
      include "tribes/immovables/trees/ironwood/init.lua"
      include "tribes/immovables/trees/rubber/init.lua"
      include "tribes/immovables/trees/deadtree7/init.lua"
   end)

   -- ===================================
   --    Workers, Carriers & Soldiers
   -- ===================================

   print_loading_message("┃    Workers", function()
      set_loading_message(_("Atlantean workers"), 4)
      include "tribes/workers/atlanteans/carrier/init.lua"
      include "tribes/workers/atlanteans/ferry/init.lua"
      include "tribes/workers/atlanteans/armorsmith/init.lua"
      include "tribes/workers/atlanteans/baker/init.lua"
      include "tribes/workers/atlanteans/blackroot_farmer/init.lua"
      include "tribes/workers/atlanteans/builder/init.lua"
      include "tribes/workers/atlanteans/charcoal_burner/init.lua"
      include "tribes/workers/atlanteans/farmer/init.lua"
      include "tribes/workers/atlanteans/fishbreeder/init.lua"
      include "tribes/workers/atlanteans/fisher/init.lua"
      include "tribes/workers/atlanteans/forester/init.lua"
      include "tribes/workers/atlanteans/geologist/init.lua"
      include "tribes/workers/atlanteans/horse/init.lua"
      include "tribes/workers/atlanteans/horsebreeder/init.lua"
      include "tribes/workers/atlanteans/hunter/init.lua"
      include "tribes/workers/atlanteans/miller/init.lua"
      include "tribes/workers/atlanteans/miner/init.lua"
      include "tribes/workers/atlanteans/recruit/init.lua"
      include "tribes/workers/atlanteans/sawyer/init.lua"
      include "tribes/workers/atlanteans/scout/init.lua"
      include "tribes/workers/atlanteans/shipwright/init.lua"
      include "tribes/workers/atlanteans/smelter/init.lua"
      include "tribes/workers/atlanteans/smoker/init.lua"
      include "tribes/workers/atlanteans/soldier/init.lua"
      include "tribes/workers/atlanteans/spiderbreeder/init.lua"
      include "tribes/workers/atlanteans/stonecutter/init.lua"
      include "tribes/workers/atlanteans/toolsmith/init.lua"
      include "tribes/workers/atlanteans/trainer/init.lua"
      include "tribes/workers/atlanteans/weaponsmith/init.lua"
      include "tribes/workers/atlanteans/weaver/init.lua"
      include "tribes/workers/atlanteans/woodcutter/init.lua"

      set_loading_message(_("Barbarian workers"), 5)
      include "tribes/workers/barbarians/carrier/init.lua"
      include "tribes/workers/barbarians/ferry/init.lua"
      include "tribes/workers/barbarians/baker/init.lua"
      include "tribes/workers/barbarians/blacksmith_master/init.lua"
      include "tribes/workers/barbarians/blacksmith/init.lua"
      include "tribes/workers/barbarians/brewer_master/init.lua"
      include "tribes/workers/barbarians/brewer/init.lua"
      include "tribes/workers/barbarians/builder/init.lua"
      include "tribes/workers/barbarians/cattlebreeder/init.lua"
      include "tribes/workers/barbarians/charcoal_burner/init.lua"
      include "tribes/workers/barbarians/farmer/init.lua"
      include "tribes/workers/barbarians/fisher/init.lua"
      include "tribes/workers/barbarians/gamekeeper/init.lua"
      include "tribes/workers/barbarians/gardener/init.lua"
      include "tribes/workers/barbarians/geologist/init.lua"
      include "tribes/workers/barbarians/helmsmith/init.lua"
      include "tribes/workers/barbarians/hunter/init.lua"
      include "tribes/workers/barbarians/innkeeper/init.lua"
      include "tribes/workers/barbarians/lime_burner/init.lua"
      include "tribes/workers/barbarians/lumberjack/init.lua"
      include "tribes/workers/barbarians/miner_master/init.lua"
      include "tribes/workers/barbarians/miner_chief/init.lua"
      include "tribes/workers/barbarians/miner/init.lua"
      include "tribes/workers/barbarians/ox/init.lua"
      include "tribes/workers/barbarians/ranger/init.lua"
      include "tribes/workers/barbarians/recruit/init.lua"
      include "tribes/workers/barbarians/scout/init.lua"
      include "tribes/workers/barbarians/shipwright/init.lua"
      include "tribes/workers/barbarians/smelter/init.lua"
      include "tribes/workers/barbarians/soldier/init.lua"
      include "tribes/workers/barbarians/stonemason/init.lua"
      include "tribes/workers/barbarians/trainer/init.lua"
      include "tribes/workers/barbarians/weaver/init.lua"

      set_loading_message(_("Empire workers"), 6)
      include "tribes/workers/empire/carrier/init.lua"
      include "tribes/workers/empire/ferry/init.lua"
      include "tribes/workers/empire/armorsmith/init.lua"
      include "tribes/workers/empire/baker/init.lua"
      include "tribes/workers/empire/brewer/init.lua"
      include "tribes/workers/empire/builder/init.lua"
      include "tribes/workers/empire/carpenter/init.lua"
      include "tribes/workers/empire/charcoal_burner/init.lua"
      include "tribes/workers/empire/donkey/init.lua"
      include "tribes/workers/empire/donkeybreeder/init.lua"
      include "tribes/workers/empire/farmer/init.lua"
      include "tribes/workers/empire/fisher/init.lua"
      include "tribes/workers/empire/forester/init.lua"
      include "tribes/workers/empire/geologist/init.lua"
      include "tribes/workers/empire/hunter/init.lua"
      include "tribes/workers/empire/innkeeper/init.lua"
      include "tribes/workers/empire/lumberjack/init.lua"
      include "tribes/workers/empire/miller/init.lua"
      include "tribes/workers/empire/miner_master/init.lua"
      include "tribes/workers/empire/miner/init.lua"
      include "tribes/workers/empire/pigbreeder/init.lua"
      include "tribes/workers/empire/recruit/init.lua"
      include "tribes/workers/empire/scout/init.lua"
      include "tribes/workers/empire/shepherd/init.lua"
      include "tribes/workers/empire/shipwright/init.lua"
      include "tribes/workers/empire/smelter/init.lua"
      include "tribes/workers/empire/soldier/init.lua"
      include "tribes/workers/empire/stonemason/init.lua"
      include "tribes/workers/empire/toolsmith/init.lua"
      include "tribes/workers/empire/trainer/init.lua"
      include "tribes/workers/empire/vinefarmer/init.lua"
      include "tribes/workers/empire/vintner/init.lua"
      include "tribes/workers/empire/weaponsmith/init.lua"
      include "tribes/workers/empire/weaver/init.lua"

      set_loading_message(_("Frisian workers"), 7)
      include "tribes/workers/frisians/carrier/init.lua"
      include "tribes/workers/frisians/ferry/init.lua"
      include "tribes/workers/frisians/reindeer/init.lua"
      include "tribes/workers/frisians/builder/init.lua"
      include "tribes/workers/frisians/soldier/init.lua"
      include "tribes/workers/frisians/miner_master/init.lua"
      include "tribes/workers/frisians/miner/init.lua"
      include "tribes/workers/frisians/baker_master/init.lua"
      include "tribes/workers/frisians/baker/init.lua"
      include "tribes/workers/frisians/brewer_master/init.lua"
      include "tribes/workers/frisians/brewer/init.lua"
      include "tribes/workers/frisians/stonemason/init.lua"
      include "tribes/workers/frisians/geologist/init.lua"
      include "tribes/workers/frisians/woodcutter/init.lua"
      include "tribes/workers/frisians/forester/init.lua"
      include "tribes/workers/frisians/reed_farmer/init.lua"
      include "tribes/workers/frisians/berry_farmer/init.lua"
      include "tribes/workers/frisians/farmer/init.lua"
      include "tribes/workers/frisians/blacksmith_master/init.lua"
      include "tribes/workers/frisians/blacksmith/init.lua"
      include "tribes/workers/frisians/smoker/init.lua"
      include "tribes/workers/frisians/landlady/init.lua"
      include "tribes/workers/frisians/brickmaker/init.lua"
      include "tribes/workers/frisians/claydigger/init.lua"
      include "tribes/workers/frisians/charcoal_burner/init.lua"
      include "tribes/workers/frisians/seamstress_master/init.lua"
      include "tribes/workers/frisians/seamstress/init.lua"
      include "tribes/workers/frisians/trainer/init.lua"
      include "tribes/workers/frisians/fruit_collector/init.lua"
      include "tribes/workers/frisians/beekeeper/init.lua"
      include "tribes/workers/frisians/reindeer_breeder/init.lua"
      include "tribes/workers/frisians/fisher/init.lua"
      include "tribes/workers/frisians/hunter/init.lua"
      include "tribes/workers/frisians/smelter/init.lua"
      include "tribes/workers/frisians/shipwright/init.lua"
      include "tribes/workers/frisians/scout/init.lua"

      include "tribes/workers/amazons/carrier/init.lua"
      include "tribes/workers/amazons/tapir/init.lua"
      include "tribes/workers/amazons/builder/init.lua"
      include "tribes/workers/amazons/soldier/init.lua"
      include "tribes/workers/amazons/gold_digger/init.lua"
      include "tribes/workers/amazons/woodcutter_master/init.lua"
      include "tribes/workers/amazons/woodcutter/init.lua"
      include "tribes/workers/amazons/cook/init.lua"
      include "tribes/workers/amazons/stonecutter/init.lua"
      include "tribes/workers/amazons/geologist/init.lua"
      include "tribes/workers/amazons/jungle_master/init.lua"
      include "tribes/workers/amazons/jungle_preserver/init.lua"
      include "tribes/workers/amazons/liana_cutter/init.lua"
      include "tribes/workers/amazons/cocoa_farmer/init.lua"
      include "tribes/workers/amazons/cassava_farmer/init.lua"
      include "tribes/workers/amazons/stonecarver/init.lua"
      include "tribes/workers/amazons/charcoal_burner/init.lua"
      include "tribes/workers/amazons/dressmaker/init.lua"
      include "tribes/workers/amazons/trainer/init.lua"
      include "tribes/workers/amazons/wilderness_keeper/init.lua"
      include "tribes/workers/amazons/tapir_breeder/init.lua"
      include "tribes/workers/amazons/hunter_gatherer/init.lua"
      include "tribes/workers/amazons/gold_smelter/init.lua"
      include "tribes/workers/amazons/shipwright/init.lua"
      include "tribes/workers/amazons/scout/init.lua"
   end)

   -- ===================================
   --    Warehouses
   -- ===================================

   print_loading_message("┃    Warehouses", function()
      set_loading_message(_("Warehouses"), 8)
      include "tribes/buildings/warehouses/atlanteans/headquarters/init.lua"
      include "tribes/buildings/warehouses/atlanteans/port/init.lua"
      include "tribes/buildings/warehouses/atlanteans/warehouse/init.lua"
      include "tribes/buildings/warehouses/barbarians/headquarters/init.lua"
      include "tribes/buildings/warehouses/barbarians/headquarters_interim/init.lua"
      include "tribes/buildings/warehouses/barbarians/port/init.lua"
      include "tribes/buildings/warehouses/barbarians/warehouse/init.lua"
      include "tribes/buildings/warehouses/empire/headquarters/init.lua"
      include "tribes/buildings/warehouses/empire/headquarters_shipwreck/init.lua"
      include "tribes/buildings/warehouses/empire/port/init.lua"
      include "tribes/buildings/warehouses/empire/warehouse/init.lua"
      include "tribes/buildings/warehouses/frisians/headquarters/init.lua"
      include "tribes/buildings/warehouses/frisians/port/init.lua"
      include "tribes/buildings/warehouses/frisians/warehouse/init.lua"
      include "tribes/buildings/warehouses/amazons/headquarters/init.lua"
      include "tribes/buildings/warehouses/amazons/port/init.lua"
      include "tribes/buildings/warehouses/amazons/warehouse/init.lua"
   end)

   -- ===================================
   --    Productionsites
   -- ===================================

   print_loading_message("┃    Productionsites", function()
      set_loading_message(_("Atlantean productionsites"), 9)
      -- Atlanteans small
      include "tribes/buildings/productionsites/atlanteans/quarry/init.lua"
      include "tribes/buildings/productionsites/atlanteans/woodcutters_house/init.lua"
      include "tribes/buildings/productionsites/atlanteans/foresters_house/init.lua"
      include "tribes/buildings/productionsites/atlanteans/fishers_house/init.lua"
      include "tribes/buildings/productionsites/atlanteans/fishbreeders_house/init.lua"
      include "tribes/buildings/productionsites/atlanteans/hunters_house/init.lua"
      include "tribes/buildings/productionsites/atlanteans/well/init.lua"
      include "tribes/buildings/productionsites/atlanteans/gold_spinning_mill/init.lua"
      include "tribes/buildings/productionsites/atlanteans/scouts_house/init.lua"
      -- Atlanteans medium
      include "tribes/buildings/productionsites/atlanteans/sawmill/init.lua"
      include "tribes/buildings/productionsites/atlanteans/smokery/init.lua"
      include "tribes/buildings/productionsites/atlanteans/mill/init.lua"
      include "tribes/buildings/productionsites/atlanteans/bakery/init.lua"
      include "tribes/buildings/productionsites/atlanteans/charcoal_kiln/init.lua"
      include "tribes/buildings/productionsites/atlanteans/smelting_works/init.lua"
      include "tribes/buildings/productionsites/atlanteans/ferry_yard/init.lua"
      include "tribes/buildings/productionsites/atlanteans/shipyard/init.lua"
      include "tribes/buildings/productionsites/atlanteans/toolsmithy/init.lua"
      include "tribes/buildings/productionsites/atlanteans/weaponsmithy/init.lua"
      include "tribes/buildings/productionsites/atlanteans/armorsmithy/init.lua"
      include "tribes/buildings/productionsites/atlanteans/barracks/init.lua"

      -- Atlanteans big
      include "tribes/buildings/productionsites/atlanteans/horsefarm/init.lua"
      include "tribes/buildings/productionsites/atlanteans/farm/init.lua"
      include "tribes/buildings/productionsites/atlanteans/blackroot_farm/init.lua"
      include "tribes/buildings/productionsites/atlanteans/spiderfarm/init.lua"
      include "tribes/buildings/productionsites/atlanteans/weaving_mill/init.lua"

      -- Atlanteans mines
      include "tribes/buildings/productionsites/atlanteans/crystalmine/init.lua"
      include "tribes/buildings/productionsites/atlanteans/coalmine/init.lua"
      include "tribes/buildings/productionsites/atlanteans/ironmine/init.lua"
      include "tribes/buildings/productionsites/atlanteans/goldmine/init.lua"
      -- Barbarians small
      set_loading_message(_("Barbarian productionsites"), 10)
      include "tribes/buildings/productionsites/barbarians/quarry/init.lua"
      include "tribes/buildings/productionsites/barbarians/lumberjacks_hut/init.lua"
      include "tribes/buildings/productionsites/barbarians/rangers_hut/init.lua"
      include "tribes/buildings/productionsites/barbarians/fishers_hut/init.lua"
      include "tribes/buildings/productionsites/barbarians/hunters_hut/init.lua"
      include "tribes/buildings/productionsites/barbarians/gamekeepers_hut/init.lua"
      include "tribes/buildings/productionsites/barbarians/well/init.lua"
      include "tribes/buildings/productionsites/barbarians/scouts_hut/init.lua"
      -- Barbarians medium
      include "tribes/buildings/productionsites/barbarians/wood_hardener/init.lua"
      include "tribes/buildings/productionsites/barbarians/lime_kiln/init.lua"
      include "tribes/buildings/productionsites/barbarians/reed_yard/init.lua"
      include "tribes/buildings/productionsites/barbarians/bakery/init.lua"
      include "tribes/buildings/productionsites/barbarians/brewery/init.lua"
      include "tribes/buildings/productionsites/barbarians/micro_brewery/init.lua"
      include "tribes/buildings/productionsites/barbarians/big_inn/init.lua"
      include "tribes/buildings/productionsites/barbarians/inn/init.lua"
      include "tribes/buildings/productionsites/barbarians/tavern/init.lua"
      include "tribes/buildings/productionsites/barbarians/charcoal_kiln/init.lua"
      include "tribes/buildings/productionsites/barbarians/smelting_works/init.lua"
      include "tribes/buildings/productionsites/barbarians/ferry_yard/init.lua"
      include "tribes/buildings/productionsites/barbarians/shipyard/init.lua"
      include "tribes/buildings/productionsites/barbarians/warmill/init.lua"
      include "tribes/buildings/productionsites/barbarians/ax_workshop/init.lua"
      include "tribes/buildings/productionsites/barbarians/metal_workshop/init.lua"
      include "tribes/buildings/productionsites/barbarians/barracks/init.lua"

      -- Barbarians big
      include "tribes/buildings/productionsites/barbarians/cattlefarm/init.lua"
      include "tribes/buildings/productionsites/barbarians/farm/init.lua"
      include "tribes/buildings/productionsites/barbarians/weaving_mill/init.lua"
      include "tribes/buildings/productionsites/barbarians/helmsmithy/init.lua"
      -- Barbarians mines
      include "tribes/buildings/productionsites/barbarians/granitemine/init.lua"
      include "tribes/buildings/productionsites/barbarians/coalmine_deeper/init.lua"
      include "tribes/buildings/productionsites/barbarians/coalmine_deep/init.lua"
      include "tribes/buildings/productionsites/barbarians/coalmine/init.lua"
      include "tribes/buildings/productionsites/barbarians/ironmine_deeper/init.lua"
      include "tribes/buildings/productionsites/barbarians/ironmine_deep/init.lua"
      include "tribes/buildings/productionsites/barbarians/ironmine/init.lua"
      include "tribes/buildings/productionsites/barbarians/goldmine_deeper/init.lua"
      include "tribes/buildings/productionsites/barbarians/goldmine_deep/init.lua"
      include "tribes/buildings/productionsites/barbarians/goldmine/init.lua"

      -- Empire small
      set_loading_message(_("Empire productionsites"), 11)
      include "tribes/buildings/productionsites/empire/quarry/init.lua"
      include "tribes/buildings/productionsites/empire/lumberjacks_house/init.lua"
      include "tribes/buildings/productionsites/empire/foresters_house/init.lua"
      include "tribes/buildings/productionsites/empire/fishers_house/init.lua"
      include "tribes/buildings/productionsites/empire/hunters_house/init.lua"
      include "tribes/buildings/productionsites/empire/well/init.lua"
      include "tribes/buildings/productionsites/empire/scouts_house/init.lua"
      -- Empire medium
      include "tribes/buildings/productionsites/empire/stonemasons_house/init.lua"
      include "tribes/buildings/productionsites/empire/sawmill/init.lua"
      include "tribes/buildings/productionsites/empire/mill/init.lua"
      include "tribes/buildings/productionsites/empire/bakery/init.lua"
      include "tribes/buildings/productionsites/empire/brewery/init.lua"
      include "tribes/buildings/productionsites/empire/vineyard/init.lua"
      include "tribes/buildings/productionsites/empire/winery/init.lua"
      include "tribes/buildings/productionsites/empire/inn/init.lua"
      include "tribes/buildings/productionsites/empire/tavern/init.lua"
      include "tribes/buildings/productionsites/empire/charcoal_kiln/init.lua"
      include "tribes/buildings/productionsites/empire/smelting_works/init.lua"
      include "tribes/buildings/productionsites/empire/ferry_yard/init.lua"
      include "tribes/buildings/productionsites/empire/shipyard/init.lua"
      include "tribes/buildings/productionsites/empire/toolsmithy/init.lua"
      include "tribes/buildings/productionsites/empire/armorsmithy/init.lua"
      -- Empire big
      include "tribes/buildings/productionsites/empire/donkeyfarm/init.lua"
      include "tribes/buildings/productionsites/empire/farm/init.lua"
      include "tribes/buildings/productionsites/empire/piggery/init.lua"
      include "tribes/buildings/productionsites/empire/sheepfarm/init.lua"
      include "tribes/buildings/productionsites/empire/weaving_mill/init.lua"
      include "tribes/buildings/productionsites/empire/weaponsmithy/init.lua"
      include "tribes/buildings/productionsites/empire/barracks/init.lua"

      -- Empire mines
      include "tribes/buildings/productionsites/empire/coalmine_deep/init.lua"
      include "tribes/buildings/productionsites/empire/coalmine/init.lua"
      include "tribes/buildings/productionsites/empire/ironmine_deep/init.lua"
      include "tribes/buildings/productionsites/empire/ironmine/init.lua"
      include "tribes/buildings/productionsites/empire/marblemine_deep/init.lua"
      include "tribes/buildings/productionsites/empire/marblemine/init.lua"
      include "tribes/buildings/productionsites/empire/goldmine_deep/init.lua"
      include "tribes/buildings/productionsites/empire/goldmine/init.lua"

      --Frisians mines
      set_loading_message(_("Frisian productionsites"), 12)
      include "tribes/buildings/productionsites/frisians/coalmine_deep/init.lua"
      include "tribes/buildings/productionsites/frisians/rockmine_deep/init.lua"
      include "tribes/buildings/productionsites/frisians/goldmine_deep/init.lua"
      include "tribes/buildings/productionsites/frisians/ironmine_deep/init.lua"
      include "tribes/buildings/productionsites/frisians/coalmine/init.lua"
      include "tribes/buildings/productionsites/frisians/rockmine/init.lua"
      include "tribes/buildings/productionsites/frisians/goldmine/init.lua"
      include "tribes/buildings/productionsites/frisians/ironmine/init.lua"
      --Frisians big
      include "tribes/buildings/productionsites/frisians/farm/init.lua"
      include "tribes/buildings/productionsites/frisians/reindeer_farm/init.lua"
      --Frisians small
      include "tribes/buildings/productionsites/frisians/woodcutters_house/init.lua"
      include "tribes/buildings/productionsites/frisians/foresters_house/init.lua"
      include "tribes/buildings/productionsites/frisians/quarry/init.lua"
      include "tribes/buildings/productionsites/frisians/scouts_house/init.lua"
      include "tribes/buildings/productionsites/frisians/beekeepers_house/init.lua"
      include "tribes/buildings/productionsites/frisians/reed_farm/init.lua"
      include "tribes/buildings/productionsites/frisians/well/init.lua"
      include "tribes/buildings/productionsites/frisians/aqua_farm/init.lua"
      include "tribes/buildings/productionsites/frisians/hunters_house/init.lua"
      include "tribes/buildings/productionsites/frisians/fishers_house/init.lua"
      include "tribes/buildings/productionsites/frisians/berry_farm/init.lua"
      include "tribes/buildings/productionsites/frisians/collectors_house/init.lua"
      include "tribes/buildings/productionsites/frisians/clay_pit/init.lua"
      include "tribes/buildings/productionsites/frisians/charcoal_burners_house/init.lua"
      --Frisians medium
      include "tribes/buildings/productionsites/frisians/honey_bread_bakery/init.lua"
      include "tribes/buildings/productionsites/frisians/bakery/init.lua"
      include "tribes/buildings/productionsites/frisians/drinking_hall/init.lua"
      include "tribes/buildings/productionsites/frisians/tavern/init.lua"
      include "tribes/buildings/productionsites/frisians/mead_brewery/init.lua"
      include "tribes/buildings/productionsites/frisians/brewery/init.lua"
      include "tribes/buildings/productionsites/frisians/weaving_mill/init.lua"
      include "tribes/buildings/productionsites/frisians/smokery/init.lua"
      include "tribes/buildings/productionsites/frisians/ferry_yard/init.lua"
      include "tribes/buildings/productionsites/frisians/shipyard/init.lua"
      include "tribes/buildings/productionsites/frisians/furnace/init.lua"
      include "tribes/buildings/productionsites/frisians/recycling_center/init.lua"
      include "tribes/buildings/productionsites/frisians/blacksmithy/init.lua"
      include "tribes/buildings/productionsites/frisians/armor_smithy_large/init.lua"
      include "tribes/buildings/productionsites/frisians/armor_smithy_small/init.lua"
      include "tribes/buildings/productionsites/frisians/tailors_shop/init.lua"
      include "tribes/buildings/productionsites/frisians/sewing_room/init.lua"
      include "tribes/buildings/productionsites/frisians/charcoal_kiln/init.lua"
      include "tribes/buildings/productionsites/frisians/brick_kiln/init.lua"
      include "tribes/buildings/productionsites/frisians/barracks/init.lua"

      -- Amazons small
      include "tribes/buildings/productionsites/amazons/stonecutters_hut/init.lua"
      include "tribes/buildings/productionsites/amazons/rare_trees_woodcutters_hut/init.lua"
      include "tribes/buildings/productionsites/amazons/woodcutters_hut/init.lua"
      include "tribes/buildings/productionsites/amazons/liana_cutters_hut/init.lua"
      include "tribes/buildings/productionsites/amazons/junglemasters_hut/init.lua"
      include "tribes/buildings/productionsites/amazons/wilderness_keepers_tent/init.lua"
      include "tribes/buildings/productionsites/amazons/hunter_gatherers_hut/init.lua"
      include "tribes/buildings/productionsites/amazons/water_gatherers_hut/init.lua"
      include "tribes/buildings/productionsites/amazons/scouts_hut/init.lua"
      -- Amazons medium
      include "tribes/buildings/productionsites/amazons/gardening_center/init.lua"
      include "tribes/buildings/productionsites/amazons/rope_weaver_booth/init.lua"
      include "tribes/buildings/productionsites/amazons/cassava_root_cooker/init.lua"
      include "tribes/buildings/productionsites/amazons/chocolate_brewery/init.lua"
      include "tribes/buildings/productionsites/amazons/rare_tree_plantation/init.lua"
      include "tribes/buildings/productionsites/amazons/dressmaker/init.lua"
      include "tribes/buildings/productionsites/amazons/food_preserver/init.lua"
      include "tribes/buildings/productionsites/amazons/charcoal_kiln/init.lua"
      include "tribes/buildings/productionsites/amazons/furnace/init.lua"
      include "tribes/buildings/productionsites/amazons/shipyard/init.lua"
      include "tribes/buildings/productionsites/amazons/stonecarvery/init.lua"
      include "tribes/buildings/productionsites/amazons/youth_gathering/init.lua"
      -- Amazons big
      include "tribes/buildings/productionsites/amazons/tapir_farm/init.lua"
      include "tribes/buildings/productionsites/amazons/cocoa_farm/init.lua"
      include "tribes/buildings/productionsites/amazons/cassava_root_plantation/init.lua"
      -- Amazons mines
      include "tribes/buildings/productionsites/amazons/stonemine/init.lua"
      include "tribes/buildings/productionsites/amazons/gold_digger_dwelling/init.lua"
   end)

   -- ===================================
   --    Trainingsites
   -- ===================================

   print_loading_message("┃    Trainingsites", function()
      set_loading_message(_("Trainingsites"), 13)
      include "tribes/buildings/trainingsites/atlanteans/dungeon/init.lua"
      include "tribes/buildings/trainingsites/atlanteans/labyrinth/init.lua"
      include "tribes/buildings/trainingsites/barbarians/battlearena/init.lua"
      include "tribes/buildings/trainingsites/barbarians/trainingcamp/init.lua"
      include "tribes/buildings/trainingsites/empire/colosseum/init.lua"
      include "tribes/buildings/trainingsites/empire/arena/init.lua"
      include "tribes/buildings/trainingsites/empire/trainingcamp/init.lua"
      include "tribes/buildings/trainingsites/frisians/training_camp/init.lua"
      include "tribes/buildings/trainingsites/frisians/training_arena/init.lua"
      include "tribes/buildings/trainingsites/amazons/warriors_gathering/init.lua"
      include "tribes/buildings/trainingsites/amazons/training_glade/init.lua"
   end)

   -- ===================================
   --    Militarysites
   -- ===================================

   print_loading_message("┃    Militarysites", function()
      set_loading_message(_("Militarysites"), 14)
      include "tribes/buildings/militarysites/atlanteans/guardhouse/init.lua"
      include "tribes/buildings/militarysites/atlanteans/guardhall/init.lua"
      include "tribes/buildings/militarysites/atlanteans/tower_small/init.lua"
      include "tribes/buildings/militarysites/atlanteans/tower_high/init.lua"
      include "tribes/buildings/militarysites/atlanteans/tower/init.lua"
      include "tribes/buildings/militarysites/atlanteans/castle/init.lua"

      include "tribes/buildings/militarysites/barbarians/sentry/init.lua"
      include "tribes/buildings/militarysites/barbarians/barrier/init.lua"
      include "tribes/buildings/militarysites/barbarians/tower/init.lua"
      include "tribes/buildings/militarysites/barbarians/citadel/init.lua"
      include "tribes/buildings/militarysites/barbarians/fortress/init.lua"

      include "tribes/buildings/militarysites/empire/sentry/init.lua"
      include "tribes/buildings/militarysites/empire/blockhouse/init.lua"
      include "tribes/buildings/militarysites/empire/barrier/init.lua"
      include "tribes/buildings/militarysites/empire/outpost/init.lua"
      include "tribes/buildings/militarysites/empire/tower/init.lua"
      include "tribes/buildings/militarysites/empire/castle/init.lua"
      include "tribes/buildings/militarysites/empire/fortress/init.lua"

      include "tribes/buildings/militarysites/frisians/wooden_tower_high/init.lua"
      include "tribes/buildings/militarysites/frisians/wooden_tower/init.lua"
      include "tribes/buildings/militarysites/frisians/sentinel/init.lua"
      include "tribes/buildings/militarysites/frisians/outpost/init.lua"
      include "tribes/buildings/militarysites/frisians/tower/init.lua"
      include "tribes/buildings/militarysites/frisians/fortress/init.lua"

      include "tribes/buildings/militarysites/amazons/patrol_post/init.lua"
      include "tribes/buildings/militarysites/amazons/treetop_sentry/init.lua"
      include "tribes/buildings/militarysites/amazons/warriors_dwelling/init.lua"
      include "tribes/buildings/militarysites/amazons/observation_tower/init.lua"
      include "tribes/buildings/militarysites/amazons/tower/init.lua"
      include "tribes/buildings/militarysites/amazons/fortification/init.lua"
      include "tribes/buildings/militarysites/amazons/fortress/init.lua"

   end)

   -- ===================================
   --    Partially Finished Buildings
   -- ===================================

   set_loading_message(_("Finishing"), 15)

   print_loading_message("┃    Partially finished buildings", function()
      include "tribes/buildings/partially_finished/constructionsite/init.lua"
      include "tribes/buildings/partially_finished/dismantlesite/init.lua"
   end)

   -- ===================================
   --    Tribes
   -- ===================================
   print_loading_message("┃    Tribe infos", function()
      include "tribes/amazons.lua"
      include "tribes/atlanteans.lua"
      include "tribes/barbarians.lua"
      include "tribes/empire.lua"
      include "tribes/frisians.lua"
   end)


end)<|MERGE_RESOLUTION|>--- conflicted
+++ resolved
@@ -30,13 +30,7 @@
    -- ===================================
 
    print_loading_message("┃    Ships", function()
-<<<<<<< HEAD
-      egbase:set_loading_message(_("Loading tribes: Ships (1/15)"))
-
-      include "tribes/ships/amazons/init.lua"
-=======
       set_loading_message(_("Ships"), 1)
->>>>>>> a9d183ec
       include "tribes/ships/atlanteans/init.lua"
       include "tribes/ships/barbarians/init.lua"
       include "tribes/ships/empire/init.lua"
