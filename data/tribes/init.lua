-- RST
-- init.lua
-- -----------------
--
-- Tribes initialization
--
-- First the units are loaded, then the tribe descriptions.
--
-- All tribes also have some basic information for the load screens
-- and the editor in ``preload.lua``.
--
-- Basic load order (first wares, then immovables etc.) is important,
-- because checks will be made in C++.
-- Also, enhanced/upgraded units need to come before their basic units.
--

if wl.Game then egbase = wl.Game() else egbase = wl.Editor() end
function set_loading_message(str, i)
   egbase:set_loading_message(_("Loading tribes: %1$s (%2$d/%3$d)"):bformat(str, i, 17))
end

tribes = wl.Tribes()
include "scripting/mapobjects.lua"

print("┏━ Running Lua for tribes:")

print_loading_message("┗━ took", function()
   -- ===================================
   --    Ships
   -- ===================================

   print_loading_message("┃    Ships", function()
      set_loading_message(_("Ships"), 1)
      include "tribes/ships/amazons/init.lua"
      include "tribes/ships/atlanteans/init.lua"
      include "tribes/ships/barbarians/init.lua"
      include "tribes/ships/empire/init.lua"
      include "tribes/ships/frisians/init.lua"
   end)

   -- ===================================
   --    Wares
   -- ===================================

   print_loading_message("┃    Wares", function()
      set_loading_message(_("Wares"), 2)
<<<<<<< HEAD
=======

      include "tribes/wares/clay/init.lua"
      include "tribes/wares/brick/init.lua"
      include "tribes/wares/honey/init.lua"
      include "tribes/wares/barley/init.lua"
      include "tribes/wares/bread_frisians/init.lua"
      include "tribes/wares/honey_bread/init.lua"
      include "tribes/wares/fruit/init.lua"
      include "tribes/wares/mead/init.lua"
      include "tribes/wares/scrap_iron/init.lua"
      include "tribes/wares/scrap_metal_mixed/init.lua"
      include "tribes/wares/fur/init.lua"
      include "tribes/wares/fur_garment/init.lua"
      include "tribes/wares/fur_garment_old/init.lua"
      include "tribes/wares/fur_garment_studded/init.lua"
      include "tribes/wares/fur_garment_golden/init.lua"
      include "tribes/wares/helmet_golden/init.lua"
      include "tribes/wares/sword_short/init.lua"
      include "tribes/wares/sword_long/init.lua"
      include "tribes/wares/sword_broad/init.lua"
      include "tribes/wares/sword_double/init.lua"
      include "tribes/wares/needles/init.lua"
>>>>>>> 0b5ae143
      include "tribes/wares/armor/init.lua"
      include "tribes/wares/armor_chain/init.lua"
      include "tribes/wares/armor_gilded/init.lua"
      include "tribes/wares/armor_helmet/init.lua"
      include "tribes/wares/armor_wooden/init.lua"
      include "tribes/wares/ax/init.lua"
      include "tribes/wares/ax_battle/init.lua"
      include "tribes/wares/ax_broad/init.lua"
      include "tribes/wares/ax_bronze/init.lua"
      include "tribes/wares/ax_sharp/init.lua"
      include "tribes/wares/ax_warriors/init.lua"
      include "tribes/wares/balsa/init.lua"
      include "tribes/wares/barley/init.lua"
      include "tribes/wares/basket/init.lua"
      include "tribes/wares/beer/init.lua"
      include "tribes/wares/beer_strong/init.lua"
      include "tribes/wares/blackroot/init.lua"
      include "tribes/wares/blackroot_flour/init.lua"
      include "tribes/wares/blackwood/init.lua"
      include "tribes/wares/boots_hero/init.lua"
      include "tribes/wares/boots_sturdy/init.lua"
      include "tribes/wares/boots_swift/init.lua"
      include "tribes/wares/bread_amazons/init.lua"
      include "tribes/wares/bread_atlanteans/init.lua"
      include "tribes/wares/bread_barbarians/init.lua"
      include "tribes/wares/bread_empire/init.lua"
      include "tribes/wares/bread_frisians/init.lua"
      include "tribes/wares/bread_paddle/init.lua"
      include "tribes/wares/brick/init.lua"
      include "tribes/wares/buckets/init.lua"
      include "tribes/wares/cassavaroot/init.lua"
      include "tribes/wares/chisel/init.lua"
      include "tribes/wares/chocolate/init.lua"
      include "tribes/wares/clay/init.lua"
      include "tribes/wares/cloth/init.lua"
      include "tribes/wares/coal/init.lua"
      include "tribes/wares/cocoa_beans/init.lua"
      include "tribes/wares/corn/init.lua"
      include "tribes/wares/cornmeal/init.lua"
      include "tribes/wares/diamond/init.lua"
      include "tribes/wares/felling_ax/init.lua"
      include "tribes/wares/fire_tongs/init.lua"
      include "tribes/wares/fish/init.lua"
      include "tribes/wares/fishing_net/init.lua"
      include "tribes/wares/fishing_rod/init.lua"
      include "tribes/wares/flour/init.lua"
      include "tribes/wares/fruit/init.lua"
      include "tribes/wares/fur/init.lua"
      include "tribes/wares/fur_garment/init.lua"
      include "tribes/wares/fur_garment_golden/init.lua"
      include "tribes/wares/fur_garment_old/init.lua"
      include "tribes/wares/fur_garment_studded/init.lua"
      include "tribes/wares/gold/init.lua"
      include "tribes/wares/gold_dust/init.lua"
      include "tribes/wares/gold_ore/init.lua"
      include "tribes/wares/gold_thread/init.lua"
      include "tribes/wares/granite/init.lua"
      include "tribes/wares/grape/init.lua"
      include "tribes/wares/grout/init.lua"
      include "tribes/wares/hammer/init.lua"
      include "tribes/wares/helmet/init.lua"
      include "tribes/wares/helmet_golden/init.lua"
      include "tribes/wares/helmet_mask/init.lua"
      include "tribes/wares/helmet_warhelm/init.lua"
      include "tribes/wares/helmet_wooden/init.lua"
      include "tribes/wares/honey/init.lua"
      include "tribes/wares/honey_bread/init.lua"
      include "tribes/wares/hook_pole/init.lua"
      include "tribes/wares/hunting_bow/init.lua"
      include "tribes/wares/hunting_spear/init.lua"
      include "tribes/wares/iron/init.lua"
      include "tribes/wares/iron_ore/init.lua"
      include "tribes/wares/ironwood/init.lua"
      include "tribes/wares/kitchen_tools/init.lua"
      include "tribes/wares/liana/init.lua"
      include "tribes/wares/log/init.lua"
      include "tribes/wares/machete/init.lua"
      include "tribes/wares/marble/init.lua"
      include "tribes/wares/marble_column/init.lua"
      include "tribes/wares/mead/init.lua"
      include "tribes/wares/meal/init.lua"
      include "tribes/wares/meat/init.lua"
      include "tribes/wares/milking_tongs/init.lua"
      include "tribes/wares/needles/init.lua"
      include "tribes/wares/pick/init.lua"
      include "tribes/wares/planks/init.lua"
      include "tribes/wares/protector_padded/init.lua"
      include "tribes/wares/quartz/init.lua"
      include "tribes/wares/ration/init.lua"
      include "tribes/wares/reed/init.lua"
      include "tribes/wares/rope/init.lua"
      include "tribes/wares/rubber/init.lua"
      include "tribes/wares/saw/init.lua"
      include "tribes/wares/scrap_iron/init.lua"
      include "tribes/wares/scrap_metal_mixed/init.lua"
      include "tribes/wares/scythe/init.lua"
      include "tribes/wares/shield_advanced/init.lua"
      include "tribes/wares/shield_steel/init.lua"
      include "tribes/wares/shovel/init.lua"
      include "tribes/wares/smoked_fish/init.lua"
      include "tribes/wares/smoked_meat/init.lua"
      include "tribes/wares/snack/init.lua"
      include "tribes/wares/spear/init.lua"
      include "tribes/wares/spear_advanced/init.lua"
      include "tribes/wares/spear_hardened/init.lua"
      include "tribes/wares/spear_heavy/init.lua"
      include "tribes/wares/spear_stone_tipped/init.lua"
      include "tribes/wares/spear_war/init.lua"
      include "tribes/wares/spear_wooden/init.lua"
      include "tribes/wares/spidercloth/init.lua"
      include "tribes/wares/spider_silk/init.lua"
      include "tribes/wares/stonebowl/init.lua"
      include "tribes/wares/sword_broad/init.lua"
      include "tribes/wares/sword_double/init.lua"
      include "tribes/wares/sword_long/init.lua"
      include "tribes/wares/sword_short/init.lua"
      include "tribes/wares/tabard/init.lua"
      include "tribes/wares/tabard_golden/init.lua"
      include "tribes/wares/trident_double/init.lua"
      include "tribes/wares/trident_heavy_double/init.lua"
      include "tribes/wares/trident_light/init.lua"
      include "tribes/wares/trident_long/init.lua"
      include "tribes/wares/trident_steel/init.lua"
      include "tribes/wares/tunic/init.lua"
      include "tribes/wares/vest_padded/init.lua"
      include "tribes/wares/warriors_coat/init.lua"
      include "tribes/wares/water/init.lua"
      include "tribes/wares/wheat/init.lua"
      include "tribes/wares/wine/init.lua"
      include "tribes/wares/wool/init.lua"

   end)

   -- ===================================
   --    Immovables
   -- ===================================

   print_loading_message("┃    Immovables", function()
      set_loading_message(_("Immovables"), 3)
      include "tribes/immovables/ashes/init.lua"
      include "tribes/immovables/blackrootfield/harvested/init.lua"
      include "tribes/immovables/blackrootfield/medium/init.lua"
      include "tribes/immovables/blackrootfield/ripe/init.lua"
      include "tribes/immovables/blackrootfield/small/init.lua"
      include "tribes/immovables/blackrootfield/tiny/init.lua"
      include "tribes/immovables/cassavafield/harvested/init.lua"
      include "tribes/immovables/cassavafield/medium/init.lua"
      include "tribes/immovables/cassavafield/ripe/init.lua"
      include "tribes/immovables/cassavafield/small/init.lua"
      include "tribes/immovables/cassavafield/tiny/init.lua"
      include "tribes/immovables/cornfield/harvested/init.lua"
      include "tribes/immovables/cornfield/medium/init.lua"
      include "tribes/immovables/cornfield/ripe/init.lua"
      include "tribes/immovables/cornfield/small/init.lua"
      include "tribes/immovables/cornfield/tiny/init.lua"
      include "tribes/immovables/destroyed_building/init.lua"
      include "tribes/immovables/wheatfield/harvested/init.lua"
      include "tribes/immovables/wheatfield/medium/init.lua"
      include "tribes/immovables/wheatfield/ripe/init.lua"
      include "tribes/immovables/wheatfield/small/init.lua"
      include "tribes/immovables/wheatfield/tiny/init.lua"
      include "tribes/immovables/grapevine/medium/init.lua"
      include "tribes/immovables/grapevine/ripe/init.lua"
      include "tribes/immovables/grapevine/small/init.lua"
      include "tribes/immovables/grapevine/tiny/init.lua"
      include "tribes/immovables/pond/burning/init.lua"
      include "tribes/immovables/pond/coal/init.lua"
      include "tribes/immovables/pond/growing/init.lua"
      include "tribes/immovables/pond/mature/init.lua"
      include "tribes/immovables/pond/dry/init.lua"
      include "tribes/immovables/reedfield/medium/init.lua"
      include "tribes/immovables/reedfield/ripe/init.lua"
      include "tribes/immovables/reedfield/small/init.lua"
      include "tribes/immovables/reedfield/tiny/init.lua"
      include "tribes/immovables/resi/amazons/init.lua"
      include "tribes/immovables/resi/atlanteans/init.lua"
      include "tribes/immovables/resi/barbarians/init.lua"
      include "tribes/immovables/resi/empire/init.lua"
      include "tribes/immovables/resi/frisians/init.lua"
      include "tribes/immovables/shipconstruction_amazons/init.lua"
      include "tribes/immovables/shipconstruction_atlanteans/init.lua"
      include "tribes/immovables/shipconstruction_barbarians/init.lua"
      include "tribes/immovables/shipconstruction_empire/init.lua"
      include "tribes/immovables/shipconstruction_frisians/init.lua"
      include "tribes/immovables/berry_bushes/blueberry/init.lua"
      include "tribes/immovables/berry_bushes/raspberry/init.lua"
      include "tribes/immovables/berry_bushes/currant_red/init.lua"
      include "tribes/immovables/berry_bushes/currant_black/init.lua"
      include "tribes/immovables/berry_bushes/strawberry/init.lua"
      include "tribes/immovables/berry_bushes/stink_tree/init.lua"
      include "tribes/immovables/berry_bushes/sea_buckthorn/init.lua"
      include "tribes/immovables/berry_bushes/desert_hackberry/init.lua"
      include "tribes/immovables/berry_bushes/juniper/init.lua"
      include "tribes/immovables/cocoafield/init.lua"
      include "tribes/immovables/barleyfield/tiny/init.lua"
      include "tribes/immovables/barleyfield/small/init.lua"
      include "tribes/immovables/barleyfield/medium/init.lua"
      include "tribes/immovables/barleyfield/ripe/init.lua"
      include "tribes/immovables/barleyfield/harvested/init.lua"
      include "tribes/immovables/trees/balsa/init.lua"
      include "tribes/immovables/trees/ironwood/init.lua"
      include "tribes/immovables/trees/rubber/init.lua"
      include "tribes/immovables/trees/deadtree7/init.lua"
   end)

   -- ===================================
   --    Workers, Carriers & Soldiers
   -- ===================================

   print_loading_message("┃    Workers", function()
      set_loading_message(_("Atlantean workers"), 4)
      include "tribes/workers/atlanteans/carrier/init.lua"
      include "tribes/workers/atlanteans/ferry/init.lua"
      include "tribes/workers/atlanteans/armorsmith/init.lua"
      include "tribes/workers/atlanteans/baker/init.lua"
      include "tribes/workers/atlanteans/blackroot_farmer/init.lua"
      include "tribes/workers/atlanteans/builder/init.lua"
      include "tribes/workers/atlanteans/charcoal_burner/init.lua"
      include "tribes/workers/atlanteans/farmer/init.lua"
      include "tribes/workers/atlanteans/fishbreeder/init.lua"
      include "tribes/workers/atlanteans/fisher/init.lua"
      include "tribes/workers/atlanteans/forester/init.lua"
      include "tribes/workers/atlanteans/geologist/init.lua"
      include "tribes/workers/atlanteans/horse/init.lua"
      include "tribes/workers/atlanteans/horsebreeder/init.lua"
      include "tribes/workers/atlanteans/hunter/init.lua"
      include "tribes/workers/atlanteans/miller/init.lua"
      include "tribes/workers/atlanteans/miner/init.lua"
      include "tribes/workers/atlanteans/recruit/init.lua"
      include "tribes/workers/atlanteans/sawyer/init.lua"
      include "tribes/workers/atlanteans/scout/init.lua"
      include "tribes/workers/atlanteans/shipwright/init.lua"
      include "tribes/workers/atlanteans/smelter/init.lua"
      include "tribes/workers/atlanteans/smoker/init.lua"
      include "tribes/workers/atlanteans/soldier/init.lua"
      include "tribes/workers/atlanteans/spiderbreeder/init.lua"
      include "tribes/workers/atlanteans/stonecutter/init.lua"
      include "tribes/workers/atlanteans/toolsmith/init.lua"
      include "tribes/workers/atlanteans/trainer/init.lua"
      include "tribes/workers/atlanteans/weaponsmith/init.lua"
      include "tribes/workers/atlanteans/weaver/init.lua"
      include "tribes/workers/atlanteans/woodcutter/init.lua"

      set_loading_message(_("Barbarian workers"), 5)
      include "tribes/workers/barbarians/carrier/init.lua"
      include "tribes/workers/barbarians/ferry/init.lua"
      include "tribes/workers/barbarians/baker/init.lua"
      include "tribes/workers/barbarians/blacksmith_master/init.lua"
      include "tribes/workers/barbarians/blacksmith/init.lua"
      include "tribes/workers/barbarians/brewer_master/init.lua"
      include "tribes/workers/barbarians/brewer/init.lua"
      include "tribes/workers/barbarians/builder/init.lua"
      include "tribes/workers/barbarians/cattlebreeder/init.lua"
      include "tribes/workers/barbarians/charcoal_burner/init.lua"
      include "tribes/workers/barbarians/farmer/init.lua"
      include "tribes/workers/barbarians/fisher/init.lua"
      include "tribes/workers/barbarians/gamekeeper/init.lua"
      include "tribes/workers/barbarians/gardener/init.lua"
      include "tribes/workers/barbarians/geologist/init.lua"
      include "tribes/workers/barbarians/helmsmith/init.lua"
      include "tribes/workers/barbarians/hunter/init.lua"
      include "tribes/workers/barbarians/innkeeper/init.lua"
      include "tribes/workers/barbarians/lime_burner/init.lua"
      include "tribes/workers/barbarians/lumberjack/init.lua"
      include "tribes/workers/barbarians/miner_master/init.lua"
      include "tribes/workers/barbarians/miner_chief/init.lua"
      include "tribes/workers/barbarians/miner/init.lua"
      include "tribes/workers/barbarians/ox/init.lua"
      include "tribes/workers/barbarians/ranger/init.lua"
      include "tribes/workers/barbarians/recruit/init.lua"
      include "tribes/workers/barbarians/scout/init.lua"
      include "tribes/workers/barbarians/shipwright/init.lua"
      include "tribes/workers/barbarians/smelter/init.lua"
      include "tribes/workers/barbarians/soldier/init.lua"
      include "tribes/workers/barbarians/stonemason/init.lua"
      include "tribes/workers/barbarians/trainer/init.lua"
      include "tribes/workers/barbarians/weaver/init.lua"

      set_loading_message(_("Empire workers"), 6)
      include "tribes/workers/empire/carrier/init.lua"
      include "tribes/workers/empire/ferry/init.lua"
      include "tribes/workers/empire/armorsmith/init.lua"
      include "tribes/workers/empire/baker/init.lua"
      include "tribes/workers/empire/brewer/init.lua"
      include "tribes/workers/empire/builder/init.lua"
      include "tribes/workers/empire/carpenter/init.lua"
      include "tribes/workers/empire/charcoal_burner/init.lua"
      include "tribes/workers/empire/donkey/init.lua"
      include "tribes/workers/empire/donkeybreeder/init.lua"
      include "tribes/workers/empire/farmer/init.lua"
      include "tribes/workers/empire/fisher/init.lua"
      include "tribes/workers/empire/forester/init.lua"
      include "tribes/workers/empire/geologist/init.lua"
      include "tribes/workers/empire/hunter/init.lua"
      include "tribes/workers/empire/innkeeper/init.lua"
      include "tribes/workers/empire/lumberjack/init.lua"
      include "tribes/workers/empire/miller/init.lua"
      include "tribes/workers/empire/miner_master/init.lua"
      include "tribes/workers/empire/miner/init.lua"
      include "tribes/workers/empire/pigbreeder/init.lua"
      include "tribes/workers/empire/recruit/init.lua"
      include "tribes/workers/empire/scout/init.lua"
      include "tribes/workers/empire/shepherd/init.lua"
      include "tribes/workers/empire/shipwright/init.lua"
      include "tribes/workers/empire/smelter/init.lua"
      include "tribes/workers/empire/soldier/init.lua"
      include "tribes/workers/empire/stonemason/init.lua"
      include "tribes/workers/empire/toolsmith/init.lua"
      include "tribes/workers/empire/trainer/init.lua"
      include "tribes/workers/empire/vinefarmer/init.lua"
      include "tribes/workers/empire/vintner/init.lua"
      include "tribes/workers/empire/weaponsmith/init.lua"
      include "tribes/workers/empire/weaver/init.lua"

      set_loading_message(_("Frisian workers"), 7)
      include "tribes/workers/frisians/carrier/init.lua"
      include "tribes/workers/frisians/ferry/init.lua"
      include "tribes/workers/frisians/reindeer/init.lua"
      include "tribes/workers/frisians/builder/init.lua"
      include "tribes/workers/frisians/soldier/init.lua"
      include "tribes/workers/frisians/miner_master/init.lua"
      include "tribes/workers/frisians/miner/init.lua"
      include "tribes/workers/frisians/baker_master/init.lua"
      include "tribes/workers/frisians/baker/init.lua"
      include "tribes/workers/frisians/brewer_master/init.lua"
      include "tribes/workers/frisians/brewer/init.lua"
      include "tribes/workers/frisians/stonemason/init.lua"
      include "tribes/workers/frisians/geologist/init.lua"
      include "tribes/workers/frisians/woodcutter/init.lua"
      include "tribes/workers/frisians/forester/init.lua"
      include "tribes/workers/frisians/reed_farmer/init.lua"
      include "tribes/workers/frisians/berry_farmer/init.lua"
      include "tribes/workers/frisians/farmer/init.lua"
      include "tribes/workers/frisians/blacksmith_master/init.lua"
      include "tribes/workers/frisians/blacksmith/init.lua"
      include "tribes/workers/frisians/smoker/init.lua"
      include "tribes/workers/frisians/landlady/init.lua"
      include "tribes/workers/frisians/brickmaker/init.lua"
      include "tribes/workers/frisians/claydigger/init.lua"
      include "tribes/workers/frisians/charcoal_burner/init.lua"
      include "tribes/workers/frisians/seamstress_master/init.lua"
      include "tribes/workers/frisians/seamstress/init.lua"
      include "tribes/workers/frisians/trainer/init.lua"
      include "tribes/workers/frisians/fruit_collector/init.lua"
      include "tribes/workers/frisians/beekeeper/init.lua"
      include "tribes/workers/frisians/reindeer_breeder/init.lua"
      include "tribes/workers/frisians/fisher/init.lua"
      include "tribes/workers/frisians/hunter/init.lua"
      include "tribes/workers/frisians/smelter/init.lua"
      include "tribes/workers/frisians/shipwright/init.lua"
      include "tribes/workers/frisians/scout/init.lua"

      set_loading_message(_("Amazonian workers"), 8)
      include "tribes/workers/amazons/carrier/init.lua"
      include "tribes/workers/amazons/ferry/init.lua"
      include "tribes/workers/amazons/tapir/init.lua"
      include "tribes/workers/amazons/builder/init.lua"
      include "tribes/workers/amazons/soldier/init.lua"
      include "tribes/workers/amazons/gold_digger/init.lua"
      include "tribes/workers/amazons/woodcutter_master/init.lua"
      include "tribes/workers/amazons/woodcutter/init.lua"
      include "tribes/workers/amazons/cook/init.lua"
      include "tribes/workers/amazons/stonecutter/init.lua"
      include "tribes/workers/amazons/geologist/init.lua"
      include "tribes/workers/amazons/jungle_master/init.lua"
      include "tribes/workers/amazons/jungle_preserver/init.lua"
      include "tribes/workers/amazons/liana_cutter/init.lua"
      include "tribes/workers/amazons/cocoa_farmer/init.lua"
      include "tribes/workers/amazons/cassava_farmer/init.lua"
      include "tribes/workers/amazons/stonecarver/init.lua"
      include "tribes/workers/amazons/charcoal_burner/init.lua"
      include "tribes/workers/amazons/dressmaker/init.lua"
      include "tribes/workers/amazons/trainer/init.lua"
      include "tribes/workers/amazons/wilderness_keeper/init.lua"
      include "tribes/workers/amazons/tapir_breeder/init.lua"
      include "tribes/workers/amazons/hunter_gatherer/init.lua"
      include "tribes/workers/amazons/gold_smelter/init.lua"
      include "tribes/workers/amazons/shipwright/init.lua"
      include "tribes/workers/amazons/scout/init.lua"
   end)

   -- ===================================
   --    Warehouses
   -- ===================================

   print_loading_message("┃    Warehouses", function()
      set_loading_message(_("Warehouses"), 9)
      include "tribes/buildings/warehouses/atlanteans/headquarters/init.lua"
      include "tribes/buildings/warehouses/atlanteans/port/init.lua"
      include "tribes/buildings/warehouses/atlanteans/warehouse/init.lua"
      include "tribes/buildings/warehouses/barbarians/headquarters/init.lua"
      include "tribes/buildings/warehouses/barbarians/headquarters_interim/init.lua"
      include "tribes/buildings/warehouses/barbarians/port/init.lua"
      include "tribes/buildings/warehouses/barbarians/warehouse/init.lua"
      include "tribes/buildings/warehouses/empire/headquarters/init.lua"
      include "tribes/buildings/warehouses/empire/headquarters_shipwreck/init.lua"
      include "tribes/buildings/warehouses/empire/port/init.lua"
      include "tribes/buildings/warehouses/empire/warehouse/init.lua"
      include "tribes/buildings/warehouses/frisians/headquarters/init.lua"
      include "tribes/buildings/warehouses/frisians/port/init.lua"
      include "tribes/buildings/warehouses/frisians/warehouse/init.lua"
      include "tribes/buildings/warehouses/amazons/headquarters/init.lua"
      include "tribes/buildings/warehouses/amazons/port/init.lua"
      include "tribes/buildings/warehouses/amazons/warehouse/init.lua"
   end)

   -- ===================================
   --    Productionsites
   -- ===================================

   print_loading_message("┃    Productionsites", function()
      set_loading_message(_("Atlantean productionsites"), 10)
      -- Atlanteans small
      include "tribes/buildings/productionsites/atlanteans/quarry/init.lua"
      include "tribes/buildings/productionsites/atlanteans/woodcutters_house/init.lua"
      include "tribes/buildings/productionsites/atlanteans/foresters_house/init.lua"
      include "tribes/buildings/productionsites/atlanteans/fishers_house/init.lua"
      include "tribes/buildings/productionsites/atlanteans/fishbreeders_house/init.lua"
      include "tribes/buildings/productionsites/atlanteans/hunters_house/init.lua"
      include "tribes/buildings/productionsites/atlanteans/well/init.lua"
      include "tribes/buildings/productionsites/atlanteans/gold_spinning_mill/init.lua"
      include "tribes/buildings/productionsites/atlanteans/scouts_house/init.lua"
      -- Atlanteans medium
      include "tribes/buildings/productionsites/atlanteans/sawmill/init.lua"
      include "tribes/buildings/productionsites/atlanteans/smokery/init.lua"
      include "tribes/buildings/productionsites/atlanteans/mill/init.lua"
      include "tribes/buildings/productionsites/atlanteans/bakery/init.lua"
      include "tribes/buildings/productionsites/atlanteans/charcoal_kiln/init.lua"
      include "tribes/buildings/productionsites/atlanteans/smelting_works/init.lua"
      include "tribes/buildings/productionsites/atlanteans/ferry_yard/init.lua"
      include "tribes/buildings/productionsites/atlanteans/shipyard/init.lua"
      include "tribes/buildings/productionsites/atlanteans/toolsmithy/init.lua"
      include "tribes/buildings/productionsites/atlanteans/weaponsmithy/init.lua"
      include "tribes/buildings/productionsites/atlanteans/armorsmithy/init.lua"
      include "tribes/buildings/productionsites/atlanteans/barracks/init.lua"

      -- Atlanteans big
      include "tribes/buildings/productionsites/atlanteans/horsefarm/init.lua"
      include "tribes/buildings/productionsites/atlanteans/farm/init.lua"
      include "tribes/buildings/productionsites/atlanteans/blackroot_farm/init.lua"
      include "tribes/buildings/productionsites/atlanteans/spiderfarm/init.lua"
      include "tribes/buildings/productionsites/atlanteans/weaving_mill/init.lua"

      -- Atlanteans mines
      include "tribes/buildings/productionsites/atlanteans/crystalmine/init.lua"
      include "tribes/buildings/productionsites/atlanteans/coalmine/init.lua"
      include "tribes/buildings/productionsites/atlanteans/ironmine/init.lua"
      include "tribes/buildings/productionsites/atlanteans/goldmine/init.lua"

      -- Barbarians small
      set_loading_message(_("Barbarian productionsites"), 11)
      include "tribes/buildings/productionsites/barbarians/quarry/init.lua"
      include "tribes/buildings/productionsites/barbarians/lumberjacks_hut/init.lua"
      include "tribes/buildings/productionsites/barbarians/rangers_hut/init.lua"
      include "tribes/buildings/productionsites/barbarians/fishers_hut/init.lua"
      include "tribes/buildings/productionsites/barbarians/hunters_hut/init.lua"
      include "tribes/buildings/productionsites/barbarians/gamekeepers_hut/init.lua"
      include "tribes/buildings/productionsites/barbarians/well/init.lua"
      include "tribes/buildings/productionsites/barbarians/scouts_hut/init.lua"
      -- Barbarians medium
      include "tribes/buildings/productionsites/barbarians/wood_hardener/init.lua"
      include "tribes/buildings/productionsites/barbarians/lime_kiln/init.lua"
      include "tribes/buildings/productionsites/barbarians/reed_yard/init.lua"
      include "tribes/buildings/productionsites/barbarians/bakery/init.lua"
      include "tribes/buildings/productionsites/barbarians/brewery/init.lua"
      include "tribes/buildings/productionsites/barbarians/micro_brewery/init.lua"
      include "tribes/buildings/productionsites/barbarians/big_inn/init.lua"
      include "tribes/buildings/productionsites/barbarians/inn/init.lua"
      include "tribes/buildings/productionsites/barbarians/tavern/init.lua"
      include "tribes/buildings/productionsites/barbarians/charcoal_kiln/init.lua"
      include "tribes/buildings/productionsites/barbarians/smelting_works/init.lua"
      include "tribes/buildings/productionsites/barbarians/ferry_yard/init.lua"
      include "tribes/buildings/productionsites/barbarians/shipyard/init.lua"
      include "tribes/buildings/productionsites/barbarians/warmill/init.lua"
      include "tribes/buildings/productionsites/barbarians/ax_workshop/init.lua"
      include "tribes/buildings/productionsites/barbarians/metal_workshop/init.lua"
      include "tribes/buildings/productionsites/barbarians/barracks/init.lua"

      -- Barbarians big
      include "tribes/buildings/productionsites/barbarians/cattlefarm/init.lua"
      include "tribes/buildings/productionsites/barbarians/farm/init.lua"
      include "tribes/buildings/productionsites/barbarians/weaving_mill/init.lua"
      include "tribes/buildings/productionsites/barbarians/helmsmithy/init.lua"
      -- Barbarians mines
      include "tribes/buildings/productionsites/barbarians/granitemine/init.lua"
      include "tribes/buildings/productionsites/barbarians/coalmine_deeper/init.lua"
      include "tribes/buildings/productionsites/barbarians/coalmine_deep/init.lua"
      include "tribes/buildings/productionsites/barbarians/coalmine/init.lua"
      include "tribes/buildings/productionsites/barbarians/ironmine_deeper/init.lua"
      include "tribes/buildings/productionsites/barbarians/ironmine_deep/init.lua"
      include "tribes/buildings/productionsites/barbarians/ironmine/init.lua"
      include "tribes/buildings/productionsites/barbarians/goldmine_deeper/init.lua"
      include "tribes/buildings/productionsites/barbarians/goldmine_deep/init.lua"
      include "tribes/buildings/productionsites/barbarians/goldmine/init.lua"

      -- Empire small
      set_loading_message(_("Empire productionsites"), 12)
      include "tribes/buildings/productionsites/empire/quarry/init.lua"
      include "tribes/buildings/productionsites/empire/lumberjacks_house/init.lua"
      include "tribes/buildings/productionsites/empire/foresters_house/init.lua"
      include "tribes/buildings/productionsites/empire/fishers_house/init.lua"
      include "tribes/buildings/productionsites/empire/hunters_house/init.lua"
      include "tribes/buildings/productionsites/empire/well/init.lua"
      include "tribes/buildings/productionsites/empire/scouts_house/init.lua"
      -- Empire medium
      include "tribes/buildings/productionsites/empire/stonemasons_house/init.lua"
      include "tribes/buildings/productionsites/empire/sawmill/init.lua"
      include "tribes/buildings/productionsites/empire/mill/init.lua"
      include "tribes/buildings/productionsites/empire/bakery/init.lua"
      include "tribes/buildings/productionsites/empire/brewery/init.lua"
      include "tribes/buildings/productionsites/empire/vineyard/init.lua"
      include "tribes/buildings/productionsites/empire/winery/init.lua"
      include "tribes/buildings/productionsites/empire/inn/init.lua"
      include "tribes/buildings/productionsites/empire/tavern/init.lua"
      include "tribes/buildings/productionsites/empire/charcoal_kiln/init.lua"
      include "tribes/buildings/productionsites/empire/smelting_works/init.lua"
      include "tribes/buildings/productionsites/empire/ferry_yard/init.lua"
      include "tribes/buildings/productionsites/empire/shipyard/init.lua"
      include "tribes/buildings/productionsites/empire/toolsmithy/init.lua"
      include "tribes/buildings/productionsites/empire/armorsmithy/init.lua"
      -- Empire big
      include "tribes/buildings/productionsites/empire/donkeyfarm/init.lua"
      include "tribes/buildings/productionsites/empire/farm/init.lua"
      include "tribes/buildings/productionsites/empire/piggery/init.lua"
      include "tribes/buildings/productionsites/empire/sheepfarm/init.lua"
      include "tribes/buildings/productionsites/empire/weaving_mill/init.lua"
      include "tribes/buildings/productionsites/empire/weaponsmithy/init.lua"
      include "tribes/buildings/productionsites/empire/barracks/init.lua"

      -- Empire mines
      include "tribes/buildings/productionsites/empire/coalmine_deep/init.lua"
      include "tribes/buildings/productionsites/empire/coalmine/init.lua"
      include "tribes/buildings/productionsites/empire/ironmine_deep/init.lua"
      include "tribes/buildings/productionsites/empire/ironmine/init.lua"
      include "tribes/buildings/productionsites/empire/marblemine_deep/init.lua"
      include "tribes/buildings/productionsites/empire/marblemine/init.lua"
      include "tribes/buildings/productionsites/empire/goldmine_deep/init.lua"
      include "tribes/buildings/productionsites/empire/goldmine/init.lua"

      --Frisians mines
      set_loading_message(_("Frisian productionsites"), 13)
      include "tribes/buildings/productionsites/frisians/coalmine_deep/init.lua"
      include "tribes/buildings/productionsites/frisians/rockmine_deep/init.lua"
      include "tribes/buildings/productionsites/frisians/goldmine_deep/init.lua"
      include "tribes/buildings/productionsites/frisians/ironmine_deep/init.lua"
      include "tribes/buildings/productionsites/frisians/coalmine/init.lua"
      include "tribes/buildings/productionsites/frisians/rockmine/init.lua"
      include "tribes/buildings/productionsites/frisians/goldmine/init.lua"
      include "tribes/buildings/productionsites/frisians/ironmine/init.lua"
      --Frisians big
      include "tribes/buildings/productionsites/frisians/farm/init.lua"
      include "tribes/buildings/productionsites/frisians/reindeer_farm/init.lua"
      --Frisians small
      include "tribes/buildings/productionsites/frisians/woodcutters_house/init.lua"
      include "tribes/buildings/productionsites/frisians/foresters_house/init.lua"
      include "tribes/buildings/productionsites/frisians/quarry/init.lua"
      include "tribes/buildings/productionsites/frisians/scouts_house/init.lua"
      include "tribes/buildings/productionsites/frisians/beekeepers_house/init.lua"
      include "tribes/buildings/productionsites/frisians/reed_farm/init.lua"
      include "tribes/buildings/productionsites/frisians/well/init.lua"
      include "tribes/buildings/productionsites/frisians/aqua_farm/init.lua"
      include "tribes/buildings/productionsites/frisians/hunters_house/init.lua"
      include "tribes/buildings/productionsites/frisians/fishers_house/init.lua"
      include "tribes/buildings/productionsites/frisians/berry_farm/init.lua"
      include "tribes/buildings/productionsites/frisians/collectors_house/init.lua"
      include "tribes/buildings/productionsites/frisians/clay_pit/init.lua"
      include "tribes/buildings/productionsites/frisians/charcoal_burners_house/init.lua"
      --Frisians medium
      include "tribes/buildings/productionsites/frisians/honey_bread_bakery/init.lua"
      include "tribes/buildings/productionsites/frisians/bakery/init.lua"
      include "tribes/buildings/productionsites/frisians/drinking_hall/init.lua"
      include "tribes/buildings/productionsites/frisians/tavern/init.lua"
      include "tribes/buildings/productionsites/frisians/mead_brewery/init.lua"
      include "tribes/buildings/productionsites/frisians/brewery/init.lua"
      include "tribes/buildings/productionsites/frisians/weaving_mill/init.lua"
      include "tribes/buildings/productionsites/frisians/smokery/init.lua"
      include "tribes/buildings/productionsites/frisians/ferry_yard/init.lua"
      include "tribes/buildings/productionsites/frisians/shipyard/init.lua"
      include "tribes/buildings/productionsites/frisians/furnace/init.lua"
      include "tribes/buildings/productionsites/frisians/recycling_center/init.lua"
      include "tribes/buildings/productionsites/frisians/blacksmithy/init.lua"
      include "tribes/buildings/productionsites/frisians/armor_smithy_large/init.lua"
      include "tribes/buildings/productionsites/frisians/armor_smithy_small/init.lua"
      include "tribes/buildings/productionsites/frisians/tailors_shop/init.lua"
      include "tribes/buildings/productionsites/frisians/sewing_room/init.lua"
      include "tribes/buildings/productionsites/frisians/charcoal_kiln/init.lua"
      include "tribes/buildings/productionsites/frisians/brick_kiln/init.lua"
      include "tribes/buildings/productionsites/frisians/barracks/init.lua"

      -- Amazons small
      set_loading_message(_("Amazonian productionsites"), 14)
      include "tribes/buildings/productionsites/amazons/stonecutters_hut/init.lua"
      include "tribes/buildings/productionsites/amazons/rare_trees_woodcutters_hut/init.lua"
      include "tribes/buildings/productionsites/amazons/woodcutters_hut/init.lua"
      include "tribes/buildings/productionsites/amazons/liana_cutters_hut/init.lua"
      include "tribes/buildings/productionsites/amazons/junglepreservers_hut/init.lua"
      include "tribes/buildings/productionsites/amazons/wilderness_keepers_tent/init.lua"
      include "tribes/buildings/productionsites/amazons/hunter_gatherers_hut/init.lua"
      include "tribes/buildings/productionsites/amazons/water_gatherers_hut/init.lua"
      include "tribes/buildings/productionsites/amazons/scouts_hut/init.lua"
      -- Amazons medium
      include "tribes/buildings/productionsites/amazons/gardening_center/init.lua"
      include "tribes/buildings/productionsites/amazons/rope_weaver_booth/init.lua"
      include "tribes/buildings/productionsites/amazons/cassava_root_cooker/init.lua"
      include "tribes/buildings/productionsites/amazons/chocolate_brewery/init.lua"
      include "tribes/buildings/productionsites/amazons/rare_tree_plantation/init.lua"
      include "tribes/buildings/productionsites/amazons/dressmaker/init.lua"
      include "tribes/buildings/productionsites/amazons/food_preserver/init.lua"
      include "tribes/buildings/productionsites/amazons/charcoal_kiln/init.lua"
      include "tribes/buildings/productionsites/amazons/furnace/init.lua"
      include "tribes/buildings/productionsites/amazons/shipyard/init.lua"
      include "tribes/buildings/productionsites/amazons/stonecarvery/init.lua"
      include "tribes/buildings/productionsites/amazons/youth_gathering/init.lua"
      include "tribes/buildings/productionsites/amazons/ferry_yard/init.lua"
      -- Amazons big
      include "tribes/buildings/productionsites/amazons/tapir_farm/init.lua"
      include "tribes/buildings/productionsites/amazons/cocoa_farm/init.lua"
      include "tribes/buildings/productionsites/amazons/cassava_root_plantation/init.lua"
      -- Amazons mines
      include "tribes/buildings/productionsites/amazons/stonemine/init.lua"
      include "tribes/buildings/productionsites/amazons/gold_digger_dwelling/init.lua"
   end)

   -- ===================================
   --    Trainingsites
   -- ===================================

   print_loading_message("┃    Trainingsites", function()
      set_loading_message(_("Trainingsites"), 15)
      include "tribes/buildings/trainingsites/atlanteans/dungeon/init.lua"
      include "tribes/buildings/trainingsites/atlanteans/labyrinth/init.lua"
      include "tribes/buildings/trainingsites/barbarians/battlearena/init.lua"
      include "tribes/buildings/trainingsites/barbarians/trainingcamp/init.lua"
      include "tribes/buildings/trainingsites/empire/colosseum/init.lua"
      include "tribes/buildings/trainingsites/empire/arena/init.lua"
      include "tribes/buildings/trainingsites/empire/trainingcamp/init.lua"
      include "tribes/buildings/trainingsites/frisians/training_camp/init.lua"
      include "tribes/buildings/trainingsites/frisians/training_arena/init.lua"
      include "tribes/buildings/trainingsites/amazons/warriors_gathering/init.lua"
      include "tribes/buildings/trainingsites/amazons/training_glade/init.lua"
   end)

   -- ===================================
   --    Militarysites
   -- ===================================

   print_loading_message("┃    Militarysites", function()
      set_loading_message(_("Militarysites"), 16)
      include "tribes/buildings/militarysites/atlanteans/guardhouse/init.lua"
      include "tribes/buildings/militarysites/atlanteans/guardhall/init.lua"
      include "tribes/buildings/militarysites/atlanteans/tower_small/init.lua"
      include "tribes/buildings/militarysites/atlanteans/tower_high/init.lua"
      include "tribes/buildings/militarysites/atlanteans/tower/init.lua"
      include "tribes/buildings/militarysites/atlanteans/castle/init.lua"

      include "tribes/buildings/militarysites/barbarians/sentry/init.lua"
      include "tribes/buildings/militarysites/barbarians/barrier/init.lua"
      include "tribes/buildings/militarysites/barbarians/tower/init.lua"
      include "tribes/buildings/militarysites/barbarians/citadel/init.lua"
      include "tribes/buildings/militarysites/barbarians/fortress/init.lua"

      include "tribes/buildings/militarysites/empire/sentry/init.lua"
      include "tribes/buildings/militarysites/empire/blockhouse/init.lua"
      include "tribes/buildings/militarysites/empire/barrier/init.lua"
      include "tribes/buildings/militarysites/empire/outpost/init.lua"
      include "tribes/buildings/militarysites/empire/tower/init.lua"
      include "tribes/buildings/militarysites/empire/castle/init.lua"
      include "tribes/buildings/militarysites/empire/fortress/init.lua"

      include "tribes/buildings/militarysites/frisians/wooden_tower_high/init.lua"
      include "tribes/buildings/militarysites/frisians/wooden_tower/init.lua"
      include "tribes/buildings/militarysites/frisians/sentinel/init.lua"
      include "tribes/buildings/militarysites/frisians/outpost/init.lua"
      include "tribes/buildings/militarysites/frisians/tower/init.lua"
      include "tribes/buildings/militarysites/frisians/fortress/init.lua"

      include "tribes/buildings/militarysites/amazons/patrol_post/init.lua"
      include "tribes/buildings/militarysites/amazons/treetop_sentry/init.lua"
      include "tribes/buildings/militarysites/amazons/warriors_dwelling/init.lua"
      include "tribes/buildings/militarysites/amazons/observation_tower/init.lua"
      include "tribes/buildings/militarysites/amazons/tower/init.lua"
      include "tribes/buildings/militarysites/amazons/fortification/init.lua"
      include "tribes/buildings/militarysites/amazons/fortress/init.lua"

   end)

   -- ===================================
   --    Partially Finished Buildings
   -- ===================================

   set_loading_message(_("Finishing"), 17)

   print_loading_message("┃    Partially finished buildings", function()
      include "tribes/buildings/partially_finished/constructionsite/init.lua"
      include "tribes/buildings/partially_finished/dismantlesite/init.lua"
   end)

   -- ===================================
   --    Tribes
   -- ===================================
   print_loading_message("┃    Tribe infos", function()
      include "tribes/amazons.lua"
      include "tribes/atlanteans.lua"
      include "tribes/barbarians.lua"
      include "tribes/empire.lua"
      include "tribes/frisians.lua"
   end)


end)<|MERGE_RESOLUTION|>--- conflicted
+++ resolved
@@ -44,31 +44,7 @@
 
    print_loading_message("┃    Wares", function()
       set_loading_message(_("Wares"), 2)
-<<<<<<< HEAD
-=======
-
-      include "tribes/wares/clay/init.lua"
-      include "tribes/wares/brick/init.lua"
-      include "tribes/wares/honey/init.lua"
-      include "tribes/wares/barley/init.lua"
-      include "tribes/wares/bread_frisians/init.lua"
-      include "tribes/wares/honey_bread/init.lua"
-      include "tribes/wares/fruit/init.lua"
-      include "tribes/wares/mead/init.lua"
-      include "tribes/wares/scrap_iron/init.lua"
-      include "tribes/wares/scrap_metal_mixed/init.lua"
-      include "tribes/wares/fur/init.lua"
-      include "tribes/wares/fur_garment/init.lua"
-      include "tribes/wares/fur_garment_old/init.lua"
-      include "tribes/wares/fur_garment_studded/init.lua"
-      include "tribes/wares/fur_garment_golden/init.lua"
-      include "tribes/wares/helmet_golden/init.lua"
-      include "tribes/wares/sword_short/init.lua"
-      include "tribes/wares/sword_long/init.lua"
-      include "tribes/wares/sword_broad/init.lua"
-      include "tribes/wares/sword_double/init.lua"
-      include "tribes/wares/needles/init.lua"
->>>>>>> 0b5ae143
+
       include "tribes/wares/armor/init.lua"
       include "tribes/wares/armor_chain/init.lua"
       include "tribes/wares/armor_gilded/init.lua"
