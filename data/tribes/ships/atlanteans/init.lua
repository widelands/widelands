--- conflicted
+++ resolved
@@ -27,7 +27,6 @@
 --
 --    **vision_range**: How far the ship can see.
 --
-<<<<<<< HEAD
 --    **hitpoints**: Number of hitpoints the ship can have.
 --
 --    **min_attack**: The minimum damage this ship inflicts in a successful attack.
@@ -38,10 +37,7 @@
 --
 --    **attack_accuracy**: The percentage of the chance that an attack launched by this ship hits.
 --
---    **animations**: A table containing all animations for this ship.
-=======
 --    **animations**: A table containing all file animations for this ship.
->>>>>>> 1c8dda2b
 --    Ships have an "idle", a "sinking" and a directional "sail" animation.
 --    Animations can either be defined as file animations in this table or as spritesheet animations
 --    as defined in table ``spritesheets``. A mixture of the two animation formats is allowed.
@@ -118,17 +114,13 @@
    capacity = 30,
    vision_range = 4,
 
-<<<<<<< HEAD
    hitpoints    = 50000,
    min_attack   =   100,
    max_attack   = 10000,
    defense         =  5,
    attack_accuracy = 60,
 
-   animations = {
-=======
    spritesheets = {
->>>>>>> 1c8dda2b
       idle = {
          fps = 10,
          frames = 39,
