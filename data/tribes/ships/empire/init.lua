--- conflicted
+++ resolved
@@ -11,17 +11,13 @@
    capacity = 30,
    vision_range = 4,
 
-<<<<<<< HEAD
    hitpoints    = 50000,
    min_attack   =   100,
    max_attack   = 10000,
    defense         =  5,
    attack_accuracy = 60,
 
-   animations = {
-=======
    spritesheets = {
->>>>>>> 1c8dda2b
       idle = {
          fps = 10,
          frames = 40,
