dirname = path.dirname(__file__)

animations = {
   idle = {
      pictures = path.list_files(dirname .. "idle_??.png"),
      hotspot = { 115, 100 },
      fps = 10
   }
}
add_directional_animation(animations, "sail", dirname, "sail", {115, 100}, 10)


tribes:new_ship_type {
   msgctxt = "empire_ship",
   name = "empire_ship",
   -- TRANSLATORS: This is the Empire's ship's name used in lists of units
   descname = pgettext("empire_ship", "Ship"),
<<<<<<< HEAD
=======
   icon = dirname .. "menu.png",
>>>>>>> d06d4c4a
   capacity = 30,
   vision_range = 4,
   animations = animations,
}<|MERGE_RESOLUTION|>--- conflicted
+++ resolved
@@ -15,10 +15,7 @@
    name = "empire_ship",
    -- TRANSLATORS: This is the Empire's ship's name used in lists of units
    descname = pgettext("empire_ship", "Ship"),
-<<<<<<< HEAD
-=======
    icon = dirname .. "menu.png",
->>>>>>> d06d4c4a
    capacity = 30,
    vision_range = 4,
    animations = animations,
