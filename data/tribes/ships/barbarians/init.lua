--- conflicted
+++ resolved
@@ -15,10 +15,7 @@
    name = "barbarians_ship",
    -- TRANSLATORS: This is the Barbarians' ship's name used in lists of units
    descname = pgettext("barbarians_ship", "Ship"),
-<<<<<<< HEAD
-=======
    icon = dirname .. "menu.png",
->>>>>>> d06d4c4a
    capacity = 30,
    vision_range = 4,
    animations = animations,
