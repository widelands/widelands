--- conflicted
+++ resolved
@@ -7,23 +7,6 @@
    descname = pgettext("ware", "Shovel"),
    helptext_script = dirname .. "helptexts.lua",
    icon = dirname .. "menu.png",
-<<<<<<< HEAD
-   default_target_quantity = {
-      amazons = 2,
-      atlanteans = 2,
-      barbarians = 1,
-      empire = 1,
-      frisians = 4,
-   },
-   preciousness = {
-      amazons = 0,
-      atlanteans = 0,
-      barbarians = 0,
-      frisians = 0,
-      empire = 0
-   },
-=======
->>>>>>> 2f77c9ad
 
    animations = {
       idle = {
