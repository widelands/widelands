dirname = path.dirname(__file__)

tribes:new_ware_type {
   msgctxt = "ware",
   name = "needles",
   -- TRANSLATORS: This is a ware name used in lists of wares
   descname = pgettext("ware", "Needles"),
   helptext_script = dirname .. "helptexts.lua",
   icon = dirname .. "menu.png",
<<<<<<< HEAD
   default_target_quantity = {
      amazons = 1,
      frisians = 1,
   },
   preciousness = {
      amazons = 1,
      frisians = 0,
   },
=======
>>>>>>> 2f77c9ad

   animations = {
      idle = {
         pictures = path.list_files(dirname .. "idle.png"),
         hotspot = { 4, 3 },
      },
   }
}<|MERGE_RESOLUTION|>--- conflicted
+++ resolved
@@ -7,17 +7,6 @@
    descname = pgettext("ware", "Needles"),
    helptext_script = dirname .. "helptexts.lua",
    icon = dirname .. "menu.png",
-<<<<<<< HEAD
-   default_target_quantity = {
-      amazons = 1,
-      frisians = 1,
-   },
-   preciousness = {
-      amazons = 1,
-      frisians = 0,
-   },
-=======
->>>>>>> 2f77c9ad
 
    animations = {
       idle = {
