dirname = path.dirname(__file__)

tribes:new_ware_type {
   msgctxt = "ware",
   name = "log",
   -- TRANSLATORS: This is a ware name used in lists of wares
   descname = pgettext("ware", "Log"),
   helptext_script = dirname .. "helptexts.lua",
   icon = dirname .. "menu.png",
<<<<<<< HEAD
   default_target_quantity = {},
   preciousness = {
      amazons = 24,
      atlanteans = 14,
      barbarians = 14,
      frisians = 4,
      empire = 14
   },
=======
>>>>>>> 2f77c9ad

   animations = {
      idle = {
         pictures = path.list_files(dirname .. "idle.png"),
         hotspot = { 6, 7 },
      },
   }
}<|MERGE_RESOLUTION|>--- conflicted
+++ resolved
@@ -7,17 +7,6 @@
    descname = pgettext("ware", "Log"),
    helptext_script = dirname .. "helptexts.lua",
    icon = dirname .. "menu.png",
-<<<<<<< HEAD
-   default_target_quantity = {},
-   preciousness = {
-      amazons = 24,
-      atlanteans = 14,
-      barbarians = 14,
-      frisians = 4,
-      empire = 14
-   },
-=======
->>>>>>> 2f77c9ad
 
    animations = {
       idle = {
