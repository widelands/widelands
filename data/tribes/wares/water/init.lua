dirname = path.dirname(__file__)

tribes:new_ware_type {
   msgctxt = "ware",
   name = "water",
   -- TRANSLATORS: This is a ware name used in lists of wares
   descname = pgettext("ware", "Water"),
   helptext_script = dirname .. "helptexts.lua",
   icon = dirname .. "menu.png",
<<<<<<< HEAD
   default_target_quantity = {},
   preciousness = {
      amazons = 15,
      atlanteans = 7,
      barbarians = 8,
      frisians = 7,
      empire = 7,
   },
=======
>>>>>>> 2f77c9ad

   animations = {
      idle = {
         pictures = path.list_files(dirname .. "idle.png"),
         hotspot = { 4, 8 },
      },
   }
}<|MERGE_RESOLUTION|>--- conflicted
+++ resolved
@@ -7,17 +7,6 @@
    descname = pgettext("ware", "Water"),
    helptext_script = dirname .. "helptexts.lua",
    icon = dirname .. "menu.png",
-<<<<<<< HEAD
-   default_target_quantity = {},
-   preciousness = {
-      amazons = 15,
-      atlanteans = 7,
-      barbarians = 8,
-      frisians = 7,
-      empire = 7,
-   },
-=======
->>>>>>> 2f77c9ad
 
    animations = {
       idle = {
