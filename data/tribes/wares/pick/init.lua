dirname = path.dirname(__file__)

tribes:new_ware_type {
   msgctxt = "ware",
   name = "pick",
   -- TRANSLATORS: This is a ware name used in lists of wares
   descname = pgettext("ware", "Pick"),
   helptext_script = dirname .. "helptexts.lua",
   icon = dirname .. "menu.png",
<<<<<<< HEAD
   default_target_quantity = {
      amazons = 3,
      atlanteans = 3,
      barbarians = 2,
      frisians = 3,
      empire = 2
   },
   preciousness = {
      amazons = 1,
      atlanteans = 1,
      barbarians = 1,
      frisians = 0,
      empire = 1
   },
=======
>>>>>>> 2f77c9ad

   animations = {
      idle = {
         pictures = path.list_files(dirname .. "idle.png"),
         hotspot = { 5, 4 },
      },
   }
}<|MERGE_RESOLUTION|>--- conflicted
+++ resolved
@@ -7,23 +7,6 @@
    descname = pgettext("ware", "Pick"),
    helptext_script = dirname .. "helptexts.lua",
    icon = dirname .. "menu.png",
-<<<<<<< HEAD
-   default_target_quantity = {
-      amazons = 3,
-      atlanteans = 3,
-      barbarians = 2,
-      frisians = 3,
-      empire = 2
-   },
-   preciousness = {
-      amazons = 1,
-      atlanteans = 1,
-      barbarians = 1,
-      frisians = 0,
-      empire = 1
-   },
-=======
->>>>>>> 2f77c9ad
 
    animations = {
       idle = {
