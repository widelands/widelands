--- conflicted
+++ resolved
@@ -7,21 +7,6 @@
    descname = pgettext("ware", "Felling Ax"),
    helptext_script = dirname .. "helptexts.lua",
    icon = dirname .. "menu.png",
-<<<<<<< HEAD
-   default_target_quantity = {
-      amazons = 5,
-      barbarians = 5,
-      frisians = 3,
-      empire = 3
-   },
-   preciousness = {
-      amazons = 3,
-      barbarians = 3,
-      frisians = 0,
-      empire = 1
-   },
-=======
->>>>>>> 2f77c9ad
 
    animations = {
       idle = {
