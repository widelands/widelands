dirname = path.dirname(__file__)

tribes:new_ware_type {
   msgctxt = "ware",
   name = "ration",
   -- TRANSLATORS: This is a ware name used in lists of wares
   descname = pgettext("ware", "Ration"),
   helptext_script = dirname .. "helptexts.lua",
   icon = dirname .. "menu.png",
<<<<<<< HEAD
   default_target_quantity = {
      amazons = 20,
      barbarians = 20,
      frisians = 20,
      empire = 20
   },
   preciousness = {
      amazons = 5,
      barbarians = 5,
      frisians = 3,
      empire = 4
   },
=======
>>>>>>> 2f77c9ad

   animations = {
      idle = {
         pictures = path.list_files(dirname .. "idle.png"),
         hotspot = { 3, 5 },
      },
   }
}<|MERGE_RESOLUTION|>--- conflicted
+++ resolved
@@ -7,21 +7,6 @@
    descname = pgettext("ware", "Ration"),
    helptext_script = dirname .. "helptexts.lua",
    icon = dirname .. "menu.png",
-<<<<<<< HEAD
-   default_target_quantity = {
-      amazons = 20,
-      barbarians = 20,
-      frisians = 20,
-      empire = 20
-   },
-   preciousness = {
-      amazons = 5,
-      barbarians = 5,
-      frisians = 3,
-      empire = 4
-   },
-=======
->>>>>>> 2f77c9ad
 
    animations = {
       idle = {
