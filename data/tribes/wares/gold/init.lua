dirname = path.dirname(__file__)

tribes:new_ware_type {
   msgctxt = "ware",
   name = "gold",
   -- TRANSLATORS: This is a ware name used in lists of wares
   descname = pgettext("ware", "Gold"),
   helptext_script = dirname .. "helptexts.lua",
   icon = dirname .. "menu.png",
<<<<<<< HEAD
   default_target_quantity = {
      amazons = 20,
      atlanteans = 20,
      barbarians = 20,
      frisians = 20,
      empire = 20
   },
   preciousness = {
      amazons = 2,
      atlanteans = 2,
      barbarians = 2,
      frisians = 6,
      empire = 2
   },
=======
>>>>>>> 2f77c9ad

   animations = {
      idle = {
         pictures = path.list_files(dirname .. "idle.png"),
         hotspot = { 4, 10 },
      },
   }
}<|MERGE_RESOLUTION|>--- conflicted
+++ resolved
@@ -7,23 +7,6 @@
    descname = pgettext("ware", "Gold"),
    helptext_script = dirname .. "helptexts.lua",
    icon = dirname .. "menu.png",
-<<<<<<< HEAD
-   default_target_quantity = {
-      amazons = 20,
-      atlanteans = 20,
-      barbarians = 20,
-      frisians = 20,
-      empire = 20
-   },
-   preciousness = {
-      amazons = 2,
-      atlanteans = 2,
-      barbarians = 2,
-      frisians = 6,
-      empire = 2
-   },
-=======
->>>>>>> 2f77c9ad
 
    animations = {
       idle = {
