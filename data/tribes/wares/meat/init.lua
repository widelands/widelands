--- conflicted
+++ resolved
@@ -7,19 +7,6 @@
    descname = pgettext("ware", "Meat"),
    helptext_script = dirname .. "helptexts.lua",
    icon = dirname .. "menu.png",
-<<<<<<< HEAD
-   default_target_quantity = {
-      empire = 20
-   },
-   preciousness = {
-      amazons = 2,
-      atlanteans = 2,
-      barbarians = 3,
-      frisians = 2,
-      empire = 2
-   },
-=======
->>>>>>> 2f77c9ad
 
    animations = {
       idle = {
