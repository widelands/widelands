dirname = path.dirname(__file__)

tribes:new_ware_type {
   msgctxt = "ware",
   name = "clay",
   -- TRANSLATORS: This is a ware name used in lists of wares
   descname = pgettext("ware", "Clay"),
   helptext_script = dirname .. "helptexts.lua",
   icon = dirname .. "menu.png",
<<<<<<< HEAD
   default_target_quantity = {
      frisians = 30,
   },
   preciousness = {
      frisians = 9,
   },
=======
>>>>>>> 2f77c9ad

   animations = {
      idle = {
         pictures = path.list_files(dirname .. "idle.png"),
         hotspot = { 7, 10 },
      },
   }
}<|MERGE_RESOLUTION|>--- conflicted
+++ resolved
@@ -7,15 +7,6 @@
    descname = pgettext("ware", "Clay"),
    helptext_script = dirname .. "helptexts.lua",
    icon = dirname .. "menu.png",
-<<<<<<< HEAD
-   default_target_quantity = {
-      frisians = 30,
-   },
-   preciousness = {
-      frisians = 9,
-   },
-=======
->>>>>>> 2f77c9ad
 
    animations = {
       idle = {
