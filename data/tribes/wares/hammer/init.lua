dirname = path.dirname(__file__)

tribes:new_ware_type {
   msgctxt = "ware",
   name = "hammer",
   -- TRANSLATORS: This is a ware name used in lists of wares
   descname = pgettext("ware", "Hammer"),
   helptext_script = dirname .. "helptexts.lua",
   icon = dirname .. "menu.png",
<<<<<<< HEAD
   default_target_quantity = {
      amazons = 2,
      atlanteans = 2,
      barbarians = 2,
      frisians = 2,
      empire = 2
   },
   preciousness = {
      amazons = 1,
      atlanteans = 1,
      barbarians = 1,
      frisians = 0,
      empire = 1
   },
=======
>>>>>>> 2f77c9ad

   animations = {
      idle = {
         pictures = path.list_files(dirname .. "idle.png"),
         hotspot = { 3, 4 },
      },
   }
}<|MERGE_RESOLUTION|>--- conflicted
+++ resolved
@@ -7,23 +7,6 @@
    descname = pgettext("ware", "Hammer"),
    helptext_script = dirname .. "helptexts.lua",
    icon = dirname .. "menu.png",
-<<<<<<< HEAD
-   default_target_quantity = {
-      amazons = 2,
-      atlanteans = 2,
-      barbarians = 2,
-      frisians = 2,
-      empire = 2
-   },
-   preciousness = {
-      amazons = 1,
-      atlanteans = 1,
-      barbarians = 1,
-      frisians = 0,
-      empire = 1
-   },
-=======
->>>>>>> 2f77c9ad
 
    animations = {
       idle = {
