dirname = path.dirname(__file__)

tribes:new_immovable_type {
   msgctxt = "immovable",
   name = "atlanteans_shipconstruction",
   -- TRANSLATORS: This is an immovable name used in lists of immovables
   descname = pgettext("immovable", "Ship Under Construction"),
   helptext_script = dirname .. "helptexts.lua",
   icon = dirname .. "menu.png",
   size = "small",
   attributes = { "shipconstruction" },
   programs = {
      program = {
         "construct=idle 5000 210000",
<<<<<<< HEAD
         "transform=bob atlanteans_ship",
=======
         "transform=bob:atlanteans_ship",
>>>>>>> 41123200
      }
   },
   buildcost = {
      planks = 10,
      log = 2,
      spidercloth = 4
   },

   animations = {
      idle = {
         pictures = path.list_files(dirname .. "build_??.png"),
         hotspot = { 118, 94 },
         fps = 1,
         representative_frame = 5
      },
   }
}<|MERGE_RESOLUTION|>--- conflicted
+++ resolved
@@ -12,11 +12,7 @@
    programs = {
       program = {
          "construct=idle 5000 210000",
-<<<<<<< HEAD
-         "transform=bob atlanteans_ship",
-=======
          "transform=bob:atlanteans_ship",
->>>>>>> 41123200
       }
    },
    buildcost = {
