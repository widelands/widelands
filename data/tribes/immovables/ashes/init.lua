-- RST
-- .. _lua_tribes_immovables:
--
-- Immovables
-- ==========
--
-- Immovables are entities not connected to a road that a tribe can own,
-- for example a corn field or a ship under construction.
--
-- Tribe Immovables are defined in
-- ``data/tribes/immovables/<immovable_name>/init.lua``.

dirname = path.dirname(__file__)

-- RST
-- .. function:: new_immovable_type(table)
--
--    This function adds the definition of a tribe immovable to the engine.
--
--    :arg table: This table contains all the data that the game engine will
--                add to this immovable. It contains the following entries:
--
--    **msgctxt**: The context that Gettext will use to disambiguate the
--    translations for strings in this table.
--
--    **name**: A string containing the internal name of this immovable.
--
--    **descname**: The translatable display name. Use ``pgettext`` with the
--    ``msgctxt`` above to fetch the string.
--
--    **helptext_script**:  The full path to the ``helptexts.lua`` script for this immovable.
--
--    **programs**: A table with the programs that this immovable will perform,
<<<<<<< HEAD
--    e.g. ``{ "animate=idle 4500",  "remove=" }`` (see :ref:`immovable_programs`)
=======
--    e.g. ``{ "animate=idle duration:2m30s500ms",  "remove=" }`` (see :doc:`immovable_program`)
>>>>>>> 3e6df3e5
--
--    **animations**: A table containing all animations for this immovable.
--
tribes:new_immovable_type {
   msgctxt = "immovable",
   name = "ashes",
   -- TRANSLATORS: This is an immovable name used in lists of immovables
   descname = pgettext("immovable", "Ashes"),
   helptext_script = dirname .. "helptexts.lua",
   icon = dirname .. "menu.png",
   size = "small",
   programs = {
      program = {
         "animate=idle duration:45s",
         "remove=",
      }
   },

   animations = {
      idle = {
         pictures = path.list_files(dirname .. "idle_??.png"),
         hotspot = { 40, 39 },
      },
   }
}


-- RST
--
-- Help Texts
-- ----------
--
-- Each tribe immovable has a ``helptexts.lua`` script, which is located in the same directory as its ``init.lua`` script.
-- The function in this file returns texts that are used for the immovable by the Tribal Encyclopedia.
--
-- .. function:: immovable_helptext([tribe])
--
--    Returns a localized string with a helptext for this immovable type.
--
--    :arg tribe: the name of the tribe to fetch this helptext for.
--    :type tribe: :class:`string`
--
--    This function works exactly the same as :any:`ware_helptext`.
--<|MERGE_RESOLUTION|>--- conflicted
+++ resolved
@@ -31,11 +31,7 @@
 --    **helptext_script**:  The full path to the ``helptexts.lua`` script for this immovable.
 --
 --    **programs**: A table with the programs that this immovable will perform,
-<<<<<<< HEAD
---    e.g. ``{ "animate=idle 4500",  "remove=" }`` (see :ref:`immovable_programs`)
-=======
---    e.g. ``{ "animate=idle duration:2m30s500ms",  "remove=" }`` (see :doc:`immovable_program`)
->>>>>>> 3e6df3e5
+--    e.g. ``{ "animate=idle duration:2m30s500ms",  "remove=" }`` (see :ref:`immovable_programs`)
 --
 --    **animations**: A table containing all animations for this immovable.
 --
