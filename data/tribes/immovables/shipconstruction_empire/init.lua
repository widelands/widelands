dirname = path.dirname(__file__)

tribes:new_immovable_type {
   msgctxt = "immovable",
   name = "empire_shipconstruction",
   -- TRANSLATORS: This is an immovable name used in lists of immovables
   descname = pgettext("immovable", "Ship Under Construction"),
   helptext_script = dirname .. "helptexts.lua",
   icon = dirname .. "menu.png",
   size = "small",
   attributes = { "shipconstruction" },
   programs = {
      program = {
         "construct=idle 5000 210000",
<<<<<<< HEAD
         "transform=bob empire_ship",
=======
         "transform=bob:empire_ship",
>>>>>>> 41123200
      }
   },
   buildcost = {
      planks = 10,
      log = 2,
      cloth = 4
   },

   animations = {
      idle = {
         pictures = path.list_files(dirname .. "build_??.png"),
         hotspot = { 115, 78 },
         fps = 1,
         representative_frame = 5
      },
   }
}<|MERGE_RESOLUTION|>--- conflicted
+++ resolved
@@ -12,11 +12,7 @@
    programs = {
       program = {
          "construct=idle 5000 210000",
-<<<<<<< HEAD
-         "transform=bob empire_ship",
-=======
          "transform=bob:empire_ship",
->>>>>>> 41123200
       }
    },
    buildcost = {
