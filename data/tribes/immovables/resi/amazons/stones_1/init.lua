push_textdomain("tribes")

local dirname = path.dirname(__file__) .. "../"

wl.Descriptions():new_immovable_type {
   name = "amazons_resi_stones_1",
   -- TRANSLATORS: This is a resource name used in lists of resources
<<<<<<< HEAD
   descname = pgettext("resource_indicator", "Some Stones"),
=======
   descname = pgettext("resource_indicator", "Some Quartz"),
>>>>>>> 3b23957f
   icon = dirname .. "pics/stones_1_1.png",
   programs = {
      main = {
         "animate=idle duration:10m",
         "remove="
      }
   },

   animation_directory = dirname .. "pics",
   animations = { idle = { basename = "stones_1", hotspot = {7, 32}}}
}

pop_textdomain()<|MERGE_RESOLUTION|>--- conflicted
+++ resolved
@@ -5,11 +5,7 @@
 wl.Descriptions():new_immovable_type {
    name = "amazons_resi_stones_1",
    -- TRANSLATORS: This is a resource name used in lists of resources
-<<<<<<< HEAD
-   descname = pgettext("resource_indicator", "Some Stones"),
-=======
    descname = pgettext("resource_indicator", "Some Quartz"),
->>>>>>> 3b23957f
    icon = dirname .. "pics/stones_1_1.png",
    programs = {
       main = {
