-- This script defines a GUI style for Widelands. At the moment, we only
-- support the default template.

-- Background textures and colors have the format { image = filename, color = {r, g, b } }.

-- Required parameters for font styles are:
-- * face: string
-- * color: table with r, g, b values as int
-- * size: positive int
-- Optional bools are: bold, italic, underline, shadow

-- Some elements carry custom parameters like e.g. "margin" that should be expanded upon in the future.

dirname = path.dirname(__file__)

-- Some common elements for reuse
local fs_button = dirname .. "fsmenu/button.png"
local wui_button = dirname .. "wui/button.png"

local fs_blue =  {0, 31, 40}
local fs_green =  {10, 50, 0}
local fs_brown =  {45, 34, 18}

local wui_light =  {85, 63, 35}
local wui_green =  {3, 15, 0}
local wui_brown =  {32, 19, 8}

local fs_font_color = {255, 255, 0}
local fs_font_face = "sans"
local fs_font_size = 14

local wui_font_color = {255, 255, 0}
local wui_font_face = "sans"
local wui_font_size = 14

local default_ui_font = {
   color = fs_font_color,
   face = fs_font_face,
   size = fs_font_size,
   bold = true,
   shadow = true
}

local default_button_fonts = {
   enabled = default_ui_font,
   enabled_fsmenu_alternative = {
      color = {250, 200, 50},
      face = fs_font_face,
      size = fs_font_size,
      bold = true,
      shadow = true
   },
   disabled = {
         color = {127, 127, 127},
         face = fs_font_face,
         size = fs_font_size,
         bold = true,
         shadow = true
   },
}

local productivity_colors = {
   low = {187, 0, 0},
   medium = {255, 225, 30},
   high = {0, 187, 0},
}

-- These are the style definitions to be returned.
-- Note: you have to keep all the keys intact, or Widelands will not be happy.
return {
   -- Automatic resizing of fonts to make them fit onto buttons etc.
   -- won't go below this size
   minimum_font_size = 10,
   minimap_icon_frame = fs_font_color,

<<<<<<< HEAD
   background_focused = {240, 240, 240, 200},
   background_semi_focused = {180, 180, 180, 200},
=======
   -- red, green, blue, alpha
   window_border_focused = {220, 220, 250, 40},
   window_border_unfocused = {50, 0, 0, 40},
   background_focused = {200, 200, 200, 200},
   background_semi_focused = {140, 140, 140, 200},
>>>>>>> 739a81fa
   focus_border_thickness = 2,

   -- Windows
   windows = {
      fsmenu = {
         -- red, green, blue, alpha
         window_border_focused = {220, 220, 250, 40},
         window_border_unfocused = {50, 0, 0, 40},
         background        = dirname .. "fsmenu/windows/background.png",
         border_top        = dirname .. "fsmenu/windows/top.png",
         border_bottom     = dirname .. "fsmenu/windows/bottom.png",
         border_right      = dirname .. "fsmenu/windows/right.png",
         border_left       = dirname .. "fsmenu/windows/left.png",
         button_close      = dirname .. "fsmenu/windows/close.png",
         button_pin        = dirname .. "fsmenu/windows/pin.png",
         button_unpin      = dirname .. "fsmenu/windows/unpin.png",
         button_minimize   = dirname .. "fsmenu/windows/minimize.png",
         button_unminimize = dirname .. "fsmenu/windows/maximize.png",
      },
      wui = {
         window_border_focused = {220, 220, 250, 40},
         window_border_unfocused = {50, 0, 0, 40},
         background        = dirname .. "wui/windows/background.png",
         border_top        = dirname .. "wui/windows/top.png",
         border_bottom     = dirname .. "wui/windows/bottom.png",
         border_right      = dirname .. "wui/windows/right.png",
         border_left       = dirname .. "wui/windows/left.png",
         button_close      = dirname .. "wui/windows/close.png",
         button_pin        = dirname .. "wui/windows/pin.png",
         button_unpin      = dirname .. "wui/windows/unpin.png",
         button_minimize   = dirname .. "wui/windows/minimize.png",
         button_unminimize = dirname .. "wui/windows/maximize.png",
      },
   },

   -- Buttons
   buttons = {
      -- Buttons used in Fullscreen menus
      fsmenu = {
         -- Main menu ("Single Player", "Watch Replay", ...)
         menu = {
            enabled = {
               font = default_button_fonts["enabled_fsmenu_alternative"],
               background = {
                  image = fs_button,
                  color = fs_blue,
               }
            },
            disabled = {
               font = default_button_fonts["disabled"],
               background = {
                  image = fs_button,
                  color = fs_blue,
               }
            }
         },
         -- Primary user selection ("OK", ...)
         primary = {
            enabled = {
               font = default_button_fonts["enabled"],
               background = {
                  image = fs_button,
                  color = fs_green,
               }
            },
            disabled = {
               font = default_button_fonts["disabled"],
               background = {
                  image = fs_button,
                  color = fs_green,
               }
            }
         },
         -- Secondary user selection ("Cancel", "Delete", selection buttons, ...)
         secondary = {
            enabled = {
               font = default_button_fonts["enabled"],
               background = {
                  image = fs_button,
                  color = fs_brown,
               }
            },
            disabled = {
               font = default_button_fonts["disabled"],
               background = {
                  image = fs_button,
                  color = fs_brown,
               }
            }
         },
      },
      -- Buttons used in-game and in the editor
      wui = {
         -- Main menu ("Exit Game"), Building Windows, selection buttons, ...
         menu = {
            enabled = {
               font = default_button_fonts["enabled"],
               background = {
                  image = wui_button,
                  color = wui_light,
               }
            },
            disabled = {
               font = default_button_fonts["disabled"],
               background = {
                  image = wui_button,
                  color = wui_light,
               }
            }
         },
         -- Primary user selection ("OK", attack, ...)
         primary = {
            enabled = {
               font = default_button_fonts["enabled"],
               background = {
                  image = wui_button,
                  color = wui_green,
               }
            },
            disabled = {
               font = default_button_fonts["disabled"],
               background = {
                  image = wui_button,
                  color = wui_green,
               }
            }
         },
         -- Secondary user selection ("Cancel", "Delete", ...)
         secondary = {
            enabled = {
               font = default_button_fonts["enabled"],
               background = {
                  image = wui_button,
                  color = wui_brown,
               }
            },
            disabled = {
               font = default_button_fonts["disabled"],
               background = {
                  image = wui_button,
                  color = wui_brown,
               }
            }
         },
         -- Building buttons on fieldaction and building statistics need to be
         -- transparent in order to match the background of the tab panel.
         building_stats = {
            enabled = {
               font = default_button_fonts["enabled"],
               background = {
                  image = "",
                  color = {0, 0, 0},
               }
            },
            disabled = {
               font = default_button_fonts["disabled"],
               background = {
                  image = "",
                  color = {0, 0, 0},
               }
            }
         },
      }
   },
   -- Slider cursors (Sound control, attack, statistics, ...)
   sliders = {
      fsmenu = {
         menu = {
            background = {
               image = fs_button,
               color = fs_blue,
            },
            font = {
               color = fs_font_color,
               face = "condensed",
               size = 11,
               bold = true,
               shadow = true
            }
         }
      },
      wui = {
         -- Sound Options, Statistics
         light = {
            background = {
               image = wui_button,
               color = wui_brown,
            },
            font = {
               color = fs_font_color,
               face = "condensed",
               size = 11,
               bold = true,
               shadow = true
            }
         },
         -- Fieldaction (attack)
         dark = {
            background = {
               image = wui_button,
               color = wui_green,
            },
            font = {
               color = fs_font_color,
               face = "condensed",
               size = 11,
               bold = true,
               shadow = true
            }
         },
      }
   },
   -- Background for tab panels
   tabpanels = {
      fsmenu = {
         -- Options, About, ... this comes with a hard-coded border too
         menu = { image = "", color = {5, 5, 5} },
      },
      wui = {
         -- Most in-game and in-editor tabs. Building windows, Editor tools,
         -- Encyclopedia, ...
         light = { image = "", color = {0, 0, 0} },
         -- Building buttons in Fieldaction and Building Statistics need a dark
         -- background, otherwise the icons will be hard to see.
         dark = { image = wui_button, color = wui_brown },
      }
   },
   -- Used both for one-line and multiline edit boxes
   editboxes = {
      fsmenu = {
         background = {
            image = fs_button,
            color = fs_green,
            margin = 4
         },
         font = {
            color = fs_font_color,
            face = fs_font_face,
            size = fs_font_size,
            shadow = true
         },
      },
      wui = {
         background = {
            image = wui_button,
            color = wui_brown,
            margin = 2,
         },
         font = {
            color = wui_font_color,
            face = wui_font_face,
            size = wui_font_size,
            shadow = true
         },
      },
   },
   -- Background for dropdown menus
   dropdowns = {
      fsmenu = {
         menu = { image = fs_button, color = fs_brown },
      },
      wui = {
         menu = { image = wui_button, color = wui_brown },
      }
   },
   -- Scrollbar buttons, table headers etc.
   scrollbars = {
      fsmenu = {
         menu = { image = fs_button, color = fs_blue },
      },
      wui = {
         menu = { image = wui_button, color = wui_brown },
      }
   },

   -- In-game statistics plots
   statistics_plot = {
      fonts = {
         x_tick = {
            color = { 255, 0, 0 },
            face = "condensed",
            size = 13,
         },
         y_min_value = {
            color = { 125, 0, 0 },
            face = "condensed",
            size = 13,
         },
         y_max_value = {
            color = { 60, 125, 0 },
            face = "condensed",
            size = 13,
         },
      },
      colors = {
         axis_line = { 0, 0, 0 },
         zero_line = { 255, 255, 255 },
      }
   },

   -- Map census and statistics, and building statistics window
   building_statistics = {
      census_font = {
         color = wui_font_color, -- Default color
         face = "condensed",
         size = wui_font_size,
         bold = true,
         shadow = true
      },
      statistics_font = {
         color = wui_font_color, -- Default color
         face = "condensed",
         size = wui_font_size,
         bold = true,
         shadow = true
      },
      -- Building statistics window
      statistics_window = {
         fonts = {
            button_font = {
               color = wui_font_color, -- Default color
               face = "condensed",
               size = 12, -- Do not make this bigger - the UI element size is still hard-coded.
               bold = true,
               shadow = true
            },
            details_font = {
               color = wui_font_color, -- Default color
               face = "sans",
               size = 12, -- Do not make this bigger - the UI element size is still hard-coded.
               bold = true,
               shadow = true
            },
         },
         editbox_margin = 0
      },
      colors = {
         construction = { 163, 144, 19 },
         neutral = { 255, 250, 170 },
         low = productivity_colors["low"],
         medium = productivity_colors["medium"],
         high = productivity_colors["high"],
      }
   },

   progressbar = {
      fsmenu = {
         font = {
            color = { 128, 128, 255 },
            face = fs_font_face,
            size = fs_font_size,
            bold = true,
            shadow = true
         },
         background_colors = {
            low = { 64, 64, 0 }, -- Unused
            medium = { 64, 64, 0 },
            high = { 64, 64, 0 }, -- Unused
         }
      },
      wui = {
         font = {
            color = {255, 250, 170},
            face = wui_font_face,
            size = wui_font_size,
            bold = true,
            shadow = true
         },
         background_colors = {
            low = productivity_colors["low"],
            medium = productivity_colors["medium"],
            high = productivity_colors["high"],
         }
      }
   },

   tables = {
      fsmenu = {
         enabled = {
            color = fs_font_color,
            face = fs_font_face,
            size = fs_font_size,
            bold = true,
            shadow = true
         },
         disabled = {
            color = {127, 127, 127},
            face = fs_font_face,
            size = fs_font_size,
            bold = true,
            shadow = true
         },
         hotkey = {
            color = {180, 180, 180},
            face = fs_font_face,
            size = fs_font_size,
            bold = true,
            shadow = true
         }
      },
      wui = {
         enabled = {
            color = fs_font_color,
            face = fs_font_face,
            size = fs_font_size,
            bold = true,
            shadow = true
         },
         disabled = {
            color = {127, 127, 127},
            face = fs_font_face,
            size = fs_font_size,
            bold = true,
            shadow = true
         },
         hotkey = {
            color = {180, 180, 180},
            face = fs_font_face,
            size = fs_font_size,
            bold = true,
            shadow = true
         }
      },
   },

   wareinfo = {
      -- TODO(GunChleoc): This design is ugly.
      -- Group stuff more logically once everything has been styled.
      normal = {
         fonts = {
            header = {
               color = wui_font_color,
               face = "sans",
               size = 11,
            },
            info = {
               color = wui_font_color,
               face = "condensed",
               size = 10,
            },
         },
         colors = {
            icon_frame = { 69, 69, 69 },
            icon_background = { 69, 69, 69 },
            info_background = { 0, 0, 0 },
         },
         icon_background_image = "images/wui/ware_list_bg.png",
      },
      highlight = {
         fonts = {
            header = {
               color = wui_font_color,
               face = "sans",
               size = 11,
            },
            info = {
               color = wui_font_color,
               face = "condensed",
               size = 10,
            },
         },
         colors = {
            icon_frame = {255, 255, 0},
            icon_background = {69, 69, 69},
            info_background = {0, 0, 0},
         },
         icon_background_image = "images/wui/ware_list_bg_selected.png",
      }
   },

   -- Font styles. Required parameters are:
   -- * face: string
   -- * color: table with r, g, b values as int
   -- * size: positive int
   -- Optional bools are: bold, italic, underline, shadow
   fonts = {
      -- Basic chat message text color
      chat_message = {
         color = wui_font_color,
         face = "serif",
         size = fs_font_size,
         shadow = true,
      },
      -- Basic chat message text color
      chat_timestamp = {
         color = { 51, 255, 51 },
         face = "serif",
         size = 9,
         shadow = true,
      },
      -- Chat for private messages
      chat_whisper = {
         color = { 238, 238, 238 },
         face = "serif",
         size = fs_font_size,
         italic = true,
         shadow = true,
      },
      -- Chat playername highlight
      chat_playername = {
         color = { 255, 255, 255 },
         face = "serif",
         size = fs_font_size,
         bold = true,
         shadow = true,
      },
      -- Chat log messages color. Also doubles as spectator playercolor for chat messages.
      chat_server = {
         color = { 221, 221, 221 },
         face = "serif",
         size = fs_font_size,
         bold = true,
         shadow = true,
      },
      -- Intro screen
      fsmenu_intro = {
         color = { 192, 192, 128 },
         face = fs_font_face,
         size = 16,
         bold = true,
         shadow = true
      },
      -- Displayed in the loading screens
      fsmenu_gametip = {
         color = { 33, 33, 27 },
         face = "serif",
         size = 16,
      },
      -- Game and Map info panels
      fsmenu_info_panel_heading = {
         color = { 255, 255, 0 },
         face = fs_font_face,
         size = fs_font_size,
         bold = true,
         shadow = true
      },
      fsmenu_info_panel_paragraph = {
         color = { 209, 209, 209 },
         face = fs_font_face,
         size = fs_font_size,
         shadow = true
      },
      -- Internet lobby and launch game
      fsmenu_game_setup_headings = {
         color = { 0, 255, 0 },
         face = fs_font_face,
         size = fs_font_size,
         bold = true,
         shadow = true
      },
      fsmenu_game_setup_mapname = {
         color = { 255, 255, 127 },
         face = fs_font_face,
         size = fs_font_size,
         bold = true,
         shadow = true
      },
      -- List admin in the internet lobby
      fsmenu_game_setup_superuser = {
         color = { 0, 255, 0 },
         face = fs_font_face,
         size = fs_font_size,
         bold = true,
         shadow = true
      },
      -- List IRC clients in the internet lobby
      fsmenu_game_setup_irc_client = {
         color = { 221, 221, 221 },
         face = fs_font_face,
         size = fs_font_size,
         bold = true,
         shadow = true
      },
      -- Page titles. Also used in game summary TODO(GunChleoc): Refactor game summary
      fsmenu_title = {
         color = fs_font_color,
         face = fs_font_face,
         size = 22,
         bold = true,
         shadow = true
      },
      -- Make font a bit smaller so the link will fit at 800x600 resolution.
      fsmenu_translation_info = {
         color = fs_font_color,
         face = fs_font_face,
         size = fs_font_size - 2,
         bold = true,
         shadow = true
      },

      -- Textarea default style, also used for sliders, checkboxes, both in fsmenu and wui ...
      label = default_ui_font,
      tooltip = {
         color = fs_font_color,
         face = fs_font_face,
         size = 14,
         bold = false,
      },
      tooltip_hotkey = {
         color = {180, 180, 180},
         face = fs_font_face,
         size = 14,
         bold = false,
      },
      tooltip_header = {
         color = fs_font_color,
         face = fs_font_face,
         size = 16,
         bold = true,
      },
      warning = {
         color = {255, 22, 22},
         face = fs_font_face,
         size = fs_font_size,
         bold = true,
         shadow = true
      },
      disabled = {
         color = {127, 127, 127},
         face = fs_font_face,
         size = fs_font_size,
         bold = true,
         shadow = true
      },

      wui_attack_box_slider_label = {
         color = wui_font_color,
         face = wui_font_face,
         size = 10,
         bold = true,
         shadow = true
      },
      wui_info_panel_heading = {
         color = { 209, 209, 209 },
         face = wui_font_face,
         size = wui_font_size,
         bold = true,
      },
      wui_info_panel_paragraph = {
         color = { 255, 255, 0 },
         face = wui_font_face,
         size = wui_font_size,
      },
      -- Messages
      wui_message_heading = {
         color = { 209, 209, 209 },
         face = wui_font_face,
         size = 18,
         bold = true,
      },
      wui_message_paragraph = {
         color = { 255, 255, 0 },
         face = wui_font_face,
         size = 12,
      },
      wui_window_title = {
         color = fs_font_color,
         face = wui_font_face,
         size = 13,
         bold=true,
         shadow=true,
      },
      wui_game_speed_and_coordinates = {
         color = wui_font_color,
         face = "condensed",
         size = wui_font_size,
         bold = true,
         shadow = true
      },
   },
}<|MERGE_RESOLUTION|>--- conflicted
+++ resolved
@@ -73,16 +73,11 @@
    minimum_font_size = 10,
    minimap_icon_frame = fs_font_color,
 
-<<<<<<< HEAD
-   background_focused = {240, 240, 240, 200},
-   background_semi_focused = {180, 180, 180, 200},
-=======
    -- red, green, blue, alpha
    window_border_focused = {220, 220, 250, 40},
    window_border_unfocused = {50, 0, 0, 40},
-   background_focused = {200, 200, 200, 200},
-   background_semi_focused = {140, 140, 140, 200},
->>>>>>> 739a81fa
+   background_focused = {240, 240, 240, 200},
+   background_semi_focused = {180, 180, 180, 200},
    focus_border_thickness = 2,
 
    -- Windows
