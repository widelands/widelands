--- conflicted
+++ resolved
@@ -214,11 +214,7 @@
    name = "build_iron_mine",
    title = _"Iron Mine",
    number = 1,
-<<<<<<< HEAD
-   body = objective_text("Build an irone mine on the island",
-=======
    body = objective_text("Build an iron mine on the island",
->>>>>>> fc979bc5
       p(_[[Our economy lacks resources.]]) ..
       li_arrow(_[[Start mining iron ore in mountains on the island.]])
    )
