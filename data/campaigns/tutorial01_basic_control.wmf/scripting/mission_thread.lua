--- conflicted
+++ resolved
@@ -7,7 +7,7 @@
 local function wait_for_quarry_road_connection(field, cs, objective)
    -- Wait till the construction site is connected to the headquarters
    sleep(10 * wl.Game().desired_speed)
-   while not field.immovable or field.brn.immovable.debug_economy ~= sf.brn.immovable.debug_economy do
+   while not field.immovable or field.brn.immovable.debug_worker_economy ~= sf.brn.immovable.debug_worker_economy do
       if not field.immovable then
          campaign_message_box(quarry_illegally_destroyed)
          scroll_to_field(field)
@@ -274,17 +274,7 @@
       else return false end
    end
 
-<<<<<<< HEAD
-   -- Wait till the construction site is connected to the headquarters
-   sleep(20*1000)
-   while first_quarry_field.brn.immovable.debug_worker_economy ~= sf.brn.immovable.debug_worker_economy do
-      message_box_objective(plr,quarry_not_connected)
-      sleep(60*1000)
-      if not first_quarry_field.immovable then message_box_objective(plr,quarry_illegally_destroyed) return end
-   end
-=======
    wait_for_quarry_road_connection(first_quarry_field, cs, o)
->>>>>>> 6a7b3b19
 
    second_quarry()
 
@@ -318,20 +308,7 @@
 
    -- Wait for the constructionsite to be placed
    while not cs do sleep(200) end
-
-<<<<<<< HEAD
-   sleep(60*1000)
-   while second_quarry_field.brn.immovable.debug_worker_economy ~= sf.brn.immovable.debug_worker_economy do
-      message_box_objective(plr,quarry_not_connected)
-      sleep(60*1000)
-      if not second_quarry_field.immovable then message_box_objective(plr,quarry_illegally_destroyed) return end
-   end
-
-   set_objective_done(o, 0)
-   register_immovable_as_allowed(cs)
-=======
    wait_for_quarry_road_connection(second_quarry_field, cs, o)
->>>>>>> 6a7b3b19
 end
 
 function census_and_statistics()
