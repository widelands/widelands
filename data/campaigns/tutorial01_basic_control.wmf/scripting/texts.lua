--- conflicted
+++ resolved
@@ -48,13 +48,8 @@
    title=_"Show building spaces",
    number = 1,
    body = objective_text(_"Show building spaces",
-<<<<<<< HEAD
       p(_[[Activate ‘Show Building Spaces’. There are two ways you can do this:]]) ..
-      li_image("images/wui/menus/showhide.png", _[[Press ‘%s’ to toggle them, or select ‘Show Building Spaces’ in the ‘Show / Hide’ menu.]]:bformat(wl.ui.get_shortcut("buildhelp"))) ..
-=======
-      p(_[[We need to find a nice place for the lumberjack’s hut. To make this easier, we can activate ‘Show Building Spaces’. There are two ways you can do this:]]) ..
       li_image("images/wui/menus/showhide.png", _([[Press %s to toggle them, or select ‘Show Building Spaces’ in the ‘Show / Hide’ menu.]]):bformat(wl.ui.get_shortcut("buildhelp"))) ..
->>>>>>> 9f820f00
       li(_[[Show the building spaces now.]])
    )
 }
@@ -268,11 +263,7 @@
    body = objective_text(_"Learn to use the minimap",
       li(_[[Try moving around by clicking on the minimap]]) ..
       li(_[[Play around a bit with the different overlays (roads, flags, etc.)]]) ..
-<<<<<<< HEAD
-      li(_[[When you are ready to continue, close the minimap by selecting ‘Hide Minimap’ in the ‘Map View’ menu or by pressing ‘%s’. Of course, a right-click also works.]]:bformat(wl.ui.get_shortcut("minimap")))
-=======
       li(_([[When you are ready to continue, close the minimap by selecting ‘Hide Minimap’ in the ‘Map View’ menu or by pressing ‘%s’. Of course, a right-click also works.]]):bformat(wl.ui.get_shortcut("minimap")))
->>>>>>> 9f820f00
    ),
 }
 tell_about_minimap_1 = {
@@ -282,11 +273,7 @@
       li_image("images/wui/menus/toggle_minimap.png",
          p(_[[Very good. And now about the minimap. ]]) ..
          -- TRANSLATORS it = the minimap
-<<<<<<< HEAD
-         p(_[[You can open it by selecting the ‘Show Minimap’ entry in the ‘Map View’ menu at the bottom of the screen or simply by using the keyboard shortcut ‘%s’.]]:bformat(wl.ui.get_shortcut("minimap")))) ..
-=======
          p(_([[You can open it by selecting the ‘Show Minimap’ entry in the ‘Map View’ menu at the bottom of the screen or simply by using the keyboard shortcut ‘%s’.]]):bformat(wl.ui.get_shortcut("minimap")))) ..
->>>>>>> 9f820f00
       -- TRANSLATORS it = the minimap
       li_arrow(_[[I will open it for you.]])
    ),
@@ -449,13 +436,8 @@
 census_and_statistics_00 = {
    title = _"Census and Statistics",
    body = (
-<<<<<<< HEAD
       li_image("images/wui/menus/toggle_census.png", _[[While we wait, I’ll quickly show you another useful feature. It is sometimes hard to tell all the buildings apart. Widelands offers a feature to show label texts called the ‘census’ over the buildings.]]) ..
-      li_arrow(_[[In order to show or hide the building census labels, you can select the ‘Show Census’ / ‘Hide Census’ entry from the ‘Show / Hide’ menu on the bottom, or press the ‘%s’ key on the keyboard.]]:bformat(wl.ui.get_shortcut("game_showhide_census"))) ..
-=======
-      li_image("images/wui/menus/toggle_census.png", _[[While we wait, I’ll quickly show you another useful feature. All construction sites look the same, and some buildings look alike. It is sometimes hard to tell them apart. Widelands offers a feature to show label texts over the buildings. They are called the ‘census’.]]) ..
       li_arrow(_([[In order to show or hide the building census labels, you can select the ‘Show Census’ / ‘Hide Census’ entry from the ‘Show / Hide’ menu on the bottom, or press the ‘%s’ key on the keyboard.]]):bformat(wl.ui.get_shortcut("game_showhide_census"))) ..
->>>>>>> 9f820f00
       p(_[[Let me enable the census for you.]])
    ),
    position = "topright",
@@ -468,12 +450,7 @@
    title=_"Show the building statistics",
    number = 1,
    body = objective_text(_"Show the building statistics",
-<<<<<<< HEAD
-      li_arrow(_[[In order to show or hide the building statistics labels, you can select the ‘Show Statistics’ entry from the ‘Show / Hide’ menu on the bottom, or press the ‘%s’ key on the keyboard.]]:bformat(wl.ui.get_shortcut("game_showhide_stats")))
-=======
-      li(_[[Show the building statistics labels, so that we can check the progress of our quarry construction more easily.]]) ..
       li_arrow(_([[In order to show or hide the building statistics labels, you can select the ‘Show Statistics’ entry from the ‘Show / Hide’ menu on the bottom, or press the ‘%s’ key on the keyboard.]]):bformat(wl.ui.get_shortcut("game_showhide_stats")))
->>>>>>> 9f820f00
    )
 }
 census_and_statistics_01 = {
@@ -509,14 +486,8 @@
    body = objective_text(_"Archive Your Inbox Messages",
       li(_[[Archive all your messages in your inbox now.]]) ..
       li_image("images/wui/messages/message_archive.png", _[[Keep clicking the ‘Archive selected message’ button until all messages have been archived and the list is empty.]]) ..
-<<<<<<< HEAD
-      li_arrow(_[[You can also hold down the Ctrl or Shift key to select multiple messages, or press Ctrl + A to select them all.]]) ..
-      li_arrow(_[[You can toggle the message window by pressing ‘%s’ or clicking the second button from the right at the very bottom of the screen. The newest message will be marked for you automatically.]]:bformat(wl.ui.get_shortcut("game_messages"))) ..
-=======
-      li_arrow(_[[Once you have archived a message, another message will be selected automatically from the list.]]) ..
       li_arrow(_([[You can also hold down the Ctrl or Shift key to select multiple messages, or press %s to select them all.]]):bformat(wl.ui.get_shortcut("selectall"))) ..
       li_arrow(_([[You can toggle the message window by pressing ‘%s’ or clicking the second button from the right at the very bottom of the screen. The newest message will be marked for you automatically.]]):bformat(wl.ui.get_shortcut("game_messages"))) ..
->>>>>>> 9f820f00
       li_arrow(_[[The message window is central to fully controlling your tribe’s fortune. However, you will get a lot of messages in a real game. To keep your head straight, you should try to keep the inbox empty.]])
    )
 }
