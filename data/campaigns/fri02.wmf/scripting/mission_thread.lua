--- conflicted
+++ resolved
@@ -260,11 +260,7 @@
    local wh = p1:get_buildings("frisians_warehouse_empire")[1]
    local hq = p2:get_buildings("empire_headquarters")[1]
 
-<<<<<<< HEAD
-   -- transfer all wares that Frisians and Empire have in common
-=======
-   -- transfer all wares that frisians and the Empire have in common
->>>>>>> ab945dc8
+   -- transfer all wares that the Frisians and the Empire have in common
    for idx,ware in ipairs(p1.tribe.wares) do
       if p2.tribe:has_ware(ware.name) then
          local amount = wh:get_wares(ware.name)
