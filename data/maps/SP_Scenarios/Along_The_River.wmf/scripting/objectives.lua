-- =======================================================================
--                             Along The River
-- =======================================================================

obj_defeat_red = {
   name = "defeat_red",
   title = _"Defeat Törver",
   number = 1,
   body = objective_text(_"Defeat the Armies of Törver",
      li_image("map:banner_plr_02.png", _[[Törver is the enemy in the north, who is fighting under the red banner.]])
   ),
}

obj_build_port = {
   name = "build_port",
   title = _"Build a port",
   number = 1,
<<<<<<< HEAD
   body = objective_text(_"Build a Port in the North",
      li_image("tribes/buildings/warehouses/barbarians/port/menu.png", _[[We should build a port in Törvers former land to be ready to send an expedition as soon as we found out how to build ships.]])
=======
   body = objective_text(_"Build a Port in the North.",
      li_image("tribes/buildings/warehouses/barbarians/port/menu.png", _[[We should build a port in Törver’s former land to be ready to send an expedition as soon as we found out how to build ships.]])
>>>>>>> e72c579a
   ),
}

obj_conquer_pirate_sentry = {
   name = "conquer_pirate_sentry",
   title = _"Conquer pirate sentry",
   number = 1,
   body = objective_text(_"Conquer the Pirate Sentry",
      li_image("tribes/buildings/militarysites/barbarians/sentry/menu.png", _[[Conquer the pirate sentry near the brook to the east. Hopefully we will find out what happened to the gold in this area.]])
   ),
}

obj_build_warehouse = {
   name = "build_warehouse",
   title = _"Build warehouse",
   number = 1,
   body = objective_text(_"Build a Warehouse near the Pirate Sentry",
      li_image("tribes/buildings/warehouses/barbarians/warehouse/menu.png", _[[Build a warehouse close to the conquered pirate sentry near the brook. We will need it as a basis for further exploration. Furthermore we could use it to store some gold that we will mine from the surrounding hills.]])
   ),
}

obj_bring_shovels_1 = {
   name = "bring_shovels_1",
   title = _"Bring shovels",
   number = 1,
   body = objective_text(_"Bring Four Shovels to the new Warehouse",
      li_image("tribes/wares/shovel/menu.png", _[[They will be handed out to some volunteers for drying up the swamps.]])
   ),
}

obj_bring_shovels_2 = {
   name = "bring_shovels_2",
   title = _"Bring shovels",
   number = 1,
   body = objective_text(_"Bring Four Shovels to the new Warehouse",
      li_image("tribes/wares/shovel/menu.png", _[[They will be handed out to additional volunteers for drying up the swamps.]])
   ),
}

obj_defeat_pirates = {
   name = "defeat_pirates",
   title = _"Defeat the pirates",
   number = 1,
   body = objective_text(_"Defeat the Pirates",
      li_image("map:banner_plr_05.png", _[[Free our neighbourhood from the pirate menace. The pirates are fighting under the grey banner.]])
   ),
}

obj_free_scout = {
   name = "free_scout",
   title = _"Free our scout from the pirates",
   number = 1,
   body = objective_text(_"Conquer the Stronghold on the Island",
      li_image("tribes/buildings/militarysites/barbarians/barrier/menu.png", _[[This is where the scout is held captive.]])
   ),
}

obj_defeat_green = {
   name = "defeat_green",
   title = _"Defeat Hjalmar",
   number = 1,
   body = objective_text(_"Defeat the Armies of Hjalmar",
      li_image("map:banner_plr_04.png", _[[Hjalmar is the enemy north of the former pirates, who is fighting under the green banner.]])
   ),
}

obj_defeat_yellow = {
   name = "defeat_yellow",
   title = _"Defeat Runar",
   number = 1,
   body = objective_text(_"Defeat the Armies of Runar",
      li_image("map:banner_plr_03.png", _[[Runar is the enemy south-east of the former pirates, who is fighting under the yellow banner.]])
   ),
}<|MERGE_RESOLUTION|>--- conflicted
+++ resolved
@@ -15,13 +15,8 @@
    name = "build_port",
    title = _"Build a port",
    number = 1,
-<<<<<<< HEAD
    body = objective_text(_"Build a Port in the North",
-      li_image("tribes/buildings/warehouses/barbarians/port/menu.png", _[[We should build a port in Törvers former land to be ready to send an expedition as soon as we found out how to build ships.]])
-=======
-   body = objective_text(_"Build a Port in the North.",
       li_image("tribes/buildings/warehouses/barbarians/port/menu.png", _[[We should build a port in Törver’s former land to be ready to send an expedition as soon as we found out how to build ships.]])
->>>>>>> e72c579a
    ),
 }
 
