--- conflicted
+++ resolved
@@ -125,11 +125,7 @@
 						"Matthias Klimmek",
 						"Ryan Schmidt (ryandesign)",
 						"Stephan Lutz (hessenfarmer)",
-<<<<<<< HEAD
-						"Arne Schauf (NativeException)",
-=======
 						"Arne Schauf (NativeException)"
->>>>>>> 9d775944
 					]
 				}
 			]
