--- conflicted
+++ resolved
@@ -183,35 +183,8 @@
 
 function check_for_ships()
    -- Check if the ships are done, then the mission ends successfully
-<<<<<<< HEAD
    while #p1:get_ships() < 3 do
         sleep(8234)
-=======
-   local lake_fields = Set:new()
-   for idx,f in ipairs(map:get_field(75,80):region(12)) do
-      if f:has_caps("swimmable") then
-         lake_fields:add(f)
-      end
-   end
-
-   while true do
-      local nships = 0
-      -- Count the ships
-      for f in lake_fields:items() do
-         local bobs = f.bobs
-         if #bobs then
-            for idx, b in ipairs(bobs) do
-               if b.descr.type_name == "atlanteans_ship" then
-                  nships = nships + 1
-               end
-            end
-         end
-      end
-      if nships >= 3 then
-         break
-      end
-      sleep(8234)
->>>>>>> a836c07a
    end
 
    -- Success
