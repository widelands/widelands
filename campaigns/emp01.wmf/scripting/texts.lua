-- =========================
-- Some formating functions
-- =========================

include "scripting/formatting.lua"
include "scripting/format_scenario.lua"

function lutius(title, text)
   return speech("map:Lutius.png", "2F9131", title, text)
end
function saledus(title, text)
   return speech("map:Saledus.png", "8F9131", title, text)
end
function amalea(title, text)
   return speech("map:Amalea.png", "AF7511", title, text)
end

-- =======================================================================
--                           Texts - No logic here
-- =======================================================================


-- ===========
-- objectives
-- ===========
obj_build_blockhouse = {
   name = "build_blockhouse",
   title=_"Build a blockhouse",
   number = 1,
   body = objective_text(_"Blockhouse",
      listitem_bullet(_[[Build a blockhouse at the red house symbol on the east side of the forests, to the right of your provisional headquarters.]])
   ),
}

obj_build_lumberjack = {
   name = "build_lumberjack",
   title=_"Build a lumberjack’s house",
   number = 1,
   body = objective_text(_"Lumberjack’s House",
      listitem_bullet(_[[Build a lumberjack’s house at the red house symbol, south of your provisional headquarters.]])
   ),
}

obj_build_sawmill_and_lumberjacks = {
   name = "build_sawmill_and_lumberjacks",
   title=_"Build 2 lumberjack’s houses and a sawmill",
   number = 3,
   body = objective_text(_"Two Lumberjack’s Houses and a Sawmill",
      listitem_bullet(_[[Build two more lumberjack’s houses and a sawmill as soon as there is enough space for them.]])
   ),
}

obj_build_forester = {
   name = "build_forester",
   title=_"Build a forester’s house",
   number = 1,
   body = objective_text(_"Forester’s House",
      listitem_bullet(_[[Build a forester’s house to preserve the wood resources of this island.]])
   ),
}

obj_build_quarry = {
   name = "build_quarry",
   title=_"Build a quarry",
   number = 5,
   body = objective_text(_"Quarry",
      listitem_bullet(_[[Build a quarry in the south to cut some stones and marble out of the rocks.]]) ..
      listitem_arrow(_[[These might be used for future buildings.]])
   ),
}



-- ==================
-- Texts to the user
-- ==================
diary_page_1 = {
   title =_ "A Dark Night",
   body=lutius(_"Diary of Lutius",
      -- TRANSLATORS: Lutius - Diary
		_([[What has become of our Empire? I really ask this question – why did my king forbid me from fighting against that monstrous Barbarian tribe, who first acted as a peaceful friend and then attacked my army in the darkest night?]])
		.. paragraphdivider() ..
      -- TRANSLATORS: Lutius - Diary
		_([[With an army of 150 men, I was assigned to patrol on our northern frontier, which lies near the Galdin Mountains in a great, beautiful and ancient forest. Soon, we met a Barbarian tribe, which at first was friendly. A few of my men even traded with them and their children came to us, to admire our clean and tidy uniforms and weapons.]])
		.. paragraphdivider() ..
      -- TRANSLATORS: Lutius - Diary
		_([[But during our fifth night in that region, they attacked us with no reason. I lost dozens of good men, and found myself imprisoned and brought to their chieftain. He spat at me, mocked me and told me to leave this land forever. He did not want new land and did not want our land, but he told me that THIS forest was their land – and it would stay theirs until the spirits took the last man of his folk!]])
		.. paragraphdivider() ..
      -- TRANSLATORS: Lutius - Diary
		_([[Three weeks later, I returned to Fremil to speak with our king. He was furious at the Barbarians, yet forbade any attack on these tribes. He believed that our army was too weak to survive in a war against the Barbarians.]])
		.. paragraphdivider() ..
      -- TRANSLATORS: Lutius - Diary. Gulf of Perl is a place name.
		_([[Still, I saw no way that I could erase my shame without fighting against these Barbarians. So, I left Fremil by boat to find a new world and a new life for myself, somewhere in the south. Now I am sailing on the Gulf of Perl with my family, some of my friends and a few of my best warriors.]])),
   w=500,
   posy=1,
}

diary_page_2 = {
   title=_"The Rough Sea",
   body= lutius(_"Diary of Lutius",
      -- TRANSLATORS: Lutius - Diary
		_([[It seems as if sailing on the Gulf of Perl was one of our biggest mistakes. Nature was against us and drove us into a dark, wild storm. I really don’t know how many hours have passed since the waves rose higher than our boat, but still it would be suicide to go outside.]])
		.. paragraphdivider() ..
      -- TRANSLATORS: Lutius - Diary
		_([[Our ship is badly damaged and is taking in more and more water. We can thank the Gods if we survive this black night with our lives.]])),
   w=400,
   posy=1,
}

diary_page_3 = {
   title=_"Survivor",
   body= lutius(_"Diary of Lutius",
      -- TRANSLATORS: Lutius - Diary
		_([[Finally, the Gods were with us!]])
		.. paragraphdivider() ..
      -- TRANSLATORS: Lutius - Diary
		_([[We landed on an unknown coast and found peaceful rest under the palm trees growing at the shore. But that is about as good as it gets. The truth is: when I woke up this morning, I saw nothing but sand around us.]])
		.. paragraphdivider() ..
      -- TRANSLATORS: Lutius - Diary
		_([[It really seems as if we have landed under the only palm trees existing in this far-away sandy desert. I fear we won’t find the help we need to get our ship repaired in good time.]])),
   w=400,
   posy=1,
}

saledus_1 = {
   title=_"A Foreboding",
   body= saledus(_"Saledus looks around nervously…",
      -- TRANSLATORS: Saledus
		_([[Sire, I fear we are not safe in this foreign land. Who knows what terrible creatures live beyond this forest, in that mighty desert? What if these creatures enter the woods and await the time to attack us?]])
		.. paragraphdivider() ..
      -- TRANSLATORS: Saledus
		_([[Well, perhaps my fear is misguided, but it can’t be wrong to keep watch in the forests – so that we can be sure to see any potential enemies before they can see us.]])
		.. paragraphdivider() ..
<<<<<<< HEAD
		_([[We really should build a blockhouse in the eastern portion of the forest. Then one of my men can keep watch in the darkness and keep us safe from these creatures.]]))
		.. new_objectives(obj_build_blockhouse),
=======
      -- TRANSLATORS: Saledus
		_([[You really should build a barracks in the eastern portion of the forest. Then one of my men can keep watch in the darkness and keep us safe from these creatures.]]))
		.. new_objectives(obj_build_barracks),
>>>>>>> 921754ed
   w=400,
}


saledus_2 = {
   title=_"Safe For Now",
   body= saledus(_"Saledus speaks with a sigh of relief…",
<<<<<<< HEAD
		_([[Sire, I saw that the construction of the blockhouse was completed, so I have assigned one of my best soldiers to it to keep watch on the desert.]])
=======
      -- TRANSLATORS: Saledus
		_([[Sire, I saw that the construction of the barracks was completed, so I have assigned one of my best soldiers to it to keep watch on the desert.]])
>>>>>>> 921754ed
		.. paragraphdivider() ..
      -- TRANSLATORS: Saledus
		_([[This is a good step forward. Now we can feel a bit safer and can look forward to repairing our ship.]])),
   w=400,
}

amalea_1 = {
   title=_"Young Amalea",
   body= amalea(_"Amalea smiles…",
      -- TRANSLATORS: Amalea
		_([[Greetings, Lutius! I just met Saledus outside.]])
		.. paragraphdivider() ..
<<<<<<< HEAD
		_([[He told me about the blockhouse. Well, I don’t think we need more blockhouses – instead, we might concentrate on other things now.]])
=======
      -- TRANSLATORS: Amalea
		_([[He told me about the barracks. Well, I don’t think we need more barracks – instead, we might concentrate on other things now.]])
>>>>>>> 921754ed
		.. paragraphdivider() ..
      -- TRANSLATORS: Amalea
		_([[It is absolutely clear that we need wood to repair our ship. So, I walked through the forest yesterday to look for a nice place for a lumberjack’s house and found one right south of our provisional headquarters.]]))
		.. new_objectives(obj_build_lumberjack),
   w=400,
}

amalea_2 = {
   title=_"Young Amalea",
   body= amalea(_"Amalea recommends…",
      -- TRANSLATORS: Amalea
		_([[I got the message that our first lumberjack has started his work today. Perhaps it would be a good idea to wait until he cleans enough space for constructing two more lumberjack’s houses, so that we can harvest the logs faster.]])
		.. paragraphdivider() ..
<<<<<<< HEAD
		_([[But unfortunately the logs are useless for repairing our ship – we need to turn them into planks, which are needed by every ship and every bigger building too. So we should build a sawmill – as soon as we have enough space for this.]]))
=======
      -- TRANSLATORS: Amalea
		_([[But unfortunately the logs are useless for repairing our ship – we need refined lumber, like every ship and every bigger building needs, too. So we should build a sawmill – as soon as we have enough space for this.]]))
>>>>>>> 921754ed
		.. new_objectives(obj_build_sawmill_and_lumberjacks),
   w=400,
}

amalea_3 = {
   title=_"Young Amalea",
   body= amalea(_"Amalea comes in…",
      -- TRANSLATORS: Amalea
		_([[I’ve got two important things to talk about… First the good news:]])
		.. paragraphdivider() ..
      -- TRANSLATORS: Amalea
		_([[I noticed that the construction of the sawmill is complete, so we can begin to refine the logs that the lumberjacks are harvesting into lumber.]])
		.. paragraphdivider() ..
      -- TRANSLATORS: Amalea
		_([[But the bad news is that our lumberjacks harvest at an incredible speed. There are almost no trees left on this island.]])
		.. paragraphdivider() ..
      -- TRANSLATORS: Amalea
		_([[These trees provide shelter from the sandstorms that sweep in from the desert, and shade on the hot days, and they are the home of many gentle animals. We shouldn’t leave this island a complete desert.]])
		.. paragraphdivider() ..
      -- TRANSLATORS: Amalea
		_([[Lutius, please find someone who will take care of planting new trees.]]))
		.. new_objectives(obj_build_forester),
   w=400,
}

saledus_3 = {
   title=_"Thinking About the Future",
   body= saledus(_"Saledus notes…",
      -- TRANSLATORS: Saledus
		_([[Sire, I just thought about the rocks standing on the south shore of this land. Perhaps we could cut out some useful hard stones and beautiful marble.]])
		.. paragraphdivider() ..
      -- TRANSLATORS: Saledus
		_([[The repair of our ship will take a few weeks, anyway, and the resources we harvest now might be the base of strong and big buildings in another land.]]))
		.. new_objectives(obj_build_quarry),
   w=400,
}

saledus_4 = {
   title=_"A Step Forward",
   body= saledus(_"Saledus looks excited…",
      -- TRANSLATORS: Saledus
		_([[Sire, today we got a lot closer to our first castle. The quarry to the south began its work today and will soon provide us with stones and beautiful marble.]])
		.. paragraphdivider() ..
      -- TRANSLATORS: Saledus
		_([[Now we truly can look forward to settling down on another island.]])),
   w=400,
}

diary_page_4 = {
   title=_"Mission Complete",
   body= lutius(_"Diary of Lutius",
      -- TRANSLATORS: Lutius - Diary
		_([[Today I got the message that our ship is completely repaired. At the moment, my people are loading everything onto our newly repaired ship, hoping it will serve us better than last time.]])
		.. paragraphdivider() ..
      -- TRANSLATORS: Lutius - Diary
		_([[Tonight will be our last night on this island. Tomorrow morning we will leave, searching for a new place for our exile.]])
		.. paragraphdivider() ..
      -- TRANSLATORS: Lutius - Diary
		_([[I still wonder if we will ever see Fremil again.]]))
		.. objective_text(_"Victory",
		_[[You have completed this mission. You may continue playing if you wish, otherwise move on to the next mission.]]),
   posy=1
}

safe_peninsula = {
   title=_"Safe Peninsula",
   body= saledus(_"Saledus speaks:",
      -- TRANSLATORS: Saledus
		_[[Sire, you have made this peninsula a very secure place. Now it’s time to move on!]])
}<|MERGE_RESOLUTION|>--- conflicted
+++ resolved
@@ -131,14 +131,9 @@
       -- TRANSLATORS: Saledus
 		_([[Well, perhaps my fear is misguided, but it can’t be wrong to keep watch in the forests – so that we can be sure to see any potential enemies before they can see us.]])
 		.. paragraphdivider() ..
-<<<<<<< HEAD
-		_([[We really should build a blockhouse in the eastern portion of the forest. Then one of my men can keep watch in the darkness and keep us safe from these creatures.]]))
+      -- TRANSLATORS: Saledus
+		_([[You really should build a blockhouse in the eastern portion of the forest. Then one of my men can keep watch in the darkness and keep us safe from these creatures.]]))
 		.. new_objectives(obj_build_blockhouse),
-=======
-      -- TRANSLATORS: Saledus
-		_([[You really should build a barracks in the eastern portion of the forest. Then one of my men can keep watch in the darkness and keep us safe from these creatures.]]))
-		.. new_objectives(obj_build_barracks),
->>>>>>> 921754ed
    w=400,
 }
 
@@ -146,12 +141,8 @@
 saledus_2 = {
    title=_"Safe For Now",
    body= saledus(_"Saledus speaks with a sigh of relief…",
-<<<<<<< HEAD
+      -- TRANSLATORS: Saledus
 		_([[Sire, I saw that the construction of the blockhouse was completed, so I have assigned one of my best soldiers to it to keep watch on the desert.]])
-=======
-      -- TRANSLATORS: Saledus
-		_([[Sire, I saw that the construction of the barracks was completed, so I have assigned one of my best soldiers to it to keep watch on the desert.]])
->>>>>>> 921754ed
 		.. paragraphdivider() ..
       -- TRANSLATORS: Saledus
 		_([[This is a good step forward. Now we can feel a bit safer and can look forward to repairing our ship.]])),
@@ -164,12 +155,8 @@
       -- TRANSLATORS: Amalea
 		_([[Greetings, Lutius! I just met Saledus outside.]])
 		.. paragraphdivider() ..
-<<<<<<< HEAD
+      -- TRANSLATORS: Amalea
 		_([[He told me about the blockhouse. Well, I don’t think we need more blockhouses – instead, we might concentrate on other things now.]])
-=======
-      -- TRANSLATORS: Amalea
-		_([[He told me about the barracks. Well, I don’t think we need more barracks – instead, we might concentrate on other things now.]])
->>>>>>> 921754ed
 		.. paragraphdivider() ..
       -- TRANSLATORS: Amalea
 		_([[It is absolutely clear that we need wood to repair our ship. So, I walked through the forest yesterday to look for a nice place for a lumberjack’s house and found one right south of our provisional headquarters.]]))
@@ -183,12 +170,8 @@
       -- TRANSLATORS: Amalea
 		_([[I got the message that our first lumberjack has started his work today. Perhaps it would be a good idea to wait until he cleans enough space for constructing two more lumberjack’s houses, so that we can harvest the logs faster.]])
 		.. paragraphdivider() ..
-<<<<<<< HEAD
+      -- TRANSLATORS: Amalea
 		_([[But unfortunately the logs are useless for repairing our ship – we need to turn them into planks, which are needed by every ship and every bigger building too. So we should build a sawmill – as soon as we have enough space for this.]]))
-=======
-      -- TRANSLATORS: Amalea
-		_([[But unfortunately the logs are useless for repairing our ship – we need refined lumber, like every ship and every bigger building needs, too. So we should build a sawmill – as soon as we have enough space for this.]]))
->>>>>>> 921754ed
 		.. new_objectives(obj_build_sawmill_and_lumberjacks),
    w=400,
 }
