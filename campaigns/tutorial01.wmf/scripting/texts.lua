--- conflicted
+++ resolved
@@ -336,15 +336,8 @@
    rt("image=tribes/barbarians/resi_iron2/resi_00.png", p(_ "a lot of iron")) ..
    rt("image=tribes/barbarians/resi_gold1/resi_00.png", p(_ "a bit of gold")) ..
    rt("image=tribes/barbarians/resi_gold2/resi_00.png", p(_ "a lot of gold")) ..
-<<<<<<< HEAD
-   rt("image=tribes/barbarians/resi_granite1/resi_00.png",
-      p(_ "a bit of granite")) ..
-   rt("image=tribes/barbarians/resi_granite2/resi_00.png",
-      p(_ "a lot of granite")) ..
-=======
-   rt("image=tribes/barbarians/resi_granit1/resi_00.png", p(_ "a bit of granite")) ..
-   rt("image=tribes/barbarians/resi_granit2/resi_00.png", p(_ "a lot of granite")) ..
->>>>>>> aaef609c
+   rt("image=tribes/barbarians/resi_granite1/resi_00.png", p(_ "a bit of granite")) ..
+   rt("image=tribes/barbarians/resi_granite2/resi_00.png", p(_ "a lot of granite")) ..
    rt("image=tribes/barbarians/resi_water1/resi_00.png", p(_ "water")) ..
    rt("image=tribes/barbarians/resi_none/resi_00.png", p(_ "nothing was found here")) ..
    rt(p(_[[Let’s wait and see what the geologist finds on the mountain.]]))
