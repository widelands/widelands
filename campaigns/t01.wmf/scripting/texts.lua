--- conflicted
+++ resolved
@@ -90,15 +90,9 @@
 _"* Build two quarries southwest of your headquarters." ..
 "</p></rt>"
 
-<<<<<<< HEAD
 khantrukh_8 = "<rt image=map:khantrukh.png><p line-spacing=3 font-size=12>" ..
-_[[ "Very well done, chieftain. We now have all we need to face the winter and may prepare ourselves for the battles ahead.<br><br>--------------------- VICTORY! ----------------------<br><br> You may continue if you wish. Otherwise, move on to the next mission." ]] ..
-=======
-khantrukh_8 =_ "<rt image=map:khantrukh.png><p line-spacing=3 font-size=12>" ..
 _[[ "Very well done, chieftain. We now have all we need to face the winter and may prepare ourselves for the battles ahead.<br><br>--------------------- VICTORY! ----------------------<br><br> You may continue to play this map if you wish. Otherwise, move on to the next mission." ]] ..
->>>>>>> ead2d4e2
 "</p></rt>"
-
 
 -- =======================================================================
 --                  General story texts by the chieftain                  
