--- conflicted
+++ resolved
@@ -133,12 +133,8 @@
    title =_ "The Rocks",
    posy = 1,
    body= lutius(_"Diary of Lutius",
-<<<<<<< HEAD
+      -- TRANSLATORS: Lutius - Diary
 		_([[Later, I walked down to the rocks in the south and looked for a place where we could build a quarry to get some hard stones for our larger buildings.]])
-=======
-      -- TRANSLATORS: Lutius - Diary
-		_([[Later, I walked down to the rocks in the south and looked for a place where we could build a quarry to get some hard stone for our larger buildings.]])
->>>>>>> 921754ed
 		.. paragraphdivider() ..
       -- TRANSLATORS: Lutius - Diary
 		_([[Again, I felt like I was in paradise when I noticed that some marble-like stones were among the rocks. It seems that we will soon be able to build strong, luxurious buildings, like those we were accustomed to in Fremil.]]))
@@ -157,12 +153,8 @@
    title =_ "Stones for the Colony",
    posy=1,
    body= lutius(_"Diary of Lutius",
-<<<<<<< HEAD
+      -- TRANSLATORS: Lutius - Diary
 		_[[Great! Today the building of the quarry was completed. Now we will get enough stones to construct larger buildings.]]),
-=======
-      -- TRANSLATORS: Lutius - Diary
-		_[[Great! Today the building of the quarry was completed. Now we will get enough stone to construct larger buildings.]]),
->>>>>>> 921754ed
 }
 
 saledus_1 = {
@@ -175,12 +167,8 @@
       -- TRANSLATORS: Saledus
 		_([[Perhaps the people aboard that ship were caught in the same storm which brought us to Malac’ Mor – and were brought to this island.]])
 		.. paragraphdivider() ..
-<<<<<<< HEAD
+      -- TRANSLATORS: Saledus
 		_([[I beg you to be cautious and to build some blockhouses or sentries around our colony.]]))
-=======
-      -- TRANSLATORS: Saledus
-		_([[I beg you to be cautious and to build some barracks or sentries around our colony.]]))
->>>>>>> 921754ed
 		.. new_objectives(obj_build_military_buildings)
 }
 
