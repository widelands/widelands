--- conflicted
+++ resolved
@@ -237,11 +237,7 @@
    -- Interludium: talk about census and statistics
    census_and_statistics()
 
-<<<<<<< HEAD
-   while #plr:get_buildings("barbarians_quarry") < 1 do sleep(1400) end
-=======
-   while #plr:get_buildings("quarry") < 2 do sleep(1400) end
->>>>>>> e023ba6b
+   while #plr:get_buildings("barbarians_quarry") < 2 do sleep(1400) end
    o.done = true
 
    messages()
