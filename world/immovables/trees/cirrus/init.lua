dirname = path.dirname(__file__)

terrain_affinity = {
   preferred_temperature = 308,
   preferred_humidity = 0.22,
   preferred_fertility = 0.8,
   pickiness = 0.5,
}

world:new_immovable_type{
   name = "cirrus_wasteland_sapling",
<<<<<<< HEAD
=======
   -- TRANSLATORS: This is a fictitious tree. Be creative if you want.
>>>>>>> dabda3cd
   descname = _ "Cirrus Tree (Sapling)",
   editor_category = "trees_wasteland",
   size = "small",
   attributes = { "tree_sapling" },
   terrain_affinity = terrain_affinity,
   programs = {
      program = {
         "animate=idle 61000",
         "remove=44",
         "grow=cirrus_wasteland_pole",
      },
   },
   animations = {
      idle = {
         pictures = path.list_directory(dirname .. "sapling/", "idle_\\d+.png"),
         hotspot = { 5, 12 },
         fps = 8,
      },
   },
}

world:new_immovable_type{
   name = "cirrus_wasteland_pole",
   -- TRANSLATORS: This is a fictitious tree. Be creative if you want.
   descname = _ "Cirrus Tree (Pole)",
   editor_category = "trees_wasteland",
   size = "small",
   attributes = {},
   terrain_affinity = terrain_affinity,
   programs = {
      program = {
         "animate=idle 59000",
         "remove=34",
         "grow=cirrus_wasteland_mature",
      },
   },
   animations = {
      idle = {
         pictures = path.list_directory(dirname .. "pole/", "idle_\\d+.png"),
         hotspot = { 12, 28 },
         fps = 8,
      },
   },
}

world:new_immovable_type{
   name = "cirrus_wasteland_mature",
   -- TRANSLATORS: This is a fictitious tree. Be creative if you want.
   descname = _ "Cirrus Tree (Mature)",
   editor_category = "trees_wasteland",
   size = "small",
   attributes = {},
   terrain_affinity = terrain_affinity,
   programs = {
      program = {
         "animate=idle 55000",
         "remove=24",
         "grow=cirrus_wasteland_old",
      },
   },
   animations = {
      idle = {
         pictures = path.list_directory(dirname .. "mature/", "idle_\\d+.png"),
         hotspot = { 18, 48 },
         fps = 8,
      },
   },
}

world:new_immovable_type{
   name = "cirrus_wasteland_old",
   -- TRANSLATORS: This is a fictitious tree. Be creative if you want.
   descname = _ "Cirrus Tree (Old)",
   editor_category = "trees_wasteland",
   size = "small",
   attributes = { "tree" },
   terrain_affinity = terrain_affinity,
   programs = {
      program = {
         "animate=idle 1455000",
         "transform=deadtree3 34",
         "seed=cirrus_wasteland_sapling",
      },
      fall = {
         "remove=",
      },
   },
   animations = {
      idle = {
         pictures = path.list_directory(dirname .. "old/", "idle_\\d+.png"),
         hotspot = { 24, 60 },
         fps = 10,
      },
   },
}<|MERGE_RESOLUTION|>--- conflicted
+++ resolved
@@ -9,10 +9,7 @@
 
 world:new_immovable_type{
    name = "cirrus_wasteland_sapling",
-<<<<<<< HEAD
-=======
    -- TRANSLATORS: This is a fictitious tree. Be creative if you want.
->>>>>>> dabda3cd
    descname = _ "Cirrus Tree (Sapling)",
    editor_category = "trees_wasteland",
    size = "small",
