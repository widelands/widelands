-- Categories for the editor.
world:new_editor_terrain_category{
   name = "green",
   descname = _ "Summer",
   picture = "world/pics/editor_terrain_category_green.png",
}
world:new_editor_terrain_category{
   name = "wasteland",
   descname = _ "Wasteland",
   picture = "world/pics/editor_terrain_category_wasteland.png",
}
world:new_editor_terrain_category{
   name = "winter",
   descname = _ "Winter",
   picture = "world/pics/editor_terrain_category_winter.png",
}
world:new_editor_terrain_category{
   name = "desert",
   descname = _ "Desert",
   picture = "world/pics/editor_terrain_category_desert.png",
}

------------------------
--  Former greenland  --
------------------------

pics_dir = path.dirname(__file__) .. "pics/"
world:new_terrain_type{
   -- The internal name of this terrain.
   name = "wiese1",

   -- The name that will be used in UI and translated.
   descname = _ "Meadow",

   -- The category for sorting this into menus in the editor.
   editor_category = "green",

   -- Type of terrain. Describes if the terrain is walkable, swimmable, if
   -- mines or buildings can be build on it, if flags can be build on it and so
   -- on.
   --
   -- The following properties are available:
   -- "arable": Allows building of normal buildings and roads
   -- "mineable": Allows building of mines and roads
   -- "walkable": Allows building of roads only.
   -- "water": Nothing can be built here, but ships and aquatic animals can pass
   -- "unreachable": Nothing can be built here, and nothing can walk on it, and nothing will grow.
   -- "unwalkable": Nothing can be built here, and nothing can walk on it
   is = "arable",

   -- You can add custom additional tooltip entries here.
   tooltips = {
      -- TRANSLATORS: This is an entry in a terrain tooltip. Try to use 1 word if possible.
      _"likes trees",
   },

   -- The list resources that can be found in this terrain.
   valid_resources = {"water"},

   -- The resources that is always in this terrain (if not overwritten by the
   -- map maker through the editor) and the amount.
   default_resource = "water",
   default_resource_amount = 10,

   -- The images used for this terrain.
   textures = { pics_dir .. "green/wiese1_00.png" },

   -- This describes the z layer of the terrain when rendered next to another
   -- one and blending slightly over it to hide the triangles.
   dither_layer = 340,

   -- Terrain affinity constants. This is used to model how well plants grow on this terrain.
   -- Temperature is in arbitrary units.
   temperature = 100,

   -- Humidity is in percent (1 being very wet).
   humidity = 0.6,

   -- Fertility is in percent (1 being very fertile).
   fertility = 0.7,
}


world:new_terrain_type{
   name = "wiese2",
   descname = _ "Meadow",
   editor_category = "green",
   is = "arable",
   tooltips = {
      -- TRANSLATORS: This is an entry in a terrain tooltip. Try to use 1 word if possible.
      _"likes trees",
   },
   valid_resources = {"water"},
   default_resource = "water",
   default_resource_amount = 10,
   textures = { pics_dir .. "green/wiese2_00.png" },
   dither_layer = 350,
   temperature = 100,
   humidity = 0.6,
   fertility = 0.65,

}


world:new_terrain_type{
   name = "wiese3",
   descname = _ "Meadow",
   editor_category = "green",
   is = "arable",
   tooltips = {
      -- TRANSLATORS: This is an entry in a terrain tooltip. Try to use 1 word if possible.
      _"likes trees",
   },
   valid_resources = {"water"},
   default_resource = "water",
   default_resource_amount = 10,
   textures = { pics_dir .. "green/wiese3_00.png" },
   dither_layer = 350,
   temperature = 105,
   humidity = 0.55,
   fertility = 0.8,
}


world:new_terrain_type{
   name = "wiese4",
   descname = _ "Meadow",
   editor_category = "green",
   is = "arable",
   tooltips = {
      -- TRANSLATORS: This is an entry in a terrain tooltip. Try to use 1 word if possible.
      _"likes trees",
   },
   valid_resources = {"water"},
   default_resource = "water",
   default_resource_amount = 10,
   textures = { pics_dir .. "green/wiese4_00.png" },
   dither_layer = 350,
   temperature = 110,
   humidity = 0.65,
   fertility = 0.75,
}


world:new_terrain_type{
   name = "steppe",
   descname = _ "Steppe",
   editor_category = "green",
   is = "arable",
   valid_resources = { "water" },
   default_resource = "water",
   default_resource_amount = 5,
   textures = { pics_dir .. "green/steppe_00.png" },
   dither_layer = 330,
   temperature = 100,
   humidity = 0.4,
   fertility = 0.4,
}


world:new_terrain_type{
   name = "steppe_kahl",
   descname = _ "Barren Steppe",
   editor_category = "green",
   is = "arable",
   valid_resources = {"water"},
   default_resource = "water",
   default_resource_amount = 4,
   textures = { pics_dir .. "green/steppe_kahl_00.png" },
   dither_layer = 320,
   temperature = 100,
   humidity = 0.15,
   fertility = 0.15,
}


world:new_terrain_type{
   name = "bergwiese",
   descname = _ "Mountain Meadow",
   editor_category = "green",
   is = "arable",
   valid_resources = {},
   default_resource = "",
   default_resource_amount = 0,
   textures = { pics_dir .. "green/bergwiese_00.png" },
   dither_layer = 160,
   temperature = 85,
   humidity = 0.75,
   fertility = 0.5,
}


world:new_terrain_type{
   name = "berg1",
   descname = _ "Mountain",
   editor_category = "green",
<<<<<<< HEAD
   is = "mountain",
=======
   is = "mineable",
>>>>>>> 326c66e9
   valid_resources = { "coal", "iron", "gold", "stones" },
   default_resource = "",
   default_resource_amount = 0,
   textures = { pics_dir .. "green/berg1_00.png" },
   dither_layer = 70,
   temperature = 80,
   humidity = 0.1,
   fertility = 0.1,
}


world:new_terrain_type{
   name = "berg2",
   descname = _ "Mountain",
   editor_category = "green",
<<<<<<< HEAD
   is = "mountain",
=======
   is = "mineable",
>>>>>>> 326c66e9
   valid_resources = {"coal", "iron", "gold", "stones"},
   default_resource = "",
   default_resource_amount = 0,
   textures = { pics_dir .. "green/berg2_00.png" },
   dither_layer = 70,
   temperature = 80,
   humidity = 0.1,
   fertility = 0.1,
}


world:new_terrain_type{
   name = "berg3",
   descname = _ "Mountain",
   editor_category = "green",
<<<<<<< HEAD
   is = "mountain",
=======
   is = "mineable",
>>>>>>> 326c66e9
   valid_resources = {"coal", "iron", "gold", "stones"},
   default_resource = "",
   default_resource_amount = 0,
   textures = { pics_dir .. "green/berg3_00.png" },
   dither_layer = 70,
   temperature = 80,
   humidity = 0.1,
   fertility = 0.1,
}


world:new_terrain_type{
   name = "berg4",
   descname = _ "Mountain",
   editor_category = "green",
<<<<<<< HEAD
   is = "mountain",
=======
   is = "mineable",
>>>>>>> 326c66e9
   valid_resources = {"coal", "iron", "gold", "stones"},
   default_resource = "",
   default_resource_amount = 0,
   textures = { pics_dir .. "green/berg4_00.png" },
   dither_layer = 70,
   temperature = 80,
   humidity = 0.1,
   fertility = 0.1,
}


world:new_terrain_type{
   name = "summer_forested_mountain1",
   descname = _ "Forested Mountain",
   editor_category = "green",
   is = "mineable",
   -- You can add custom additional tooltip entries here.
   tooltips = {
      -- TRANSLATORS: This is an entry in a terrain tooltip. Try to use 1 word if possible.
      _"likes trees",
   },
   valid_resources = {"coal", "iron", "gold", "stones"},
   default_resource = "",
   default_resource_amount = 0,
   textures = { pics_dir .. "green/forested_mountain1_00.png" },
   dither_layer = 71,
   temperature = 50,
   humidity = 0.75,
   fertility = 0.5,
}

world:new_terrain_type{
   name = "summer_forested_mountain2",
   descname = _ "Forested Mountain",
   editor_category = "green",
   is = "mineable",
   -- You can add custom additional tooltip entries here.
   tooltips = {
      -- TRANSLATORS: This is an entry in a terrain tooltip. Try to use 1 word if possible.
      _"likes trees",
   },
   valid_resources = {"coal", "iron", "gold", "stones"},
   default_resource = "",
   default_resource_amount = 0,
   textures = { pics_dir .. "green/forested_mountain2_00.png" },
   dither_layer = 71,
   temperature = 50,
   humidity = 0.75,
   fertility = 0.5,
}

world:new_terrain_type{
   name = "sumpf",
   descname = _ "Swamp",
   editor_category = "green",
   is = "unwalkable",
   valid_resources = {"water"},
   default_resource = "water",
   default_resource_amount = 20,
   textures = path.list_files(pics_dir .. "green/sumpf_??.png"),
   dither_layer = 370,
   fps = 14,
   temperature = 105,
   humidity = 0.999,
   fertility = 0.1,
}

world:new_terrain_type{
   name = "strand",
   descname = _ "Beach",
   editor_category = "green",
   is = "walkable",
   valid_resources = {},
   default_resource = "",
   default_resource_amount = 0,
   textures = { pics_dir .. "green/strand_00.png" },
   dither_layer = 60,
   temperature = 120,
   humidity = 0.6,
   fertility = 0.2,
}
world:new_terrain_type{
   name = "schnee",
   descname = _ "Snow",
   editor_category = "green",
   is = "unreachable",
   valid_resources = {},
   default_resource = "",
   default_resource_amount = 0,
   textures = { pics_dir .. "green/schnee_00.png" },
   dither_layer = 220,
   temperature = 50,
   humidity = 0.999,
   fertility = 0.001,
}


world:new_terrain_type{
   name = "lava",
   descname = _ "Lava",
   editor_category = "green",
   is = "unreachable",
   valid_resources = {},
   default_resource = "",
   default_resource_amount = 0,
   textures = path.list_files(pics_dir .. "green/lava_??.png"),
   dither_layer = 30,
   fps = 4,
   temperature = 1273.0,
   humidity = 0.001,
   fertility = 0.001,
}


world:new_terrain_type{
   name = "wasser",
   descname = _ "Water",
   editor_category = "green",
   is = "water",
   valid_resources = {"fish"},
   default_resource = "fish",
   default_resource_amount = 4,
   textures = path.list_files(pics_dir .. "green/wasser_??.png"),
   dither_layer = 180,
   fps = 14,
   temperature = 100,
   humidity = 0.999,
   fertility = 0.001,
}

------------------------
--  Former blackland  --
------------------------


world:new_terrain_type{
   name = "ashes",
   descname = _ "Ashes",
   editor_category = "wasteland",
   is = "arable",
   tooltips = {
      -- TRANSLATORS: This is an entry in a terrain tooltip. Try to use 1 word if possible.
      _"likes trees",
   },
   valid_resources = { "water" },
   default_resource = "water",
   default_resource_amount = 5,
   textures = { pics_dir .. "wasteland/ashes_00.png" },
   dither_layer = 400,
   temperature = 120,
   humidity = 0.15,
   fertility = 0.9,
}


world:new_terrain_type{
   name = "ashes2",
   descname = _ "Ashes",
   editor_category = "wasteland",
   is = "arable",
   tooltips = {
      -- TRANSLATORS: This is an entry in a terrain tooltip. Try to use 1 word if possible.
      _"likes trees",
   },
   valid_resources = { "water" },
   default_resource = "water",
   default_resource_amount = 4,
   textures = { pics_dir .. "wasteland/ashes2_00.png" },
   dither_layer = 410,
   temperature = 125,
   humidity = 0.1,
   fertility = 0.999,
}


world:new_terrain_type{
   name = "hardground1",
   descname = _ "Hard Ground",
   editor_category = "wasteland",
   is = "arable",
   tooltips = {
      -- TRANSLATORS: This is an entry in a terrain tooltip. Try to use 1 word if possible.
      _"likes trees",
   },
   valid_resources = { "water" },
   default_resource = "water",
   default_resource_amount = 10,
   textures = { pics_dir .. "wasteland/hardground1_00.png" },
   dither_layer = 420,
   temperature = 100,
   humidity = 0.25,
   fertility = 0.8,
}


world:new_terrain_type{
   name = "hardground2",
   descname = _ "Hard Ground",
   editor_category = "wasteland",
   is = "arable",
   tooltips = {
      -- TRANSLATORS: This is an entry in a terrain tooltip. Try to use 1 word if possible.
      _"likes trees",
   },
   valid_resources = { "water" },
   default_resource = "water",
   default_resource_amount = 10,
   textures = { pics_dir .. "wasteland/hardground2_00.png" },
   dither_layer = 370,
   temperature = 95,
   humidity = 0.15,
   fertility = 0.85,
}


world:new_terrain_type{
   name = "hardground3",
   descname = _ "Hard Ground",
   editor_category = "wasteland",
   is = "arable",
   tooltips = {
      -- TRANSLATORS: This is an entry in a terrain tooltip. Try to use 1 word if possible.
      _"likes trees",
   },
   valid_resources = { "water" },
   default_resource = "water",
   default_resource_amount = 10,
   textures = { pics_dir .. "wasteland/hardground3_00.png" },
   dither_layer = 380,
   temperature = 105,
   humidity = 0.2,
   fertility = 0.9,
}


world:new_terrain_type{
   name = "hardground4",
   descname = _ "Hard Ground",
   editor_category = "wasteland",
   is = "arable",
   tooltips = {
      -- TRANSLATORS: This is an entry in a terrain tooltip. Try to use 1 word if possible.
      _"likes trees",
   },
   valid_resources = { "water" },
   default_resource = "water",
   default_resource_amount = 10,
   textures = { pics_dir .. "wasteland/hardground4_00.png" },
   dither_layer = 390,
   temperature = 90,
   humidity = 0.2,
   fertility = 0.8,
}


world:new_terrain_type{
   name = "hardlava",
   descname = _ "Igneous Rocks",
   editor_category = "wasteland",
   is = "arable",
   valid_resources = { "water" },
   default_resource = "",
   default_resource_amount = 0,
   textures = { pics_dir .. "wasteland/hardlava_00.png" },
   dither_layer = 360,
   temperature = 120,
   humidity = 0.1,
   fertility = 0.25,
}


world:new_terrain_type{
   name = "wasteland_mountain1",
   descname = _ "Mountain",
   editor_category = "wasteland",
<<<<<<< HEAD
   is = "mountain",
=======
   is = "mineable",
>>>>>>> 326c66e9
   valid_resources = { "coal", "iron", "gold", "stones" },
   default_resource = "",
   default_resource_amount = 0,
   textures = { pics_dir .. "wasteland/mountain1_00.png" },
   dither_layer = 90,
   temperature = 80,
   humidity = 0.05,
   fertility = 0.2,
}


world:new_terrain_type{
   name = "wasteland_mountain2",
   descname = _ "Mountain",
   editor_category = "wasteland",
<<<<<<< HEAD
   is = "mountain",
=======
   is = "mineable",
>>>>>>> 326c66e9
   valid_resources = { "coal", "iron", "gold", "stones" },
   default_resource = "",
   default_resource_amount = 0,
   textures = { pics_dir .. "wasteland/mountain2_00.png" },
   dither_layer = 90,
   temperature = 80,
   humidity = 0.05,
   fertility = 0.2,
}


world:new_terrain_type{
   name = "wasteland_mountain3",
   descname = _ "Mountain",
   editor_category = "wasteland",
<<<<<<< HEAD
   is = "mountain",
=======
   is = "mineable",
>>>>>>> 326c66e9
   valid_resources = { "coal", "iron", "gold", "stones" },
   default_resource = "",
   default_resource_amount = 0,
   textures = { pics_dir .. "wasteland/mountain3_00.png" },
   dither_layer = 90,
   temperature = 80,
   humidity = 0.05,
   fertility = 0.2,
}


world:new_terrain_type{
   name = "wasteland_mountain4",
   descname = _ "Mountain",
   editor_category = "wasteland",
<<<<<<< HEAD
   is = "mountain",
=======
   is = "mineable",
>>>>>>> 326c66e9
   valid_resources = { "coal", "iron", "gold", "stones" },
   default_resource = "",
   default_resource_amount = 0,
   textures = { pics_dir .. "wasteland/mountain4_00.png" },
   dither_layer = 80,
   temperature = 80,
   humidity = 0.05,
   fertility = 0.2,
}

world:new_terrain_type{
   name = "wasteland_forested_mountain1",
   descname = _ "Forested Mountain",
   editor_category = "wasteland",
   is = "mineable",
   tooltips = {
      -- TRANSLATORS: This is an entry in a terrain tooltip. Try to use 1 word if possible.
      _"likes trees",
   },
   valid_resources = {"coal", "iron", "gold", "stones"},
   default_resource = "",
   default_resource_amount = 0,
   textures = { pics_dir .. "wasteland/forested_mountain1_00.png" },
   dither_layer = 81,
   temperature = 110,
   humidity = 0.15,
   fertility = 0.95,
}

world:new_terrain_type{
   name = "wasteland_forested_mountain2",
   descname = _ "Forested Mountain",
   editor_category = "wasteland",
   is = "mineable",
   tooltips = {
      -- TRANSLATORS: This is an entry in a terrain tooltip. Try to use 1 word if possible.
      _"likes trees",
   },
   valid_resources = {"coal", "iron", "gold", "stones"},
   default_resource = "",
   default_resource_amount = 0,
   textures = { pics_dir .. "wasteland/forested_mountain2_00.png" },
   dither_layer = 81,
   temperature = 95,
   humidity = 0.2,
   fertility = 0.4,
}

world:new_terrain_type{
   name = "wasteland_beach",
   descname = _ "Beach",
   editor_category = "wasteland",
   is = "walkable",
   valid_resources = {},
   default_resource = "",
   default_resource_amount = 0,
   textures = { pics_dir .. "wasteland/strand_00.png" },
   dither_layer = 50,
   temperature = 60,
   humidity = 0.4,
   fertility = 0.2,
}


world:new_terrain_type{
   name = "lava-stone1",
   descname = _ "Lava Rocks",
   editor_category = "wasteland",
   is = "unreachable",
   valid_resources = {},
   default_resource = "",
   default_resource_amount = 0,
   textures = path.list_files(pics_dir .. "wasteland/lava-stone1_??.png"),
   dither_layer = 20,
   fps = 7,
   temperature = 1273.0,
   humidity = 0.001,
   fertility = 0.001,
}


world:new_terrain_type{
   name = "lava-stone2",
   descname = _ "Lava Rocks",
   editor_category = "wasteland",
   is = "unreachable",
   valid_resources = {},
   default_resource = "",
   default_resource_amount = 0,
   textures = path.list_files(pics_dir .. "wasteland/lava-stone2_??.png"),
   dither_layer = 10,
   fps = 7,
   temperature = 1273.0,
   humidity = 0.001,
   fertility = 0.001,
}


world:new_terrain_type{
   name = "wasteland_water",
   descname = _ "Water",
   editor_category = "wasteland",
   is = "water",
   valid_resources = { "fish" },
   default_resource = "fish",
   default_resource_amount = 4,
   textures = path.list_files(pics_dir .. "wasteland/water_??.png"),
   dither_layer = 170,
   fps = 14,
   temperature = 100,
   humidity = 0.999,
   fertility = 0.001,
}


-------------------------
--  Former Winterland  --
-------------------------


world:new_terrain_type{
   name = "tundra",
   descname = _ "Tundra",
   editor_category = "winter",
   is = "arable",
   tooltips = {
      -- TRANSLATORS: This is an entry in a terrain tooltip. Try to use 1 word if possible.
      _"likes trees",
   },
   valid_resources = { "water" },
   default_resource = "water",
   default_resource_amount = 10,
   textures = { pics_dir .. "winter/tundra_00.png" },
   dither_layer = 230,
   temperature = 45,
   humidity = 0.85,
   fertility = 0.5,
}


world:new_terrain_type{
   name = "tundra2",
   descname = _ "Tundra",
   editor_category = "winter",
   is = "arable",
   tooltips = {
      -- TRANSLATORS: This is an entry in a terrain tooltip. Try to use 1 word if possible.
      _"likes trees",
   },
   valid_resources = { "water" },
   default_resource = "water",
   default_resource_amount = 10,
   textures = { pics_dir .. "winter/tundra2_00.png" },
   dither_layer = 240,
   temperature = 55,
   humidity = 0.75,
   fertility = 0.45,
}


world:new_terrain_type{
   name = "tundra3",
   descname = _ "Tundra",
   editor_category = "winter",
   is = "arable",
   tooltips = {
      -- TRANSLATORS: This is an entry in a terrain tooltip. Try to use 1 word if possible.
      _"likes trees",
   },
   valid_resources = { "water" },
   default_resource = "water",
   default_resource_amount = 10,
   textures = { pics_dir .. "winter/tundra3_00.png" },
   dither_layer = 240,
   temperature = 50,
   humidity = 0.8,
   fertility = 0.4,
}


world:new_terrain_type{
   name = "tundra_taiga",
   descname = _ "Tundra Taiga",
   editor_category = "winter",
   is = "arable",
   valid_resources = { "water" },
   default_resource = "water",
   default_resource_amount = 10,
   textures = { pics_dir .. "winter/tundra_taiga_00.png" },
   dither_layer = 230,
   temperature = 40,
   humidity = 0.75,
   fertility = 0.4,
}


world:new_terrain_type{
   name = "taiga",
   descname = _ "Taiga",
   editor_category = "winter",
   is = "arable",
   valid_resources = { "water" },
   default_resource = "water",
   default_resource_amount = 10,
   textures = { pics_dir .. "winter/taiga_00.png" },
   dither_layer = 250,
   temperature = 35,
   humidity = 0.75,
   fertility = 0.3,
}


world:new_terrain_type{
   name = "snow",
   descname = _ "Snow",
   editor_category = "winter",
   is = "arable",
   valid_resources = { "water" },
   default_resource = "",
   default_resource_amount = 0,
   textures = { pics_dir .. "winter/snow_00.png" },
   dither_layer = 250,
   temperature = 25,
   humidity = 0.8,
   fertility = 0.1,
}


world:new_terrain_type{
   name = "winter_mountain1",
   descname = _ "Mountain",
   editor_category = "winter",
<<<<<<< HEAD
   is = "mountain",
=======
   is = "mineable",
>>>>>>> 326c66e9
   valid_resources = { "coal", "iron", "gold", "stones" },
   default_resource = "",
   default_resource_amount = 0,
   textures = { pics_dir .. "winter/mountain1_00.png" },
   dither_layer = 110,
   temperature = 20,
   humidity = 0.3,
   fertility = 0.05,
}


world:new_terrain_type{
   name = "winter_mountain2",
   descname = _ "Mountain",
   editor_category = "winter",
<<<<<<< HEAD
   is = "mountain",
=======
   is = "mineable",
>>>>>>> 326c66e9
   valid_resources = { "coal", "iron", "gold", "stones" },
   default_resource = "",
   default_resource_amount = 0,
   textures = { pics_dir .. "winter/mountain2_00.png" },
   dither_layer = 110,
   temperature = 20,
   humidity = 0.3,
   fertility = 0.05,
}


world:new_terrain_type{
   name = "winter_mountain3",
   descname = _ "Mountain",
   editor_category = "winter",
<<<<<<< HEAD
   is = "mountain",
=======
   is = "mineable",
>>>>>>> 326c66e9
   valid_resources = { "coal", "iron", "gold", "stones" },
   default_resource = "",
   default_resource_amount = 0,
   textures = { pics_dir .. "winter/mountain3_00.png" },
   dither_layer = 100,
   temperature = 20,
   humidity = 0.3,
   fertility = 0.05,
}


world:new_terrain_type{
   name = "winter_mountain4",
   descname = _ "Mountain",
   editor_category = "winter",
<<<<<<< HEAD
   is = "mountain",
=======
   is = "mineable",
>>>>>>> 326c66e9
   valid_resources = { "coal", "iron", "gold", "stones" },
   default_resource = "",
   default_resource_amount = 0,
   textures = { pics_dir .. "winter/mountain4_00.png" },
   dither_layer = 100,
   temperature = 20,
   humidity = 0.3,
   fertility = 0.05,
}

world:new_terrain_type{
   name = "winter_forested_mountain1",
   descname = _ "Forested Mountain",
   editor_category = "winter",
   is = "mineable",
   tooltips = {
      -- TRANSLATORS: This is an entry in a terrain tooltip. Try to use 1 word if possible.
      _"likes trees",
   },
   valid_resources = {"coal", "iron", "gold", "stones"},
   default_resource = "",
   default_resource_amount = 0,
   textures = { pics_dir .. "winter/forested_mountain1_00.png" },
   dither_layer = 101,
   temperature = 35,
   humidity = 0.7,
   fertility = 0.4,
}

world:new_terrain_type{
   name = "winter_forested_mountain2",
   descname = _ "Forested Mountain",
   editor_category = "winter",
   is = "mineable",
   tooltips = {
      -- TRANSLATORS: This is an entry in a terrain tooltip. Try to use 1 word if possible.
      _"likes trees",
   },
   valid_resources = {"coal", "iron", "gold", "stones"},
   default_resource = "",
   default_resource_amount = 0,
   textures = { pics_dir .. "winter/forested_mountain2_00.png" },
   dither_layer = 101,
   temperature = 35,
   humidity = 0.7,
   fertility = 0.4,
}

world:new_terrain_type{
   name = "ice",
   descname = _ "Ice",
   editor_category = "winter",
   is = "walkable",
   valid_resources = {},
   default_resource = "",
   default_resource_amount = 0,
   textures = { pics_dir .. "winter/ice_00.png" },
   dither_layer = 260,
   temperature = 25,
   humidity = 0.5,
   fertility = 0.1,
}


world:new_terrain_type{
   name = "winter_beach",
   descname = _ "Beach",
   editor_category = "winter",
   is = "walkable",
   valid_resources = {},
   default_resource = "",
   default_resource_amount = 0,
   textures = { pics_dir .. "winter/strand_00.png" },
   dither_layer = 40,
   temperature = 60,
   humidity = 0.5,
   fertility = 0.1,
}


world:new_terrain_type{
   name = "ice_floes",
   descname = _ "Ice Floes",
   editor_category = "winter",
   is = "water",
   valid_resources = {"fish"},
   default_resource = "",
   default_resource_amount = 0,
   textures = path.list_files(pics_dir .. "winter/ice_flows_??.png"),
   dither_layer = 210,
   fps = 5,
   temperature = 50,
   humidity = 0.999,
   fertility = 0.001,
}


world:new_terrain_type{
   name = "ice_floes2",
   descname = _ "Ice Floes",
   editor_category = "winter",
   is = "water",
   valid_resources = {"fish"},
   default_resource = "",
   default_resource_amount = 0,
   textures = path.list_files(pics_dir .. "winter/ice_flows2_??.png"),
   dither_layer = 210,
   fps = 5,
   temperature = 50,
   humidity = 0.999,
   fertility = 0.001,
}


world:new_terrain_type{
   name = "winter_water",
   descname = _ "Water",
   editor_category = "winter",
   is = "water",
   valid_resources = {"fish"},
   default_resource = "fish",
   default_resource_amount = 4,
   textures = path.list_files(pics_dir .. "winter/water_??.png"),
   dither_layer = 190,
   fps = 8,
   temperature = 50,
   humidity = 0.999,
   fertility = 0.001,
}


---------------------
--  Former Desert  --
---------------------


world:new_terrain_type{
   name = "desert4",
   descname = _ "Desert",
   editor_category = "desert",
   is = "arable",
   valid_resources = {"water"},
   default_resource = "water",
   default_resource_amount = 2,
   textures = { pics_dir .. "desert/desert4_00.png" },
   dither_layer = 270,
   temperature = 168,
   humidity = 0.001,
   fertility = 0.1,
}


world:new_terrain_type{
   name = "drysoil",
   descname = _ "Dry Soil",
   editor_category = "desert",
   is = "arable",
   valid_resources = {"water"},
   default_resource = "water",
   default_resource_amount = 4,
   textures = { pics_dir .. "desert/drysoil_00.png" },
   dither_layer = 300,
   temperature = 172,
   humidity = 0.2,
   fertility = 0.2,
}
world:new_terrain_type{
   name = "desert_steppe",
   descname = _ "Steppe",
   editor_category = "desert",
   is = "arable",
   tooltips = {
      -- TRANSLATORS: This is an entry in a terrain tooltip. Try to use 1 word if possible.
      _"likes trees",
   },
   valid_resources = {"water"},
   default_resource = "water",
   default_resource_amount = 5,
   textures = { pics_dir .. "desert/steppe_00.png" },
   dither_layer = 360,
   temperature = 155,
   humidity = 0.5,
   fertility = 0.5,
}


world:new_terrain_type{
   name = "meadow",
   descname = _ "Meadow",
   editor_category = "desert",
   is = "arable",
   tooltips = {
      -- TRANSLATORS: This is an entry in a terrain tooltip. Try to use 1 word if possible.
      _"likes trees",
   },
   valid_resources = {"water"},
   default_resource = "water",
   default_resource_amount = 10,
   textures = { pics_dir .. "desert/meadow_00.png" },
   dither_layer = 310,
   temperature = 160,
   humidity = 0.6,
   fertility = 0.6,
}


world:new_terrain_type{
   name = "mountainmeadow",
   descname = _ "Mountain Meadow",
   editor_category = "desert",
   is = "arable",
   tooltips = {
      -- TRANSLATORS: This is an entry in a terrain tooltip. Try to use 1 word if possible.
      _"likes trees",
   },
   valid_resources = {"water"},
   default_resource = "",
   default_resource_amount = 0,
   textures = { pics_dir .. "desert/mountainmeadow_00.png" },
   dither_layer = 150,
   temperature = 145,
   humidity = 0.5,
   fertility = 0.5,
}


world:new_terrain_type{
   name = "highmountainmeadow",
   descname = _ "High Mountain Meadow",
   editor_category = "desert",
   is = "arable",
   tooltips = {
      -- TRANSLATORS: This is an entry in a terrain tooltip. Try to use 1 word if possible.
      _"likes trees",
   },
   valid_resources = {"water"},
   default_resource = "",
   default_resource_amount = 0,
   textures = { pics_dir .. "desert/highmountainmeadow_00.png" },
   dither_layer = 150,
   temperature = 140,
   humidity = 0.4,
   fertility = 0.4,
}


world:new_terrain_type{
   name = "mountain1",
   descname = _ "Mountain",
   editor_category = "desert",
<<<<<<< HEAD
   is = "mountain",
=======
   is = "mineable",
>>>>>>> 326c66e9
   valid_resources = { "coal", "iron", "gold", "stones" },
   default_resource = "",
   default_resource_amount = 0,
   textures = { pics_dir .. "desert/mountain1_00.png" },
   dither_layer = 120,
   temperature = 130,
   humidity = 0.05,
   fertility = 0.05,
}


world:new_terrain_type{
   name = "mountain2",
   descname = _ "Mountain",
   editor_category = "desert",
<<<<<<< HEAD
   is = "mountain",
=======
   is = "mineable",
>>>>>>> 326c66e9
   valid_resources = { "coal", "iron", "gold", "stones" },
   default_resource = "",
   default_resource_amount = 0,
   textures = { pics_dir .. "desert/mountain2_00.png" },
   dither_layer = 120,
   temperature = 130,
   humidity = 0.05,
   fertility = 0.05,
}


world:new_terrain_type{
   name = "mountain3",
   descname = _ "Mountain",
   editor_category = "desert",
<<<<<<< HEAD
   is = "mountain",
=======
   is = "mineable",
>>>>>>> 326c66e9
   valid_resources = { "coal", "iron", "gold", "stones" },
   default_resource = "",
   default_resource_amount = 0,
   textures = { pics_dir .. "desert/mountain3_00.png" },
   dither_layer = 130,
   temperature = 130,
   humidity = 0.05,
   fertility = 0.05,
}


world:new_terrain_type{
   name = "mountain4",
   descname = _ "Mountain",
   editor_category = "desert",
<<<<<<< HEAD
   is = "mountain",
=======
   is = "mineable",
>>>>>>> 326c66e9
   valid_resources = { "coal", "iron", "gold", "stones" },
   default_resource = "",
   default_resource_amount = 0,
   textures = { pics_dir .. "desert/mountain4_00.png" },
   dither_layer = 140,
   temperature = 130,
   humidity = 0.05,
   fertility = 0.05,
}

world:new_terrain_type{
   name = "desert_forested_mountain1",
   descname = _ "Forested Mountain",
   editor_category = "desert",
   is = "mineable",
   tooltips = {
      -- TRANSLATORS: This is an entry in a terrain tooltip. Try to use 1 word if possible.
      _"likes trees",
   },
   valid_resources = {"coal", "iron", "gold", "stones"},
   default_resource = "",
   default_resource_amount = 0,
   textures = { pics_dir .. "desert/forested_mountain1_00.png" },
   dither_layer = 71,
   temperature = 141,
   humidity = 0.5,
   fertility = 0.5,
}

world:new_terrain_type{
   name = "desert_forested_mountain2",
   descname = _ "Forested Mountain",
   editor_category = "desert",
   is = "mineable",
   tooltips = {
      -- TRANSLATORS: This is an entry in a terrain tooltip. Try to use 1 word if possible.
      _"likes trees",
   },
   valid_resources = {"coal", "iron", "gold", "stones"},
   default_resource = "",
   default_resource_amount = 0,
   textures = { pics_dir .. "desert/forested_mountain2_00.png" },
   dither_layer = 141,
   temperature = 120,
   humidity = 0.5,
   fertility = 0.5,
}

world:new_terrain_type{
   name = "desert1",
   descname = _ "Desert",
   editor_category = "desert",
   is = "walkable",
   valid_resources = {},
   default_resource = "",
   default_resource_amount = 0,
   textures = { pics_dir .. "desert/desert1_00.png" },
   dither_layer = 290,
   temperature = 167,
   humidity = 0.001,
   fertility = 0.001,
}


world:new_terrain_type{
   name = "desert2",
   descname = _ "Desert",
   editor_category = "desert",
   is = "walkable",
   valid_resources = {},
   default_resource = "",
   default_resource_amount = 0,
   textures = { pics_dir .. "desert/desert2_00.png" },
   dither_layer = 280,
   temperature = 168,
   humidity = 0.001,
   fertility = 0.001,
}


world:new_terrain_type{
   name = "desert3",
   descname = _ "Desert",
   editor_category = "desert",
   is = "walkable",
   valid_resources = {},
   default_resource = "",
   default_resource_amount = 0,
   textures = { pics_dir .. "desert/desert3_00.png" },
   dither_layer = 280,
   temperature = 178,
   humidity = 0.001,
   fertility = 0.001,
}


world:new_terrain_type{
   name = "desert_beach",
   descname = _ "Beach",
   editor_category = "desert",
   is = "walkable",
   valid_resources = {},
   default_resource = "",
   default_resource_amount = 0,
   textures = { pics_dir .. "desert/beach_00.png" },
   dither_layer = 60,
   temperature = 179,
   humidity = 0.5,
   fertility = 0.1,
}


world:new_terrain_type{
   name = "desert_water",
   descname = _ "Water",
   editor_category = "desert",
   is = "water",
   valid_resources = {"fish"},
   default_resource = "fish",
   default_resource_amount = 4,
   textures = path.list_files(pics_dir .. "desert/wasser_??.png"),
   dither_layer = 200,
   fps = 5,
   temperature = 150,
   humidity = 0.999,
   fertility = 0.001,
}<|MERGE_RESOLUTION|>--- conflicted
+++ resolved
@@ -194,11 +194,7 @@
    name = "berg1",
    descname = _ "Mountain",
    editor_category = "green",
-<<<<<<< HEAD
-   is = "mountain",
-=======
-   is = "mineable",
->>>>>>> 326c66e9
+   is = "mineable",
    valid_resources = { "coal", "iron", "gold", "stones" },
    default_resource = "",
    default_resource_amount = 0,
@@ -214,11 +210,7 @@
    name = "berg2",
    descname = _ "Mountain",
    editor_category = "green",
-<<<<<<< HEAD
-   is = "mountain",
-=======
-   is = "mineable",
->>>>>>> 326c66e9
+   is = "mineable",
    valid_resources = {"coal", "iron", "gold", "stones"},
    default_resource = "",
    default_resource_amount = 0,
@@ -234,11 +226,7 @@
    name = "berg3",
    descname = _ "Mountain",
    editor_category = "green",
-<<<<<<< HEAD
-   is = "mountain",
-=======
-   is = "mineable",
->>>>>>> 326c66e9
+   is = "mineable",
    valid_resources = {"coal", "iron", "gold", "stones"},
    default_resource = "",
    default_resource_amount = 0,
@@ -254,11 +242,7 @@
    name = "berg4",
    descname = _ "Mountain",
    editor_category = "green",
-<<<<<<< HEAD
-   is = "mountain",
-=======
-   is = "mineable",
->>>>>>> 326c66e9
+   is = "mineable",
    valid_resources = {"coal", "iron", "gold", "stones"},
    default_resource = "",
    default_resource_amount = 0,
@@ -534,11 +518,7 @@
    name = "wasteland_mountain1",
    descname = _ "Mountain",
    editor_category = "wasteland",
-<<<<<<< HEAD
-   is = "mountain",
-=======
-   is = "mineable",
->>>>>>> 326c66e9
+   is = "mineable",
    valid_resources = { "coal", "iron", "gold", "stones" },
    default_resource = "",
    default_resource_amount = 0,
@@ -554,11 +534,7 @@
    name = "wasteland_mountain2",
    descname = _ "Mountain",
    editor_category = "wasteland",
-<<<<<<< HEAD
-   is = "mountain",
-=======
-   is = "mineable",
->>>>>>> 326c66e9
+   is = "mineable",
    valid_resources = { "coal", "iron", "gold", "stones" },
    default_resource = "",
    default_resource_amount = 0,
@@ -574,11 +550,7 @@
    name = "wasteland_mountain3",
    descname = _ "Mountain",
    editor_category = "wasteland",
-<<<<<<< HEAD
-   is = "mountain",
-=======
-   is = "mineable",
->>>>>>> 326c66e9
+   is = "mineable",
    valid_resources = { "coal", "iron", "gold", "stones" },
    default_resource = "",
    default_resource_amount = 0,
@@ -594,11 +566,7 @@
    name = "wasteland_mountain4",
    descname = _ "Mountain",
    editor_category = "wasteland",
-<<<<<<< HEAD
-   is = "mountain",
-=======
-   is = "mineable",
->>>>>>> 326c66e9
+   is = "mineable",
    valid_resources = { "coal", "iron", "gold", "stones" },
    default_resource = "",
    default_resource_amount = 0,
@@ -831,11 +799,7 @@
    name = "winter_mountain1",
    descname = _ "Mountain",
    editor_category = "winter",
-<<<<<<< HEAD
-   is = "mountain",
-=======
-   is = "mineable",
->>>>>>> 326c66e9
+   is = "mineable",
    valid_resources = { "coal", "iron", "gold", "stones" },
    default_resource = "",
    default_resource_amount = 0,
@@ -851,11 +815,7 @@
    name = "winter_mountain2",
    descname = _ "Mountain",
    editor_category = "winter",
-<<<<<<< HEAD
-   is = "mountain",
-=======
-   is = "mineable",
->>>>>>> 326c66e9
+   is = "mineable",
    valid_resources = { "coal", "iron", "gold", "stones" },
    default_resource = "",
    default_resource_amount = 0,
@@ -871,11 +831,7 @@
    name = "winter_mountain3",
    descname = _ "Mountain",
    editor_category = "winter",
-<<<<<<< HEAD
-   is = "mountain",
-=======
-   is = "mineable",
->>>>>>> 326c66e9
+   is = "mineable",
    valid_resources = { "coal", "iron", "gold", "stones" },
    default_resource = "",
    default_resource_amount = 0,
@@ -891,11 +847,7 @@
    name = "winter_mountain4",
    descname = _ "Mountain",
    editor_category = "winter",
-<<<<<<< HEAD
-   is = "mountain",
-=======
-   is = "mineable",
->>>>>>> 326c66e9
+   is = "mineable",
    valid_resources = { "coal", "iron", "gold", "stones" },
    default_resource = "",
    default_resource_amount = 0,
@@ -1146,11 +1098,7 @@
    name = "mountain1",
    descname = _ "Mountain",
    editor_category = "desert",
-<<<<<<< HEAD
-   is = "mountain",
-=======
-   is = "mineable",
->>>>>>> 326c66e9
+   is = "mineable",
    valid_resources = { "coal", "iron", "gold", "stones" },
    default_resource = "",
    default_resource_amount = 0,
@@ -1166,11 +1114,7 @@
    name = "mountain2",
    descname = _ "Mountain",
    editor_category = "desert",
-<<<<<<< HEAD
-   is = "mountain",
-=======
-   is = "mineable",
->>>>>>> 326c66e9
+   is = "mineable",
    valid_resources = { "coal", "iron", "gold", "stones" },
    default_resource = "",
    default_resource_amount = 0,
@@ -1186,11 +1130,7 @@
    name = "mountain3",
    descname = _ "Mountain",
    editor_category = "desert",
-<<<<<<< HEAD
-   is = "mountain",
-=======
-   is = "mineable",
->>>>>>> 326c66e9
+   is = "mineable",
    valid_resources = { "coal", "iron", "gold", "stones" },
    default_resource = "",
    default_resource_amount = 0,
@@ -1206,11 +1146,7 @@
    name = "mountain4",
    descname = _ "Mountain",
    editor_category = "desert",
-<<<<<<< HEAD
-   is = "mountain",
-=======
-   is = "mineable",
->>>>>>> 326c66e9
+   is = "mineable",
    valid_resources = { "coal", "iron", "gold", "stones" },
    default_resource = "",
    default_resource_amount = 0,
