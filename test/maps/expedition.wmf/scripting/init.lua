include "scripting/lunit.lua"
include "scripting/coroutine.lua"
include "scripting/infrastructure.lua"
include "scripting/ui.lua"

-- This is a test case for bug 1234058: there is constant demand for logs,
-- so the expedition initially never got any.
-- We also exercise the expedition feature and send the ship around, build a
-- port and construct a building in the colony.

minutes = 60 * 1000

game = wl.Game()
map = game.map
p1 = game.players[1]

p1:allow_workers("all")
prefilled_buildings(p1,
{ "barbarians_headquarters", 8, 18,
   wares = {
      blackwood = 3,
      grout = 2,
      iron = 2,
      granite = 5,
      thatch_reed = 4,
      log = 3,
   },
   workers = {
      barbarians_builder = 1,
   },
},
-- But some wares needed for the expedition into the port.
{ "barbarians_port", 16, 16,
   wares = {
      gold = 2,
   },
   workers = {
   },
   soldiers = {
   }
},
{ "barbarians_rangers_hut", 5, 20, workers = { barbarians_ranger = 1 } },
{ "barbarians_rangers_hut", 4, 10, workers = { barbarians_ranger = 1 } },
{ "barbarians_lumberjacks_hut", 7, 20, workers = { barbarians_lumberjack = 1 } },
{ "barbarians_wood_hardener", 10, 18, workers = { barbarians_lumberjack = 1 } }
)

hq = map:get_field(8, 18).immovable
port = map:get_field(16, 16).immovable

connected_road(p1, map:get_field(8,19).immovable, "r,r|r,r|r,r|r,tr,tr|", true)
connected_road(p1, map:get_field(7,21).immovable, "tr,tr|", true)
first_ship = nil
second_ship = nil

-- Save the game so that reloading does not skip
function stable_save(safename)
   local old_speed = game.desired_speed
   game.desired_speed = 1000
   sleep(100)
   game:save(safename)
   game.desired_speed = 1000
   sleep(2000)  -- Give the loaded game a chance to catch up
   game.desired_speed = old_speed
   sleep(1000)
end

function click_on_ship(which_ship)
   for x=0,map.width-1 do
      for y=0,map.height-1 do
         local field = map:get_field(x,y)
         for idx, bob in ipairs(field.bobs) do
            if bob == which_ship then
               mouse_smoothly_to(field, 1)
               wl.ui.MapView():click(field)
               return
            end
         end
      end
   end
end

function check_wares_in_port_are_all_there(args)
   local wares = port:get_wares("all")
   assert_equal(3, wares.blackwood)
   assert_equal(2, wares.gold)
   assert_equal(2, wares.grout)
   assert_equal(2, wares.iron)
   assert_equal(5, wares.granite)
   assert_equal(4, wares.thatch_reed)
   -- We do not check for logs here as they might be carried out of the
   -- warehouse already when we check (because they might get requested by the
   -- hardener).
   assert_equal(1, port:get_workers("barbarians_builder"))
end

<<<<<<< HEAD
function start_expedition()
   assert_true(click_building(p1, "barbarians_port"))
   sleep(100)
   assert_true(click_button("start_expedition"))
   sleep(100)
   close_windows()
   sleep(100)
end

function cancel_expedition_in_port()
   assert_true(click_building(p1, "barbarians_port"))
   sleep(100)
   assert_true(click_button("cancel_expedition"))
   sleep(100)
   close_windows()
   sleep(100)
end

=======
>>>>>>> fb984755
function cancel_expedition_in_shipwindow(which_ship)
   click_on_ship(which_ship or first_ship)
   assert_true(click_button("cancel_expedition"))
   sleep(100)
   assert_true(click_button("ok"))
   sleep(100)
   close_windows()
   sleep(100)
end

function dismantle_hardener()
   assert_true(click_building(p1, "barbarians_wood_hardener"))
   assert_true(click_button("dismantle"))
   assert_true(click_button("ok"))
   close_windows()
   while map:get_field(10, 18).immovable do
      sleep(317)
   end
end

function archive_messages()
   for idx, m in ipairs(p1.inbox) do
      m.status = "archived"
   end
end

function wait_for_message(title)
   archive_messages()
   sleep(5000)
   local old_speed = game.desired_speed
   game.desired_speed = 100 * 1000
   sleep(5000)
   while #p1.inbox == 0 do
      sleep(313)
   end
   assert_equal(title, p1.inbox[1].title)
   archive_messages()
   game.desired_speed = old_speed
   sleep(5000)
end

-- This keeps eating blackwood, so that the burner will never stop working.
run(function()
   while true do
      hq:set_wares("blackwood", 0)
      sleep(1000)
   end
end)

function create_one_ship()
   first_ship = p1:place_ship(map:get_field(10, 10))
end

function create_two_ships()
   create_one_ship()
   second_ship = p1:place_ship(map:get_field(14, 10))
end

function test_cancel_started_expedition_on_ship()
   sleep(100)
   game.desired_speed = 10 * 1000

   -- Start a new expedition.
   port:start_expedition()
   wait_for_message("Expedition Ready")
   game.desired_speed = 10 * 1000
   sleep(10000)

   stable_save("ready_to_sail")

   sleep(10000)
   assert_equal(1, p1:get_workers("barbarians_builder"))

   -- Now cancel the expedition before it even got send out.
   cancel_expedition_in_shipwindow()
   sleep(100)
   assert_equal(1, p1:get_workers("barbarians_builder"))
   sleep(8000)  -- ship needs a while to get wares back.
   check_wares_in_port_are_all_there()
   assert_equal(1, p1:get_workers("barbarians_builder"))

   -- Dismantle the hardener to make sure that the builder is able to do his work.
   game.desired_speed = 50 * 1000
   dismantle_hardener()

   print("# All Tests passed.")
   wl.ui.MapView():close()
end

function test_cancel_started_expedition_underway()
   sleep(100)
   game.desired_speed = 10 * 1000

   -- Start a new expedition.
   port:start_expedition()
   wait_for_message("Expedition Ready")
   game.desired_speed = 10 * 1000
   sleep(10000)

   first_ship.island_explore_direction="ccw"
   sleep(2000)
   assert_equal("ccw",first_ship.island_explore_direction)
   sleep(6000)

   stable_save("sailing")
   assert_equal(1, p1:get_workers("barbarians_builder"))

   cancel_expedition_in_shipwindow(first_ship)
   sleep(20000)
   assert_equal(1, p1:get_workers("barbarians_builder"))
   check_wares_in_port_are_all_there()

   -- Dismantle the hardener to make sure that the builder is able to do his work.
   game.desired_speed = 50 * 1000
   dismantle_hardener()

   print("# All Tests passed.")
   wl.ui.MapView():close()
end

function test_cancel_when_port_space_was_reached()
   sleep(100)
   game.desired_speed = 10 * 1000

   -- Send expedition to port space.
   port:start_expedition()
   wait_for_message("Expedition Ready")
   assert_equal(1, p1:get_workers("barbarians_builder"))
   sleep(500)

   first_ship.island_explore_direction="ccw"
   sleep(2000)
   assert_equal("ccw",first_ship.island_explore_direction)
   wait_for_message("Port Space Found")
   sleep(500)
   assert_equal(1, p1:get_workers("barbarians_builder"))

   stable_save("reached_port_space")
   assert_equal(1, p1:get_workers("barbarians_builder"))

   cancel_expedition_in_shipwindow(first_ship)
   sleep(20000)
   assert_equal(1, p1:get_workers("barbarians_builder"))
   check_wares_in_port_are_all_there()

   -- Dismantle the hardener to make sure that the builder is able to do his work.
   game.desired_speed = 50 * 1000
   dismantle_hardener()

   print("# All Tests passed.")
   wl.ui.MapView():close()
end

function test_transporting_works()
   sleep(100)
   game.desired_speed = 10 * 1000

   -- Some optimization. No need to feed the hardener and to wait for logs.
   p1:get_buildings("barbarians_wood_hardener")[1]:remove()
   hq:set_wares("log", 100)
   port:set_wares("blackwood", 100)


   port:start_expedition()
   wait_for_message("Expedition Ready")
   first_ship.island_explore_direction="ccw"
   sleep(2000)
   assert_equal("ccw",first_ship.island_explore_direction)
   wait_for_message("Port Space Found")
   first_ship:build_colonization_port()
   sleep(500)
   assert_equal(1, p1:get_workers("barbarians_builder"))
   wait_for_message("Port")
   sleep(500)
   assert_equal(1, p1:get_workers("barbarians_builder"))

   stable_save("port_done")
   game.desired_speed = 25 * 1000

   -- build a lumberjack and see if the ship starts transporting stuff
   p1:place_building("barbarians_lumberjacks_hut", map:get_field(17, 1), true)
   connected_road(p1, map:get_field(18,2).immovable, "bl,l|", true)
   while map:get_field(17, 1).immovable.descr.name ~= "barbarians_lumberjacks_hut" do
      sleep(3222)
   end
   assert_equal(1, p1:get_workers("barbarians_builder"))

   -- build a lumberjack and see if the builder gets transported
   p1:place_building("barbarians_lumberjacks_hut", map:get_field(12, 18), true)
   while map:get_field(12, 18).immovable.descr.name ~= "barbarians_lumberjacks_hut" do
      sleep(3222)
   end
   assert_equal(1, p1:get_workers("barbarians_builder"))

   -- Check that the first lumberjack house got his worker.
   assert_equal(1, map:get_field(17, 1).immovable:get_workers("barbarians_lumberjack"))

   print("# All Tests passed.")
   wl.ui.MapView():close()
end<|MERGE_RESOLUTION|>--- conflicted
+++ resolved
@@ -94,27 +94,6 @@
    assert_equal(1, port:get_workers("barbarians_builder"))
 end
 
-<<<<<<< HEAD
-function start_expedition()
-   assert_true(click_building(p1, "barbarians_port"))
-   sleep(100)
-   assert_true(click_button("start_expedition"))
-   sleep(100)
-   close_windows()
-   sleep(100)
-end
-
-function cancel_expedition_in_port()
-   assert_true(click_building(p1, "barbarians_port"))
-   sleep(100)
-   assert_true(click_button("cancel_expedition"))
-   sleep(100)
-   close_windows()
-   sleep(100)
-end
-
-=======
->>>>>>> fb984755
 function cancel_expedition_in_shipwindow(which_ship)
    click_on_ship(which_ship or first_ship)
    assert_true(click_button("cancel_expedition"))
