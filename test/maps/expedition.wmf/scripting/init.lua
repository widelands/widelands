--- conflicted
+++ resolved
@@ -112,7 +112,7 @@
 	--else
 		--assert(false)
 		--end
-		
+
    --click_on_ship(ship_to_click)
    --if click_button("cancel_expedition") then
 		--sleep(100)
@@ -128,9 +128,9 @@
 		--assert_true(click_button("ok"))
 		--sleep(100)
 		--close_windows()
-		--sleep(100) 
+		--sleep(100)
 		--print (" DEBUG ship sunk")
-   --end   
+   --end
 --end
 
 
@@ -188,11 +188,7 @@
 
 function create_two_ships()
    create_one_ship()
-<<<<<<< HEAD
-   second_ship = p1:place_ship(map:get_field(14, 10))
-=======
    create_second_ship()
->>>>>>> 75b49136
 end
 
 function test_cancel_started_expedition_on_ship(needs_second_ship)
@@ -202,12 +198,12 @@
    -- Start a new expedition.
    port:start_expedition()
    wait_for_message("Expedition Ready")
-   
+
    --if current test requires second ship...
    if needs_second_ship then
       create_second_ship()
    end
-   
+
    game.desired_speed = 10 * 1000
    sleep(10000)
 
@@ -316,15 +312,15 @@
 
    port:start_expedition()
    wait_for_message("Expedition Ready")
-   
+
    if first_ship.state=="exp_waiting" then
       expedition_ship=first_ship
    elseif second_ship.state=="exp_waiting" then
       expedition_ship=second_ship
    else
       assert(false)
-   end   
-   
+   end
+
    expedition_ship.island_explore_direction="ccw"
    sleep(2000)
    assert_equal("ccw",expedition_ship.island_explore_direction)
