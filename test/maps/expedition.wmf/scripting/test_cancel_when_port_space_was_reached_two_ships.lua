--- conflicted
+++ resolved
@@ -7,13 +7,8 @@
 
    -- Send expedition to port space.
    port:start_expedition()
-<<<<<<< HEAD
    wait_for_message("Expedition")
-   assert_equal(1, p1:get_workers("builder"))
-=======
-   wait_for_message("Expedition Ready")
    assert_equal(1, p1:get_workers("barbarians_builder"))
->>>>>>> 131f9227
    sleep(500)
 
 
