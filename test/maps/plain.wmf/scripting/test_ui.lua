-- There are more UI test in lua_testsuite.wmf/ui.lua

local function open_and_close_sound_options(dropdown, is_debug_build)
   sleep(100)

   -- Test out-of-range selection in dropdown
   assert_error("Highlighting item 0 should have been out of range", function()
      dropdown:highlight_item(0)
   end)
   assert_error("Highlighting item 2000 should have been out of range", function()
      dropdown:highlight_item(2000)
   end)

   -- Test selecting an item in the dropdown
   if (is_debug_build) then
      dropdown:highlight_item(2)
   else
      dropdown:highlight_item(1)
   end
   assert_nil(wl.ui.MapView().windows.sound_options_menu, "Sound options window should not have been there yet")

   dropdown:select()
   sleep(100)

   window = wl.ui.MapView().windows.sound_options_menu
   assert_not_nil(window, "Failed to open sound options window")
   window:close()

   sleep(100)
   assert_nil(wl.ui.MapView().windows.sound_options_menu, "Failed to close sound options window")
end

run(function()
   sleep(100)

   -- Validate listing dropdowns
   local dropdowns = wl.ui.MapView().dropdowns
   for name,dropdown in pairs(dropdowns) do
      assert_equal(name, dropdown.name)
   end

   -- Validate dropdown functions
   local dropdown = dropdowns["dropdown_menu_main"]
   assert_not_nil(dropdown, "Failed to find main menu dropdown")

   local is_debug_build = dropdown.no_of_items == 4

   -- Selecting from closed dropdown should fail silently
   dropdown:select()

   -- Validate selection without opening
   open_and_close_sound_options(dropdown, is_debug_build);

   -- Validate selection with opening
   dropdown:open()
   sleep(100)
   open_and_close_sound_options(dropdown, is_debug_build);

   -- Exit by dropdown
   local dropdown = dropdowns["dropdown_menu_main"]
      if (is_debug_build) then
      dropdown:highlight_item(4)
   else
      dropdown:highlight_item(3)
   end
   dropdown:select()

   local message_box = wl.ui.MapView().windows["message_box"]
   assert_not_nil(message_box, "Failed to find exit confirm message box")
   local ok_button = message_box.buttons["ok"]
   assert_not_nil(ok_button, "Exit confirm message box has no 'ok' button")

   -- We have to print this before closing the main view, otherwise the test suite
   -- will fail this test, because printing to console won't work.
   print("# All Tests passed.")

   ok_button:click()

   -- Give Widelands some time to close the map view
<<<<<<< HEAD
   count = 0
   while (wl.ui.MapView() ~= nil and count < 50) do
      sleep(1000)
      count = count + 1
=======
   local counter = 0
   while (wl.ui.MapView() ~= nil and counter < 50) do
      sleep(1000)
      counter = counter + 1
>>>>>>> 40d3d9df
   end
   assert_nil(wl.ui.MapView(), "Exiting by main menu did not close the map view")

   if (wl.ui.MapView() ~= nil) then
      wl.ui.MapView():close()
   end
end)<|MERGE_RESOLUTION|>--- conflicted
+++ resolved
@@ -77,17 +77,10 @@
    ok_button:click()
 
    -- Give Widelands some time to close the map view
-<<<<<<< HEAD
-   count = 0
-   while (wl.ui.MapView() ~= nil and count < 50) do
-      sleep(1000)
-      count = count + 1
-=======
    local counter = 0
    while (wl.ui.MapView() ~= nil and counter < 50) do
       sleep(1000)
       counter = counter + 1
->>>>>>> 40d3d9df
    end
    assert_nil(wl.ui.MapView(), "Exiting by main menu did not close the map view")
 
