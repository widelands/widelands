--- conflicted
+++ resolved
@@ -2,32 +2,18 @@
    sleep(100)
    game.desired_speed = 10 * 1000
 
-<<<<<<< HEAD
    create_southern_port()
-   local wh = p1:place_building("warehouse", map:get_field(13, 16), false, false)
-=======
-   create_first_port()
    local wh = p1:place_building("barbarians_warehouse", map:get_field(13, 16), false, false)
->>>>>>> a836c07a
    connected_road(p1, wh.flag, "r,r,r", true)
    create_northern_port()
 
    start_building_farm()
-<<<<<<< HEAD
    southern_port():set_workers{
-      builder = 1,
-   }
-
-   -- Wait till the worker transfers to the portdock.
-   while southern_port():get_workers("builder") == 1 do
-=======
-   port1():set_workers{
       barbarians_builder = 1,
    }
 
    -- Wait till the worker transfers to the portdock.
-   while port1():get_workers("barbarians_builder") == 1 do
->>>>>>> a836c07a
+   while southern_port():get_workers("barbarians_builder") == 1 do
       sleep(200)
    end
    sleep(3000)
