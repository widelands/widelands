<<<<<<< HEAD
os: linux
dist: xenial
=======
# default values
os: linux
dist: xenial

>>>>>>> d13beaf3
addons:
  apt:
    packages:
      - libboost-dev
      - libboost-regex-dev
      - libboost-system-dev
      - libboost-test-dev
      - libglew-dev
      - libicu-dev
      - libpng-dev
      - libsdl2-dev
      - libsdl2-image-dev
      - libsdl2-mixer-dev
      - libsdl2-ttf-dev
      - zlib1g-dev
  homebrew:
    packages:
      - ccache
      - glew
      - sdl2
      - sdl2_image
      - sdl2_mixer
      - sdl2_ttf
    update: true

before_script:
  - >
    if [ "$TRAVIS_OS_NAME" = osx ]; then \
      # icu4c cannot be forced
      export ICU_ROOT="$(brew --prefix icu4c)" && \
      # add ccache and brew to the PATH variable
      export PATH="/usr/local/opt/ccache/libexec:/usr/local/opt/gettext/bin:$PATH"; \
    fi

branches:
  only:
    - master

cache: ccache

jobs:
  include:
    ### Codecheck
    - stage: tests
      name: "Codecheck Suite"
      script: ./.travis.sh codecheck
      cache: false

    - name: "Documentation Test"
      language: python
      cache: pip
      addons:
        apt:
          packages:
            - python-pip
      install: pip install sphinx
      script: ./.travis.sh documentation

    - name: "Includes"
      language: python
      script: ./.travis.sh includes
      cache: false

    ### Compile something to fail early
    - stage: macos
      name: "RELEASE: Xcode 10.1"
      os: osx
      osx_image: xcode10.1
      env: BUILD_TYPE=Release BUILD_TRANSLATIONS=ON BUILD_WEBSITE_TOOLS=ON

    - name: "DEBUG: Xcode 10.1"
      os: osx
      osx_image: xcode10.1
      env: BUILD_TYPE=Debug BUILD_TRANSLATIONS=ON BUILD_WEBSITE_TOOLS=ON

    ### Separate stage to speed things up in case the regression test suite fails
    ### Building on the oldest and newest gcc
    - stage: testsuite
    ### RELEASE BUILDS
      name: "RELEASE: gcc 5"
      env: BUILD_TYPE=Release BUILD_TRANSLATIONS=OFF BUILD_WEBSITE_TOOLS=ON
      services: xvfb

    - name: "RELEASE: gcc 10"
      dist: focal
      addons:
        apt:
          sources:
            - sourceline: 'ppa:ubuntu-toolchain-r/test'
          packages:
            - g++-10
            - libboost-dev
            - libboost-regex-dev
            - libboost-system-dev
            - libboost-test-dev
            - libglew-dev
            - libicu-dev
            - libpng-dev
            - libsdl2-dev
            - libsdl2-image-dev
            - libsdl2-mixer-dev
            - libsdl2-ttf-dev
            - zlib1g-dev
      env: BUILD_TYPE=Release BUILD_TRANSLATIONS=ON BUILD_WEBSITE_TOOLS=ON CC=gcc-10 CXX=g++-10
      services: xvfb
    ### DEBUG BUILDS
    - name: "DEBUG: gcc 5"
      env: BUILD_TYPE=Debug BUILD_TRANSLATIONS=OFF BUILD_WEBSITE_TOOLS=ON
      services: xvfb

    - name: "DEBUG: gcc 10"
      dist: focal
      addons:
        apt:
          sources:
            - sourceline: 'ppa:ubuntu-toolchain-r/test'
          packages:
            - g++-10
            - libboost-dev
            - libboost-regex-dev
            - libboost-system-dev
            - libboost-test-dev
            - libglew-dev
            - libicu-dev
            - libpng-dev
            - libsdl2-dev
            - libsdl2-image-dev
            - libsdl2-mixer-dev
            - libsdl2-ttf-dev
            - zlib1g-dev
      env: BUILD_TYPE=Debug BUILD_TRANSLATIONS=ON BUILD_WEBSITE_TOOLS=ON CC=gcc-10 CXX=g++-10
      services: xvfb

    ### Build on remaining Linux configurations, with translations off
    - stage: build
    ### RELEASE BUILDS
      name: "RELEASE: clang 5"
      dist: trusty
      compiler: clang
      env: BUILD_TYPE=Release BUILD_TRANSLATIONS=OFF BUILD_WEBSITE_TOOLS=ON
      before_script:
        - 'sudo ln -s /usr/bin/ccache /usr/lib/ccache/clang'
        - 'sudo ln -s /usr/bin/ccache /usr/lib/ccache/clang++'
        - 'export DISPLAY=:99.0 && sh -e /etc/init.d/xvfb start && sleep 3'

    - name: "RELEASE: clang 7"
      dist: bionic
      compiler: clang
      env: BUILD_TYPE=Release BUILD_TRANSLATIONS=OFF BUILD_WEBSITE_TOOLS=ON
      services: xvfb
      before_script:
        - 'sudo ln -s /usr/bin/ccache /usr/lib/ccache/clang'
        - 'sudo ln -s /usr/bin/ccache /usr/lib/ccache/clang++'

    - name: "RELEASE: clang 8"
      dist: bionic
      compiler: clang
      addons:
        apt:
          sources:
            - sourceline: 'deb http://apt.llvm.org/bionic/ llvm-toolchain-bionic-8 main'
            - sourceline: 'deb-src http://apt.llvm.org/bionic/ llvm-toolchain-bionic-8 main'
              key_url: 'https://apt.llvm.org/llvm-snapshot.gpg.key'
          packages:
            - clang-8
            - libboost-dev
            - libboost-regex-dev
            - libboost-system-dev
            - libboost-test-dev
            - libglew-dev
            - libicu-dev
            - libpng-dev
            - libsdl2-dev
            - libsdl2-image-dev
            - libsdl2-mixer-dev
            - libsdl2-ttf-dev
            - zlib1g-dev
      env: BUILD_TYPE=Release BUILD_TRANSLATIONS=OFF BUILD_WEBSITE_TOOLS=ON CC=clang-8 CXX=clang++-8
      services: xvfb
      before_script:
        - 'sudo ln -s /usr/bin/ccache /usr/lib/ccache/clang-8'
        - 'sudo ln -s /usr/bin/ccache /usr/lib/ccache/clang++-8'

    - name: "RELEASE: clang 9"
      dist: bionic
      compiler: clang
      addons:
        apt:
          sources:
            - sourceline: 'deb http://apt.llvm.org/bionic/ llvm-toolchain-bionic-9 main'
            - sourceline: 'deb-src http://apt.llvm.org/bionic/ llvm-toolchain-bionic-9 main'
              key_url: 'https://apt.llvm.org/llvm-snapshot.gpg.key'
          packages:
            - clang-9
            - libboost-dev
            - libboost-regex-dev
            - libboost-system-dev
            - libboost-test-dev
            - libglew-dev
            - libicu-dev
            - libpng-dev
            - libsdl2-dev
            - libsdl2-image-dev
            - libsdl2-mixer-dev
            - libsdl2-ttf-dev
            - zlib1g-dev
      env: BUILD_TYPE=Release BUILD_TRANSLATIONS=OFF BUILD_WEBSITE_TOOLS=ON CC=clang-9 CXX=clang++-9
      services: xvfb
      before_script:
        - 'sudo ln -s /usr/bin/ccache /usr/lib/ccache/clang-9'
        - 'sudo ln -s /usr/bin/ccache /usr/lib/ccache/clang++-9'

    - name: "RELEASE: gcc 6"
      addons:
        apt:
          packages:
            - g++-6
      env: BUILD_TYPE=Release BUILD_TRANSLATIONS=OFF BUILD_WEBSITE_TOOLS=ON CC=gcc-6 CXX=g++-6
      services: xvfb

    - name: "RELEASE: gcc 9"
      dist: focal
      env: BUILD_TYPE=Release BUILD_TRANSLATIONS=OFF BUILD_WEBSITE_TOOLS=ON
      services: xvfb

    ### DEBUG BUILDS
    - name: "DEBUG: clang 5"
      dist: trusty
      compiler: clang
      env: BUILD_TYPE=Debug BUILD_TRANSLATIONS=OFF BUILD_WEBSITE_TOOLS=ON
      before_script:
        - 'sudo ln -s /usr/bin/ccache /usr/lib/ccache/clang'
        - 'sudo ln -s /usr/bin/ccache /usr/lib/ccache/clang++'
        - 'export DISPLAY=:99.0 && sh -e /etc/init.d/xvfb start && sleep 3'

    - name: "DEBUG: clang 7"
      dist: bionic
      compiler: clang
      env: BUILD_TYPE=Debug BUILD_TRANSLATIONS=OFF BUILD_WEBSITE_TOOLS=ON
      services: xvfb
      before_script:
        - 'sudo ln -s /usr/bin/ccache /usr/lib/ccache/clang'
        - 'sudo ln -s /usr/bin/ccache /usr/lib/ccache/clang++'

    - name: "DEBUG: clang 8"
      dist: bionic
      compiler: clang
      addons:
        apt:
          sources:
            - sourceline: 'deb http://apt.llvm.org/bionic/ llvm-toolchain-bionic-8 main'
            - sourceline: 'deb-src http://apt.llvm.org/bionic/ llvm-toolchain-bionic-8 main'
              key_url: 'https://apt.llvm.org/llvm-snapshot.gpg.key'
          packages:
            - clang-8
            - libboost-dev
            - libboost-regex-dev
            - libboost-system-dev
            - libboost-test-dev
            - libglew-dev
            - libicu-dev
            - libpng-dev
            - libsdl2-dev
            - libsdl2-image-dev
            - libsdl2-mixer-dev
            - libsdl2-ttf-dev
            - zlib1g-dev
      env: BUILD_TYPE=Debug BUILD_TRANSLATIONS=OFF BUILD_WEBSITE_TOOLS=ON CC=clang-8 CXX=clang++-8
      services: xvfb
      before_script:
        - 'sudo ln -s /usr/bin/ccache /usr/lib/ccache/clang-8'
        - 'sudo ln -s /usr/bin/ccache /usr/lib/ccache/clang++-8'

    - name: "DEBUG: clang 9"
      dist: bionic
      compiler: clang
      addons:
        apt:
          sources:
            - sourceline: 'deb http://apt.llvm.org/bionic/ llvm-toolchain-bionic-9 main'
            - sourceline: 'deb-src http://apt.llvm.org/bionic/ llvm-toolchain-bionic-9 main'
              key_url: 'https://apt.llvm.org/llvm-snapshot.gpg.key'
          packages:
            - clang-9
            - libboost-dev
            - libboost-regex-dev
            - libboost-system-dev
            - libboost-test-dev
            - libglew-dev
            - libicu-dev
            - libpng-dev
            - libsdl2-dev
            - libsdl2-image-dev
            - libsdl2-mixer-dev
            - libsdl2-ttf-dev
            - zlib1g-dev
      env: BUILD_TYPE=Debug BUILD_TRANSLATIONS=OFF BUILD_WEBSITE_TOOLS=ON CC=clang-9 CXX=clang++-9
      services: xvfb
      before_script:
        - 'sudo ln -s /usr/bin/ccache /usr/lib/ccache/clang-9'
        - 'sudo ln -s /usr/bin/ccache /usr/lib/ccache/clang++-9'

    - name: "DEBUG: gcc 6"
      addons:
        apt:
          packages:
            - g++-6
      env: BUILD_TYPE=Debug BUILD_TRANSLATIONS=OFF BUILD_WEBSITE_TOOLS=ON CC=gcc-6 CXX=g++-6

    - name: "DEBUG: gcc 9"
      dist: focal
      env: BUILD_TYPE=Debug BUILD_TRANSLATIONS=OFF BUILD_WEBSITE_TOOLS=ON
      services: xvfb

language: cpp

script: ./.travis.sh build

stages:
  - tests
  - macos
  - testsuite
  - build<|MERGE_RESOLUTION|>--- conflicted
+++ resolved
@@ -1,12 +1,7 @@
-<<<<<<< HEAD
-os: linux
-dist: xenial
-=======
 # default values
 os: linux
 dist: xenial
 
->>>>>>> d13beaf3
 addons:
   apt:
     packages:
