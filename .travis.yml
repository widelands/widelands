--- conflicted
+++ resolved
@@ -80,11 +80,7 @@
     - name: "RELEASE: macOS 10.13 with Xcode 9.4"
       os: osx
       osx_image: xcode9.4
-<<<<<<< HEAD
       env: BUILD_TYPE="Release" BUILD_TRANSLATIONS="ON" BUILD_WEBSITE_TOOLS="OFF"
-=======
-      env: BUILD_TYPE="Release" BUILD_TRANSLATIONS="OFF" BUILD_WEBSITE_TOOLS="ON"
->>>>>>> 8ec94bf9
     - name: "DEBUG: macOS 10.12 with XCode 8.3"
       os: osx
       osx_image: xcode8.3
@@ -92,11 +88,7 @@
     - name: "RELEASE: macOS 10.12 with XCode 8.3"
       os: osx
       osx_image: xcode8.3
-<<<<<<< HEAD
       env: BUILD_TYPE="Release" BUILD_TRANSLATIONS="ON" BUILD_WEBSITE_TOOLS="OFF"
-=======
-      env: BUILD_TYPE="Release" BUILD_TRANSLATIONS="OFF" BUILD_WEBSITE_TOOLS="ON"
->>>>>>> 8ec94bf9
 
     ### Linux BUILDS
     - name: "DEBUG: Ubuntu 18.04 with clang 7"
