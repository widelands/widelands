# Widelands

[![Build Status Travis-CI](https://travis-ci.org/widelands/widelands.svg?branch=master)](https://travis-ci.org/widelands/widelands) [![Build Status AppVeyor](https://ci.appveyor.com/api/projects/status/github/widelands/widelands?branch=master&svg=true)](https://ci.appveyor.com/project/widelands-dev/widelands) ![Code Quality](https://github.com/widelands/widelands/workflows/Formatting%20your%20code/badge.svg) ![Build](https://github.com/widelands/widelands/workflows/Build/badge.svg) [![Mirrored on Launchpad](https://github.com/widelands/widelands/workflows/Launchpad%20Mirror/badge.svg)](https://code.launchpad.net/~widelands-dev/widelands/trunk)

Widelands is a free, open source real-time strategy game with singleplayer campaigns and a multiplayer mode.
The game was inspired by Settlers II™ (© Bluebyte) but has significantly more variety and depth to it.

![Widelands Screenshot](https://www.widelands.org/static/img/welcome.jpg)


## License [![License](https://img.shields.io/github/license/widelands/widelands.svg?color=blue)](LICENCE)

GPL v2+. Some assets are released under various Creative Commons licenses – see the respective folders.

## Download

On how to download Widelands, see https://www.widelands.org/wiki/Download/

## Compiling

We support compiling Widelands for Linux, Windows under MSys2, and MacOs with GCC >= 5 or Clang/LLVM >= 6, though it might work with other compilers too. We have more detailed documentation available at: https://www.widelands.org/wiki/BuildingWidelands/


### Dependencies

You will need to install the following dependencies:

*  [libSDL](http://www.libsdl.org/) >=2.0
*  [libSDL_image](http://www.libsdl.org/projects/SDL_image)
*  [libSDL_mixer](http://www.libsdl.org/projects/SDL_mixer) >= 2.0
*  [libSDL_ttf](http://www.libsdl.org/projects/SDL_ttf) >= 2.0
*  [gettext](http://www.gnu.org/software/gettext/gettext.html)
* libiconv (on same mirrors as gettext)
*  [zlib](http://www.zlib.net/)
*  [libpng](http://www.libpng.org/pub/png/libpng.html)
*  [Boost](http://www.boost.org/) >= 1.48
*  [Python](http://www.python.org) >= 1.5.2
*  [libglew](http://glew.sourceforge.net) or [glbinding](https://glbinding.org/)


### Compiling with our convenience script

You can then compile by running our convenience script.

| Command | Purpose |
| --- | --- |
| `./compile.sh` | Full debug build |
| `./compile.sh -r -w` | Release build |
| `./compile.sh -h` | List available options |

When compiling has finished, you can call Widelands with

~~~~
./widelands
~~~~

### Compiling with CMake

You can also call CMake manually:

~~~~
mkdir build
cd build
cmake ..
make
~~~~

When compiling has finished, you can call Widelands with

~~~~
cd ..
mv build/src/widelands .
./widelands
~~~~

We have various CMake options available. For example, to create a release build, call

~~~~
cmake -DCMAKE_BUILD_TYPE=Release ..
~~~~

For using the Ninja build system, call

~~~~
mkdir build
cd build
cmake -G Ninja ..
ninja
~~~~

Depending on the Ninja installation, the last line can also be `ninja-build`.

#### CMake options

Note that CMake options are prefixed with `-D`. These are the available options:

| Name | Values | Default| Function
| --- | --- | --- | --- |
| `CMAKE_BUILD_TYPE` | `Debug`/`Release` | `Debug` | Create a release or debug build |
| `OPTION_ASAN` | `ON`/`OFF` | `ON` for Debug builds /`OFF` for Release builds | Use AddressSanitizer. Switching this off only works once. You will have to clear the `build` directory if you want to switch this off again in a later build. |
| `OPTION_BUILD_TRANSLATIONS` | `ON`/`OFF` | `ON` | Build translations |
| `OPTION_BUILD_CODECHECK` | `ON`/`OFF` | `ON` | Build codecheck. Only available in Debug builds. |
| `OPTION_BUILD_WEBSITE_TOOLS` | `ON`/`OFF` | `ON` | Build website-related tools |
| `OPTION_BUILD_TESTS` | `ON`/`OFF` | `ON` | Build Boost tests |
| `CMAKE_INSTALL_PREFIX` | A directory | See [CMake documentation](https://cmake.org/cmake/help/latest/variable/CMAKE_INSTALL_PREFIX.html) | Define the target directory for the "install" target, e.g. `-DCMAKE_INSTALL_PREFIX=~/widelands-install`. |
| `WL_VERSION` | A version string | Autodetected from git/bzr, or set by adding a `VERSION` file | Define the Widelands version |
| `USE_XDG` | `ON`/`OFF` | `ON` | Follow XDG-Basedir specification. Only available on Linux. |
| `OPTION_USE_GLBINDING` | `ON`/`OFF` | `OFF` | Use glbinding instead of GLEW |
| `OPTION_GLEW_STATIC` | `ON`/`OFF` | `OFF` | Use static GLEW Library |

#### make/ninja targets

You can add targets to the `make` or `ninja` command, e.g. `make lang` to build only the translations. These are the available targets:

| Name | Function |
| --- | --- |
| `ALL` or no target | Compile everything, up to executable with the settings from the `cmake` call |
| `codecheck` | Run the codechecks (currently broken) |
| `doc` | Generate Doxygen documentation. Currently only with Build Type Debug, but this is easily changed if necessary. |
| `install` | Install into the target dir, this is `/usr/local` per default (you need root privileges!) unless you change it (see CMake options above) |
| `lang` | Generate the translations |

## Contributing

We have some instructions on how to use Git to help you if you're new to GitHub: https://www.widelands.org/wiki/GitPrimer/

### Code

The master branch and open pull requests will be formatted automatically by a GitHub action that runs `clang-format`. When you push to an open pull request, the formatting changes will be pushed back to the branch after about four minutes. Don't forget to run 'git pull' before you push again. Formatting is only triggered the first time you push *after* you opened the PR.

You need to enable *local and third-party actions* in the Actions tab of your fork's settings to enable automatic formatting. If you disable actions, no formatting will take place on your branches.

<<<<<<< HEAD
It is strongly recommened that you [create a Personal Access Token](https://docs.github.com/en/free-pro-team@latest/github/authenticating-to-github/creating-a-personal-access-token) with the scope `Repo → public_repo`. [Store this token as a secret](https://docs.github.com/en/free-pro-team@latest/github/automating-your-workflow-with-github-actions/creating-and-using-encrypted-secrets) named `WIDELANDS_FORMAT_TOKEN` in your fork. If you do not do this, our continuous integration suite will not work properly for branches in your fork.
=======
In order to ensure that our continuous integration suite will work properly for branches in your fork, it is strongly recommened that you create a personal access token for our formatting action:
1. Create a Personal Access Token in your **profile** (https://github.com/settings/tokens). Select the scope `Repo → public_repo` for the new token. The token's note does not matter. Copy the token's hash.
2. Create a secret in your **widelands fork** (`https://github.com/<username>/widelands/settings/secrets`). The secret must be named `WIDELANDS_FORMAT_TOKEN`. Its content must be the hash of the token you just created.

More information about [Personal Access Tokens may be found here](https://docs.github.com/en/free-pro-team@latest/github/authenticating-to-github/creating-a-personal-access-token). More information about [secrets may be found here](https://docs.github.com/en/free-pro-team@latest/github/automating-your-workflow-with-github-actions/creating-and-using-encrypted-secrets).
>>>>>>> 20ecc23f

We follow the [Google Styleguide](https://google.github.io/styleguide/cppguide.html).

### Scenarios

For scripting scenarios, see https://www.widelands.org/documentation/lua_index/

### Art

For contributing art, see https://www.widelands.org/wiki/GraphicsDevelopment/

### Translations

For contributing translations, see https://www.widelands.org/wiki/TranslatingWidelands/

### Testing

For helping with testing, see https://www.widelands.org/wiki/TestingBranches/

### Triaging Issues

For helping with issue management, see https://www.widelands.org/wiki/TriagingBugs/

## Directory Structure

| Directory | Contents |
| --- | --- |
| cmake | Build system and codecheck rules |
| data | The game's data files. Images, sounds, music, scripting, maps, campaigns, tribes, ... |
| debian | Packaging for Debian-based Linux distributions |
| doc | Sphinx [documentation](https://www.widelands.org/documentation/index.html) |
| po | Translation files |
| [src](https://github.com/widelands/widelands/tree/master/src) | C++ source code |
| test | Scripted maps for our regression test suite |
| utils | Diverse utilities: Building translations, code formatting, packaging Mac & Windows, ... |


## Obtaining MacOS and MS-Windows builds and testsuite runs

Travis builds are triggered for all pushes to the `master` branch. If you want to get a build without making a pull request, temporarily add the name of your branch to the `branches` section in `.travis.yml`. This will not work if the branch is in a fork though.

All pushes to master will be built on AppVeyor. Pull request branches are deployed for MS-Windows using a GitHub action. To obtain MS-Windows builds if you do not wish to open a pull request, temporarily add the name of your branch to the `branches` section in `appveyor.yml`. This also does not work for branches in forks.

All pull request branches as well as master are additionally deployed for MacOS, and a testsuite checks them under various compilers. To obtain MacOS builds or testsuite results, temporarily add the name of your branch to the `branches` section in `.github/workflows/build.yaml`. This *does* work for branches in forks as well.<|MERGE_RESOLUTION|>--- conflicted
+++ resolved
@@ -130,15 +130,11 @@
 
 You need to enable *local and third-party actions* in the Actions tab of your fork's settings to enable automatic formatting. If you disable actions, no formatting will take place on your branches.
 
-<<<<<<< HEAD
-It is strongly recommened that you [create a Personal Access Token](https://docs.github.com/en/free-pro-team@latest/github/authenticating-to-github/creating-a-personal-access-token) with the scope `Repo → public_repo`. [Store this token as a secret](https://docs.github.com/en/free-pro-team@latest/github/automating-your-workflow-with-github-actions/creating-and-using-encrypted-secrets) named `WIDELANDS_FORMAT_TOKEN` in your fork. If you do not do this, our continuous integration suite will not work properly for branches in your fork.
-=======
 In order to ensure that our continuous integration suite will work properly for branches in your fork, it is strongly recommened that you create a personal access token for our formatting action:
 1. Create a Personal Access Token in your **profile** (https://github.com/settings/tokens). Select the scope `Repo → public_repo` for the new token. The token's note does not matter. Copy the token's hash.
 2. Create a secret in your **widelands fork** (`https://github.com/<username>/widelands/settings/secrets`). The secret must be named `WIDELANDS_FORMAT_TOKEN`. Its content must be the hash of the token you just created.
 
 More information about [Personal Access Tokens may be found here](https://docs.github.com/en/free-pro-team@latest/github/authenticating-to-github/creating-a-personal-access-token). More information about [secrets may be found here](https://docs.github.com/en/free-pro-team@latest/github/automating-your-workflow-with-github-actions/creating-and-using-encrypted-secrets).
->>>>>>> 20ecc23f
 
 We follow the [Google Styleguide](https://google.github.io/styleguide/cppguide.html).
 
