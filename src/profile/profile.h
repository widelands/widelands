/*
 * Copyright (C) 2002, 2006-2013 by the Widelands Development Team
 *
 * This program is free software; you can redistribute it and/or
 * modify it under the terms of the GNU General Public License
 * as published by the Free Software Foundation; either version 2
 * of the License, or (at your option) any later version.
 *
 * This program is distributed in the hope that it will be useful,
 * but WITHOUT ANY WARRANTY; without even the implied warranty of
 * MERCHANTABILITY or FITNESS FOR A PARTICULAR PURPOSE.  See the
 * GNU General Public License for more details.
 *
 * You should have received a copy of the GNU General Public License
 * along with this program; if not, write to the Free Software
 * Foundation, Inc., 51 Franklin Street, Fifth Floor, Boston, MA  02110-1301, USA.
 *
 */

#ifndef PROFILE_H
#define PROFILE_H

<<<<<<< HEAD
#include <cstring>
=======
#include <vector>
>>>>>>> becff903

#include <boost/noncopyable.hpp>

//TODO: as soon as g_fs is not needed anymore, next include can be changed
//to ..../filesystem.h
#include "io/filesystem/layered_filesystem.h"
#include "logic/widelands.h"
#include "logic/widelands_geometry.h"
#include "point.h"
#include "port.h"


namespace Widelands {
struct Building_Descr;
struct Editor_Game_Base;
struct Immovable_Descr;
};

extern struct Profile g_options;
class FileSystem;

/**
 * Represents one section inside the .ini-style file, basically as a list of
 * key-value pairs.
 *
 * get_string:
 * Returns the value of the first key with the given name. If the key isn't
 * found, def is returned.
 *
 * get_int, get_bool, convert the value string to the desired type.
 *
 * get_safe_*:
 * Like above, but throw an exception if the key doesn't exist.
 *
 * get_next_*:
 * Returns the name of the next key of the given name. You can pass name == 0 to
 * retrieve any unused key. Value::used is used to determine which key is next.
 * The value of the key is stored in the second parameter.
 */
struct Section {
	friend struct Profile;

	struct Value {
		bool   m_used;
		char * m_name;
		char * m_value;

		Value(char const * nname, char const * nval);
		Value(const Value &);
		~Value();

		Value & operator= (const Value &);

		char const * get_name() const {return m_name;}

		bool is_used() const;
		void mark_used();

		int32_t get_int() const;
		uint32_t get_natural () const;
		uint32_t get_positive() const;
		bool get_bool() const;
		char const * get_string() const {return m_value;}
		char       * get_string()       {return m_value;}
		Point  get_Point () const;
		Widelands::Coords get_Coords(Widelands::Extent) const;

		void set_string(char const *);
	};

	typedef std::vector<Value> Value_list;

	Section(Profile *, char const * name);
	Section(const Section &);

	Section & operator= (const Section &);

	/// \returns whether a value with the given name exists.
	/// Does not mark the value as used.
	bool has_val(char const * name) const;

	Value * get_val     (char const * name);
	Value * get_next_val(char const * name = 0);
	uint32_t get_num_values() const {return m_values.size();}

	char const * get_name() const;
	void set_name(const std::string&);

	bool is_used() const;
	void mark_used();

	void check_used() const;

	int32_t                  get_int
		(char             const * name,
		 int32_t                  def = 0);
	uint32_t                 get_natural
		(char             const * name,
		 uint32_t                 def = 0);
	uint32_t                 get_positive
		(char             const * name,
		 uint32_t                 def = 1);
	bool                     get_bool
		(char             const * name,
		 bool                     def = false);
	const char *             get_string
		(char             const * name,
		 char             const * def = 0);
	Point                    get_Point
		(char             const * name,
		 Point                    def = Point (0, 0));
	Widelands::Coords        get_Coords
		(char             const * name, Widelands::Extent,
		 Widelands::Coords        def);
	Widelands::Player_Number get_Player_Number
		(char             const * name,
		 Widelands::Player_Number nr_players,
		 Widelands::Player_Number def = 1);

	int32_t                   get_safe_int
		(const char * name);
	uint32_t                  get_safe_natural
		(char const * name);
	uint32_t                  get_safe_positive
		(char const * name);
	bool                      get_safe_bool
		(const char * name);
	const char *              get_safe_string
		(const char * name);
	const char * get_safe_string(const std::string & name);
	Widelands::Coords         get_safe_Coords
		(const char * name, Widelands::Extent);
	Widelands::Player_Number  get_safe_Player_Number
		(char const * name,
		 Widelands::Player_Number nr_players);
	const Widelands::Immovable_Descr & get_safe_Immovable_Type
		(char const * tribe, char const * name,
		 Widelands::Editor_Game_Base &);
	Widelands::Building_Index get_safe_Building_Index
		(char const * name,
		 Widelands::Editor_Game_Base &, Widelands::Player_Number);
	const Widelands::Building_Descr & get_safe_Building_Type
		(char const * name,
		 Widelands::Editor_Game_Base &, Widelands::Player_Number);

	char const * get_next_bool(char const * name, bool * value);

	void set_int
		(char const *       name, int32_t                   value);
	void set_bool
		(char const * const name, bool                const value)
	{
		set_string(name, value ? "true" : "false");
	}
	void set_string
		(char const *       name, char        const *       value);
	void set_string_duplicate
		(char const *       name, char        const *       value);
	void set_string
		(char const * const name, const std::string &       value)
	{
		set_string(name, value.c_str());
	}
	void set_string_duplicate
		(char const * const name, const std::string &       value)
	{
		set_string_duplicate(name, value.c_str());
	}
	void set_Coords
		(char const * name, Widelands::Coords value);
	void set_Immovable_Type
		(char const * tribe, char const * name,
		 const Widelands::Immovable_Descr &);
	void set_Building_Index
		(char const * name,
		 Widelands::Building_Index value,
		 Widelands::Editor_Game_Base &, Widelands::Player_Number);

	/// If a Value with this name already exists, update it with the given
	/// value. Otherwise create a new Value with the given name and value.
	Value & create_val          (char const * name, char const * value);

	/// Create a new Value with the given name and value.
	Value & create_val_duplicate(char const * name, char const * value);

private:
	Profile  * m_profile;
	bool       m_used;
	std::string m_section_name;
	Value_list m_values;
};

/**
 * Parses an .ini-style file into sections and key-value pairs.
 * The destructor prints out warnings if a section or value hasn't been used.
 *
 * get_section:
 * Returns the first section of the given name (or 0 if none exist).
 *
 * get_safe_section:
 * Like get_section, but throws an exception if the section doesn't exist.
 *
 * get_next_section:
 * Returns the next unused section of the given name, or 0 if all sections
 * have been used. name can be 0 to retrieve any remaining sections.
 */
struct Profile : boost::noncopyable {
	enum {
		err_ignore = 0,
		err_log,
		err_throw
	};

	Profile(int32_t error_level = err_throw);
	Profile
		(char const * filename,
		 char const * global_section = 0,
		 int32_t      error_level    = err_throw);
	Profile
		(char const * filename,
		 char const * global_section,
		 const std::string & textdomain,
		 int32_t      error_level    = err_throw);

	void error(char const *, ...) const __attribute__((format(printf, 2, 3)));
	void check_used() const;

	void read
		(const char * const filename,
		 const char * const global_section = 0,
		 FileSystem & = *g_fs);
	void write
		(const char * const filename,
		 bool used_only = true,
		 FileSystem & = *g_fs);

	Section * get_section     (const std::string & name);
	Section & get_safe_section(const std::string & name);
	Section & pull_section    (char const * name);
	Section * get_next_section(char const * name = 0);

	/// If a section with the given name already exists, return a reference to
	/// it. Otherwise create a new section with the given name and return a
	/// reference to it.
	Section & create_section          (char const * name);

	/// Create a new section with the given name and return a reference to it.
	Section & create_section_duplicate(char const * name);

private:
	std::string m_filename;
	typedef std::vector<Section> Section_list;
	Section_list m_sections;
	int32_t m_error_level;
};

#endif<|MERGE_RESOLUTION|>--- conflicted
+++ resolved
@@ -20,11 +20,8 @@
 #ifndef PROFILE_H
 #define PROFILE_H
 
-<<<<<<< HEAD
 #include <cstring>
-=======
 #include <vector>
->>>>>>> becff903
 
 #include <boost/noncopyable.hpp>
 
