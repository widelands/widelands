--- conflicted
+++ resolved
@@ -1076,16 +1076,10 @@
 	 * C Methods
 	 */
 	CASTED_GET(RoadBase)
-<<<<<<< HEAD
 	static bool create_new_worker(lua_State* L,
-	                              Widelands::PlayerImmovable&,
+	                              Widelands::RoadBase& r,
 	                              Widelands::EditorGameBase&,
 	                              const Widelands::WorkerDescr*);
-=======
-	static int create_new_worker(Widelands::RoadBase& r,
-	                             Widelands::EditorGameBase&,
-	                             const Widelands::WorkerDescr*);
->>>>>>> 6b58ed38
 };
 
 class LuaConstructionSite : public LuaBuilding {
@@ -1216,16 +1210,10 @@
 	 * C Methods
 	 */
 	CASTED_GET(ProductionSite)
-<<<<<<< HEAD
 	static bool create_new_worker(lua_State* L,
-	                              Widelands::PlayerImmovable&,
+	                              Widelands::ProductionSite& ps,
 	                              Widelands::EditorGameBase&,
 	                              const Widelands::WorkerDescr*);
-=======
-	static int create_new_worker(Widelands::ProductionSite& ps,
-	                             Widelands::EditorGameBase&,
-	                             const Widelands::WorkerDescr*);
->>>>>>> 6b58ed38
 };
 
 class LuaMilitarySite : public LuaBuilding {
