--- conflicted
+++ resolved
@@ -1044,11 +1044,8 @@
 	 */
 	int set_wares(lua_State*);
 	int get_wares(lua_State*);
-<<<<<<< HEAD
 	int get_distance(lua_State*);
-=======
 	int send_geologist(lua_State*);
->>>>>>> 57ceff16
 
 	/*
 	 * C Methods
