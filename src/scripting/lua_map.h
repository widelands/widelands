--- conflicted
+++ resolved
@@ -201,11 +201,7 @@
 	/*
 	 * Lua methods
 	 */
-<<<<<<< HEAD
-    int helptexts(lua_State*);
-=======
 	int helptexts(lua_State*);
->>>>>>> f9830d87
 
 	/*
 	 * C methods
