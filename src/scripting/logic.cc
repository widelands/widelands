/*
 * Copyright (C) 2006-2025 by the Widelands Development Team
 *
 * This program is free software; you can redistribute it and/or
 * modify it under the terms of the GNU General Public License
 * as published by the Free Software Foundation; either version 2
 * of the License, or (at your option) any later version.
 *
 * This program is distributed in the hope that it will be useful,
 * but WITHOUT ANY WARRANTY; without even the implied warranty of
 * MERCHANTABILITY or FITNESS FOR A PARTICULAR PURPOSE.  See the
 * GNU General Public License for more details.
 *
 * You should have received a copy of the GNU General Public License
 * along with this program; if not, see <https://www.gnu.org/licenses/>.
 *
 */

#include "scripting/logic.h"

#include <memory>

#include "base/string.h"
#include "io/filesystem/layered_filesystem.h"
#include "scripting/factory.h"
#include "scripting/globals.h"
#include "scripting/lua_bases.h"
#include "scripting/lua_coroutine.h"
#include "scripting/lua_editor.h"
#include "scripting/lua_game.h"
#include "scripting/lua_globals.h"
#include "scripting/lua_map.h"
#include "scripting/lua_root.h"
#include "scripting/lua_table.h"
#include "scripting/lua_ui.h"
#include "scripting/persistence.h"
#include "scripting/run_script.h"

namespace {

// Setup the basic Widelands functions and pushes egbase into the Lua registry
// so that it is available for all the other Lua functions.
void setup_for_editor_and_game(lua_State* L, Widelands::EditorGameBase* g) {
	// TODO(tothxa): kObjects before kLua is needed because of Panel::do_run() and plugin actions
	MutexLock o(MutexLock::ID::kObjects);
	MutexLock m(MutexLock::ID::kLua);
	LuaBases::luaopen_wlbases(L);
	LuaMaps::luaopen_wlmap(L);
	LuaUi::luaopen_wlui(L, true);

	// Push the editor game base
	lua_pushlightuserdata(L, static_cast<void*>(g));
	lua_setfield(L, LUA_REGISTRYINDEX, "egbase");
}

// Can run script also from the map.
<<<<<<< HEAD
std::unique_ptr<LuaTable> run_script_maybe_from_map(lua_State* L,
                                                    const std::string& path,
                                                    const bool keep_lua_table = false) {
=======
std::unique_ptr<LuaTable> run_script_maybe_from_map(lua_State* L, const std::string& path) {
	// run_script locks kLua
>>>>>>> 0ede36cb
	if (starts_with(path, "map:")) {
		return run_script(L, path.substr(4), get_egbase(L).map().filesystem(), keep_lua_table);
	}
	return run_script(L, path, g_fs, keep_lua_table);
}

}  // namespace

LuaEditorInterface::LuaEditorInterface(Widelands::EditorGameBase* g)
   : factory_(new EditorFactory()) {
	// TODO(tothxa): kObjects before kLua is needed because of Panel::do_run() and plugin actions
	MutexLock o(MutexLock::ID::kObjects);
	MutexLock m(MutexLock::ID::kLua);
	setup_for_editor_and_game(lua_state_, g);
	LuaRoot::luaopen_wlroot(lua_state_, true);
	LuaEditor::luaopen_wleditor(lua_state_);

	// Push the factory class into the registry
	lua_pushlightuserdata(
	   lua_state_, reinterpret_cast<void*>(dynamic_cast<Factory*>(factory_.get())));
	lua_setfield(lua_state_, LUA_REGISTRYINDEX, "factory");
}

std::unique_ptr<LuaTable> LuaEditorInterface::run_script(const std::string& script,
                                                         const bool keep_lua_table) {
	return run_script_maybe_from_map(lua_state_, script, keep_lua_table);
}

LuaFsMenuInterface::LuaFsMenuInterface(FsMenu::MainMenu* menu) : LuaInterface(true) {
	// TODO(tothxa): kObjects before kLua is needed because of Panel::do_run() and plugin actions
	MutexLock o(MutexLock::ID::kObjects);
	MutexLock m(MutexLock::ID::kLua);

	lua_pushlightuserdata(lua_state_, static_cast<void*>(menu));
	lua_setfield(lua_state_, LUA_REGISTRYINDEX, "fsmenu");
}

// Special handling of math.random.

// We inject this function to make sure that Lua uses our random number
// generator.  This guarantees that the game stays in sync over the network and
// in replays. Obviously, we only do this for LuaGameInterface, not for
// the others.

// The function was designed to simulate the standard math.random function and
// was therefore copied nearly verbatim from the Lua sources.
static int L_math_random(lua_State* L) {
	// TODO(tothxa): kObjects before kLua is needed because of Panel::do_run() and plugin actions
	MutexLock o(MutexLock::ID::kObjects);
	MutexLock m(MutexLock::ID::kLua);

	Widelands::Game& game = get_game(L);
	uint32_t t = game.logic_rand();

	lua_Number r = t / 4294967296.;  // create a double in [0,1)

	switch (lua_gettop(L)) { /* check number of arguments */
	case 0: {                /* no arguments */
		lua_pushdouble(L, r); /* Number between 0 and 1 */
		break;
	}
	case 1: { /* only upper limit */
		int32_t u = luaL_checkint32(L, 1);
		luaL_argcheck(L, 1 <= u, 1, "interval is empty");
		lua_pushuint32(L, floor(r * u) + 1); /* int between 1 and `u' */
		break;
	}
	case 2: { /* lower and upper limits */
		int32_t l = luaL_checkint32(L, 1);
		int32_t u = luaL_checkint32(L, 2);
		luaL_argcheck(L, l <= u, 2, "interval is empty");
		/* int between `l' and `u' */
		lua_pushint32(L, floor(r * (u - l + 1)) + l);
		break;
	}
	default:
		return luaL_error(L, "wrong number of arguments");
	}
	return 1;
}

LuaGameInterface::LuaGameInterface(Widelands::Game* g) : factory_(new GameFactory()) {
	// TODO(tothxa): kObjects before kLua is needed because of Panel::do_run() and plugin actions
	MutexLock o(MutexLock::ID::kObjects);
	MutexLock m(MutexLock::ID::kLua);

	setup_for_editor_and_game(lua_state_, g);

	// Overwrite math.random
	lua_getglobal(lua_state_, "math");
	lua_pushcfunction(lua_state_, L_math_random);
	lua_setfield(lua_state_, -2, "random");
	lua_pop(lua_state_, 1);  // pop "math"

	LuaRoot::luaopen_wlroot(lua_state_, false);
	LuaGame::luaopen_wlgame(lua_state_);

	// Push the game into the registry
	lua_pushlightuserdata(lua_state_, static_cast<void*>(g));
	lua_setfield(lua_state_, LUA_REGISTRYINDEX, "game");

	// Push the factory class into the registry
	lua_pushlightuserdata(
	   lua_state_, reinterpret_cast<void*>(dynamic_cast<Factory*>(factory_.get())));
	lua_setfield(lua_state_, LUA_REGISTRYINDEX, "factory");
}

std::unique_ptr<LuaCoroutine> LuaGameInterface::read_coroutine(FileRead& fr) {
	// TODO(tothxa): kObjects before kLua is needed because of Panel::do_run() and plugin actions
	MutexLock o(MutexLock::ID::kObjects);
	MutexLock m(MutexLock::ID::kLua);

	std::unique_ptr<LuaCoroutine> rv(new LuaCoroutine(nullptr));
	rv->read(lua_state_, fr);
	return rv;
}

void LuaGameInterface::write_coroutine(FileWrite& fw, const LuaCoroutine& cr) {
	// TODO(tothxa): kObjects before kLua is needed because of Panel::do_run() and plugin actions
	MutexLock o(MutexLock::ID::kObjects);
	MutexLock m(MutexLock::ID::kLua);

	cr.write(fw);
}

void LuaGameInterface::read_global_env(FileRead& fr,
                                       Widelands::MapObjectLoader& mol,
                                       uint32_t size) {
	// TODO(tothxa): kObjects before kLua is needed because of Panel::do_run() and plugin actions
	MutexLock o(MutexLock::ID::kObjects);
	MutexLock m(MutexLock::ID::kLua);

	// Clean out the garbage before loading.
	lua_gc(lua_state_, LUA_GCCOLLECT, 0);

	assert(lua_gettop(lua_state_) == 0);  // S:
	unpersist_object(lua_state_, fr, mol, size);
	assert(lua_gettop(lua_state_) == 1);  // S: unpersisted_object
	luaL_checktype(lua_state_, -1, LUA_TTABLE);

	// Now, we have to merge all keys from the loaded table
	// into the global table
	lua_pushnil(lua_state_);  // S: table nil
	while (lua_next(lua_state_, 1) != 0) {
		// S: table key value
		lua_rawgeti(
		   lua_state_, LUA_REGISTRYINDEX, LUA_RIDX_GLOBALS);  // S: table key value globals_table
		lua_pushvalue(lua_state_, -3);                        // S: table key value globals_table key
		lua_gettable(lua_state_, -2);  // S: table key value globals_table value_in_globals
		if (lua_compare(lua_state_, -1, -3, LUA_OPEQ) != 0) {
			lua_pop(lua_state_, 3);  // S: table key
			continue;
		}  // Make this a global value
		lua_pop(lua_state_, 1);         // S: table key value globals_table
		lua_pushvalue(lua_state_, -3);  // S: table key value globals_table key
		lua_pushvalue(lua_state_, -3);  // S: table key value globals_table key value
		lua_settable(lua_state_, -3);   // S: table key value globals_table
		lua_pop(lua_state_, 2);         // S: table key
	}

	lua_pop(lua_state_, 1);  // pop the table returned by unpersist_object

	// Clean out the garbage before returning.
	lua_gc(lua_state_, LUA_GCCOLLECT, 0);
}

void LuaGameInterface::read_textdomain_stack(FileRead& fr) {
	// TODO(tothxa): kObjects before kLua is needed because of Panel::do_run() and plugin actions
	MutexLock o(MutexLock::ID::kObjects);
	MutexLock m(MutexLock::ID::kLua);

	LuaGlobals::read_textdomain_stack(fr, lua_state_);
}
void LuaGameInterface::write_textdomain_stack(FileWrite& fw) {
	// TODO(tothxa): kObjects before kLua is needed because of Panel::do_run() and plugin actions
	MutexLock o(MutexLock::ID::kObjects);
	MutexLock m(MutexLock::ID::kLua);

	LuaGlobals::write_textdomain_stack(fw, lua_state_);
}

uint32_t LuaGameInterface::write_global_env(FileWrite& fw, Widelands::MapObjectSaver& mos) {
	// TODO(tothxa): kObjects before kLua is needed because of Panel::do_run() and plugin actions
	MutexLock o(MutexLock::ID::kObjects);
	MutexLock m(MutexLock::ID::kLua);

	// Clean out the garbage before writing.
	lua_gc(lua_state_, LUA_GCCOLLECT, 0);

	// Empty table + object to persist on the stack Stack
	lua_newtable(lua_state_);
	lua_rawgeti(lua_state_, LUA_REGISTRYINDEX, LUA_RIDX_GLOBALS);

	uint32_t nwritten = persist_object(lua_state_, fw, mos);

	// Garbage collect once more, so we do not return unnecessary stuff.
	lua_gc(lua_state_, LUA_GCCOLLECT, 0);

	return nwritten;
}

std::unique_ptr<LuaTable> LuaGameInterface::get_hook(const std::string& name) {
	// TODO(tothxa): kObjects before kLua is needed because of Panel::do_run() and plugin actions
	MutexLock o(MutexLock::ID::kObjects);
	MutexLock m(MutexLock::ID::kLua);

	lua_getglobal(lua_state_, "hooks");
	if (lua_isnil(lua_state_, -1)) {
		lua_pop(lua_state_, 1);
		return std::unique_ptr<LuaTable>();
	}

	lua_getfield(lua_state_, -1, name.c_str());
	if (lua_isnil(lua_state_, -1)) {
		lua_pop(lua_state_, 2);
		return std::unique_ptr<LuaTable>();
	}
	lua_remove(lua_state_, -2);

	std::unique_ptr<LuaTable> return_value(new LuaTable(lua_state_));
	lua_pop(lua_state_, 1);
	return return_value;
}

std::unique_ptr<LuaTable> LuaGameInterface::run_script(const std::string& script,
                                                       const bool keep_lua_table) {
	return run_script_maybe_from_map(lua_state_, script, keep_lua_table);
}<|MERGE_RESOLUTION|>--- conflicted
+++ resolved
@@ -54,14 +54,10 @@
 }
 
 // Can run script also from the map.
-<<<<<<< HEAD
 std::unique_ptr<LuaTable> run_script_maybe_from_map(lua_State* L,
                                                     const std::string& path,
                                                     const bool keep_lua_table = false) {
-=======
-std::unique_ptr<LuaTable> run_script_maybe_from_map(lua_State* L, const std::string& path) {
 	// run_script locks kLua
->>>>>>> 0ede36cb
 	if (starts_with(path, "map:")) {
 		return run_script(L, path.substr(4), get_egbase(L).map().filesystem(), keep_lua_table);
 	}
