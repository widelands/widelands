--- conflicted
+++ resolved
@@ -43,17 +43,12 @@
 }
 
 // Runs the 'content' as a lua script identified by 'identifier' in 'L'.
-<<<<<<< HEAD
 std::unique_ptr<LuaTable> run_string_as_script(lua_State* L,
                                                const std::string& identifier,
                                                const std::string& content,
                                                const bool keep_lua_table = false) {
-=======
-std::unique_ptr<LuaTable>
-run_string_as_script(lua_State* L, const std::string& identifier, const std::string& content) {
 	// TODO(tothxa): kObjects before kLua is needed because of Panel::do_run() and plugin actions
 	MutexLock o(MutexLock::ID::kObjects);
->>>>>>> 0ede36cb
 	MutexLock m(MutexLock::ID::kLua);
 
 	// Get the current value of __file__
@@ -109,15 +104,11 @@
 	return rv;
 }
 
-<<<<<<< HEAD
 std::unique_ptr<LuaTable>
 run_script(lua_State* L, const std::string& path, FileSystem* fs, const bool keep_lua_table) {
-=======
-std::unique_ptr<LuaTable> run_script(lua_State* L, const std::string& path, FileSystem* fs) {
 	// TODO(tothxa): kObjects before kLua is needed because of Panel::do_run() and plugin actions
 	MutexLock o(MutexLock::ID::kObjects);
 	MutexLock m(MutexLock::ID::kLua);
->>>>>>> 0ede36cb
 	const std::string content = get_file_content(fs, path);
 	return run_string_as_script(L, path, content, keep_lua_table);
 }