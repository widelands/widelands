/*
 * Copyright (C) 2006-2010 by the Widelands Development Team
 *
 * This program is free software; you can redistribute it and/or
 * modify it under the terms of the GNU General Public License
 * as published by the Free Software Foundation; either version 2
 * of the License, or (at your option) any later version.
 *
 * This program is distributed in the hope that it will be useful,
 * but WITHOUT ANY WARRANTY; without even the implied warranty of
 * MERCHANTABILITY or FITNESS FOR A PARTICULAR PURPOSE.  See the
 * GNU General Public License for more details.
 *
 * You should have received a copy of the GNU General Public License
 * along with this program; if not, write to the Free Software
 * Foundation, Inc., 51 Franklin Street, Fifth Floor, Boston, MA  02110-1301, USA.
 *
 */

#ifndef SCRIPTING_H
#define SCRIPTING_H

#include <map>
#include <string>

#include <stdint.h>

#include "logic/widelands_fileread.h"
#include "logic/widelands_filewrite.h"
#include "scripting/eris/lua.hpp"
#include "wexception.h"

namespace Widelands {
	class Editor_Game_Base;
	class Game;
	struct Map_Map_Object_Loader;
	struct Map_Map_Object_Saver;
	class Player;
	struct Building_Descr;
}

class EditorFactory;
class GameFactory;

class LuaError : public _wexception {
public:
	LuaError(const std::string & reason) : wexception("%s", reason.c_str()) {}
};
class LuaValueError : public LuaError {
public:
	LuaValueError(const std::string & wanted) :
		LuaError("Variable not of expected type: " + wanted)
	{}
};
class LuaTableKeyError : public LuaError {
public:
	LuaTableKeyError(const std::string & wanted) :
		LuaError(wanted + " is not a field in this table.")
	{}
};
class LuaScriptNotExistingError : public LuaError {
public:
	LuaScriptNotExistingError(std::string ns, std::string name) :
		LuaError("The script '" + ns + ":" + name + "' was not found!") {}
};

<<<<<<< HEAD
/**
 * Easy handling of LuaCoroutines
 */
struct LuaCoroutine {
	virtual ~LuaCoroutine() {}

	enum {
		DONE = 0,
		YIELDED = LUA_YIELD,
	};

	virtual int get_status() = 0;

	// Resumes the coroutine. This passes the arguments given via push_arg() if
	// it is the first time the method is resumed. Any yielded or returned
	// values can be accessed via the pop_* methods.
	virtual int resume() = 0;

	// Push an Lua table representing the corresponding class to the stack. This
	// means it will be passed to the next resume() call as an argument.
	virtual void push_arg(const Widelands::Player *) = 0;
	virtual void push_arg(const Widelands::Coords &) = 0;
	virtual void push_arg(const Widelands::Building_Descr*) = 0;

	// Check if there is a return value from the last call to resume() and try
	// to convert it into the given type. If there is nothing on the stack, the
	// default empty value is returned (i.e. 0 for integers, "" for empty
	// string).
	virtual uint32_t pop_uint32() = 0;
	virtual std::string pop_string() = 0;
};
=======
class LuaCoroutine;
>>>>>>> 62e16dc7

/*
 * Easy handling of return values from Wideland's Lua configurations
 * scripts: they return a Lua table with (string,value) pairs.
 */
class LuaTable {
public:
	LuaTable(lua_State* L);
	~LuaTable();

	std::string get_string(std::string);
	LuaCoroutine* get_coroutine(std::string);

private:
	lua_State * m_L;
};

// Provides an interface to call and execute Lua Code.
typedef std::map<std::string, std::string> ScriptContainer;
class LuaInterface {
public:
	LuaInterface();
	virtual ~LuaInterface();

	// Register all Lua files in the directory "subdir" in "fs" under the
	// namespace "ns".
	void register_scripts
		(FileSystem & fs, const std::string& ns, const std::string& subdir);

	// Register the Lua file "filename" in "fs" under the namespace "ns". Returns
	// the name the script was registered, usually $(basename filename).
	std::string register_script
		(FileSystem & fs, const std::string& ns, const std::string& filename);

	// Returns the scripts that have been registered for this namespace.
	const ScriptContainer& get_scripts_for(const std::string&);

	// Interpret the given string, will throw 'LuaError' on any error.
	void interpret_string(const std::string&);

	std::unique_ptr<LuaTable> run_script(std::string, std::string);
	std::unique_ptr<LuaTable> run_script
			(FileSystem &, std::string, std::string);

	std::unique_ptr<LuaTable> get_hook(std::string name);

protected:
	lua_State * m_L;

private:
	std::map<std::string, ScriptContainer> m_scripts;
};

class LuaEditorInterface : public LuaInterface {
public:
	LuaEditorInterface(Widelands::Editor_Game_Base * g);
	virtual ~LuaEditorInterface();

private:
	std::unique_ptr<EditorFactory> m_factory;
};

class LuaGameInterface : public LuaInterface {
public:
	LuaGameInterface(Widelands::Game * g);
	virtual ~LuaGameInterface();

	// Input/output for coroutines.
	LuaCoroutine * read_coroutine
		(Widelands::FileRead &, Widelands::Map_Map_Object_Loader &, uint32_t);
	uint32_t write_coroutine
		(Widelands::FileWrite &, Widelands::Map_Map_Object_Saver &, LuaCoroutine *);

	// Input output for the global game state.
	void read_global_env
		(Widelands::FileRead &, Widelands::Map_Map_Object_Loader &, uint32_t);
	uint32_t write_global_env
		(Widelands::FileWrite &, Widelands::Map_Map_Object_Saver &);

private:
	std::unique_ptr<GameFactory> m_factory;
};

// Easy handling of function objects and coroutines.
class LuaCoroutine {
public:
	// The state of the coroutine, which can either be yielded, i.e. it expects
	// to be resumed again or done which means that it will not do any more work
	// and can be deleted.
	enum {
		DONE = 0,
		YIELDED = LUA_YIELD,
	};

	LuaCoroutine(lua_State * L);
	virtual ~LuaCoroutine();

	// Returns either 'DONE' or 'YIELDED'.
	int get_status();

	// Resumes the coroutine and returns it's state after it did its execution.
	// If 'sleeptime' is not null, it will contain the time in milliseconds the
	// lua code requested for this coroutine to sleep before it should be
	// resumed again.
	int resume(uint32_t* sleeptime = nullptr);

	// Push the given arguments onto the Lua stack, so that a Coroutine can
	// receive them. This is for example used in the initialization scripts or
	// in hooks.
	void push_arg(const Widelands::Player *);
	void push_arg(const Widelands::Coords &);

private:
	friend class LuaGameInterface;

	// Input/Output for coroutines. Do not call directly, instead use
	// LuaGameInterface methods for this.
	uint32_t write(lua_State *, Widelands::FileWrite &, Widelands::Map_Map_Object_Saver &);
	void read(lua_State *, Widelands::FileRead &, Widelands::Map_Map_Object_Loader &, uint32_t);

	lua_State* m_L;
	uint32_t m_idx;
	uint32_t m_nargs;
};

#endif<|MERGE_RESOLUTION|>--- conflicted
+++ resolved
@@ -64,41 +64,7 @@
 		LuaError("The script '" + ns + ":" + name + "' was not found!") {}
 };
 
-<<<<<<< HEAD
-/**
- * Easy handling of LuaCoroutines
- */
-struct LuaCoroutine {
-	virtual ~LuaCoroutine() {}
-
-	enum {
-		DONE = 0,
-		YIELDED = LUA_YIELD,
-	};
-
-	virtual int get_status() = 0;
-
-	// Resumes the coroutine. This passes the arguments given via push_arg() if
-	// it is the first time the method is resumed. Any yielded or returned
-	// values can be accessed via the pop_* methods.
-	virtual int resume() = 0;
-
-	// Push an Lua table representing the corresponding class to the stack. This
-	// means it will be passed to the next resume() call as an argument.
-	virtual void push_arg(const Widelands::Player *) = 0;
-	virtual void push_arg(const Widelands::Coords &) = 0;
-	virtual void push_arg(const Widelands::Building_Descr*) = 0;
-
-	// Check if there is a return value from the last call to resume() and try
-	// to convert it into the given type. If there is nothing on the stack, the
-	// default empty value is returned (i.e. 0 for integers, "" for empty
-	// string).
-	virtual uint32_t pop_uint32() = 0;
-	virtual std::string pop_string() = 0;
-};
-=======
 class LuaCoroutine;
->>>>>>> 62e16dc7
 
 /*
  * Easy handling of return values from Wideland's Lua configurations
@@ -199,17 +165,23 @@
 	// Returns either 'DONE' or 'YIELDED'.
 	int get_status();
 
-	// Resumes the coroutine and returns it's state after it did its execution.
-	// If 'sleeptime' is not null, it will contain the time in milliseconds the
-	// lua code requested for this coroutine to sleep before it should be
-	// resumed again.
-	int resume(uint32_t* sleeptime = nullptr);
-
-	// Push the given arguments onto the Lua stack, so that a Coroutine can
-	// receive them. This is for example used in the initialization scripts or
-	// in hooks.
+	// Resumes the coroutine. This passes the arguments given via push_arg() if
+	// it is the first time the method is resumed. Any yielded or returned
+	// values can be accessed via the pop_* methods.
+	int resume();
+
+	// Push an Lua table representing the corresponding class to the stack. This
+	// means it will be passed to the next resume() call as an argument.
 	void push_arg(const Widelands::Player *);
 	void push_arg(const Widelands::Coords &);
+	void push_arg(const Widelands::Building_Descr*);
+
+	// Check if there is a return value from the last call to resume() and try
+	// to convert it into the given type. If there is nothing on the stack, the
+	// default empty value is returned (i.e. 0 for integers, "" for empty
+	// string).
+	uint32_t pop_uint32();
+	std::string pop_string();
 
 private:
 	friend class LuaGameInterface;
@@ -221,7 +193,8 @@
 
 	lua_State* m_L;
 	uint32_t m_idx;
-	uint32_t m_nargs;
+	uint32_t m_ninput_args;
+	uint32_t m_nreturn_values;
 };
 
 #endif