--- conflicted
+++ resolved
@@ -72,11 +72,8 @@
 	int get_inbox(lua_State * L);
 	int get_team(lua_State * L);
 	int set_team(lua_State * L);
-<<<<<<< HEAD
-=======
 	int get_partner(lua_State * L);
 	int get_tribe(lua_State * L);
->>>>>>> 3c872d84
 	int get_see_all(lua_State * L);
 	int set_see_all(lua_State * L);
 
