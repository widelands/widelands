--- conflicted
+++ resolved
@@ -73,13 +73,8 @@
 	lua_State* lua_state_;
 	uint32_t idx_{static_cast<uint32_t>(LUA_REFNIL)};
 	uint32_t nargs_;
-<<<<<<< HEAD
-	uint32_t ninput_args_{0};
-	uint32_t nreturn_values_{0};
-=======
 	uint32_t ninput_args_{0U};
 	uint32_t nreturn_values_{0U};
->>>>>>> a9549ba2
 };
 
 #endif  // end of include guard: WL_SCRIPTING_LUA_COROUTINE_H