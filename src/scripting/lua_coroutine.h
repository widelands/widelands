--- conflicted
+++ resolved
@@ -31,16 +31,10 @@
 
 namespace Widelands {
 class Player;
-<<<<<<< HEAD
 class BuildingDescr;
-struct Coords;
 class WareDescr;
 class WorkerDescr;
-=======
-class WorkerDescr;
-struct BuildingDescr;
 struct Coords;
->>>>>>> 7c140c26
 }  // namespace Widelands
 
 // Easy handling of function objects and coroutines.
