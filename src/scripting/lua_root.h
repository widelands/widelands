/*
 * Copyright (C) 2006-2019 by the Widelands Development Team
 *
 * This program is free software; you can redistribute it and/or
 * modify it under the terms of the GNU General Public License
 * as published by the Free Software Foundation; either version 2
 * of the License, or (at your option) any later version.
 *
 * This program is distributed in the hope that it will be useful,
 * but WITHOUT ANY WARRANTY; without even the implied warranty of
 * MERCHANTABILITY or FITNESS FOR A PARTICULAR PURPOSE.  See the
 * GNU General Public License for more details.
 *
 * You should have received a copy of the GNU General Public License
 * along with this program; if not, write to the Free Software
 * Foundation, Inc., 51 Franklin Street, Fifth Floor, Boston, MA  02110-1301, USA.
 *
 */

#ifndef WL_SCRIPTING_LUA_ROOT_H
#define WL_SCRIPTING_LUA_ROOT_H

#include "scripting/lua.h"
#include "scripting/lua_bases.h"
#include "scripting/luna.h"

namespace LuaRoot {

/*
 * Base class for all classes in wl
 */
class LuaRootModuleClass : public LunaClass {
public:
	const char* get_modulename() override {
		return "";
	}
};

class LuaGame : public LuaBases::LuaEditorGameBase {
public:
	LUNA_CLASS_HEAD(LuaGame);
	const char* get_modulename() override {
		return "";
	}

	LuaGame() {
	}
	explicit LuaGame(lua_State* L);

	void __persist(lua_State* L) override;
	void __unpersist(lua_State* L) override;

	/*
	 * Properties
	 */
	int get_real_speed(lua_State* L);
	int get_time(lua_State*);
	int get_desired_speed(lua_State*);
	int set_desired_speed(lua_State*);
	int get_allow_saving(lua_State*);
	int set_allow_saving(lua_State*);
	int get_type(lua_State*);

	/*
	 * Lua methods
	 */
	int launch_coroutine(lua_State*);
	int save(lua_State*);

	/*
	 * C methods
	 */
};

class LuaEditor : public LuaBases::LuaEditorGameBase {
public:
	LUNA_CLASS_HEAD(LuaEditor);
	const char* get_modulename() override {
		return "";
	}

	LuaEditor() {
	}
	explicit LuaEditor(lua_State* L);
	~LuaEditor() override {
	}

	void __persist(lua_State* L) override;
	void __unpersist(lua_State* L) override;

	/*
	 * Properties
	 */

	/*
	 * Lua methods
	 */

	/*
	 * C methods
	 */
};

class LuaWorld : public LuaRootModuleClass {
public:
	LUNA_CLASS_HEAD(LuaWorld);
	const char* get_modulename() override {
		return "";
	}

	LuaWorld() {
	}
	explicit LuaWorld(lua_State* L);

	void __persist(lua_State* L) override;
	void __unpersist(lua_State* L) override;

	/*
	 * Properties
	 */
	int get_immovable_descriptions(lua_State* L);
	int get_terrain_descriptions(lua_State* L);

	/*
	 * Lua methods
	 */
	int new_critter_type(lua_State* L);
	int new_editor_critter_category(lua_State* L);
	int new_editor_immovable_category(lua_State* L);
	int new_editor_terrain_category(lua_State* L);
	int new_immovable_type(lua_State* L);
	int new_resource_type(lua_State* L);
	int new_terrain_type(lua_State* L);

	/*
	 * C methods
	 */
};

class LuaTribes : public LuaRootModuleClass {
public:
	LUNA_CLASS_HEAD(LuaTribes);
	const char* get_modulename() override {
		return "";
	}

	LuaTribes() {
	}
	explicit LuaTribes(lua_State* L);

	void __persist(lua_State* L) override;
	void __unpersist(lua_State* L) override;

	/*
	 * Properties
	 */

	/*
	 * Lua methods
	 */
	int new_carrier_type(lua_State* L);
	int new_ferry_type(lua_State* L);
	int new_constructionsite_type(lua_State* L);
	int new_dismantlesite_type(lua_State* L);
	int new_immovable_type(lua_State* L);
	int new_market_type(lua_State* L);
	int new_militarysite_type(lua_State* L);
	int new_productionsite_type(lua_State* L);
	int new_ship_type(lua_State* L);
	int new_soldier_type(lua_State* L);
	int new_trainingsite_type(lua_State* L);
	int new_tribe(lua_State* L);
	int new_ware_type(lua_State* L);
	int new_warehouse_type(lua_State* L);
	int new_worker_type(lua_State* L);
<<<<<<< HEAD
=======
	int add_custom_building(lua_State* L);
	int add_custom_worker(lua_State* L);
>>>>>>> ba1af83e

	/*
	 * C methods
	 */
};

void luaopen_wlroot(lua_State*, bool in_editor);

#endif  // end of include guard: WL_SCRIPTING_LUA_ROOT_H
}<|MERGE_RESOLUTION|>--- conflicted
+++ resolved
@@ -173,11 +173,10 @@
 	int new_ware_type(lua_State* L);
 	int new_warehouse_type(lua_State* L);
 	int new_worker_type(lua_State* L);
-<<<<<<< HEAD
-=======
-	int add_custom_building(lua_State* L);
+
+	// NOCOM find usages and get rid
+	// int add_custom_building(lua_State* L);
 	int add_custom_worker(lua_State* L);
->>>>>>> ba1af83e
 
 	/*
 	 * C methods
