--- conflicted
+++ resolved
@@ -131,40 +131,6 @@
 	int new_immovable_type(lua_State* L);
 	int new_resource_type(lua_State* L);
 	int new_terrain_type(lua_State* L);
-<<<<<<< HEAD
-
-	int modify_unit(lua_State* L);
-
-	/*
-	 * C methods
-	 */
-};
-
-class LuaTribes : public LuaRootModuleClass {
-public:
-	LUNA_CLASS_HEAD(LuaTribes);
-	const char* get_modulename() override {
-		return "";
-	}
-
-	LuaTribes() {
-	}
-	explicit LuaTribes(lua_State* L);
-
-	void __persist(lua_State* L) override;
-	void __unpersist(lua_State* L) override;
-
-	/*
-	 * Properties
-	 */
-
-	int get_all_workers(lua_State* L);
-
-	/*
-	 * Lua methods
-	 */
-=======
->>>>>>> f85c365a
 	int new_carrier_type(lua_State* L);
 	int new_ferry_type(lua_State* L);
 	int new_constructionsite_type(lua_State* L);
