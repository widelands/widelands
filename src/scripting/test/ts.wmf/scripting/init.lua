--- conflicted
+++ resolved
@@ -32,14 +32,9 @@
 if not wl.editor then
    include "test_game"
 
-<<<<<<< HEAD
-include "test_table"
-include "test_set"
-=======
    include "test_gplayer"
    include "test_gfield"
    include "test_gplr_access"
->>>>>>> 348d32a9
 
    include "test_objectives"
    include "test_messages"
