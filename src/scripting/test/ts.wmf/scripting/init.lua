--- conflicted
+++ resolved
@@ -32,14 +32,9 @@
 if not wl.editor then
    include "test_game"
 
-<<<<<<< HEAD
-include "test_table"
-include "test_set"
-=======
    include "test_gplayer"
    include "test_gfield"
    include "test_gplr_access"
->>>>>>> 34fa4633
 
    include "test_objectives"
    include "test_messages"
@@ -58,6 +53,7 @@
 -- Test for auxiliary scripts 
 -- ===========================
 include "test_table"
+include "test_set"
 
 -- ============
 -- Test Runner 
