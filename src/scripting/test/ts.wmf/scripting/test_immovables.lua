--- conflicted
+++ resolved
@@ -1,26 +1,11 @@
 include "test_baseimmovables"
 
-<<<<<<< HEAD
+-- Player immovables
 include "test_flag"
 include "test_road"
    
+include "test_constructionsite"
 include "test_warehouse"
 include "test_productionsite"
 include "test_militarysite"
 include "test_trainingsite"
-=======
--- Player immovables
--- TODO: those should also work in the editor
-if not wl.editor then
-   -- Others
-   include "test_flag"
-   include "test_road"
-
-   -- Buildings
-   include "test_constructionsite"
-   include "test_warehouse"
-   include "test_productionsite"
-   include "test_militarysite"
-   include "test_trainingsite"
-end
->>>>>>> 2d52650a
