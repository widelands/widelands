/*
 * Copyright (C) 2006-2009 by the Widelands Development Team
 *
 * This program is free software; you can redistribute it and/or
 * modify it under the terms of the GNU General Public License
 * as published by the Free Software Foundation; either version 2
 * of the License, or (at your option) any later version.
 *
 * This program is distributed in the hope that it will be useful,
 * but WITHOUT ANY WARRANTY; without even the implied warranty of
 * MERCHANTABILITY or FITNESS FOR A PARTICULAR PURPOSE.  See the
 * GNU General Public License for more details.
 *
 * You should have received a copy of the GNU General Public License
 * along with this program; if not, write to the Free Software
 * Foundation, Inc., 51 Franklin Street, Fifth Floor, Boston, MA  02110-1301, USA.
 *
 */

#ifndef HELPER_H
#define HELPER_H

<<<<<<< HEAD
#include "wexception.h"

#include <SDL_keyboard.h>
#include <boost/utility.hpp>

=======
>>>>>>> becff903
#include <cassert>
#include <cstring>
#include <sstream>
#include <string>
#include <vector>

#include <SDL_keyboard.h>

#include "wexception.h"

/// Matches the string that candidate points to against the string that
/// template points to. Stops at when reaching a null character or the
/// character terminator. If a match is found, candidate is moved beyond the
/// matched part.
///
/// example:
///    char const * candidate = "return   75";
///    bool const result = match(candidate, "return");
/// now candidate points to "   75" and result is true
inline bool match(char * & candidate, char const * pattern) {
	for (char * p = candidate;; ++p, ++pattern)
		if (not *pattern) {
			candidate = p;
			return true;
		} else if (*p != *pattern)
			break;
	return false;
}


/// Returns the word starting at the character that p points to and ending
/// before the first terminator character. Replaces the terminator with null.
inline char * match
	(char * & p, bool & reached_end, char const terminator = ' ')
{
	assert(terminator);
	char * const result = p;
	for (; *p != terminator; ++p)
		if (*p == '\0') {
			reached_end = true;
			goto end;
		}
	reached_end = false;
	*p = '\0'; //  terminate the word
	++p; //  move past the terminator
end:
	if (result < p)
		return result;
	throw wexception("expected word");
}


/// Skips a sequence of consecutive characters with the value c, starting at p.
/// Returns whether any characters were skipped.
inline bool skip(char * & p, char const c = ' ') {
	char * t = p;
	while (*t == c)
		++t;
	if (p < t) {
		p = t;
		return true;
	} else
		return false;
}


/// Skips a sequence of consecutive characters with the value c, starting at p.
/// Throws _wexception if no characters were skipped.
inline void force_skip(char * & p, char const c = ' ') {
	char * t = p;
	while (*t == c)
		++t;
	if (p < t)
		p = t;
	else
		throw wexception("expected '%c' but found \"%s\"", c, p);
}

/// Combines match and force_skip.
///
/// example:
///    char const * candidate = "return   75";
///    bool const result = match_force_skip(candidate, "return");
/// now candidate points to "75" and result is true
///
/// example:
///   char const * candidate = "return75";
///    bool const result = match_force_skip(candidate, "return");
/// throws _wexception
inline bool match_force_skip(char * & candidate, char const * pattern) {
	for (char * p = candidate;; ++p, ++pattern)
		if (not *pattern) {
			force_skip(p);
			candidate = p;
			return true;
		} else if (*p != *pattern)
			return false;

	return false;
}

/**
 * Convert std::string to any sstream-compatible type
 *
 * \see http://www.experts-exchange.com/Programming/
 *    Programming_Languages/Cplusplus/Q_20670737.html
 * \author AssafLavie on http://www.experts-exchange.com
 */
template<typename T> T stringTo(const std::string & s) {
	std::istringstream iss(s);
	T x;
	iss >> x;
	return x;
}

/* Convert any sstream-compatible type to std::string
 *
 * \note In a just world, this would be implemented with gnu::autosprintf. But
 * many distributions don't carry that lib despite the fact that it is part of
 * glibc.
 *
 * \see http://www.experts-exchange.com/Programming/
 * Programming_Languages/Cplusplus/Q_20670737.html
 * \author AssafLavie on http://www.experts-exchange.com
 */
template<typename T> std::string toString(const T & x) {
	std::ostringstream oss;
	oss << x;
	return oss.str();
}

std::vector<std::string> split_string
	(const std::string &, char const * separators);
void remove_spaces(std::string &);
void log(char * const fmt, ...);

bool is_printable(SDL_keysym k);

/// A class that makes iteration over filename_?.png templates easy.
class NumberGlob : boost::noncopyable {
public:
	typedef uint32_t type;
	NumberGlob(const std::string& pictmp);

	/// If there is a next filename, puts it in 's' and returns true.
	bool next(std::string* s);

private:
	std::string templ_;
	std::string fmtstr_;
	std::string replstr_;
	uint32_t cur_;
	uint32_t max_;
};

/// Generate a random string of given size out of the given alphabet.
std::string random_string(const std::string& chars, int nlen);

#endif<|MERGE_RESOLUTION|>--- conflicted
+++ resolved
@@ -20,14 +20,6 @@
 #ifndef HELPER_H
 #define HELPER_H
 
-<<<<<<< HEAD
-#include "wexception.h"
-
-#include <SDL_keyboard.h>
-#include <boost/utility.hpp>
-
-=======
->>>>>>> becff903
 #include <cassert>
 #include <cstring>
 #include <sstream>
@@ -35,6 +27,7 @@
 #include <vector>
 
 #include <SDL_keyboard.h>
+#include <boost/utility.hpp>
 
 #include "wexception.h"
 
