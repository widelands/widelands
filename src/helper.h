--- conflicted
+++ resolved
@@ -20,41 +20,4 @@
 #ifndef WL_HELPER_H
 #define WL_HELPER_H
 
-<<<<<<< HEAD
-// A functional container filtering (by copying the values). Returns a new
-// ContainerType that  contains all values where 'test' returned true.
-template <typename ContainerType, class UnaryPredicate>
-ContainerType filter(const ContainerType& container, UnaryPredicate test) {
-	ContainerType filtered;
-	for (const auto& entry : container) {
-		if (!test(entry)) {
-			continue;
-		}
-		filtered.insert(entry);
-	}
-	return filtered;
-}
-=======
-#include <cassert>
-#include <cstring>
-#include <string>
-#include <vector>
-
-#include <SDL_keyboard.h>
-#include <boost/utility.hpp>
-
-#include "base/wexception.h"
-
-/// Returns the word starting at the character that p points to and ending
-/// before the first terminator character. Replaces the terminator with null.
-// TODO(sirver): move into a logic/strings lib or so.
-char* next_word(char*& p, bool& reached_end, char terminator = ' ');
-
-/// Split a string by separators.
-/// \note This ignores empty elements, so do not use this for example to split
-/// a string with newline characters into lines, because it would ignore empty
-/// lines.
-std::vector<std::string> split_string(const std::string&, char const* separators);
-
->>>>>>> f1c919d4
 #endif  // end of include guard: WL_HELPER_H