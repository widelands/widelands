--- conflicted
+++ resolved
@@ -64,11 +64,6 @@
 
 
 	const std::string & name() const {return m_name;}
-<<<<<<< HEAD
-	// NOCOM(#sirver): this class is not using this. Why is it here?
-	const World & world() const {return m_world;}
-=======
->>>>>>> 3e8e0a9c
 
 	Ware_Index get_nrworkers() const {return m_workers.get_nitems();}
 	Worker_Descr const * get_worker_descr(const Ware_Index& index) const {
