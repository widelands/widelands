/*
 * Copyright (C) 2002, 2006-2013 by the Widelands Development Team
 *
 * This program is free software; you can redistribute it and/or
 * modify it under the terms of the GNU General Public License
 * as published by the Free Software Foundation; either version 2
 * of the License, or (at your option) any later version.
 *
 * This program is distributed in the hope that it will be useful,
 * but WITHOUT ANY WARRANTY; without even the implied warranty of
 * MERCHANTABILITY or FITNESS FOR A PARTICULAR PURPOSE.  See the
 * GNU General Public License for more details.
 *
 * You should have received a copy of the GNU General Public License
 * along with this program; if not, write to the Free Software
 * Foundation, Inc., 51 Franklin Street, Fifth Floor, Boston, MA  02110-1301, USA.
 *
 */

#ifndef TRIBE_H
#define TRIBE_H

#include "graphic/animation.h"
#include "bob.h"
#include "building.h"
#include "descr_maintainer.h"
#include "immovable.h"
#include "item_ware_descr.h"
#include "military_data.h"
#include "worker.h"
#include "HTMLReferences.h"

#include "io/filewrite.h"
#include "TribeBasicInfo.h"

#include <map>
#include <vector>

namespace Widelands {

class Warehouse;
class Worker_Descr;
struct Building_Descr;
struct Editor_Game_Base;
struct Event;
struct Item_Ware_Descr;
struct Resource_Descr;
struct World;

/*
Tribes
------

Every player chooses a tribe. A tribe has distinct properties such as the
buildings it can build and the associated graphics.
Two players can choose the same tribe.
*/
struct Tribe_Descr : boost::noncopyable {
	enum {
		OK = 0,
		ERR_WRONGVERSION
	};

	Tribe_Descr(std::string const & name, Editor_Game_Base &);

	//  Static function to check for tribes.
	static bool exists_tribe
		(std::string const & name, TribeBasicInfo * info = 0);
	static void get_all_tribenames(std::vector<std::string> &);
	static void get_all_tribe_infos(std::vector<TribeBasicInfo> &);


	const std::string & name() const throw () {return m_name;}
	const World & world() const throw () {return m_world;}

	Ware_Index get_nrworkers() const {return m_workers.get_nitems();}
	Worker_Descr const * get_worker_descr(Ware_Index const index) const {
		return m_workers.get(index);
	}
	Ware_Index worker_index(std::string const & workername) const {
		return m_workers.get_index(workername);
	}
	Ware_Index worker_index(char const * const workername) const {
		return m_workers.get_index(workername);
	}
	Ware_Index carrier2() const {
		if (m_carrier2.size())
			return worker_index(m_carrier2);
		return worker_index("carrier");
	}
	Ware_Index get_nrwares() const {return m_wares.get_nitems();}
	Ware_Index safe_ware_index(std::string const & warename) const;
	Ware_Index safe_ware_index(const char * const warename) const;
	Ware_Index ware_index(std::string const & warename) const;
	Ware_Index ware_index(char const * const warename) const;
	Item_Ware_Descr const * get_ware_descr(Ware_Index const index) const {
		return m_wares.get(index);
	}
	void set_ware_type_has_demand_check(Ware_Index const index) const {
		m_wares.get(index)->set_has_demand_check();
	}
	void set_worker_type_has_demand_check(Ware_Index const index) const {
		m_workers.get(index)->set_has_demand_check();
	}
	Ware_Index safe_worker_index(std::string const & workername) const;
	Ware_Index safe_worker_index(const char * const workername) const;
	Building_Index get_nrbuildings() const {
		return m_buildings.get_nitems();
	}
	Building_Index safe_building_index(char const * name) const;
	Building_Descr const * get_building_descr(Building_Index const index) const
	{
		return m_buildings.get(index);
	}
	Building_Index building_index(std::string const & buildingname) const {
		return m_buildings.get_index(buildingname);
	}
	Building_Index building_index(char const * const buildingname) const {
		return m_buildings.get_index(buildingname);
	}
	int32_t get_immovable_index(char const * const l) const {
		return m_immovables.get_index(l);
	}
	int32_t get_immovable_index(const std::string & l) const {
		return m_immovables.get_index(l);
	}
	int32_t get_nr_immovables() {return m_immovables.get_nitems();}
	Immovable_Descr const * get_immovable_descr(int32_t const index) const {
		return m_immovables.get(index);
	}
<<<<<<< HEAD
	Immovable_Descr const * get_immovable_descr(const std::string & immname) const {
		return m_immovables.get(get_immovable_index(immname.c_str()));
=======
	Immovable_Descr const * get_immovable_descr(const std::string & imm_name) const {
		return m_immovables.get(get_immovable_index(imm_name.c_str()));
>>>>>>> a247006d
	}
	int32_t get_bob(char const * const l) const {return m_bobs.get_index(l);}
	Bob::Descr const * get_bob_descr(uint16_t const index) const {
		return m_bobs.get(index);
	}
<<<<<<< HEAD
	Bob::Descr const * get_bob_descr(const std::string & bobname) const {
		return m_bobs.exists(bobname.c_str());
=======
	Bob::Descr const * get_bob_descr(const std::string & bob_name) const {
		return m_bobs.exists(bob_name.c_str());
>>>>>>> a247006d
	}
	int32_t get_nr_bobs() {return m_bobs.get_nitems();}

	std::vector<Ware_Index> const & worker_types_without_cost() const {
		return m_worker_types_without_cost;
	}

	typedef std::vector<std::pair<std::string, uint32_t> > AnimationStyles;
	struct Nonexistent {};
	uint8_t frontier_style_index(std::string const & stylename) const {
		for (uint8_t result = m_anim_frontier.size();;)
			if (m_anim_frontier.at(--result).first == stylename)
				return result;
			else if (not result)
				throw Nonexistent();

		return 0;
	}
	uint8_t flag_style_index    (std::string const & stylename) const {
		for (uint8_t result = m_anim_flag.size();;)
			if (m_anim_flag.at(--result).first == stylename)
				return result;
			else if (not result)
				throw Nonexistent();

		return 0;
	}
	uint8_t frontier_style_index(char const * const stylename) const {
		for (uint8_t result = m_anim_frontier.size();;)
			if (m_anim_frontier.at(--result).first == stylename)
				return result;
			else if (not result)
				throw Nonexistent();

		return 0;
	}
	uint8_t flag_style_index    (char const * const stylename) const {
		for (uint8_t result = m_anim_flag.size();;)
			if (m_anim_flag.at(--result).first == stylename)
				return result;
			else if (not result)
				throw Nonexistent();

		return 0;
	}
	uint8_t next_frontier_style_index(uint8_t i) const {
		return ++i == m_anim_frontier.size() ? 0 : i;
	}
	uint8_t next_flag_style_index    (uint8_t i) const {
		return ++i == m_anim_flag    .size() ? 0 : i;
	}
	std::string const & frontier_style_name (uint8_t const i) const {
		return m_anim_frontier.at(i).first;
	}
	std::string const & flag_style_name     (uint8_t const i) const {
		return m_anim_flag    .at(i).first;
	}
	uint32_t frontier_animation  (uint8_t const i) const {
		return m_anim_frontier.at(i).second;
	}
	uint32_t flag_animation      (uint8_t const i) const {
		return m_anim_flag    .at(i).second;
	}

	uint32_t get_bob_vision_range() const {return m_bob_vision_range;}

	uint32_t get_resource_indicator
		(const Resource_Descr * const res, const uint32_t amount) const;

	void postload(Editor_Game_Base &);
	void load_graphics();

	Military_Data get_military_data() const {return m_military_data;}

	struct Initialization {
		std::string          name;
		std::string          descname;
	};
	typedef std::vector<Initialization> Initializations;
	Initialization const & initialization(uint8_t const index) const {
		if (m_initializations.size() <= index)
			throw Nonexistent();
		return m_initializations[index];
	}

	typedef std::vector<std::vector<Widelands::Ware_Index> > WaresOrder;
	typedef std::vector<std::pair<uint32_t, uint32_t> > WaresOrderCoords;
	WaresOrder const & wares_order() const {return m_wares_order;}
	WaresOrderCoords const & wares_order_coords() const {
		return m_wares_order_coords;
	}

	WaresOrder const & workers_order() const {return m_workers_order;}
	WaresOrderCoords const & workers_order_coords() const {
		return m_workers_order_coords;
	}

	void resize_ware_orders(size_t maxLength);

	const std::vector<std::string> & compatibility_immovable(const std::string & name) const;

#ifdef WRITE_GAME_DATA_AS_HTML
	void referenceBuilding
		(::FileWrite &, std::string const &, HTMLReferences::Role,
		 Building_Index)
		const;
	void referenceWorker
		(::FileWrite &, std::string const &, HTMLReferences::Role,
		 Ware_Index,     uint8_t multiplicity = 1)
		const;
	void referenceWare
		(::FileWrite &, std::string const &, HTMLReferences::Role,
		 Ware_Index,     uint8_t multiplicity = 1)
		const;
#endif

private:
	const std::string m_name;
	const World & m_world;
	AnimationStyles   m_anim_frontier;
	AnimationStyles   m_anim_flag;
	uint32_t m_bob_vision_range;

	Indexed_Descr_Maintainer<Worker_Descr, Ware_Index>    m_workers;
	Indexed_Descr_Maintainer<Building_Descr, Building_Index>  m_buildings;
	Indexed_Descr_Maintainer<Item_Ware_Descr, Ware_Index> m_wares;
	Descr_Maintainer<Immovable_Descr> m_immovables;  // The player immovables
	Descr_Maintainer<Bob::Descr>      m_bobs;
	std::string                       m_carrier2;
	// Order and positioning of wares in the warehouse display
	WaresOrder                        m_wares_order;
	WaresOrderCoords                  m_wares_order_coords;
	WaresOrder                        m_workers_order;
	WaresOrderCoords                  m_workers_order_coords;

	std::vector<Ware_Index> m_worker_types_without_cost;

	Initializations m_initializations;

	Military_Data   m_military_data;

	typedef std::map<std::string, std::vector<std::string> > Compatibility;
	/**
	 * For savegame compatibility, this maps immovable names to strings
	 * describing the appropriate compatibility preserving action.
	 */
	Compatibility m_compatibility_immovable;
	std::map<std::string, std::string> m_compatibility_wares;

#ifdef WRITE_GAME_DATA_AS_HTML
	void writeHTMLBuildings(std::string const & directory);
	void writeHTMLWorkers  (std::string const & directory);
	void writeHTMLWares    (std::string const & directory);
	void writeHTMLBobs     (std::string const & directory);
	HTMLReferences * m_ware_references;
	HTMLReferences * m_worker_references;
	HTMLReferences * m_building_references;
#endif
};

}

#endif<|MERGE_RESOLUTION|>--- conflicted
+++ resolved
@@ -128,25 +128,15 @@
 	Immovable_Descr const * get_immovable_descr(int32_t const index) const {
 		return m_immovables.get(index);
 	}
-<<<<<<< HEAD
-	Immovable_Descr const * get_immovable_descr(const std::string & immname) const {
-		return m_immovables.get(get_immovable_index(immname.c_str()));
-=======
 	Immovable_Descr const * get_immovable_descr(const std::string & imm_name) const {
 		return m_immovables.get(get_immovable_index(imm_name.c_str()));
->>>>>>> a247006d
 	}
 	int32_t get_bob(char const * const l) const {return m_bobs.get_index(l);}
 	Bob::Descr const * get_bob_descr(uint16_t const index) const {
 		return m_bobs.get(index);
 	}
-<<<<<<< HEAD
-	Bob::Descr const * get_bob_descr(const std::string & bobname) const {
-		return m_bobs.exists(bobname.c_str());
-=======
 	Bob::Descr const * get_bob_descr(const std::string & bob_name) const {
 		return m_bobs.exists(bob_name.c_str());
->>>>>>> a247006d
 	}
 	int32_t get_nr_bobs() {return m_bobs.get_nitems();}
 
