/*
 * Copyright (C) 2004-2019 by the Widelands Development Team
 *
 * This program is free software; you can redistribute it and/or
 * modify it under the terms of the GNU General Public License
 * as published by the Free Software Foundation; either version 2
 * of the License, or (at your option) any later version.
 *
 * This program is distributed in the hope that it will be useful,
 * but WITHOUT ANY WARRANTY; without even the implied warranty of
 * MERCHANTABILITY or FITNESS FOR A PARTICULAR PURPOSE.  See the
 * GNU General Public License for more details.
 *
 * You should have received a copy of the GNU General Public License
 * along with this program; if not, write to the Free Software
 * Foundation, Inc., 51 Franklin Street, Fifth Floor, Boston, MA  02110-1301, USA.
 *
 */

#include "logic/playercommand.h"

#include "base/log.h"
#include "base/macros.h"
#include "base/wexception.h"
#include "economy/economy.h"
#include "economy/input_queue.h"
#include "io/fileread.h"
#include "io/filewrite.h"
#include "io/streamwrite.h"
#include "logic/game.h"
#include "logic/map_objects/map_object.h"
#include "logic/map_objects/tribes/market.h"
#include "logic/map_objects/tribes/soldier.h"
#include "logic/map_objects/tribes/tribe_descr.h"
#include "logic/player.h"
#include "logic/widelands_geometry_io.h"
#include "map_io/map_object_loader.h"
#include "map_io/map_object_saver.h"

namespace Widelands {

namespace {

// Returns the serial number of the object with the given "object_index" as
// registered by the mol. If object_index is zero (because the object that was
// saved to the file did no longer exist on saving) zero will be returned. That
// means that get_object will always return nullptr and all upcasts will fail -
// so the commands will never do anything when executed.
template <typename T>
Serial get_object_serial_or_zero(uint32_t object_index, MapObjectLoader& mol) {
	if (!object_index)
		return 0;
	return mol.get<T>(object_index).serial();
}

void serialize_bill_of_materials(const BillOfMaterials& bill, StreamWrite* ser) {
	ser->unsigned_32(bill.size());
	for (const WareAmount& amount : bill) {
		ser->unsigned_8(amount.first);
		ser->unsigned_32(amount.second);
	}
}

BillOfMaterials deserialize_bill_of_materials(StreamRead* des) {
	BillOfMaterials bill;
	const int count = des->unsigned_32();
	for (int i = 0; i < count; ++i) {
		const auto index = des->unsigned_8();
		const auto amount = des->unsigned_32();
		bill.push_back(std::make_pair(index, amount));
	}
	return bill;
}

}  // namespace

<<<<<<< HEAD
// NOTE keep numbers of existing entries as they are to ensure backward compatible savegame loading
enum {
	PLCMD_UNUSED = 0,
	PLCMD_BULLDOZE = 1,
	PLCMD_BUILD = 2,
	PLCMD_BUILDFLAG = 3,
	PLCMD_BUILDROAD = 4,
	PLCMD_FLAGACTION = 5,
	PLCMD_STARTSTOPBUILDING = 6,
	PLCMD_ENHANCEBUILDING = 7,
	PLCMD_CHANGETRAININGOPTIONS = 8,
	PLCMD_DROPSOLDIER = 9,
	PLCMD_CHANGESOLDIERCAPACITY = 10,
	PLCMD_ENEMYFLAGACTION = 11,
	PLCMD_SETWAREPRIORITY = 12,
	PLCMD_SETWARETARGETQUANTITY = 13,
	PLCMD_RESETWARETARGETQUANTITY = 14,
	PLCMD_SETWORKERTARGETQUANTITY = 15,
	PLCMD_RESETWORKERTARGETQUANTITY = 16,
	// Used to be PLCMD_CHANGEMILITARYCONFIG
	PLCMD_MESSAGESETSTATUSREAD = 18,
	PLCMD_MESSAGESETSTATUSARCHIVED = 19,
	PLCMD_SETSTOCKPOLICY = 20,
	PLCMD_SETINPUTMAXFILL = 21,
	PLCMD_DISMANTLEBUILDING = 22,
	PLCMD_EVICTWORKER = 23,
	PLCMD_MILITARYSITESETSOLDIERPREFERENCE = 24,
	PLCMD_SHIP_EXPEDITION = 25,
	PLCMD_SHIP_SCOUT = 26,
	PLCMD_SHIP_EXPLORE = 27,
	PLCMD_SHIP_CONSTRUCT = 28,
	PLCMD_SHIP_SINK = 29,
	PLCMD_SHIP_CANCELEXPEDITION = 30,
	PLCMD_PROPOSE_TRADE = 31,
	PLCMD_BUILDWATERWAY = 32,
};

=======
>>>>>>> 6a7b3b19
/*** class PlayerCommand ***/

PlayerCommand::PlayerCommand(const uint32_t time, const PlayerNumber s)
   : GameLogicCommand(time), sender_(s), cmdserial_(0) {
}

void PlayerCommand::write_id_and_sender(StreamWrite& ser) {
	ser.unsigned_8(static_cast<uint8_t>(id()));
	ser.unsigned_8(sender());
}

PlayerCommand* PlayerCommand::deserialize(StreamRead& des) {
	switch (static_cast<QueueCommandTypes>(des.unsigned_8())) {
	case QueueCommandTypes::kBulldoze:
		return new CmdBulldoze(des);
	case QueueCommandTypes::kBuild:
		return new CmdBuild(des);
	case QueueCommandTypes::kBuildFlag:
		return new CmdBuildFlag(des);
	case QueueCommandTypes::kBuildRoad:
		return new CmdBuildRoad(des);
<<<<<<< HEAD
	case PLCMD_BUILDWATERWAY:
		return new CmdBuildWaterway(des);
	case PLCMD_FLAGACTION:
=======
	case QueueCommandTypes::kFlagAction:
>>>>>>> 6a7b3b19
		return new CmdFlagAction(des);
	case QueueCommandTypes::kStartStopBuilding:
		return new CmdStartStopBuilding(des);
	case QueueCommandTypes::kEnhanceBuilding:
		return new CmdEnhanceBuilding(des);

	case QueueCommandTypes::kChangeTrainingOptions:
		return new CmdChangeTrainingOptions(des);
	case QueueCommandTypes::kDropSoldier:
		return new CmdDropSoldier(des);
	case QueueCommandTypes::kChangeSoldierCapacity:
		return new CmdChangeSoldierCapacity(des);
	case QueueCommandTypes::kEnemyFlagAction:
		return new CmdEnemyFlagAction(des);

	case QueueCommandTypes::kSetWarePriority:
		return new CmdSetWarePriority(des);
	case QueueCommandTypes::kSetWareTargetQuantity:
		return new CmdSetWareTargetQuantity(des);
	case QueueCommandTypes::kResetWareTargetQuantity:
		return new CmdResetWareTargetQuantity(des);
	case QueueCommandTypes::kSetWorkerTargetQuantity:
		return new CmdSetWorkerTargetQuantity(des);
	case QueueCommandTypes::kResetWorkerTargetQuantity:
		return new CmdResetWorkerTargetQuantity(des);

	case QueueCommandTypes::kMessageSetStatusRead:
		return new CmdMessageSetStatusRead(des);
	case QueueCommandTypes::kMessageSetStatusArchived:
		return new CmdMessageSetStatusArchived(des);

	case QueueCommandTypes::kSetStockPolicy:
		return new CmdSetStockPolicy(des);
	case QueueCommandTypes::kSetInputMaxFill:
		return new CmdSetInputMaxFill(des);
	case QueueCommandTypes::kDismantleBuilding:
		return new CmdDismantleBuilding(des);
	case QueueCommandTypes::kEvictWorker:
		return new CmdEvictWorker(des);
	case QueueCommandTypes::kMilitarysiteSetSoldierPreference:
		return new CmdMilitarySiteSetSoldierPreference(des);

	case QueueCommandTypes::kStartOrCancelExpedition:
		return new CmdStartOrCancelExpedition(des);
	case QueueCommandTypes::kShipScoutDirection:
		return new CmdShipScoutDirection(des);
	case QueueCommandTypes::kShipExploreIsland:
		return new CmdShipExploreIsland(des);
	case QueueCommandTypes::kShipConstructPort:
		return new CmdShipConstructPort(des);
	case QueueCommandTypes::kShipSink:
		return new CmdShipSink(des);
	case QueueCommandTypes::kShipCancelExpedition:
		return new CmdShipCancelExpedition(des);

	default:
		throw wexception("PlayerCommand::deserialize(): Invalid command id encountered");
	}
}

/**
 * Write this player command to a file. Call this from base classes
 */
constexpr uint16_t kCurrentPacketVersionPlayerCommand = 3;

void PlayerCommand::write(FileWrite& fw, EditorGameBase& egbase, MapObjectSaver& mos) {
	// First, write version
	fw.unsigned_16(kCurrentPacketVersionPlayerCommand);

	GameLogicCommand::write(fw, egbase, mos);
	// Now sender
	fw.unsigned_8(sender());
	fw.unsigned_32(cmdserial());
}

void PlayerCommand::read(FileRead& fr, EditorGameBase& egbase, MapObjectLoader& mol) {
	try {
		const uint16_t packet_version = fr.unsigned_16();
		if (packet_version == kCurrentPacketVersionPlayerCommand) {
			GameLogicCommand::read(fr, egbase, mol);
			sender_ = fr.unsigned_8();
			if (!egbase.get_player(sender_))
				throw GameDataError("player %u does not exist", sender_);
			cmdserial_ = fr.unsigned_32();
		} else {
			throw UnhandledVersionError(
			   "PlayerCommand", packet_version, kCurrentPacketVersionPlayerCommand);
		}
	} catch (const WException& e) {
		throw GameDataError("player command: %s", e.what());
	}
}

/*** class Cmd_Bulldoze ***/

CmdBulldoze::CmdBulldoze(StreamRead& des)
   : PlayerCommand(0, des.unsigned_8()), serial(des.unsigned_32()), recurse(des.unsigned_8()) {
}

void CmdBulldoze::execute(Game& game) {
	if (upcast(PlayerImmovable, pimm, game.objects().get_object(serial)))
		game.get_player(sender())->bulldoze(*pimm, recurse);
}

void CmdBulldoze::serialize(StreamWrite& ser) {
	write_id_and_sender(ser);
	ser.unsigned_32(serial);
	ser.unsigned_8(recurse);
}

constexpr uint16_t kCurrentPacketVersionCmdBulldoze = 2;

void CmdBulldoze::read(FileRead& fr, EditorGameBase& egbase, MapObjectLoader& mol) {
	try {
		const uint16_t packet_version = fr.unsigned_16();
		if (packet_version == kCurrentPacketVersionCmdBulldoze) {
			PlayerCommand::read(fr, egbase, mol);
			serial = get_object_serial_or_zero<PlayerImmovable>(fr.unsigned_32(), mol);
			recurse = 2 <= packet_version ? fr.unsigned_8() : false;
		} else {
			throw UnhandledVersionError(
			   "CmdBulldoze", packet_version, kCurrentPacketVersionCmdBulldoze);
		}
	} catch (const WException& e) {
		throw GameDataError("bulldoze: %s", e.what());
	}
}
void CmdBulldoze::write(FileWrite& fw, EditorGameBase& egbase, MapObjectSaver& mos) {
	// First, write version
	fw.unsigned_16(kCurrentPacketVersionCmdBulldoze);
	// Write base classes
	PlayerCommand::write(fw, egbase, mos);
	// Now serial
	fw.unsigned_32(mos.get_object_file_index_or_zero(egbase.objects().get_object(serial)));
	fw.unsigned_8(recurse);
}

/*** class Cmd_Build ***/

CmdBuild::CmdBuild(StreamRead& des) : PlayerCommand(0, des.unsigned_8()) {
	bi = des.signed_16();
	coords = read_coords_32(&des);
}

void CmdBuild::execute(Game& game) {
	// Empty former vector since its a new csite.
	Building::FormerBuildings former_buildings;
	game.get_player(sender())->build(coords, bi, true, former_buildings);
}

void CmdBuild::serialize(StreamWrite& ser) {
	write_id_and_sender(ser);
	ser.signed_16(bi);
	write_coords_32(&ser, coords);
}

constexpr uint16_t kCurrentPacketVersionCmdBuild = 1;

void CmdBuild::read(FileRead& fr, EditorGameBase& egbase, MapObjectLoader& mol) {
	try {
		const uint16_t packet_version = fr.unsigned_16();
		if (packet_version == kCurrentPacketVersionCmdBuild) {
			PlayerCommand::read(fr, egbase, mol);
			bi = fr.unsigned_16();
			coords = read_coords_32(&fr, egbase.map().extent());
		} else {
			throw UnhandledVersionError("CmdBuild", packet_version, kCurrentPacketVersionCmdBuild);
		}

	} catch (const WException& e) {
		throw GameDataError("build: %s", e.what());
	}
}

void CmdBuild::write(FileWrite& fw, EditorGameBase& egbase, MapObjectSaver& mos) {
	// First, write version
	fw.unsigned_16(kCurrentPacketVersionCmdBuild);
	// Write base classes
	PlayerCommand::write(fw, egbase, mos);
	fw.unsigned_16(bi);
	write_coords_32(&fw, coords);
}

/*** class Cmd_BuildFlag ***/

CmdBuildFlag::CmdBuildFlag(StreamRead& des)
   : PlayerCommand(0, des.unsigned_8()), coords(read_coords_32(&des)) {
}

void CmdBuildFlag::execute(Game& game) {
	game.get_player(sender())->build_flag(coords);
}

void CmdBuildFlag::serialize(StreamWrite& ser) {
	write_id_and_sender(ser);
	write_coords_32(&ser, coords);
}

constexpr uint16_t kCurrentPacketVersionCmdBuildFlag = 1;

void CmdBuildFlag::read(FileRead& fr, EditorGameBase& egbase, MapObjectLoader& mol) {
	try {
		const uint16_t packet_version = fr.unsigned_16();
		if (packet_version == kCurrentPacketVersionCmdBuildFlag) {
			PlayerCommand::read(fr, egbase, mol);
			coords = read_coords_32(&fr, egbase.map().extent());
		} else {
			throw UnhandledVersionError(
			   "CmdBuildFlag", packet_version, kCurrentPacketVersionCmdBuildFlag);
		}
	} catch (const WException& e) {
		throw GameDataError("build flag: %s", e.what());
	}
}
void CmdBuildFlag::write(FileWrite& fw, EditorGameBase& egbase, MapObjectSaver& mos) {
	// First, write version
	fw.unsigned_16(kCurrentPacketVersionCmdBuildFlag);
	// Write base classes
	PlayerCommand::write(fw, egbase, mos);
	write_coords_32(&fw, coords);
}

/*** class Cmd_BuildRoad ***/

CmdBuildRoad::CmdBuildRoad(uint32_t t, int32_t p, Path& pa)
   : PlayerCommand(t, p),
     path(&pa),
     start(pa.get_start()),
     nsteps(pa.get_nsteps()),
     steps(nullptr) {
}

CmdBuildRoad::CmdBuildRoad(StreamRead& des)
   : PlayerCommand(0, des.unsigned_8()),
     // We cannot completely deserialize the path here because we don't have a Map
     path(nullptr),
     start(read_coords_32(&des)),
     nsteps(des.unsigned_16()),
     steps(new uint8_t[nsteps]) {
	for (Path::StepVector::size_type i = 0; i < nsteps; ++i) {
		steps[i] = des.unsigned_8();
	}
}

CmdBuildRoad::~CmdBuildRoad() {
}

void CmdBuildRoad::execute(Game& game) {
	if (path == nullptr) {
		assert(steps);

		path.reset(new Path(start));
		for (Path::StepVector::size_type i = 0; i < nsteps; ++i)
			path->append(game.map(), steps[i]);
	}

	game.get_player(sender())->build_road(*path);
}

void CmdBuildRoad::serialize(StreamWrite& ser) {
	write_id_and_sender(ser);
	write_coords_32(&ser, start);
	ser.unsigned_16(nsteps);

	assert(path || steps);

	for (Path::StepVector::size_type i = 0; i < nsteps; ++i)
		ser.unsigned_8(path ? (*path)[i] : steps[i]);
}

constexpr uint16_t kCurrentPacketVersionCmdBuildRoad = 1;

void CmdBuildRoad::read(FileRead& fr, EditorGameBase& egbase, MapObjectLoader& mol) {
	try {
		const uint16_t packet_version = fr.unsigned_16();
		if (packet_version == kCurrentPacketVersionCmdBuildRoad) {
			PlayerCommand::read(fr, egbase, mol);
			start = read_coords_32(&fr, egbase.map().extent());
			nsteps = fr.unsigned_16();
			path.reset(nullptr);
			steps.reset(new uint8_t[nsteps]);
			for (Path::StepVector::size_type i = 0; i < nsteps; ++i)
				steps[i] = fr.unsigned_8();
		} else {
			throw UnhandledVersionError(
			   "CmdBuildRoad", packet_version, kCurrentPacketVersionCmdBuildRoad);
		}
	} catch (const WException& e) {
		throw GameDataError("build road: %s", e.what());
	}
}
void CmdBuildRoad::write(FileWrite& fw, EditorGameBase& egbase, MapObjectSaver& mos) {
	// First, write version
	fw.unsigned_16(kCurrentPacketVersionCmdBuildRoad);
	// Write base classes
	PlayerCommand::write(fw, egbase, mos);
	write_coords_32(&fw, start);
	fw.unsigned_16(nsteps);
	for (Path::StepVector::size_type i = 0; i < nsteps; ++i) {
		fw.unsigned_8(path ? (*path)[i] : steps[i]);
	}
}

/*** class Cmd_BuildWaterway ***/

CmdBuildWaterway::CmdBuildWaterway(uint32_t t, int32_t p, Path& pa)
   : PlayerCommand(t, p),
     path(&pa),
     start(pa.get_start()),
     nsteps(pa.get_nsteps()),
     steps(nullptr) {
}

CmdBuildWaterway::CmdBuildWaterway(StreamRead& des)
   : PlayerCommand(0, des.unsigned_8()),
     // We cannot completely deserialize the path here because we don't have a Map
     path(nullptr),
     start(read_coords_32(&des)),
     nsteps(des.unsigned_16()),
     steps(new uint8_t[nsteps]) {
	for (Path::StepVector::size_type i = 0; i < nsteps; ++i) {
		steps[i] = des.unsigned_8();
	}
}

CmdBuildWaterway::~CmdBuildWaterway() {
}

void CmdBuildWaterway::execute(Game& game) {
	if (path == nullptr) {
		assert(steps);

		path.reset(new Path(start));
		for (Path::StepVector::size_type i = 0; i < nsteps; ++i) {
			path->append(game.map(), steps[i]);
		}
	}

	game.get_player(sender())->build_waterway(*path);
}

void CmdBuildWaterway::serialize(StreamWrite& ser) {
	ser.unsigned_8(PLCMD_BUILDWATERWAY);
	ser.unsigned_8(sender());
	write_coords_32(&ser, start);
	ser.unsigned_16(nsteps);

	assert(path || steps);

	for (Path::StepVector::size_type i = 0; i < nsteps; ++i) {
		ser.unsigned_8(path ? (*path)[i] : steps[i]);
	}
}

constexpr uint16_t kCurrentPacketVersionCmdBuildWaterway = 1;

void CmdBuildWaterway::read(FileRead& fr, EditorGameBase& egbase, MapObjectLoader& mol) {
	try {
		const uint16_t packet_version = fr.unsigned_16();
		if (packet_version == kCurrentPacketVersionCmdBuildWaterway) {
			PlayerCommand::read(fr, egbase, mol);
			start = read_coords_32(&fr, egbase.map().extent());
			nsteps = fr.unsigned_16();
			path.reset(nullptr);
			steps.reset(new uint8_t[nsteps]);
			for (Path::StepVector::size_type i = 0; i < nsteps; ++i) {
				steps[i] = fr.unsigned_8();
			}
		} else {
			throw UnhandledVersionError(
			   "CmdBuildWaterway", packet_version, kCurrentPacketVersionCmdBuildWaterway);
		}
	} catch (const WException& e) {
		throw GameDataError("build waterway: %s", e.what());
	}
}
void CmdBuildWaterway::write(FileWrite& fw, EditorGameBase& egbase, MapObjectSaver& mos) {
	// First, write version
	fw.unsigned_16(kCurrentPacketVersionCmdBuildWaterway);
	// Write base classes
	PlayerCommand::write(fw, egbase, mos);
	write_coords_32(&fw, start);
	fw.unsigned_16(nsteps);
	for (Path::StepVector::size_type i = 0; i < nsteps; ++i) {
		fw.unsigned_8(path ? (*path)[i] : steps[i]);
	}
}

/*** Cmd_FlagAction ***/
CmdFlagAction::CmdFlagAction(StreamRead& des) : PlayerCommand(0, des.unsigned_8()) {
	des.unsigned_8();
	serial = des.unsigned_32();
}

void CmdFlagAction::execute(Game& game) {
	Player* player = game.get_player(sender());
	if (upcast(Flag, flag, game.objects().get_object(serial)))
		if (flag->get_owner() == player)
			player->flagaction(*flag);
}

void CmdFlagAction::serialize(StreamWrite& ser) {
	write_id_and_sender(ser);
	ser.unsigned_8(0);
	ser.unsigned_32(serial);
}

constexpr uint16_t kCurrentPacketVersionCmdFlagAction = 2;

void CmdFlagAction::read(FileRead& fr, EditorGameBase& egbase, MapObjectLoader& mol) {
	try {
		const uint16_t packet_version = fr.unsigned_16();
		// TODO(GunChleoc): Savegame compatibility, remove after Build 21
		if (packet_version >= 1 && packet_version <= kCurrentPacketVersionCmdFlagAction) {
			PlayerCommand::read(fr, egbase, mol);
			if (packet_version == 1) {
				fr.unsigned_8();
			}
			serial = get_object_serial_or_zero<Flag>(fr.unsigned_32(), mol);
		} else {
			throw UnhandledVersionError(
			   "CmdFlagAction", packet_version, kCurrentPacketVersionCmdFlagAction);
		}
	} catch (const WException& e) {
		throw GameDataError("flag action: %s", e.what());
	}
}
void CmdFlagAction::write(FileWrite& fw, EditorGameBase& egbase, MapObjectSaver& mos) {
	// First, write version
	fw.unsigned_16(kCurrentPacketVersionCmdFlagAction);
	// Write base classes
	PlayerCommand::write(fw, egbase, mos);
	// Now serial
	fw.unsigned_32(mos.get_object_file_index_or_zero(egbase.objects().get_object(serial)));
}

/*** Cmd_StartStopBuilding ***/

CmdStartStopBuilding::CmdStartStopBuilding(StreamRead& des) : PlayerCommand(0, des.unsigned_8()) {
	serial = des.unsigned_32();
}

void CmdStartStopBuilding::execute(Game& game) {
	MapObject* mo = game.objects().get_object(serial);
	if (upcast(ConstructionSite, cs, mo)) {
		if (upcast(ProductionsiteSettings, s, cs->get_settings())) {
			s->stopped = !s->stopped;
		}
	} else if (upcast(Building, building, mo)) {
		game.get_player(sender())->start_stop_building(*building);
	}
}

void CmdStartStopBuilding::serialize(StreamWrite& ser) {
	write_id_and_sender(ser);
	ser.unsigned_32(serial);
}

constexpr uint16_t kCurrentPacketVersionCmdStartStopBuilding = 1;

void CmdStartStopBuilding::read(FileRead& fr, EditorGameBase& egbase, MapObjectLoader& mol) {
	try {
		const uint16_t packet_version = fr.unsigned_16();
		if (packet_version == kCurrentPacketVersionCmdStartStopBuilding) {
			PlayerCommand::read(fr, egbase, mol);
			serial = get_object_serial_or_zero<Building>(fr.unsigned_32(), mol);
		} else {
			throw UnhandledVersionError(
			   "CmdStartStopBuilding", packet_version, kCurrentPacketVersionCmdStartStopBuilding);
		}
	} catch (const WException& e) {
		throw GameDataError("start/stop building: %s", e.what());
	}
}
void CmdStartStopBuilding::write(FileWrite& fw, EditorGameBase& egbase, MapObjectSaver& mos) {
	// First, write version
	fw.unsigned_16(kCurrentPacketVersionCmdStartStopBuilding);
	// Write base classes
	PlayerCommand::write(fw, egbase, mos);

	// Now serial
	fw.unsigned_32(mos.get_object_file_index_or_zero(egbase.objects().get_object(serial)));
}

CmdMilitarySiteSetSoldierPreference::CmdMilitarySiteSetSoldierPreference(StreamRead& des)
   : PlayerCommand(0, des.unsigned_8()) {
	serial = des.unsigned_32();
	preference = static_cast<Widelands::SoldierPreference>(des.unsigned_8());
}

void CmdMilitarySiteSetSoldierPreference::serialize(StreamWrite& ser) {
	write_id_and_sender(ser);
	ser.unsigned_32(serial);
	ser.unsigned_8(static_cast<uint8_t>(preference));
}

void CmdMilitarySiteSetSoldierPreference::execute(Game& game) {
	MapObject* mo = game.objects().get_object(serial);
	if (upcast(ConstructionSite, cs, mo)) {
		if (upcast(MilitarysiteSettings, s, cs->get_settings())) {
			s->prefer_heroes = preference == SoldierPreference::kHeroes;
		}
	} else if (upcast(MilitarySite, building, mo)) {
		game.get_player(sender())->military_site_set_soldier_preference(*building, preference);
	}
}

constexpr uint16_t kCurrentPacketVersionSoldierPreference = 1;

void CmdMilitarySiteSetSoldierPreference::write(FileWrite& fw,
                                                EditorGameBase& egbase,
                                                MapObjectSaver& mos) {
	// First, write version
	fw.unsigned_16(kCurrentPacketVersionSoldierPreference);
	// Write base classes
	PlayerCommand::write(fw, egbase, mos);

	fw.unsigned_8(static_cast<uint8_t>(preference));

	// Now serial.
	fw.unsigned_32(mos.get_object_file_index_or_zero(egbase.objects().get_object(serial)));
}

void CmdMilitarySiteSetSoldierPreference::read(FileRead& fr,
                                               EditorGameBase& egbase,
                                               MapObjectLoader& mol) {
	try {
		const uint16_t packet_version = fr.unsigned_16();
		if (packet_version == kCurrentPacketVersionSoldierPreference) {
			PlayerCommand::read(fr, egbase, mol);
			preference = static_cast<Widelands::SoldierPreference>(fr.unsigned_8());
			serial = get_object_serial_or_zero<MilitarySite>(fr.unsigned_32(), mol);
		} else {
			throw UnhandledVersionError("CmdMilitarySiteSetSoldierPreference", packet_version,
			                            kCurrentPacketVersionSoldierPreference);
		}
	} catch (const WException& e) {
		throw GameDataError("start/stop building: %s", e.what());
	}
}

/*** Cmd_StartOrCancelExpedition ***/

CmdStartOrCancelExpedition::CmdStartOrCancelExpedition(StreamRead& des)
   : PlayerCommand(0, des.unsigned_8()) {
	serial = des.unsigned_32();
}

void CmdStartOrCancelExpedition::execute(Game& game) {
	MapObject* mo = game.objects().get_object(serial);
	if (upcast(ConstructionSite, cs, mo)) {
		if (upcast(WarehouseSettings, s, cs->get_settings())) {
			s->launch_expedition = !s->launch_expedition;
		}
	} else if (upcast(Warehouse, warehouse, game.objects().get_object(serial))) {
		game.get_player(sender())->start_or_cancel_expedition(*warehouse);
	}
}

void CmdStartOrCancelExpedition::serialize(StreamWrite& ser) {
	write_id_and_sender(ser);
	ser.unsigned_32(serial);
}

constexpr uint16_t kCurrentPacketVersionExpedition = 1;

void CmdStartOrCancelExpedition::read(FileRead& fr, EditorGameBase& egbase, MapObjectLoader& mol) {
	try {
		uint16_t const packet_version = fr.unsigned_16();
		if (packet_version == kCurrentPacketVersionExpedition) {
			PlayerCommand::read(fr, egbase, mol);
			serial = get_object_serial_or_zero<Warehouse>(fr.unsigned_32(), mol);
		} else {
			throw UnhandledVersionError(
			   "CmdStartOrCancelExpedition", packet_version, kCurrentPacketVersionExpedition);
		}
	} catch (const WException& e) {
		throw GameDataError("start/stop building: %s", e.what());
	}
}
void CmdStartOrCancelExpedition::write(FileWrite& fw, EditorGameBase& egbase, MapObjectSaver& mos) {
	// First, write version
	fw.unsigned_16(kCurrentPacketVersionExpedition);
	// Write base classes
	PlayerCommand::write(fw, egbase, mos);

	// Now serial
	fw.unsigned_32(mos.get_object_file_index_or_zero(egbase.objects().get_object(serial)));
}

/*** Cmd_EnhanceBuilding ***/

CmdEnhanceBuilding::CmdEnhanceBuilding(StreamRead& des) : PlayerCommand(0, des.unsigned_8()) {
	serial = des.unsigned_32();
	bi = des.unsigned_16();
}

void CmdEnhanceBuilding::execute(Game& game) {
	MapObject* mo = game.objects().get_object(serial);
	if (upcast(ConstructionSite, cs, mo)) {
		cs->enhance(game);
	} else if (upcast(Building, building, mo)) {
		game.get_player(sender())->enhance_building(building, bi);
	}
}

void CmdEnhanceBuilding::serialize(StreamWrite& ser) {
	write_id_and_sender(ser);
	ser.unsigned_32(serial);
	ser.unsigned_16(bi);
}

constexpr uint16_t kCurrentPacketVersionCmdEnhanceBuilding = 1;

void CmdEnhanceBuilding::read(FileRead& fr, EditorGameBase& egbase, MapObjectLoader& mol) {
	try {
		const uint16_t packet_version = fr.unsigned_16();
		if (packet_version == kCurrentPacketVersionCmdEnhanceBuilding) {
			PlayerCommand::read(fr, egbase, mol);
			serial = get_object_serial_or_zero<Building>(fr.unsigned_32(), mol);
			bi = fr.unsigned_16();
		} else {
			throw UnhandledVersionError(
			   "CmdEnhanceBuilding", packet_version, kCurrentPacketVersionCmdEnhanceBuilding);
		}
	} catch (const WException& e) {
		throw GameDataError("enhance building: %s", e.what());
	}
}
void CmdEnhanceBuilding::write(FileWrite& fw, EditorGameBase& egbase, MapObjectSaver& mos) {
	// First, write version
	fw.unsigned_16(kCurrentPacketVersionCmdEnhanceBuilding);
	// Write base classes
	PlayerCommand::write(fw, egbase, mos);

	// Now serial
	fw.unsigned_32(mos.get_object_file_index_or_zero(egbase.objects().get_object(serial)));

	// Now id
	fw.unsigned_16(bi);
}

/*** Cmd_DismantleBuilding ***/
CmdDismantleBuilding::CmdDismantleBuilding(StreamRead& des) : PlayerCommand(0, des.unsigned_8()) {
	serial = des.unsigned_32();
}

void CmdDismantleBuilding::execute(Game& game) {
	if (upcast(Building, building, game.objects().get_object(serial)))
		game.get_player(sender())->dismantle_building(building);
}

void CmdDismantleBuilding::serialize(StreamWrite& ser) {
	write_id_and_sender(ser);
	ser.unsigned_32(serial);
}

constexpr uint16_t kCurrentPacketVersionDismantleBuilding = 1;

void CmdDismantleBuilding::read(FileRead& fr, EditorGameBase& egbase, MapObjectLoader& mol) {
	try {
		const uint16_t packet_version = fr.unsigned_16();
		if (packet_version == kCurrentPacketVersionDismantleBuilding) {
			PlayerCommand::read(fr, egbase, mol);
			serial = get_object_serial_or_zero<Building>(fr.unsigned_32(), mol);
		} else {
			throw UnhandledVersionError(
			   "CmdDismantleBuilding", packet_version, kCurrentPacketVersionDismantleBuilding);
		}
	} catch (const WException& e) {
		throw GameDataError("dismantle building: %s", e.what());
	}
}
void CmdDismantleBuilding::write(FileWrite& fw, EditorGameBase& egbase, MapObjectSaver& mos) {
	// First, write version
	fw.unsigned_16(kCurrentPacketVersionDismantleBuilding);
	// Write base classes
	PlayerCommand::write(fw, egbase, mos);

	// Now serial
	fw.unsigned_32(mos.get_object_file_index_or_zero(egbase.objects().get_object(serial)));
}

/*** Cmd_EvictWorker ***/
CmdEvictWorker::CmdEvictWorker(StreamRead& des) : PlayerCommand(0, des.unsigned_8()) {
	serial = des.unsigned_32();
}

void CmdEvictWorker::execute(Game& game) {
	upcast(Worker, worker, game.objects().get_object(serial));
	if (worker && worker->owner().player_number() == sender()) {
		worker->evict(game);
	}
}

void CmdEvictWorker::serialize(StreamWrite& ser) {
	write_id_and_sender(ser);
	ser.unsigned_32(serial);
}

constexpr uint16_t kCurrentPacketVersionCmdEvictWorker = 1;

void CmdEvictWorker::read(FileRead& fr, EditorGameBase& egbase, MapObjectLoader& mol) {
	try {
		const uint16_t packet_version = fr.unsigned_16();
		if (packet_version == kCurrentPacketVersionCmdEvictWorker) {
			PlayerCommand::read(fr, egbase, mol);
			serial = get_object_serial_or_zero<Worker>(fr.unsigned_32(), mol);
		} else {
			throw UnhandledVersionError(
			   "CmdEvictWorker", packet_version, kCurrentPacketVersionCmdEvictWorker);
		}
	} catch (const WException& e) {
		throw GameDataError("evict worker: %s", e.what());
	}
}
void CmdEvictWorker::write(FileWrite& fw, EditorGameBase& egbase, MapObjectSaver& mos) {
	// First, write version
	fw.unsigned_16(kCurrentPacketVersionCmdEvictWorker);
	// Write base classes
	PlayerCommand::write(fw, egbase, mos);

	// Now serial
	fw.unsigned_32(mos.get_object_file_index_or_zero(egbase.objects().get_object(serial)));
}

/*** Cmd_ShipScoutDirection ***/
CmdShipScoutDirection::CmdShipScoutDirection(StreamRead& des) : PlayerCommand(0, des.unsigned_8()) {
	serial = des.unsigned_32();
	dir = static_cast<WalkingDir>(des.unsigned_8());
}

void CmdShipScoutDirection::execute(Game& game) {
	upcast(Ship, ship, game.objects().get_object(serial));
	if (ship && ship->get_owner()->player_number() == sender()) {
		if (!(ship->get_ship_state() == Widelands::Ship::ShipStates::kExpeditionWaiting ||
		      ship->get_ship_state() == Widelands::Ship::ShipStates::kExpeditionPortspaceFound ||
		      ship->get_ship_state() == Widelands::Ship::ShipStates::kExpeditionScouting)) {
			log(" %1d:ship on %3dx%3d received scout command but not in "
			    "kExpeditionWaiting or kExpeditionPortspaceFound or kExpeditionScouting status "
			    "(expedition: %s), ignoring...\n",
			    ship->get_owner()->player_number(), ship->get_position().x, ship->get_position().y,
			    (ship->state_is_expedition()) ? "Y" : "N");
			return;
		}
		ship->exp_scouting_direction(game, dir);
	}
}

void CmdShipScoutDirection::serialize(StreamWrite& ser) {
	write_id_and_sender(ser);
	ser.unsigned_32(serial);
	ser.unsigned_8(static_cast<uint8_t>(dir));
}

constexpr uint16_t kCurrentPacketVersionShipScoutDirection = 1;

void CmdShipScoutDirection::read(FileRead& fr, EditorGameBase& egbase, MapObjectLoader& mol) {
	try {
		const uint16_t packet_version = fr.unsigned_16();
		if (packet_version == kCurrentPacketVersionShipScoutDirection) {
			PlayerCommand::read(fr, egbase, mol);
			serial = get_object_serial_or_zero<Ship>(fr.unsigned_32(), mol);
			// direction
			dir = static_cast<WalkingDir>(fr.unsigned_8());
		} else {
			throw UnhandledVersionError(
			   "CmdShipScoutDirection", packet_version, kCurrentPacketVersionShipScoutDirection);
		}
	} catch (const WException& e) {
		throw GameDataError("Ship scout: %s", e.what());
	}
}
void CmdShipScoutDirection::write(FileWrite& fw, EditorGameBase& egbase, MapObjectSaver& mos) {
	// First, write version
	fw.unsigned_16(kCurrentPacketVersionShipScoutDirection);
	// Write base classes
	PlayerCommand::write(fw, egbase, mos);

	// Now serial
	fw.unsigned_32(mos.get_object_file_index_or_zero(egbase.objects().get_object(serial)));

	// direction
	fw.unsigned_8(static_cast<uint8_t>(dir));
}

/*** Cmd_ShipConstructPort ***/
CmdShipConstructPort::CmdShipConstructPort(StreamRead& des) : PlayerCommand(0, des.unsigned_8()) {
	serial = des.unsigned_32();
	coords = read_coords_32(&des);
}

void CmdShipConstructPort::execute(Game& game) {
	upcast(Ship, ship, game.objects().get_object(serial));
	if (ship && ship->get_owner()->player_number() == sender()) {
		if (ship->get_ship_state() != Widelands::Ship::ShipStates::kExpeditionPortspaceFound) {
			log(" %1d:ship on %3dx%3d received build port command but "
			    "not in kExpeditionPortspaceFound status (expedition: %s), ignoring...\n",
			    ship->get_owner()->player_number(), ship->get_position().x, ship->get_position().y,
			    (ship->state_is_expedition()) ? "Y" : "N");
			return;
		}
		ship->exp_construct_port(game, coords);
	}
}

void CmdShipConstructPort::serialize(StreamWrite& ser) {
	write_id_and_sender(ser);
	ser.unsigned_32(serial);
	write_coords_32(&ser, coords);
}

constexpr uint16_t kCurrentPacketVersionShipConstructPort = 1;

void CmdShipConstructPort::read(FileRead& fr, EditorGameBase& egbase, MapObjectLoader& mol) {
	try {
		const uint16_t packet_version = fr.unsigned_16();
		if (packet_version == kCurrentPacketVersionShipConstructPort) {
			PlayerCommand::read(fr, egbase, mol);
			serial = get_object_serial_or_zero<Ship>(fr.unsigned_32(), mol);
			// Coords
			coords = read_coords_32(&fr);
		} else {
			throw UnhandledVersionError(
			   "CmdShipConstructPort", packet_version, kCurrentPacketVersionShipConstructPort);
		}
	} catch (const WException& e) {
		throw GameDataError("Ship construct port: %s", e.what());
	}
}
void CmdShipConstructPort::write(FileWrite& fw, EditorGameBase& egbase, MapObjectSaver& mos) {
	// First, write version
	fw.unsigned_16(kCurrentPacketVersionShipConstructPort);
	// Write base classes
	PlayerCommand::write(fw, egbase, mos);

	// Now serial
	fw.unsigned_32(mos.get_object_file_index_or_zero(egbase.objects().get_object(serial)));

	// Coords
	write_coords_32(&fw, coords);
}

/*** Cmd_ShipExploreIsland ***/
CmdShipExploreIsland::CmdShipExploreIsland(StreamRead& des) : PlayerCommand(0, des.unsigned_8()) {
	serial = des.unsigned_32();
	island_explore_direction = static_cast<IslandExploreDirection>(des.unsigned_8());
}

void CmdShipExploreIsland::execute(Game& game) {
	upcast(Ship, ship, game.objects().get_object(serial));
	if (ship && ship->get_owner()->player_number() == sender()) {
		if (!(ship->get_ship_state() == Widelands::Ship::ShipStates::kExpeditionWaiting ||
		      ship->get_ship_state() == Widelands::Ship::ShipStates::kExpeditionPortspaceFound ||
		      ship->get_ship_state() == Widelands::Ship::ShipStates::kExpeditionScouting)) {
			log(" %1d:ship on %3dx%3d received explore island command "
			    "but not in kExpeditionWaiting or kExpeditionPortspaceFound or kExpeditionScouting "
			    "status (expedition: %s), ignoring...\n",
			    ship->get_owner()->player_number(), ship->get_position().x, ship->get_position().y,
			    (ship->state_is_expedition()) ? "Y" : "N");
			return;
		}
		ship->exp_explore_island(game, island_explore_direction);
	}
}

void CmdShipExploreIsland::serialize(StreamWrite& ser) {
	write_id_and_sender(ser);
	ser.unsigned_32(serial);
	ser.unsigned_8(static_cast<uint8_t>(island_explore_direction));
}

constexpr uint16_t kCurrentPacketVersionShipExploreIsland = 1;

void CmdShipExploreIsland::read(FileRead& fr, EditorGameBase& egbase, MapObjectLoader& mol) {
	try {
		const uint16_t packet_version = fr.unsigned_16();
		if (packet_version == kCurrentPacketVersionShipExploreIsland) {
			PlayerCommand::read(fr, egbase, mol);
			serial = get_object_serial_or_zero<Ship>(fr.unsigned_32(), mol);
			island_explore_direction = static_cast<IslandExploreDirection>(fr.unsigned_8());
		} else {
			throw UnhandledVersionError(
			   "CmdShipExploreIsland", packet_version, kCurrentPacketVersionShipExploreIsland);
		}
	} catch (const WException& e) {
		throw GameDataError("Ship explore: %s", e.what());
	}
}
void CmdShipExploreIsland::write(FileWrite& fw, EditorGameBase& egbase, MapObjectSaver& mos) {
	// First, write version
	fw.unsigned_16(kCurrentPacketVersionShipExploreIsland);
	// Write base classes
	PlayerCommand::write(fw, egbase, mos);

	// Now serial
	fw.unsigned_32(mos.get_object_file_index_or_zero(egbase.objects().get_object(serial)));

	// Direction of exploration
	fw.unsigned_8(static_cast<uint8_t>(island_explore_direction));
}

/*** Cmd_ShipSink ***/
CmdShipSink::CmdShipSink(StreamRead& des) : PlayerCommand(0, des.unsigned_8()) {
	serial = des.unsigned_32();
}

void CmdShipSink::execute(Game& game) {
	upcast(Ship, ship, game.objects().get_object(serial));
	if (ship && ship->get_owner()->player_number() == sender()) {
		ship->sink_ship(game);
	}
}

void CmdShipSink::serialize(StreamWrite& ser) {
	write_id_and_sender(ser);
	ser.unsigned_32(serial);
}

constexpr uint16_t kCurrentPacketVersionCmdShipSink = 1;

void CmdShipSink::read(FileRead& fr, EditorGameBase& egbase, MapObjectLoader& mol) {
	try {
		const uint16_t packet_version = fr.unsigned_16();
		if (packet_version == kCurrentPacketVersionCmdShipSink) {
			PlayerCommand::read(fr, egbase, mol);
			serial = get_object_serial_or_zero<Ship>(fr.unsigned_32(), mol);
		} else {
			throw UnhandledVersionError(
			   "CmdShipSink", packet_version, kCurrentPacketVersionCmdShipSink);
		}
	} catch (const WException& e) {
		throw GameDataError("Ship explore: %s", e.what());
	}
}
void CmdShipSink::write(FileWrite& fw, EditorGameBase& egbase, MapObjectSaver& mos) {
	// First, write version
	fw.unsigned_16(kCurrentPacketVersionCmdShipSink);
	// Write base classes
	PlayerCommand::write(fw, egbase, mos);

	// Now serial
	fw.unsigned_32(mos.get_object_file_index_or_zero(egbase.objects().get_object(serial)));
}

/*** Cmd_ShipCancelExpedition ***/
CmdShipCancelExpedition::CmdShipCancelExpedition(StreamRead& des)
   : PlayerCommand(0, des.unsigned_8()) {
	serial = des.unsigned_32();
}

void CmdShipCancelExpedition::execute(Game& game) {
	upcast(Ship, ship, game.objects().get_object(serial));
	if (ship && ship->get_owner()->player_number() == sender()) {
		ship->exp_cancel(game);
	}
}

void CmdShipCancelExpedition::serialize(StreamWrite& ser) {
	write_id_and_sender(ser);
	ser.unsigned_32(serial);
}

constexpr uint16_t kCurrentPacketVersionShipCancelExpedition = 1;

void CmdShipCancelExpedition::read(FileRead& fr, EditorGameBase& egbase, MapObjectLoader& mol) {
	try {
		const uint16_t packet_version = fr.unsigned_16();
		if (packet_version == kCurrentPacketVersionShipCancelExpedition) {
			PlayerCommand::read(fr, egbase, mol);
			serial = get_object_serial_or_zero<Ship>(fr.unsigned_32(), mol);
		} else {
			throw UnhandledVersionError(
			   "CmdShipCancelExpedition", packet_version, kCurrentPacketVersionShipCancelExpedition);
		}
	} catch (const WException& e) {
		throw GameDataError("Ship explore: %s", e.what());
	}
}
void CmdShipCancelExpedition::write(FileWrite& fw, EditorGameBase& egbase, MapObjectSaver& mos) {
	// First, write version
	fw.unsigned_16(kCurrentPacketVersionShipCancelExpedition);
	// Write base classes
	PlayerCommand::write(fw, egbase, mos);

	// Now serial
	fw.unsigned_32(mos.get_object_file_index_or_zero(egbase.objects().get_object(serial)));
}

/*** class Cmd_SetWarePriority ***/
CmdSetWarePriority::CmdSetWarePriority(const uint32_t init_duetime,
                                       const PlayerNumber init_sender,
                                       PlayerImmovable& imm,
                                       const int32_t init_type,
                                       const DescriptionIndex i,
                                       const int32_t init_priority,
                                       bool cs_setting)
   : PlayerCommand(init_duetime, init_sender),
     serial_(imm.serial()),
     type_(init_type),
     index_(i),
     priority_(init_priority),
     is_constructionsite_setting_(cs_setting) {
}

void CmdSetWarePriority::execute(Game& game) {
	MapObject* mo = game.objects().get_object(serial_);
	if (is_constructionsite_setting_) {
		if (upcast(ConstructionSite, cs, mo)) {
			if (upcast(ProductionsiteSettings, s, cs->get_settings())) {
				for (auto& pair : s->ware_queues) {
					if (pair.first == index_) {
						pair.second.priority = priority_;
						return;
					}
				}
				NEVER_HERE();
			}
		}
	} else if (upcast(Building, psite, mo)) {
		if (psite->owner().player_number() == sender()) {
			psite->set_priority(type_, index_, priority_);
		}
	}
}

constexpr uint16_t kCurrentPacketVersionCmdSetWarePriority = 2;

void CmdSetWarePriority::write(FileWrite& fw, EditorGameBase& egbase, MapObjectSaver& mos) {
	fw.unsigned_16(kCurrentPacketVersionCmdSetWarePriority);

	PlayerCommand::write(fw, egbase, mos);

	fw.unsigned_32(mos.get_object_file_index_or_zero(egbase.objects().get_object(serial_)));
	fw.unsigned_8(type_);
	fw.signed_32(index_);
	fw.signed_32(priority_);
	fw.unsigned_8(is_constructionsite_setting_ ? 1 : 0);
}

void CmdSetWarePriority::read(FileRead& fr, EditorGameBase& egbase, MapObjectLoader& mol) {
	try {
		const uint16_t packet_version = fr.unsigned_16();
		if (packet_version == kCurrentPacketVersionCmdSetWarePriority) {
			PlayerCommand::read(fr, egbase, mol);
			serial_ = get_object_serial_or_zero<Building>(fr.unsigned_32(), mol);
			type_ = fr.unsigned_8();
			index_ = fr.signed_32();
			priority_ = fr.signed_32();
			is_constructionsite_setting_ = fr.unsigned_8();
		} else {
			throw UnhandledVersionError(
			   "CmdSetWarePriority", packet_version, kCurrentPacketVersionCmdSetWarePriority);
		}

	} catch (const WException& e) {
		throw GameDataError("set ware priority: %s", e.what());
	}
}

CmdSetWarePriority::CmdSetWarePriority(StreamRead& des)
   : PlayerCommand(0, des.unsigned_8()),
     serial_(des.unsigned_32()),
     type_(des.unsigned_8()),
     index_(des.signed_32()),
     priority_(des.signed_32()),
     is_constructionsite_setting_(des.unsigned_8()) {
}

void CmdSetWarePriority::serialize(StreamWrite& ser) {
	write_id_and_sender(ser);
	ser.unsigned_32(serial_);
	ser.unsigned_8(type_);
	ser.signed_32(index_);
	ser.signed_32(priority_);
	ser.unsigned_8(is_constructionsite_setting_ ? 1 : 0);
}

/*** class Cmd_SetWareMaxFill ***/
CmdSetInputMaxFill::CmdSetInputMaxFill(const uint32_t init_duetime,
                                       const PlayerNumber init_sender,
                                       PlayerImmovable& imm,
                                       const DescriptionIndex index,
                                       const WareWorker type,
                                       const uint32_t max_fill,
                                       bool cs_setting)
   : PlayerCommand(init_duetime, init_sender),
     serial_(imm.serial()),
     index_(index),
     type_(type),
     max_fill_(max_fill),
     is_constructionsite_setting_(cs_setting) {
}

void CmdSetInputMaxFill::execute(Game& game) {
	MapObject* mo = game.objects().get_object(serial_);
	if (is_constructionsite_setting_) {
		if (upcast(ConstructionSite, cs, mo)) {
			if (upcast(ProductionsiteSettings, s, cs->get_settings())) {
				switch (type_) {
				case wwWARE:
					for (auto& pair : s->ware_queues) {
						if (pair.first == index_) {
							assert(pair.second.max_fill >= max_fill_);
							pair.second.desired_fill = max_fill_;
							return;
						}
					}
					NEVER_HERE();
				case wwWORKER:
					for (auto& pair : s->worker_queues) {
						if (pair.first == index_) {
							assert(pair.second.max_fill >= max_fill_);
							pair.second.desired_fill = max_fill_;
							return;
						}
					}
					NEVER_HERE();
				}
				NEVER_HERE();
			}
		}
	} else if (upcast(Building, b, mo)) {
		if (b->owner().player_number() == sender()) {
			b->inputqueue(index_, type_).set_max_fill(max_fill_);
		}
	}
}

constexpr uint16_t kCurrentPacketVersionCmdSetInputMaxFill = 3;

void CmdSetInputMaxFill::write(FileWrite& fw, EditorGameBase& egbase, MapObjectSaver& mos) {
	fw.unsigned_16(kCurrentPacketVersionCmdSetInputMaxFill);

	PlayerCommand::write(fw, egbase, mos);

	fw.unsigned_32(mos.get_object_file_index_or_zero(egbase.objects().get_object(serial_)));
	fw.signed_32(index_);
	fw.unsigned_8(type_ == wwWARE ? 0 : 1);
	fw.unsigned_32(max_fill_);
	fw.unsigned_8(is_constructionsite_setting_ ? 1 : 0);
}

void CmdSetInputMaxFill::read(FileRead& fr, EditorGameBase& egbase, MapObjectLoader& mol) {
	try {
		const uint16_t packet_version = fr.unsigned_16();
		if (packet_version == kCurrentPacketVersionCmdSetInputMaxFill) {
			PlayerCommand::read(fr, egbase, mol);
			serial_ = get_object_serial_or_zero<Building>(fr.unsigned_32(), mol);
			index_ = fr.signed_32();
			if (fr.unsigned_8() == 0) {
				type_ = wwWARE;
			} else {
				type_ = wwWORKER;
			}
			max_fill_ = fr.unsigned_32();
			is_constructionsite_setting_ = fr.unsigned_8();
		} else {
			throw UnhandledVersionError(
			   "CmdSetInputMaxFill", packet_version, kCurrentPacketVersionCmdSetInputMaxFill);
		}
	} catch (const WException& e) {
		throw GameDataError("set ware max fill: %s", e.what());
	}
}

CmdSetInputMaxFill::CmdSetInputMaxFill(StreamRead& des) : PlayerCommand(0, des.unsigned_8()) {
	serial_ = des.unsigned_32();
	index_ = des.signed_32();
	if (des.unsigned_8() == 0) {
		type_ = wwWARE;
	} else {
		type_ = wwWORKER;
	}
	max_fill_ = des.unsigned_32();
	is_constructionsite_setting_ = des.unsigned_8();
}

void CmdSetInputMaxFill::serialize(StreamWrite& ser) {
	write_id_and_sender(ser);
	ser.unsigned_32(serial_);
	ser.signed_32(index_);
	ser.unsigned_8(type_ == wwWARE ? 0 : 1);
	ser.unsigned_32(max_fill_);
	ser.unsigned_8(is_constructionsite_setting_ ? 1 : 0);
}

CmdChangeTargetQuantity::CmdChangeTargetQuantity(const uint32_t init_duetime,
                                                 const PlayerNumber init_sender,
                                                 const uint32_t init_economy,
                                                 const DescriptionIndex init_ware_type)
   : PlayerCommand(init_duetime, init_sender), economy_(init_economy), ware_type_(init_ware_type) {
}

void CmdChangeTargetQuantity::write(FileWrite& fw, EditorGameBase& egbase, MapObjectSaver& mos) {
	PlayerCommand::write(fw, egbase, mos);
	fw.unsigned_32(economy());
	fw.c_string(egbase.player(sender()).tribe().get_ware_descr(ware_type())->name());
}

void CmdChangeTargetQuantity::read(FileRead& fr, EditorGameBase& egbase, MapObjectLoader& mol) {
	try {
		PlayerCommand::read(fr, egbase, mol);
		economy_ = fr.unsigned_32();
		ware_type_ = egbase.player(sender()).tribe().ware_index(fr.c_string());
	} catch (const WException& e) {
		throw GameDataError("change target quantity: %s", e.what());
	}
}

CmdChangeTargetQuantity::CmdChangeTargetQuantity(StreamRead& des)
   : PlayerCommand(0, des.unsigned_8()), economy_(des.unsigned_32()), ware_type_(des.unsigned_8()) {
}

void CmdChangeTargetQuantity::serialize(StreamWrite& ser) {
	// Subclasses take care of writing their id() and sender()
	ser.unsigned_32(economy());
	ser.unsigned_8(ware_type());
}

CmdSetWareTargetQuantity::CmdSetWareTargetQuantity(const uint32_t init_duetime,
                                                   const PlayerNumber init_sender,
                                                   const uint32_t init_economy,
                                                   const DescriptionIndex init_ware_type,
                                                   const uint32_t init_permanent)
   : CmdChangeTargetQuantity(init_duetime, init_sender, init_economy, init_ware_type),
     permanent_(init_permanent) {
}

void CmdSetWareTargetQuantity::execute(Game& game) {
	Player* player = game.get_player(sender());
	if (player->has_economy(economy()) && game.tribes().ware_exists(ware_type())) {
		player->get_economy(economy())->set_target_quantity(ware_type(), permanent_, duetime());
	}
}

constexpr uint16_t kCurrentPacketVersionSetWareTargetQuantity = 2;

void CmdSetWareTargetQuantity::write(FileWrite& fw, EditorGameBase& egbase, MapObjectSaver& mos) {
	fw.unsigned_16(kCurrentPacketVersionSetWareTargetQuantity);
	CmdChangeTargetQuantity::write(fw, egbase, mos);
	fw.unsigned_32(permanent_);
}

void CmdSetWareTargetQuantity::read(FileRead& fr, EditorGameBase& egbase, MapObjectLoader& mol) {
	try {
		const uint16_t packet_version = fr.unsigned_16();
		if (packet_version == kCurrentPacketVersionSetWareTargetQuantity) {
			CmdChangeTargetQuantity::read(fr, egbase, mol);
			permanent_ = fr.unsigned_32();
		} else {
			throw UnhandledVersionError(
			   "CmdSetWareTargetQuantity", packet_version, kCurrentPacketVersionSetWareTargetQuantity);
		}
	} catch (const WException& e) {
		throw GameDataError("set ware target quantity: %s", e.what());
	}
}

CmdSetWareTargetQuantity::CmdSetWareTargetQuantity(StreamRead& des)
   : CmdChangeTargetQuantity(des), permanent_(des.unsigned_32()) {
	if (cmdserial() == 1)
		des.unsigned_32();
}

void CmdSetWareTargetQuantity::serialize(StreamWrite& ser) {
	write_id_and_sender(ser);
	CmdChangeTargetQuantity::serialize(ser);
	ser.unsigned_32(permanent_);
}

CmdResetWareTargetQuantity::CmdResetWareTargetQuantity(const uint32_t init_duetime,
                                                       const PlayerNumber init_sender,
                                                       const uint32_t init_economy,
                                                       const DescriptionIndex init_ware_type)
   : CmdChangeTargetQuantity(init_duetime, init_sender, init_economy, init_ware_type) {
}

void CmdResetWareTargetQuantity::execute(Game& game) {
	Player* player = game.get_player(sender());
	const TribeDescr& tribe = player->tribe();
	if (player->has_economy(economy()) && game.tribes().ware_exists(ware_type())) {
		const int count = tribe.get_ware_descr(ware_type())->default_target_quantity(tribe.name());
		player->get_economy(economy())->set_target_quantity(ware_type(), count, duetime());
	}
}

constexpr uint16_t kCurrentPacketVersionResetWareTargetQuantity = 1;

void CmdResetWareTargetQuantity::write(FileWrite& fw, EditorGameBase& egbase, MapObjectSaver& mos) {
	fw.unsigned_16(kCurrentPacketVersionResetWareTargetQuantity);
	CmdChangeTargetQuantity::write(fw, egbase, mos);
}

void CmdResetWareTargetQuantity::read(FileRead& fr, EditorGameBase& egbase, MapObjectLoader& mol) {
	try {
		const uint16_t packet_version = fr.unsigned_16();
		if (packet_version == kCurrentPacketVersionResetWareTargetQuantity) {
			CmdChangeTargetQuantity::read(fr, egbase, mol);
		} else {
			throw UnhandledVersionError("CmdResetWareTargetQuantity", packet_version,
			                            kCurrentPacketVersionResetWareTargetQuantity);
		}
	} catch (const WException& e) {
		throw GameDataError("reset target quantity: %s", e.what());
	}
}

CmdResetWareTargetQuantity::CmdResetWareTargetQuantity(StreamRead& des)
   : CmdChangeTargetQuantity(des) {
}

void CmdResetWareTargetQuantity::serialize(StreamWrite& ser) {
	write_id_and_sender(ser);
	CmdChangeTargetQuantity::serialize(ser);
}

CmdSetWorkerTargetQuantity::CmdSetWorkerTargetQuantity(const uint32_t init_duetime,
                                                       const PlayerNumber init_sender,
                                                       const uint32_t init_economy,
                                                       const DescriptionIndex init_ware_type,
                                                       const uint32_t init_permanent)
   : CmdChangeTargetQuantity(init_duetime, init_sender, init_economy, init_ware_type),
     permanent_(init_permanent) {
}

void CmdSetWorkerTargetQuantity::execute(Game& game) {
	Player* player = game.get_player(sender());
	if (player->has_economy(economy()) && game.tribes().worker_exists(ware_type())) {
		player->get_economy(economy())->set_target_quantity(
		   ware_type(), permanent_, duetime());
	}
}

constexpr uint16_t kCurrentPacketVersionSetWorkerTargetQuantity = 2;

void CmdSetWorkerTargetQuantity::write(FileWrite& fw, EditorGameBase& egbase, MapObjectSaver& mos) {
	fw.unsigned_16(kCurrentPacketVersionSetWorkerTargetQuantity);
	CmdChangeTargetQuantity::write(fw, egbase, mos);
	fw.unsigned_32(permanent_);
}

void CmdSetWorkerTargetQuantity::read(FileRead& fr, EditorGameBase& egbase, MapObjectLoader& mol) {
	try {
		const uint16_t packet_version = fr.unsigned_16();
		if (packet_version == kCurrentPacketVersionSetWorkerTargetQuantity) {
			CmdChangeTargetQuantity::read(fr, egbase, mol);
			permanent_ = fr.unsigned_32();
		} else {
			throw UnhandledVersionError("CmdSetWorkerTargetQuantity", packet_version,
			                            kCurrentPacketVersionSetWorkerTargetQuantity);
		}
	} catch (const WException& e) {
		throw GameDataError("set worker target quantity: %s", e.what());
	}
}

CmdSetWorkerTargetQuantity::CmdSetWorkerTargetQuantity(StreamRead& des)
   : CmdChangeTargetQuantity(des), permanent_(des.unsigned_32()) {
	if (cmdserial() == 1)
		des.unsigned_32();
}

void CmdSetWorkerTargetQuantity::serialize(StreamWrite& ser) {
	write_id_and_sender(ser);
	CmdChangeTargetQuantity::serialize(ser);
	ser.unsigned_32(permanent_);
}

CmdResetWorkerTargetQuantity::CmdResetWorkerTargetQuantity(const uint32_t init_duetime,
                                                           const PlayerNumber init_sender,
                                                           const uint32_t init_economy,
                                                           const DescriptionIndex init_ware_type)
   : CmdChangeTargetQuantity(init_duetime, init_sender, init_economy, init_ware_type) {
}

void CmdResetWorkerTargetQuantity::execute(Game& game) {
	Player* player = game.get_player(sender());
	const TribeDescr& tribe = player->tribe();
	if (player->has_economy(economy()) && game.tribes().worker_exists(ware_type())) {
		const int count = tribe.get_worker_descr(ware_type())->default_target_quantity();
		player->get_economy(economy())->set_target_quantity(ware_type(), count, duetime());
	}
}

constexpr uint16_t kCurrentPacketVersionResetWorkerTargetQuantity = 1;

void CmdResetWorkerTargetQuantity::write(FileWrite& fw,
                                         EditorGameBase& egbase,
                                         MapObjectSaver& mos) {
	fw.unsigned_16(kCurrentPacketVersionResetWorkerTargetQuantity);
	CmdChangeTargetQuantity::write(fw, egbase, mos);
}

void CmdResetWorkerTargetQuantity::read(FileRead& fr,
                                        EditorGameBase& egbase,
                                        MapObjectLoader& mol) {
	try {
		const uint16_t packet_version = fr.unsigned_16();
		if (packet_version == kCurrentPacketVersionResetWorkerTargetQuantity) {
			CmdChangeTargetQuantity::read(fr, egbase, mol);
		} else {
			throw UnhandledVersionError("CmdResetWorkerTargetQuantity", packet_version,
			                            kCurrentPacketVersionResetWorkerTargetQuantity);
		}
	} catch (const WException& e) {
		throw GameDataError("reset worker target quantity: %s", e.what());
	}
}

CmdResetWorkerTargetQuantity::CmdResetWorkerTargetQuantity(StreamRead& des)
   : CmdChangeTargetQuantity(des) {
}

void CmdResetWorkerTargetQuantity::serialize(StreamWrite& ser) {
	write_id_and_sender(ser);
	CmdChangeTargetQuantity::serialize(ser);
}

/*** class Cmd_ChangeTrainingOptions ***/
CmdChangeTrainingOptions::CmdChangeTrainingOptions(StreamRead& des)
   : PlayerCommand(0, des.unsigned_8()) {
	serial = des.unsigned_32();                                    //  Serial of the building
	attribute = static_cast<TrainingAttribute>(des.unsigned_8());  //  Attribute to modify
	value = des.unsigned_16();                                     //  New vale
}

void CmdChangeTrainingOptions::execute(Game& game) {
	if (upcast(TrainingSite, trainingsite, game.objects().get_object(serial)))
		game.get_player(sender())->change_training_options(*trainingsite, attribute, value);
}

void CmdChangeTrainingOptions::serialize(StreamWrite& ser) {
	write_id_and_sender(ser);
	ser.unsigned_32(serial);
	ser.unsigned_8(static_cast<uint8_t>(attribute));
	ser.unsigned_16(value);
}

constexpr uint16_t kCurrentPacketVersionChangeTrainingOptions = 2;

void CmdChangeTrainingOptions::read(FileRead& fr, EditorGameBase& egbase, MapObjectLoader& mol) {
	try {
		const uint16_t packet_version = fr.unsigned_16();
		if (packet_version == kCurrentPacketVersionChangeTrainingOptions) {
			PlayerCommand::read(fr, egbase, mol);
			serial = get_object_serial_or_zero<TrainingSite>(fr.unsigned_32(), mol);
			attribute = static_cast<TrainingAttribute>(fr.unsigned_8());
			value = fr.unsigned_16();
		} else {
			throw UnhandledVersionError(
			   "CmdChangeTrainingOptions", packet_version, kCurrentPacketVersionChangeTrainingOptions);
		}
	} catch (const WException& e) {
		throw GameDataError("change training options: %s", e.what());
	}
}

void CmdChangeTrainingOptions::write(FileWrite& fw, EditorGameBase& egbase, MapObjectSaver& mos) {
	// First, write version
	fw.unsigned_16(kCurrentPacketVersionChangeTrainingOptions);
	// Write base classes
	PlayerCommand::write(fw, egbase, mos);

	// Now serial
	fw.unsigned_32(mos.get_object_file_index_or_zero(egbase.objects().get_object(serial)));

	fw.unsigned_8(static_cast<uint8_t>(attribute));
	fw.unsigned_16(value);
}

/*** class Cmd_DropSoldier ***/

CmdDropSoldier::CmdDropSoldier(StreamRead& des) : PlayerCommand(0, des.unsigned_8()) {
	serial = des.unsigned_32();   //  Serial of the building
	soldier = des.unsigned_32();  //  Serial of soldier
}

void CmdDropSoldier::execute(Game& game) {
	if (upcast(PlayerImmovable, player_imm, game.objects().get_object(serial)))
		if (upcast(Soldier, s, game.objects().get_object(soldier)))
			game.get_player(sender())->drop_soldier(*player_imm, *s);
}

void CmdDropSoldier::serialize(StreamWrite& ser) {
	write_id_and_sender(ser);
	ser.unsigned_32(serial);
	ser.unsigned_32(soldier);
}

constexpr uint16_t kCurrentPacketVersionCmdDropSoldier = 1;

void CmdDropSoldier::read(FileRead& fr, EditorGameBase& egbase, MapObjectLoader& mol) {
	try {
		const uint16_t packet_version = fr.unsigned_16();
		if (packet_version == kCurrentPacketVersionCmdDropSoldier) {
			PlayerCommand::read(fr, egbase, mol);
			serial = get_object_serial_or_zero<PlayerImmovable>(fr.unsigned_32(), mol);
			soldier = get_object_serial_or_zero<Soldier>(fr.unsigned_32(), mol);
		} else {
			throw UnhandledVersionError(
			   "CmdDropSoldier", packet_version, kCurrentPacketVersionCmdDropSoldier);
		}
	} catch (const WException& e) {
		throw GameDataError("drop soldier: %s", e.what());
	}
}

void CmdDropSoldier::write(FileWrite& fw, EditorGameBase& egbase, MapObjectSaver& mos) {
	// First, write version
	fw.unsigned_16(kCurrentPacketVersionCmdDropSoldier);
	// Write base classes
	PlayerCommand::write(fw, egbase, mos);

	//  site serial
	fw.unsigned_32(mos.get_object_file_index_or_zero(egbase.objects().get_object(serial)));

	//  soldier serial
	fw.unsigned_32(mos.get_object_file_index_or_zero(egbase.objects().get_object(soldier)));
}

/*** Cmd_ChangeSoldierCapacity ***/

CmdChangeSoldierCapacity::CmdChangeSoldierCapacity(StreamRead& des)
   : PlayerCommand(0, des.unsigned_8()) {
	serial = des.unsigned_32();
	val = des.signed_16();
}

void CmdChangeSoldierCapacity::execute(Game& game) {
	MapObject* mo = game.objects().get_object(serial);
	if (upcast(ConstructionSite, cs, mo)) {
		assert(val >= 0);
		uint32_t capacity = static_cast<uint32_t>(val);
		if (upcast(MilitarysiteSettings, ms, cs->get_settings())) {
			assert(ms->max_capacity >= capacity);
			ms->desired_capacity = capacity;
		} else if (upcast(TrainingsiteSettings, ts, cs->get_settings())) {
			assert(ts->max_capacity >= capacity);
			ts->desired_capacity = capacity;
		}
	} else if (upcast(Building, building, mo)) {
		if (building->get_owner() == game.get_player(sender()) &&
		    building->soldier_control() != nullptr) {
			SoldierControl* soldier_control = building->mutable_soldier_control();
			Widelands::Quantity const old_capacity = soldier_control->soldier_capacity();
			Widelands::Quantity const new_capacity =
			   std::min(static_cast<Widelands::Quantity>(
			               std::max(static_cast<int32_t>(old_capacity) + val,
			                        static_cast<int32_t>(soldier_control->min_soldier_capacity()))),
			            soldier_control->max_soldier_capacity());
			if (old_capacity != new_capacity) {
				soldier_control->set_soldier_capacity(new_capacity);
			}
		}
	}
}

void CmdChangeSoldierCapacity::serialize(StreamWrite& ser) {
	write_id_and_sender(ser);
	ser.unsigned_32(serial);
	ser.signed_16(val);
}

constexpr uint16_t kCurrentPacketVersionChangeSoldierCapacity = 1;

void CmdChangeSoldierCapacity::read(FileRead& fr, EditorGameBase& egbase, MapObjectLoader& mol) {
	try {
		const uint16_t packet_version = fr.unsigned_16();
		if (packet_version == kCurrentPacketVersionChangeSoldierCapacity) {
			PlayerCommand::read(fr, egbase, mol);
			serial = get_object_serial_or_zero<Building>(fr.unsigned_32(), mol);
			val = fr.signed_16();
		} else {
			throw UnhandledVersionError(
			   "CmdChangeSoldierCapacity", packet_version, kCurrentPacketVersionChangeSoldierCapacity);
		}
	} catch (const WException& e) {
		throw GameDataError("change soldier capacity: %s", e.what());
	}
}

void CmdChangeSoldierCapacity::write(FileWrite& fw, EditorGameBase& egbase, MapObjectSaver& mos) {
	// First, write version
	fw.unsigned_16(kCurrentPacketVersionChangeSoldierCapacity);
	// Write base classes
	PlayerCommand::write(fw, egbase, mos);

	// Now serial
	fw.unsigned_32(mos.get_object_file_index_or_zero(egbase.objects().get_object(serial)));

	// Now capacity
	fw.signed_16(val);
}

/*** Cmd_EnemyFlagAction ***/

CmdEnemyFlagAction::CmdEnemyFlagAction(StreamRead& des) : PlayerCommand(0, des.unsigned_8()) {
	des.unsigned_8();
	serial = des.unsigned_32();
	des.unsigned_8();
	const uint32_t number = des.unsigned_32();
	soldiers.clear();
	for (uint32_t i = 0; i < number; ++i) {
		soldiers.push_back(des.unsigned_32());
	}
}

void CmdEnemyFlagAction::execute(Game& game) {
	Player* player = game.get_player(sender());

	if (upcast(Flag, flag, game.objects().get_object(serial))) {
		log("Cmd_EnemyFlagAction::execute player(%u): flag->owner(%d) "
		    "number=%" PRIuS "\n",
		    player->player_number(), flag->owner().player_number(), soldiers.size());

		if (const Building* const building = flag->get_building()) {
			if (player->is_hostile(flag->owner()) &&
			    1 < player->vision(Map::get_index(building->get_position(), game.map().get_width()))) {
				std::vector<Soldier*> result;
				for (Serial s : soldiers) {
					if (Soldier* soldier = dynamic_cast<Soldier*>(game.objects().get_object(s))) {
						result.push_back(soldier);
					}
				}
				player->enemyflagaction(*flag, sender(), result);
			} else {
				log("Cmd_EnemyFlagAction::execute: ERROR: wrong player target not "
				    "seen or not hostile.\n");
			}
		}
	}
}

void CmdEnemyFlagAction::serialize(StreamWrite& ser) {
	write_id_and_sender(ser);
	ser.unsigned_8(1);
	ser.unsigned_32(serial);
	ser.unsigned_8(sender());
	ser.unsigned_32(soldiers.size());
	for (Serial s : soldiers) {
		ser.unsigned_32(s);
	}
}

constexpr uint16_t kCurrentPacketVersionCmdEnemyFlagAction = 4;

void CmdEnemyFlagAction::read(FileRead& fr, EditorGameBase& egbase, MapObjectLoader& mol) {
	try {
		const uint16_t packet_version = fr.unsigned_16();
		if (packet_version <= kCurrentPacketVersionCmdEnemyFlagAction && packet_version >= 3) {
			PlayerCommand::read(fr, egbase, mol);
			fr.unsigned_8();
			serial = get_object_serial_or_zero<Flag>(fr.unsigned_32(), mol);
			fr.unsigned_8();

			soldiers.clear();
			if (packet_version == kCurrentPacketVersionCmdEnemyFlagAction) {
				const uint32_t number = fr.unsigned_32();
				for (uint32_t i = 0; i < number; ++i) {
					soldiers.push_back(mol.get<Soldier>(fr.unsigned_32()).serial());
				}
			} else {
				const uint8_t number = fr.unsigned_8();
				upcast(Flag, flag, egbase.objects().get_object(serial));
				assert(flag);
				std::vector<Soldier*> result;
				egbase.get_player(sender())->find_attack_soldiers(*flag, &result, number);
				assert(result.size() == number);
				for (const auto& s : result) {
					soldiers.push_back(s->serial());
				}
			}
		} else {
			throw UnhandledVersionError(
			   "CmdEnemyFlagAction", packet_version, kCurrentPacketVersionCmdEnemyFlagAction);
		}
	} catch (const WException& e) {
		throw GameDataError("enemy flag action: %s", e.what());
	}
}

void CmdEnemyFlagAction::write(FileWrite& fw, EditorGameBase& egbase, MapObjectSaver& mos) {
	// First, write version
	fw.unsigned_16(kCurrentPacketVersionCmdEnemyFlagAction);
	// Write base classes
	PlayerCommand::write(fw, egbase, mos);
	// Now action
	fw.unsigned_8(0);

	// Now serial
	fw.unsigned_32(mos.get_object_file_index_or_zero(egbase.objects().get_object(serial)));

	// Now param
	fw.unsigned_8(sender());
	fw.unsigned_32(soldiers.size());
	for (Serial s : soldiers) {
		fw.unsigned_32(mos.get_object_file_index(*egbase.objects().get_object(s)));
	}
}

/*** struct PlayerMessageCommand ***/

PlayerMessageCommand::PlayerMessageCommand(StreamRead& des)
   : PlayerCommand(0, des.unsigned_8()), message_id_(des.unsigned_32()) {
}

constexpr uint16_t kCurrentPacketVersionPlayerMessageCommand = 1;

void PlayerMessageCommand::read(FileRead& fr, EditorGameBase& egbase, MapObjectLoader& mol) {
	try {
		const uint16_t packet_version = fr.unsigned_16();
		if (packet_version == kCurrentPacketVersionPlayerMessageCommand) {
			PlayerCommand::read(fr, egbase, mol);
			message_id_ = MessageId(fr.unsigned_32());
			if (!message_id_)
				throw GameDataError("(player %u): message id is null", sender());
		} else {
			throw UnhandledVersionError(
			   "PlayerMessageCommand", packet_version, kCurrentPacketVersionPlayerMessageCommand);
		}
	} catch (const WException& e) {
		throw GameDataError("player message: %s", e.what());
	}
}

void PlayerMessageCommand::write(FileWrite& fw, EditorGameBase& egbase, MapObjectSaver& mos) {
	fw.unsigned_16(kCurrentPacketVersionPlayerMessageCommand);
	PlayerCommand::write(fw, egbase, mos);
	fw.unsigned_32(mos.message_savers[sender() - 1][message_id()].value());
}

/*** struct Cmd_MessageSetStatusRead ***/

void CmdMessageSetStatusRead::execute(Game& game) {
	game.get_player(sender())->get_messages()->set_message_status(
	   message_id(), Message::Status::kRead);
}

void CmdMessageSetStatusRead::serialize(StreamWrite& ser) {
	write_id_and_sender(ser);
	ser.unsigned_32(message_id().value());
}

/*** struct Cmd_MessageSetStatusArchived ***/

void CmdMessageSetStatusArchived::execute(Game& game) {
	game.get_player(sender())->get_messages()->set_message_status(
	   message_id(), Message::Status::kArchived);
}

void CmdMessageSetStatusArchived::serialize(StreamWrite& ser) {
	write_id_and_sender(ser);
	ser.unsigned_32(message_id().value());
}

/*** struct Cmd_SetStockPolicy ***/
CmdSetStockPolicy::CmdSetStockPolicy(uint32_t time,
                                     PlayerNumber p,
                                     Building& wh,
                                     bool isworker,
                                     DescriptionIndex ware,
                                     StockPolicy policy)
   : PlayerCommand(time, p) {
	warehouse_ = wh.serial();
	isworker_ = isworker;
	ware_ = ware;
	policy_ = policy;
}

CmdSetStockPolicy::CmdSetStockPolicy()
   : PlayerCommand(), warehouse_(0), isworker_(false), policy_() {
}

void CmdSetStockPolicy::execute(Game& game) {
	// Sanitize data that could have come from the network
	if (Player* plr = game.get_player(sender())) {
		MapObject* mo = game.objects().get_object(warehouse_);
		if (upcast(ConstructionSite, cs, mo)) {
			if (upcast(WarehouseSettings, s, cs->get_settings())) {
				if (isworker_) {
					s->worker_preferences[ware_] = policy_;
				} else {
					s->ware_preferences[ware_] = policy_;
				}
			}
		} else if (upcast(Warehouse, warehouse, mo)) {
			if (warehouse->get_owner() != plr) {
				log("Cmd_SetStockPolicy: sender %u, but warehouse owner %u\n", sender(),
				    warehouse->owner().player_number());
				return;
			}

			if (isworker_) {
				if (!(game.tribes().worker_exists(ware_))) {
					log("Cmd_SetStockPolicy: sender %u, worker %u does not exist\n", sender(), ware_);
					return;
				}
				warehouse->set_worker_policy(ware_, policy_);
			} else {
				if (!(game.tribes().ware_exists(ware_))) {
					log("Cmd_SetStockPolicy: sender %u, ware %u does not exist\n", sender(), ware_);
					return;
				}
				warehouse->set_ware_policy(ware_, policy_);
			}
		}
	}
}

CmdSetStockPolicy::CmdSetStockPolicy(StreamRead& des) : PlayerCommand(0, des.unsigned_8()) {
	warehouse_ = des.unsigned_32();
	isworker_ = des.unsigned_8();
	ware_ = DescriptionIndex(des.unsigned_8());
	policy_ = static_cast<StockPolicy>(des.unsigned_8());
}

void CmdSetStockPolicy::serialize(StreamWrite& ser) {
	write_id_and_sender(ser);
	ser.unsigned_32(warehouse_);
	ser.unsigned_8(isworker_);
	ser.unsigned_8(ware_);
	ser.unsigned_8(static_cast<uint8_t>(policy_));
}

constexpr uint8_t kCurrentPacketVersionCmdSetStockPolicy = 1;

void CmdSetStockPolicy::read(FileRead& fr, EditorGameBase& egbase, MapObjectLoader& mol) {
	try {
		uint8_t packet_version = fr.unsigned_8();
		if (packet_version == kCurrentPacketVersionCmdSetStockPolicy) {
			PlayerCommand::read(fr, egbase, mol);
			warehouse_ = fr.unsigned_32();
			isworker_ = fr.unsigned_8();
			ware_ = DescriptionIndex(fr.unsigned_8());
			policy_ = static_cast<StockPolicy>(fr.unsigned_8());
		} else {
			throw UnhandledVersionError(
			   "CmdSetStockPolicy", packet_version, kCurrentPacketVersionCmdSetStockPolicy);
		}
	} catch (const std::exception& e) {
		throw GameDataError("Cmd_SetStockPolicy: %s", e.what());
	}
}

void CmdSetStockPolicy::write(FileWrite& fw, EditorGameBase& egbase, MapObjectSaver& mos) {
	fw.unsigned_8(kCurrentPacketVersionCmdSetStockPolicy);
	PlayerCommand::write(fw, egbase, mos);
	fw.unsigned_32(warehouse_);
	fw.unsigned_8(isworker_);
	fw.unsigned_8(ware_);
	fw.unsigned_8(static_cast<uint8_t>(policy_));
}

CmdProposeTrade::CmdProposeTrade(uint32_t time, PlayerNumber pn, const Trade& trade)
   : PlayerCommand(time, pn), trade_(trade) {
}

CmdProposeTrade::CmdProposeTrade() : PlayerCommand() {
}

void CmdProposeTrade::execute(Game& game) {
	Player* plr = game.get_player(sender());
	if (plr == nullptr) {
		return;
	}

	Market* initiator = dynamic_cast<Market*>(game.objects().get_object(trade_.initiator));
	if (initiator == nullptr) {
		log("CmdProposeTrade: initiator vanished or is not a market.\n");
		return;
	}
	if (&initiator->owner() != plr) {
		log("CmdProposeTrade: sender %u, but market owner %u\n", sender(),
		    initiator->owner().player_number());
		return;
	}
	Market* receiver = dynamic_cast<Market*>(game.objects().get_object(trade_.receiver));
	if (receiver == nullptr) {
		log("CmdProposeTrade: receiver vanished or is not a market.\n");
		return;
	}
	if (initiator->get_owner() == receiver->get_owner()) {
		log("CmdProposeTrade: Sending and receiving player are the same.\n");
		return;
	}

	// TODO(sirver,trading): Maybe check connectivity between markets here and
	// report errors.
	game.propose_trade(trade_);
}

CmdProposeTrade::CmdProposeTrade(StreamRead& des) : PlayerCommand(0, des.unsigned_8()) {
	trade_.initiator = des.unsigned_32();
	trade_.receiver = des.unsigned_32();
	trade_.items_to_send = deserialize_bill_of_materials(&des);
	trade_.items_to_receive = deserialize_bill_of_materials(&des);
	trade_.num_batches = des.signed_32();
}

void CmdProposeTrade::serialize(StreamWrite& ser) {
	write_id_and_sender(ser);
	ser.unsigned_32(trade_.initiator);
	ser.unsigned_32(trade_.receiver);
	serialize_bill_of_materials(trade_.items_to_send, &ser);
	serialize_bill_of_materials(trade_.items_to_receive, &ser);
	ser.signed_32(trade_.num_batches);
}

void CmdProposeTrade::read(FileRead& /* fr */,
                           EditorGameBase& /* egbase */,
                           MapObjectLoader& /* mol */) {
	// TODO(sirver,trading): Implement this.
	NEVER_HERE();
}

void CmdProposeTrade::write(FileWrite& /* fw */,
                            EditorGameBase& /* egbase */,
                            MapObjectSaver& /* mos */) {
	// TODO(sirver,trading): Implement this.
	NEVER_HERE();
}

}  // namespace Widelands<|MERGE_RESOLUTION|>--- conflicted
+++ resolved
@@ -74,46 +74,6 @@
 
 }  // namespace
 
-<<<<<<< HEAD
-// NOTE keep numbers of existing entries as they are to ensure backward compatible savegame loading
-enum {
-	PLCMD_UNUSED = 0,
-	PLCMD_BULLDOZE = 1,
-	PLCMD_BUILD = 2,
-	PLCMD_BUILDFLAG = 3,
-	PLCMD_BUILDROAD = 4,
-	PLCMD_FLAGACTION = 5,
-	PLCMD_STARTSTOPBUILDING = 6,
-	PLCMD_ENHANCEBUILDING = 7,
-	PLCMD_CHANGETRAININGOPTIONS = 8,
-	PLCMD_DROPSOLDIER = 9,
-	PLCMD_CHANGESOLDIERCAPACITY = 10,
-	PLCMD_ENEMYFLAGACTION = 11,
-	PLCMD_SETWAREPRIORITY = 12,
-	PLCMD_SETWARETARGETQUANTITY = 13,
-	PLCMD_RESETWARETARGETQUANTITY = 14,
-	PLCMD_SETWORKERTARGETQUANTITY = 15,
-	PLCMD_RESETWORKERTARGETQUANTITY = 16,
-	// Used to be PLCMD_CHANGEMILITARYCONFIG
-	PLCMD_MESSAGESETSTATUSREAD = 18,
-	PLCMD_MESSAGESETSTATUSARCHIVED = 19,
-	PLCMD_SETSTOCKPOLICY = 20,
-	PLCMD_SETINPUTMAXFILL = 21,
-	PLCMD_DISMANTLEBUILDING = 22,
-	PLCMD_EVICTWORKER = 23,
-	PLCMD_MILITARYSITESETSOLDIERPREFERENCE = 24,
-	PLCMD_SHIP_EXPEDITION = 25,
-	PLCMD_SHIP_SCOUT = 26,
-	PLCMD_SHIP_EXPLORE = 27,
-	PLCMD_SHIP_CONSTRUCT = 28,
-	PLCMD_SHIP_SINK = 29,
-	PLCMD_SHIP_CANCELEXPEDITION = 30,
-	PLCMD_PROPOSE_TRADE = 31,
-	PLCMD_BUILDWATERWAY = 32,
-};
-
-=======
->>>>>>> 6a7b3b19
 /*** class PlayerCommand ***/
 
 PlayerCommand::PlayerCommand(const uint32_t time, const PlayerNumber s)
@@ -135,13 +95,9 @@
 		return new CmdBuildFlag(des);
 	case QueueCommandTypes::kBuildRoad:
 		return new CmdBuildRoad(des);
-<<<<<<< HEAD
-	case PLCMD_BUILDWATERWAY:
+	case QueueCommandTypes::kBuildWaterway:
 		return new CmdBuildWaterway(des);
-	case PLCMD_FLAGACTION:
-=======
 	case QueueCommandTypes::kFlagAction:
->>>>>>> 6a7b3b19
 		return new CmdFlagAction(des);
 	case QueueCommandTypes::kStartStopBuilding:
 		return new CmdStartStopBuilding(des);
@@ -484,8 +440,7 @@
 }
 
 void CmdBuildWaterway::serialize(StreamWrite& ser) {
-	ser.unsigned_8(PLCMD_BUILDWATERWAY);
-	ser.unsigned_8(sender());
+	write_id_and_sender(ser);
 	write_coords_32(&ser, start);
 	ser.unsigned_16(nsteps);
 
