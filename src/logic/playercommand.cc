/*
 * Copyright (C) 2004-2023 by the Widelands Development Team
 *
 * This program is free software; you can redistribute it and/or
 * modify it under the terms of the GNU General Public License
 * as published by the Free Software Foundation; either version 2
 * of the License, or (at your option) any later version.
 *
 * This program is distributed in the hope that it will be useful,
 * but WITHOUT ANY WARRANTY; without even the implied warranty of
 * MERCHANTABILITY or FITNESS FOR A PARTICULAR PURPOSE.  See the
 * GNU General Public License for more details.
 *
 * You should have received a copy of the GNU General Public License
 * along with this program; if not, see <https://www.gnu.org/licenses/>.
 *
 */

#include "logic/playercommand.h"

#include <memory>

#include "base/log.h"
#include "base/macros.h"
#include "base/wexception.h"
#include "economy/economy.h"
#include "economy/expedition_bootstrap.h"
#include "economy/ferry_fleet.h"
#include "economy/input_queue.h"
#include "economy/ship_fleet.h"
#include "io/fileread.h"
#include "io/filewrite.h"
#include "io/streamwrite.h"
#include "logic/game.h"
#include "logic/game_controller.h"
#include "logic/map_objects/pinned_note.h"
#include "logic/map_objects/tribes/market.h"
#include "logic/map_objects/tribes/soldier.h"
#include "logic/map_objects/tribes/tribe_descr.h"
#include "logic/player.h"
#include "logic/playersmanager.h"
#include "logic/widelands_geometry_io.h"
#include "map_io/map_object_loader.h"
#include "map_io/map_object_saver.h"
#include "wui/interactive_spectator.h"

namespace Widelands {

namespace {

// Returns the serial number of the object with the given "object_index" as
// registered by the mol. If object_index is zero (because the object that was
// saved to the file did no longer exist on saving) zero will be returned. That
// means that get_object will always return nullptr and all upcasts will fail -
// so the commands will never do anything when executed.
template <typename T>
Serial get_object_serial_or_zero(uint32_t object_index, MapObjectLoader& mol) {
	if (!object_index) {
		return 0;
	}
	return mol.get<T>(object_index).serial();
}

void serialize_bill_of_materials(const BillOfMaterials& bill, StreamWrite* ser) {
	ser->unsigned_32(bill.size());
	for (const WareAmount& amount : bill) {
		ser->unsigned_8(amount.first);
		ser->unsigned_32(amount.second);
	}
}

BillOfMaterials deserialize_bill_of_materials(StreamRead* des) {
	BillOfMaterials bill;
	const int count = des->unsigned_32();
	for (int i = 0; i < count; ++i) {
		const auto index = des->unsigned_8();
		const auto amount = des->unsigned_32();
		bill.push_back(std::make_pair(index, amount));
	}
	return bill;
}

}  // namespace

/*** class PlayerCommand ***/

PlayerCommand::PlayerCommand(const Time& time, const PlayerNumber s)
   : GameLogicCommand(time), sender_(s), cmdserial_(0) {
}

void PlayerCommand::write_id_and_sender(StreamWrite& ser) {
	ser.unsigned_8(static_cast<uint8_t>(id()));
	ser.unsigned_8(sender());
}

PlayerCommand* PlayerCommand::deserialize(StreamRead& des) {
	const uint8_t command_id = des.unsigned_8();
	switch (static_cast<QueueCommandTypes>(command_id)) {
	case QueueCommandTypes::kBulldoze:
		return new CmdBulldoze(des);
	case QueueCommandTypes::kBuild:
		return new CmdBuild(des);
	case QueueCommandTypes::kBuildFlag:
		return new CmdBuildFlag(des);
	case QueueCommandTypes::kBuildRoad:
		return new CmdBuildRoad(des);
	case QueueCommandTypes::kBuildWaterway:
		return new CmdBuildWaterway(des);
	case QueueCommandTypes::kFlagAction:
		return new CmdFlagAction(des);
	case QueueCommandTypes::kStartStopBuilding:
		return new CmdStartStopBuilding(des);
	case QueueCommandTypes::kToggleInfiniteProduction:
		return new CmdToggleInfiniteProduction(des);
	case QueueCommandTypes::kEnhanceBuilding:
		return new CmdEnhanceBuilding(des);

	case QueueCommandTypes::kChangeTrainingOptions:
		return new CmdChangeTrainingOptions(des);
	case QueueCommandTypes::kDropSoldier:
		return new CmdDropSoldier(des);
	case QueueCommandTypes::kChangeSoldierCapacity:
		return new CmdChangeSoldierCapacity(des);
	case QueueCommandTypes::kEnemyFlagAction:
		return new CmdEnemyFlagAction(des);

	case QueueCommandTypes::kSetWarePriority:
		return new CmdSetWarePriority(des);
	case QueueCommandTypes::kSetWareTargetQuantity:
		return new CmdSetWareTargetQuantity(des);
	case QueueCommandTypes::kSetWorkerTargetQuantity:
		return new CmdSetWorkerTargetQuantity(des);

	case QueueCommandTypes::kMessageSetStatusRead:
		return new CmdMessageSetStatusRead(des);
	case QueueCommandTypes::kMessageSetStatusArchived:
		return new CmdMessageSetStatusArchived(des);

	case QueueCommandTypes::kSetStockPolicy:
		return new CmdSetStockPolicy(des);
	case QueueCommandTypes::kSetInputMaxFill:
		return new CmdSetInputMaxFill(des);
	case QueueCommandTypes::kDismantleBuilding:
		return new CmdDismantleBuilding(des);
	case QueueCommandTypes::kEvictWorker:
		return new CmdEvictWorker(des);
	case QueueCommandTypes::kMilitarysiteSetSoldierPreference:
		return new CmdMilitarySiteSetSoldierPreference(des);
	case QueueCommandTypes::kToggleMuteMessages:
		return new CmdToggleMuteMessages(des);

	case QueueCommandTypes::kStartOrCancelExpedition:
		return new CmdStartOrCancelExpedition(des);
	case QueueCommandTypes::kShipScoutDirection:
		return new CmdShipScoutDirection(des);
	case QueueCommandTypes::kShipExploreIsland:
		return new CmdShipExploreIsland(des);
	case QueueCommandTypes::kShipSetDestination:
		return new CmdShipSetDestination(des);
	case QueueCommandTypes::kShipConstructPort:
		return new CmdShipConstructPort(des);
	case QueueCommandTypes::kShipSink:
		return new CmdShipSink(des);
	case QueueCommandTypes::kShipCancelExpedition:
		return new CmdShipCancelExpedition(des);
	case QueueCommandTypes::kExpeditionConfig:
		return new CmdExpeditionConfig(des);
	case QueueCommandTypes::kPickCustomStartingPosition:
		return new CmdPickCustomStartingPosition(des);
	case QueueCommandTypes::kMarkMapObjectForRemoval:
		return new CmdMarkMapObjectForRemoval(des);
	case QueueCommandTypes::kDiplomacy:
		return new CmdDiplomacy(des);
	case QueueCommandTypes::kPinnedNote:
		return new CmdPinnedNote(des);
	case QueueCommandTypes::kShipPortName:
		return new CmdShipPortName(des);
<<<<<<< HEAD
	case QueueCommandTypes::kShipRefit:
		return new CmdShipRefit(des);
	case QueueCommandTypes::kWarshipCommand:
		return new CmdWarshipCommand(des);
=======
	case QueueCommandTypes::kFleetTargets:
		return new CmdFleetTargets(des);
>>>>>>> 16b8c549

	default:
		throw wexception("PlayerCommand::deserialize(): Encountered invalid command id: %d",
		                 static_cast<unsigned>(command_id));
	}
}

/**
 * Write this player command to a file. Call this from base classes
 */
constexpr uint16_t kCurrentPacketVersionPlayerCommand = 3;

void PlayerCommand::write(FileWrite& fw, EditorGameBase& egbase, MapObjectSaver& mos) {
	// First, write version
	fw.unsigned_16(kCurrentPacketVersionPlayerCommand);

	GameLogicCommand::write(fw, egbase, mos);
	// Now sender
	fw.unsigned_8(sender());
	fw.unsigned_32(cmdserial());
}

void PlayerCommand::read(FileRead& fr, EditorGameBase& egbase, MapObjectLoader& mol) {
	try {
		const uint16_t packet_version = fr.unsigned_16();
		if (packet_version == kCurrentPacketVersionPlayerCommand) {
			GameLogicCommand::read(fr, egbase, mol);
			sender_ = fr.unsigned_8();
			if (egbase.get_player(sender_) == nullptr) {
				throw GameDataError("player %u does not exist", sender_);
			}
			cmdserial_ = fr.unsigned_32();
		} else {
			throw UnhandledVersionError(
			   "PlayerCommand", packet_version, kCurrentPacketVersionPlayerCommand);
		}
	} catch (const WException& e) {
		throw GameDataError("player command: %s", e.what());
	}
}

/*** class Cmd_Bulldoze ***/

CmdBulldoze::CmdBulldoze(StreamRead& des)
   : PlayerCommand(Time(0), des.unsigned_8()),
     serial(des.unsigned_32()),
     recurse(des.unsigned_8() != 0u) {
}

void CmdBulldoze::execute(Game& game) {
	if (upcast(PlayerImmovable, pimm, game.objects().get_object(serial))) {
		game.get_player(sender())->bulldoze(*pimm, recurse);
	}
}

void CmdBulldoze::serialize(StreamWrite& ser) {
	write_id_and_sender(ser);
	ser.unsigned_32(serial);
	ser.unsigned_8(static_cast<uint8_t>(recurse));
}

constexpr uint16_t kCurrentPacketVersionCmdBulldoze = 2;

void CmdBulldoze::read(FileRead& fr, EditorGameBase& egbase, MapObjectLoader& mol) {
	try {
		const uint16_t packet_version = fr.unsigned_16();
		if (packet_version == kCurrentPacketVersionCmdBulldoze) {
			PlayerCommand::read(fr, egbase, mol);
			serial = get_object_serial_or_zero<PlayerImmovable>(fr.unsigned_32(), mol);
			recurse = (fr.unsigned_8() != 0);
		} else {
			throw UnhandledVersionError(
			   "CmdBulldoze", packet_version, kCurrentPacketVersionCmdBulldoze);
		}
	} catch (const WException& e) {
		throw GameDataError("bulldoze: %s", e.what());
	}
}
void CmdBulldoze::write(FileWrite& fw, EditorGameBase& egbase, MapObjectSaver& mos) {
	// First, write version
	fw.unsigned_16(kCurrentPacketVersionCmdBulldoze);
	// Write base classes
	PlayerCommand::write(fw, egbase, mos);
	// Now serial
	fw.unsigned_32(mos.get_object_file_index_or_zero(egbase.objects().get_object(serial)));
	fw.unsigned_8(static_cast<uint8_t>(recurse));
}

/*** class Cmd_Build ***/

CmdBuild::CmdBuild(StreamRead& des) : PlayerCommand(Time(0), des.unsigned_8()) {
	bi = des.signed_16();
	coords = read_coords_32(&des);
}

void CmdBuild::execute(Game& game) {
	// Empty former_buildings vector since it's a new csite.
	FormerBuildings former_buildings;
	game.get_player(sender())->build(coords, bi, true, former_buildings);
}

void CmdBuild::serialize(StreamWrite& ser) {
	write_id_and_sender(ser);
	ser.signed_16(bi);
	write_coords_32(&ser, coords);
}

constexpr uint16_t kCurrentPacketVersionCmdBuild = 1;

void CmdBuild::read(FileRead& fr, EditorGameBase& egbase, MapObjectLoader& mol) {
	try {
		const uint16_t packet_version = fr.unsigned_16();
		if (packet_version == kCurrentPacketVersionCmdBuild) {
			PlayerCommand::read(fr, egbase, mol);
			bi = fr.unsigned_16();
			coords = read_coords_32(&fr, egbase.map().extent());
		} else {
			throw UnhandledVersionError("CmdBuild", packet_version, kCurrentPacketVersionCmdBuild);
		}

	} catch (const WException& e) {
		throw GameDataError("build: %s", e.what());
	}
}

void CmdBuild::write(FileWrite& fw, EditorGameBase& egbase, MapObjectSaver& mos) {
	// First, write version
	fw.unsigned_16(kCurrentPacketVersionCmdBuild);
	// Write base classes
	PlayerCommand::write(fw, egbase, mos);
	fw.unsigned_16(bi);
	write_coords_32(&fw, coords);
}

/*** class Cmd_BuildFlag ***/

CmdBuildFlag::CmdBuildFlag(StreamRead& des)
   : PlayerCommand(Time(0), des.unsigned_8()), coords(read_coords_32(&des)) {
}

void CmdBuildFlag::execute(Game& game) {
	game.get_player(sender())->build_flag(coords);
}

void CmdBuildFlag::serialize(StreamWrite& ser) {
	write_id_and_sender(ser);
	write_coords_32(&ser, coords);
}

constexpr uint16_t kCurrentPacketVersionCmdBuildFlag = 1;

void CmdBuildFlag::read(FileRead& fr, EditorGameBase& egbase, MapObjectLoader& mol) {
	try {
		const uint16_t packet_version = fr.unsigned_16();
		if (packet_version == kCurrentPacketVersionCmdBuildFlag) {
			PlayerCommand::read(fr, egbase, mol);
			coords = read_coords_32(&fr, egbase.map().extent());
		} else {
			throw UnhandledVersionError(
			   "CmdBuildFlag", packet_version, kCurrentPacketVersionCmdBuildFlag);
		}
	} catch (const WException& e) {
		throw GameDataError("build flag: %s", e.what());
	}
}
void CmdBuildFlag::write(FileWrite& fw, EditorGameBase& egbase, MapObjectSaver& mos) {
	// First, write version
	fw.unsigned_16(kCurrentPacketVersionCmdBuildFlag);
	// Write base classes
	PlayerCommand::write(fw, egbase, mos);
	write_coords_32(&fw, coords);
}

/*** class Cmd_BuildRoad ***/

CmdBuildRoad::CmdBuildRoad(const Time& t, int32_t p, Path& pa)
   : PlayerCommand(t, p),
     path(&pa),
     start(pa.get_start()),
     nsteps(pa.get_nsteps()),
     steps(nullptr) {
}

CmdBuildRoad::CmdBuildRoad(StreamRead& des)
   : PlayerCommand(Time(0), des.unsigned_8()),
     // We cannot completely deserialize the path here because we don't have a Map
     path(nullptr),
     start(read_coords_32(&des)),
     nsteps(des.unsigned_16()),
     steps(new uint8_t[nsteps]) {
	for (Path::StepVector::size_type i = 0; i < nsteps; ++i) {
		steps[i] = des.unsigned_8();
	}
}

void CmdBuildRoad::execute(Game& game) {
	if (path == nullptr) {
		assert(steps);

		path.reset(new Path(start));
		for (Path::StepVector::size_type i = 0; i < nsteps; ++i) {
			path->append(game.map(), steps[i]);
		}
	}

	game.get_player(sender())->build_road(*path);
}

void CmdBuildRoad::serialize(StreamWrite& ser) {
	write_id_and_sender(ser);
	write_coords_32(&ser, start);
	ser.unsigned_16(nsteps);

	assert(path || steps);

	for (Path::StepVector::size_type i = 0; i < nsteps; ++i) {
		ser.unsigned_8(path ? (*path)[i] : steps[i]);
	}
}

constexpr uint16_t kCurrentPacketVersionCmdBuildRoad = 1;

void CmdBuildRoad::read(FileRead& fr, EditorGameBase& egbase, MapObjectLoader& mol) {
	try {
		const uint16_t packet_version = fr.unsigned_16();
		if (packet_version == kCurrentPacketVersionCmdBuildRoad) {
			PlayerCommand::read(fr, egbase, mol);
			start = read_coords_32(&fr, egbase.map().extent());
			nsteps = fr.unsigned_16();
			path.reset(nullptr);
			steps.reset(new uint8_t[nsteps]);
			for (Path::StepVector::size_type i = 0; i < nsteps; ++i) {
				steps[i] = fr.unsigned_8();
			}
		} else {
			throw UnhandledVersionError(
			   "CmdBuildRoad", packet_version, kCurrentPacketVersionCmdBuildRoad);
		}
	} catch (const WException& e) {
		throw GameDataError("build road: %s", e.what());
	}
}
void CmdBuildRoad::write(FileWrite& fw, EditorGameBase& egbase, MapObjectSaver& mos) {
	// First, write version
	fw.unsigned_16(kCurrentPacketVersionCmdBuildRoad);
	// Write base classes
	PlayerCommand::write(fw, egbase, mos);
	write_coords_32(&fw, start);
	fw.unsigned_16(nsteps);
	for (Path::StepVector::size_type i = 0; i < nsteps; ++i) {
		fw.unsigned_8(path ? (*path)[i] : steps[i]);
	}
}

/*** class Cmd_BuildWaterway ***/

CmdBuildWaterway::CmdBuildWaterway(const Time& t, int32_t p, Path& pa)
   : PlayerCommand(t, p),
     path(&pa),
     start(pa.get_start()),
     nsteps(pa.get_nsteps()),
     steps(nullptr) {
}

CmdBuildWaterway::CmdBuildWaterway(StreamRead& des)
   : PlayerCommand(Time(0), des.unsigned_8()),
     // We cannot completely deserialize the path here because we don't have a Map
     path(nullptr),
     start(read_coords_32(&des)),
     nsteps(des.unsigned_16()),
     steps(new uint8_t[nsteps]) {
	for (Path::StepVector::size_type i = 0; i < nsteps; ++i) {
		steps[i] = des.unsigned_8();
	}
}

void CmdBuildWaterway::execute(Game& game) {
	if (path == nullptr) {
		assert(steps);

		path.reset(new Path(start));
		for (Path::StepVector::size_type i = 0; i < nsteps; ++i) {
			path->append(game.map(), steps[i]);
		}
	}

	game.get_player(sender())->build_waterway(*path);
}

void CmdBuildWaterway::serialize(StreamWrite& ser) {
	write_id_and_sender(ser);
	write_coords_32(&ser, start);
	ser.unsigned_16(nsteps);

	assert(path || steps);

	for (Path::StepVector::size_type i = 0; i < nsteps; ++i) {
		ser.unsigned_8(path ? (*path)[i] : steps[i]);
	}
}

constexpr uint16_t kCurrentPacketVersionCmdBuildWaterway = 1;

void CmdBuildWaterway::read(FileRead& fr, EditorGameBase& egbase, MapObjectLoader& mol) {
	try {
		const uint16_t packet_version = fr.unsigned_16();
		if (packet_version == kCurrentPacketVersionCmdBuildWaterway) {
			PlayerCommand::read(fr, egbase, mol);
			start = read_coords_32(&fr, egbase.map().extent());
			nsteps = fr.unsigned_16();
			path.reset(nullptr);
			steps.reset(new uint8_t[nsteps]);
			for (Path::StepVector::size_type i = 0; i < nsteps; ++i) {
				steps[i] = fr.unsigned_8();
			}
		} else {
			throw UnhandledVersionError(
			   "CmdBuildWaterway", packet_version, kCurrentPacketVersionCmdBuildWaterway);
		}
	} catch (const WException& e) {
		throw GameDataError("build waterway: %s", e.what());
	}
}
void CmdBuildWaterway::write(FileWrite& fw, EditorGameBase& egbase, MapObjectSaver& mos) {
	// First, write version
	fw.unsigned_16(kCurrentPacketVersionCmdBuildWaterway);
	// Write base classes
	PlayerCommand::write(fw, egbase, mos);
	write_coords_32(&fw, start);
	fw.unsigned_16(nsteps);
	for (Path::StepVector::size_type i = 0; i < nsteps; ++i) {
		fw.unsigned_8(path ? (*path)[i] : steps[i]);
	}
}

/*** Cmd_FlagAction ***/
CmdFlagAction::CmdFlagAction(StreamRead& des) : PlayerCommand(Time(0), des.unsigned_8()) {
	type_ = static_cast<FlagJob::Type>(des.unsigned_8());
	serial_ = des.unsigned_32();
}

void CmdFlagAction::execute(Game& game) {
	Player* player = game.get_player(sender());
	if (upcast(Flag, flag, game.objects().get_object(serial_))) {
		if (flag->get_owner() == player) {
			player->flagaction(*flag, type_);
		}
	}
}

void CmdFlagAction::serialize(StreamWrite& ser) {
	write_id_and_sender(ser);
	ser.unsigned_8(static_cast<uint8_t>(type_));
	ser.unsigned_32(serial_);
}

constexpr uint16_t kCurrentPacketVersionCmdFlagAction = 3;

void CmdFlagAction::read(FileRead& fr, EditorGameBase& egbase, MapObjectLoader& mol) {
	try {
		const uint16_t packet_version = fr.unsigned_16();
		// TODO(Nordfriese): Savegame compatibility
		if (packet_version >= 2 && packet_version <= kCurrentPacketVersionCmdFlagAction) {
			PlayerCommand::read(fr, egbase, mol);
			serial_ = get_object_serial_or_zero<Flag>(fr.unsigned_32(), mol);
			// TODO(Nordfriese): Savegame compatibility
			type_ = packet_version < 3 ? FlagJob::Type::kGeologist :
                                      static_cast<FlagJob::Type>(fr.unsigned_8());
		} else {
			throw UnhandledVersionError(
			   "CmdFlagAction", packet_version, kCurrentPacketVersionCmdFlagAction);
		}
	} catch (const WException& e) {
		throw GameDataError("flag action: %s", e.what());
	}
}
void CmdFlagAction::write(FileWrite& fw, EditorGameBase& egbase, MapObjectSaver& mos) {
	// First, write version
	fw.unsigned_16(kCurrentPacketVersionCmdFlagAction);
	// Write base classes
	PlayerCommand::write(fw, egbase, mos);
	// Now serial
	fw.unsigned_32(mos.get_object_file_index_or_zero(egbase.objects().get_object(serial_)));
	fw.unsigned_8(static_cast<uint8_t>(type_));
}

/*** Cmd_StartStopBuilding ***/

CmdStartStopBuilding::CmdStartStopBuilding(StreamRead& des)
   : PlayerCommand(Time(0), des.unsigned_8()) {
	serial = des.unsigned_32();
}

void CmdStartStopBuilding::execute(Game& game) {
	MapObject* mo = game.objects().get_object(serial);
	if (upcast(ConstructionSite, cs, mo)) {
		if (upcast(ProductionsiteSettings, s, cs->get_settings())) {
			s->stopped = !s->stopped;
		}
	} else if (upcast(Building, building, mo)) {
		game.get_player(sender())->start_stop_building(*building);
	}
}

void CmdStartStopBuilding::serialize(StreamWrite& ser) {
	write_id_and_sender(ser);
	ser.unsigned_32(serial);
}

constexpr uint16_t kCurrentPacketVersionCmdStartStopBuilding = 1;

void CmdStartStopBuilding::read(FileRead& fr, EditorGameBase& egbase, MapObjectLoader& mol) {
	try {
		const uint16_t packet_version = fr.unsigned_16();
		if (packet_version == kCurrentPacketVersionCmdStartStopBuilding) {
			PlayerCommand::read(fr, egbase, mol);
			serial = get_object_serial_or_zero<Building>(fr.unsigned_32(), mol);
		} else {
			throw UnhandledVersionError(
			   "CmdStartStopBuilding", packet_version, kCurrentPacketVersionCmdStartStopBuilding);
		}
	} catch (const WException& e) {
		throw GameDataError("start/stop building: %s", e.what());
	}
}
void CmdStartStopBuilding::write(FileWrite& fw, EditorGameBase& egbase, MapObjectSaver& mos) {
	// First, write version
	fw.unsigned_16(kCurrentPacketVersionCmdStartStopBuilding);
	// Write base classes
	PlayerCommand::write(fw, egbase, mos);

	// Now serial
	fw.unsigned_32(mos.get_object_file_index_or_zero(egbase.objects().get_object(serial)));
}

/*** Cmd_ToggleInfiniteProduction ***/

CmdToggleInfiniteProduction::CmdToggleInfiniteProduction(StreamRead& des)
   : PlayerCommand(Time(0), des.unsigned_8()) {
	serial_ = des.unsigned_32();
}

void CmdToggleInfiniteProduction::execute(Game& game) {
	if (upcast(ProductionSite, ps, game.objects().get_object(serial_))) {
		ps->set_infinite_production(!ps->infinite_production());
	}
}

void CmdToggleInfiniteProduction::serialize(StreamWrite& ser) {
	write_id_and_sender(ser);
	ser.unsigned_32(serial_);
}

constexpr uint16_t kCurrentPacketVersionCmdToggleInfiniteProduction = 1;

void CmdToggleInfiniteProduction::read(FileRead& fr, EditorGameBase& egbase, MapObjectLoader& mol) {
	try {
		const uint16_t packet_version = fr.unsigned_16();
		if (packet_version == kCurrentPacketVersionCmdToggleInfiniteProduction) {
			PlayerCommand::read(fr, egbase, mol);
			serial_ = get_object_serial_or_zero<Building>(fr.unsigned_32(), mol);
		} else {
			throw UnhandledVersionError("CmdToggleInfiniteProduction", packet_version,
			                            kCurrentPacketVersionCmdToggleInfiniteProduction);
		}
	} catch (const WException& e) {
		throw GameDataError("toggle infinite production: %s", e.what());
	}
}
void CmdToggleInfiniteProduction::write(FileWrite& fw,
                                        EditorGameBase& egbase,
                                        MapObjectSaver& mos) {
	fw.unsigned_16(kCurrentPacketVersionCmdToggleInfiniteProduction);
	PlayerCommand::write(fw, egbase, mos);
	fw.unsigned_32(mos.get_object_file_index_or_zero(egbase.objects().get_object(serial_)));
}

/*** Cmd_MilitarySiteSetSoldierPreference ***/

CmdMilitarySiteSetSoldierPreference::CmdMilitarySiteSetSoldierPreference(StreamRead& des)
   : PlayerCommand(Time(0), des.unsigned_8()) {
	serial = des.unsigned_32();
	preference = static_cast<Widelands::SoldierPreference>(des.unsigned_8());
}

void CmdMilitarySiteSetSoldierPreference::serialize(StreamWrite& ser) {
	write_id_and_sender(ser);
	ser.unsigned_32(serial);
	ser.unsigned_8(static_cast<uint8_t>(preference));
}

void CmdMilitarySiteSetSoldierPreference::execute(Game& game) {
	MapObject* mo = game.objects().get_object(serial);
	if (upcast(ConstructionSite, cs, mo)) {
		if (upcast(MilitarysiteSettings, s, cs->get_settings())) {
			s->prefer_heroes = preference == SoldierPreference::kHeroes;
		}
	} else if (upcast(MilitarySite, building, mo)) {
		game.get_player(sender())->military_site_set_soldier_preference(*building, preference);
	}
}

constexpr uint16_t kCurrentPacketVersionSoldierPreference = 1;

void CmdMilitarySiteSetSoldierPreference::write(FileWrite& fw,
                                                EditorGameBase& egbase,
                                                MapObjectSaver& mos) {
	// First, write version
	fw.unsigned_16(kCurrentPacketVersionSoldierPreference);
	// Write base classes
	PlayerCommand::write(fw, egbase, mos);

	fw.unsigned_8(static_cast<uint8_t>(preference));

	// Now serial.
	fw.unsigned_32(mos.get_object_file_index_or_zero(egbase.objects().get_object(serial)));
}

void CmdMilitarySiteSetSoldierPreference::read(FileRead& fr,
                                               EditorGameBase& egbase,
                                               MapObjectLoader& mol) {
	try {
		const uint16_t packet_version = fr.unsigned_16();
		if (packet_version == kCurrentPacketVersionSoldierPreference) {
			PlayerCommand::read(fr, egbase, mol);
			preference = static_cast<Widelands::SoldierPreference>(fr.unsigned_8());
			serial = get_object_serial_or_zero<MilitarySite>(fr.unsigned_32(), mol);
		} else {
			throw UnhandledVersionError("CmdMilitarySiteSetSoldierPreference", packet_version,
			                            kCurrentPacketVersionSoldierPreference);
		}
	} catch (const WException& e) {
		throw GameDataError("start/stop building: %s", e.what());
	}
}

/*** Cmd_StartOrCancelExpedition ***/

CmdStartOrCancelExpedition::CmdStartOrCancelExpedition(StreamRead& des)
   : PlayerCommand(Time(0), des.unsigned_8()) {
	serial = des.unsigned_32();
}

void CmdStartOrCancelExpedition::execute(Game& game) {
	MapObject* mo = game.objects().get_object(serial);
	if (upcast(ConstructionSite, cs, mo)) {
		if (upcast(WarehouseSettings, s, cs->get_settings())) {
			s->launch_expedition = !s->launch_expedition;
		}
	} else if (upcast(Warehouse, warehouse, game.objects().get_object(serial))) {
		game.get_player(sender())->start_or_cancel_expedition(*warehouse);
	}
}

void CmdStartOrCancelExpedition::serialize(StreamWrite& ser) {
	write_id_and_sender(ser);
	ser.unsigned_32(serial);
}

constexpr uint16_t kCurrentPacketVersionExpedition = 1;

void CmdStartOrCancelExpedition::read(FileRead& fr, EditorGameBase& egbase, MapObjectLoader& mol) {
	try {
		uint16_t const packet_version = fr.unsigned_16();
		if (packet_version == kCurrentPacketVersionExpedition) {
			PlayerCommand::read(fr, egbase, mol);
			serial = get_object_serial_or_zero<Warehouse>(fr.unsigned_32(), mol);
		} else {
			throw UnhandledVersionError(
			   "CmdStartOrCancelExpedition", packet_version, kCurrentPacketVersionExpedition);
		}
	} catch (const WException& e) {
		throw GameDataError("start/stop building: %s", e.what());
	}
}
void CmdStartOrCancelExpedition::write(FileWrite& fw, EditorGameBase& egbase, MapObjectSaver& mos) {
	// First, write version
	fw.unsigned_16(kCurrentPacketVersionExpedition);
	// Write base classes
	PlayerCommand::write(fw, egbase, mos);

	// Now serial
	fw.unsigned_32(mos.get_object_file_index_or_zero(egbase.objects().get_object(serial)));
}

/*** Cmd_ExpeditionConfig ***/

CmdExpeditionConfig::CmdExpeditionConfig(StreamRead& des)
   : PlayerCommand(Time(0), des.unsigned_8()) {
	serial = des.unsigned_32();
	type = des.unsigned_8() == 0 ? wwWARE : wwWORKER;
	index = des.unsigned_32();
	add = (des.unsigned_8() != 0u);
}

void CmdExpeditionConfig::execute(Game& game) {
	if (upcast(PortDock, pd, game.objects().get_object(serial))) {
		if (ExpeditionBootstrap* x = pd->expedition_bootstrap()) {
			x->demand_additional_item(game, type, index, add);
		}
	}
}

void CmdExpeditionConfig::serialize(StreamWrite& ser) {
	write_id_and_sender(ser);
	ser.unsigned_32(serial);
	ser.unsigned_8(type == wwWARE ? 0 : 1);
	ser.unsigned_32(index);
	ser.unsigned_8(add ? 1 : 0);
}

constexpr uint16_t kCurrentPacketVersionCmdExpeditionConfig = 1;

void CmdExpeditionConfig::read(FileRead& fr, EditorGameBase& egbase, MapObjectLoader& mol) {
	try {
		const uint16_t packet_version = fr.unsigned_16();
		if (packet_version == kCurrentPacketVersionCmdExpeditionConfig) {
			PlayerCommand::read(fr, egbase, mol);
			serial = get_object_serial_or_zero<PortDock>(fr.unsigned_32(), mol);
			type = fr.unsigned_8() == 0 ? wwWARE : wwWORKER;
			index = fr.unsigned_32();
			add = (fr.unsigned_8() != 0u);
		} else {
			throw UnhandledVersionError(
			   "CmdExpeditionConfig", packet_version, kCurrentPacketVersionCmdExpeditionConfig);
		}
	} catch (const WException& e) {
		throw GameDataError("enhance building: %s", e.what());
	}
}
void CmdExpeditionConfig::write(FileWrite& fw, EditorGameBase& egbase, MapObjectSaver& mos) {
	fw.unsigned_16(kCurrentPacketVersionCmdExpeditionConfig);
	PlayerCommand::write(fw, egbase, mos);

	fw.unsigned_32(mos.get_object_file_index_or_zero(egbase.objects().get_object(serial)));
	fw.unsigned_8(type == wwWARE ? 0 : 1);
	fw.unsigned_32(index);
	fw.unsigned_8(add ? 1 : 0);
}

/*** Cmd_EnhanceBuilding ***/

CmdEnhanceBuilding::CmdEnhanceBuilding(StreamRead& des) : PlayerCommand(Time(0), des.unsigned_8()) {
	serial_ = des.unsigned_32();
	bi_ = des.unsigned_16();
	keep_wares_ = (des.unsigned_8() != 0u);
}

void CmdEnhanceBuilding::execute(Game& game) {
	MapObject* mo = game.objects().get_object(serial_);
	if (upcast(ConstructionSite, cs, mo)) {
		if (bi_ == cs->building().enhancement()) {
			cs->enhance(game);
		}
	} else if (upcast(Building, building, mo)) {
		game.get_player(sender())->enhance_building(building, bi_, keep_wares_);
	}
}

void CmdEnhanceBuilding::serialize(StreamWrite& ser) {
	write_id_and_sender(ser);
	ser.unsigned_32(serial_);
	ser.unsigned_16(bi_);
	ser.unsigned_8(keep_wares_ ? 1 : 0);
}

constexpr uint16_t kCurrentPacketVersionCmdEnhanceBuilding = 2;

void CmdEnhanceBuilding::read(FileRead& fr, EditorGameBase& egbase, MapObjectLoader& mol) {
	try {
		const uint16_t packet_version = fr.unsigned_16();
		if (packet_version == kCurrentPacketVersionCmdEnhanceBuilding) {
			PlayerCommand::read(fr, egbase, mol);
			serial_ = get_object_serial_or_zero<Building>(fr.unsigned_32(), mol);
			bi_ = fr.unsigned_16();
			keep_wares_ = (fr.unsigned_8() != 0u);
		} else {
			throw UnhandledVersionError(
			   "CmdEnhanceBuilding", packet_version, kCurrentPacketVersionCmdEnhanceBuilding);
		}
	} catch (const WException& e) {
		throw GameDataError("enhance building: %s", e.what());
	}
}
void CmdEnhanceBuilding::write(FileWrite& fw, EditorGameBase& egbase, MapObjectSaver& mos) {
	fw.unsigned_16(kCurrentPacketVersionCmdEnhanceBuilding);
	PlayerCommand::write(fw, egbase, mos);
	fw.unsigned_32(mos.get_object_file_index_or_zero(egbase.objects().get_object(serial_)));
	fw.unsigned_16(bi_);
	fw.unsigned_8(keep_wares_ ? 1 : 0);
}

/*** Cmd_DismantleBuilding ***/
CmdDismantleBuilding::CmdDismantleBuilding(StreamRead& des)
   : PlayerCommand(Time(0), des.unsigned_8()) {
	serial_ = des.unsigned_32();
	keep_wares_ = (des.unsigned_8() != 0u);
}

void CmdDismantleBuilding::execute(Game& game) {
	if (upcast(Building, building, game.objects().get_object(serial_))) {
		game.get_player(sender())->dismantle_building(building, keep_wares_);
	}
}

void CmdDismantleBuilding::serialize(StreamWrite& ser) {
	write_id_and_sender(ser);
	ser.unsigned_32(serial_);
	ser.unsigned_8(keep_wares_ ? 1 : 0);
}

constexpr uint16_t kCurrentPacketVersionDismantleBuilding = 2;

void CmdDismantleBuilding::read(FileRead& fr, EditorGameBase& egbase, MapObjectLoader& mol) {
	try {
		const uint16_t packet_version = fr.unsigned_16();
		if (packet_version == kCurrentPacketVersionDismantleBuilding) {
			PlayerCommand::read(fr, egbase, mol);
			serial_ = get_object_serial_or_zero<Building>(fr.unsigned_32(), mol);
			keep_wares_ = (fr.unsigned_8() != 0u);
		} else {
			throw UnhandledVersionError(
			   "CmdDismantleBuilding", packet_version, kCurrentPacketVersionDismantleBuilding);
		}
	} catch (const WException& e) {
		throw GameDataError("dismantle building: %s", e.what());
	}
}
void CmdDismantleBuilding::write(FileWrite& fw, EditorGameBase& egbase, MapObjectSaver& mos) {
	// First, write version
	fw.unsigned_16(kCurrentPacketVersionDismantleBuilding);
	// Write base classes
	PlayerCommand::write(fw, egbase, mos);

	// Now serial
	fw.unsigned_32(mos.get_object_file_index_or_zero(egbase.objects().get_object(serial_)));
	fw.unsigned_8(keep_wares_ ? 1 : 0);
}

/*** Cmd_EvictWorker ***/
CmdEvictWorker::CmdEvictWorker(StreamRead& des) : PlayerCommand(Time(0), des.unsigned_8()) {
	serial = des.unsigned_32();
}

void CmdEvictWorker::execute(Game& game) {
	upcast(Worker, worker, game.objects().get_object(serial));
	if ((worker != nullptr) && worker->owner().player_number() == sender()) {
		worker->evict(game);
	}
}

void CmdEvictWorker::serialize(StreamWrite& ser) {
	write_id_and_sender(ser);
	ser.unsigned_32(serial);
}

constexpr uint16_t kCurrentPacketVersionCmdEvictWorker = 1;

void CmdEvictWorker::read(FileRead& fr, EditorGameBase& egbase, MapObjectLoader& mol) {
	try {
		const uint16_t packet_version = fr.unsigned_16();
		if (packet_version == kCurrentPacketVersionCmdEvictWorker) {
			PlayerCommand::read(fr, egbase, mol);
			serial = get_object_serial_or_zero<Worker>(fr.unsigned_32(), mol);
		} else {
			throw UnhandledVersionError(
			   "CmdEvictWorker", packet_version, kCurrentPacketVersionCmdEvictWorker);
		}
	} catch (const WException& e) {
		throw GameDataError("evict worker: %s", e.what());
	}
}
void CmdEvictWorker::write(FileWrite& fw, EditorGameBase& egbase, MapObjectSaver& mos) {
	// First, write version
	fw.unsigned_16(kCurrentPacketVersionCmdEvictWorker);
	// Write base classes
	PlayerCommand::write(fw, egbase, mos);

	// Now serial
	fw.unsigned_32(mos.get_object_file_index_or_zero(egbase.objects().get_object(serial)));
}

/*** Cmd_ShipRefit ***/
CmdShipRefit::CmdShipRefit(StreamRead& des) : PlayerCommand(Time(0), des.unsigned_8()) {
	serial_ = des.unsigned_32();
	type_ = static_cast<ShipType>(des.unsigned_8());
}

void CmdShipRefit::execute(Game& game) {
	upcast(Ship, ship, game.objects().get_object(serial_));
	if (ship != nullptr && ship->get_owner()->player_number() == sender()) {
		ship->refit(game, type_);
	}
}

void CmdShipRefit::serialize(StreamWrite& ser) {
	write_id_and_sender(ser);
	ser.unsigned_32(serial_);
	ser.unsigned_8(static_cast<uint8_t>(type_));
}

constexpr uint16_t kCurrentPacketVersionShipRefit = 1;

void CmdShipRefit::read(FileRead& fr, EditorGameBase& egbase, MapObjectLoader& mol) {
	try {
		const uint16_t packet_version = fr.unsigned_16();
		if (packet_version == kCurrentPacketVersionShipRefit) {
			PlayerCommand::read(fr, egbase, mol);
			serial_ = get_object_serial_or_zero<Ship>(fr.unsigned_32(), mol);
			type_ = static_cast<ShipType>(fr.unsigned_8());
		} else {
			throw UnhandledVersionError(
			   "CmdShipRefit", packet_version, kCurrentPacketVersionShipRefit);
		}
	} catch (const WException& e) {
		throw GameDataError("Ship refit: %s", e.what());
	}
}
void CmdShipRefit::write(FileWrite& fw, EditorGameBase& egbase, MapObjectSaver& mos) {
	fw.unsigned_16(kCurrentPacketVersionShipRefit);
	PlayerCommand::write(fw, egbase, mos);

	fw.unsigned_32(mos.get_object_file_index_or_zero(egbase.objects().get_object(serial_)));
	fw.unsigned_8(static_cast<uint8_t>(type_));
}

/*** Cmd_WarshipCommand ***/
CmdWarshipCommand::CmdWarshipCommand(StreamRead& des) : PlayerCommand(Time(0), des.unsigned_8()) {
	serial_ = des.unsigned_32();
	cmd_ = static_cast<WarshipCommand>(des.unsigned_8());
	for (uint32_t i = des.unsigned_32(); i > 0U; --i) {
		parameters_.push_back(des.signed_32());
	}
}

void CmdWarshipCommand::execute(Game& game) {
	upcast(Ship, ship, game.objects().get_object(serial_));
	if (ship != nullptr && ship->get_owner()->player_number() == sender()) {
		ship->warship_command(game, cmd_, parameters_);
	}
}

void CmdWarshipCommand::serialize(StreamWrite& ser) {
	write_id_and_sender(ser);
	ser.unsigned_32(serial_);
	ser.unsigned_8(static_cast<uint8_t>(cmd_));
	ser.unsigned_32(parameters_.size());
	for (uint32_t p : parameters_) {
		ser.unsigned_32(p);
	}
}

constexpr uint16_t kCurrentPacketVersionWarshipCommand = 1;

void CmdWarshipCommand::read(FileRead& fr, EditorGameBase& egbase, MapObjectLoader& mol) {
	try {
		const uint16_t packet_version = fr.unsigned_16();
		if (packet_version == kCurrentPacketVersionWarshipCommand) {
			PlayerCommand::read(fr, egbase, mol);
			serial_ = get_object_serial_or_zero<Ship>(fr.unsigned_32(), mol);
			cmd_ = static_cast<WarshipCommand>(fr.unsigned_8());
			for (uint32_t i = fr.unsigned_32(); i > 0U; --i) {
				parameters_.push_back(fr.signed_32());
			}
		} else {
			throw UnhandledVersionError(
			   "CmdWarshipCommand", packet_version, kCurrentPacketVersionWarshipCommand);
		}
	} catch (const WException& e) {
		throw GameDataError("Warship command: %s", e.what());
	}
}
void CmdWarshipCommand::write(FileWrite& fw, EditorGameBase& egbase, MapObjectSaver& mos) {
	fw.unsigned_16(kCurrentPacketVersionWarshipCommand);
	PlayerCommand::write(fw, egbase, mos);

	fw.unsigned_32(mos.get_object_file_index_or_zero(egbase.objects().get_object(serial_)));
	fw.unsigned_8(static_cast<uint8_t>(cmd_));
	fw.unsigned_32(parameters_.size());
	for (uint32_t p : parameters_) {
		fw.unsigned_32(p);
	}
}

/*** Cmd_ShipScoutDirection ***/
CmdShipScoutDirection::CmdShipScoutDirection(StreamRead& des)
   : PlayerCommand(Time(0), des.unsigned_8()) {
	serial = des.unsigned_32();
	dir = static_cast<WalkingDir>(des.unsigned_8());
}

void CmdShipScoutDirection::execute(Game& game) {
	upcast(Ship, ship, game.objects().get_object(serial));
	if (ship != nullptr && ship->get_owner()->player_number() == sender()) {
		if (!(ship->get_ship_state() == Widelands::ShipStates::kExpeditionWaiting ||
		      ship->get_ship_state() == Widelands::ShipStates::kExpeditionPortspaceFound ||
		      ship->get_ship_state() == Widelands::ShipStates::kExpeditionScouting)) {
			log_warn_time(
			   game.get_gametime(),
			   " %1d:ship on %3dx%3d received scout command but not in "
			   "kExpeditionWaiting or kExpeditionPortspaceFound or kExpeditionScouting status "
			   "(expedition: %s), ignoring...\n",
			   ship->get_owner()->player_number(), ship->get_position().x, ship->get_position().y,
			   (ship->state_is_expedition()) ? "Y" : "N");
			return;
		}
		ship->exp_scouting_direction(game, dir);
	}
}

void CmdShipScoutDirection::serialize(StreamWrite& ser) {
	write_id_and_sender(ser);
	ser.unsigned_32(serial);
	ser.unsigned_8(static_cast<uint8_t>(dir));
}

constexpr uint16_t kCurrentPacketVersionShipScoutDirection = 1;

void CmdShipScoutDirection::read(FileRead& fr, EditorGameBase& egbase, MapObjectLoader& mol) {
	try {
		const uint16_t packet_version = fr.unsigned_16();
		if (packet_version == kCurrentPacketVersionShipScoutDirection) {
			PlayerCommand::read(fr, egbase, mol);
			serial = get_object_serial_or_zero<Ship>(fr.unsigned_32(), mol);
			// direction
			dir = static_cast<WalkingDir>(fr.unsigned_8());
		} else {
			throw UnhandledVersionError(
			   "CmdShipScoutDirection", packet_version, kCurrentPacketVersionShipScoutDirection);
		}
	} catch (const WException& e) {
		throw GameDataError("Ship scout: %s", e.what());
	}
}
void CmdShipScoutDirection::write(FileWrite& fw, EditorGameBase& egbase, MapObjectSaver& mos) {
	// First, write version
	fw.unsigned_16(kCurrentPacketVersionShipScoutDirection);
	// Write base classes
	PlayerCommand::write(fw, egbase, mos);

	// Now serial
	fw.unsigned_32(mos.get_object_file_index_or_zero(egbase.objects().get_object(serial)));

	// direction
	fw.unsigned_8(static_cast<uint8_t>(dir));
}

/*** Cmd_ShipConstructPort ***/
CmdShipConstructPort::CmdShipConstructPort(StreamRead& des)
   : PlayerCommand(Time(0), des.unsigned_8()) {
	serial = des.unsigned_32();
	coords = read_coords_32(&des);
}

void CmdShipConstructPort::execute(Game& game) {
	upcast(Ship, ship, game.objects().get_object(serial));
	if (ship != nullptr && ship->get_owner()->player_number() == sender()) {
		if (ship->get_ship_state() != Widelands::ShipStates::kExpeditionPortspaceFound) {
			log_warn_time(game.get_gametime(),
			              " %1d:ship on %3dx%3d received build port command but "
			              "not in kExpeditionPortspaceFound status (expedition: %s), ignoring...\n",
			              ship->get_owner()->player_number(), ship->get_position().x,
			              ship->get_position().y, (ship->state_is_expedition()) ? "Y" : "N");
			return;
		}
		ship->exp_construct_port(game, coords);
	}
}

void CmdShipConstructPort::serialize(StreamWrite& ser) {
	write_id_and_sender(ser);
	ser.unsigned_32(serial);
	write_coords_32(&ser, coords);
}

constexpr uint16_t kCurrentPacketVersionShipConstructPort = 1;

void CmdShipConstructPort::read(FileRead& fr, EditorGameBase& egbase, MapObjectLoader& mol) {
	try {
		const uint16_t packet_version = fr.unsigned_16();
		if (packet_version == kCurrentPacketVersionShipConstructPort) {
			PlayerCommand::read(fr, egbase, mol);
			serial = get_object_serial_or_zero<Ship>(fr.unsigned_32(), mol);
			// Coords
			coords = read_coords_32(&fr);
		} else {
			throw UnhandledVersionError(
			   "CmdShipConstructPort", packet_version, kCurrentPacketVersionShipConstructPort);
		}
	} catch (const WException& e) {
		throw GameDataError("Ship construct port: %s", e.what());
	}
}
void CmdShipConstructPort::write(FileWrite& fw, EditorGameBase& egbase, MapObjectSaver& mos) {
	// First, write version
	fw.unsigned_16(kCurrentPacketVersionShipConstructPort);
	// Write base classes
	PlayerCommand::write(fw, egbase, mos);

	// Now serial
	fw.unsigned_32(mos.get_object_file_index_or_zero(egbase.objects().get_object(serial)));

	// Coords
	write_coords_32(&fw, coords);
}

/*** Cmd_ShipExploreIsland ***/
CmdShipExploreIsland::CmdShipExploreIsland(StreamRead& des)
   : PlayerCommand(Time(0), des.unsigned_8()) {
	serial = des.unsigned_32();
	island_explore_direction = static_cast<IslandExploreDirection>(des.unsigned_8());
}

void CmdShipExploreIsland::execute(Game& game) {
	upcast(Ship, ship, game.objects().get_object(serial));
	if (ship != nullptr && ship->get_owner()->player_number() == sender()) {
		if (!(ship->get_ship_state() == Widelands::ShipStates::kExpeditionWaiting ||
		      ship->get_ship_state() == Widelands::ShipStates::kExpeditionPortspaceFound ||
		      ship->get_ship_state() == Widelands::ShipStates::kExpeditionScouting)) {
			log_warn_time(
			   game.get_gametime(),
			   " %1d:ship on %3dx%3d received explore island command "
			   "but not in kExpeditionWaiting or kExpeditionPortspaceFound or kExpeditionScouting "
			   "status (expedition: %s), ignoring...\n",
			   ship->get_owner()->player_number(), ship->get_position().x, ship->get_position().y,
			   (ship->state_is_expedition()) ? "Y" : "N");
			return;
		}
		ship->exp_explore_island(game, island_explore_direction);
	}
}

void CmdShipExploreIsland::serialize(StreamWrite& ser) {
	write_id_and_sender(ser);
	ser.unsigned_32(serial);
	ser.unsigned_8(static_cast<uint8_t>(island_explore_direction));
}

constexpr uint16_t kCurrentPacketVersionShipExploreIsland = 1;

void CmdShipExploreIsland::read(FileRead& fr, EditorGameBase& egbase, MapObjectLoader& mol) {
	try {
		const uint16_t packet_version = fr.unsigned_16();
		if (packet_version == kCurrentPacketVersionShipExploreIsland) {
			PlayerCommand::read(fr, egbase, mol);
			serial = get_object_serial_or_zero<Ship>(fr.unsigned_32(), mol);
			island_explore_direction = static_cast<IslandExploreDirection>(fr.unsigned_8());
		} else {
			throw UnhandledVersionError(
			   "CmdShipExploreIsland", packet_version, kCurrentPacketVersionShipExploreIsland);
		}
	} catch (const WException& e) {
		throw GameDataError("Ship explore: %s", e.what());
	}
}
void CmdShipExploreIsland::write(FileWrite& fw, EditorGameBase& egbase, MapObjectSaver& mos) {
	// First, write version
	fw.unsigned_16(kCurrentPacketVersionShipExploreIsland);
	// Write base classes
	PlayerCommand::write(fw, egbase, mos);

	// Now serial
	fw.unsigned_32(mos.get_object_file_index_or_zero(egbase.objects().get_object(serial)));

	// Direction of exploration
	fw.unsigned_8(static_cast<uint8_t>(island_explore_direction));
}

/*** Cmd_ShipSetDestination ***/
CmdShipSetDestination::CmdShipSetDestination(StreamRead& des)
   : PlayerCommand(Time(0), des.unsigned_8()) {
	serial_ = des.unsigned_32();
	destination_ = des.unsigned_32();
}

void CmdShipSetDestination::execute(Game& game) {
	upcast(Ship, ship, game.objects().get_object(serial_));
	if (ship != nullptr && ship->get_owner()->player_number() == sender()) {
		ship->set_destination(game, game.objects().get_object(destination_), true);
	}
}

void CmdShipSetDestination::serialize(StreamWrite& ser) {
	write_id_and_sender(ser);
	ser.unsigned_32(serial_);
	ser.unsigned_32(destination_);
}

constexpr uint16_t kCurrentPacketVersionShipSetDestination = 1;

void CmdShipSetDestination::read(FileRead& fr, EditorGameBase& egbase, MapObjectLoader& mol) {
	try {
		const uint16_t packet_version = fr.unsigned_16();
		if (packet_version == kCurrentPacketVersionShipSetDestination) {
			PlayerCommand::read(fr, egbase, mol);
			serial_ = get_object_serial_or_zero<Ship>(fr.unsigned_32(), mol);
			destination_ = get_object_serial_or_zero<MapObject>(fr.unsigned_32(), mol);
		} else {
			throw UnhandledVersionError(
			   "CmdShipSetDestination", packet_version, kCurrentPacketVersionShipSetDestination);
		}
	} catch (const WException& e) {
		throw GameDataError("Ship set destination: %s", e.what());
	}
}
void CmdShipSetDestination::write(FileWrite& fw, EditorGameBase& egbase, MapObjectSaver& mos) {
	fw.unsigned_16(kCurrentPacketVersionShipSetDestination);
	PlayerCommand::write(fw, egbase, mos);
	fw.unsigned_32(mos.get_object_file_index_or_zero(egbase.objects().get_object(serial_)));
	fw.unsigned_32(mos.get_object_file_index_or_zero(egbase.objects().get_object(destination_)));
}

/*** Cmd_ShipSink ***/
CmdShipSink::CmdShipSink(StreamRead& des) : PlayerCommand(Time(0), des.unsigned_8()) {
	serial = des.unsigned_32();
}

void CmdShipSink::execute(Game& game) {
	upcast(Ship, ship, game.objects().get_object(serial));
	if ((ship != nullptr) && ship->get_owner()->player_number() == sender()) {
		ship->sink_ship(game);
	}
}

void CmdShipSink::serialize(StreamWrite& ser) {
	write_id_and_sender(ser);
	ser.unsigned_32(serial);
}

constexpr uint16_t kCurrentPacketVersionCmdShipSink = 1;

void CmdShipSink::read(FileRead& fr, EditorGameBase& egbase, MapObjectLoader& mol) {
	try {
		const uint16_t packet_version = fr.unsigned_16();
		if (packet_version == kCurrentPacketVersionCmdShipSink) {
			PlayerCommand::read(fr, egbase, mol);
			serial = get_object_serial_or_zero<Ship>(fr.unsigned_32(), mol);
		} else {
			throw UnhandledVersionError(
			   "CmdShipSink", packet_version, kCurrentPacketVersionCmdShipSink);
		}
	} catch (const WException& e) {
		throw GameDataError("Ship explore: %s", e.what());
	}
}
void CmdShipSink::write(FileWrite& fw, EditorGameBase& egbase, MapObjectSaver& mos) {
	// First, write version
	fw.unsigned_16(kCurrentPacketVersionCmdShipSink);
	// Write base classes
	PlayerCommand::write(fw, egbase, mos);

	// Now serial
	fw.unsigned_32(mos.get_object_file_index_or_zero(egbase.objects().get_object(serial)));
}

/*** Cmd_ShipCancelExpedition ***/
CmdShipCancelExpedition::CmdShipCancelExpedition(StreamRead& des)
   : PlayerCommand(Time(0), des.unsigned_8()) {
	serial = des.unsigned_32();
}

void CmdShipCancelExpedition::execute(Game& game) {
	upcast(Ship, ship, game.objects().get_object(serial));
	if ((ship != nullptr) && ship->get_owner()->player_number() == sender()) {
		ship->exp_cancel(game);
	}
}

void CmdShipCancelExpedition::serialize(StreamWrite& ser) {
	write_id_and_sender(ser);
	ser.unsigned_32(serial);
}

constexpr uint16_t kCurrentPacketVersionShipCancelExpedition = 1;

void CmdShipCancelExpedition::read(FileRead& fr, EditorGameBase& egbase, MapObjectLoader& mol) {
	try {
		const uint16_t packet_version = fr.unsigned_16();
		if (packet_version == kCurrentPacketVersionShipCancelExpedition) {
			PlayerCommand::read(fr, egbase, mol);
			serial = get_object_serial_or_zero<Ship>(fr.unsigned_32(), mol);
		} else {
			throw UnhandledVersionError(
			   "CmdShipCancelExpedition", packet_version, kCurrentPacketVersionShipCancelExpedition);
		}
	} catch (const WException& e) {
		throw GameDataError("Ship explore: %s", e.what());
	}
}
void CmdShipCancelExpedition::write(FileWrite& fw, EditorGameBase& egbase, MapObjectSaver& mos) {
	// First, write version
	fw.unsigned_16(kCurrentPacketVersionShipCancelExpedition);
	// Write base classes
	PlayerCommand::write(fw, egbase, mos);

	// Now serial
	fw.unsigned_32(mos.get_object_file_index_or_zero(egbase.objects().get_object(serial)));
}

/*** class Cmd_SetWarePriority ***/
CmdSetWarePriority::CmdSetWarePriority(const Time& init_duetime,
                                       const PlayerNumber init_sender,
                                       PlayerImmovable& imm,
                                       const WareWorker init_type,
                                       const DescriptionIndex i,
                                       const WarePriority& init_priority,
                                       bool cs_setting)
   : PlayerCommand(init_duetime, init_sender),
     serial_(imm.serial()),
     type_(init_type),
     index_(i),
     priority_(init_priority),
     is_constructionsite_setting_(cs_setting) {
}

void CmdSetWarePriority::execute(Game& game) {
	MapObject* mo = game.objects().get_object(serial_);
	if (is_constructionsite_setting_) {
		if (upcast(ConstructionSite, cs, mo)) {
			if (upcast(ProductionsiteSettings, s, cs->get_settings())) {
				for (auto& pair : s->ware_queues) {
					if (pair.first == index_) {
						pair.second.priority = priority_;
						return;
					}
				}
				NEVER_HERE();
			}
		}
	} else if (upcast(Building, psite, mo)) {
		if (psite->owner().player_number() == sender()) {
			psite->set_priority(WareWorker(type_), index_, priority_);
		}
	}
}

constexpr uint16_t kCurrentPacketVersionCmdSetWarePriority = 2;

void CmdSetWarePriority::write(FileWrite& fw, EditorGameBase& egbase, MapObjectSaver& mos) {
	fw.unsigned_16(kCurrentPacketVersionCmdSetWarePriority);

	PlayerCommand::write(fw, egbase, mos);

	fw.unsigned_32(mos.get_object_file_index_or_zero(egbase.objects().get_object(serial_)));
	fw.unsigned_8(static_cast<uint8_t>(type_));
	fw.signed_32(index_);
	priority_.write(fw);
	fw.unsigned_8(is_constructionsite_setting_ ? 1 : 0);
}

void CmdSetWarePriority::read(FileRead& fr, EditorGameBase& egbase, MapObjectLoader& mol) {
	try {
		const uint16_t packet_version = fr.unsigned_16();
		if (packet_version == kCurrentPacketVersionCmdSetWarePriority) {
			PlayerCommand::read(fr, egbase, mol);
			serial_ = get_object_serial_or_zero<Building>(fr.unsigned_32(), mol);
			type_ = WareWorker(fr.unsigned_8());
			index_ = fr.signed_32();
			priority_ = WarePriority(fr);
			is_constructionsite_setting_ = (fr.unsigned_8() != 0u);
		} else {
			throw UnhandledVersionError(
			   "CmdSetWarePriority", packet_version, kCurrentPacketVersionCmdSetWarePriority);
		}

	} catch (const WException& e) {
		throw GameDataError("set ware priority: %s", e.what());
	}
}

CmdSetWarePriority::CmdSetWarePriority(StreamRead& des)
   : PlayerCommand(Time(0), des.unsigned_8()),
     serial_(des.unsigned_32()),
     type_(WareWorker(des.unsigned_8())),
     index_(des.signed_32()),
     priority_(des),
     is_constructionsite_setting_(des.unsigned_8() != 0u) {
}

void CmdSetWarePriority::serialize(StreamWrite& ser) {
	write_id_and_sender(ser);
	ser.unsigned_32(serial_);
	ser.unsigned_8(static_cast<uint8_t>(type_));
	ser.signed_32(index_);
	priority_.write(ser);
	ser.unsigned_8(is_constructionsite_setting_ ? 1 : 0);
}

/*** class Cmd_SetWareMaxFill ***/
CmdSetInputMaxFill::CmdSetInputMaxFill(const Time& init_duetime,
                                       const PlayerNumber init_sender,
                                       PlayerImmovable& imm,
                                       const DescriptionIndex index,
                                       const WareWorker type,
                                       const uint32_t max_fill,
                                       bool cs_setting)
   : PlayerCommand(init_duetime, init_sender),
     serial_(imm.serial()),
     index_(index),
     type_(type),
     max_fill_(max_fill),
     is_constructionsite_setting_(cs_setting) {
}

void CmdSetInputMaxFill::execute(Game& game) {
	MapObject* mo = game.objects().get_object(serial_);
	if (is_constructionsite_setting_) {
		if (upcast(ConstructionSite, cs, mo)) {
			if (upcast(ProductionsiteSettings, s, cs->get_settings())) {
				switch (type_) {
				case wwWARE:
					for (auto& pair : s->ware_queues) {
						if (pair.first == index_) {
							assert(pair.second.max_fill >= max_fill_);
							pair.second.desired_fill = max_fill_;
							return;
						}
					}
					NEVER_HERE();
				case wwWORKER:
					for (auto& pair : s->worker_queues) {
						if (pair.first == index_) {
							assert(pair.second.max_fill >= max_fill_);
							pair.second.desired_fill = max_fill_;
							return;
						}
					}
					NEVER_HERE();
				}
				NEVER_HERE();
			}
		}
	} else if (upcast(Building, b, mo)) {
		if (b->owner().player_number() == sender()) {
			try {
				b->inputqueue(index_, type_, nullptr).set_max_fill(max_fill_);
				if (upcast(Warehouse, wh, b)) {
					if (PortDock* p = wh->get_portdock()) {
						// Update in case the expedition was ready previously and now lacks a ware again
						p->expedition_bootstrap()->check_is_ready(game);
					}
				}
			} catch (const std::exception& e) {
				// TODO(matthiakl): This exception is only caught to ensure b21 savegame compatibility
				// and should be removed after v1.0
				log_err("Skipped CmdSetInputMaxFill command: %s", e.what());
			}
		}
	}
}

constexpr uint16_t kCurrentPacketVersionCmdSetInputMaxFill = 3;

void CmdSetInputMaxFill::write(FileWrite& fw, EditorGameBase& egbase, MapObjectSaver& mos) {
	fw.unsigned_16(kCurrentPacketVersionCmdSetInputMaxFill);

	PlayerCommand::write(fw, egbase, mos);

	fw.unsigned_32(mos.get_object_file_index_or_zero(egbase.objects().get_object(serial_)));
	fw.signed_32(index_);
	fw.unsigned_8(type_ == wwWARE ? 0 : 1);
	fw.unsigned_32(max_fill_);
	fw.unsigned_8(is_constructionsite_setting_ ? 1 : 0);
}

void CmdSetInputMaxFill::read(FileRead& fr, EditorGameBase& egbase, MapObjectLoader& mol) {
	try {
		const uint16_t packet_version = fr.unsigned_16();
		if (packet_version == kCurrentPacketVersionCmdSetInputMaxFill) {
			PlayerCommand::read(fr, egbase, mol);
			serial_ = get_object_serial_or_zero<Building>(fr.unsigned_32(), mol);
			index_ = fr.signed_32();
			if (fr.unsigned_8() == 0) {
				type_ = wwWARE;
			} else {
				type_ = wwWORKER;
			}
			max_fill_ = fr.unsigned_32();
			is_constructionsite_setting_ = (fr.unsigned_8() != 0u);
		} else {
			throw UnhandledVersionError(
			   "CmdSetInputMaxFill", packet_version, kCurrentPacketVersionCmdSetInputMaxFill);
		}
	} catch (const WException& e) {
		throw GameDataError("set ware max fill: %s", e.what());
	}
}

CmdSetInputMaxFill::CmdSetInputMaxFill(StreamRead& des) : PlayerCommand(Time(0), des.unsigned_8()) {
	serial_ = des.unsigned_32();
	index_ = des.signed_32();
	if (des.unsigned_8() == 0) {
		type_ = wwWARE;
	} else {
		type_ = wwWORKER;
	}
	max_fill_ = des.unsigned_32();
	is_constructionsite_setting_ = (des.unsigned_8() != 0u);
}

void CmdSetInputMaxFill::serialize(StreamWrite& ser) {
	write_id_and_sender(ser);
	ser.unsigned_32(serial_);
	ser.signed_32(index_);
	ser.unsigned_8(type_ == wwWARE ? 0 : 1);
	ser.unsigned_32(max_fill_);
	ser.unsigned_8(is_constructionsite_setting_ ? 1 : 0);
}

CmdChangeTargetQuantity::CmdChangeTargetQuantity(const Time& init_duetime,
                                                 const PlayerNumber init_sender,
                                                 const uint32_t init_economy,
                                                 const DescriptionIndex init_ware_type)
   : PlayerCommand(init_duetime, init_sender), economy_(init_economy), ware_type_(init_ware_type) {
}

void CmdChangeTargetQuantity::write(FileWrite& fw, EditorGameBase& egbase, MapObjectSaver& mos) {
	PlayerCommand::write(fw, egbase, mos);
	fw.unsigned_32(economy());
	fw.c_string(egbase.player(sender()).tribe().get_ware_descr(ware_type())->name());
}

void CmdChangeTargetQuantity::read(FileRead& fr, EditorGameBase& egbase, MapObjectLoader& mol) {
	try {
		PlayerCommand::read(fr, egbase, mol);
		economy_ = fr.unsigned_32();
		ware_type_ = egbase.player(sender()).tribe().ware_index(fr.c_string());
	} catch (const WException& e) {
		throw GameDataError("change target quantity: %s", e.what());
	}
}

CmdChangeTargetQuantity::CmdChangeTargetQuantity(StreamRead& des)
   : PlayerCommand(Time(0), des.unsigned_8()),
     economy_(des.unsigned_32()),
     ware_type_(des.unsigned_8()) {
}

void CmdChangeTargetQuantity::serialize(StreamWrite& ser) {
	// Subclasses take care of writing their id() and sender()
	ser.unsigned_32(economy());
	ser.unsigned_8(ware_type());
}

CmdSetWareTargetQuantity::CmdSetWareTargetQuantity(const Time& init_duetime,
                                                   const PlayerNumber init_sender,
                                                   const uint32_t init_economy,
                                                   const DescriptionIndex init_ware_type,
                                                   const uint32_t init_permanent)
   : CmdChangeTargetQuantity(init_duetime, init_sender, init_economy, init_ware_type),
     permanent_(init_permanent) {
}

void CmdSetWareTargetQuantity::execute(Game& game) {
	Player* player = game.get_player(sender());
	if (player->has_economy(economy()) && game.descriptions().ware_exists(ware_type())) {
		player->get_economy(economy())->set_target_quantity(
		   wwWARE, ware_type(), permanent_, duetime());
	}
}

constexpr uint16_t kCurrentPacketVersionSetWareTargetQuantity = 2;

void CmdSetWareTargetQuantity::write(FileWrite& fw, EditorGameBase& egbase, MapObjectSaver& mos) {
	fw.unsigned_16(kCurrentPacketVersionSetWareTargetQuantity);
	CmdChangeTargetQuantity::write(fw, egbase, mos);
	fw.unsigned_32(permanent_);
}

void CmdSetWareTargetQuantity::read(FileRead& fr, EditorGameBase& egbase, MapObjectLoader& mol) {
	try {
		const uint16_t packet_version = fr.unsigned_16();
		if (packet_version == kCurrentPacketVersionSetWareTargetQuantity) {
			CmdChangeTargetQuantity::read(fr, egbase, mol);
			permanent_ = fr.unsigned_32();
		} else {
			throw UnhandledVersionError(
			   "CmdSetWareTargetQuantity", packet_version, kCurrentPacketVersionSetWareTargetQuantity);
		}
	} catch (const WException& e) {
		throw GameDataError("set ware target quantity: %s", e.what());
	}
}

CmdSetWareTargetQuantity::CmdSetWareTargetQuantity(StreamRead& des)
   : CmdChangeTargetQuantity(des), permanent_(des.unsigned_32()) {
	if (cmdserial() == 1) {
		des.unsigned_32();
	}
}

void CmdSetWareTargetQuantity::serialize(StreamWrite& ser) {
	write_id_and_sender(ser);
	CmdChangeTargetQuantity::serialize(ser);
	ser.unsigned_32(permanent_);
}

CmdSetWorkerTargetQuantity::CmdSetWorkerTargetQuantity(const Time& init_duetime,
                                                       const PlayerNumber init_sender,
                                                       const uint32_t init_economy,
                                                       const DescriptionIndex init_ware_type,
                                                       const uint32_t init_permanent)
   : CmdChangeTargetQuantity(init_duetime, init_sender, init_economy, init_ware_type),
     permanent_(init_permanent) {
}

void CmdSetWorkerTargetQuantity::execute(Game& game) {
	Player* player = game.get_player(sender());
	if (player->has_economy(economy()) && game.descriptions().worker_exists(ware_type())) {
		player->get_economy(economy())->set_target_quantity(
		   wwWORKER, ware_type(), permanent_, duetime());
	}
}

constexpr uint16_t kCurrentPacketVersionSetWorkerTargetQuantity = 2;

void CmdSetWorkerTargetQuantity::write(FileWrite& fw, EditorGameBase& egbase, MapObjectSaver& mos) {
	fw.unsigned_16(kCurrentPacketVersionSetWorkerTargetQuantity);
	CmdChangeTargetQuantity::write(fw, egbase, mos);
	fw.unsigned_32(permanent_);
}

void CmdSetWorkerTargetQuantity::read(FileRead& fr, EditorGameBase& egbase, MapObjectLoader& mol) {
	try {
		const uint16_t packet_version = fr.unsigned_16();
		if (packet_version == kCurrentPacketVersionSetWorkerTargetQuantity) {
			CmdChangeTargetQuantity::read(fr, egbase, mol);
			permanent_ = fr.unsigned_32();
		} else {
			throw UnhandledVersionError("CmdSetWorkerTargetQuantity", packet_version,
			                            kCurrentPacketVersionSetWorkerTargetQuantity);
		}
	} catch (const WException& e) {
		throw GameDataError("set worker target quantity: %s", e.what());
	}
}

CmdSetWorkerTargetQuantity::CmdSetWorkerTargetQuantity(StreamRead& des)
   : CmdChangeTargetQuantity(des), permanent_(des.unsigned_32()) {
	if (cmdserial() == 1) {
		des.unsigned_32();
	}
}

void CmdSetWorkerTargetQuantity::serialize(StreamWrite& ser) {
	write_id_and_sender(ser);
	CmdChangeTargetQuantity::serialize(ser);
	ser.unsigned_32(permanent_);
}

/*** class Cmd_ChangeTrainingOptions ***/
CmdChangeTrainingOptions::CmdChangeTrainingOptions(StreamRead& des)
   : PlayerCommand(Time(0), des.unsigned_8()) {
	serial = des.unsigned_32();                                    //  Serial of the building
	attribute = static_cast<TrainingAttribute>(des.unsigned_8());  //  Attribute to modify
	value = des.unsigned_16();                                     //  New vale
}

void CmdChangeTrainingOptions::execute(Game& game) {
	if (upcast(TrainingSite, trainingsite, game.objects().get_object(serial))) {
		game.get_player(sender())->change_training_options(*trainingsite, attribute, value);
	}
}

void CmdChangeTrainingOptions::serialize(StreamWrite& ser) {
	write_id_and_sender(ser);
	ser.unsigned_32(serial);
	ser.unsigned_8(static_cast<uint8_t>(attribute));
	ser.unsigned_16(value);
}

constexpr uint16_t kCurrentPacketVersionChangeTrainingOptions = 2;

void CmdChangeTrainingOptions::read(FileRead& fr, EditorGameBase& egbase, MapObjectLoader& mol) {
	try {
		const uint16_t packet_version = fr.unsigned_16();
		if (packet_version == kCurrentPacketVersionChangeTrainingOptions) {
			PlayerCommand::read(fr, egbase, mol);
			serial = get_object_serial_or_zero<TrainingSite>(fr.unsigned_32(), mol);
			attribute = static_cast<TrainingAttribute>(fr.unsigned_8());
			value = fr.unsigned_16();
		} else {
			throw UnhandledVersionError(
			   "CmdChangeTrainingOptions", packet_version, kCurrentPacketVersionChangeTrainingOptions);
		}
	} catch (const WException& e) {
		throw GameDataError("change training options: %s", e.what());
	}
}

void CmdChangeTrainingOptions::write(FileWrite& fw, EditorGameBase& egbase, MapObjectSaver& mos) {
	// First, write version
	fw.unsigned_16(kCurrentPacketVersionChangeTrainingOptions);
	// Write base classes
	PlayerCommand::write(fw, egbase, mos);

	// Now serial
	fw.unsigned_32(mos.get_object_file_index_or_zero(egbase.objects().get_object(serial)));

	fw.unsigned_8(static_cast<uint8_t>(attribute));
	fw.unsigned_16(value);
}

/*** class Cmd_DropSoldier ***/

CmdDropSoldier::CmdDropSoldier(StreamRead& des) : PlayerCommand(Time(0), des.unsigned_8()) {
	serial = des.unsigned_32();   //  Serial of the building
	soldier = des.unsigned_32();  //  Serial of soldier
}

void CmdDropSoldier::execute(Game& game) {
	if (upcast(PlayerImmovable, player_imm, game.objects().get_object(serial))) {
		if (upcast(Soldier, s, game.objects().get_object(soldier))) {
			game.get_player(sender())->drop_soldier(*player_imm, *s);
		}
	} else if (upcast(Ship, ship, game.objects().get_object(serial))) {
		ship->drop_soldier(game, soldier);
	}
}

void CmdDropSoldier::serialize(StreamWrite& ser) {
	write_id_and_sender(ser);
	ser.unsigned_32(serial);
	ser.unsigned_32(soldier);
}

constexpr uint16_t kCurrentPacketVersionCmdDropSoldier = 1;

void CmdDropSoldier::read(FileRead& fr, EditorGameBase& egbase, MapObjectLoader& mol) {
	try {
		const uint16_t packet_version = fr.unsigned_16();
		if (packet_version == kCurrentPacketVersionCmdDropSoldier) {
			PlayerCommand::read(fr, egbase, mol);
			serial = get_object_serial_or_zero<MapObject>(fr.unsigned_32(), mol);
			soldier = get_object_serial_or_zero<Soldier>(fr.unsigned_32(), mol);
		} else {
			throw UnhandledVersionError(
			   "CmdDropSoldier", packet_version, kCurrentPacketVersionCmdDropSoldier);
		}
	} catch (const WException& e) {
		throw GameDataError("drop soldier: %s", e.what());
	}
}

void CmdDropSoldier::write(FileWrite& fw, EditorGameBase& egbase, MapObjectSaver& mos) {
	// First, write version
	fw.unsigned_16(kCurrentPacketVersionCmdDropSoldier);
	// Write base classes
	PlayerCommand::write(fw, egbase, mos);

	//  site serial
	fw.unsigned_32(mos.get_object_file_index_or_zero(egbase.objects().get_object(serial)));

	//  soldier serial
	fw.unsigned_32(mos.get_object_file_index_or_zero(egbase.objects().get_object(soldier)));
}

/*** Cmd_ChangeSoldierCapacity ***/

CmdChangeSoldierCapacity::CmdChangeSoldierCapacity(StreamRead& des)
   : PlayerCommand(Time(0), des.unsigned_8()) {
	serial = des.unsigned_32();
	val = des.signed_16();
}

void CmdChangeSoldierCapacity::execute(Game& game) {
	MapObject* mo = game.objects().get_object(serial);
	if (upcast(ConstructionSite, cs, mo)) {
		// Clamp the capacity between the minimum and maximum value because the player may
		// have sent multiple decrease/increase commands at the same time (bug #5006).
		if (upcast(MilitarysiteSettings, ms, cs->get_settings())) {
			ms->desired_capacity = std::max(1, std::min<int32_t>(ms->max_capacity, val));
		} else if (upcast(TrainingsiteSettings, ts, cs->get_settings())) {
			ts->desired_capacity = std::max(0, std::min<int32_t>(ts->max_capacity, val));
		}
	} else if (upcast(Building, building, mo)) {
		if (building->get_owner() == game.get_player(sender()) &&
		    building->soldier_control() != nullptr) {
			SoldierControl* soldier_control = building->mutable_soldier_control();
			Widelands::Quantity const old_capacity = soldier_control->soldier_capacity();
			Widelands::Quantity const new_capacity =
			   std::min(static_cast<Widelands::Quantity>(
			               std::max(static_cast<int32_t>(old_capacity) + val,
			                        static_cast<int32_t>(soldier_control->min_soldier_capacity()))),
			            soldier_control->max_soldier_capacity());
			if (old_capacity != new_capacity) {
				soldier_control->set_soldier_capacity(new_capacity);
			}
		}
	}
}

void CmdChangeSoldierCapacity::serialize(StreamWrite& ser) {
	write_id_and_sender(ser);
	ser.unsigned_32(serial);
	ser.signed_16(val);
}

constexpr uint16_t kCurrentPacketVersionChangeSoldierCapacity = 1;

void CmdChangeSoldierCapacity::read(FileRead& fr, EditorGameBase& egbase, MapObjectLoader& mol) {
	try {
		const uint16_t packet_version = fr.unsigned_16();
		if (packet_version == kCurrentPacketVersionChangeSoldierCapacity) {
			PlayerCommand::read(fr, egbase, mol);
			serial = get_object_serial_or_zero<Building>(fr.unsigned_32(), mol);
			val = fr.signed_16();
		} else {
			throw UnhandledVersionError(
			   "CmdChangeSoldierCapacity", packet_version, kCurrentPacketVersionChangeSoldierCapacity);
		}
	} catch (const WException& e) {
		throw GameDataError("change soldier capacity: %s", e.what());
	}
}

void CmdChangeSoldierCapacity::write(FileWrite& fw, EditorGameBase& egbase, MapObjectSaver& mos) {
	// First, write version
	fw.unsigned_16(kCurrentPacketVersionChangeSoldierCapacity);
	// Write base classes
	PlayerCommand::write(fw, egbase, mos);

	// Now serial
	fw.unsigned_32(mos.get_object_file_index_or_zero(egbase.objects().get_object(serial)));

	// Now capacity
	fw.signed_16(val);
}

/*** Cmd_EnemyFlagAction ***/

CmdEnemyFlagAction::CmdEnemyFlagAction(StreamRead& des) : PlayerCommand(Time(0), des.unsigned_8()) {
	serial_ = des.unsigned_32();
	const uint32_t number = des.unsigned_32();
	soldiers_.clear();
	for (uint32_t i = 0; i < number; ++i) {
		soldiers_.push_back(des.unsigned_32());
	}
	allow_conquer_ = (des.unsigned_8() != 0u);
}

void CmdEnemyFlagAction::execute(Game& game) {
	Player* player = game.get_player(sender());

	if (upcast(Flag, flag, game.objects().get_object(serial_))) {
		verb_log_info_time(game.get_gametime(),
		                   "Cmd_EnemyFlagAction::execute player(%u): flag->owner(%d) "
		                   "number=%" PRIuS "\n",
		                   player->player_number(), flag->owner().player_number(), soldiers_.size());

		if (const Building* const building = flag->get_building()) {
			if (player->is_hostile(flag->owner())) {
				for (Widelands::Coords& coords : building->get_positions(game)) {
					if (player->is_seeing(Map::get_index(coords, game.map().get_width()))) {
						std::vector<Soldier*> result;
						for (Serial s : soldiers_) {
							if (Soldier* soldier = dynamic_cast<Soldier*>(game.objects().get_object(s))) {
								result.push_back(soldier);
							}
						}
						player->enemyflagaction(*flag, sender(), result, allow_conquer_);
						return;
					}
				}
			}
			log_warn_time(
			   game.get_gametime(),
			   "Cmd_EnemyFlagAction::execute: wrong player target not seen or not hostile.\n");
		}
	}
}

void CmdEnemyFlagAction::serialize(StreamWrite& ser) {
	write_id_and_sender(ser);
	ser.unsigned_32(serial_);
	ser.unsigned_32(soldiers_.size());
	for (Serial s : soldiers_) {
		ser.unsigned_32(s);
	}
	ser.unsigned_8(allow_conquer_ ? 1 : 0);
}

constexpr uint16_t kCurrentPacketVersionCmdEnemyFlagAction = 5;

void CmdEnemyFlagAction::read(FileRead& fr, EditorGameBase& egbase, MapObjectLoader& mol) {
	try {
		const uint16_t packet_version = fr.unsigned_16();
		// TODO(Nordfriese): Savegame compatibility
		if (packet_version <= kCurrentPacketVersionCmdEnemyFlagAction && packet_version >= 3) {
			PlayerCommand::read(fr, egbase, mol);
			if (packet_version < 5) {
				fr.unsigned_8();
			}
			serial_ = get_object_serial_or_zero<Flag>(fr.unsigned_32(), mol);
			if (packet_version < 5) {
				fr.unsigned_8();
			}

			soldiers_.clear();
			if (packet_version == kCurrentPacketVersionCmdEnemyFlagAction) {
				const uint32_t number = fr.unsigned_32();
				for (uint32_t i = 0; i < number; ++i) {
					soldiers_.push_back(mol.get<Soldier>(fr.unsigned_32()).serial());
				}
			} else {
				const uint8_t number = fr.unsigned_8();
				upcast(Flag, flag, egbase.objects().get_object(serial_));
				assert(flag);
				std::vector<Soldier*> result;
				egbase.get_player(sender())->find_attack_soldiers(*flag, &result, number);
				assert(result.size() == number);
				for (const auto& s : result) {
					soldiers_.push_back(s->serial());
				}
			}
			allow_conquer_ = packet_version < 5 || (fr.unsigned_8() != 0u);
		} else {
			throw UnhandledVersionError(
			   "CmdEnemyFlagAction", packet_version, kCurrentPacketVersionCmdEnemyFlagAction);
		}
	} catch (const WException& e) {
		throw GameDataError("enemy flag action: %s", e.what());
	}
}

void CmdEnemyFlagAction::write(FileWrite& fw, EditorGameBase& egbase, MapObjectSaver& mos) {
	// First, write version
	fw.unsigned_16(kCurrentPacketVersionCmdEnemyFlagAction);
	// Write base classes
	PlayerCommand::write(fw, egbase, mos);

	// Now serial
	fw.unsigned_32(mos.get_object_file_index_or_zero(egbase.objects().get_object(serial_)));

	// Now param
	fw.unsigned_32(soldiers_.size());
	for (Serial s : soldiers_) {
		fw.unsigned_32(mos.get_object_file_index(*egbase.objects().get_object(s)));
	}

	fw.unsigned_8(allow_conquer_ ? 1 : 0);
}

/*** struct PlayerMessageCommand ***/

PlayerMessageCommand::PlayerMessageCommand(StreamRead& des)
   : PlayerCommand(Time(0), des.unsigned_8()), message_id_(des.unsigned_32()) {
}

constexpr uint16_t kCurrentPacketVersionPlayerMessageCommand = 1;

void PlayerMessageCommand::read(FileRead& fr, EditorGameBase& egbase, MapObjectLoader& mol) {
	try {
		const uint16_t packet_version = fr.unsigned_16();
		if (packet_version == kCurrentPacketVersionPlayerMessageCommand) {
			PlayerCommand::read(fr, egbase, mol);
			message_id_ = MessageId(fr.unsigned_32());
			if (!message_id_) {
				throw GameDataError("(player %u): message id is null", sender());
			}
		} else {
			throw UnhandledVersionError(
			   "PlayerMessageCommand", packet_version, kCurrentPacketVersionPlayerMessageCommand);
		}
	} catch (const WException& e) {
		throw GameDataError("player message: %s", e.what());
	}
}

void PlayerMessageCommand::write(FileWrite& fw, EditorGameBase& egbase, MapObjectSaver& mos) {
	fw.unsigned_16(kCurrentPacketVersionPlayerMessageCommand);
	PlayerCommand::write(fw, egbase, mos);
	fw.unsigned_32(mos.message_savers[sender() - 1][message_id()].value());
}

/*** struct Cmd_MessageSetStatusRead ***/

void CmdMessageSetStatusRead::execute(Game& game) {
	game.get_player(sender())->get_messages()->set_message_status(
	   message_id(), Message::Status::kRead);
}

void CmdMessageSetStatusRead::serialize(StreamWrite& ser) {
	write_id_and_sender(ser);
	ser.unsigned_32(message_id().value());
}

/*** struct Cmd_MessageSetStatusArchived ***/

void CmdMessageSetStatusArchived::execute(Game& game) {
	game.get_player(sender())->get_messages()->set_message_status(
	   message_id(), Message::Status::kArchived);
}

void CmdMessageSetStatusArchived::serialize(StreamWrite& ser) {
	write_id_and_sender(ser);
	ser.unsigned_32(message_id().value());
}

/*** struct Cmd_SetStockPolicy ***/
CmdSetStockPolicy::CmdSetStockPolicy(const Time& time,
                                     PlayerNumber p,
                                     const Building& wh,
                                     bool isworker,
                                     DescriptionIndex ware,
                                     StockPolicy policy)
   : PlayerCommand(time, p) {
	warehouse_ = wh.serial();
	isworker_ = isworker;
	ware_ = ware;
	policy_ = policy;
}

CmdSetStockPolicy::CmdSetStockPolicy() : warehouse_(0), isworker_(false), ware_(0), policy_() {
}

void CmdSetStockPolicy::execute(Game& game) {
	// Sanitize data that could have come from the network
	if (Player* plr = game.get_player(sender())) {
		MapObject* mo = game.objects().get_object(warehouse_);
		if (upcast(ConstructionSite, cs, mo)) {
			if (upcast(WarehouseSettings, s, cs->get_settings())) {
				if (isworker_) {
					s->worker_preferences[ware_] = policy_;
				} else {
					s->ware_preferences[ware_] = policy_;
				}
			}
		} else if (upcast(Warehouse, warehouse, mo)) {
			if (warehouse->get_owner() != plr) {
				log_warn_time(game.get_gametime(),
				              "Cmd_SetStockPolicy: sender %u, but warehouse owner %u\n", sender(),
				              warehouse->owner().player_number());
				return;
			}

			if (isworker_) {
				if (!(game.descriptions().worker_exists(ware_))) {
					log_warn_time(game.get_gametime(),
					              "Cmd_SetStockPolicy: sender %u, worker %u does not exist\n", sender(),
					              ware_);
					return;
				}
				warehouse->set_worker_policy(ware_, policy_);
			} else {
				if (!(game.descriptions().ware_exists(ware_))) {
					log_warn_time(game.get_gametime(),
					              "Cmd_SetStockPolicy: sender %u, ware %u does not exist\n", sender(),
					              ware_);
					return;
				}
				warehouse->set_ware_policy(ware_, policy_);
			}
		}
	}
}

CmdSetStockPolicy::CmdSetStockPolicy(StreamRead& des) : PlayerCommand(Time(0), des.unsigned_8()) {
	warehouse_ = des.unsigned_32();
	isworker_ = (des.unsigned_8() != 0u);
	ware_ = DescriptionIndex(des.unsigned_8());
	policy_ = static_cast<StockPolicy>(des.unsigned_8());
}

void CmdSetStockPolicy::serialize(StreamWrite& ser) {
	write_id_and_sender(ser);
	ser.unsigned_32(warehouse_);
	ser.unsigned_8(static_cast<uint8_t>(isworker_));
	ser.unsigned_8(ware_);
	ser.unsigned_8(static_cast<uint8_t>(policy_));
}

constexpr uint8_t kCurrentPacketVersionCmdSetStockPolicy = 1;

void CmdSetStockPolicy::read(FileRead& fr, EditorGameBase& egbase, MapObjectLoader& mol) {
	try {
		uint8_t packet_version = fr.unsigned_8();
		if (packet_version == kCurrentPacketVersionCmdSetStockPolicy) {
			PlayerCommand::read(fr, egbase, mol);
			warehouse_ = fr.unsigned_32();
			isworker_ = (fr.unsigned_8() != 0u);
			ware_ = DescriptionIndex(fr.unsigned_8());
			policy_ = static_cast<StockPolicy>(fr.unsigned_8());
		} else {
			throw UnhandledVersionError(
			   "CmdSetStockPolicy", packet_version, kCurrentPacketVersionCmdSetStockPolicy);
		}
	} catch (const std::exception& e) {
		throw GameDataError("Cmd_SetStockPolicy: %s", e.what());
	}
}

void CmdSetStockPolicy::write(FileWrite& fw, EditorGameBase& egbase, MapObjectSaver& mos) {
	fw.unsigned_8(kCurrentPacketVersionCmdSetStockPolicy);
	PlayerCommand::write(fw, egbase, mos);
	fw.unsigned_32(warehouse_);
	fw.unsigned_8(static_cast<uint8_t>(isworker_));
	fw.unsigned_8(ware_);
	fw.unsigned_8(static_cast<uint8_t>(policy_));
}

CmdProposeTrade::CmdProposeTrade(const Time& time, PlayerNumber pn, const Trade& trade)
   : PlayerCommand(time, pn), trade_(trade) {
}

CmdProposeTrade::CmdProposeTrade() = default;

void CmdProposeTrade::execute(Game& game) {
	Player* plr = game.get_player(sender());
	if (plr == nullptr) {
		return;
	}

	Market* initiator = dynamic_cast<Market*>(game.objects().get_object(trade_.initiator));
	if (initiator == nullptr) {
		log_warn_time(
		   game.get_gametime(), "CmdProposeTrade: initiator vanished or is not a market.\n");
		return;
	}
	if (&initiator->owner() != plr) {
		log_warn_time(game.get_gametime(), "CmdProposeTrade: sender %u, but market owner %u\n",
		              sender(), initiator->owner().player_number());
		return;
	}
	Market* receiver = dynamic_cast<Market*>(game.objects().get_object(trade_.receiver));
	if (receiver == nullptr) {
		log_warn_time(
		   game.get_gametime(), "CmdProposeTrade: receiver vanished or is not a market.\n");
		return;
	}
	if (initiator->get_owner() == receiver->get_owner()) {
		log_warn_time(
		   game.get_gametime(), "CmdProposeTrade: Sending and receiving player are the same.\n");
		return;
	}

	// TODO(sirver,trading): Maybe check connectivity between markets here and
	// report errors.
	game.propose_trade(trade_);
}

CmdProposeTrade::CmdProposeTrade(StreamRead& des) : PlayerCommand(Time(0), des.unsigned_8()) {
	trade_.initiator = des.unsigned_32();
	trade_.receiver = des.unsigned_32();
	trade_.items_to_send = deserialize_bill_of_materials(&des);
	trade_.items_to_receive = deserialize_bill_of_materials(&des);
	trade_.num_batches = des.signed_32();
}

void CmdProposeTrade::serialize(StreamWrite& ser) {
	write_id_and_sender(ser);
	ser.unsigned_32(trade_.initiator);
	ser.unsigned_32(trade_.receiver);
	serialize_bill_of_materials(trade_.items_to_send, &ser);
	serialize_bill_of_materials(trade_.items_to_receive, &ser);
	ser.signed_32(trade_.num_batches);
}

void CmdProposeTrade::read(FileRead& /* fr */,
                           EditorGameBase& /* egbase */,
                           MapObjectLoader& /* mol */) {
	// TODO(sirver,trading): Implement this.
	NEVER_HERE();
}

void CmdProposeTrade::write(FileWrite& /* fw */,
                            EditorGameBase& /* egbase */,
                            MapObjectSaver& /* mos */) {
	// TODO(sirver,trading): Implement this.
	NEVER_HERE();
}

// CmdToggleMuteMessages
void CmdToggleMuteMessages::execute(Game& game) {
	if (upcast(Building, b, game.objects().get_object(building_))) {
		if (all_) {
			const DescriptionIndex di = game.descriptions().safe_building_index(b->descr().name());
			b->get_owner()->set_muted(di, !b->owner().is_muted(di));
		} else {
			b->set_mute_messages(!b->mute_messages());
		}
	}
}

CmdToggleMuteMessages::CmdToggleMuteMessages(StreamRead& des)
   : PlayerCommand(Time(0), des.unsigned_8()) {
	building_ = des.unsigned_32();
	all_ = (des.unsigned_8() != 0u);
}

void CmdToggleMuteMessages::serialize(StreamWrite& ser) {
	write_id_and_sender(ser);
	ser.unsigned_32(building_);
	ser.unsigned_8(all_ ? 1 : 0);
}

constexpr uint8_t kCurrentPacketVersionCmdToggleMuteMessages = 1;

void CmdToggleMuteMessages::read(FileRead& fr, EditorGameBase& egbase, MapObjectLoader& mol) {
	try {
		uint8_t packet_version = fr.unsigned_8();
		if (packet_version == kCurrentPacketVersionCmdToggleMuteMessages) {
			PlayerCommand::read(fr, egbase, mol);
			building_ = fr.unsigned_32();
			all_ = (fr.unsigned_8() != 0u);
		} else {
			throw UnhandledVersionError(
			   "CmdToggleMuteMessages", packet_version, kCurrentPacketVersionCmdToggleMuteMessages);
		}
	} catch (const std::exception& e) {
		throw GameDataError("Cmd_ToggleMuteMessages: %s", e.what());
	}
}

void CmdToggleMuteMessages::write(FileWrite& fw, EditorGameBase& egbase, MapObjectSaver& mos) {
	fw.unsigned_8(kCurrentPacketVersionCmdToggleMuteMessages);
	PlayerCommand::write(fw, egbase, mos);
	fw.unsigned_32(mos.get_object_file_index_or_zero(egbase.objects().get_object(building_)));
	fw.unsigned_8(static_cast<uint8_t>(all_));
}

// CmdMarkMapObjectForRemoval
void CmdMarkMapObjectForRemoval::execute(Game& game) {
	if (upcast(Immovable, mo, game.objects().get_object(object_))) {
		mo->set_marked_for_removal(sender(), mark_);
	}
}

CmdMarkMapObjectForRemoval::CmdMarkMapObjectForRemoval(StreamRead& des)
   : PlayerCommand(Time(0), des.unsigned_8()) {
	object_ = des.unsigned_32();
	mark_ = (des.unsigned_8() != 0u);
}

void CmdMarkMapObjectForRemoval::serialize(StreamWrite& ser) {
	write_id_and_sender(ser);
	ser.unsigned_32(object_);
	ser.unsigned_8(mark_ ? 1 : 0);
}

constexpr uint8_t kCurrentPacketVersionCmdMarkMapObjectForRemoval = 1;

void CmdMarkMapObjectForRemoval::read(FileRead& fr, EditorGameBase& egbase, MapObjectLoader& mol) {
	try {
		uint8_t packet_version = fr.unsigned_8();
		if (packet_version == kCurrentPacketVersionCmdMarkMapObjectForRemoval) {
			PlayerCommand::read(fr, egbase, mol);
			object_ = fr.unsigned_32();
			mark_ = (fr.unsigned_8() != 0u);
		} else {
			throw UnhandledVersionError("CmdMarkMapObjectForRemoval", packet_version,
			                            kCurrentPacketVersionCmdMarkMapObjectForRemoval);
		}
	} catch (const std::exception& e) {
		throw GameDataError("Cmd_MarkMapObjectForRemoval: %s", e.what());
	}
}

void CmdMarkMapObjectForRemoval::write(FileWrite& fw, EditorGameBase& egbase, MapObjectSaver& mos) {
	fw.unsigned_8(kCurrentPacketVersionCmdMarkMapObjectForRemoval);
	PlayerCommand::write(fw, egbase, mos);
	fw.unsigned_32(mos.get_object_file_index_or_zero(egbase.objects().get_object(object_)));
	fw.unsigned_8(static_cast<uint8_t>(mark_));
}

// CmdDiplomacy
void CmdDiplomacy::execute(Game& game) {
	if (!game.diplomacy_allowed()) {
		return;
	}
	Player& sending_player = *game.get_safe_player(sender());
	auto broadcast_message = [&game](const std::string& heading, const std::string& text) {
		iterate_players_existing(p, game.map().get_nrplayers(), game, player) {
			player->add_message(game, std::unique_ptr<Message>(new Message(
			                             Message::Type::kScenario, game.get_gametime(), _("Diplomacy"),
			                             "images/players/team.png", heading, text)));
		}
		if (upcast(InteractiveSpectator, is, game.get_ibase())) {
			is->log_message(heading, text);
		}
	};

	switch (action_) {
	case DiplomacyAction::kResign:
		if (game.player_manager()->get_player_end_status(sender()) != nullptr) {
			// Ignore if the player lost a moment ago
			return;
		}
		broadcast_message(_("Player Resigned"), format(_("%s has resigned and is now a spectator."),
		                                               sending_player.get_name()));
		game.game_controller()->report_result(sender(), PlayerEndResult::kResigned, "");
		// TODO(Nordfriese): Making the player a spectator is currently left to the win condition.
		// In Endless Game and scenarios this makes it effectively impossible to resign currently.
		break;

	case DiplomacyAction::kLeaveTeam:
		if (sending_player.team_number() == 0) {
			break;
		}
		broadcast_message(
		   _("Player Leaves Team"),
		   format(_("%1$s has left team %2$u and is now teamless."), sending_player.get_name(),
		          static_cast<unsigned>(sending_player.team_number())));
		sending_player.set_team_number(0);
		break;

	case DiplomacyAction::kJoin:
	case DiplomacyAction::kInvite:
		broadcast_message(
		   action_ == DiplomacyAction::kJoin ? _("Team Joining Request") :
                                             _("Team Joining Invitation"),
		   format(action_ == DiplomacyAction::kJoin ?
                   _("%1$s has requested to join the team of %2$s.") :
                   _("%1$s has invited %2$s to join their team."),
		          sending_player.get_name(), game.get_safe_player(other_player_)->get_name()));
		game.pending_diplomacy_actions().emplace_back(sender(), action_, other_player_);
		// If other_player_ is the interactive player, the IBase
		// will open a confirmation window on next think()
		break;

	case DiplomacyAction::kAcceptJoin:
	case DiplomacyAction::kRefuseJoin:
	case DiplomacyAction::kRetractJoin:
	case DiplomacyAction::kAcceptInvite:
	case DiplomacyAction::kRefuseInvite:
	case DiplomacyAction::kRetractInvite: {
		PlayerNumber cmd_sender = sender();
		bool retract = false;
		if (action_ == DiplomacyAction::kRetractJoin || action_ == DiplomacyAction::kRetractInvite) {
			/* Retracting is treated just like rejection but with a different message. */
			std::swap(other_player_, cmd_sender);
			retract = true;
			action_ = (action_ == DiplomacyAction::kRetractJoin) ? DiplomacyAction::kRefuseJoin :
                                                                DiplomacyAction::kRefuseInvite;
		}
		assert(other_player_ != cmd_sender);

		const DiplomacyAction original_action =
		   (action_ == DiplomacyAction::kAcceptJoin || action_ == DiplomacyAction::kRefuseJoin) ?
            DiplomacyAction::kJoin :
            DiplomacyAction::kInvite;
		for (auto it = game.pending_diplomacy_actions().begin();
		     it != game.pending_diplomacy_actions().end(); ++it) {
			// Note that in the response the numbers of the two players
			// are swapped compared to the original message.
			if (it->action == original_action && it->sender == other_player_ &&
			    it->other == cmd_sender) {
				const bool accept =
				   action_ == DiplomacyAction::kAcceptJoin || action_ == DiplomacyAction::kAcceptInvite;
				std::string fmt_message;
				if (accept) {
					if (original_action == DiplomacyAction::kJoin) {
						fmt_message = _("%1$s has accepted %2$s into their team.");
					} else {
						fmt_message = _("%1$s has accepted the invitation to join the team of %2$s.");
					}
				} else {
					if (original_action == DiplomacyAction::kJoin) {
						if (retract) {
							fmt_message = _("%1$s has retracted the request to join the team of %2$s.");
						} else {
							fmt_message = _("%1$s has denied %2$s membership in their team.");
						}
					} else if (retract) {
						fmt_message = _("%1$s has retracted the invitation to %2$s to join their team.");
					} else {
						fmt_message = _("%1$s has rejected the invitation to join the team of %2$s.");
					}
				}
				broadcast_message(
				   accept ? _("Team Change Accepted") : _("Team Change Rejected"),
				   format(fmt_message, sending_player.get_name(),
				          game.get_safe_player(retract ? cmd_sender : other_player_)->get_name()));

				if (accept) {
					Player* joiner = game.get_safe_player(
					   original_action == DiplomacyAction::kJoin ? other_player_ : cmd_sender);
					Player* other = game.get_safe_player(
					   original_action != DiplomacyAction::kJoin ? other_player_ : cmd_sender);
					if (other->team_number() == 0) {
						// Assign both players to a previously unused team slot
						std::set<TeamNumber> teams;
						iterate_players_existing_const(p, game.map().get_nrplayers(), game, player) {
							teams.insert(player->team_number());
						}
						for (TeamNumber t = 1;; ++t) {
							if (teams.count(t) > 0) {
								continue;
							}
							other->set_team_number(t);
							joiner->set_team_number(t);
							break;
						}
					} else {
						joiner->set_team_number(other->team_number());
					}
				}

				game.pending_diplomacy_actions().erase(it);
				break;
			}
		}
		// If we found nothing, perhaps the command had been sent twice. Ignore.
		break;
	}
	}
}

CmdDiplomacy::CmdDiplomacy(StreamRead& des) : PlayerCommand(Time(0), des.unsigned_8()) {
	action_ = static_cast<DiplomacyAction>(des.unsigned_8());
	other_player_ = des.unsigned_8();
}

void CmdDiplomacy::serialize(StreamWrite& ser) {
	write_id_and_sender(ser);
	ser.unsigned_8(static_cast<uint8_t>(action_));
	ser.unsigned_8(other_player_);
}

constexpr uint8_t kCurrentPacketVersionCmdDiplomacy = 1;

void CmdDiplomacy::read(FileRead& fr, EditorGameBase& egbase, MapObjectLoader& mol) {
	try {
		uint8_t packet_version = fr.unsigned_8();
		if (packet_version == kCurrentPacketVersionCmdDiplomacy) {
			PlayerCommand::read(fr, egbase, mol);
			action_ = static_cast<DiplomacyAction>(fr.unsigned_8());
			other_player_ = fr.unsigned_8();
		} else {
			throw UnhandledVersionError(
			   "CmdDiplomacy", packet_version, kCurrentPacketVersionCmdDiplomacy);
		}
	} catch (const std::exception& e) {
		throw GameDataError("Cmd_Diplomacy: %s", e.what());
	}
}

void CmdDiplomacy::write(FileWrite& fw, EditorGameBase& egbase, MapObjectSaver& mos) {
	fw.unsigned_8(kCurrentPacketVersionCmdDiplomacy);
	PlayerCommand::write(fw, egbase, mos);
	fw.unsigned_8(static_cast<uint8_t>(action_));
	fw.unsigned_8(other_player_);
}

// CmdPinnedNote
void CmdPinnedNote::execute(Game& game) {
	for (Bob* b = game.map()[pos_].get_first_bob(); b != nullptr; b = b->get_next_bob()) {
		if (b->descr().type() == MapObjectType::PINNED_NOTE &&
		    b->owner().player_number() == sender()) {
			PinnedNote& pn = dynamic_cast<PinnedNote&>(*b);
			if (delete_) {
				pn.remove(game);
			} else {
				pn.set_text(text_);
				pn.set_rgb(rgb_);
			}
			return;
		}
	}

	if (!delete_) {
		PinnedNote::create(game, *game.get_player(sender()), pos_, text_, rgb_);
	}
}

CmdPinnedNote::CmdPinnedNote(StreamRead& des) : PlayerCommand(Time(0), des.unsigned_8()) {
	text_ = des.string();
	pos_.x = des.unsigned_16();
	pos_.y = des.unsigned_16();
	rgb_.r = des.unsigned_8();
	rgb_.g = des.unsigned_8();
	rgb_.b = des.unsigned_8();
	delete_ = des.unsigned_8() != 0;
}

void CmdPinnedNote::serialize(StreamWrite& ser) {
	write_id_and_sender(ser);
	ser.string(text_);
	ser.unsigned_16(pos_.x);
	ser.unsigned_16(pos_.y);
	ser.unsigned_8(rgb_.r);
	ser.unsigned_8(rgb_.g);
	ser.unsigned_8(rgb_.b);
	ser.unsigned_8(delete_ ? 1 : 0);
}

constexpr uint8_t kCurrentPacketVersionCmdPinnedNote = 1;

void CmdPinnedNote::read(FileRead& fr, EditorGameBase& egbase, MapObjectLoader& mol) {
	try {
		uint8_t packet_version = fr.unsigned_8();
		if (packet_version == kCurrentPacketVersionCmdPinnedNote) {
			PlayerCommand::read(fr, egbase, mol);
			text_ = fr.string();
			pos_.x = fr.unsigned_16();
			pos_.y = fr.unsigned_16();
			rgb_.r = fr.unsigned_8();
			rgb_.g = fr.unsigned_8();
			rgb_.b = fr.unsigned_8();
			delete_ = fr.unsigned_8() != 0;
		} else {
			throw UnhandledVersionError(
			   "CmdPinnedNote", packet_version, kCurrentPacketVersionCmdPinnedNote);
		}
	} catch (const std::exception& e) {
		throw GameDataError("Cmd_PinnedNote: %s", e.what());
	}
}

void CmdPinnedNote::write(FileWrite& fw, EditorGameBase& egbase, MapObjectSaver& mos) {
	fw.unsigned_8(kCurrentPacketVersionCmdPinnedNote);
	PlayerCommand::write(fw, egbase, mos);
	fw.string(text_);
	fw.unsigned_16(pos_.x);
	fw.unsigned_16(pos_.y);
	fw.unsigned_8(rgb_.r);
	fw.unsigned_8(rgb_.g);
	fw.unsigned_8(rgb_.b);
	fw.unsigned_8(delete_ ? 1 : 0);
}

// CmdShipPortName
void CmdShipPortName::execute(Game& game) {
	MapObject* mo = game.objects().get_object(serial_);
	if (mo == nullptr) {
		return;
	}

	switch (mo->descr().type()) {
	case MapObjectType::SHIP:
		dynamic_cast<Ship&>(*mo).set_shipname(name_);
		return;

	case MapObjectType::WAREHOUSE:
		dynamic_cast<Warehouse&>(*mo).set_warehouse_name(name_);
		return;

	default:
		throw wexception("CmdShipPortName for object %u of type %s", serial_,
		                 to_string(mo->descr().type()).c_str());
	}
}

CmdShipPortName::CmdShipPortName(StreamRead& des) : PlayerCommand(Time(0), des.unsigned_8()) {
	serial_ = des.unsigned_32();
	name_ = des.string();
}

void CmdShipPortName::serialize(StreamWrite& ser) {
	write_id_and_sender(ser);
	ser.unsigned_32(serial_);
	ser.string(name_);
}

constexpr uint8_t kCurrentPacketVersionCmdShipPortName = 1;

void CmdShipPortName::read(FileRead& fr, EditorGameBase& egbase, MapObjectLoader& mol) {
	try {
		uint8_t packet_version = fr.unsigned_8();
		if (packet_version == kCurrentPacketVersionCmdShipPortName) {
			PlayerCommand::read(fr, egbase, mol);
			serial_ = fr.unsigned_32();
			name_ = fr.string();
		} else {
			throw UnhandledVersionError(
			   "CmdShipPortName", packet_version, kCurrentPacketVersionCmdShipPortName);
		}
	} catch (const std::exception& e) {
		throw GameDataError("Cmd_ShipPortName: %s", e.what());
	}
}

void CmdShipPortName::write(FileWrite& fw, EditorGameBase& egbase, MapObjectSaver& mos) {
	fw.unsigned_8(kCurrentPacketVersionCmdShipPortName);
	PlayerCommand::write(fw, egbase, mos);
	fw.unsigned_32(mos.get_object_file_index_or_zero(egbase.objects().get_object(serial_)));
	fw.string(name_);
}

// CmdFleetTargets
void CmdFleetTargets::execute(Game& game) {
	MapObject* mo = game.objects().get_object(interface_);
	if (mo == nullptr) {
		return;
	}

	switch (mo->descr().type()) {
	case MapObjectType::SHIP_FLEET_YARD_INTERFACE:
		dynamic_cast<ShipFleetYardInterface*>(mo)->get_fleet()->set_ships_target(game, target_);
		return;

	case MapObjectType::FERRY_FLEET_YARD_INTERFACE:
		dynamic_cast<FerryFleetYardInterface*>(mo)->get_fleet()->set_idle_ferries_target(
		   game, target_);
		return;

	default:
		throw wexception("CmdFleetTargets for object %u of type %s", interface_,
		                 to_string(mo->descr().type()).c_str());
	}
}

CmdFleetTargets::CmdFleetTargets(StreamRead& des) : PlayerCommand(Time(0), des.unsigned_8()) {
	interface_ = des.unsigned_32();
	target_ = des.unsigned_32();
}

void CmdFleetTargets::serialize(StreamWrite& ser) {
	write_id_and_sender(ser);
	ser.unsigned_32(interface_);
	ser.unsigned_32(target_);
}

constexpr uint8_t kCurrentPacketVersionCmdFleetTargets = 1;

void CmdFleetTargets::read(FileRead& fr, EditorGameBase& egbase, MapObjectLoader& mol) {
	try {
		uint8_t packet_version = fr.unsigned_8();
		if (packet_version == kCurrentPacketVersionCmdFleetTargets) {
			PlayerCommand::read(fr, egbase, mol);
			interface_ = fr.unsigned_32();
			target_ = fr.unsigned_32();
		} else {
			throw UnhandledVersionError(
			   "CmdFleetTargets", packet_version, kCurrentPacketVersionCmdFleetTargets);
		}
	} catch (const std::exception& e) {
		throw GameDataError("Cmd_FleetTargets: %s", e.what());
	}
}

void CmdFleetTargets::write(FileWrite& fw, EditorGameBase& egbase, MapObjectSaver& mos) {
	fw.unsigned_8(kCurrentPacketVersionCmdFleetTargets);
	PlayerCommand::write(fw, egbase, mos);
	fw.unsigned_32(mos.get_object_file_index_or_zero(egbase.objects().get_object(interface_)));
	fw.unsigned_32(target_);
}

// CmdPickCustomStartingPosition
void CmdPickCustomStartingPosition::execute(Game& game) {
	game.get_player(sender())->do_pick_custom_starting_position(coords_);
}

CmdPickCustomStartingPosition::CmdPickCustomStartingPosition(StreamRead& des)
   : PlayerCommand(Time(0), des.unsigned_8()) {
	coords_.x = des.unsigned_16();
	coords_.y = des.unsigned_16();
}

void CmdPickCustomStartingPosition::serialize(StreamWrite& ser) {
	write_id_and_sender(ser);
	ser.unsigned_16(coords_.x);
	ser.unsigned_16(coords_.y);
}

constexpr uint8_t kCurrentPacketVersionCmdPickCustomStartingPosition = 1;

void CmdPickCustomStartingPosition::read(FileRead& fr,
                                         EditorGameBase& egbase,
                                         MapObjectLoader& mol) {
	try {
		uint8_t packet_version = fr.unsigned_8();
		if (packet_version == kCurrentPacketVersionCmdPickCustomStartingPosition) {
			PlayerCommand::read(fr, egbase, mol);
			coords_.x = fr.unsigned_16();
			coords_.y = fr.unsigned_16();
		} else {
			throw UnhandledVersionError("CmdPickCustomStartingPosition", packet_version,
			                            kCurrentPacketVersionCmdPickCustomStartingPosition);
		}
	} catch (const std::exception& e) {
		throw GameDataError("Cmd_PickCustomStartingPosition: %s", e.what());
	}
}

void CmdPickCustomStartingPosition::write(FileWrite& fw,
                                          EditorGameBase& egbase,
                                          MapObjectSaver& mos) {
	fw.unsigned_8(kCurrentPacketVersionCmdPickCustomStartingPosition);
	PlayerCommand::write(fw, egbase, mos);
	fw.unsigned_16(coords_.x);
	fw.unsigned_16(coords_.y);
}

}  // namespace Widelands<|MERGE_RESOLUTION|>--- conflicted
+++ resolved
@@ -175,15 +175,12 @@
 		return new CmdPinnedNote(des);
 	case QueueCommandTypes::kShipPortName:
 		return new CmdShipPortName(des);
-<<<<<<< HEAD
+	case QueueCommandTypes::kFleetTargets:
+		return new CmdFleetTargets(des);
 	case QueueCommandTypes::kShipRefit:
 		return new CmdShipRefit(des);
 	case QueueCommandTypes::kWarshipCommand:
 		return new CmdWarshipCommand(des);
-=======
-	case QueueCommandTypes::kFleetTargets:
-		return new CmdFleetTargets(des);
->>>>>>> 16b8c549
 
 	default:
 		throw wexception("PlayerCommand::deserialize(): Encountered invalid command id: %d",
