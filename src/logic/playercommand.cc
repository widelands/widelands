--- conflicted
+++ resolved
@@ -75,46 +75,6 @@
 
 }  // namespace
 
-<<<<<<< HEAD
-// NOTE keep numbers of existing entries as they are to ensure backward compatible savegame loading
-enum {
-	PLCMD_UNUSED = 0,
-	PLCMD_BULLDOZE = 1,
-	PLCMD_BUILD = 2,
-	PLCMD_BUILDFLAG = 3,
-	PLCMD_BUILDROAD = 4,
-	PLCMD_FLAGACTION = 5,
-	PLCMD_STARTSTOPBUILDING = 6,
-	PLCMD_ENHANCEBUILDING = 7,
-	PLCMD_CHANGETRAININGOPTIONS = 8,
-	PLCMD_DROPSOLDIER = 9,
-	PLCMD_CHANGESOLDIERCAPACITY = 10,
-	PLCMD_ENEMYFLAGACTION = 11,
-	PLCMD_SETWAREPRIORITY = 12,
-	PLCMD_SETWARETARGETQUANTITY = 13,
-	PLCMD_RESETWARETARGETQUANTITY = 14,
-	PLCMD_SETWORKERTARGETQUANTITY = 15,
-	PLCMD_RESETWORKERTARGETQUANTITY = 16,
-	// Used to be PLCMD_CHANGEMILITARYCONFIG
-	PLCMD_MESSAGESETSTATUSREAD = 18,
-	PLCMD_MESSAGESETSTATUSARCHIVED = 19,
-	PLCMD_SETSTOCKPOLICY = 20,
-	PLCMD_SETINPUTMAXFILL = 21,
-	PLCMD_DISMANTLEBUILDING = 22,
-	PLCMD_EVICTWORKER = 23,
-	PLCMD_MILITARYSITESETSOLDIERPREFERENCE = 24,
-	PLCMD_SHIP_EXPEDITION = 25,
-	PLCMD_SHIP_SCOUT = 26,
-	PLCMD_SHIP_EXPLORE = 27,
-	PLCMD_SHIP_CONSTRUCT = 28,
-	PLCMD_SHIP_SINK = 29,
-	PLCMD_SHIP_CANCELEXPEDITION = 30,
-	PLCMD_PROPOSE_TRADE = 31,
-	PLCMD_EXPEDITION_CONFIG = 32,
-};
-
-=======
->>>>>>> 7d4649c1
 /*** class PlayerCommand ***/
 
 PlayerCommand::PlayerCommand(const uint32_t time, const PlayerNumber s)
@@ -140,25 +100,7 @@
 		return new CmdFlagAction(des);
 	case QueueCommandTypes::kStartStopBuilding:
 		return new CmdStartStopBuilding(des);
-<<<<<<< HEAD
-	case PLCMD_EXPEDITION_CONFIG:
-		return new CmdExpeditionConfig(des);
-	case PLCMD_SHIP_EXPEDITION:
-		return new CmdStartOrCancelExpedition(des);
-	case PLCMD_SHIP_SCOUT:
-		return new CmdShipScoutDirection(des);
-	case PLCMD_SHIP_EXPLORE:
-		return new CmdShipExploreIsland(des);
-	case PLCMD_SHIP_CONSTRUCT:
-		return new CmdShipConstructPort(des);
-	case PLCMD_SHIP_SINK:
-		return new CmdShipSink(des);
-	case PLCMD_SHIP_CANCELEXPEDITION:
-		return new CmdShipCancelExpedition(des);
-	case PLCMD_ENHANCEBUILDING:
-=======
 	case QueueCommandTypes::kEnhanceBuilding:
->>>>>>> 7d4649c1
 		return new CmdEnhanceBuilding(des);
 
 	case QueueCommandTypes::kChangeTrainingOptions:
@@ -209,6 +151,8 @@
 		return new CmdShipSink(des);
 	case QueueCommandTypes::kShipCancelExpedition:
 		return new CmdShipCancelExpedition(des);
+	case QueueCommandTypes::kExpeditionConfig:
+		return new CmdExpeditionConfig(des);
 
 	default:
 		throw wexception("PlayerCommand::deserialize(): Invalid command id encountered");
@@ -680,8 +624,7 @@
 }
 
 void CmdExpeditionConfig::serialize(StreamWrite& ser) {
-	ser.unsigned_8(PLCMD_EXPEDITION_CONFIG);
-	ser.unsigned_8(sender());
+	write_id_and_sender(ser);
 	ser.unsigned_32(serial);
 	ser.unsigned_8(type == wwWARE ? 0 : 1);
 	ser.unsigned_32(index);
