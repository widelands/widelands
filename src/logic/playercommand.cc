/*
 * Copyright (C) 2004, 2007-2011, 2013 by the Widelands Development Team
 *
 * This program is free software; you can redistribute it and/or
 * modify it under the terms of the GNU General Public License
 * as published by the Free Software Foundation; either version 2
 * of the License, or (at your option) any later version.
 *
 * This program is distributed in the hope that it will be useful,
 * but WITHOUT ANY WARRANTY; without even the implied warranty of
 * MERCHANTABILITY or FITNESS FOR A PARTICULAR PURPOSE.  See the
 * GNU General Public License for more details.
 *
 * You should have received a copy of the GNU General Public License
 * along with this program; if not, write to the Free Software
 * Foundation, Inc., 51 Franklin Street, Fifth Floor, Boston, MA  02110-1301, USA.
 *
 */

#include "log.h"
#include "upcast.h"
#include "wexception.h"

#include "economy/economy.h"
#include "economy/wares_queue.h"
#include "io/streamwrite.h"
#include "map_io/widelands_map_map_object_loader.h"
#include "map_io/widelands_map_map_object_saver.h"
#include "militarysite.h"

#include "game.h"
#include "instances.h"
#include "player.h"
#include "ship.h"
#include "soldier.h"
#include "tribe.h"
#include "widelands_fileread.h"
#include "widelands_filewrite.h"

#include "playercommand.h"

namespace Widelands {

enum {
	PLCMD_UNUSED = 0,
	PLCMD_BULLDOZE,
	PLCMD_BUILD,
	PLCMD_BUILDFLAG,
	PLCMD_BUILDROAD,
	PLCMD_FLAGACTION,
	PLCMD_STARTSTOPBUILDING,
	PLCMD_ENHANCEBUILDING,
	PLCMD_CHANGETRAININGOPTIONS,
	PLCMD_DROPSOLDIER,
	PLCMD_CHANGESOLDIERCAPACITY,
	PLCMD_ENEMYFLAGACTION,
	PLCMD_SETWAREPRIORITY,
	PLCMD_SETWARETARGETQUANTITY,
	PLCMD_RESETWARETARGETQUANTITY,
	PLCMD_SETWORKERTARGETQUANTITY,
	PLCMD_RESETWORKERTARGETQUANTITY,
	PLCMD_CHANGEMILITARYCONFIG,
	PLCMD_MESSAGESETSTATUSREAD,
	PLCMD_MESSAGESETSTATUSARCHIVED,
	PLCMD_SETSTOCKPOLICY,
	PLCMD_SETWAREMAXFILL,
	PLCMD_DISMANTLEBUILDING,
	PLCMD_EVICTWORKER,
<<<<<<< HEAD
	PLCMD_MILITARYSITESETSOLDIERPREFERENCE,
=======
	PLCMD_SHIP_EXPEDITION,
	PLCMD_SHIP_SCOUT,
	PLCMD_SHIP_EXPLORE,
	PLCMD_SHIP_CONSTRUCT
>>>>>>> b38686f2
};

/*** class PlayerCommand ***/

PlayerCommand::PlayerCommand (const int32_t time, const Player_Number s)
	: GameLogicCommand (time), m_sender(s), m_cmdserial(0)
{}

PlayerCommand * PlayerCommand::deserialize (StreamRead & des)
{
	switch (des.Unsigned8()) {
<<<<<<< HEAD
	case PLCMD_BULLDOZE:              return new Cmd_Bulldoze             (des);
	case PLCMD_BUILD:                 return new Cmd_Build                (des);
	case PLCMD_BUILDFLAG:             return new Cmd_BuildFlag            (des);
	case PLCMD_BUILDROAD:             return new Cmd_BuildRoad            (des);
	case PLCMD_FLAGACTION:            return new Cmd_FlagAction           (des);
	case PLCMD_STARTSTOPBUILDING:     return new Cmd_StartStopBuilding    (des);
	case PLCMD_ENHANCEBUILDING:       return new Cmd_EnhanceBuilding      (des);
	case PLCMD_CHANGETRAININGOPTIONS: return new Cmd_ChangeTrainingOptions(des);
	case PLCMD_DROPSOLDIER:           return new Cmd_DropSoldier          (des);
	case PLCMD_CHANGESOLDIERCAPACITY: return new Cmd_ChangeSoldierCapacity(des);
	case PLCMD_ENEMYFLAGACTION:       return new Cmd_EnemyFlagAction      (des);
	case PLCMD_SETWAREPRIORITY:       return new Cmd_SetWarePriority      (des);
	case PLCMD_SETWARETARGETQUANTITY:
		return new Cmd_SetWareTargetQuantity    (des);
	case PLCMD_RESETWARETARGETQUANTITY:
		return new Cmd_ResetWareTargetQuantity  (des);
	case PLCMD_SETWORKERTARGETQUANTITY:
		return new Cmd_SetWorkerTargetQuantity  (des);
	case PLCMD_RESETWORKERTARGETQUANTITY:
		return new Cmd_ResetWorkerTargetQuantity(des);
	case PLCMD_CHANGEMILITARYCONFIG:  return new Cmd_ChangeMilitaryConfig (des);
	case PLCMD_MESSAGESETSTATUSREAD:  return new Cmd_MessageSetStatusRead (des);
	case PLCMD_MESSAGESETSTATUSARCHIVED:
		return new Cmd_MessageSetStatusArchived (des);
	case PLCMD_SETSTOCKPOLICY: return new Cmd_SetStockPolicy(des);
	case PLCMD_SETWAREMAXFILL: return new Cmd_SetWareMaxFill(des);
	case PLCMD_DISMANTLEBUILDING: return new Cmd_DismantleBuilding(des);
	case PLCMD_EVICTWORKER: return new Cmd_EvictWorker(des);
	case PLCMD_MILITARYSITESETSOLDIERPREFERENCE: return new Cmd_MilitarySiteSetSoldierPreference(des);
=======
	case PLCMD_BULLDOZE:                  return new Cmd_Bulldoze                 (des);
	case PLCMD_BUILD:                     return new Cmd_Build                    (des);
	case PLCMD_BUILDFLAG:                 return new Cmd_BuildFlag                (des);
	case PLCMD_BUILDROAD:                 return new Cmd_BuildRoad                (des);
	case PLCMD_FLAGACTION:                return new Cmd_FlagAction               (des);
	case PLCMD_STARTSTOPBUILDING:         return new Cmd_StartStopBuilding        (des);
	case PLCMD_SHIP_EXPEDITION:           return new Cmd_StartOrCancelExpedition  (des);
	case PLCMD_SHIP_SCOUT:                return new Cmd_ShipScoutDirection       (des);
	case PLCMD_SHIP_EXPLORE:              return new Cmd_ShipExploreIsland        (des);
	case PLCMD_SHIP_CONSTRUCT:            return new Cmd_ShipConstructPort        (des);
	case PLCMD_ENHANCEBUILDING:           return new Cmd_EnhanceBuilding          (des);
	case PLCMD_CHANGETRAININGOPTIONS:     return new Cmd_ChangeTrainingOptions    (des);
	case PLCMD_DROPSOLDIER:               return new Cmd_DropSoldier              (des);
	case PLCMD_CHANGESOLDIERCAPACITY:     return new Cmd_ChangeSoldierCapacity    (des);
	case PLCMD_ENEMYFLAGACTION:           return new Cmd_EnemyFlagAction          (des);
	case PLCMD_SETWAREPRIORITY:           return new Cmd_SetWarePriority          (des);
	case PLCMD_SETWARETARGETQUANTITY:     return new Cmd_SetWareTargetQuantity    (des);
	case PLCMD_RESETWARETARGETQUANTITY:   return new Cmd_ResetWareTargetQuantity  (des);
	case PLCMD_SETWORKERTARGETQUANTITY:   return new Cmd_SetWorkerTargetQuantity  (des);
	case PLCMD_RESETWORKERTARGETQUANTITY: return new Cmd_ResetWorkerTargetQuantity(des);
	case PLCMD_CHANGEMILITARYCONFIG:      return new Cmd_ChangeMilitaryConfig     (des);
	case PLCMD_MESSAGESETSTATUSREAD:      return new Cmd_MessageSetStatusRead     (des);
	case PLCMD_MESSAGESETSTATUSARCHIVED:  return new Cmd_MessageSetStatusArchived (des);
	case PLCMD_SETSTOCKPOLICY:            return new Cmd_SetStockPolicy           (des);
	case PLCMD_SETWAREMAXFILL:            return new Cmd_SetWareMaxFill           (des);
	case PLCMD_DISMANTLEBUILDING:         return new Cmd_DismantleBuilding        (des);
	case PLCMD_EVICTWORKER:               return new Cmd_EvictWorker              (des);
>>>>>>> b38686f2
	default:
		throw wexception
			("PlayerCommand::deserialize(): Invalid command id encountered");
	}
}

/**
 * Write this player command to a file. Call this from base classes
 */
#define PLAYER_COMMAND_VERSION 2
void PlayerCommand::Write
	(FileWrite & fw, Editor_Game_Base & egbase, Map_Map_Object_Saver & mos)
{
	// First, write version
	fw.Unsigned16(PLAYER_COMMAND_VERSION);

	GameLogicCommand::Write(fw, egbase, mos);
	// Now sender
	fw.Unsigned8  (sender   ());
	fw.Unsigned32 (cmdserial());
}

void PlayerCommand::Read
	(FileRead & fr, Editor_Game_Base & egbase, Map_Map_Object_Loader & mol)
{
	try {
		const uint16_t packet_version = fr.Unsigned16();
		if (2 <= packet_version and packet_version <= PLAYER_COMMAND_VERSION) {
			GameLogicCommand::Read(fr, egbase, mol);
			m_sender    = fr.Unsigned8 ();
			if (not egbase.get_player(m_sender))
				throw game_data_error(_("player %u does not exist"), m_sender);
			m_cmdserial = fr.Unsigned32();
		} else
			throw game_data_error
				(_("unknown/unhandled version %u"), packet_version);
	} catch (const _wexception & e) {
		throw game_data_error(_("player command: %s"), e.what());
	}
}

/*** class Cmd_Bulldoze ***/

Cmd_Bulldoze::Cmd_Bulldoze (StreamRead & des) :
	PlayerCommand (0, des.Unsigned8()),
	serial        (des.Unsigned32()),
	recurse       (des.Unsigned8())
{}

void Cmd_Bulldoze::execute (Game & game)
{
	if (upcast(PlayerImmovable, pimm, game.objects().get_object(serial)))
		game.player(sender()).bulldoze(*pimm, recurse);
}

void Cmd_Bulldoze::serialize (StreamWrite & ser)
{
	ser.Unsigned8 (PLCMD_BULLDOZE);
	ser.Unsigned8 (sender());
	ser.Unsigned32(serial);
	ser.Unsigned8 (recurse);
}
#define PLAYER_CMD_BULLDOZE_VERSION 2
void Cmd_Bulldoze::Read
	(FileRead & fr, Editor_Game_Base & egbase, Map_Map_Object_Loader & mol)
{
	try {
		const uint16_t packet_version = fr.Unsigned16();
		if
			(1 <= packet_version and
			 packet_version <= PLAYER_CMD_BULLDOZE_VERSION)
		{
			PlayerCommand::Read(fr, egbase, mol);
			const Serial pimm_serial = fr.Unsigned32();
			try {
				serial = mol.get<PlayerImmovable>(pimm_serial).serial();
				recurse = 2 <= packet_version ? fr.Unsigned8() : false;
			} catch (const _wexception & e) {
				throw game_data_error
					(_("player immovable %u: %s"), pimm_serial, e.what());
			}
		} else
			throw game_data_error
				(_("unknown/unhandled version %u"), packet_version);
	} catch (const _wexception & e) {
		throw game_data_error(_("bulldoze: %s"), e.what());
	}
}
void Cmd_Bulldoze::Write
	(FileWrite & fw, Editor_Game_Base & egbase, Map_Map_Object_Saver & mos)
{
	// First, write version
	fw.Unsigned16(PLAYER_CMD_BULLDOZE_VERSION);
	// Write base classes
	PlayerCommand::Write(fw, egbase, mos);
	// Now serial
	const Map_Object * obj = egbase.objects().get_object(serial);
	fw.Unsigned32(obj ? mos.get_object_file_index(*obj) : 0);
	fw.Unsigned8(recurse);
}

/*** class Cmd_Build ***/

Cmd_Build::Cmd_Build (StreamRead & des) :
PlayerCommand (0, des.Unsigned8())
{
	bi = Building_Index(static_cast<Building_Index::value_t>(des.Signed16()));
	coords = des.Coords32  ();
}

void Cmd_Build::execute (Game & game)
{
	game.player(sender()).build(coords, bi);
}

void Cmd_Build::serialize (StreamWrite & ser) {
	ser.Unsigned8 (PLCMD_BUILD);
	ser.Unsigned8 (sender());
	ser.Signed16  (bi.value());
	ser.Coords32  (coords);
}
#define PLAYER_CMD_BUILD_VERSION 1
void Cmd_Build::Read
	(FileRead & fr, Editor_Game_Base & egbase, Map_Map_Object_Loader & mol)
{
	try {
		const uint16_t packet_version = fr.Unsigned16();
		if (packet_version == PLAYER_CMD_BUILD_VERSION) {
			PlayerCommand::Read(fr, egbase, mol);
			bi     =
				Building_Index
					(static_cast<Building_Index::value_t>(fr.Unsigned16()));
			coords = fr.Coords32  (egbase.map().extent());
		} else
			throw game_data_error
				(_("unknown/unhandled version %u"), packet_version);
	} catch (const _wexception & e) {
		throw game_data_error(_("build: %s"), e.what());
	}
}

void Cmd_Build::Write
	(FileWrite & fw, Editor_Game_Base & egbase, Map_Map_Object_Saver & mos)
{
	// First, write version
	fw.Unsigned16(PLAYER_CMD_BUILD_VERSION);
	// Write base classes
	PlayerCommand::Write(fw, egbase, mos);
	fw.Unsigned16(bi.value());
	fw.Coords32  (coords);
}


/*** class Cmd_BuildFlag ***/

Cmd_BuildFlag::Cmd_BuildFlag (StreamRead & des) :
PlayerCommand (0, des.Unsigned8())
{
	coords = des.Coords32  ();
}

void Cmd_BuildFlag::execute (Game & game)
{
	game.player(sender()).build_flag(coords);
}

void Cmd_BuildFlag::serialize (StreamWrite & ser)
{
	ser.Unsigned8 (PLCMD_BUILDFLAG);
	ser.Unsigned8 (sender());
	ser.Coords32  (coords);
}
#define PLAYER_CMD_BUILDFLAG_VERSION 1
void Cmd_BuildFlag::Read
	(FileRead & fr, Editor_Game_Base & egbase, Map_Map_Object_Loader & mol)
{
	try {
		const uint16_t packet_version = fr.Unsigned16();
		if (packet_version == PLAYER_CMD_BUILDFLAG_VERSION) {
			PlayerCommand::Read(fr, egbase, mol);
			coords = fr.Coords32(egbase.map().extent());
		} else
			throw game_data_error
				(_("unknown/unhandled version %u"), packet_version);
	} catch (const _wexception & e) {
		throw game_data_error(_("build flag: %s"), e.what());
	}
}
void Cmd_BuildFlag::Write
	(FileWrite & fw, Editor_Game_Base & egbase, Map_Map_Object_Saver & mos)
{
	// First, write version
	fw.Unsigned16(PLAYER_CMD_BUILDFLAG_VERSION);
	// Write base classes
	PlayerCommand::Write(fw, egbase, mos);
	fw.Coords32  (coords);
}

/*** class Cmd_BuildRoad ***/

Cmd_BuildRoad::Cmd_BuildRoad (int32_t t, int32_t p, Path & pa) :
PlayerCommand(t, p),
path         (&pa),
start        (pa.get_start()),
nsteps       (pa.get_nsteps()),
steps        (0)
{}

Cmd_BuildRoad::Cmd_BuildRoad (StreamRead & des) :
PlayerCommand (0, des.Unsigned8())
{
	start  = des.Coords32  ();
	nsteps = des.Unsigned16();

	// we cannot completely deserialize the path here because we don't have a Map
	path = 0;
	steps = new char[nsteps];

	for (Path::Step_Vector::size_type i = 0; i < nsteps; ++i)
		steps[i] = des.Unsigned8();
}

Cmd_BuildRoad::~Cmd_BuildRoad ()
{
	delete path;

	delete[] steps;
}

void Cmd_BuildRoad::execute (Game & game)
{
	if (path == 0) {
		assert (steps);

		path = new Path(start);
		for (Path::Step_Vector::size_type i = 0; i < nsteps; ++i)
			path->append (game.map(), steps[i]);
	}

	game.player(sender()).build_road(*path);
}

void Cmd_BuildRoad::serialize (StreamWrite & ser)
{
	ser.Unsigned8 (PLCMD_BUILDROAD);
	ser.Unsigned8 (sender());
	ser.Coords32  (start);
	ser.Unsigned16(nsteps);

	assert (path || steps);

	for (Path::Step_Vector::size_type i = 0; i < nsteps; ++i)
		ser.Unsigned8(path ? (*path)[i] : steps[i]);
}
#define PLAYER_CMD_BUILDROAD_VERSION 1
void Cmd_BuildRoad::Read
	(FileRead & fr, Editor_Game_Base & egbase, Map_Map_Object_Loader & mol)
{
	try {
		const uint16_t packet_version = fr.Unsigned16();
		if (packet_version == PLAYER_CMD_BUILDROAD_VERSION) {
			PlayerCommand::Read(fr, egbase, mol);
			start  = fr.Coords32  (egbase.map().extent());
			nsteps = fr.Unsigned16();
			path = 0;
			steps = new char[nsteps];
			for (Path::Step_Vector::size_type i = 0; i < nsteps; ++i)
			steps[i] = fr.Unsigned8();
		} else
			throw game_data_error
				(_("unknown/unhandled version %u"), packet_version);
	} catch (const _wexception & e) {
		throw game_data_error(_("build road: %s"), e.what());
	}
}
void Cmd_BuildRoad::Write
	(FileWrite & fw, Editor_Game_Base & egbase, Map_Map_Object_Saver & mos)
{
	// First, write version
	fw.Unsigned16(PLAYER_CMD_BUILDROAD_VERSION);
	// Write base classes
	PlayerCommand::Write(fw, egbase, mos);
	fw.Coords32  (start);
	fw.Unsigned16(nsteps);
	for (Path::Step_Vector::size_type i = 0; i < nsteps; ++i)
		fw.Unsigned8(path ? (*path)[i] : steps[i]);
}


/*** Cmd_FlagAction ***/
Cmd_FlagAction::Cmd_FlagAction (StreamRead & des) :
PlayerCommand (0, des.Unsigned8())
{
	des         .Unsigned8 ();
	serial = des.Unsigned32();
}

void Cmd_FlagAction::execute (Game & game)
{
	Player & player = game.player(sender());
	if (upcast(Flag, flag, game.objects().get_object(serial)))
		if (&flag->owner() == &player)
			player.flagaction (*flag);
}

void Cmd_FlagAction::serialize (StreamWrite & ser)
{
	ser.Unsigned8 (PLCMD_FLAGACTION);
	ser.Unsigned8 (sender());
	ser.Unsigned8 (0);
	ser.Unsigned32(serial);
}

#define PLAYER_CMD_FLAGACTION_VERSION 1
void Cmd_FlagAction::Read
	(FileRead & fr, Editor_Game_Base & egbase, Map_Map_Object_Loader & mol)
{
	try {
		const uint16_t packet_version = fr.Unsigned16();
		if (packet_version == PLAYER_CMD_FLAGACTION_VERSION) {
			PlayerCommand::Read(fr, egbase, mol);
			fr                             .Unsigned8 ();
			const uint32_t flag_serial = fr.Unsigned32();
			try {
				serial = mol.get<Map_Object>(flag_serial).serial();
			} catch (const _wexception & e) {
				throw game_data_error(_("flag %u: %s"), flag_serial, e.what());
			}
		} else
			throw game_data_error
				(_("unknown/unhandled version %u"), packet_version);
	} catch (const _wexception & e) {
		throw game_data_error(_("flag action: %s"), e.what());
	}
}
void Cmd_FlagAction::Write
	(FileWrite & fw, Editor_Game_Base & egbase, Map_Map_Object_Saver & mos)
{
	// First, write version
	fw.Unsigned16(PLAYER_CMD_FLAGACTION_VERSION);
	// Write base classes
	PlayerCommand::Write(fw, egbase, mos);
	// Now action
	fw.Unsigned8 (0);

	// Now serial
	const Map_Object & obj = *egbase.objects().get_object(serial);
	fw.Unsigned32(mos.get_object_file_index(obj));
}

/*** Cmd_StartStopBuilding ***/

Cmd_StartStopBuilding::Cmd_StartStopBuilding (StreamRead & des) :
PlayerCommand (0, des.Unsigned8())
{
	serial = des.Unsigned32();
}

void Cmd_StartStopBuilding::execute (Game & game)
{
	if (upcast(Building, building, game.objects().get_object(serial)))
		game.player(sender()).start_stop_building(*building);
}

void Cmd_StartStopBuilding::serialize (StreamWrite & ser)
{
	ser.Unsigned8 (PLCMD_STARTSTOPBUILDING);
	ser.Unsigned8 (sender());
	ser.Unsigned32(serial);
}
#define PLAYER_CMD_STOPBUILDING_VERSION 1
void Cmd_StartStopBuilding::Read
	(FileRead & fr, Editor_Game_Base & egbase, Map_Map_Object_Loader & mol)
{
	try {
		const uint16_t packet_version = fr.Unsigned16();
		if (packet_version == PLAYER_CMD_STOPBUILDING_VERSION) {
			PlayerCommand::Read(fr, egbase, mol);
			const uint32_t building_serial = fr.Unsigned32();
			try {
				serial = mol.get<Map_Object>(building_serial).serial();
			} catch (const _wexception & e) {
				throw game_data_error
					(_("building %u: %s"), building_serial, e.what());
			}
		} else
			throw game_data_error
				(_("unknown/unhandled version %u"), packet_version);
	} catch (const _wexception & e) {
		throw game_data_error(_("start/stop building: %s"), e.what());
	}
}
void Cmd_StartStopBuilding::Write
	(FileWrite & fw, Editor_Game_Base & egbase, Map_Map_Object_Saver & mos)
{
	// First, write version
	fw.Unsigned16(PLAYER_CMD_STOPBUILDING_VERSION);
	// Write base classes
	PlayerCommand::Write(fw, egbase, mos);

	// Now serial
	const Map_Object & obj = *egbase.objects().get_object(serial);
	fw.Unsigned32(mos.get_object_file_index(obj));
}

/*** Cmd_StartOrCancelExpedition ***/

Cmd_StartOrCancelExpedition::Cmd_StartOrCancelExpedition (StreamRead & des) :
PlayerCommand (0, des.Unsigned8())
{
	serial = des.Unsigned32();
}

void Cmd_StartOrCancelExpedition::execute (Game & game)
{
	if (upcast(Warehouse, warehouse, game.objects().get_object(serial)))
		game.player(sender()).start_or_cancel_expedition(*warehouse);
}

void Cmd_StartOrCancelExpedition::serialize (StreamWrite & ser)
{
	ser.Unsigned8 (PLCMD_SHIP_EXPEDITION);
	ser.Unsigned8 (sender());
	ser.Unsigned32(serial);
}
#define PLAYER_CMD_EXPEDITION_VERSION 1
void Cmd_StartOrCancelExpedition::Read
	(FileRead & fr, Editor_Game_Base & egbase, Map_Map_Object_Loader & mol)
{
	try {
		uint16_t const packet_version = fr.Unsigned16();
		if (packet_version == PLAYER_CMD_EXPEDITION_VERSION) {
			PlayerCommand::Read(fr, egbase, mol);
			uint32_t const building_serial = fr.Unsigned32();
			try {
				serial = mol.get<Map_Object>(building_serial).serial();
			} catch (const _wexception & e) {
				throw game_data_error
					(_("building %u: %s"), building_serial, e.what());
			}
		} else
			throw game_data_error
				(_("unknown/unhandled version %u"), packet_version);
	} catch (const _wexception & e) {
		throw game_data_error(_("start/stop building: %s"), e.what());
	}
}
void Cmd_StartOrCancelExpedition::Write
	(FileWrite & fw, Editor_Game_Base & egbase, Map_Map_Object_Saver & mos)
{
	// First, write version
	fw.Unsigned16(PLAYER_CMD_EXPEDITION_VERSION);
	// Write base classes
	PlayerCommand::Write(fw, egbase, mos);

	// Now serial
	const Map_Object & obj = *egbase.objects().get_object(serial);
	fw.Unsigned32(mos.get_object_file_index(obj));
}


Cmd_MilitarySiteSetSoldierPreference::Cmd_MilitarySiteSetSoldierPreference (StreamRead & des) :
PlayerCommand (0, des.Unsigned8())
{
	serial = des.Unsigned32();
	preference = des.Unsigned8();
}

void Cmd_MilitarySiteSetSoldierPreference::serialize (StreamWrite & ser)
{
	ser.Unsigned8 (PLCMD_MILITARYSITESETSOLDIERPREFERENCE);
	ser.Unsigned8 (sender());
	ser.Unsigned32(serial);
	ser.Unsigned8 (preference);
}

void Cmd_MilitarySiteSetSoldierPreference::execute (Game & game)
{
	if (upcast(MilitarySite, building, game.objects().get_object(serial)))
		game.player(sender()).military_site_set_soldier_preference(*building, preference);

}

#define PLAYER_CMD_SOLDIERPREFERENCE_VERSION 1
void Cmd_MilitarySiteSetSoldierPreference::Write
	(FileWrite & fw, Editor_Game_Base & egbase, Map_Map_Object_Saver & mos)
{
	// First, write version
	fw.Unsigned16(PLAYER_CMD_SOLDIERPREFERENCE_VERSION);
	// Write base classes
	PlayerCommand::Write(fw, egbase, mos);

	// Now serial
	const Map_Object & obj = *egbase.objects().get_object(serial);
	fw.Unsigned8(preference);
	fw.Unsigned32(mos.get_object_file_index(obj));
}

void Cmd_MilitarySiteSetSoldierPreference::Read
	(FileRead & fr, Editor_Game_Base & egbase, Map_Map_Object_Loader & mol)
{
	try
	{
		const uint16_t packet_version = fr.Unsigned16();
		if (packet_version == PLAYER_CMD_SOLDIERPREFERENCE_VERSION) {
			PlayerCommand::Read(fr, egbase, mol);
			preference = fr.Unsigned8();
			const uint32_t building_serial = fr.Unsigned32();
			try {
				serial = mol.get<Map_Object>(building_serial).serial();
			} catch (const _wexception & e) {
				throw game_data_error
					(_("building %u: %s"), building_serial, e.what());
			}
		} else
			throw game_data_error
				(_("unknown/unhandled version %u"), packet_version);
	} catch (const _wexception & e) {
		throw game_data_error(_("start/stop building: %s"), e.what());
	}
}



/*** Cmd_EnhanceBuilding ***/

Cmd_EnhanceBuilding::Cmd_EnhanceBuilding (StreamRead & des) :
PlayerCommand (0, des.Unsigned8())
{
	serial = des.Unsigned32();
	bi = Building_Index(static_cast<Building_Index::value_t>(des.Unsigned16()));
}

void Cmd_EnhanceBuilding::execute (Game & game)
{
	if (upcast(Building, building, game.objects().get_object(serial)))
		game.player(sender()).enhance_building(building, bi);
}

void Cmd_EnhanceBuilding::serialize (StreamWrite & ser)
{
	ser.Unsigned8 (PLCMD_ENHANCEBUILDING);
	ser.Unsigned8 (sender());
	ser.Unsigned32(serial);
	ser.Unsigned16(bi.value());
}
#define PLAYER_CMD_ENHANCEBUILDING_VERSION 1
void Cmd_EnhanceBuilding::Read
	(FileRead & fr, Editor_Game_Base & egbase, Map_Map_Object_Loader & mol)
{
	try {
		const uint16_t packet_version = fr.Unsigned16();
		if (packet_version == PLAYER_CMD_ENHANCEBUILDING_VERSION) {
			PlayerCommand::Read(fr, egbase, mol);
			const uint32_t building_serial = fr.Unsigned32();
			try {
				serial = mol.get<Map_Object>(building_serial).serial();
			} catch (const _wexception & e) {
				throw game_data_error
					(_("building %u: %s"), building_serial, e.what());
			}
			bi =
				Building_Index
					(static_cast<Building_Index::value_t>(fr.Unsigned16()));
		} else
			throw game_data_error
				(_("unknown/unhandled version %u"), packet_version);
	} catch (const _wexception & e) {
		throw game_data_error(_("enhance building: %s"), e.what());
	}
}
void Cmd_EnhanceBuilding::Write
	(FileWrite & fw, Editor_Game_Base & egbase, Map_Map_Object_Saver & mos)
{
	// First, write version
	fw.Unsigned16(PLAYER_CMD_ENHANCEBUILDING_VERSION);
	// Write base classes
	PlayerCommand::Write(fw, egbase, mos);

	// Now serial
	const Map_Object & obj = *egbase.objects().get_object(serial);
	fw.Unsigned32(mos.get_object_file_index(obj));

	// Now id
	fw.Unsigned16(bi.value());
}


/*** Cmd_DismantleBuilding ***/
Cmd_DismantleBuilding::Cmd_DismantleBuilding (StreamRead & des) :
	PlayerCommand (0, des.Unsigned8())
{
	serial = des.Unsigned32();
}

void Cmd_DismantleBuilding::execute (Game & game)
{
	if (upcast(Building, building, game.objects().get_object(serial)))
		game.player(sender()).dismantle_building(building);
}

void Cmd_DismantleBuilding::serialize (StreamWrite & ser)
{
	ser.Unsigned8 (PLCMD_DISMANTLEBUILDING);
	ser.Unsigned8 (sender());
	ser.Unsigned32(serial);
}
#define PLAYER_CMD_DISMANTLEBUILDING_VERSION 1
void Cmd_DismantleBuilding::Read
	(FileRead & fr, Editor_Game_Base & egbase, Map_Map_Object_Loader & mol)
{
	try {
		const uint16_t packet_version = fr.Unsigned16();
		if (packet_version == PLAYER_CMD_DISMANTLEBUILDING_VERSION) {
			PlayerCommand::Read(fr, egbase, mol);
			const uint32_t building_serial = fr.Unsigned32();
			try {
				serial = mol.get<Map_Object>(building_serial).serial();
			} catch (const _wexception & e) {
				throw game_data_error
					("building %u: %s", building_serial, e.what());
			}
		} else
			throw game_data_error
				("unknown/unhandled version %u", packet_version);
	} catch (const _wexception & e) {
		throw game_data_error("dismantle building: %s", e.what());
	}
}
void Cmd_DismantleBuilding::Write
	(FileWrite & fw, Editor_Game_Base & egbase, Map_Map_Object_Saver & mos)
{
	// First, write version
	fw.Unsigned16(PLAYER_CMD_DISMANTLEBUILDING_VERSION);
	// Write base classes
	PlayerCommand::Write(fw, egbase, mos);

	// Now serial
	const Map_Object & obj = *egbase.objects().get_object(serial);
	fw.Unsigned32(mos.get_object_file_index(obj));
}

/*** Cmd_EvictWorker ***/
Cmd_EvictWorker::Cmd_EvictWorker (StreamRead& des) :
	PlayerCommand (0, des.Unsigned8())
{
	serial = des.Unsigned32();
}

void Cmd_EvictWorker::execute (Game & game)
{
	upcast(Worker, worker, game.objects().get_object(serial));
	if (worker && worker->owner().player_number() == sender()) {
		worker->evict(game);
	}
}

void Cmd_EvictWorker::serialize (StreamWrite & ser)
{
	ser.Unsigned8 (PLCMD_EVICTWORKER);
	ser.Unsigned8 (sender());
	ser.Unsigned32(serial);
}
#define PLAYER_CMD_EVICTWORKER_VERSION 1
void Cmd_EvictWorker::Read
	(FileRead & fr, Editor_Game_Base & egbase, Map_Map_Object_Loader & mol)
{
	try {
		const uint16_t packet_version = fr.Unsigned16();
		if (packet_version == PLAYER_CMD_EVICTWORKER_VERSION) {
			PlayerCommand::Read(fr, egbase, mol);
			const uint32_t worker_serial = fr.Unsigned32();
			try {
				serial = mol.get<Map_Object>(worker_serial).serial();
			} catch (const _wexception & e) {
				throw game_data_error
					("worker %u: %s", worker_serial, e.what());
			}
		} else
			throw game_data_error
				("unknown/unhandled version %u", packet_version);
	} catch (const _wexception & e) {
		throw game_data_error("evict worker: %s", e.what());
	}
}
void Cmd_EvictWorker::Write
	(FileWrite & fw, Editor_Game_Base & egbase, Map_Map_Object_Saver & mos)
{
	// First, write version
	fw.Unsigned16(PLAYER_CMD_EVICTWORKER_VERSION);
	// Write base classes
	PlayerCommand::Write(fw, egbase, mos);

	// Now serial
	const Map_Object & obj = *egbase.objects().get_object(serial);
	fw.Unsigned32(mos.get_object_file_index(obj));
}


/*** Cmd_ShipScoutDirection ***/
Cmd_ShipScoutDirection::Cmd_ShipScoutDirection (StreamRead& des) :
	PlayerCommand (0, des.Unsigned8())
{
	serial = des.Unsigned32();
	dir    = des.Unsigned8();
}

void Cmd_ShipScoutDirection::execute (Game & game)
{
	upcast(Ship, ship, game.objects().get_object(serial));
	if (ship && ship->get_economy()->owner().player_number() == sender()) {
		ship->exp_scout_direction(game, dir);
	}
}

void Cmd_ShipScoutDirection::serialize (StreamWrite & ser)
{
	ser.Unsigned8 (PLCMD_SHIP_SCOUT);
	ser.Unsigned8 (sender());
	ser.Unsigned32(serial);
	ser.Unsigned8 (dir);
}

#define PLAYER_CMD_SHIP_SCOUT_DIRECTION_VERSION 1
void Cmd_ShipScoutDirection::Read
	(FileRead & fr, Editor_Game_Base & egbase, Map_Map_Object_Loader & mol)
{
	try {
		const uint16_t packet_version = fr.Unsigned16();
		if (packet_version == PLAYER_CMD_SHIP_SCOUT_DIRECTION_VERSION) {
			PlayerCommand::Read(fr, egbase, mol);
			const uint32_t ship_serial = fr.Unsigned32();
			try {
				serial = mol.get<Map_Object>(ship_serial).serial();
			} catch (const _wexception & e) {
				throw game_data_error("Ship %u: %s", ship_serial, e.what());
			}
			// direction
			dir = fr.Unsigned8();
		} else
			throw game_data_error("unknown/unhandled version %u", packet_version);
	} catch (const _wexception & e) {
		throw game_data_error("Ship scout: %s", e.what());
	}
}
void Cmd_ShipScoutDirection::Write
	(FileWrite & fw, Editor_Game_Base & egbase, Map_Map_Object_Saver & mos)
{
	// First, write version
	fw.Unsigned16(PLAYER_CMD_SHIP_SCOUT_DIRECTION_VERSION);
	// Write base classes
	PlayerCommand::Write(fw, egbase, mos);

	// Now serial
	const Map_Object & obj = *egbase.objects().get_object(serial);
	fw.Unsigned32(mos.get_object_file_index(obj));

	// direction
	fw.Unsigned8(dir);
}


/*** Cmd_ShipConstructPort ***/
Cmd_ShipConstructPort::Cmd_ShipConstructPort (StreamRead& des) :
	PlayerCommand (0, des.Unsigned8())
{
	serial = des.Unsigned32();
	coords = des.Coords32();
}

void Cmd_ShipConstructPort::execute (Game & game)
{
	upcast(Ship, ship, game.objects().get_object(serial));
	if (ship && ship->get_economy()->owner().player_number() == sender()) {
		ship->exp_construct_port(game, coords);
	}
}

void Cmd_ShipConstructPort::serialize (StreamWrite & ser)
{
	ser.Unsigned8 (PLCMD_SHIP_CONSTRUCT);
	ser.Unsigned8 (sender());
	ser.Unsigned32(serial);
	ser.Coords32  (coords);
}

#define PLAYER_CMD_SHIP_CONSTRUCT_PORT_VERSION 1
void Cmd_ShipConstructPort::Read
	(FileRead & fr, Editor_Game_Base & egbase, Map_Map_Object_Loader & mol)
{
	try {
		const uint16_t packet_version = fr.Unsigned16();
		if (packet_version == PLAYER_CMD_SHIP_CONSTRUCT_PORT_VERSION) {
			PlayerCommand::Read(fr, egbase, mol);
			const uint32_t ship_serial = fr.Unsigned32();
			try {
				serial = mol.get<Map_Object>(ship_serial).serial();
			} catch (const _wexception & e) {
				throw game_data_error("Ship %u: %s", ship_serial, e.what());
			}
			// Coords
			coords = fr.Coords32();
		} else
			throw game_data_error("unknown/unhandled version %u", packet_version);
	} catch (const _wexception & e) {
		throw game_data_error("Ship construct port: %s", e.what());
	}
}
void Cmd_ShipConstructPort::Write
	(FileWrite & fw, Editor_Game_Base & egbase, Map_Map_Object_Saver & mos)
{
	// First, write version
	fw.Unsigned16(PLAYER_CMD_SHIP_CONSTRUCT_PORT_VERSION);
	// Write base classes
	PlayerCommand::Write(fw, egbase, mos);

	// Now serial
	const Map_Object & obj = *egbase.objects().get_object(serial);
	fw.Unsigned32(mos.get_object_file_index(obj));

	// Coords
	fw.Coords32(coords);
}


/*** Cmd_ShipExploreIsland ***/
Cmd_ShipExploreIsland::Cmd_ShipExploreIsland (StreamRead& des) :
	PlayerCommand (0, des.Unsigned8())
{
	serial = des.Unsigned32();
	clockwise = des.Unsigned8() == 1;
}

void Cmd_ShipExploreIsland::execute (Game & game)
{
	upcast(Ship, ship, game.objects().get_object(serial));
	if (ship && ship->get_economy()->owner().player_number() == sender()) {
		ship->exp_explore_island(game, clockwise);
	}
}

void Cmd_ShipExploreIsland::serialize (StreamWrite & ser)
{
	ser.Unsigned8 (PLCMD_SHIP_EXPLORE);
	ser.Unsigned8 (sender());
	ser.Unsigned32(serial);
	ser.Unsigned8 (clockwise ? 1 : 0);
}

#define PLAYER_CMD_SHIP_EXPLORE_ISLAND_VERSION 1
void Cmd_ShipExploreIsland::Read
	(FileRead & fr, Editor_Game_Base & egbase, Map_Map_Object_Loader & mol)
{
	try {
		const uint16_t packet_version = fr.Unsigned16();
		if (packet_version == PLAYER_CMD_SHIP_EXPLORE_ISLAND_VERSION) {
			PlayerCommand::Read(fr, egbase, mol);
			const uint32_t ship_serial = fr.Unsigned32();
			try {
				serial = mol.get<Map_Object>(ship_serial).serial();
			} catch (const _wexception & e) {
				throw game_data_error("Ship %u: %s", ship_serial, e.what());
			}
			clockwise = fr.Unsigned8() == 1;
		} else
			throw game_data_error("unknown/unhandled version %u", packet_version);
	} catch (const _wexception & e) {
		throw game_data_error("Ship explore: %s", e.what());
	}
}
void Cmd_ShipExploreIsland::Write
	(FileWrite & fw, Editor_Game_Base & egbase, Map_Map_Object_Saver & mos)
{
	// First, write version
	fw.Unsigned16(PLAYER_CMD_SHIP_EXPLORE_ISLAND_VERSION);
	// Write base classes
	PlayerCommand::Write(fw, egbase, mos);

	// Now serial
	const Map_Object & obj = *egbase.objects().get_object(serial);
	fw.Unsigned32(mos.get_object_file_index(obj));

	// Direction of exploration
	fw.Unsigned8 (clockwise ? 1 : 0);
}


/*** class Cmd_SetWarePriority ***/
Cmd_SetWarePriority::Cmd_SetWarePriority
	(const int32_t _duetime, const Player_Number _sender,
	 PlayerImmovable & imm,
	 const int32_t type, const Ware_Index index, const int32_t priority)
	:
	PlayerCommand(_duetime, _sender),
	m_serial     (imm.serial()),
	m_type       (type),
	m_index      (index),
	m_priority   (priority)
{}

void Cmd_SetWarePriority::execute(Game & game)
{
	upcast(Building, psite, game.objects().get_object(m_serial));

	if (!psite)
		return;
	if (psite->owner().player_number() != sender())
		return;

	psite->set_priority(m_type, m_index, m_priority);
}

#define PLAYER_CMD_SETWAREPRIORITY_VERSION 1

void Cmd_SetWarePriority::Write
	(FileWrite & fw, Editor_Game_Base & egbase, Map_Map_Object_Saver & mos)
{
	fw.Unsigned16(PLAYER_CMD_SETWAREPRIORITY_VERSION);

	PlayerCommand::Write(fw, egbase, mos);

	const Map_Object & obj = *egbase.objects().get_object(m_serial);
	fw.Unsigned32(mos.get_object_file_index(obj));
	fw.Unsigned8(m_type);
	fw.Signed32(m_index.value());
	fw.Signed32(m_priority);
}

void Cmd_SetWarePriority::Read
	(FileRead & fr, Editor_Game_Base & egbase, Map_Map_Object_Loader & mol)
{
	try {
		const uint16_t packet_version = fr.Unsigned16();
		if (packet_version == PLAYER_CMD_SETWAREPRIORITY_VERSION) {
			PlayerCommand::Read(fr, egbase, mol);
			const uint32_t serial = fr.Unsigned32();
			try {
				m_serial = mol.get<Map_Object>(serial).serial();
			} catch (const _wexception & e) {
				throw game_data_error(_("site %u: %s"), serial, e.what());
			}

			m_type = fr.Unsigned8();
			m_index = Ware_Index(static_cast<Ware_Index::value_t>(fr.Signed32()));
			m_priority = fr.Signed32();
		} else
			throw game_data_error
				(_("unknown/unhandled version %u"), packet_version);
	} catch (const _wexception & e) {
		throw game_data_error(_("set ware priority: %s"), e.what());
	}
}

Cmd_SetWarePriority::Cmd_SetWarePriority(StreamRead & des) :
	PlayerCommand(0, des.Unsigned8()),
	m_serial     (des.Unsigned32()),
	m_type       (des.Unsigned8()),
	m_index      (Ware_Index(static_cast<Ware_Index::value_t>(des.Signed32()))),
	m_priority   (des.Signed32())
{}

void Cmd_SetWarePriority::serialize(StreamWrite & ser)
{
	ser.Unsigned8(PLCMD_SETWAREPRIORITY);
	ser.Unsigned8(sender());
	ser.Unsigned32(m_serial);
	ser.Unsigned8(m_type);
	ser.Signed32(m_index.value());
	ser.Signed32(m_priority);
}

/*** class Cmd_SetWareMaxFill ***/
Cmd_SetWareMaxFill::Cmd_SetWareMaxFill
	(const int32_t _duetime, const Player_Number _sender,
	 PlayerImmovable & imm,
	 const Ware_Index index, const uint32_t max_fill)
	:
	PlayerCommand(_duetime, _sender),
	m_serial     (imm.serial()),
	m_index      (index),
	m_max_fill   (max_fill)
{}

void Cmd_SetWareMaxFill::execute(Game & game)
{
	upcast(Building, b, game.objects().get_object(m_serial));

	if (!b)
		return;
	if (b->owner().player_number() != sender())
		return;

	b->waresqueue(m_index).set_max_fill(m_max_fill);
}

#define PLAYER_CMD_SETWAREMAXFILL_SIZE_VERSION 1

void Cmd_SetWareMaxFill::Write
	(FileWrite & fw, Editor_Game_Base & egbase, Map_Map_Object_Saver & mos)
{
	fw.Unsigned16(PLAYER_CMD_SETWAREMAXFILL_SIZE_VERSION);

	PlayerCommand::Write(fw, egbase, mos);

	const Map_Object & obj = *egbase.objects().get_object(m_serial);
	fw.Unsigned32(mos.get_object_file_index(obj));
	fw.Signed32(m_index.value());
	fw.Unsigned32(m_max_fill);
}

void Cmd_SetWareMaxFill::Read
	(FileRead & fr, Editor_Game_Base & egbase, Map_Map_Object_Loader & mol)
{
	try {
		const uint16_t packet_version = fr.Unsigned16();
		if (packet_version == PLAYER_CMD_SETWAREMAXFILL_SIZE_VERSION) {
			PlayerCommand::Read(fr, egbase, mol);
			const uint32_t serial = fr.Unsigned32();
			try {
				m_serial = mol.get<Map_Object>(serial).serial();
			} catch (const _wexception & e) {
				throw game_data_error("site %u: %s", serial, e.what());
			}

			m_index = Ware_Index(static_cast<Ware_Index::value_t>(fr.Signed32()));
			m_max_fill = fr.Unsigned32();
		} else
			throw game_data_error
				("unknown/unhandled version %u", packet_version);
	} catch (const _wexception & e) {
		throw game_data_error("set ware max fill: %s", e.what());
	}
}

Cmd_SetWareMaxFill::Cmd_SetWareMaxFill(StreamRead & des) :
	PlayerCommand(0, des.Unsigned8()),
	m_serial     (des.Unsigned32()),
	m_index      (Ware_Index(static_cast<Ware_Index::value_t>(des.Signed32()))),
	m_max_fill(des.Unsigned32())
{}

void Cmd_SetWareMaxFill::serialize(StreamWrite & ser)
{
	ser.Unsigned8(PLCMD_SETWAREMAXFILL);
	ser.Unsigned8(sender());
	ser.Unsigned32(m_serial);
	ser.Signed32(m_index.value());
	ser.Unsigned32(m_max_fill);
}


Cmd_ChangeTargetQuantity::Cmd_ChangeTargetQuantity
	(const int32_t _duetime, const Player_Number _sender,
	 const uint32_t _economy, const Ware_Index _ware_type)
	:
	PlayerCommand(_duetime, _sender),
	m_economy (_economy), m_ware_type(_ware_type)
{}

void Cmd_ChangeTargetQuantity::Write
	(FileWrite & fw, Editor_Game_Base & egbase, Map_Map_Object_Saver & mos)
{
	PlayerCommand::Write(fw, egbase, mos);
	fw.Unsigned32(economy());
	fw.CString
		(egbase.player(sender()).tribe().get_ware_descr(ware_type())->name());
}

void Cmd_ChangeTargetQuantity::Read
	(FileRead & fr, Editor_Game_Base & egbase, Map_Map_Object_Loader & mol)
{
	try {
		PlayerCommand::Read(fr, egbase, mol);
		m_economy   = fr.Unsigned32();
		m_ware_type =
			egbase.player(sender()).tribe().ware_index(fr.CString());
	} catch (const _wexception & e) {
		throw game_data_error(_("change target quantity: %s"), e.what());
	}
}

Cmd_ChangeTargetQuantity::Cmd_ChangeTargetQuantity(StreamRead & des)
	:
	PlayerCommand(0, des.Unsigned8()),
	m_economy    (des.Unsigned32()),
	m_ware_type  (des.Unsigned8())
{}

void Cmd_ChangeTargetQuantity::serialize(StreamWrite & ser)
{
	ser.Unsigned8 (sender());
	ser.Unsigned32(economy());
	ser.Unsigned8 (ware_type().value());
}


Cmd_SetWareTargetQuantity::Cmd_SetWareTargetQuantity
	(const int32_t _duetime, const Player_Number _sender,
	 const uint32_t _economy,
	 const Ware_Index _ware_type,
	 const uint32_t _permanent)
	:
	Cmd_ChangeTargetQuantity(_duetime, _sender, _economy, _ware_type),
	m_permanent(_permanent)
{}

void Cmd_SetWareTargetQuantity::execute(Game & game)
{
	Player & player = game.player(sender());
	if
		(economy  () < player.get_nr_economies() and
		 ware_type() < player.tribe().get_nrwares())
		player.get_economy_by_number(economy())->set_ware_target_quantity
			(ware_type(),  m_permanent, duetime());
}

#define PLAYER_CMD_SETWARETARGETQUANTITY_VERSION 2

void Cmd_SetWareTargetQuantity::Write
	(FileWrite & fw, Editor_Game_Base & egbase, Map_Map_Object_Saver & mos)
{
	fw.Unsigned16(PLAYER_CMD_SETWARETARGETQUANTITY_VERSION);
	Cmd_ChangeTargetQuantity::Write(fw, egbase, mos);
	fw.Unsigned32(m_permanent);
}

void Cmd_SetWareTargetQuantity::Read
	(FileRead & fr, Editor_Game_Base & egbase, Map_Map_Object_Loader & mol)
{
	try {
		const uint16_t packet_version = fr.Unsigned16();
		if (packet_version <= PLAYER_CMD_SETWARETARGETQUANTITY_VERSION) {
			Cmd_ChangeTargetQuantity::Read(fr, egbase, mol);
			m_permanent = fr.Unsigned32();
			if (packet_version == 1)
				fr.Unsigned32();
		} else
			throw game_data_error
				(_("unknown/unhandled version %u"), packet_version);
	} catch (const _wexception & e) {
		throw game_data_error(_("set ware target quantity: %s"), e.what());
	}
}

Cmd_SetWareTargetQuantity::Cmd_SetWareTargetQuantity(StreamRead & des)
	:
	Cmd_ChangeTargetQuantity(des),
	m_permanent             (des.Unsigned32())
{
	if (cmdserial() == 1) des.Unsigned32();
}

void Cmd_SetWareTargetQuantity::serialize(StreamWrite & ser)
{
	ser.Unsigned8 (PLCMD_SETWARETARGETQUANTITY);
	Cmd_ChangeTargetQuantity::serialize(ser);
	ser.Unsigned32(m_permanent);
}


Cmd_ResetWareTargetQuantity::Cmd_ResetWareTargetQuantity
	(const int32_t _duetime, const Player_Number _sender,
	 const uint32_t _economy,
	 const Ware_Index _ware_type)
	:
	Cmd_ChangeTargetQuantity(_duetime, _sender, _economy, _ware_type)
{}

void Cmd_ResetWareTargetQuantity::execute(Game & game)
{
	Player & player = game.player(sender());
	const Tribe_Descr & tribe = player.tribe();
	if
		(economy  () < player.get_nr_economies() and
		 ware_type() < tribe.get_nrwares())
	{
		const int32_t count =
			tribe.get_ware_descr(ware_type())->default_target_quantity();
		player.get_economy_by_number(economy())->set_ware_target_quantity
			(ware_type(),  count, 0);
	}
}

#define PLAYER_CMD_RESETWARETARGETQUANTITY_VERSION 1

void Cmd_ResetWareTargetQuantity::Write
	(FileWrite & fw, Editor_Game_Base & egbase, Map_Map_Object_Saver & mos)
{
	fw.Unsigned16(PLAYER_CMD_RESETWARETARGETQUANTITY_VERSION);
	Cmd_ChangeTargetQuantity::Write(fw, egbase, mos);
}

void Cmd_ResetWareTargetQuantity::Read
	(FileRead & fr, Editor_Game_Base & egbase, Map_Map_Object_Loader & mol)
{
	try {
		const uint16_t packet_version = fr.Unsigned16();
		if (packet_version == PLAYER_CMD_RESETWARETARGETQUANTITY_VERSION)
			Cmd_ChangeTargetQuantity::Read(fr, egbase, mol);
		else
			throw game_data_error
				(_("unknown/unhandled version %u"), packet_version);
	} catch (const _wexception & e) {
		throw game_data_error("reset target quantity: %s", e.what());
	}
}

Cmd_ResetWareTargetQuantity::Cmd_ResetWareTargetQuantity(StreamRead & des)
	: Cmd_ChangeTargetQuantity(des)
{}

void Cmd_ResetWareTargetQuantity::serialize(StreamWrite & ser)
{
	ser.Unsigned8 (PLCMD_RESETWARETARGETQUANTITY);
	Cmd_ChangeTargetQuantity::serialize(ser);
}


Cmd_SetWorkerTargetQuantity::Cmd_SetWorkerTargetQuantity
	(const int32_t _duetime, const Player_Number _sender,
	 const uint32_t _economy,
	 const Ware_Index _ware_type,
	 const uint32_t _permanent)
	:
	Cmd_ChangeTargetQuantity(_duetime, _sender, _economy, _ware_type),
	m_permanent(_permanent)
{}

void Cmd_SetWorkerTargetQuantity::execute(Game & game)
{
	Player & player = game.player(sender());
	if
		(economy  () < player.get_nr_economies() and
		 ware_type() < player.tribe().get_nrwares())
		player.get_economy_by_number(economy())->set_worker_target_quantity
			(ware_type(),  m_permanent, duetime());
}

#define PLAYER_CMD_SETWORKERTARGETQUANTITY_VERSION 2

void Cmd_SetWorkerTargetQuantity::Write
	(FileWrite & fw, Editor_Game_Base & egbase, Map_Map_Object_Saver & mos)
{
	fw.Unsigned16(PLAYER_CMD_SETWORKERTARGETQUANTITY_VERSION);
	Cmd_ChangeTargetQuantity::Write(fw, egbase, mos);
	fw.Unsigned32(m_permanent);
}

void Cmd_SetWorkerTargetQuantity::Read
	(FileRead & fr, Editor_Game_Base & egbase, Map_Map_Object_Loader & mol)
{
	try {
		const uint16_t packet_version = fr.Unsigned16();
		if (packet_version <= PLAYER_CMD_SETWORKERTARGETQUANTITY_VERSION) {
			Cmd_ChangeTargetQuantity::Read(fr, egbase, mol);
			m_permanent = fr.Unsigned32();
			if (packet_version == 1)
				fr.Unsigned32();
		} else
			throw game_data_error
				(_("unknown/unhandled version %u"), packet_version);
	} catch (const _wexception & e) {
		throw game_data_error(_("set worker target quantity: %s"), e.what());
	}
}

Cmd_SetWorkerTargetQuantity::Cmd_SetWorkerTargetQuantity(StreamRead & des)
	:
	Cmd_ChangeTargetQuantity(des),
	m_permanent             (des.Unsigned32())
{
	if (cmdserial() == 1) des.Unsigned32();
}

void Cmd_SetWorkerTargetQuantity::serialize(StreamWrite & ser)
{
	ser.Unsigned8 (PLCMD_SETWORKERTARGETQUANTITY);
	Cmd_ChangeTargetQuantity::serialize(ser);
	ser.Unsigned32(m_permanent);
}


Cmd_ResetWorkerTargetQuantity::Cmd_ResetWorkerTargetQuantity
	(const int32_t _duetime, const Player_Number _sender,
	 const uint32_t _economy,
	 const Ware_Index _ware_type)
	:
	Cmd_ChangeTargetQuantity(_duetime, _sender, _economy, _ware_type)
{}

void Cmd_ResetWorkerTargetQuantity::execute(Game & game)
{
	Player & player = game.player(sender());
	const Tribe_Descr & tribe = player.tribe();
	if
		(economy  () < player.get_nr_economies() and
		 ware_type() < tribe.get_nrwares())
	{
		const int32_t count =
			tribe.get_ware_descr(ware_type())->default_target_quantity();
		player.get_economy_by_number(economy())->set_worker_target_quantity
			(ware_type(),  count, 0);
	}
}

#define PLAYER_CMD_RESETWORKERTARGETQUANTITY_VERSION 1

void Cmd_ResetWorkerTargetQuantity::Write
	(FileWrite & fw, Editor_Game_Base & egbase, Map_Map_Object_Saver & mos)
{
	fw.Unsigned16(PLAYER_CMD_RESETWORKERTARGETQUANTITY_VERSION);
	Cmd_ChangeTargetQuantity::Write(fw, egbase, mos);
}

void Cmd_ResetWorkerTargetQuantity::Read
	(FileRead & fr, Editor_Game_Base & egbase, Map_Map_Object_Loader & mol)
{
	try {
		const uint16_t packet_version = fr.Unsigned16();
		if (packet_version == PLAYER_CMD_RESETWORKERTARGETQUANTITY_VERSION) {
			Cmd_ChangeTargetQuantity::Read(fr, egbase, mol);
		} else
			throw game_data_error
				(_("unknown/unhandled version %u"), packet_version);
	} catch (const _wexception & e) {
		throw game_data_error("reset worker target quantity: %s", e.what());
	}
}

Cmd_ResetWorkerTargetQuantity::Cmd_ResetWorkerTargetQuantity(StreamRead & des)
	: Cmd_ChangeTargetQuantity(des)
{}

void Cmd_ResetWorkerTargetQuantity::serialize(StreamWrite & ser)
{
	ser.Unsigned8 (PLCMD_RESETWORKERTARGETQUANTITY);
	Cmd_ChangeTargetQuantity::serialize(ser);
}


/*** class Cmd_ChangeTrainingOptions ***/
Cmd_ChangeTrainingOptions::Cmd_ChangeTrainingOptions(StreamRead & des)
:
PlayerCommand (0, des.Unsigned8())
{
	serial    = des.Unsigned32();  //  Serial of the building
	attribute = des.Unsigned16();  //  Attribute to modify
	value     = des.Unsigned16();  //  New vale
}

void Cmd_ChangeTrainingOptions::execute (Game & game)
{
	if (upcast(TrainingSite, trainingsite, game.objects().get_object(serial)))
		game.player(sender()).change_training_options
			(*trainingsite, attribute, value);
}

void Cmd_ChangeTrainingOptions::serialize (StreamWrite & ser) {
	ser.Unsigned8 (PLCMD_CHANGETRAININGOPTIONS);
	ser.Unsigned8 (sender());
	ser.Unsigned32(serial);
	ser.Unsigned16(attribute);
	ser.Unsigned16(value);
}


#define PLAYER_CMD_CHANGETRAININGOPTIONS_VERSION 1
void Cmd_ChangeTrainingOptions::Read
	(FileRead & fr, Editor_Game_Base & egbase, Map_Map_Object_Loader & mol)
{
	try {
		const uint16_t packet_version = fr.Unsigned16();
		if (packet_version == PLAYER_CMD_CHANGETRAININGOPTIONS_VERSION) {
			PlayerCommand::Read(fr, egbase, mol);
			const uint32_t trainingsite_serial = fr.Unsigned32();
			try {
				serial    = mol.get<Map_Object>(trainingsite_serial).serial();
			} catch (const _wexception & e) {
				throw game_data_error
					("trainingsite %u: %s", trainingsite_serial, e.what());
			}
			attribute = fr.Unsigned16();
			value     = fr.Unsigned16();
		} else
			throw game_data_error
				(_("unknown/unhandled version %u"), packet_version);
	} catch (const _wexception & e) {
		throw game_data_error(_("change training options: %s"), e.what());
	}
}

void Cmd_ChangeTrainingOptions::Write
	(FileWrite & fw, Editor_Game_Base & egbase, Map_Map_Object_Saver & mos)
{
	// First, write version
	fw.Unsigned16(PLAYER_CMD_CHANGETRAININGOPTIONS_VERSION);
	// Write base classes
	PlayerCommand::Write(fw, egbase, mos);

	// Now serial
	const Map_Object & obj = *egbase.objects().get_object(serial);
	fw.Unsigned32(mos.get_object_file_index(obj));

	fw.Unsigned16(attribute);
	fw.Unsigned16(value);
}

/*** class Cmd_DropSoldier ***/

Cmd_DropSoldier::Cmd_DropSoldier(StreamRead & des) :
PlayerCommand (0, des.Unsigned8())
{
	serial  = des.Unsigned32(); //  Serial of the building
	soldier = des.Unsigned32(); //  Serial of soldier
}

void Cmd_DropSoldier::execute (Game & game)
{
	if (upcast(PlayerImmovable, player_imm, game.objects().get_object(serial)))
		if (upcast(Soldier, s, game.objects().get_object(soldier)))
			game.player(sender()).drop_soldier(*player_imm, *s);
}

void Cmd_DropSoldier::serialize (StreamWrite & ser)
{
	ser.Unsigned8 (PLCMD_DROPSOLDIER);
	ser.Unsigned8 (sender());
	ser.Unsigned32(serial);
	ser.Unsigned32(soldier);
}

#define PLAYER_CMD_DROPSOLDIER_VERSION 1
void Cmd_DropSoldier::Read
	(FileRead & fr, Editor_Game_Base & egbase, Map_Map_Object_Loader & mol)
{
	try {
		const uint16_t packet_version = fr.Unsigned16();
		if (packet_version == PLAYER_CMD_DROPSOLDIER_VERSION) {
			PlayerCommand::Read(fr, egbase, mol);
			const uint32_t site_serial = fr.Unsigned32();
			try {
				serial  = mol.get<PlayerImmovable>(site_serial).serial();
			} catch (const _wexception & e) {
				throw game_data_error
					(_("site %u: %s"),    site_serial, e.what());
			}
			const uint32_t soldier_serial = fr.Unsigned32();
			try {
				soldier = mol.get<Soldier>        (soldier_serial).serial();
			} catch (const _wexception & e) {
				throw game_data_error
					(_("soldier %u: %s"), soldier_serial, e.what());
			}
		} else
			throw game_data_error
				(_("unknown/unhandled version %u"), packet_version);
	} catch (const _wexception & e) {
		throw game_data_error(_("drop soldier: %s"), e.what());
	}
}

void Cmd_DropSoldier::Write
	(FileWrite & fw, Editor_Game_Base & egbase, Map_Map_Object_Saver & mos)
{
	// First, write version
	fw.Unsigned16(PLAYER_CMD_DROPSOLDIER_VERSION);
	// Write base classes
	PlayerCommand::Write(fw, egbase, mos);

	{ //  site serial
		const Map_Object & obj = *egbase.objects().get_object(serial);
		assert(mos.is_object_known(obj));
		fw.Unsigned32(mos.get_object_file_index(obj));
	}

	{ //  soldier serial
		const Map_Object & obj = *egbase.objects().get_object(soldier);
		assert(mos.is_object_known(obj));
		fw.Unsigned32(mos.get_object_file_index(obj));
	}

}

/*** Cmd_ChangeSoldierCapacity ***/

Cmd_ChangeSoldierCapacity::Cmd_ChangeSoldierCapacity(StreamRead & des)
:
PlayerCommand (0, des.Unsigned8())
{
	serial = des.Unsigned32();
	val    = des.Signed16();
}

void Cmd_ChangeSoldierCapacity::execute (Game & game)
{
	if (upcast(Building, building, game.objects().get_object(serial)))
		if (&building->owner() == game.get_player(sender()))
			if (upcast(SoldierControl, ctrl, building))
				ctrl->changeSoldierCapacity(val);
}

void Cmd_ChangeSoldierCapacity::serialize (StreamWrite & ser)
{
	ser.Unsigned8 (PLCMD_CHANGESOLDIERCAPACITY);
	ser.Unsigned8 (sender());
	ser.Unsigned32(serial);
	ser.Signed16(val);
}

#define PLAYER_CMD_CHANGESOLDIERCAPACITY_VERSION 1
void Cmd_ChangeSoldierCapacity::Read
	(FileRead & fr, Editor_Game_Base & egbase, Map_Map_Object_Loader & mol)
{
	try {
		const uint16_t packet_version = fr.Unsigned16();
		if (packet_version == PLAYER_CMD_CHANGESOLDIERCAPACITY_VERSION) {
			PlayerCommand::Read(fr, egbase, mol);
			const uint32_t militarysite_serial = fr.Unsigned32();
			try {
				serial = mol.get<Map_Object>(militarysite_serial).serial();
			} catch (const _wexception & e) {
				throw game_data_error
					(_("site %u: %s"), militarysite_serial, e.what());
			}
			val = fr.Signed16();
		} else
			throw game_data_error
				(_("unknown/unhandled version %u"), packet_version);
	} catch (const _wexception & e) {
		throw game_data_error(_("change soldier capacity: %s"), e.what());
	}
}

void Cmd_ChangeSoldierCapacity::Write
	(FileWrite & fw, Editor_Game_Base & egbase, Map_Map_Object_Saver & mos)
{
	// First, write version
	fw.Unsigned16(PLAYER_CMD_CHANGESOLDIERCAPACITY_VERSION);
	// Write base classes
	PlayerCommand::Write(fw, egbase, mos);

	// Now serial
	const Map_Object & obj = *egbase.objects().get_object(serial);
	fw.Unsigned32(mos.get_object_file_index(obj));

	// Now capacity
	fw.Signed16(val);

}

/*** Cmd_EnemyFlagAction ***/

Cmd_EnemyFlagAction::Cmd_EnemyFlagAction (StreamRead & des) :
PlayerCommand (0, des.Unsigned8())
{
	des         .Unsigned8 ();
	serial   = des.Unsigned32();
	des         .Unsigned8 ();
	number   = des.Unsigned8 ();
	retreat  = des.Unsigned8 ();
}

void Cmd_EnemyFlagAction::execute (Game & game)
{
	Player & player = game.player(sender());

	if (upcast(Flag, flag, game.objects().get_object(serial))) {
		log
			("Cmd_EnemyFlagAction::execute player(%u): flag->owner(%d) "
			 "number=%u\n",
			 player.player_number(), flag->owner().player_number(), number);

		if (const Building * const building = flag->get_building()) {
			if
				(player.is_hostile(flag->owner())
				 and
				 1
				 <
				 player.vision
				 	(Map::get_index
				 	 	(building->get_position(), game.map().get_width())))
				player.enemyflagaction (*flag, sender(), number, retreat);
			else
				log
					("Cmd_EnemyFlagAction::execute: ERROR: wrong player target not "
					 "seen or not hostile.\n");
		} else
			log("Cmd_EnemyFlagAction::execute: ERROR: flag has no building\n");
	} else
		log
			("Cmd_EnemyFlagAction::execute: ERROR: no flag with serial %u\n",
			 serial);
}

void Cmd_EnemyFlagAction::serialize (StreamWrite & ser) {
	ser.Unsigned8 (PLCMD_ENEMYFLAGACTION);
	ser.Unsigned8 (sender());
	ser.Unsigned8 (1);
	ser.Unsigned32(serial);
	ser.Unsigned8 (sender());
	ser.Unsigned8 (number);
	ser.Unsigned8 (retreat);
}
/// Version 2 and 3 are fully compatible: version 2 soldiers will never retreat
/// but do not crash game.
#define PLAYER_CMD_ENEMYFLAGACTION_VERSION 3
void Cmd_EnemyFlagAction::Read
	(FileRead & fr, Editor_Game_Base & egbase, Map_Map_Object_Loader & mol)
{
	try {
		const uint16_t packet_version = fr.Unsigned16();
		if (packet_version == PLAYER_CMD_ENEMYFLAGACTION_VERSION) {
			PlayerCommand::Read(fr, egbase, mol);
			fr           .Unsigned8 ();
			const uint32_t flag_serial = fr.Unsigned32();
			try {
				serial = flag_serial ? mol.get<Map_Object>(flag_serial).serial() : 0;
			} catch (const _wexception & e) {
				throw game_data_error("flag %u: %s", flag_serial, e.what());
			}
			fr           .Unsigned8 ();
			number   = fr.Unsigned8 ();
			retreat  = fr.Unsigned8 ();
		} else
			throw game_data_error
				(_("unknown/unhandled version %u"), packet_version);
	} catch (const _wexception & e) {
		throw game_data_error("enemy flag action: %s", e.what());
	}
}

void Cmd_EnemyFlagAction::Write
	(FileWrite & fw, Editor_Game_Base & egbase, Map_Map_Object_Saver & mos)
{
	// First, write version
	fw.Unsigned16(PLAYER_CMD_ENEMYFLAGACTION_VERSION);
	// Write base classes
	PlayerCommand::Write(fw, egbase, mos);
	// Now action
	fw.Unsigned8 (0);

	// Now serial
	const Map_Object * obj = egbase.objects().get_object(serial);
	fw.Unsigned32(mos.get_object_file_index_or_zero(obj));

	// Now param
	fw.Unsigned8 (sender());
	fw.Unsigned8 (number);
	fw.Unsigned8 (retreat);
}

/*** Cmd_ChangeMilitaryConfig ***/

Cmd_ChangeMilitaryConfig::Cmd_ChangeMilitaryConfig(StreamRead & des)
:
PlayerCommand (0, des.Unsigned8())
{
	retreat = des.Unsigned8();
	/// Read reserved data
	des.Unsigned8();
	des.Unsigned8();
}

void Cmd_ChangeMilitaryConfig::execute (Game & game)
{
	game.get_player(sender())->set_retreat_percentage(retreat);
}

void Cmd_ChangeMilitaryConfig::serialize (StreamWrite & ser)
{
	ser.Unsigned8 (PLCMD_CHANGEMILITARYCONFIG);
	ser.Unsigned8 (sender());
	ser.Unsigned8 (retreat);
	/// Serialize reserved data
	ser.Unsigned8 (0);
	ser.Unsigned8 (0);
}

#define PLAYER_CMD_CHANGEMILITARYCONFIG_VERSION 1
void Cmd_ChangeMilitaryConfig::Read
	(FileRead & fr, Editor_Game_Base & egbase, Map_Map_Object_Loader & mol)
{
	try {
		const uint16_t packet_version = fr.Unsigned16();
		if (packet_version == PLAYER_CMD_CHANGEMILITARYCONFIG_VERSION) {
			PlayerCommand::Read(fr, egbase, mol);
			Player * plr = egbase.get_player(sender());
			assert(plr);
			retreat = fr.Unsigned8();
			if
				(retreat < plr->tribe().get_military_data().get_min_retreat()
				 or
				 retreat > plr->tribe().get_military_data().get_max_retreat())
				throw game_data_error
					(_("retreat: value out of range. Received %u expected %u-%u"),
					 retreat,
					 plr->tribe().get_military_data().get_min_retreat(),
					 plr->tribe().get_military_data().get_max_retreat());
			/// Read reserved data
			fr.Unsigned8();
			fr.Unsigned8();
		} else
			throw game_data_error
				(_("unknown/unhandled version %u"), packet_version);
	} catch (const _wexception & e) {
		throw game_data_error(_("change military config: %s"), e.what());
	}
}

void Cmd_ChangeMilitaryConfig::Write
	(FileWrite & fw, Editor_Game_Base & egbase, Map_Map_Object_Saver & mos)
{
	// First, write version
	fw.Unsigned16(PLAYER_CMD_CHANGEMILITARYCONFIG_VERSION);
	// Write base classes
	PlayerCommand::Write(fw, egbase, mos);

	// Now retreat
	fw.Unsigned8(retreat);

	// Reserved for future versions
	fw.Unsigned8(0);
	fw.Unsigned8(0);

}


/*** struct PlayerMessageCommand ***/

PlayerMessageCommand::PlayerMessageCommand(StreamRead & des) :
PlayerCommand (0, des.Unsigned8()), m_message_id(des.Unsigned32())
{}

#define PLAYER_MESSAGE_CMD_VERSION 1
void PlayerMessageCommand::Read
	(FileRead & fr, Editor_Game_Base & egbase, Map_Map_Object_Loader & mol)
{
	try {
		const uint16_t packet_version = fr.Unsigned16();
		if (packet_version == PLAYER_MESSAGE_CMD_VERSION) {
			PlayerCommand::Read(fr, egbase, mol);
			m_message_id = Message_Id(fr.Unsigned32());
			if (not m_message_id)
				throw game_data_error
					(_("(player %u): message id is null"), sender());
		} else
			throw game_data_error
				(_("unknown/unhandled version %u"), packet_version);
	} catch (const _wexception & e) {
		throw game_data_error(_("player message: %s"), e.what());
	}
}

void PlayerMessageCommand::Write
	(FileWrite & fw, Editor_Game_Base & egbase, Map_Map_Object_Saver & mos)
{
	fw.Unsigned16(PLAYER_MESSAGE_CMD_VERSION);
	PlayerCommand::Write(fw, egbase, mos);
	fw.Unsigned32(mos.message_savers[sender() - 1][message_id()].value());
}


/*** struct Cmd_MessageSetStatusRead ***/

void Cmd_MessageSetStatusRead::execute (Game & game)
{
	game.player(sender()).messages().set_message_status
		(message_id(), Message::Read);
}

void Cmd_MessageSetStatusRead::serialize (StreamWrite & ser)
{
	ser.Unsigned8 (PLCMD_MESSAGESETSTATUSREAD);
	ser.Unsigned8 (sender());
	ser.Unsigned32(message_id().value());
}


/*** struct Cmd_MessageSetStatusArchived ***/

void Cmd_MessageSetStatusArchived::execute (Game & game)
{
	game.player(sender()).messages().set_message_status
		(message_id(), Message::Archived);
}

void Cmd_MessageSetStatusArchived::serialize (StreamWrite & ser)
{
	ser.Unsigned8 (PLCMD_MESSAGESETSTATUSARCHIVED);
	ser.Unsigned8 (sender());
	ser.Unsigned32(message_id().value());
}

/*** struct Cmd_SetStockPolicy ***/
Cmd_SetStockPolicy::Cmd_SetStockPolicy
	(int32_t time, Player_Number p,
	 Warehouse & wh, bool isworker, Ware_Index ware,
	 Warehouse::StockPolicy policy)
: PlayerCommand(time, p)
{
	m_warehouse = wh.serial();
	m_isworker = isworker;
	m_ware = ware;
	m_policy = policy;
}

Cmd_SetStockPolicy::Cmd_SetStockPolicy()
: PlayerCommand(), m_warehouse(0), m_isworker(false), m_policy()
{
}

uint8_t Cmd_SetStockPolicy::id() const
{
	return QUEUE_CMD_SETSTOCKPOLICY;
}

void Cmd_SetStockPolicy::execute(Game & game)
{
	// Sanitize data that could have come from the network
	if (Player * plr = game.get_player(sender())) {
		if (upcast(Warehouse, warehouse, game.objects().get_object(m_warehouse)))
		{
			if (&warehouse->owner() != plr) {
				log
					("Cmd_SetStockPolicy: sender %u, but warehouse owner %u\n",
					 sender(), warehouse->owner().player_number());
				return;
			}

			switch (m_policy) {
			case Warehouse::SP_Normal:
			case Warehouse::SP_Prefer:
			case Warehouse::SP_DontStock:
			case Warehouse::SP_Remove:
				break;
			default:
				log
					("Cmd_SetStockPolicy: sender %u, bad policy %u\n",
					 sender(), m_policy);
				return;
			}

			const Tribe_Descr & tribe = warehouse->tribe();
			if (m_isworker) {
				if (!(m_ware < tribe.get_nrworkers())) {
					log
						("Cmd_SetStockPolicy: sender %u, worker %u out of bounds\n",
						 sender(), m_ware.value());
					return;
				}
				warehouse->set_worker_policy(m_ware, m_policy);
			} else {
				if (!(m_ware < tribe.get_nrwares())) {
					log
						("Cmd_SetStockPolicy: sender %u, ware %u out of bounds\n",
						 sender(), m_ware.value());
					return;
				}
				warehouse->set_ware_policy(m_ware, m_policy);
			}
		}
	}
}

Cmd_SetStockPolicy::Cmd_SetStockPolicy(StreamRead & des)
	: PlayerCommand(0, des.Unsigned8())
{
	m_warehouse = des.Unsigned32();
	m_isworker = des.Unsigned8();
	m_ware = Ware_Index(des.Unsigned8());
	m_policy = static_cast<Warehouse::StockPolicy>(des.Unsigned8());
}

void Cmd_SetStockPolicy::serialize(StreamWrite & ser)
{
	ser.Unsigned8(PLCMD_SETSTOCKPOLICY);
	ser.Unsigned8(sender());
	ser.Unsigned32(m_warehouse);
	ser.Unsigned8(m_isworker);
	ser.Unsigned8(m_ware.value());
	ser.Unsigned8(m_policy);
}

#define PLAYER_CMD_SETSTOCKPOLICY_VERSION 1
void Cmd_SetStockPolicy::Read
	(FileRead & fr, Editor_Game_Base & egbase, Map_Map_Object_Loader & mol)
{
	try {
		uint8_t version = fr.Unsigned8();
		if (version != PLAYER_CMD_SETSTOCKPOLICY_VERSION)
			throw game_data_error("unknown/unhandled version %u", version);
		PlayerCommand::Read(fr, egbase, mol);
		m_warehouse = fr.Unsigned32();
		m_isworker = fr.Unsigned8();
		m_ware = Ware_Index(fr.Unsigned8());
		m_policy = static_cast<Warehouse::StockPolicy>(fr.Unsigned8());
	} catch (const std::exception & e) {
		throw game_data_error("Cmd_SetStockPolicy: %s", e.what());
	}
}

void Cmd_SetStockPolicy::Write
	(FileWrite & fw, Editor_Game_Base & egbase, Map_Map_Object_Saver & mos)
{
	fw.Unsigned8(PLAYER_CMD_SETSTOCKPOLICY_VERSION);
	PlayerCommand::Write(fw, egbase, mos);
	fw.Unsigned32(m_warehouse);
	fw.Unsigned8(m_isworker);
	fw.Unsigned8(m_ware.value());
	fw.Unsigned8(m_policy);
}

}<|MERGE_RESOLUTION|>--- conflicted
+++ resolved
@@ -66,14 +66,11 @@
 	PLCMD_SETWAREMAXFILL,
 	PLCMD_DISMANTLEBUILDING,
 	PLCMD_EVICTWORKER,
-<<<<<<< HEAD
 	PLCMD_MILITARYSITESETSOLDIERPREFERENCE,
-=======
 	PLCMD_SHIP_EXPEDITION,
 	PLCMD_SHIP_SCOUT,
 	PLCMD_SHIP_EXPLORE,
 	PLCMD_SHIP_CONSTRUCT
->>>>>>> b38686f2
 };
 
 /*** class PlayerCommand ***/
@@ -85,37 +82,6 @@
 PlayerCommand * PlayerCommand::deserialize (StreamRead & des)
 {
 	switch (des.Unsigned8()) {
-<<<<<<< HEAD
-	case PLCMD_BULLDOZE:              return new Cmd_Bulldoze             (des);
-	case PLCMD_BUILD:                 return new Cmd_Build                (des);
-	case PLCMD_BUILDFLAG:             return new Cmd_BuildFlag            (des);
-	case PLCMD_BUILDROAD:             return new Cmd_BuildRoad            (des);
-	case PLCMD_FLAGACTION:            return new Cmd_FlagAction           (des);
-	case PLCMD_STARTSTOPBUILDING:     return new Cmd_StartStopBuilding    (des);
-	case PLCMD_ENHANCEBUILDING:       return new Cmd_EnhanceBuilding      (des);
-	case PLCMD_CHANGETRAININGOPTIONS: return new Cmd_ChangeTrainingOptions(des);
-	case PLCMD_DROPSOLDIER:           return new Cmd_DropSoldier          (des);
-	case PLCMD_CHANGESOLDIERCAPACITY: return new Cmd_ChangeSoldierCapacity(des);
-	case PLCMD_ENEMYFLAGACTION:       return new Cmd_EnemyFlagAction      (des);
-	case PLCMD_SETWAREPRIORITY:       return new Cmd_SetWarePriority      (des);
-	case PLCMD_SETWARETARGETQUANTITY:
-		return new Cmd_SetWareTargetQuantity    (des);
-	case PLCMD_RESETWARETARGETQUANTITY:
-		return new Cmd_ResetWareTargetQuantity  (des);
-	case PLCMD_SETWORKERTARGETQUANTITY:
-		return new Cmd_SetWorkerTargetQuantity  (des);
-	case PLCMD_RESETWORKERTARGETQUANTITY:
-		return new Cmd_ResetWorkerTargetQuantity(des);
-	case PLCMD_CHANGEMILITARYCONFIG:  return new Cmd_ChangeMilitaryConfig (des);
-	case PLCMD_MESSAGESETSTATUSREAD:  return new Cmd_MessageSetStatusRead (des);
-	case PLCMD_MESSAGESETSTATUSARCHIVED:
-		return new Cmd_MessageSetStatusArchived (des);
-	case PLCMD_SETSTOCKPOLICY: return new Cmd_SetStockPolicy(des);
-	case PLCMD_SETWAREMAXFILL: return new Cmd_SetWareMaxFill(des);
-	case PLCMD_DISMANTLEBUILDING: return new Cmd_DismantleBuilding(des);
-	case PLCMD_EVICTWORKER: return new Cmd_EvictWorker(des);
-	case PLCMD_MILITARYSITESETSOLDIERPREFERENCE: return new Cmd_MilitarySiteSetSoldierPreference(des);
-=======
 	case PLCMD_BULLDOZE:                  return new Cmd_Bulldoze                 (des);
 	case PLCMD_BUILD:                     return new Cmd_Build                    (des);
 	case PLCMD_BUILDFLAG:                 return new Cmd_BuildFlag                (des);
@@ -143,7 +109,7 @@
 	case PLCMD_SETWAREMAXFILL:            return new Cmd_SetWareMaxFill           (des);
 	case PLCMD_DISMANTLEBUILDING:         return new Cmd_DismantleBuilding        (des);
 	case PLCMD_EVICTWORKER:               return new Cmd_EvictWorker              (des);
->>>>>>> b38686f2
+	case PLCMD_MILITARYSITESETSOLDIERPREFERENCE: return new Cmd_MilitarySiteSetSoldierPreference(des);
 	default:
 		throw wexception
 			("PlayerCommand::deserialize(): Invalid command id encountered");
@@ -549,61 +515,6 @@
 	fw.Unsigned32(mos.get_object_file_index(obj));
 }
 
-/*** Cmd_StartOrCancelExpedition ***/
-
-Cmd_StartOrCancelExpedition::Cmd_StartOrCancelExpedition (StreamRead & des) :
-PlayerCommand (0, des.Unsigned8())
-{
-	serial = des.Unsigned32();
-}
-
-void Cmd_StartOrCancelExpedition::execute (Game & game)
-{
-	if (upcast(Warehouse, warehouse, game.objects().get_object(serial)))
-		game.player(sender()).start_or_cancel_expedition(*warehouse);
-}
-
-void Cmd_StartOrCancelExpedition::serialize (StreamWrite & ser)
-{
-	ser.Unsigned8 (PLCMD_SHIP_EXPEDITION);
-	ser.Unsigned8 (sender());
-	ser.Unsigned32(serial);
-}
-#define PLAYER_CMD_EXPEDITION_VERSION 1
-void Cmd_StartOrCancelExpedition::Read
-	(FileRead & fr, Editor_Game_Base & egbase, Map_Map_Object_Loader & mol)
-{
-	try {
-		uint16_t const packet_version = fr.Unsigned16();
-		if (packet_version == PLAYER_CMD_EXPEDITION_VERSION) {
-			PlayerCommand::Read(fr, egbase, mol);
-			uint32_t const building_serial = fr.Unsigned32();
-			try {
-				serial = mol.get<Map_Object>(building_serial).serial();
-			} catch (const _wexception & e) {
-				throw game_data_error
-					(_("building %u: %s"), building_serial, e.what());
-			}
-		} else
-			throw game_data_error
-				(_("unknown/unhandled version %u"), packet_version);
-	} catch (const _wexception & e) {
-		throw game_data_error(_("start/stop building: %s"), e.what());
-	}
-}
-void Cmd_StartOrCancelExpedition::Write
-	(FileWrite & fw, Editor_Game_Base & egbase, Map_Map_Object_Saver & mos)
-{
-	// First, write version
-	fw.Unsigned16(PLAYER_CMD_EXPEDITION_VERSION);
-	// Write base classes
-	PlayerCommand::Write(fw, egbase, mos);
-
-	// Now serial
-	const Map_Object & obj = *egbase.objects().get_object(serial);
-	fw.Unsigned32(mos.get_object_file_index(obj));
-}
-
 
 Cmd_MilitarySiteSetSoldierPreference::Cmd_MilitarySiteSetSoldierPreference (StreamRead & des) :
 PlayerCommand (0, des.Unsigned8())
@@ -666,6 +577,61 @@
 	}
 }
 
+
+/*** Cmd_StartOrCancelExpedition ***/
+
+Cmd_StartOrCancelExpedition::Cmd_StartOrCancelExpedition (StreamRead & des) :
+PlayerCommand (0, des.Unsigned8())
+{
+	serial = des.Unsigned32();
+}
+
+void Cmd_StartOrCancelExpedition::execute (Game & game)
+{
+	if (upcast(Warehouse, warehouse, game.objects().get_object(serial)))
+		game.player(sender()).start_or_cancel_expedition(*warehouse);
+}
+
+void Cmd_StartOrCancelExpedition::serialize (StreamWrite & ser)
+{
+	ser.Unsigned8 (PLCMD_SHIP_EXPEDITION);
+	ser.Unsigned8 (sender());
+	ser.Unsigned32(serial);
+}
+#define PLAYER_CMD_EXPEDITION_VERSION 1
+void Cmd_StartOrCancelExpedition::Read
+	(FileRead & fr, Editor_Game_Base & egbase, Map_Map_Object_Loader & mol)
+{
+	try {
+		uint16_t const packet_version = fr.Unsigned16();
+		if (packet_version == PLAYER_CMD_EXPEDITION_VERSION) {
+			PlayerCommand::Read(fr, egbase, mol);
+			uint32_t const building_serial = fr.Unsigned32();
+			try {
+				serial = mol.get<Map_Object>(building_serial).serial();
+			} catch (const _wexception & e) {
+				throw game_data_error
+					(_("building %u: %s"), building_serial, e.what());
+			}
+		} else
+			throw game_data_error
+				(_("unknown/unhandled version %u"), packet_version);
+	} catch (const _wexception & e) {
+		throw game_data_error(_("start/stop building: %s"), e.what());
+	}
+}
+void Cmd_StartOrCancelExpedition::Write
+	(FileWrite & fw, Editor_Game_Base & egbase, Map_Map_Object_Saver & mos)
+{
+	// First, write version
+	fw.Unsigned16(PLAYER_CMD_EXPEDITION_VERSION);
+	// Write base classes
+	PlayerCommand::Write(fw, egbase, mos);
+
+	// Now serial
+	const Map_Object & obj = *egbase.objects().get_object(serial);
+	fw.Unsigned32(mos.get_object_file_index(obj));
+}
 
 
 /*** Cmd_EnhanceBuilding ***/
