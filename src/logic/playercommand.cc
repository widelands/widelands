/*
 * Copyright (C) 2004-2020 by the Widelands Development Team
 *
 * This program is free software; you can redistribute it and/or
 * modify it under the terms of the GNU General Public License
 * as published by the Free Software Foundation; either version 2
 * of the License, or (at your option) any later version.
 *
 * This program is distributed in the hope that it will be useful,
 * but WITHOUT ANY WARRANTY; without even the implied warranty of
 * MERCHANTABILITY or FITNESS FOR A PARTICULAR PURPOSE.  See the
 * GNU General Public License for more details.
 *
 * You should have received a copy of the GNU General Public License
 * along with this program; if not, write to the Free Software
 * Foundation, Inc., 51 Franklin Street, Fifth Floor, Boston, MA  02110-1301, USA.
 *
 */

#include "logic/playercommand.h"

#include "base/log.h"
#include "base/macros.h"
#include "base/wexception.h"
#include "economy/economy.h"
#include "economy/expedition_bootstrap.h"
#include "economy/input_queue.h"
#include "io/fileread.h"
#include "io/filewrite.h"
#include "io/streamwrite.h"
#include "logic/game.h"
#include "logic/map_objects/tribes/market.h"
#include "logic/map_objects/tribes/soldier.h"
#include "logic/map_objects/tribes/tribe_descr.h"
#include "logic/player.h"
#include "logic/widelands_geometry_io.h"
#include "map_io/map_object_loader.h"
#include "map_io/map_object_saver.h"

namespace Widelands {

namespace {

// Returns the serial number of the object with the given "object_index" as
// registered by the mol. If object_index is zero (because the object that was
// saved to the file did no longer exist on saving) zero will be returned. That
// means that get_object will always return nullptr and all upcasts will fail -
// so the commands will never do anything when executed.
template <typename T>
Serial get_object_serial_or_zero(uint32_t object_index, MapObjectLoader& mol) {
	if (!object_index) {
		return 0;
	}
	return mol.get<T>(object_index).serial();
}

void serialize_bill_of_materials(const BillOfMaterials& bill, StreamWrite* ser) {
	ser->unsigned_32(bill.size());
	for (const WareAmount& amount : bill) {
		ser->unsigned_8(amount.first);
		ser->unsigned_32(amount.second);
	}
}

BillOfMaterials deserialize_bill_of_materials(StreamRead* des) {
	BillOfMaterials bill;
	const int count = des->unsigned_32();
	for (int i = 0; i < count; ++i) {
		const auto index = des->unsigned_8();
		const auto amount = des->unsigned_32();
		bill.push_back(std::make_pair(index, amount));
	}
	return bill;
}

}  // namespace

/*** class PlayerCommand ***/

PlayerCommand::PlayerCommand(const uint32_t time, const PlayerNumber s)
   : GameLogicCommand(time), sender_(s), cmdserial_(0) {
}

void PlayerCommand::write_id_and_sender(StreamWrite& ser) {
	ser.unsigned_8(static_cast<uint8_t>(id()));
	ser.unsigned_8(sender());
}

PlayerCommand* PlayerCommand::deserialize(StreamRead& des) {
	switch (static_cast<QueueCommandTypes>(des.unsigned_8())) {
	case QueueCommandTypes::kBulldoze:
		return new CmdBulldoze(des);
	case QueueCommandTypes::kBuild:
		return new CmdBuild(des);
	case QueueCommandTypes::kBuildFlag:
		return new CmdBuildFlag(des);
	case QueueCommandTypes::kBuildRoad:
		return new CmdBuildRoad(des);
	case QueueCommandTypes::kBuildWaterway:
		return new CmdBuildWaterway(des);
	case QueueCommandTypes::kFlagAction:
		return new CmdFlagAction(des);
	case QueueCommandTypes::kStartStopBuilding:
		return new CmdStartStopBuilding(des);
	case QueueCommandTypes::kEnhanceBuilding:
		return new CmdEnhanceBuilding(des);

	case QueueCommandTypes::kChangeTrainingOptions:
		return new CmdChangeTrainingOptions(des);
	case QueueCommandTypes::kDropSoldier:
		return new CmdDropSoldier(des);
	case QueueCommandTypes::kChangeSoldierCapacity:
		return new CmdChangeSoldierCapacity(des);
	case QueueCommandTypes::kEnemyFlagAction:
		return new CmdEnemyFlagAction(des);

	case QueueCommandTypes::kSetWarePriority:
		return new CmdSetWarePriority(des);
	case QueueCommandTypes::kSetWareTargetQuantity:
		return new CmdSetWareTargetQuantity(des);
	case QueueCommandTypes::kSetWorkerTargetQuantity:
		return new CmdSetWorkerTargetQuantity(des);

	case QueueCommandTypes::kMessageSetStatusRead:
		return new CmdMessageSetStatusRead(des);
	case QueueCommandTypes::kMessageSetStatusArchived:
		return new CmdMessageSetStatusArchived(des);

	case QueueCommandTypes::kSetStockPolicy:
		return new CmdSetStockPolicy(des);
	case QueueCommandTypes::kSetInputMaxFill:
		return new CmdSetInputMaxFill(des);
	case QueueCommandTypes::kDismantleBuilding:
		return new CmdDismantleBuilding(des);
	case QueueCommandTypes::kEvictWorker:
		return new CmdEvictWorker(des);
	case QueueCommandTypes::kMilitarysiteSetSoldierPreference:
		return new CmdMilitarySiteSetSoldierPreference(des);

	case QueueCommandTypes::kStartOrCancelExpedition:
		return new CmdStartOrCancelExpedition(des);
	case QueueCommandTypes::kShipScoutDirection:
		return new CmdShipScoutDirection(des);
	case QueueCommandTypes::kShipExploreIsland:
		return new CmdShipExploreIsland(des);
	case QueueCommandTypes::kShipConstructPort:
		return new CmdShipConstructPort(des);
	case QueueCommandTypes::kShipSink:
		return new CmdShipSink(des);
	case QueueCommandTypes::kShipCancelExpedition:
		return new CmdShipCancelExpedition(des);
	case QueueCommandTypes::kExpeditionConfig:
		return new CmdExpeditionConfig(des);

	default:
		throw wexception("PlayerCommand::deserialize(): Invalid command id encountered");
	}
}

/**
 * Write this player command to a file. Call this from base classes
 */
constexpr uint16_t kCurrentPacketVersionPlayerCommand = 3;

void PlayerCommand::write(FileWrite& fw, EditorGameBase& egbase, MapObjectSaver& mos) {
	// First, write version
	fw.unsigned_16(kCurrentPacketVersionPlayerCommand);

	GameLogicCommand::write(fw, egbase, mos);
	// Now sender
	fw.unsigned_8(sender());
	fw.unsigned_32(cmdserial());
}

void PlayerCommand::read(FileRead& fr, EditorGameBase& egbase, MapObjectLoader& mol) {
	try {
		const uint16_t packet_version = fr.unsigned_16();
		if (packet_version == kCurrentPacketVersionPlayerCommand) {
			GameLogicCommand::read(fr, egbase, mol);
			sender_ = fr.unsigned_8();
			if (!egbase.get_player(sender_)) {
				throw GameDataError("player %u does not exist", sender_);
			}
			cmdserial_ = fr.unsigned_32();
		} else {
			throw UnhandledVersionError(
			   "PlayerCommand", packet_version, kCurrentPacketVersionPlayerCommand);
		}
	} catch (const WException& e) {
		throw GameDataError("player command: %s", e.what());
	}
}

/*** class Cmd_Bulldoze ***/

CmdBulldoze::CmdBulldoze(StreamRead& des)
   : PlayerCommand(0, des.unsigned_8()), serial(des.unsigned_32()), recurse(des.unsigned_8()) {
}

void CmdBulldoze::execute(Game& game) {
	if (upcast(PlayerImmovable, pimm, game.objects().get_object(serial))) {
		game.get_player(sender())->bulldoze(*pimm, recurse);
	}
}

void CmdBulldoze::serialize(StreamWrite& ser) {
	write_id_and_sender(ser);
	ser.unsigned_32(serial);
	ser.unsigned_8(recurse);
}

constexpr uint16_t kCurrentPacketVersionCmdBulldoze = 2;

void CmdBulldoze::read(FileRead& fr, EditorGameBase& egbase, MapObjectLoader& mol) {
	try {
		const uint16_t packet_version = fr.unsigned_16();
		if (packet_version == kCurrentPacketVersionCmdBulldoze) {
			PlayerCommand::read(fr, egbase, mol);
			serial = get_object_serial_or_zero<PlayerImmovable>(fr.unsigned_32(), mol);
			recurse = 2 <= packet_version ? fr.unsigned_8() : false;
		} else {
			throw UnhandledVersionError(
			   "CmdBulldoze", packet_version, kCurrentPacketVersionCmdBulldoze);
		}
	} catch (const WException& e) {
		throw GameDataError("bulldoze: %s", e.what());
	}
}
void CmdBulldoze::write(FileWrite& fw, EditorGameBase& egbase, MapObjectSaver& mos) {
	// First, write version
	fw.unsigned_16(kCurrentPacketVersionCmdBulldoze);
	// Write base classes
	PlayerCommand::write(fw, egbase, mos);
	// Now serial
	fw.unsigned_32(mos.get_object_file_index_or_zero(egbase.objects().get_object(serial)));
	fw.unsigned_8(recurse);
}

/*** class Cmd_Build ***/

CmdBuild::CmdBuild(StreamRead& des) : PlayerCommand(0, des.unsigned_8()) {
	bi = des.signed_16();
	coords = read_coords_32(&des);
}

void CmdBuild::execute(Game& game) {
	// Empty former vector since its a new csite.
	FormerBuildings former_buildings;
	game.get_player(sender())->build(coords, bi, true, former_buildings);
}

void CmdBuild::serialize(StreamWrite& ser) {
	write_id_and_sender(ser);
	ser.signed_16(bi);
	write_coords_32(&ser, coords);
}

constexpr uint16_t kCurrentPacketVersionCmdBuild = 1;

void CmdBuild::read(FileRead& fr, EditorGameBase& egbase, MapObjectLoader& mol) {
	try {
		const uint16_t packet_version = fr.unsigned_16();
		if (packet_version == kCurrentPacketVersionCmdBuild) {
			PlayerCommand::read(fr, egbase, mol);
			bi = fr.unsigned_16();
			coords = read_coords_32(&fr, egbase.map().extent());
		} else {
			throw UnhandledVersionError("CmdBuild", packet_version, kCurrentPacketVersionCmdBuild);
		}

	} catch (const WException& e) {
		throw GameDataError("build: %s", e.what());
	}
}

void CmdBuild::write(FileWrite& fw, EditorGameBase& egbase, MapObjectSaver& mos) {
	// First, write version
	fw.unsigned_16(kCurrentPacketVersionCmdBuild);
	// Write base classes
	PlayerCommand::write(fw, egbase, mos);
	fw.unsigned_16(bi);
	write_coords_32(&fw, coords);
}

/*** class Cmd_BuildFlag ***/

CmdBuildFlag::CmdBuildFlag(StreamRead& des)
   : PlayerCommand(0, des.unsigned_8()), coords(read_coords_32(&des)) {
}

void CmdBuildFlag::execute(Game& game) {
	game.get_player(sender())->build_flag(coords);
}

void CmdBuildFlag::serialize(StreamWrite& ser) {
	write_id_and_sender(ser);
	write_coords_32(&ser, coords);
}

constexpr uint16_t kCurrentPacketVersionCmdBuildFlag = 1;

void CmdBuildFlag::read(FileRead& fr, EditorGameBase& egbase, MapObjectLoader& mol) {
	try {
		const uint16_t packet_version = fr.unsigned_16();
		if (packet_version == kCurrentPacketVersionCmdBuildFlag) {
			PlayerCommand::read(fr, egbase, mol);
			coords = read_coords_32(&fr, egbase.map().extent());
		} else {
			throw UnhandledVersionError(
			   "CmdBuildFlag", packet_version, kCurrentPacketVersionCmdBuildFlag);
		}
	} catch (const WException& e) {
		throw GameDataError("build flag: %s", e.what());
	}
}
void CmdBuildFlag::write(FileWrite& fw, EditorGameBase& egbase, MapObjectSaver& mos) {
	// First, write version
	fw.unsigned_16(kCurrentPacketVersionCmdBuildFlag);
	// Write base classes
	PlayerCommand::write(fw, egbase, mos);
	write_coords_32(&fw, coords);
}

/*** class Cmd_BuildRoad ***/

CmdBuildRoad::CmdBuildRoad(uint32_t t, int32_t p, Path& pa)
   : PlayerCommand(t, p),
     path(&pa),
     start(pa.get_start()),
     nsteps(pa.get_nsteps()),
     steps(nullptr) {
}

CmdBuildRoad::CmdBuildRoad(StreamRead& des)
   : PlayerCommand(0, des.unsigned_8()),
     // We cannot completely deserialize the path here because we don't have a Map
     path(nullptr),
     start(read_coords_32(&des)),
     nsteps(des.unsigned_16()),
     steps(new uint8_t[nsteps]) {
	for (Path::StepVector::size_type i = 0; i < nsteps; ++i) {
		steps[i] = des.unsigned_8();
	}
}

CmdBuildRoad::~CmdBuildRoad() {
}

void CmdBuildRoad::execute(Game& game) {
	if (path == nullptr) {
		assert(steps);

		path.reset(new Path(start));
		for (Path::StepVector::size_type i = 0; i < nsteps; ++i) {
			path->append(game.map(), steps[i]);
		}
	}

	game.get_player(sender())->build_road(*path);
}

void CmdBuildRoad::serialize(StreamWrite& ser) {
	write_id_and_sender(ser);
	write_coords_32(&ser, start);
	ser.unsigned_16(nsteps);

	assert(path || steps);

	for (Path::StepVector::size_type i = 0; i < nsteps; ++i) {
		ser.unsigned_8(path ? (*path)[i] : steps[i]);
	}
}

constexpr uint16_t kCurrentPacketVersionCmdBuildRoad = 1;

void CmdBuildRoad::read(FileRead& fr, EditorGameBase& egbase, MapObjectLoader& mol) {
	try {
		const uint16_t packet_version = fr.unsigned_16();
		if (packet_version == kCurrentPacketVersionCmdBuildRoad) {
			PlayerCommand::read(fr, egbase, mol);
			start = read_coords_32(&fr, egbase.map().extent());
			nsteps = fr.unsigned_16();
			path.reset(nullptr);
			steps.reset(new uint8_t[nsteps]);
			for (Path::StepVector::size_type i = 0; i < nsteps; ++i) {
				steps[i] = fr.unsigned_8();
			}
		} else {
			throw UnhandledVersionError(
			   "CmdBuildRoad", packet_version, kCurrentPacketVersionCmdBuildRoad);
		}
	} catch (const WException& e) {
		throw GameDataError("build road: %s", e.what());
	}
}
void CmdBuildRoad::write(FileWrite& fw, EditorGameBase& egbase, MapObjectSaver& mos) {
	// First, write version
	fw.unsigned_16(kCurrentPacketVersionCmdBuildRoad);
	// Write base classes
	PlayerCommand::write(fw, egbase, mos);
	write_coords_32(&fw, start);
	fw.unsigned_16(nsteps);
	for (Path::StepVector::size_type i = 0; i < nsteps; ++i) {
		fw.unsigned_8(path ? (*path)[i] : steps[i]);
	}
}

/*** class Cmd_BuildWaterway ***/

CmdBuildWaterway::CmdBuildWaterway(uint32_t t, int32_t p, Path& pa)
   : PlayerCommand(t, p),
     path(&pa),
     start(pa.get_start()),
     nsteps(pa.get_nsteps()),
     steps(nullptr) {
}

CmdBuildWaterway::CmdBuildWaterway(StreamRead& des)
   : PlayerCommand(0, des.unsigned_8()),
     // We cannot completely deserialize the path here because we don't have a Map
     path(nullptr),
     start(read_coords_32(&des)),
     nsteps(des.unsigned_16()),
     steps(new uint8_t[nsteps]) {
	for (Path::StepVector::size_type i = 0; i < nsteps; ++i) {
		steps[i] = des.unsigned_8();
	}
}

CmdBuildWaterway::~CmdBuildWaterway() {
}

void CmdBuildWaterway::execute(Game& game) {
	if (path == nullptr) {
		assert(steps);

		path.reset(new Path(start));
		for (Path::StepVector::size_type i = 0; i < nsteps; ++i) {
			path->append(game.map(), steps[i]);
		}
	}

	game.get_player(sender())->build_waterway(*path);
}

void CmdBuildWaterway::serialize(StreamWrite& ser) {
	write_id_and_sender(ser);
	write_coords_32(&ser, start);
	ser.unsigned_16(nsteps);

	assert(path || steps);

	for (Path::StepVector::size_type i = 0; i < nsteps; ++i) {
		ser.unsigned_8(path ? (*path)[i] : steps[i]);
	}
}

constexpr uint16_t kCurrentPacketVersionCmdBuildWaterway = 1;

void CmdBuildWaterway::read(FileRead& fr, EditorGameBase& egbase, MapObjectLoader& mol) {
	try {
		const uint16_t packet_version = fr.unsigned_16();
		if (packet_version == kCurrentPacketVersionCmdBuildWaterway) {
			PlayerCommand::read(fr, egbase, mol);
			start = read_coords_32(&fr, egbase.map().extent());
			nsteps = fr.unsigned_16();
			path.reset(nullptr);
			steps.reset(new uint8_t[nsteps]);
			for (Path::StepVector::size_type i = 0; i < nsteps; ++i) {
				steps[i] = fr.unsigned_8();
			}
		} else {
			throw UnhandledVersionError(
			   "CmdBuildWaterway", packet_version, kCurrentPacketVersionCmdBuildWaterway);
		}
	} catch (const WException& e) {
		throw GameDataError("build waterway: %s", e.what());
	}
}
void CmdBuildWaterway::write(FileWrite& fw, EditorGameBase& egbase, MapObjectSaver& mos) {
	// First, write version
	fw.unsigned_16(kCurrentPacketVersionCmdBuildWaterway);
	// Write base classes
	PlayerCommand::write(fw, egbase, mos);
	write_coords_32(&fw, start);
	fw.unsigned_16(nsteps);
	for (Path::StepVector::size_type i = 0; i < nsteps; ++i) {
		fw.unsigned_8(path ? (*path)[i] : steps[i]);
	}
}

/*** Cmd_FlagAction ***/
CmdFlagAction::CmdFlagAction(StreamRead& des) : PlayerCommand(0, des.unsigned_8()) {
	des.unsigned_8();
	serial = des.unsigned_32();
}

void CmdFlagAction::execute(Game& game) {
	Player* player = game.get_player(sender());
	if (upcast(Flag, flag, game.objects().get_object(serial))) {
		if (flag->get_owner() == player) {
			player->flagaction(*flag);
		}
	}
}

void CmdFlagAction::serialize(StreamWrite& ser) {
	write_id_and_sender(ser);
	ser.unsigned_8(0);
	ser.unsigned_32(serial);
}

constexpr uint16_t kCurrentPacketVersionCmdFlagAction = 2;

void CmdFlagAction::read(FileRead& fr, EditorGameBase& egbase, MapObjectLoader& mol) {
	try {
		const uint16_t packet_version = fr.unsigned_16();
		if (packet_version == kCurrentPacketVersionCmdFlagAction) {
			PlayerCommand::read(fr, egbase, mol);
			serial = get_object_serial_or_zero<Flag>(fr.unsigned_32(), mol);
		} else {
			throw UnhandledVersionError(
			   "CmdFlagAction", packet_version, kCurrentPacketVersionCmdFlagAction);
		}
	} catch (const WException& e) {
		throw GameDataError("flag action: %s", e.what());
	}
}
void CmdFlagAction::write(FileWrite& fw, EditorGameBase& egbase, MapObjectSaver& mos) {
	// First, write version
	fw.unsigned_16(kCurrentPacketVersionCmdFlagAction);
	// Write base classes
	PlayerCommand::write(fw, egbase, mos);
	// Now serial
	fw.unsigned_32(mos.get_object_file_index_or_zero(egbase.objects().get_object(serial)));
}

/*** Cmd_StartStopBuilding ***/

CmdStartStopBuilding::CmdStartStopBuilding(StreamRead& des) : PlayerCommand(0, des.unsigned_8()) {
	serial = des.unsigned_32();
}

void CmdStartStopBuilding::execute(Game& game) {
	MapObject* mo = game.objects().get_object(serial);
	if (upcast(ConstructionSite, cs, mo)) {
		if (upcast(ProductionsiteSettings, s, cs->get_settings())) {
			s->stopped = !s->stopped;
		}
	} else if (upcast(Building, building, mo)) {
		game.get_player(sender())->start_stop_building(*building);
	}
}

void CmdStartStopBuilding::serialize(StreamWrite& ser) {
	write_id_and_sender(ser);
	ser.unsigned_32(serial);
}

constexpr uint16_t kCurrentPacketVersionCmdStartStopBuilding = 1;

void CmdStartStopBuilding::read(FileRead& fr, EditorGameBase& egbase, MapObjectLoader& mol) {
	try {
		const uint16_t packet_version = fr.unsigned_16();
		if (packet_version == kCurrentPacketVersionCmdStartStopBuilding) {
			PlayerCommand::read(fr, egbase, mol);
			serial = get_object_serial_or_zero<Building>(fr.unsigned_32(), mol);
		} else {
			throw UnhandledVersionError(
			   "CmdStartStopBuilding", packet_version, kCurrentPacketVersionCmdStartStopBuilding);
		}
	} catch (const WException& e) {
		throw GameDataError("start/stop building: %s", e.what());
	}
}
void CmdStartStopBuilding::write(FileWrite& fw, EditorGameBase& egbase, MapObjectSaver& mos) {
	// First, write version
	fw.unsigned_16(kCurrentPacketVersionCmdStartStopBuilding);
	// Write base classes
	PlayerCommand::write(fw, egbase, mos);

	// Now serial
	fw.unsigned_32(mos.get_object_file_index_or_zero(egbase.objects().get_object(serial)));
}

CmdMilitarySiteSetSoldierPreference::CmdMilitarySiteSetSoldierPreference(StreamRead& des)
   : PlayerCommand(0, des.unsigned_8()) {
	serial = des.unsigned_32();
	preference = static_cast<Widelands::SoldierPreference>(des.unsigned_8());
}

void CmdMilitarySiteSetSoldierPreference::serialize(StreamWrite& ser) {
	write_id_and_sender(ser);
	ser.unsigned_32(serial);
	ser.unsigned_8(static_cast<uint8_t>(preference));
}

void CmdMilitarySiteSetSoldierPreference::execute(Game& game) {
	MapObject* mo = game.objects().get_object(serial);
	if (upcast(ConstructionSite, cs, mo)) {
		if (upcast(MilitarysiteSettings, s, cs->get_settings())) {
			s->prefer_heroes = preference == SoldierPreference::kHeroes;
		}
	} else if (upcast(MilitarySite, building, mo)) {
		game.get_player(sender())->military_site_set_soldier_preference(*building, preference);
	}
}

constexpr uint16_t kCurrentPacketVersionSoldierPreference = 1;

void CmdMilitarySiteSetSoldierPreference::write(FileWrite& fw,
                                                EditorGameBase& egbase,
                                                MapObjectSaver& mos) {
	// First, write version
	fw.unsigned_16(kCurrentPacketVersionSoldierPreference);
	// Write base classes
	PlayerCommand::write(fw, egbase, mos);

	fw.unsigned_8(static_cast<uint8_t>(preference));

	// Now serial.
	fw.unsigned_32(mos.get_object_file_index_or_zero(egbase.objects().get_object(serial)));
}

void CmdMilitarySiteSetSoldierPreference::read(FileRead& fr,
                                               EditorGameBase& egbase,
                                               MapObjectLoader& mol) {
	try {
		const uint16_t packet_version = fr.unsigned_16();
		if (packet_version == kCurrentPacketVersionSoldierPreference) {
			PlayerCommand::read(fr, egbase, mol);
			preference = static_cast<Widelands::SoldierPreference>(fr.unsigned_8());
			serial = get_object_serial_or_zero<MilitarySite>(fr.unsigned_32(), mol);
		} else {
			throw UnhandledVersionError("CmdMilitarySiteSetSoldierPreference", packet_version,
			                            kCurrentPacketVersionSoldierPreference);
		}
	} catch (const WException& e) {
		throw GameDataError("start/stop building: %s", e.what());
	}
}

/*** Cmd_StartOrCancelExpedition ***/

CmdStartOrCancelExpedition::CmdStartOrCancelExpedition(StreamRead& des)
   : PlayerCommand(0, des.unsigned_8()) {
	serial = des.unsigned_32();
}

void CmdStartOrCancelExpedition::execute(Game& game) {
	MapObject* mo = game.objects().get_object(serial);
	if (upcast(ConstructionSite, cs, mo)) {
		if (upcast(WarehouseSettings, s, cs->get_settings())) {
			s->launch_expedition = !s->launch_expedition;
		}
	} else if (upcast(Warehouse, warehouse, game.objects().get_object(serial))) {
		game.get_player(sender())->start_or_cancel_expedition(*warehouse);
	}
}

void CmdStartOrCancelExpedition::serialize(StreamWrite& ser) {
	write_id_and_sender(ser);
	ser.unsigned_32(serial);
}

constexpr uint16_t kCurrentPacketVersionExpedition = 1;

void CmdStartOrCancelExpedition::read(FileRead& fr, EditorGameBase& egbase, MapObjectLoader& mol) {
	try {
		uint16_t const packet_version = fr.unsigned_16();
		if (packet_version == kCurrentPacketVersionExpedition) {
			PlayerCommand::read(fr, egbase, mol);
			serial = get_object_serial_or_zero<Warehouse>(fr.unsigned_32(), mol);
		} else {
			throw UnhandledVersionError(
			   "CmdStartOrCancelExpedition", packet_version, kCurrentPacketVersionExpedition);
		}
	} catch (const WException& e) {
		throw GameDataError("start/stop building: %s", e.what());
	}
}
void CmdStartOrCancelExpedition::write(FileWrite& fw, EditorGameBase& egbase, MapObjectSaver& mos) {
	// First, write version
	fw.unsigned_16(kCurrentPacketVersionExpedition);
	// Write base classes
	PlayerCommand::write(fw, egbase, mos);

	// Now serial
	fw.unsigned_32(mos.get_object_file_index_or_zero(egbase.objects().get_object(serial)));
}

/*** Cmd_ExpeditionConfig ***/

CmdExpeditionConfig::CmdExpeditionConfig(StreamRead& des) : PlayerCommand(0, des.unsigned_8()) {
	serial = des.unsigned_32();
	type = des.unsigned_8() == 0 ? wwWARE : wwWORKER;
	index = des.unsigned_32();
	add = des.unsigned_8();
}

void CmdExpeditionConfig::execute(Game& game) {
	if (upcast(PortDock, pd, game.objects().get_object(serial))) {
		if (ExpeditionBootstrap* x = pd->expedition_bootstrap()) {
			x->demand_additional_item(game, type, index, add);
		}
	}
}

void CmdExpeditionConfig::serialize(StreamWrite& ser) {
	write_id_and_sender(ser);
	ser.unsigned_32(serial);
	ser.unsigned_8(type == wwWARE ? 0 : 1);
	ser.unsigned_32(index);
	ser.unsigned_8(add ? 1 : 0);
}

constexpr uint16_t kCurrentPacketVersionCmdExpeditionConfig = 1;

void CmdExpeditionConfig::read(FileRead& fr, EditorGameBase& egbase, MapObjectLoader& mol) {
	try {
		const uint16_t packet_version = fr.unsigned_16();
		if (packet_version == kCurrentPacketVersionCmdExpeditionConfig) {
			PlayerCommand::read(fr, egbase, mol);
			serial = get_object_serial_or_zero<PortDock>(fr.unsigned_32(), mol);
			type = fr.unsigned_8() == 0 ? wwWARE : wwWORKER;
			index = fr.unsigned_32();
			add = fr.unsigned_8();
		} else {
			throw UnhandledVersionError(
			   "CmdExpeditionConfig", packet_version, kCurrentPacketVersionCmdExpeditionConfig);
		}
	} catch (const WException& e) {
		throw GameDataError("enhance building: %s", e.what());
	}
}
void CmdExpeditionConfig::write(FileWrite& fw, EditorGameBase& egbase, MapObjectSaver& mos) {
	fw.unsigned_16(kCurrentPacketVersionCmdExpeditionConfig);
	PlayerCommand::write(fw, egbase, mos);

	fw.unsigned_32(mos.get_object_file_index_or_zero(egbase.objects().get_object(serial)));
	fw.unsigned_8(type == wwWARE ? 0 : 1);
	fw.unsigned_32(index);
	fw.unsigned_8(add ? 1 : 0);
}

/*** Cmd_EnhanceBuilding ***/

CmdEnhanceBuilding::CmdEnhanceBuilding(StreamRead& des) : PlayerCommand(0, des.unsigned_8()) {
	serial_ = des.unsigned_32();
	bi_ = des.unsigned_16();
	keep_wares_ = des.unsigned_8();
}

void CmdEnhanceBuilding::execute(Game& game) {
	MapObject* mo = game.objects().get_object(serial_);
	if (upcast(ConstructionSite, cs, mo)) {
		if (bi_ == cs->building().enhancement()) {
			cs->enhance();
		}
	} else if (upcast(Building, building, mo)) {
		game.get_player(sender())->enhance_building(building, bi_, keep_wares_);
	}
}

void CmdEnhanceBuilding::serialize(StreamWrite& ser) {
	write_id_and_sender(ser);
	ser.unsigned_32(serial_);
	ser.unsigned_16(bi_);
	ser.unsigned_8(keep_wares_ ? 1 : 0);
}

constexpr uint16_t kCurrentPacketVersionCmdEnhanceBuilding = 2;

void CmdEnhanceBuilding::read(FileRead& fr, EditorGameBase& egbase, MapObjectLoader& mol) {
	try {
		const uint16_t packet_version = fr.unsigned_16();
		if (packet_version == kCurrentPacketVersionCmdEnhanceBuilding) {
			PlayerCommand::read(fr, egbase, mol);
			serial_ = get_object_serial_or_zero<Building>(fr.unsigned_32(), mol);
			bi_ = fr.unsigned_16();
			keep_wares_ = fr.unsigned_8();
		} else {
			throw UnhandledVersionError(
			   "CmdEnhanceBuilding", packet_version, kCurrentPacketVersionCmdEnhanceBuilding);
		}
	} catch (const WException& e) {
		throw GameDataError("enhance building: %s", e.what());
	}
}
void CmdEnhanceBuilding::write(FileWrite& fw, EditorGameBase& egbase, MapObjectSaver& mos) {
	fw.unsigned_16(kCurrentPacketVersionCmdEnhanceBuilding);
	PlayerCommand::write(fw, egbase, mos);
	fw.unsigned_32(mos.get_object_file_index_or_zero(egbase.objects().get_object(serial_)));
	fw.unsigned_16(bi_);
	fw.unsigned_8(keep_wares_ ? 1 : 0);
}

/*** Cmd_DismantleBuilding ***/
CmdDismantleBuilding::CmdDismantleBuilding(StreamRead& des) : PlayerCommand(0, des.unsigned_8()) {
	serial_ = des.unsigned_32();
	keep_wares_ = des.unsigned_8();
}

void CmdDismantleBuilding::execute(Game& game) {
	if (upcast(Building, building, game.objects().get_object(serial_))) {
		game.get_player(sender())->dismantle_building(building, keep_wares_);
	}
}

void CmdDismantleBuilding::serialize(StreamWrite& ser) {
	write_id_and_sender(ser);
	ser.unsigned_32(serial_);
	ser.unsigned_8(keep_wares_ ? 1 : 0);
}

constexpr uint16_t kCurrentPacketVersionDismantleBuilding = 2;

void CmdDismantleBuilding::read(FileRead& fr, EditorGameBase& egbase, MapObjectLoader& mol) {
	try {
		const uint16_t packet_version = fr.unsigned_16();
		if (packet_version == kCurrentPacketVersionDismantleBuilding) {
			PlayerCommand::read(fr, egbase, mol);
			serial_ = get_object_serial_or_zero<Building>(fr.unsigned_32(), mol);
			keep_wares_ = fr.unsigned_8();
		} else {
			throw UnhandledVersionError(
			   "CmdDismantleBuilding", packet_version, kCurrentPacketVersionDismantleBuilding);
		}
	} catch (const WException& e) {
		throw GameDataError("dismantle building: %s", e.what());
	}
}
void CmdDismantleBuilding::write(FileWrite& fw, EditorGameBase& egbase, MapObjectSaver& mos) {
	// First, write version
	fw.unsigned_16(kCurrentPacketVersionDismantleBuilding);
	// Write base classes
	PlayerCommand::write(fw, egbase, mos);

	// Now serial
	fw.unsigned_32(mos.get_object_file_index_or_zero(egbase.objects().get_object(serial_)));
	fw.unsigned_8(keep_wares_ ? 1 : 0);
}

/*** Cmd_EvictWorker ***/
CmdEvictWorker::CmdEvictWorker(StreamRead& des) : PlayerCommand(0, des.unsigned_8()) {
	serial = des.unsigned_32();
}

void CmdEvictWorker::execute(Game& game) {
	upcast(Worker, worker, game.objects().get_object(serial));
	if (worker && worker->owner().player_number() == sender()) {
		worker->evict(game);
	}
}

void CmdEvictWorker::serialize(StreamWrite& ser) {
	write_id_and_sender(ser);
	ser.unsigned_32(serial);
}

constexpr uint16_t kCurrentPacketVersionCmdEvictWorker = 1;

void CmdEvictWorker::read(FileRead& fr, EditorGameBase& egbase, MapObjectLoader& mol) {
	try {
		const uint16_t packet_version = fr.unsigned_16();
		if (packet_version == kCurrentPacketVersionCmdEvictWorker) {
			PlayerCommand::read(fr, egbase, mol);
			serial = get_object_serial_or_zero<Worker>(fr.unsigned_32(), mol);
		} else {
			throw UnhandledVersionError(
			   "CmdEvictWorker", packet_version, kCurrentPacketVersionCmdEvictWorker);
		}
	} catch (const WException& e) {
		throw GameDataError("evict worker: %s", e.what());
	}
}
void CmdEvictWorker::write(FileWrite& fw, EditorGameBase& egbase, MapObjectSaver& mos) {
	// First, write version
	fw.unsigned_16(kCurrentPacketVersionCmdEvictWorker);
	// Write base classes
	PlayerCommand::write(fw, egbase, mos);

	// Now serial
	fw.unsigned_32(mos.get_object_file_index_or_zero(egbase.objects().get_object(serial)));
}

/*** Cmd_ShipScoutDirection ***/
CmdShipScoutDirection::CmdShipScoutDirection(StreamRead& des) : PlayerCommand(0, des.unsigned_8()) {
	serial = des.unsigned_32();
	dir = static_cast<WalkingDir>(des.unsigned_8());
}

void CmdShipScoutDirection::execute(Game& game) {
	upcast(Ship, ship, game.objects().get_object(serial));
	if (ship && ship->get_owner()->player_number() == sender()) {
		if (!(ship->get_ship_state() == Widelands::Ship::ShipStates::kExpeditionWaiting ||
		      ship->get_ship_state() == Widelands::Ship::ShipStates::kExpeditionPortspaceFound ||
		      ship->get_ship_state() == Widelands::Ship::ShipStates::kExpeditionScouting)) {
			log_warn_time(
			   game.get_gametime(),
			   " %1d:ship on %3dx%3d received scout command but not in "
			   "kExpeditionWaiting or kExpeditionPortspaceFound or kExpeditionScouting status "
			   "(expedition: %s), ignoring...\n",
			   ship->get_owner()->player_number(), ship->get_position().x, ship->get_position().y,
			   (ship->state_is_expedition()) ? "Y" : "N");
			return;
		}
		ship->exp_scouting_direction(game, dir);
	}
}

void CmdShipScoutDirection::serialize(StreamWrite& ser) {
	write_id_and_sender(ser);
	ser.unsigned_32(serial);
	ser.unsigned_8(static_cast<uint8_t>(dir));
}

constexpr uint16_t kCurrentPacketVersionShipScoutDirection = 1;

void CmdShipScoutDirection::read(FileRead& fr, EditorGameBase& egbase, MapObjectLoader& mol) {
	try {
		const uint16_t packet_version = fr.unsigned_16();
		if (packet_version == kCurrentPacketVersionShipScoutDirection) {
			PlayerCommand::read(fr, egbase, mol);
			serial = get_object_serial_or_zero<Ship>(fr.unsigned_32(), mol);
			// direction
			dir = static_cast<WalkingDir>(fr.unsigned_8());
		} else {
			throw UnhandledVersionError(
			   "CmdShipScoutDirection", packet_version, kCurrentPacketVersionShipScoutDirection);
		}
	} catch (const WException& e) {
		throw GameDataError("Ship scout: %s", e.what());
	}
}
void CmdShipScoutDirection::write(FileWrite& fw, EditorGameBase& egbase, MapObjectSaver& mos) {
	// First, write version
	fw.unsigned_16(kCurrentPacketVersionShipScoutDirection);
	// Write base classes
	PlayerCommand::write(fw, egbase, mos);

	// Now serial
	fw.unsigned_32(mos.get_object_file_index_or_zero(egbase.objects().get_object(serial)));

	// direction
	fw.unsigned_8(static_cast<uint8_t>(dir));
}

/*** Cmd_ShipConstructPort ***/
CmdShipConstructPort::CmdShipConstructPort(StreamRead& des) : PlayerCommand(0, des.unsigned_8()) {
	serial = des.unsigned_32();
	coords = read_coords_32(&des);
}

void CmdShipConstructPort::execute(Game& game) {
	upcast(Ship, ship, game.objects().get_object(serial));
	if (ship && ship->get_owner()->player_number() == sender()) {
		if (ship->get_ship_state() != Widelands::Ship::ShipStates::kExpeditionPortspaceFound) {
			log_warn_time(game.get_gametime(),
			              " %1d:ship on %3dx%3d received build port command but "
			              "not in kExpeditionPortspaceFound status (expedition: %s), ignoring...\n",
			              ship->get_owner()->player_number(), ship->get_position().x,
			              ship->get_position().y, (ship->state_is_expedition()) ? "Y" : "N");
			return;
		}
		ship->exp_construct_port(game, coords);
	}
}

void CmdShipConstructPort::serialize(StreamWrite& ser) {
	write_id_and_sender(ser);
	ser.unsigned_32(serial);
	write_coords_32(&ser, coords);
}

constexpr uint16_t kCurrentPacketVersionShipConstructPort = 1;

void CmdShipConstructPort::read(FileRead& fr, EditorGameBase& egbase, MapObjectLoader& mol) {
	try {
		const uint16_t packet_version = fr.unsigned_16();
		if (packet_version == kCurrentPacketVersionShipConstructPort) {
			PlayerCommand::read(fr, egbase, mol);
			serial = get_object_serial_or_zero<Ship>(fr.unsigned_32(), mol);
			// Coords
			coords = read_coords_32(&fr);
		} else {
			throw UnhandledVersionError(
			   "CmdShipConstructPort", packet_version, kCurrentPacketVersionShipConstructPort);
		}
	} catch (const WException& e) {
		throw GameDataError("Ship construct port: %s", e.what());
	}
}
void CmdShipConstructPort::write(FileWrite& fw, EditorGameBase& egbase, MapObjectSaver& mos) {
	// First, write version
	fw.unsigned_16(kCurrentPacketVersionShipConstructPort);
	// Write base classes
	PlayerCommand::write(fw, egbase, mos);

	// Now serial
	fw.unsigned_32(mos.get_object_file_index_or_zero(egbase.objects().get_object(serial)));

	// Coords
	write_coords_32(&fw, coords);
}

/*** Cmd_ShipExploreIsland ***/
CmdShipExploreIsland::CmdShipExploreIsland(StreamRead& des) : PlayerCommand(0, des.unsigned_8()) {
	serial = des.unsigned_32();
	island_explore_direction = static_cast<IslandExploreDirection>(des.unsigned_8());
}

void CmdShipExploreIsland::execute(Game& game) {
	upcast(Ship, ship, game.objects().get_object(serial));
	if (ship && ship->get_owner()->player_number() == sender()) {
		if (!(ship->get_ship_state() == Widelands::Ship::ShipStates::kExpeditionWaiting ||
		      ship->get_ship_state() == Widelands::Ship::ShipStates::kExpeditionPortspaceFound ||
		      ship->get_ship_state() == Widelands::Ship::ShipStates::kExpeditionScouting)) {
			log_warn_time(
			   game.get_gametime(),
			   " %1d:ship on %3dx%3d received explore island command "
			   "but not in kExpeditionWaiting or kExpeditionPortspaceFound or kExpeditionScouting "
			   "status (expedition: %s), ignoring...\n",
			   ship->get_owner()->player_number(), ship->get_position().x, ship->get_position().y,
			   (ship->state_is_expedition()) ? "Y" : "N");
			return;
		}
		ship->exp_explore_island(game, island_explore_direction);
	}
}

void CmdShipExploreIsland::serialize(StreamWrite& ser) {
	write_id_and_sender(ser);
	ser.unsigned_32(serial);
	ser.unsigned_8(static_cast<uint8_t>(island_explore_direction));
}

constexpr uint16_t kCurrentPacketVersionShipExploreIsland = 1;

void CmdShipExploreIsland::read(FileRead& fr, EditorGameBase& egbase, MapObjectLoader& mol) {
	try {
		const uint16_t packet_version = fr.unsigned_16();
		if (packet_version == kCurrentPacketVersionShipExploreIsland) {
			PlayerCommand::read(fr, egbase, mol);
			serial = get_object_serial_or_zero<Ship>(fr.unsigned_32(), mol);
			island_explore_direction = static_cast<IslandExploreDirection>(fr.unsigned_8());
		} else {
			throw UnhandledVersionError(
			   "CmdShipExploreIsland", packet_version, kCurrentPacketVersionShipExploreIsland);
		}
	} catch (const WException& e) {
		throw GameDataError("Ship explore: %s", e.what());
	}
}
void CmdShipExploreIsland::write(FileWrite& fw, EditorGameBase& egbase, MapObjectSaver& mos) {
	// First, write version
	fw.unsigned_16(kCurrentPacketVersionShipExploreIsland);
	// Write base classes
	PlayerCommand::write(fw, egbase, mos);

	// Now serial
	fw.unsigned_32(mos.get_object_file_index_or_zero(egbase.objects().get_object(serial)));

	// Direction of exploration
	fw.unsigned_8(static_cast<uint8_t>(island_explore_direction));
}

/*** Cmd_ShipSink ***/
CmdShipSink::CmdShipSink(StreamRead& des) : PlayerCommand(0, des.unsigned_8()) {
	serial = des.unsigned_32();
}

void CmdShipSink::execute(Game& game) {
	upcast(Ship, ship, game.objects().get_object(serial));
	if (ship && ship->get_owner()->player_number() == sender()) {
		ship->sink_ship(game);
	}
}

void CmdShipSink::serialize(StreamWrite& ser) {
	write_id_and_sender(ser);
	ser.unsigned_32(serial);
}

constexpr uint16_t kCurrentPacketVersionCmdShipSink = 1;

void CmdShipSink::read(FileRead& fr, EditorGameBase& egbase, MapObjectLoader& mol) {
	try {
		const uint16_t packet_version = fr.unsigned_16();
		if (packet_version == kCurrentPacketVersionCmdShipSink) {
			PlayerCommand::read(fr, egbase, mol);
			serial = get_object_serial_or_zero<Ship>(fr.unsigned_32(), mol);
		} else {
			throw UnhandledVersionError(
			   "CmdShipSink", packet_version, kCurrentPacketVersionCmdShipSink);
		}
	} catch (const WException& e) {
		throw GameDataError("Ship explore: %s", e.what());
	}
}
void CmdShipSink::write(FileWrite& fw, EditorGameBase& egbase, MapObjectSaver& mos) {
	// First, write version
	fw.unsigned_16(kCurrentPacketVersionCmdShipSink);
	// Write base classes
	PlayerCommand::write(fw, egbase, mos);

	// Now serial
	fw.unsigned_32(mos.get_object_file_index_or_zero(egbase.objects().get_object(serial)));
}

/*** Cmd_ShipCancelExpedition ***/
CmdShipCancelExpedition::CmdShipCancelExpedition(StreamRead& des)
   : PlayerCommand(0, des.unsigned_8()) {
	serial = des.unsigned_32();
}

void CmdShipCancelExpedition::execute(Game& game) {
	upcast(Ship, ship, game.objects().get_object(serial));
	if (ship && ship->get_owner()->player_number() == sender()) {
		ship->exp_cancel(game);
	}
}

void CmdShipCancelExpedition::serialize(StreamWrite& ser) {
	write_id_and_sender(ser);
	ser.unsigned_32(serial);
}

constexpr uint16_t kCurrentPacketVersionShipCancelExpedition = 1;

void CmdShipCancelExpedition::read(FileRead& fr, EditorGameBase& egbase, MapObjectLoader& mol) {
	try {
		const uint16_t packet_version = fr.unsigned_16();
		if (packet_version == kCurrentPacketVersionShipCancelExpedition) {
			PlayerCommand::read(fr, egbase, mol);
			serial = get_object_serial_or_zero<Ship>(fr.unsigned_32(), mol);
		} else {
			throw UnhandledVersionError(
			   "CmdShipCancelExpedition", packet_version, kCurrentPacketVersionShipCancelExpedition);
		}
	} catch (const WException& e) {
		throw GameDataError("Ship explore: %s", e.what());
	}
}
void CmdShipCancelExpedition::write(FileWrite& fw, EditorGameBase& egbase, MapObjectSaver& mos) {
	// First, write version
	fw.unsigned_16(kCurrentPacketVersionShipCancelExpedition);
	// Write base classes
	PlayerCommand::write(fw, egbase, mos);

	// Now serial
	fw.unsigned_32(mos.get_object_file_index_or_zero(egbase.objects().get_object(serial)));
}

/*** class Cmd_SetWarePriority ***/
CmdSetWarePriority::CmdSetWarePriority(const uint32_t init_duetime,
                                       const PlayerNumber init_sender,
                                       PlayerImmovable& imm,
                                       const int32_t init_type,
                                       const DescriptionIndex i,
                                       const int32_t init_priority,
                                       bool cs_setting)
   : PlayerCommand(init_duetime, init_sender),
     serial_(imm.serial()),
     type_(init_type),
     index_(i),
     priority_(init_priority),
     is_constructionsite_setting_(cs_setting) {
}

void CmdSetWarePriority::execute(Game& game) {
	MapObject* mo = game.objects().get_object(serial_);
	if (is_constructionsite_setting_) {
		if (upcast(ConstructionSite, cs, mo)) {
			if (upcast(ProductionsiteSettings, s, cs->get_settings())) {
				for (auto& pair : s->ware_queues) {
					if (pair.first == index_) {
						pair.second.priority = priority_;
						return;
					}
				}
				NEVER_HERE();
			}
		}
	} else if (upcast(Building, psite, mo)) {
		if (psite->owner().player_number() == sender()) {
			psite->set_priority(type_, index_, priority_);
		}
	}
}

constexpr uint16_t kCurrentPacketVersionCmdSetWarePriority = 2;

void CmdSetWarePriority::write(FileWrite& fw, EditorGameBase& egbase, MapObjectSaver& mos) {
	fw.unsigned_16(kCurrentPacketVersionCmdSetWarePriority);

	PlayerCommand::write(fw, egbase, mos);

	fw.unsigned_32(mos.get_object_file_index_or_zero(egbase.objects().get_object(serial_)));
	fw.unsigned_8(type_);
	fw.signed_32(index_);
	fw.signed_32(priority_);
	fw.unsigned_8(is_constructionsite_setting_ ? 1 : 0);
}

void CmdSetWarePriority::read(FileRead& fr, EditorGameBase& egbase, MapObjectLoader& mol) {
	try {
		const uint16_t packet_version = fr.unsigned_16();
		if (packet_version == kCurrentPacketVersionCmdSetWarePriority) {
			PlayerCommand::read(fr, egbase, mol);
			serial_ = get_object_serial_or_zero<Building>(fr.unsigned_32(), mol);
			type_ = fr.unsigned_8();
			index_ = fr.signed_32();
			priority_ = fr.signed_32();
			is_constructionsite_setting_ = fr.unsigned_8();
		} else {
			throw UnhandledVersionError(
			   "CmdSetWarePriority", packet_version, kCurrentPacketVersionCmdSetWarePriority);
		}

	} catch (const WException& e) {
		throw GameDataError("set ware priority: %s", e.what());
	}
}

CmdSetWarePriority::CmdSetWarePriority(StreamRead& des)
   : PlayerCommand(0, des.unsigned_8()),
     serial_(des.unsigned_32()),
     type_(des.unsigned_8()),
     index_(des.signed_32()),
     priority_(des.signed_32()),
     is_constructionsite_setting_(des.unsigned_8()) {
}

void CmdSetWarePriority::serialize(StreamWrite& ser) {
	write_id_and_sender(ser);
	ser.unsigned_32(serial_);
	ser.unsigned_8(type_);
	ser.signed_32(index_);
	ser.signed_32(priority_);
	ser.unsigned_8(is_constructionsite_setting_ ? 1 : 0);
}

/*** class Cmd_SetWareMaxFill ***/
CmdSetInputMaxFill::CmdSetInputMaxFill(const uint32_t init_duetime,
                                       const PlayerNumber init_sender,
                                       PlayerImmovable& imm,
                                       const DescriptionIndex index,
                                       const WareWorker type,
                                       const uint32_t max_fill,
                                       bool cs_setting)
   : PlayerCommand(init_duetime, init_sender),
     serial_(imm.serial()),
     index_(index),
     type_(type),
     max_fill_(max_fill),
     is_constructionsite_setting_(cs_setting) {
}

void CmdSetInputMaxFill::execute(Game& game) {
	MapObject* mo = game.objects().get_object(serial_);
	if (is_constructionsite_setting_) {
		if (upcast(ConstructionSite, cs, mo)) {
			if (upcast(ProductionsiteSettings, s, cs->get_settings())) {
				switch (type_) {
				case wwWARE:
					for (auto& pair : s->ware_queues) {
						if (pair.first == index_) {
							assert(pair.second.max_fill >= max_fill_);
							pair.second.desired_fill = max_fill_;
							return;
						}
					}
					NEVER_HERE();
				case wwWORKER:
					for (auto& pair : s->worker_queues) {
						if (pair.first == index_) {
							assert(pair.second.max_fill >= max_fill_);
							pair.second.desired_fill = max_fill_;
							return;
						}
					}
					NEVER_HERE();
				}
				NEVER_HERE();
			}
		}
	} else if (upcast(Building, b, mo)) {
		if (b->owner().player_number() == sender()) {
			b->inputqueue(index_, type_).set_max_fill(max_fill_);
		}
	}
}

constexpr uint16_t kCurrentPacketVersionCmdSetInputMaxFill = 3;

void CmdSetInputMaxFill::write(FileWrite& fw, EditorGameBase& egbase, MapObjectSaver& mos) {
	fw.unsigned_16(kCurrentPacketVersionCmdSetInputMaxFill);

	PlayerCommand::write(fw, egbase, mos);

	fw.unsigned_32(mos.get_object_file_index_or_zero(egbase.objects().get_object(serial_)));
	fw.signed_32(index_);
	fw.unsigned_8(type_ == wwWARE ? 0 : 1);
	fw.unsigned_32(max_fill_);
	fw.unsigned_8(is_constructionsite_setting_ ? 1 : 0);
}

void CmdSetInputMaxFill::read(FileRead& fr, EditorGameBase& egbase, MapObjectLoader& mol) {
	try {
		const uint16_t packet_version = fr.unsigned_16();
		if (packet_version == kCurrentPacketVersionCmdSetInputMaxFill) {
			PlayerCommand::read(fr, egbase, mol);
			serial_ = get_object_serial_or_zero<Building>(fr.unsigned_32(), mol);
			index_ = fr.signed_32();
			if (fr.unsigned_8() == 0) {
				type_ = wwWARE;
			} else {
				type_ = wwWORKER;
			}
			max_fill_ = fr.unsigned_32();
			is_constructionsite_setting_ = fr.unsigned_8();
		} else {
			throw UnhandledVersionError(
			   "CmdSetInputMaxFill", packet_version, kCurrentPacketVersionCmdSetInputMaxFill);
		}
	} catch (const WException& e) {
		throw GameDataError("set ware max fill: %s", e.what());
	}
}

CmdSetInputMaxFill::CmdSetInputMaxFill(StreamRead& des) : PlayerCommand(0, des.unsigned_8()) {
	serial_ = des.unsigned_32();
	index_ = des.signed_32();
	if (des.unsigned_8() == 0) {
		type_ = wwWARE;
	} else {
		type_ = wwWORKER;
	}
	max_fill_ = des.unsigned_32();
	is_constructionsite_setting_ = des.unsigned_8();
}

void CmdSetInputMaxFill::serialize(StreamWrite& ser) {
	write_id_and_sender(ser);
	ser.unsigned_32(serial_);
	ser.signed_32(index_);
	ser.unsigned_8(type_ == wwWARE ? 0 : 1);
	ser.unsigned_32(max_fill_);
	ser.unsigned_8(is_constructionsite_setting_ ? 1 : 0);
}

CmdChangeTargetQuantity::CmdChangeTargetQuantity(const uint32_t init_duetime,
                                                 const PlayerNumber init_sender,
                                                 const uint32_t init_economy,
                                                 const DescriptionIndex init_ware_type)
   : PlayerCommand(init_duetime, init_sender), economy_(init_economy), ware_type_(init_ware_type) {
}

void CmdChangeTargetQuantity::write(FileWrite& fw, EditorGameBase& egbase, MapObjectSaver& mos) {
	PlayerCommand::write(fw, egbase, mos);
	fw.unsigned_32(economy());
	fw.c_string(egbase.player(sender()).tribe().get_ware_descr(ware_type())->name());
}

void CmdChangeTargetQuantity::read(FileRead& fr, EditorGameBase& egbase, MapObjectLoader& mol) {
	try {
		PlayerCommand::read(fr, egbase, mol);
		economy_ = fr.unsigned_32();
		ware_type_ = egbase.player(sender()).tribe().ware_index(fr.c_string());
	} catch (const WException& e) {
		throw GameDataError("change target quantity: %s", e.what());
	}
}

CmdChangeTargetQuantity::CmdChangeTargetQuantity(StreamRead& des)
   : PlayerCommand(0, des.unsigned_8()), economy_(des.unsigned_32()), ware_type_(des.unsigned_8()) {
}

void CmdChangeTargetQuantity::serialize(StreamWrite& ser) {
	// Subclasses take care of writing their id() and sender()
	ser.unsigned_32(economy());
	ser.unsigned_8(ware_type());
}

CmdSetWareTargetQuantity::CmdSetWareTargetQuantity(const uint32_t init_duetime,
                                                   const PlayerNumber init_sender,
                                                   const uint32_t init_economy,
                                                   const DescriptionIndex init_ware_type,
                                                   const uint32_t init_permanent)
   : CmdChangeTargetQuantity(init_duetime, init_sender, init_economy, init_ware_type),
     permanent_(init_permanent) {
}

void CmdSetWareTargetQuantity::execute(Game& game) {
	Player* player = game.get_player(sender());
	if (player->has_economy(economy()) && game.tribes().ware_exists(ware_type())) {
		player->get_economy(economy())->set_target_quantity(
		   wwWARE, ware_type(), permanent_, duetime());
	}
}

constexpr uint16_t kCurrentPacketVersionSetWareTargetQuantity = 2;

void CmdSetWareTargetQuantity::write(FileWrite& fw, EditorGameBase& egbase, MapObjectSaver& mos) {
	fw.unsigned_16(kCurrentPacketVersionSetWareTargetQuantity);
	CmdChangeTargetQuantity::write(fw, egbase, mos);
	fw.unsigned_32(permanent_);
}

void CmdSetWareTargetQuantity::read(FileRead& fr, EditorGameBase& egbase, MapObjectLoader& mol) {
	try {
		const uint16_t packet_version = fr.unsigned_16();
		if (packet_version == kCurrentPacketVersionSetWareTargetQuantity) {
			CmdChangeTargetQuantity::read(fr, egbase, mol);
			permanent_ = fr.unsigned_32();
		} else {
			throw UnhandledVersionError(
			   "CmdSetWareTargetQuantity", packet_version, kCurrentPacketVersionSetWareTargetQuantity);
		}
	} catch (const WException& e) {
		throw GameDataError("set ware target quantity: %s", e.what());
	}
}

CmdSetWareTargetQuantity::CmdSetWareTargetQuantity(StreamRead& des)
   : CmdChangeTargetQuantity(des), permanent_(des.unsigned_32()) {
	if (cmdserial() == 1) {
		des.unsigned_32();
	}
}

void CmdSetWareTargetQuantity::serialize(StreamWrite& ser) {
	write_id_and_sender(ser);
	CmdChangeTargetQuantity::serialize(ser);
	ser.unsigned_32(permanent_);
}

CmdSetWorkerTargetQuantity::CmdSetWorkerTargetQuantity(const uint32_t init_duetime,
                                                       const PlayerNumber init_sender,
                                                       const uint32_t init_economy,
                                                       const DescriptionIndex init_ware_type,
                                                       const uint32_t init_permanent)
   : CmdChangeTargetQuantity(init_duetime, init_sender, init_economy, init_ware_type),
     permanent_(init_permanent) {
}

void CmdSetWorkerTargetQuantity::execute(Game& game) {
	Player* player = game.get_player(sender());
	if (player->has_economy(economy()) && game.tribes().worker_exists(ware_type())) {
		player->get_economy(economy())->set_target_quantity(
		   wwWORKER, ware_type(), permanent_, duetime());
	}
}

constexpr uint16_t kCurrentPacketVersionSetWorkerTargetQuantity = 2;

void CmdSetWorkerTargetQuantity::write(FileWrite& fw, EditorGameBase& egbase, MapObjectSaver& mos) {
	fw.unsigned_16(kCurrentPacketVersionSetWorkerTargetQuantity);
	CmdChangeTargetQuantity::write(fw, egbase, mos);
	fw.unsigned_32(permanent_);
}

void CmdSetWorkerTargetQuantity::read(FileRead& fr, EditorGameBase& egbase, MapObjectLoader& mol) {
	try {
		const uint16_t packet_version = fr.unsigned_16();
		if (packet_version == kCurrentPacketVersionSetWorkerTargetQuantity) {
			CmdChangeTargetQuantity::read(fr, egbase, mol);
			permanent_ = fr.unsigned_32();
		} else {
			throw UnhandledVersionError("CmdSetWorkerTargetQuantity", packet_version,
			                            kCurrentPacketVersionSetWorkerTargetQuantity);
		}
	} catch (const WException& e) {
		throw GameDataError("set worker target quantity: %s", e.what());
	}
}

CmdSetWorkerTargetQuantity::CmdSetWorkerTargetQuantity(StreamRead& des)
   : CmdChangeTargetQuantity(des), permanent_(des.unsigned_32()) {
	if (cmdserial() == 1) {
		des.unsigned_32();
	}
}

void CmdSetWorkerTargetQuantity::serialize(StreamWrite& ser) {
	write_id_and_sender(ser);
	CmdChangeTargetQuantity::serialize(ser);
	ser.unsigned_32(permanent_);
}

/*** class Cmd_ChangeTrainingOptions ***/
CmdChangeTrainingOptions::CmdChangeTrainingOptions(StreamRead& des)
   : PlayerCommand(0, des.unsigned_8()) {
	serial = des.unsigned_32();                                    //  Serial of the building
	attribute = static_cast<TrainingAttribute>(des.unsigned_8());  //  Attribute to modify
	value = des.unsigned_16();                                     //  New vale
}

void CmdChangeTrainingOptions::execute(Game& game) {
	if (upcast(TrainingSite, trainingsite, game.objects().get_object(serial))) {
		game.get_player(sender())->change_training_options(*trainingsite, attribute, value);
	}
}

void CmdChangeTrainingOptions::serialize(StreamWrite& ser) {
	write_id_and_sender(ser);
	ser.unsigned_32(serial);
	ser.unsigned_8(static_cast<uint8_t>(attribute));
	ser.unsigned_16(value);
}

constexpr uint16_t kCurrentPacketVersionChangeTrainingOptions = 2;

void CmdChangeTrainingOptions::read(FileRead& fr, EditorGameBase& egbase, MapObjectLoader& mol) {
	try {
		const uint16_t packet_version = fr.unsigned_16();
		if (packet_version == kCurrentPacketVersionChangeTrainingOptions) {
			PlayerCommand::read(fr, egbase, mol);
			serial = get_object_serial_or_zero<TrainingSite>(fr.unsigned_32(), mol);
			attribute = static_cast<TrainingAttribute>(fr.unsigned_8());
			value = fr.unsigned_16();
		} else {
			throw UnhandledVersionError(
			   "CmdChangeTrainingOptions", packet_version, kCurrentPacketVersionChangeTrainingOptions);
		}
	} catch (const WException& e) {
		throw GameDataError("change training options: %s", e.what());
	}
}

void CmdChangeTrainingOptions::write(FileWrite& fw, EditorGameBase& egbase, MapObjectSaver& mos) {
	// First, write version
	fw.unsigned_16(kCurrentPacketVersionChangeTrainingOptions);
	// Write base classes
	PlayerCommand::write(fw, egbase, mos);

	// Now serial
	fw.unsigned_32(mos.get_object_file_index_or_zero(egbase.objects().get_object(serial)));

	fw.unsigned_8(static_cast<uint8_t>(attribute));
	fw.unsigned_16(value);
}

/*** class Cmd_DropSoldier ***/

CmdDropSoldier::CmdDropSoldier(StreamRead& des) : PlayerCommand(0, des.unsigned_8()) {
	serial = des.unsigned_32();   //  Serial of the building
	soldier = des.unsigned_32();  //  Serial of soldier
}

void CmdDropSoldier::execute(Game& game) {
	if (upcast(PlayerImmovable, player_imm, game.objects().get_object(serial))) {
		if (upcast(Soldier, s, game.objects().get_object(soldier))) {
			game.get_player(sender())->drop_soldier(*player_imm, *s);
		}
	}
}

void CmdDropSoldier::serialize(StreamWrite& ser) {
	write_id_and_sender(ser);
	ser.unsigned_32(serial);
	ser.unsigned_32(soldier);
}

constexpr uint16_t kCurrentPacketVersionCmdDropSoldier = 1;

void CmdDropSoldier::read(FileRead& fr, EditorGameBase& egbase, MapObjectLoader& mol) {
	try {
		const uint16_t packet_version = fr.unsigned_16();
		if (packet_version == kCurrentPacketVersionCmdDropSoldier) {
			PlayerCommand::read(fr, egbase, mol);
			serial = get_object_serial_or_zero<PlayerImmovable>(fr.unsigned_32(), mol);
			soldier = get_object_serial_or_zero<Soldier>(fr.unsigned_32(), mol);
		} else {
			throw UnhandledVersionError(
			   "CmdDropSoldier", packet_version, kCurrentPacketVersionCmdDropSoldier);
		}
	} catch (const WException& e) {
		throw GameDataError("drop soldier: %s", e.what());
	}
}

void CmdDropSoldier::write(FileWrite& fw, EditorGameBase& egbase, MapObjectSaver& mos) {
	// First, write version
	fw.unsigned_16(kCurrentPacketVersionCmdDropSoldier);
	// Write base classes
	PlayerCommand::write(fw, egbase, mos);

	//  site serial
	fw.unsigned_32(mos.get_object_file_index_or_zero(egbase.objects().get_object(serial)));

	//  soldier serial
	fw.unsigned_32(mos.get_object_file_index_or_zero(egbase.objects().get_object(soldier)));
}

/*** Cmd_ChangeSoldierCapacity ***/

CmdChangeSoldierCapacity::CmdChangeSoldierCapacity(StreamRead& des)
   : PlayerCommand(0, des.unsigned_8()) {
	serial = des.unsigned_32();
	val = des.signed_16();
}

void CmdChangeSoldierCapacity::execute(Game& game) {
	MapObject* mo = game.objects().get_object(serial);
	if (upcast(ConstructionSite, cs, mo)) {
		assert(val >= 0);
		uint32_t capacity = static_cast<uint32_t>(val);
		if (upcast(MilitarysiteSettings, ms, cs->get_settings())) {
			assert(ms->max_capacity >= capacity);
			ms->desired_capacity = capacity;
		} else if (upcast(TrainingsiteSettings, ts, cs->get_settings())) {
			assert(ts->max_capacity >= capacity);
			ts->desired_capacity = capacity;
		}
	} else if (upcast(Building, building, mo)) {
		if (building->get_owner() == game.get_player(sender()) &&
		    building->soldier_control() != nullptr) {
			SoldierControl* soldier_control = building->mutable_soldier_control();
			Widelands::Quantity const old_capacity = soldier_control->soldier_capacity();
			Widelands::Quantity const new_capacity =
			   std::min(static_cast<Widelands::Quantity>(
			               std::max(static_cast<int32_t>(old_capacity) + val,
			                        static_cast<int32_t>(soldier_control->min_soldier_capacity()))),
			            soldier_control->max_soldier_capacity());
			if (old_capacity != new_capacity) {
				soldier_control->set_soldier_capacity(new_capacity);
			}
		}
	}
}

void CmdChangeSoldierCapacity::serialize(StreamWrite& ser) {
	write_id_and_sender(ser);
	ser.unsigned_32(serial);
	ser.signed_16(val);
}

constexpr uint16_t kCurrentPacketVersionChangeSoldierCapacity = 1;

void CmdChangeSoldierCapacity::read(FileRead& fr, EditorGameBase& egbase, MapObjectLoader& mol) {
	try {
		const uint16_t packet_version = fr.unsigned_16();
		if (packet_version == kCurrentPacketVersionChangeSoldierCapacity) {
			PlayerCommand::read(fr, egbase, mol);
			serial = get_object_serial_or_zero<Building>(fr.unsigned_32(), mol);
			val = fr.signed_16();
		} else {
			throw UnhandledVersionError(
			   "CmdChangeSoldierCapacity", packet_version, kCurrentPacketVersionChangeSoldierCapacity);
		}
	} catch (const WException& e) {
		throw GameDataError("change soldier capacity: %s", e.what());
	}
}

void CmdChangeSoldierCapacity::write(FileWrite& fw, EditorGameBase& egbase, MapObjectSaver& mos) {
	// First, write version
	fw.unsigned_16(kCurrentPacketVersionChangeSoldierCapacity);
	// Write base classes
	PlayerCommand::write(fw, egbase, mos);

	// Now serial
	fw.unsigned_32(mos.get_object_file_index_or_zero(egbase.objects().get_object(serial)));

	// Now capacity
	fw.signed_16(val);
}

/*** Cmd_EnemyFlagAction ***/

CmdEnemyFlagAction::CmdEnemyFlagAction(StreamRead& des) : PlayerCommand(0, des.unsigned_8()) {
	des.unsigned_8();
	serial = des.unsigned_32();
	des.unsigned_8();
	const uint32_t number = des.unsigned_32();
	soldiers.clear();
	for (uint32_t i = 0; i < number; ++i) {
		soldiers.push_back(des.unsigned_32());
	}
}

void CmdEnemyFlagAction::execute(Game& game) {
	Player* player = game.get_player(sender());

	if (upcast(Flag, flag, game.objects().get_object(serial))) {
<<<<<<< HEAD
		if (g_verbose) {
			log("Cmd_EnemyFlagAction::execute player(%u): flag->owner(%d) "
			    "number=%" PRIuS "\n",
			    player->player_number(), flag->owner().player_number(), soldiers.size());
		}
=======
		log_info_time(game.get_gametime(),
		              "Cmd_EnemyFlagAction::execute player(%u): flag->owner(%d) "
		              "number=%" PRIuS "\n",
		              player->player_number(), flag->owner().player_number(), soldiers.size());
>>>>>>> 459624c0

		if (const Building* const building = flag->get_building()) {
			if (player->is_hostile(flag->owner())) {
				for (Widelands::Coords& coords : building->get_positions(game)) {
					if (player->is_seeing(Map::get_index(coords, game.map().get_width()))) {
						std::vector<Soldier*> result;
						for (Serial s : soldiers) {
							if (Soldier* soldier = dynamic_cast<Soldier*>(game.objects().get_object(s))) {
								result.push_back(soldier);
							}
						}
						player->enemyflagaction(*flag, sender(), result);
						return;
					}
				}
			}
			log_err_time(game.get_gametime(),
			             "Cmd_EnemyFlagAction::execute: ERROR: wrong player target not "
			             "seen or not hostile.\n");
		}
	}
}

void CmdEnemyFlagAction::serialize(StreamWrite& ser) {
	write_id_and_sender(ser);
	ser.unsigned_8(1);
	ser.unsigned_32(serial);
	ser.unsigned_8(sender());
	ser.unsigned_32(soldiers.size());
	for (Serial s : soldiers) {
		ser.unsigned_32(s);
	}
}

constexpr uint16_t kCurrentPacketVersionCmdEnemyFlagAction = 4;

void CmdEnemyFlagAction::read(FileRead& fr, EditorGameBase& egbase, MapObjectLoader& mol) {
	try {
		const uint16_t packet_version = fr.unsigned_16();
		if (packet_version <= kCurrentPacketVersionCmdEnemyFlagAction && packet_version >= 3) {
			PlayerCommand::read(fr, egbase, mol);
			fr.unsigned_8();
			serial = get_object_serial_or_zero<Flag>(fr.unsigned_32(), mol);
			fr.unsigned_8();

			soldiers.clear();
			if (packet_version == kCurrentPacketVersionCmdEnemyFlagAction) {
				const uint32_t number = fr.unsigned_32();
				for (uint32_t i = 0; i < number; ++i) {
					soldiers.push_back(mol.get<Soldier>(fr.unsigned_32()).serial());
				}
			} else {
				const uint8_t number = fr.unsigned_8();
				upcast(Flag, flag, egbase.objects().get_object(serial));
				assert(flag);
				std::vector<Soldier*> result;
				egbase.get_player(sender())->find_attack_soldiers(*flag, &result, number);
				assert(result.size() == number);
				for (const auto& s : result) {
					soldiers.push_back(s->serial());
				}
			}
		} else {
			throw UnhandledVersionError(
			   "CmdEnemyFlagAction", packet_version, kCurrentPacketVersionCmdEnemyFlagAction);
		}
	} catch (const WException& e) {
		throw GameDataError("enemy flag action: %s", e.what());
	}
}

void CmdEnemyFlagAction::write(FileWrite& fw, EditorGameBase& egbase, MapObjectSaver& mos) {
	// First, write version
	fw.unsigned_16(kCurrentPacketVersionCmdEnemyFlagAction);
	// Write base classes
	PlayerCommand::write(fw, egbase, mos);
	// Now action
	fw.unsigned_8(0);

	// Now serial
	fw.unsigned_32(mos.get_object_file_index_or_zero(egbase.objects().get_object(serial)));

	// Now param
	fw.unsigned_8(sender());
	fw.unsigned_32(soldiers.size());
	for (Serial s : soldiers) {
		fw.unsigned_32(mos.get_object_file_index(*egbase.objects().get_object(s)));
	}
}

/*** struct PlayerMessageCommand ***/

PlayerMessageCommand::PlayerMessageCommand(StreamRead& des)
   : PlayerCommand(0, des.unsigned_8()), message_id_(des.unsigned_32()) {
}

constexpr uint16_t kCurrentPacketVersionPlayerMessageCommand = 1;

void PlayerMessageCommand::read(FileRead& fr, EditorGameBase& egbase, MapObjectLoader& mol) {
	try {
		const uint16_t packet_version = fr.unsigned_16();
		if (packet_version == kCurrentPacketVersionPlayerMessageCommand) {
			PlayerCommand::read(fr, egbase, mol);
			message_id_ = MessageId(fr.unsigned_32());
			if (!message_id_) {
				throw GameDataError("(player %u): message id is null", sender());
			}
		} else {
			throw UnhandledVersionError(
			   "PlayerMessageCommand", packet_version, kCurrentPacketVersionPlayerMessageCommand);
		}
	} catch (const WException& e) {
		throw GameDataError("player message: %s", e.what());
	}
}

void PlayerMessageCommand::write(FileWrite& fw, EditorGameBase& egbase, MapObjectSaver& mos) {
	fw.unsigned_16(kCurrentPacketVersionPlayerMessageCommand);
	PlayerCommand::write(fw, egbase, mos);
	fw.unsigned_32(mos.message_savers[sender() - 1][message_id()].value());
}

/*** struct Cmd_MessageSetStatusRead ***/

void CmdMessageSetStatusRead::execute(Game& game) {
	game.get_player(sender())->get_messages()->set_message_status(
	   message_id(), Message::Status::kRead);
}

void CmdMessageSetStatusRead::serialize(StreamWrite& ser) {
	write_id_and_sender(ser);
	ser.unsigned_32(message_id().value());
}

/*** struct Cmd_MessageSetStatusArchived ***/

void CmdMessageSetStatusArchived::execute(Game& game) {
	game.get_player(sender())->get_messages()->set_message_status(
	   message_id(), Message::Status::kArchived);
}

void CmdMessageSetStatusArchived::serialize(StreamWrite& ser) {
	write_id_and_sender(ser);
	ser.unsigned_32(message_id().value());
}

/*** struct Cmd_SetStockPolicy ***/
CmdSetStockPolicy::CmdSetStockPolicy(uint32_t time,
                                     PlayerNumber p,
                                     Building& wh,
                                     bool isworker,
                                     DescriptionIndex ware,
                                     StockPolicy policy)
   : PlayerCommand(time, p) {
	warehouse_ = wh.serial();
	isworker_ = isworker;
	ware_ = ware;
	policy_ = policy;
}

CmdSetStockPolicy::CmdSetStockPolicy()
   : PlayerCommand(), warehouse_(0), isworker_(false), policy_() {
}

void CmdSetStockPolicy::execute(Game& game) {
	// Sanitize data that could have come from the network
	if (Player* plr = game.get_player(sender())) {
		MapObject* mo = game.objects().get_object(warehouse_);
		if (upcast(ConstructionSite, cs, mo)) {
			if (upcast(WarehouseSettings, s, cs->get_settings())) {
				if (isworker_) {
					s->worker_preferences[ware_] = policy_;
				} else {
					s->ware_preferences[ware_] = policy_;
				}
			}
		} else if (upcast(Warehouse, warehouse, mo)) {
			if (warehouse->get_owner() != plr) {
				log_warn_time(game.get_gametime(),
				              "Cmd_SetStockPolicy: sender %u, but warehouse owner %u\n", sender(),
				              warehouse->owner().player_number());
				return;
			}

			if (isworker_) {
				if (!(game.tribes().worker_exists(ware_))) {
					log_warn_time(game.get_gametime(),
					              "Cmd_SetStockPolicy: sender %u, worker %u does not exist\n", sender(),
					              ware_);
					return;
				}
				warehouse->set_worker_policy(ware_, policy_);
			} else {
				if (!(game.tribes().ware_exists(ware_))) {
					log_warn_time(game.get_gametime(),
					              "Cmd_SetStockPolicy: sender %u, ware %u does not exist\n", sender(),
					              ware_);
					return;
				}
				warehouse->set_ware_policy(ware_, policy_);
			}
		}
	}
}

CmdSetStockPolicy::CmdSetStockPolicy(StreamRead& des) : PlayerCommand(0, des.unsigned_8()) {
	warehouse_ = des.unsigned_32();
	isworker_ = des.unsigned_8();
	ware_ = DescriptionIndex(des.unsigned_8());
	policy_ = static_cast<StockPolicy>(des.unsigned_8());
}

void CmdSetStockPolicy::serialize(StreamWrite& ser) {
	write_id_and_sender(ser);
	ser.unsigned_32(warehouse_);
	ser.unsigned_8(isworker_);
	ser.unsigned_8(ware_);
	ser.unsigned_8(static_cast<uint8_t>(policy_));
}

constexpr uint8_t kCurrentPacketVersionCmdSetStockPolicy = 1;

void CmdSetStockPolicy::read(FileRead& fr, EditorGameBase& egbase, MapObjectLoader& mol) {
	try {
		uint8_t packet_version = fr.unsigned_8();
		if (packet_version == kCurrentPacketVersionCmdSetStockPolicy) {
			PlayerCommand::read(fr, egbase, mol);
			warehouse_ = fr.unsigned_32();
			isworker_ = fr.unsigned_8();
			ware_ = DescriptionIndex(fr.unsigned_8());
			policy_ = static_cast<StockPolicy>(fr.unsigned_8());
		} else {
			throw UnhandledVersionError(
			   "CmdSetStockPolicy", packet_version, kCurrentPacketVersionCmdSetStockPolicy);
		}
	} catch (const std::exception& e) {
		throw GameDataError("Cmd_SetStockPolicy: %s", e.what());
	}
}

void CmdSetStockPolicy::write(FileWrite& fw, EditorGameBase& egbase, MapObjectSaver& mos) {
	fw.unsigned_8(kCurrentPacketVersionCmdSetStockPolicy);
	PlayerCommand::write(fw, egbase, mos);
	fw.unsigned_32(warehouse_);
	fw.unsigned_8(isworker_);
	fw.unsigned_8(ware_);
	fw.unsigned_8(static_cast<uint8_t>(policy_));
}

CmdProposeTrade::CmdProposeTrade(uint32_t time, PlayerNumber pn, const Trade& trade)
   : PlayerCommand(time, pn), trade_(trade) {
}

CmdProposeTrade::CmdProposeTrade() : PlayerCommand() {
}

void CmdProposeTrade::execute(Game& game) {
	Player* plr = game.get_player(sender());
	if (plr == nullptr) {
		return;
	}

	Market* initiator = dynamic_cast<Market*>(game.objects().get_object(trade_.initiator));
	if (initiator == nullptr) {
		log_warn_time(
		   game.get_gametime(), "CmdProposeTrade: initiator vanished or is not a market.\n");
		return;
	}
	if (&initiator->owner() != plr) {
		log_warn_time(game.get_gametime(), "CmdProposeTrade: sender %u, but market owner %u\n",
		              sender(), initiator->owner().player_number());
		return;
	}
	Market* receiver = dynamic_cast<Market*>(game.objects().get_object(trade_.receiver));
	if (receiver == nullptr) {
		log_warn_time(
		   game.get_gametime(), "CmdProposeTrade: receiver vanished or is not a market.\n");
		return;
	}
	if (initiator->get_owner() == receiver->get_owner()) {
		log_warn_time(
		   game.get_gametime(), "CmdProposeTrade: Sending and receiving player are the same.\n");
		return;
	}

	// TODO(sirver,trading): Maybe check connectivity between markets here and
	// report errors.
	game.propose_trade(trade_);
}

CmdProposeTrade::CmdProposeTrade(StreamRead& des) : PlayerCommand(0, des.unsigned_8()) {
	trade_.initiator = des.unsigned_32();
	trade_.receiver = des.unsigned_32();
	trade_.items_to_send = deserialize_bill_of_materials(&des);
	trade_.items_to_receive = deserialize_bill_of_materials(&des);
	trade_.num_batches = des.signed_32();
}

void CmdProposeTrade::serialize(StreamWrite& ser) {
	write_id_and_sender(ser);
	ser.unsigned_32(trade_.initiator);
	ser.unsigned_32(trade_.receiver);
	serialize_bill_of_materials(trade_.items_to_send, &ser);
	serialize_bill_of_materials(trade_.items_to_receive, &ser);
	ser.signed_32(trade_.num_batches);
}

void CmdProposeTrade::read(FileRead& /* fr */,
                           EditorGameBase& /* egbase */,
                           MapObjectLoader& /* mol */) {
	// TODO(sirver,trading): Implement this.
	NEVER_HERE();
}

void CmdProposeTrade::write(FileWrite& /* fw */,
                            EditorGameBase& /* egbase */,
                            MapObjectSaver& /* mos */) {
	// TODO(sirver,trading): Implement this.
	NEVER_HERE();
}

// CmdToggleMuteMessages
void CmdToggleMuteMessages::execute(Game& game) {
	if (upcast(Building, b, game.objects().get_object(building_))) {
		if (all_) {
			const DescriptionIndex di = game.tribes().safe_building_index(b->descr().name());
			b->get_owner()->set_muted(di, !b->owner().is_muted(di));
		} else {
			b->set_mute_messages(!b->mute_messages());
		}
	}
}

CmdToggleMuteMessages::CmdToggleMuteMessages(StreamRead& des) : PlayerCommand(0, des.unsigned_8()) {
	building_ = des.unsigned_32();
	all_ = des.unsigned_8();
}

void CmdToggleMuteMessages::serialize(StreamWrite& ser) {
	write_id_and_sender(ser);
	ser.unsigned_32(building_);
	ser.unsigned_8(all_ ? 1 : 0);
}

constexpr uint8_t kCurrentPacketVersionCmdToggleMuteMessages = 1;

void CmdToggleMuteMessages::read(FileRead& fr, EditorGameBase& egbase, MapObjectLoader& mol) {
	try {
		uint8_t packet_version = fr.unsigned_8();
		if (packet_version == kCurrentPacketVersionCmdToggleMuteMessages) {
			PlayerCommand::read(fr, egbase, mol);
			building_ = fr.unsigned_32();
			all_ = fr.unsigned_8() ? 1 : 0;
		} else {
			throw UnhandledVersionError(
			   "CmdToggleMuteMessages", packet_version, kCurrentPacketVersionCmdToggleMuteMessages);
		}
	} catch (const std::exception& e) {
		throw GameDataError("Cmd_ToggleMuteMessages: %s", e.what());
	}
}

void CmdToggleMuteMessages::write(FileWrite& fw, EditorGameBase& egbase, MapObjectSaver& mos) {
	fw.unsigned_8(kCurrentPacketVersionCmdToggleMuteMessages);
	PlayerCommand::write(fw, egbase, mos);
	fw.unsigned_32(mos.get_object_file_index_or_zero(egbase.objects().get_object(building_)));
	fw.unsigned_8(all_);
}

}  // namespace Widelands<|MERGE_RESOLUTION|>--- conflicted
+++ resolved
@@ -1685,18 +1685,11 @@
 	Player* player = game.get_player(sender());
 
 	if (upcast(Flag, flag, game.objects().get_object(serial))) {
-<<<<<<< HEAD
 		if (g_verbose) {
-			log("Cmd_EnemyFlagAction::execute player(%u): flag->owner(%d) "
+			log_info_time(game.get_gametime(), "Cmd_EnemyFlagAction::execute player(%u): flag->owner(%d) "
 			    "number=%" PRIuS "\n",
 			    player->player_number(), flag->owner().player_number(), soldiers.size());
 		}
-=======
-		log_info_time(game.get_gametime(),
-		              "Cmd_EnemyFlagAction::execute player(%u): flag->owner(%d) "
-		              "number=%" PRIuS "\n",
-		              player->player_number(), flag->owner().player_number(), soldiers.size());
->>>>>>> 459624c0
 
 		if (const Building* const building = flag->get_building()) {
 			if (player->is_hostile(flag->owner())) {
