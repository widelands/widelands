--- conflicted
+++ resolved
@@ -1258,14 +1258,10 @@
 		}
 	} else if (upcast(Building, psite, mo)) {
 		if (psite->owner().player_number() == sender()) {
-<<<<<<< HEAD
 			// TODO(GunChleoc): Savegame compatibility, remove condition & has_ware_priority function after v1.0
 			if (psite->has_ware_priority(index_)) {
-				psite->set_priority(type_, index_, priority_);
-			}
-=======
-			psite->set_priority(WareWorker(type_), index_, priority_);
->>>>>>> e1d8ad36
+				psite->set_priority(WareWorker(type_), index_, priority_);
+			}
 		}
 	}
 }
@@ -1278,15 +1274,9 @@
 	PlayerCommand::write(fw, egbase, mos);
 
 	fw.unsigned_32(mos.get_object_file_index_or_zero(egbase.objects().get_object(serial_)));
-<<<<<<< HEAD
-	fw.unsigned_8(type_);
+	fw.unsigned_8(static_cast<uint8_t>(type_));
 	fw.string(egbase.descriptions().name(index_, MapObjectType::WARE));
-	fw.signed_32(priority_);
-=======
-	fw.unsigned_8(static_cast<uint8_t>(type_));
-	fw.signed_32(index_);
 	priority_.write(fw);
->>>>>>> e1d8ad36
 	fw.unsigned_8(is_constructionsite_setting_ ? 1 : 0);
 }
 
@@ -1296,19 +1286,13 @@
 		if (packet_version > 2 && packet_version <= kCurrentPacketVersionCmdSetWarePriority) {
 			PlayerCommand::read(fr, egbase, mol);
 			serial_ = get_object_serial_or_zero<Building>(fr.unsigned_32(), mol);
-<<<<<<< HEAD
-			type_ = fr.unsigned_8();
+			type_ = WareWorker(fr.unsigned_8());
 			if (packet_version == 2) {
 				index_ = fr.signed_32();
 			} else {
 				index_ = egbase.mutable_descriptions()->load_ware(fr.string());
 			}
-			priority_ = fr.signed_32();
-=======
-			type_ = WareWorker(fr.unsigned_8());
-			index_ = fr.signed_32();
 			priority_ = WarePriority(fr);
->>>>>>> e1d8ad36
 			is_constructionsite_setting_ = fr.unsigned_8();
 		} else {
 			throw UnhandledVersionError(
@@ -1384,20 +1368,17 @@
 		}
 	} else if (upcast(Building, b, mo)) {
 		if (b->owner().player_number() == sender()) {
-<<<<<<< HEAD
 			// TODO(GunChleoc): Savegame compatibility. Remove has_inputqueue function and else branch after v1.0
 			if (b->has_inputqueue(index_, type_)) {
-				b->inputqueue(index_, type_).set_max_fill(max_fill_);
+				b->inputqueue(index_, type_, nullptr).set_max_fill(max_fill_);
 			} else {
 				log_warn("Building %s has no input queue for index %d, skipping max fill command", b->descr().name().c_str(), index_);
-=======
-			b->inputqueue(index_, type_, nullptr).set_max_fill(max_fill_);
+			}
 			if (upcast(Warehouse, wh, b)) {
 				if (PortDock* p = wh->get_portdock()) {
 					// Update in case the expedition was ready previously and now lacks a ware again
 					p->expedition_bootstrap()->check_is_ready(game);
 				}
->>>>>>> e1d8ad36
 			}
 		}
 	}
