--- conflicted
+++ resolved
@@ -202,19 +202,8 @@
 			 packet_version <= PLAYER_CMD_BULLDOZE_VERSION)
 		{
 			PlayerCommand::Read(fr, egbase, mol);
-<<<<<<< HEAD
-			const Serial pimm_serial = fr.Unsigned32();
-			try {
-				serial = mol.get<PlayerImmovable>(pimm_serial).serial();
-				recurse = 2 <= packet_version ? fr.Unsigned8() : false;
-			} catch (const _wexception & e) {
-				throw game_data_error
-					(_("player immovable %1$u: %2$s"), pimm_serial, e.what());
-			}
-=======
 			serial = get_object_serial_or_zero<PlayerImmovable>(fr.Unsigned32(), mol);
 			recurse = 2 <= packet_version ? fr.Unsigned8() : false;
->>>>>>> 9bea8771
 		} else
 			throw game_data_error
 				(_("unknown/unhandled version %u"), packet_version);
@@ -457,16 +446,7 @@
 		if (packet_version == PLAYER_CMD_FLAGACTION_VERSION) {
 			PlayerCommand::Read(fr, egbase, mol);
 			fr                             .Unsigned8 ();
-<<<<<<< HEAD
-			const uint32_t flag_serial = fr.Unsigned32();
-			try {
-				serial = mol.get<Map_Object>(flag_serial).serial();
-			} catch (const _wexception & e) {
-				throw game_data_error(_("flag %1$u: %2$s"), flag_serial, e.what());
-			}
-=======
 			serial = get_object_serial_or_zero<Flag>(fr.Unsigned32(), mol);
->>>>>>> 9bea8771
 		} else
 			throw game_data_error
 				(_("unknown/unhandled version %u"), packet_version);
@@ -516,17 +496,7 @@
 		const uint16_t packet_version = fr.Unsigned16();
 		if (packet_version == PLAYER_CMD_STOPBUILDING_VERSION) {
 			PlayerCommand::Read(fr, egbase, mol);
-<<<<<<< HEAD
-			const uint32_t building_serial = fr.Unsigned32();
-			try {
-				serial = mol.get<Map_Object>(building_serial).serial();
-			} catch (const _wexception & e) {
-				throw game_data_error
-					(_("building %1$u: %2$s"), building_serial, e.what());
-			}
-=======
 			serial = get_object_serial_or_zero<Building>(fr.Unsigned32(), mol);
->>>>>>> 9bea8771
 		} else
 			throw game_data_error
 				(_("unknown/unhandled version %u"), packet_version);
@@ -593,17 +563,7 @@
 		if (packet_version == PLAYER_CMD_SOLDIERPREFERENCE_VERSION) {
 			PlayerCommand::Read(fr, egbase, mol);
 			preference = fr.Unsigned8();
-<<<<<<< HEAD
-			const uint32_t building_serial = fr.Unsigned32();
-			try {
-				serial = mol.get<Map_Object>(building_serial).serial();
-			} catch (const _wexception & e) {
-				throw game_data_error
-					(_("building %1$u: %2$s"), building_serial, e.what());
-			}
-=======
 			serial = get_object_serial_or_zero<MilitarySite>(fr.Unsigned32(), mol);
->>>>>>> 9bea8771
 		} else
 			throw game_data_error
 				(_("unknown/unhandled version %u"), packet_version);
@@ -641,17 +601,7 @@
 		uint16_t const packet_version = fr.Unsigned16();
 		if (packet_version == PLAYER_CMD_EXPEDITION_VERSION) {
 			PlayerCommand::Read(fr, egbase, mol);
-<<<<<<< HEAD
-			uint32_t const building_serial = fr.Unsigned32();
-			try {
-				serial = mol.get<Map_Object>(building_serial).serial();
-			} catch (const _wexception & e) {
-				throw game_data_error
-					(_("building %1$u: %2$s"), building_serial, e.what());
-			}
-=======
 			serial = get_object_serial_or_zero<Warehouse>(fr.Unsigned32(), mol);
->>>>>>> 9bea8771
 		} else
 			throw game_data_error
 				(_("unknown/unhandled version %u"), packet_version);
@@ -702,17 +652,7 @@
 		const uint16_t packet_version = fr.Unsigned16();
 		if (packet_version == PLAYER_CMD_ENHANCEBUILDING_VERSION) {
 			PlayerCommand::Read(fr, egbase, mol);
-<<<<<<< HEAD
-			const uint32_t building_serial = fr.Unsigned32();
-			try {
-				serial = mol.get<Map_Object>(building_serial).serial();
-			} catch (const _wexception & e) {
-				throw game_data_error
-					(_("building %1$u: %2$s"), building_serial, e.what());
-			}
-=======
 			serial = get_object_serial_or_zero<Building>(fr.Unsigned32(), mol);
->>>>>>> 9bea8771
 			bi =
 				Building_Index
 					(static_cast<Building_Index::value_t>(fr.Unsigned16()));
@@ -766,17 +706,7 @@
 		const uint16_t packet_version = fr.Unsigned16();
 		if (packet_version == PLAYER_CMD_DISMANTLEBUILDING_VERSION) {
 			PlayerCommand::Read(fr, egbase, mol);
-<<<<<<< HEAD
-			const uint32_t building_serial = fr.Unsigned32();
-			try {
-				serial = mol.get<Map_Object>(building_serial).serial();
-			} catch (const _wexception & e) {
-				throw game_data_error
-					("building %1$u: %2$s", building_serial, e.what());
-			}
-=======
 			serial = get_object_serial_or_zero<Building>(fr.Unsigned32(), mol);
->>>>>>> 9bea8771
 		} else
 			throw game_data_error
 				("unknown/unhandled version %u", packet_version);
@@ -825,17 +755,7 @@
 		const uint16_t packet_version = fr.Unsigned16();
 		if (packet_version == PLAYER_CMD_EVICTWORKER_VERSION) {
 			PlayerCommand::Read(fr, egbase, mol);
-<<<<<<< HEAD
-			const uint32_t worker_serial = fr.Unsigned32();
-			try {
-				serial = mol.get<Map_Object>(worker_serial).serial();
-			} catch (const _wexception & e) {
-				throw game_data_error
-					("worker %1$u: %2$s", worker_serial, e.what());
-			}
-=======
 			serial = get_object_serial_or_zero<Worker>(fr.Unsigned32(), mol);
->>>>>>> 9bea8771
 		} else
 			throw game_data_error
 				("unknown/unhandled version %u", packet_version);
@@ -888,16 +808,7 @@
 		const uint16_t packet_version = fr.Unsigned16();
 		if (packet_version == PLAYER_CMD_SHIP_SCOUT_DIRECTION_VERSION) {
 			PlayerCommand::Read(fr, egbase, mol);
-<<<<<<< HEAD
-			const uint32_t ship_serial = fr.Unsigned32();
-			try {
-				serial = mol.get<Map_Object>(ship_serial).serial();
-			} catch (const _wexception & e) {
-				throw game_data_error("Ship %1$u: %2$s", ship_serial, e.what());
-			}
-=======
 			serial = get_object_serial_or_zero<Ship>(fr.Unsigned32(), mol);
->>>>>>> 9bea8771
 			// direction
 			dir = fr.Unsigned8();
 		} else
@@ -954,16 +865,7 @@
 		const uint16_t packet_version = fr.Unsigned16();
 		if (packet_version == PLAYER_CMD_SHIP_CONSTRUCT_PORT_VERSION) {
 			PlayerCommand::Read(fr, egbase, mol);
-<<<<<<< HEAD
-			const uint32_t ship_serial = fr.Unsigned32();
-			try {
-				serial = mol.get<Map_Object>(ship_serial).serial();
-			} catch (const _wexception & e) {
-				throw game_data_error("Ship %1$u: %2$s", ship_serial, e.what());
-			}
-=======
 			serial = get_object_serial_or_zero<Ship>(fr.Unsigned32(), mol);
->>>>>>> 9bea8771
 			// Coords
 			coords = fr.Coords32();
 		} else
@@ -1020,16 +922,7 @@
 		const uint16_t packet_version = fr.Unsigned16();
 		if (packet_version == PLAYER_CMD_SHIP_EXPLORE_ISLAND_VERSION) {
 			PlayerCommand::Read(fr, egbase, mol);
-<<<<<<< HEAD
-			const uint32_t ship_serial = fr.Unsigned32();
-			try {
-				serial = mol.get<Map_Object>(ship_serial).serial();
-			} catch (const _wexception & e) {
-				throw game_data_error("Ship %1$u: %2$s", ship_serial, e.what());
-			}
-=======
 			serial = get_object_serial_or_zero<Ship>(fr.Unsigned32(), mol);
->>>>>>> 9bea8771
 			clockwise = fr.Unsigned8() == 1;
 		} else
 			throw game_data_error("unknown/unhandled version %u", packet_version);
@@ -1083,16 +976,7 @@
 		const uint16_t packet_version = fr.Unsigned16();
 		if (packet_version == PLAYER_CMD_SHIP_SINK_VERSION) {
 			PlayerCommand::Read(fr, egbase, mol);
-<<<<<<< HEAD
-			const uint32_t ship_serial = fr.Unsigned32();
-			try {
-				serial = mol.get<Map_Object>(ship_serial).serial();
-			} catch (const _wexception & e) {
-				throw game_data_error("Ship %1$u: %2$s", ship_serial, e.what());
-			}
-=======
 			serial = get_object_serial_or_zero<Ship>(fr.Unsigned32(), mol);
->>>>>>> 9bea8771
 		} else
 			throw game_data_error("unknown/unhandled version %u", packet_version);
 	} catch (const _wexception & e) {
@@ -1142,16 +1026,7 @@
 		const uint16_t packet_version = fr.Unsigned16();
 		if (packet_version == PLAYER_CMD_SHIP_CANCELEXPEDITION_VERSION) {
 			PlayerCommand::Read(fr, egbase, mol);
-<<<<<<< HEAD
-			const uint32_t ship_serial = fr.Unsigned32();
-			try {
-				serial = mol.get<Map_Object>(ship_serial).serial();
-			} catch (const _wexception & e) {
-				throw game_data_error("Ship %1$u: %2$s", ship_serial, e.what());
-			}
-=======
 			serial = get_object_serial_or_zero<Ship>(fr.Unsigned32(), mol);
->>>>>>> 9bea8771
 		} else
 			throw game_data_error("unknown/unhandled version %u", packet_version);
 	} catch (const _wexception & e) {
@@ -1218,17 +1093,7 @@
 		const uint16_t packet_version = fr.Unsigned16();
 		if (packet_version == PLAYER_CMD_SETWAREPRIORITY_VERSION) {
 			PlayerCommand::Read(fr, egbase, mol);
-<<<<<<< HEAD
-			const uint32_t serial = fr.Unsigned32();
-			try {
-				m_serial = mol.get<Map_Object>(serial).serial();
-			} catch (const _wexception & e) {
-				throw game_data_error(_("site %1$u: %2$s"), serial, e.what());
-			}
-
-=======
 			m_serial = get_object_serial_or_zero<Building>(fr.Unsigned32(), mol);
->>>>>>> 9bea8771
 			m_type = fr.Unsigned8();
 			m_index = Ware_Index(static_cast<Ware_Index::value_t>(fr.Signed32()));
 			m_priority = fr.Signed32();
@@ -1303,17 +1168,7 @@
 		const uint16_t packet_version = fr.Unsigned16();
 		if (packet_version == PLAYER_CMD_SETWAREMAXFILL_SIZE_VERSION) {
 			PlayerCommand::Read(fr, egbase, mol);
-<<<<<<< HEAD
-			const uint32_t serial = fr.Unsigned32();
-			try {
-				m_serial = mol.get<Map_Object>(serial).serial();
-			} catch (const _wexception & e) {
-				throw game_data_error("site %1$u: %2$s", serial, e.what());
-			}
-
-=======
 			m_serial = get_object_serial_or_zero<Building>(fr.Unsigned32(), mol);
->>>>>>> 9bea8771
 			m_index = Ware_Index(static_cast<Ware_Index::value_t>(fr.Signed32()));
 			m_max_fill = fr.Unsigned32();
 		} else
@@ -1664,17 +1519,7 @@
 		const uint16_t packet_version = fr.Unsigned16();
 		if (packet_version == PLAYER_CMD_CHANGETRAININGOPTIONS_VERSION) {
 			PlayerCommand::Read(fr, egbase, mol);
-<<<<<<< HEAD
-			const uint32_t trainingsite_serial = fr.Unsigned32();
-			try {
-				serial    = mol.get<Map_Object>(trainingsite_serial).serial();
-			} catch (const _wexception & e) {
-				throw game_data_error
-					("trainingsite %1$u: %2$s", trainingsite_serial, e.what());
-			}
-=======
 			serial = get_object_serial_or_zero<TrainingSite>(fr.Unsigned32(), mol);
->>>>>>> 9bea8771
 			attribute = fr.Unsigned16();
 			value     = fr.Unsigned16();
 		} else
@@ -1732,25 +1577,8 @@
 		const uint16_t packet_version = fr.Unsigned16();
 		if (packet_version == PLAYER_CMD_DROPSOLDIER_VERSION) {
 			PlayerCommand::Read(fr, egbase, mol);
-<<<<<<< HEAD
-			const uint32_t site_serial = fr.Unsigned32();
-			try {
-				serial  = mol.get<PlayerImmovable>(site_serial).serial();
-			} catch (const _wexception & e) {
-				throw game_data_error
-					(_("site %1$u: %2$s"),    site_serial, e.what());
-			}
-			const uint32_t soldier_serial = fr.Unsigned32();
-			try {
-				soldier = mol.get<Soldier>        (soldier_serial).serial();
-			} catch (const _wexception & e) {
-				throw game_data_error
-					(_("soldier %1$u: %2$s"), soldier_serial, e.what());
-			}
-=======
 			serial = get_object_serial_or_zero<PlayerImmovable>(fr.Unsigned32(), mol);
 			soldier = get_object_serial_or_zero<Soldier>(fr.Unsigned32(), mol);
->>>>>>> 9bea8771
 		} else
 			throw game_data_error
 				(_("unknown/unhandled version %u"), packet_version);
@@ -1808,17 +1636,7 @@
 		const uint16_t packet_version = fr.Unsigned16();
 		if (packet_version == PLAYER_CMD_CHANGESOLDIERCAPACITY_VERSION) {
 			PlayerCommand::Read(fr, egbase, mol);
-<<<<<<< HEAD
-			const uint32_t militarysite_serial = fr.Unsigned32();
-			try {
-				serial = mol.get<Map_Object>(militarysite_serial).serial();
-			} catch (const _wexception & e) {
-				throw game_data_error
-					(_("site %1$u: %2$s"), militarysite_serial, e.what());
-			}
-=======
 			serial = get_object_serial_or_zero<Building>(fr.Unsigned32(), mol);
->>>>>>> 9bea8771
 			val = fr.Signed16();
 		} else
 			throw game_data_error
@@ -1904,16 +1722,7 @@
 		if (packet_version == PLAYER_CMD_ENEMYFLAGACTION_VERSION) {
 			PlayerCommand::Read(fr, egbase, mol);
 			fr           .Unsigned8 ();
-<<<<<<< HEAD
-			const uint32_t flag_serial = fr.Unsigned32();
-			try {
-				serial = flag_serial ? mol.get<Map_Object>(flag_serial).serial() : 0;
-			} catch (const _wexception & e) {
-				throw game_data_error("flag %1$u: %2$s", flag_serial, e.what());
-			}
-=======
 			serial = get_object_serial_or_zero<Flag>(fr.Unsigned32(), mol);
->>>>>>> 9bea8771
 			fr           .Unsigned8 ();
 			number   = fr.Unsigned8 ();
 			retreat  = fr.Unsigned8 ();
