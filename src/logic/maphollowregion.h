--- conflicted
+++ resolved
@@ -66,15 +66,9 @@
 	HollowArea<AreaType> hollow_area_;
 	Phase phase_{Phase::kTop};
 	const uint32_t delta_radius_;
-<<<<<<< HEAD
-	uint32_t row_{0};                     // # of rows completed in this phase
-	uint32_t rowwidth_;                   // # of fields to return per row
-	uint32_t rowpos_{0};                  // # of fields we have returned in this row
-=======
 	uint32_t row_{0U};                    // # of rows completed in this phase
 	uint32_t rowwidth_;                   // # of fields to return per row
 	uint32_t rowpos_{0U};                 // # of fields we have returned in this row
->>>>>>> a9549ba2
 	typename AreaType::CoordsType left_;  //  left-most node of current row
 };
 
