/*
 * Copyright (C) 2002-2019 by the Widelands Development Team
 *
 * This program is free software; you can redistribute it and/or
 * modify it under the terms of the GNU General Public License
 * as published by the Free Software Foundation; either version 2
 * of the License, or (at your option) any later version.
 *
 * This program is distributed in the hope that it will be useful,
 * but WITHOUT ANY WARRANTY; without even the implied warranty of
 * MERCHANTABILITY or FITNESS FOR A PARTICULAR PURPOSE.  See the
 * GNU General Public License for more details.
 *
 * You should have received a copy of the GNU General Public License
 * along with this program; if not, write to the Free Software
 * Foundation, Inc., 51 Franklin Street, Fifth Floor, Boston, MA  02110-1301, USA.
 *
 */

#ifndef WL_LOGIC_EDITOR_GAME_BASE_H
#define WL_LOGIC_EDITOR_GAME_BASE_H

#include <cstring>
#include <memory>
#include <string>
#include <vector>

#include "base/macros.h"
#include "logic/map.h"
#include "logic/map_objects/bob.h"
#include "logic/map_objects/tribes/building.h"
#include "logic/player_area.h"
#include "notifications/notifications.h"
#include "scripting/lua_interface.h"
#include "wui/game_tips.h"

namespace UI {
struct ProgressWindow;
}
class FullscreenMenuLaunchGame;
class InteractiveBase;
class InteractiveGameBase;  // TODO(GunChleoc): Get rid

namespace Widelands {

class PlayersManager;

class Battle;
class Bob;
class BuildingDescr;
class Immovable;
class Map;
struct ObjectManager;
class Player;
struct PlayerImmovable;
class Tribes;
class TribeDescr;
struct Flag;
struct AttackController;
struct BuildingSettings;

struct NoteFieldPossession {
	CAN_BE_SENT_AS_NOTE(NoteId::FieldPossession)

	// Has this been lost or gained?
	enum class Ownership { LOST, GAINED };
	Ownership ownership;

	// The field that has been lost/gained.
	FCoords fc;

	// The player that has lost or gained this field.
	Player* player;

	NoteFieldPossession(const FCoords& init_fc, Ownership const init_ownership, Player* init_player)
	   : ownership(init_ownership), fc(init_fc), player(init_player) {
	}
};

class EditorGameBase {
public:
	friend class InteractiveBase;
	friend class FullscreenMenuLaunchGame;
	friend struct GameClassPacket;

	explicit EditorGameBase(LuaInterface* lua);
	virtual ~EditorGameBase();

	const Map& map() const {
		return map_;
	}
	Map* mutable_map() {
		return &map_;
	}
	const ObjectManager& objects() const {
		return objects_;
	}
	ObjectManager& objects() {
		return objects_;
	}

	// logic handler func
	virtual void think();

	// Player commands
	void remove_player(PlayerNumber);
	Player* add_player(PlayerNumber,
	                   uint8_t initialization_index,
	                   const std::string& tribe,
	                   const std::string& name,
	                   TeamNumber team = 0);
	Player* get_player(int32_t n) const;
	const Player& player(int32_t n) const;
	virtual Player* get_safe_player(PlayerNumber);

	// loading stuff
    void load_all_tribes();
	void allocate_player_maps();
	virtual void postload();
	virtual void cleanup_for_load();

<<<<<<< HEAD
    // Create a new loader UI
    UI::ProgressWindow& create_loader_ui(const std::string& background = std::string());
    // Destroy the loader UI
    void remove_loader_ui();
    // Get the current loader UI. Can be nullptr.
	UI::ProgressWindow& loader_ui() const;
=======
	// Create a new loader UI
	UI::ProgressWindow& create_loader_ui(const std::vector<std::string>& tipstexts,
	                                     const std::string& background = std::string());
	// Set step text for the current loader UI if it's not nullptr.
	void step_loader_ui(const std::string& text) const;
>>>>>>> 4eff9935

	void set_road(const FCoords&, uint8_t direction, RoadSegment roadtype);

	// warping stuff. instantly creating map_objects
	Building& warp_building(const Coords&,
	                        PlayerNumber,
	                        DescriptionIndex,
	                        FormerBuildings former_buildings = FormerBuildings());
	Building& warp_constructionsite(const Coords&,
	                                PlayerNumber,
	                                DescriptionIndex,
	                                bool loading = false,
	                                FormerBuildings former_buildings = FormerBuildings(),
	                                const BuildingSettings* settings = nullptr);
	Building& warp_dismantlesite(const Coords&,
	                             PlayerNumber,
	                             bool loading = false,
	                             FormerBuildings former_buildings = FormerBuildings());
	Bob& create_critter(const Coords&, DescriptionIndex bob_type_idx, Player* owner = nullptr);
	Bob& create_critter(const Coords&, const std::string& name, Player* owner = nullptr);
	Immovable&
	create_immovable(const Coords&, DescriptionIndex idx, MapObjectDescr::OwnerType, Player* owner);
	Immovable& create_immovable_with_name(const Coords&,
	                                      const std::string& name,
	                                      MapObjectDescr::OwnerType,
	                                      Player* owner,
	                                      const BuildingDescr* former_building);
	Bob& create_ship(const Coords&, int ship_type_idx, Player* owner = nullptr);
	Bob& create_ship(const Coords&, const std::string& name, Player* owner = nullptr);
	Bob& create_ferry(const Coords&, Player* owner);

	uint32_t get_gametime() const {
		return gametime_;
	}
	// TODO(GunChleoc): Get rid.
	InteractiveBase* get_ibase() const {
		return ibase_.get();
	}

	void inform_players_about_ownership(MapIndex, PlayerNumber);
	void inform_players_about_immovable(MapIndex, MapObjectDescr const*);
	void inform_players_about_road(FCoords, MapObjectDescr const*);
	void inform_players_about_waterway(FCoords, MapObjectDescr const*);

	void unconquer_area(PlayerArea<Area<FCoords>>, PlayerNumber destroying_player = 0);
	void conquer_area(PlayerArea<Area<FCoords>>, bool conquer_guarded_location = false);
	void conquer_area_no_building(PlayerArea<Area<FCoords>> const);

	void cleanup_objects() {
		objects().cleanup(*this);
	}

	// next function is used to update the current gametime,
	// for queue runs e.g.
	uint32_t& get_gametime_pointer() {
		return gametime_;
	}
	void set_ibase(InteractiveBase* const b);

	/// Lua frontend, used to run Lua scripts
	virtual LuaInterface& lua() {
		return *lua_;
	}

	PlayersManager* player_manager() {
		return player_manager_.get();
	}

	InteractiveGameBase* get_igbase();

	// Returns the world.
	const World& world() const;

	// Returns the world that can be modified. Prefer world() whenever possible.
	World* mutable_world();

	// Returns the tribes.
	const Tribes& tribes() const;

	// Returns the mutable tribes. Prefer tribes() whenever possible.
	Tribes* mutable_tribes();

protected:
	std::unique_ptr<UI::ProgressWindow> loader_ui_;

private:
	/// Common function for create_critter and create_ship.
	Bob& create_bob(Coords, const BobDescr&, Player* owner = nullptr);

	/// \param preferred_player
	///  When conquer is false, this can be used to prefer a player over other
	///  players, when lost land is reassigned. This can for example be used to
	///  reward the player who actually destroyed a MilitarySite by giving an
	///  unconquered location that he has influence over to him, instead of some
	///  other player who has higher influence over that location. If 0, land is
	///  simply assigned by influence.
	///
	/// \param neutral_when_no_influence
	///  If true and the player completely loses influence over a location, it
	///  becomes neutral unless some other player claims it by having positive
	///  influence.
	///
	/// \param neutral_when_competing_influence
	///  If true and the player completely loses influence over a location and
	///  several players have positive and equal influence, the location becomes
	///  becomes neutral unless some other player claims it by having higher
	///  influence.
	///
	/// \param conquer_guarded_location_by_superior_influence
	///  If true, the conquering player will (automatically, without actually
	///  attacking) conquer a location even if another player already owns and
	///  covers the location with a militarysite, if the conquering player's
	///  influence becomes greater than the owner's influence.
	virtual void do_conquer_area(PlayerArea<Area<FCoords>> player_area,
	                             bool conquer,
	                             PlayerNumber preferred_player = 0,
	                             bool conquer_guarded_location_by_superior_influence = false,
	                             bool neutral_when_no_influence = false,
	                             bool neutral_when_competing_influence = false);
	void cleanup_playerimmovables_area(PlayerArea<Area<FCoords>>);

	// Changes the owner of 'fc' from the current player to the new player and
	// sends notifications about this.
	void change_field_owner(const FCoords& fc, PlayerNumber new_owner);

	Immovable& do_create_immovable(const Coords& c,
	                               DescriptionIndex const idx,
	                               MapObjectDescr::OwnerType type,
	                               Player* owner,
	                               const BuildingDescr* former_building_descr);

	uint32_t gametime_;
	ObjectManager objects_;

	std::unique_ptr<LuaInterface> lua_;
	std::unique_ptr<PlayersManager> player_manager_;

	std::unique_ptr<World> world_;
	std::unique_ptr<Tribes> tribes_;
	std::unique_ptr<InteractiveBase> ibase_;
	Map map_;

	std::unique_ptr<GameTips> game_tips_;

	/// Even after a map is fully loaded, some static data (images, scripts)
	/// will still be read from a filesystem whenever a map/game is saved.
	/// To avoid potential filesystem conflicts when (pre)loading/saving/deleting
	/// map/game files (and to avoid having to deal with this in many different places)
	/// a temporary file (in a special dir) is created for such data.
	std::unique_ptr<FileSystem> tmp_fs_;
	void delete_tempfile();
	void create_tempfile_and_save_mapdata(FileSystem::Type type);

	DISALLOW_COPY_AND_ASSIGN(EditorGameBase);
};

#define iterate_players_existing(p, nr_players, egbase, player)                                    \
	iterate_player_numbers(                                                                         \
	   p, nr_players) if (Widelands::Player* const player = (egbase).get_player(p))

#define iterate_players_existing_novar(p, nr_players, egbase)                                      \
	iterate_player_numbers(p, nr_players) if ((egbase).get_player(p))

#define iterate_players_existing_const(p, nr_players, egbase, player)                              \
	iterate_player_numbers(                                                                         \
	   p, nr_players) if (Widelands::Player const* const player = (egbase).get_player(p))
}  // namespace Widelands

#endif  // end of include guard: WL_LOGIC_EDITOR_GAME_BASE_H<|MERGE_RESOLUTION|>--- conflicted
+++ resolved
@@ -119,20 +119,11 @@
 	virtual void postload();
 	virtual void cleanup_for_load();
 
-<<<<<<< HEAD
-    // Create a new loader UI
-    UI::ProgressWindow& create_loader_ui(const std::string& background = std::string());
-    // Destroy the loader UI
-    void remove_loader_ui();
-    // Get the current loader UI. Can be nullptr.
-	UI::ProgressWindow& loader_ui() const;
-=======
 	// Create a new loader UI
 	UI::ProgressWindow& create_loader_ui(const std::vector<std::string>& tipstexts,
 	                                     const std::string& background = std::string());
 	// Set step text for the current loader UI if it's not nullptr.
 	void step_loader_ui(const std::string& text) const;
->>>>>>> 4eff9935
 
 	void set_road(const FCoords&, uint8_t direction, RoadSegment roadtype);
 
