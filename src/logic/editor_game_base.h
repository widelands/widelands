/*
 * Copyright (C) 2002-2019 by the Widelands Development Team
 *
 * This program is free software; you can redistribute it and/or
 * modify it under the terms of the GNU General Public License
 * as published by the Free Software Foundation; either version 2
 * of the License, or (at your option) any later version.
 *
 * This program is distributed in the hope that it will be useful,
 * but WITHOUT ANY WARRANTY; without even the implied warranty of
 * MERCHANTABILITY or FITNESS FOR A PARTICULAR PURPOSE.  See the
 * GNU General Public License for more details.
 *
 * You should have received a copy of the GNU General Public License
 * along with this program; if not, write to the Free Software
 * Foundation, Inc., 51 Franklin Street, Fifth Floor, Boston, MA  02110-1301, USA.
 *
 */

#ifndef WL_LOGIC_EDITOR_GAME_BASE_H
#define WL_LOGIC_EDITOR_GAME_BASE_H

#include <cstring>
#include <memory>
#include <string>
#include <vector>

#include "base/macros.h"
#include "logic/map.h"
#include "logic/map_objects/bob.h"
#include "logic/map_objects/tribes/building.h"
#include "logic/player_area.h"
#include "notifications/notifications.h"
#include "scripting/lua_interface.h"

namespace UI {
struct ProgressWindow;
}
class FullscreenMenuLaunchGame;
class InteractiveBase;
class InteractiveGameBase;  // TODO(GunChleoc): Get rid

namespace Widelands {

class PlayersManager;

class Battle;
class Bob;
class BuildingDescr;
class Immovable;
class Map;
struct ObjectManager;
class Player;
struct PlayerImmovable;
class Tribes;
class TribeDescr;
struct Flag;
struct AttackController;
struct BuildingSettings;

struct NoteFieldPossession {
	CAN_BE_SENT_AS_NOTE(NoteId::FieldPossession)

	// Has this been lost or gained?
	enum class Ownership { LOST, GAINED };
	Ownership ownership;

	// The field that has been lost/gained.
	FCoords fc;

	// The player that has lost or gained this field.
	Player* player;

	NoteFieldPossession(const FCoords& init_fc, Ownership const init_ownership, Player* init_player)
	   : ownership(init_ownership), fc(init_fc), player(init_player) {
	}
};

class EditorGameBase {
public:
	friend class InteractiveBase;
	friend class FullscreenMenuLaunchGame;
	friend struct GameClassPacket;

	explicit EditorGameBase(LuaInterface* lua);
	virtual ~EditorGameBase();

	const Map& map() const {
		return map_;
	}
	Map* mutable_map() {
		return &map_;
	}
	const ObjectManager& objects() const {
		return objects_;
	}
	ObjectManager& objects() {
		return objects_;
	}

	// logic handler func
	virtual void think();

	// Player commands
	void remove_player(PlayerNumber);
	Player* add_player(PlayerNumber,
	                   uint8_t initialization_index,
	                   const std::string& tribe,
	                   const std::string& name,
	                   TeamNumber team = 0);
	Player* get_player(int32_t n) const;
	const Player& player(int32_t n) const;
	virtual Player* get_safe_player(PlayerNumber);

	// loading stuff
	void allocate_player_maps();
<<<<<<< HEAD
=======
	virtual void postload();
	void load_graphics();
>>>>>>> ba1af83e
	virtual void cleanup_for_load();
	void set_loader_ui(UI::ProgressWindow*);
	UI::ProgressWindow* get_loader_ui() {
		return loader_ui_;
	}

	void set_road(const FCoords&, uint8_t direction, RoadSegment roadtype);

	// warping stuff. instantly creating map_objects
	Building& warp_building(const Coords&,
	                        PlayerNumber,
	                        DescriptionIndex,
	                        FormerBuildings former_buildings = FormerBuildings());
	Building& warp_constructionsite(const Coords&,
	                                PlayerNumber,
	                                DescriptionIndex,
	                                bool loading = false,
	                                FormerBuildings former_buildings = FormerBuildings(),
	                                const BuildingSettings* settings = nullptr);
	Building& warp_dismantlesite(const Coords&,
	                             PlayerNumber,
	                             bool loading = false,
	                             FormerBuildings former_buildings = FormerBuildings());
	Bob& create_critter(const Coords&, DescriptionIndex bob_type_idx, Player* owner = nullptr);
	Bob& create_critter(const Coords&, const std::string& name, Player* owner = nullptr);
	Immovable&
	create_immovable(const Coords&, DescriptionIndex idx, MapObjectDescr::OwnerType, Player* owner);
	Immovable& create_immovable_with_name(const Coords&,
	                                      const std::string& name,
	                                      MapObjectDescr::OwnerType,
	                                      Player* owner,
	                                      const BuildingDescr* former_building);
	Bob& create_ship(const Coords&, int ship_type_idx, Player* owner = nullptr);
	Bob& create_ship(const Coords&, const std::string& name, Player* owner = nullptr);
	Bob& create_ferry(const Coords&, Player* owner);

	uint32_t get_gametime() const {
		return gametime_;
	}
	// TODO(GunChleoc): Get rid.
	InteractiveBase* get_ibase() const {
		return ibase_.get();
	}

	void inform_players_about_ownership(MapIndex, PlayerNumber);
	void inform_players_about_immovable(MapIndex, MapObjectDescr const*);
	void inform_players_about_road(FCoords, MapObjectDescr const*);
	void inform_players_about_waterway(FCoords, MapObjectDescr const*);

	void unconquer_area(PlayerArea<Area<FCoords>>, PlayerNumber destroying_player = 0);
	void conquer_area(PlayerArea<Area<FCoords>>, bool conquer_guarded_location = false);
	void conquer_area_no_building(PlayerArea<Area<FCoords>> const);

	void cleanup_objects() {
		objects().cleanup(*this);
	}

	// next function is used to update the current gametime,
	// for queue runs e.g.
	uint32_t& get_gametime_pointer() {
		return gametime_;
	}
	void set_ibase(InteractiveBase* const b);

	/// Lua frontend, used to run Lua scripts
	virtual LuaInterface& lua() {
		return *lua_;
	}

	PlayersManager* player_manager() {
		return player_manager_.get();
	}

	InteractiveGameBase* get_igbase();

	// Returns the world.
	const World& world() const;

	// Returns the world that can be modified. Prefer world() whenever possible.
	World* mutable_world();

	// Returns the tribes.
	const Tribes& tribes() const;

	// Returns the mutable tribes. Prefer tribes() whenever possible.
	Tribes* mutable_tribes();

protected:
	UI::ProgressWindow* loader_ui_;

private:
	/// Common function for create_critter and create_ship.
	Bob& create_bob(Coords, const BobDescr&, Player* owner = nullptr);

	/// \param preferred_player
	///  When conquer is false, this can be used to prefer a player over other
	///  players, when lost land is reassigned. This can for example be used to
	///  reward the player who actually destroyed a MilitarySite by giving an
	///  unconquered location that he has influence over to him, instead of some
	///  other player who has higher influence over that location. If 0, land is
	///  simply assigned by influence.
	///
	/// \param neutral_when_no_influence
	///  If true and the player completely loses influence over a location, it
	///  becomes neutral unless some other player claims it by having positive
	///  influence.
	///
	/// \param neutral_when_competing_influence
	///  If true and the player completely loses influence over a location and
	///  several players have positive and equal influence, the location becomes
	///  becomes neutral unless some other player claims it by having higher
	///  influence.
	///
	/// \param conquer_guarded_location_by_superior_influence
	///  If true, the conquering player will (automatically, without actually
	///  attacking) conquer a location even if another player already owns and
	///  covers the location with a militarysite, if the conquering player's
	///  influence becomes greater than the owner's influence.
	virtual void do_conquer_area(PlayerArea<Area<FCoords>> player_area,
	                             bool conquer,
	                             PlayerNumber preferred_player = 0,
	                             bool conquer_guarded_location_by_superior_influence = false,
	                             bool neutral_when_no_influence = false,
	                             bool neutral_when_competing_influence = false);
	void cleanup_playerimmovables_area(PlayerArea<Area<FCoords>>);

	// Changes the owner of 'fc' from the current player to the new player and
	// sends notifications about this.
	void change_field_owner(const FCoords& fc, PlayerNumber new_owner);

	Immovable& do_create_immovable(const Coords& c,
	                               DescriptionIndex const idx,
	                               MapObjectDescr::OwnerType type,
	                               Player* owner,
	                               const BuildingDescr* former_building_descr);

	uint32_t gametime_;
	ObjectManager objects_;

	std::unique_ptr<LuaInterface> lua_;
	std::unique_ptr<PlayersManager> player_manager_;

	std::unique_ptr<World> world_;
	std::unique_ptr<Tribes> tribes_;
	std::unique_ptr<InteractiveBase> ibase_;
	Map map_;

	/// Even after a map is fully loaded, some static data (images, scripts)
	/// will still be read from a filesystem whenever a map/game is saved.
	/// To avoid potential filesystem conflicts when (pre)loading/saving/deleting
	/// map/game files (and to avoid having to deal with this in many different places)
	/// a temporary file (in a special dir) is created for such data.
	std::unique_ptr<FileSystem> tmp_fs_;
	void delete_tempfile();
	void create_tempfile_and_save_mapdata(FileSystem::Type type);

	DISALLOW_COPY_AND_ASSIGN(EditorGameBase);
};

#define iterate_players_existing(p, nr_players, egbase, player)                                    \
	iterate_player_numbers(                                                                         \
	   p, nr_players) if (Widelands::Player* const player = (egbase).get_player(p))

#define iterate_players_existing_novar(p, nr_players, egbase)                                      \
	iterate_player_numbers(p, nr_players) if ((egbase).get_player(p))

#define iterate_players_existing_const(p, nr_players, egbase, player)                              \
	iterate_player_numbers(                                                                         \
	   p, nr_players) if (Widelands::Player const* const player = (egbase).get_player(p))
}  // namespace Widelands

#endif  // end of include guard: WL_LOGIC_EDITOR_GAME_BASE_H<|MERGE_RESOLUTION|>--- conflicted
+++ resolved
@@ -114,11 +114,8 @@
 
 	// loading stuff
 	void allocate_player_maps();
-<<<<<<< HEAD
-=======
-	virtual void postload();
-	void load_graphics();
->>>>>>> ba1af83e
+	// NOCOM void load_graphics();
+
 	virtual void cleanup_for_load();
 	void set_loader_ui(UI::ProgressWindow*);
 	UI::ProgressWindow* get_loader_ui() {
