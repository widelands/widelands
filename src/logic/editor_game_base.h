/*
 * Copyright (C) 2002-2019 by the Widelands Development Team
 *
 * This program is free software; you can redistribute it and/or
 * modify it under the terms of the GNU General Public License
 * as published by the Free Software Foundation; either version 2
 * of the License, or (at your option) any later version.
 *
 * This program is distributed in the hope that it will be useful,
 * but WITHOUT ANY WARRANTY; without even the implied warranty of
 * MERCHANTABILITY or FITNESS FOR A PARTICULAR PURPOSE.  See the
 * GNU General Public License for more details.
 *
 * You should have received a copy of the GNU General Public License
 * along with this program; if not, write to the Free Software
 * Foundation, Inc., 51 Franklin Street, Fifth Floor, Boston, MA  02110-1301, USA.
 *
 */

#ifndef WL_LOGIC_EDITOR_GAME_BASE_H
#define WL_LOGIC_EDITOR_GAME_BASE_H

#include <cstring>
#include <memory>
#include <string>
#include <vector>

#include "base/macros.h"
#include "logic/map.h"
#include "logic/map_objects/bob.h"
#include "logic/map_objects/tribes/building.h"
#include "logic/player_area.h"
#include "notifications/notifications.h"
#include "scripting/lua_interface.h"
#include "wui/game_tips.h"

namespace UI {
struct ProgressWindow;
}
class FullscreenMenuLaunchGame;
class InteractiveBase;
class InteractiveGameBase;  // TODO(GunChleoc): Get rid

namespace Widelands {

class PlayersManager;

class Battle;
class Bob;
class BuildingDescr;
class Immovable;
class Map;
struct ObjectManager;
class Player;
struct PlayerImmovable;
class Tribes;
class TribeDescr;
struct Flag;
struct AttackController;
struct BuildingSettings;

struct NoteFieldPossession {
	CAN_BE_SENT_AS_NOTE(NoteId::FieldPossession)

	// Has this been lost or gained?
	enum class Ownership { LOST, GAINED };
	Ownership ownership;

	// The field that has been lost/gained.
	FCoords fc;

	// The player that has lost or gained this field.
	Player* player;

	NoteFieldPossession(const FCoords& init_fc, Ownership const init_ownership, Player* init_player)
	   : ownership(init_ownership), fc(init_fc), player(init_player) {
	}
};

class EditorGameBase {
public:
	friend class InteractiveBase;
	friend class FullscreenMenuLaunchGame;
	friend struct GameClassPacket;

	explicit EditorGameBase(LuaInterface* lua);
	virtual ~EditorGameBase();

	const Map& map() const {
		return map_;
	}
	Map* mutable_map() {
		return &map_;
	}
	const ObjectManager& objects() const {
		return objects_;
	}
	ObjectManager& objects() {
		return objects_;
	}

	// logic handler func
	virtual void think();

	// Player commands
	void remove_player(PlayerNumber);
	Player* add_player(PlayerNumber,
	                   uint8_t initialization_index,
	                   const std::string& tribe,
	                   const std::string& name,
	                   TeamNumber team = 0);
	Player* get_player(int32_t n) const;
	const Player& player(int32_t n) const;
	virtual Player* get_safe_player(PlayerNumber);

	// loading stuff
	void load_all_tribes();
	void allocate_player_maps();
	virtual void postload();
	virtual void cleanup_for_load();

<<<<<<< HEAD
	// Create a new loader UI
	UI::ProgressWindow& create_loader_ui(const std::vector<std::string>& tipstexts,
	                                     const std::string& background = std::string());

	// Change the background image for the loader UI and remove the game tips
	void change_loader_ui_background(const std::string& background);

	// Set step text for the current loader UI if it's not nullptr.
	void step_loader_ui(const std::string& text) const;

#ifndef NDEBUG
	// Check whether we currently have a loader_ui. Used for asserts only.
=======
	/// Create a new loader UI and register which type of gametips to select from.
	/// If 'show_game_tips' is true, game tips will be shown immediately.
	/// Optionally sets a background image.
	UI::ProgressWindow& create_loader_ui(const std::vector<std::string>& tipstexts,
	                                     bool show_game_tips,
	                                     const std::string& background = std::string());

	/// If 'background' is not empty, change the background image for the loader UI.
	/// If 'backgound' is empty, show game tips instead.
	/// There must be a loader ui and no game tips.
	void change_loader_ui_background(const std::string& background);

	/// Set step text for the current loader UI if it's not nullptr.
	void step_loader_ui(const std::string& text) const;

#ifndef NDEBUG
	/// Check whether we currently have a loader_ui. Used for asserts only.
>>>>>>> 93acc664
	bool has_loader_ui() const {
		return loader_ui_ != nullptr;
	}
#endif

	// Destroy the loader UI and game tips
	void remove_loader_ui();

	void set_road(const FCoords&, uint8_t direction, RoadSegment roadtype);

	// warping stuff. instantly creating map_objects
	Building& warp_building(const Coords&,
	                        PlayerNumber,
	                        DescriptionIndex,
	                        FormerBuildings former_buildings = FormerBuildings());
	Building& warp_constructionsite(const Coords&,
	                                PlayerNumber,
	                                DescriptionIndex,
	                                bool loading = false,
	                                FormerBuildings former_buildings = FormerBuildings(),
	                                const BuildingSettings* settings = nullptr);
	Building& warp_dismantlesite(const Coords&,
	                             PlayerNumber,
	                             bool loading = false,
	                             FormerBuildings former_buildings = FormerBuildings());
	Bob& create_critter(const Coords&, DescriptionIndex bob_type_idx, Player* owner = nullptr);
	Bob& create_critter(const Coords&, const std::string& name, Player* owner = nullptr);
	Immovable&
	create_immovable(const Coords&, DescriptionIndex idx, MapObjectDescr::OwnerType, Player* owner);
	Immovable& create_immovable_with_name(const Coords&,
	                                      const std::string& name,
	                                      MapObjectDescr::OwnerType,
	                                      Player* owner,
	                                      const BuildingDescr* former_building);
	Bob& create_ship(const Coords&, int ship_type_idx, Player* owner = nullptr);
	Bob& create_ship(const Coords&, const std::string& name, Player* owner = nullptr);
	Bob& create_ferry(const Coords&, Player* owner);

	uint32_t get_gametime() const {
		return gametime_;
	}
	// TODO(GunChleoc): Get rid.
	InteractiveBase* get_ibase() const {
		return ibase_.get();
	}

	void inform_players_about_ownership(MapIndex, PlayerNumber);
	void inform_players_about_immovable(MapIndex, MapObjectDescr const*);
	void inform_players_about_road(FCoords, MapObjectDescr const*);
	void inform_players_about_waterway(FCoords, MapObjectDescr const*);

	void unconquer_area(PlayerArea<Area<FCoords>>, PlayerNumber destroying_player = 0);
	void conquer_area(PlayerArea<Area<FCoords>>, bool conquer_guarded_location = false);
	void conquer_area_no_building(PlayerArea<Area<FCoords>> const);

	void cleanup_objects() {
		objects().cleanup(*this);
	}

	// next function is used to update the current gametime,
	// for queue runs e.g.
	uint32_t& get_gametime_pointer() {
		return gametime_;
	}
	void set_ibase(InteractiveBase* const b);

	/// Lua frontend, used to run Lua scripts
	virtual LuaInterface& lua() {
		return *lua_;
	}

	PlayersManager* player_manager() {
		return player_manager_.get();
	}

	InteractiveGameBase* get_igbase();

	// Returns the world.
	const World& world() const;

	// Returns the world that can be modified. Prefer world() whenever possible.
	World* mutable_world();

	// Returns the tribes.
	const Tribes& tribes() const;

	// Returns the mutable tribes. Prefer tribes() whenever possible.
	Tribes* mutable_tribes();

private:
	/// Common function for create_critter and create_ship.
	Bob& create_bob(Coords, const BobDescr&, Player* owner = nullptr);

	/// \param preferred_player
	///  When conquer is false, this can be used to prefer a player over other
	///  players, when lost land is reassigned. This can for example be used to
	///  reward the player who actually destroyed a MilitarySite by giving an
	///  unconquered location that he has influence over to him, instead of some
	///  other player who has higher influence over that location. If 0, land is
	///  simply assigned by influence.
	///
	/// \param neutral_when_no_influence
	///  If true and the player completely loses influence over a location, it
	///  becomes neutral unless some other player claims it by having positive
	///  influence.
	///
	/// \param neutral_when_competing_influence
	///  If true and the player completely loses influence over a location and
	///  several players have positive and equal influence, the location becomes
	///  becomes neutral unless some other player claims it by having higher
	///  influence.
	///
	/// \param conquer_guarded_location_by_superior_influence
	///  If true, the conquering player will (automatically, without actually
	///  attacking) conquer a location even if another player already owns and
	///  covers the location with a militarysite, if the conquering player's
	///  influence becomes greater than the owner's influence.
	virtual void do_conquer_area(PlayerArea<Area<FCoords>> player_area,
	                             bool conquer,
	                             PlayerNumber preferred_player = 0,
	                             bool conquer_guarded_location_by_superior_influence = false,
	                             bool neutral_when_no_influence = false,
	                             bool neutral_when_competing_influence = false);
	void cleanup_playerimmovables_area(PlayerArea<Area<FCoords>>);

	// Changes the owner of 'fc' from the current player to the new player and
	// sends notifications about this.
	void change_field_owner(const FCoords& fc, PlayerNumber new_owner);

	Immovable& do_create_immovable(const Coords& c,
	                               DescriptionIndex const idx,
	                               MapObjectDescr::OwnerType type,
	                               Player* owner,
	                               const BuildingDescr* former_building_descr);

	uint32_t gametime_;
	ObjectManager objects_;

	std::unique_ptr<LuaInterface> lua_;
	std::unique_ptr<PlayersManager> player_manager_;

	std::unique_ptr<World> world_;
	std::unique_ptr<Tribes> tribes_;
	std::unique_ptr<InteractiveBase> ibase_;
	Map map_;

	// Shown while loading or saving a game/map
	std::unique_ptr<UI::ProgressWindow> loader_ui_;
	std::unique_ptr<GameTips> game_tips_;
<<<<<<< HEAD
=======
	std::vector<std::string> registered_game_tips_;
>>>>>>> 93acc664

	/// Even after a map is fully loaded, some static data (images, scripts)
	/// will still be read from a filesystem whenever a map/game is saved.
	/// To avoid potential filesystem conflicts when (pre)loading/saving/deleting
	/// map/game files (and to avoid having to deal with this in many different places)
	/// a temporary file (in a special dir) is created for such data.
	std::unique_ptr<FileSystem> tmp_fs_;
	void delete_tempfile();
	void create_tempfile_and_save_mapdata(FileSystem::Type type);

	DISALLOW_COPY_AND_ASSIGN(EditorGameBase);
};

#define iterate_players_existing(p, nr_players, egbase, player)                                    \
	iterate_player_numbers(                                                                         \
	   p, nr_players) if (Widelands::Player* const player = (egbase).get_player(p))

#define iterate_players_existing_novar(p, nr_players, egbase)                                      \
	iterate_player_numbers(p, nr_players) if ((egbase).get_player(p))

#define iterate_players_existing_const(p, nr_players, egbase, player)                              \
	iterate_player_numbers(                                                                         \
	   p, nr_players) if (Widelands::Player const* const player = (egbase).get_player(p))
}  // namespace Widelands

#endif  // end of include guard: WL_LOGIC_EDITOR_GAME_BASE_H<|MERGE_RESOLUTION|>--- conflicted
+++ resolved
@@ -119,20 +119,6 @@
 	virtual void postload();
 	virtual void cleanup_for_load();
 
-<<<<<<< HEAD
-	// Create a new loader UI
-	UI::ProgressWindow& create_loader_ui(const std::vector<std::string>& tipstexts,
-	                                     const std::string& background = std::string());
-
-	// Change the background image for the loader UI and remove the game tips
-	void change_loader_ui_background(const std::string& background);
-
-	// Set step text for the current loader UI if it's not nullptr.
-	void step_loader_ui(const std::string& text) const;
-
-#ifndef NDEBUG
-	// Check whether we currently have a loader_ui. Used for asserts only.
-=======
 	/// Create a new loader UI and register which type of gametips to select from.
 	/// If 'show_game_tips' is true, game tips will be shown immediately.
 	/// Optionally sets a background image.
@@ -150,7 +136,6 @@
 
 #ifndef NDEBUG
 	/// Check whether we currently have a loader_ui. Used for asserts only.
->>>>>>> 93acc664
 	bool has_loader_ui() const {
 		return loader_ui_ != nullptr;
 	}
@@ -300,10 +285,7 @@
 	// Shown while loading or saving a game/map
 	std::unique_ptr<UI::ProgressWindow> loader_ui_;
 	std::unique_ptr<GameTips> game_tips_;
-<<<<<<< HEAD
-=======
 	std::vector<std::string> registered_game_tips_;
->>>>>>> 93acc664
 
 	/// Even after a map is fully loaded, some static data (images, scripts)
 	/// will still be read from a filesystem whenever a map/game is saved.
