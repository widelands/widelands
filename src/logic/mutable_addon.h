/*
 * Copyright (C) 2021-2022 by the Widelands Development Team
 *
 * This program is free software; you can redistribute it and/or
 * modify it under the terms of the GNU General Public License
 * as published by the Free Software Foundation; either version 2
 * of the License, or (at your option) any later version.
 *
 * This program is distributed in the hope that it will be useful,
 * but WITHOUT ANY WARRANTY; without even the implied warranty of
 * MERCHANTABILITY or FITNESS FOR A PARTICULAR PURPOSE.  See the
 * GNU General Public License for more details.
 *
 * You should have received a copy of the GNU General Public License
 * along with this program; if not, see <https://www.gnu.org/licenses/>.
 *
 */

#ifndef WL_LOGIC_MUTABLE_ADDON_H
#define WL_LOGIC_MUTABLE_ADDON_H

#include <memory>
#include <regex>
#include <set>

#include "logic/addons.h"

namespace AddOns {

class MutableAddOn {
public:
	explicit MutableAddOn(const AddOnInfo& a);
	virtual ~MutableAddOn() {
	}
	// Creates an addon with its type matching its category
	static std::unique_ptr<MutableAddOn> create_mutable_addon(const AddOnInfo& a);
	void update_info(const std::string& descname,
	                 const std::string& author,
	                 const std::string& description,
	                 const std::string& version);
	using ProgressFunction = std::function<void(size_t)>;
	void set_callbacks(const ProgressFunction& init, const ProgressFunction& progress) {
		callback_init_ = init;
		callback_progress_ = progress;
	}
	// May throw a WLWarning, if it fails
	virtual bool write_to_disk();

	[[nodiscard]] const std::string& get_internal_name() const {
		return internal_name_;
	}
	[[nodiscard]] const std::string& get_descname() const {
		return descname_;
	}
	[[nodiscard]] const std::string& get_description() const {
		return description_;
	}
	[[nodiscard]] const std::string& get_author() const {
		return author_;
	}
	[[nodiscard]] const std::string& get_version() const {
		return version_;
	}
	[[nodiscard]] const std::string& get_min_wl_version() const {
		return min_wl_version_;
	}
	[[nodiscard]] const std::string& get_max_wl_version() const {
		return max_wl_version_;
	}
	void set_version(const std::string& version) {
		version_ = version;
	}
<<<<<<< HEAD
	void set_force_sync_safe(bool fss) {
		force_sync_safe_ = fss;
	}
	AddOnCategory get_category() const {
=======
	[[nodiscard]] AddOnCategory get_category() const {
>>>>>>> ea25a44d
		return category_;
	}

protected:
	virtual std::string parse_requirements();
	std::string profile_path();
	void setup_temp_dir();
	void cleanup_temp_dir();
	size_t do_recursively_copy_file_or_directory(const std::string& source,
	                                             const std::string& dest,
	                                             const bool dry_run);

	std::string internal_name_, descname_, description_, author_, version_, min_wl_version_,
	   max_wl_version_;
	AddOnCategory category_;
	/*
	 * The `sync_safe` property is not stored here because all new or updated add-ons
	 * should by default be marked as sync-unsafe until approved by a reviewer.
	 */
	bool force_sync_safe_;

	std::string directory_, backup_path_;

	ProgressFunction callback_init_, callback_progress_;
};

class WorldAddon : public MutableAddOn {
public:
	using MutableAddOn::MutableAddOn;
};

class TribesAddon : public MutableAddOn {
public:
	using MutableAddOn::MutableAddOn;
};

class ScriptAddon : public MutableAddOn {
public:
	using MutableAddOn::MutableAddOn;
};

class MapsAddon : public MutableAddOn {
public:
	explicit MapsAddon(const AddOnInfo& a);
	bool write_to_disk() override;

	struct DirectoryTree {
		std::map<std::string /* file name in add-on */, std::string /* path of source map */> maps;
		std::map<std::string, DirectoryTree> subdirectories;
	};
	DirectoryTree* get_tree() {
		return &tree_;
	}

	std::map<std::string, unsigned> count_all_dirnames(const DirectoryTree* start = nullptr) const;

	void set_dirname(const std::string& dir, const std::string& name) {
		dirnames_[dir] = name;
	}
	[[nodiscard]] std::string get_dirname(const std::string& dir) const {
		const auto it = dirnames_.find(dir);
		return it != dirnames_.end() ? it->second : "";
	}

protected:
	std::string parse_requirements() override;
	size_t do_recursively_create_filesystem_structure(const std::string& dir,
	                                                  const DirectoryTree& tree,
	                                                  std::set<std::string>* all_dirnames,
	                                                  bool dry_run);
	DirectoryTree tree_;

	std::map<std::string, std::string> dirnames_;

private:
	void recursively_initialize_tree_from_disk(const std::string& dir, DirectoryTree& tree);
	void parse_map_requirements(const DirectoryTree& tree, std::vector<std::string>& req);
};

class CampaignAddon : public MapsAddon {
public:
	explicit CampaignAddon(const AddOnInfo& a);
	bool write_to_disk() override;
	bool luafile_exists();

	struct CampaignInfo {
		std::string tribe, short_desc, difficulty, difficulty_icon;
	};

	const CampaignInfo& get_metadata() {
		return metadata_;
	}

	void set_tribe(const std::string& tribe) {
		metadata_.tribe = tribe;
	}

	void set_short_desc(const std::string& desc) {
		metadata_.short_desc = desc;
	}

	void set_difficulty(const std::string& difficulty) {
		metadata_.difficulty = difficulty;
	}

	void set_difficulty_icon(const std::string& difficulty_icon) {
		metadata_.difficulty_icon = difficulty_icon;
	}

private:
	void do_recursively_add_scenarios(std::string& scenarios,
	                                  const std::string& dir,
	                                  const DirectoryTree& tree);

	std::string lua_contents_;
	std::regex rex_difficulty_, rex_difficulty_icon_, rex_descname_, rex_description_,
	   rex_short_desc_, rex_tribe_, rex_scenario_;
	CampaignInfo metadata_;
};

class WinCondAddon : public MutableAddOn {
public:
	using MutableAddOn::MutableAddOn;
};

class StartingCondAddon : public MutableAddOn {
public:
	using MutableAddOn::MutableAddOn;
};

class ThemeAddon : public MutableAddOn {
public:
	using MutableAddOn::MutableAddOn;
	bool write_to_disk() override;
};

}  // namespace AddOns

#endif  // end of include guard: WL_LOGIC_MUTABLE_ADDON_H<|MERGE_RESOLUTION|>--- conflicted
+++ resolved
@@ -70,14 +70,10 @@
 	void set_version(const std::string& version) {
 		version_ = version;
 	}
-<<<<<<< HEAD
 	void set_force_sync_safe(bool fss) {
 		force_sync_safe_ = fss;
 	}
-	AddOnCategory get_category() const {
-=======
 	[[nodiscard]] AddOnCategory get_category() const {
->>>>>>> ea25a44d
 		return category_;
 	}
 
