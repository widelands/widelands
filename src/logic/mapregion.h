/*
 * Copyright (C) 2007-2022 by the Widelands Development Team
 *
 * This program is free software; you can redistribute it and/or
 * modify it under the terms of the GNU General Public License
 * as published by the Free Software Foundation; either version 2
 * of the License, or (at your option) any later version.
 *
 * This program is distributed in the hope that it will be useful,
 * but WITHOUT ANY WARRANTY; without even the implied warranty of
 * MERCHANTABILITY or FITNESS FOR A PARTICULAR PURPOSE.  See the
 * GNU General Public License for more details.
 *
 * You should have received a copy of the GNU General Public License
 * along with this program; if not, see <https://www.gnu.org/licenses/>.
 *
 */

#ifndef WL_LOGIC_MAPREGION_H
#define WL_LOGIC_MAPREGION_H

#include "logic/map.h"

namespace Widelands {

/**
 * Producer/Coroutine struct that iterates over every node of an area.
 *
 * Note that the order in which fields are returned is not guaranteed.
 */
template <typename AreaType = Area<>> struct MapRegion {
	MapRegion(const Map& map, AreaType area)
	   : area_(area),
	     rowwidth_(area.radius + 1),
	     remaining_in_row_(rowwidth_),
	     remaining_rows_(rowwidth_ + area.radius) {
<<<<<<< HEAD
		for (typename AreaType::RadiusType r = area.radius; r; --r) {
=======
		for (typename AreaType::RadiusType r = area.radius; r > 0; --r) {
>>>>>>> a9549ba2
			map.get_tln(area_, &area_);
		}
		left_ = area_;
	}

	[[nodiscard]] const typename AreaType::CoordsType& location() const {
		return area_;
	}

	/// Moves on to the next location. The return value indicates whether the
	/// new location has not yet been reached during this iteration. Note that
	/// when the area is so large that it overlaps itself because of wrapping,
	/// the same location may be reached several times during an iteration,
	/// while advance keeps returning true. When finally advance returns false,
	/// it means that the iteration is done.
	bool advance(const Map& map) {
<<<<<<< HEAD
		if (--remaining_in_row_) {
=======
		if (--remaining_in_row_ > 0) {
>>>>>>> a9549ba2
			map.get_rn(area_, &area_);
		} else if (area_.radius < --remaining_rows_) {
			map.get_bln(left_, &area_);
			left_ = area_;
			remaining_in_row_ = ++rowwidth_;
		} else if (remaining_rows_ > 0) {
			map.get_brn(left_, &area_);
			left_ = area_;
			remaining_in_row_ = --rowwidth_;
		} else {
			return false;
		}
		return true;
	}

	[[nodiscard]] typename AreaType::RadiusType radius() const {
		return area_.radius;
	}

private:
	AreaType area_;
	typename AreaType::CoordsType left_;
	typename AreaType::RadiusType rowwidth_;
	typename AreaType::RadiusType remaining_in_row_;
	typename AreaType::RadiusType remaining_rows_;
};
}  // namespace Widelands

#endif  // end of include guard: WL_LOGIC_MAPREGION_H<|MERGE_RESOLUTION|>--- conflicted
+++ resolved
@@ -34,11 +34,7 @@
 	     rowwidth_(area.radius + 1),
 	     remaining_in_row_(rowwidth_),
 	     remaining_rows_(rowwidth_ + area.radius) {
-<<<<<<< HEAD
-		for (typename AreaType::RadiusType r = area.radius; r; --r) {
-=======
 		for (typename AreaType::RadiusType r = area.radius; r > 0; --r) {
->>>>>>> a9549ba2
 			map.get_tln(area_, &area_);
 		}
 		left_ = area_;
@@ -55,11 +51,7 @@
 	/// while advance keeps returning true. When finally advance returns false,
 	/// it means that the iteration is done.
 	bool advance(const Map& map) {
-<<<<<<< HEAD
-		if (--remaining_in_row_) {
-=======
 		if (--remaining_in_row_ > 0) {
->>>>>>> a9549ba2
 			map.get_rn(area_, &area_);
 		} else if (area_.radius < --remaining_rows_) {
 			map.get_bln(left_, &area_);
