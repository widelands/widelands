--- conflicted
+++ resolved
@@ -131,16 +131,10 @@
 	}
 	for (Direction dir = FIRST_DIRECTION; dir <= LAST_DIRECTION; ++dir) {
 		const FCoords neighb = map.get_neighbour(coord, dir);
-<<<<<<< HEAD
-		if 
-			(m_resource == neighb.field->get_resources()
-			 && neighb.field->get_resources_amount() < neighb.field->get_starting_res_amount())
-=======
 		if
 			(m_resource == neighb.field->get_resources()
 			 &&
 			 neighb.field->get_resources_amount() < neighb.field->get_starting_res_amount())
->>>>>>> 8e964980
 		{
 			return true;
 		}
