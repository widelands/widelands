--- conflicted
+++ resolved
@@ -77,14 +77,6 @@
 	Worker(const Worker_Descr &);
 	virtual ~Worker();
 
-<<<<<<< HEAD
-	virtual Worker_Descr::Worker_Type get_worker_type() const {
-		return descr().get_worker_type();
-	}
-
-=======
-	char const * type_name() const override {return "worker";}
->>>>>>> c439c9a8
 	virtual Bob::Type get_bob_type() const override {return Bob::WORKER;}
 
 	Player & owner() const {assert(get_owner()); return *get_owner();}
