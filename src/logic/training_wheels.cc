/*
 * Copyright (C) 2020 by the Widelands Development Team
 *
 * This program is free software; you can redistribute it and/or
 * modify it under the terms of the GNU General Public License
 * as published by the Free Software Foundation; either version 2
 * of the License, or (at your option) any later version.
 *
 * This program is distributed in the hope that it will be useful,
 * but WITHOUT ANY WARRANTY; without even the implied warranty of
 * MERCHANTABILITY or FITNESS FOR A PARTICULAR PURPOSE.  See the
 * GNU General Public License for more details.
 *
 * You should have received a copy of the GNU General Public License
 * along with this program; if not, write to the Free Software
 * Foundation, Inc., 51 Franklin Street, Fifth Floor, Boston, MA  02110-1301, USA.
 *
 */

#include "logic/training_wheels.h"

#include <memory>

#include "base/log.h"
#include "io/filesystem/layered_filesystem.h"
#include "logic/filesystem_constants.h"
#include "scripting/lua_table.h"

const std::string kTrainingWheelsScriptingDir =
   std::string("scripting") + FileSystem::file_separator() + std::string("training_wheels") +
   FileSystem::file_separator();

namespace Widelands {

TrainingWheels::TrainingWheels(LuaInterface& lua)
   : current_objective_(""), profile_(Profile::err_log), lua_(lua) {
	g_fs->ensure_directory_exists(kSaveDir);
	if (g_fs->file_exists(kTrainingWheelsFile)) {
		profile_.read(kTrainingWheelsFile, "global");
	} else {
		write();
	}
	// Read init file and run
	Section& section = profile_.pull_section("global");
	std::unique_ptr<LuaTable> table(lua_.run_script("scripting/training_wheels/init.lua"));
	std::unique_ptr<LuaTable> wheel_table;
	for (const std::string& key : table->keys<std::string>()) {
		wheel_table = table->get_table(key);
		const bool is_solved = section.get_bool(key.c_str());
		section.set_bool(key.c_str(), is_solved);
		std::unique_ptr<LuaTable> dependencies = wheel_table->get_table("dependencies");
		if (is_solved) {
			solved_objectives_.insert(
			   std::make_pair(key, TrainingWheel(true, key, wheel_table->get_string("descname"),
			                                     dependencies->array_entries<std::string>())));
			wheel_table->do_not_warn_about_unaccessed_keys();
		} else {
			idle_objectives_.insert(
			   std::make_pair(key, TrainingWheel(false, key, wheel_table->get_string("descname"),
			                                     dependencies->array_entries<std::string>())));
		}
	}
	write();
	load_objectives();
}

void TrainingWheels::load_objectives() {
	// We collect the scripts before running them to prevent cocurrency issues
	scripts_to_run_.clear();
	// Now run
	for (auto it = idle_objectives_.begin(); it != idle_objectives_.end();) {
		if (running_objectives_.count(it->first) == 1) {
			continue;
		}
		// Any of the dependencies will do
		bool dependencies_met = it->second.dependencies.empty();
		for (const std::string& dependency : it->second.dependencies) {
			if (solved_objectives_.count(dependency) == 1) {
				dependencies_met = true;
				break;
			}
		}
		if (dependencies_met) {
<<<<<<< HEAD
			running_objectives_.insert(it->first);
=======
			running_objectives_.insert(std::make_pair(it->first, it->second));
>>>>>>> d936819f
			scripts_to_run_.insert(it->second.script);
			it = idle_objectives_.erase(it);
		} else {
			++it;
		}
	}
}

void TrainingWheels::run_objectives() {
	for (const std::string& runme : scripts_to_run_) {
		log_info("Running training wheel '%s'", runme.c_str());
		lua_.run_script(kTrainingWheelsScriptingDir + runme);
	}
	scripts_to_run_.clear();
}

bool TrainingWheels::has_objectives() const {
	return !scripts_to_run_.empty();
}

std::map<std::string, TrainingWheels::TrainingWheel> TrainingWheels::all_objectives() const {
	std::map<std::string, TrainingWheels::TrainingWheel> result;
	result.insert(idle_objectives_.begin(), idle_objectives_.end());
	result.insert(running_objectives_.begin(), running_objectives_.end());
	result.insert(solved_objectives_.begin(), solved_objectives_.end());
	return result;
}

bool TrainingWheels::acquire_lock(const std::string& objective) {
	if (current_objective_.empty()) {
		current_objective_ = objective;
		return true;
	}
	return current_objective_ == objective;
}

// TODO(Gunchleoc): Optionally add training wheel name so that it can be put back in the queue
void TrainingWheels::release_lock() {
	current_objective_ = "";
}

void TrainingWheels::mark_as_solved(const std::string& objective, bool run_some_more) {
	log_info("Solved training wheel '%s'", objective.c_str());
	auto it = running_objectives_.find(objective);
	if (it != running_objectives_.end()) {
		it->second.solved = true;
		solved_objectives_.insert(std::make_pair(objective, it->second));
		running_objectives_.erase(it);
	} else {
		solved_objectives_.insert(
		   std::make_pair(objective, TrainingWheel(true, objective, objective, {})));
	}

	Section& section = profile_.pull_section("global");
	section.set_bool(objective.c_str(), true);
	write();
	release_lock();
	if (run_some_more) {
		load_objectives();
		run_objectives();
	}
}

void TrainingWheels::skip(const std::string& objective, bool run_some_more) {
	log_info("Skipping training wheel '%s'", objective.c_str());
	solved_objectives_.insert(objective);
	release_lock();
	if (run_some_more) {
		load_objectives();
		run_objectives();
	}
}

void TrainingWheels::mark_as_unsolved(const std::string& objective) {
	log_info("Unsolved training wheel '%s'", objective.c_str());
	Section& section = profile_.pull_section("global");
	section.set_bool(objective.c_str(), false);
	write();
}

void TrainingWheels::write() {
	try {  //  overwrite the old config file
		profile_.write(kTrainingWheelsFile);
	} catch (const std::exception& e) {
		log_warn("could not save training wheels: %s\n", e.what());
	}
}

}  // namespace Widelands<|MERGE_RESOLUTION|>--- conflicted
+++ resolved
@@ -81,11 +81,7 @@
 			}
 		}
 		if (dependencies_met) {
-<<<<<<< HEAD
-			running_objectives_.insert(it->first);
-=======
 			running_objectives_.insert(std::make_pair(it->first, it->second));
->>>>>>> d936819f
 			scripts_to_run_.insert(it->second.script);
 			it = idle_objectives_.erase(it);
 		} else {
@@ -129,34 +125,12 @@
 
 void TrainingWheels::mark_as_solved(const std::string& objective, bool run_some_more) {
 	log_info("Solved training wheel '%s'", objective.c_str());
-	auto it = running_objectives_.find(objective);
-	if (it != running_objectives_.end()) {
-		it->second.solved = true;
-		solved_objectives_.insert(std::make_pair(objective, it->second));
-		running_objectives_.erase(it);
-	} else {
-		solved_objectives_.insert(
-		   std::make_pair(objective, TrainingWheel(true, objective, objective, {})));
-	}
-
-	Section& section = profile_.pull_section("global");
-	section.set_bool(objective.c_str(), true);
-	write();
-	release_lock();
-	if (run_some_more) {
-		load_objectives();
-		run_objectives();
-	}
+	solve(objective, run_some_more, true);
 }
 
 void TrainingWheels::skip(const std::string& objective, bool run_some_more) {
 	log_info("Skipping training wheel '%s'", objective.c_str());
-	solved_objectives_.insert(objective);
-	release_lock();
-	if (run_some_more) {
-		load_objectives();
-		run_objectives();
-	}
+	solve(objective, run_some_more, false);
 }
 
 void TrainingWheels::mark_as_unsolved(const std::string& objective) {
@@ -174,4 +148,27 @@
 	}
 }
 
+void TrainingWheels::solve(const std::string& objective, bool run_some_more, bool write_to_config) {
+	auto it = running_objectives_.find(objective);
+	if (it != running_objectives_.end()) {
+		it->second.solved = true;
+		solved_objectives_.insert(std::make_pair(objective, it->second));
+		running_objectives_.erase(it);
+	} else {
+		solved_objectives_.insert(
+		   std::make_pair(objective, TrainingWheel(true, objective, objective, {})));
+	}
+
+	if (write_to_config) {
+		Section& section = profile_.pull_section("global");
+		section.set_bool(objective.c_str(), true);
+		write();
+	}
+	release_lock();
+	if (run_some_more) {
+		load_objectives();
+		run_objectives();
+	}
+}
+
 }  // namespace Widelands