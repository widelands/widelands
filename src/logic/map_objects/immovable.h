/*
 * Copyright (C) 2002-2022 by the Widelands Development Team
 *
 * This program is free software; you can redistribute it and/or
 * modify it under the terms of the GNU General Public License
 * as published by the Free Software Foundation; either version 2
 * of the License, or (at your option) any later version.
 *
 * This program is distributed in the hope that it will be useful,
 * but WITHOUT ANY WARRANTY; without even the implied warranty of
 * MERCHANTABILITY or FITNESS FOR A PARTICULAR PURPOSE.  See the
 * GNU General Public License for more details.
 *
 * You should have received a copy of the GNU General Public License
 * along with this program; if not, see <https://www.gnu.org/licenses/>.
 *
 */

#ifndef WL_LOGIC_MAP_OBJECTS_IMMOVABLE_H
#define WL_LOGIC_MAP_OBJECTS_IMMOVABLE_H

#include <atomic>
#include <memory>

#include "base/macros.h"
#include "logic/map_objects/buildcost.h"
#include "logic/map_objects/info_to_draw.h"
#include "logic/map_objects/map_object.h"
#include "logic/map_objects/tribes/wareworker.h"
#include "logic/widelands_geometry.h"
#include "notifications/note_ids.h"
#include "notifications/notifications.h"

namespace Widelands {

class Building;
class BuildingDescr;
class Economy;
class Immovable;
class Map;
class TerrainAffinity;
class Worker;
struct Flag;
struct ImmovableAction;
struct ImmovableActionData;
struct ImmovableProgram;
struct PlayerImmovable;

struct NoteImmovable {
	CAN_BE_SENT_AS_NOTE(NoteId::Immovable)

	PlayerImmovable* pi;

	enum class Ownership { LOST, GAINED };
	Ownership ownership;

	NoteImmovable(PlayerImmovable* const init_pi, Ownership const init_ownership)
	   : pi(init_pi), ownership(init_ownership) {
	}
};

/**
 * BaseImmovable is the base for all non-moving objects (immovables such as
 * trees, buildings, flags, roads).
 *
 * The Immovable's size influences building capabilities around it.
 * If size is NONE, the immovable can simply be removed by placing something on
 * it (this is usually true for decorations).
 *
 * For more information, see the Map::recalc_* functions.
 */
struct BaseImmovable : public MapObject {
	enum Size {
		NONE = 0,  ///< not robust (i.e. removable by building something over it)
		SMALL,     ///< small building or robust map element, including trees
		MEDIUM,    ///< medium size building
		BIG        ///< big building
	};

	explicit BaseImmovable(const MapObjectDescr&);

	virtual int32_t get_size() const = 0;
	virtual bool get_passable() const = 0;

	virtual void set_owner(Player* player);

	using PositionList = std::vector<Coords>;
	/**
	 * Return all coordinates occupied by this Immovable. We gurantee that the
	 * list always contains one entry and the first one is the main position
	 * if one can be chosen as main.
	 */
	virtual PositionList get_positions(const EditorGameBase&) const = 0;

	// Draw this immovable onto 'dst' choosing the frame appropriate for
	// 'gametime'. 'info_to_draw' decides if census and statistics are written too.
	// The 'coords_to_draw' are passed one to give objects that occupy multiple
	// fields a way to only draw themselves once. The 'point_on_dst' determines
	// the point for the hotspot of the animation and 'scale' determines how big
	// the immovable will be plotted.
	virtual void draw(const Time& gametime,
	                  InfoToDraw info_to_draw,
	                  const Vector2f& point_on_dst,
	                  const Coords& coords,
	                  float scale,
	                  RenderTarget* dst) = 0;

	static int32_t string_to_size(const std::string& size);
	static std::string size_to_string(int32_t size);

protected:
	void set_position(EditorGameBase&, const Coords&);
	void unset_position(EditorGameBase&, const Coords&);
};

/**
 * Immovable represents a standard immovable such as trees or rocks.
 */
class ImmovableDescr : public MapObjectDescr {
	friend struct ImmovableProgram;

public:
	using Programs = std::map<std::string, ImmovableProgram*>;

	/// Common constructor for tribes and world.
	ImmovableDescr(const std::string& init_descname,
	               const LuaTable&,
	               const std::vector<std::string>& attribs,
	               Descriptions& descriptions);
	~ImmovableDescr() override;

	[[nodiscard]] int32_t get_size() const {
		return size_;
	}
	[[nodiscard]] ImmovableProgram const* get_program(const std::string&) const;

	Immovable& create(EditorGameBase&,
	                  const Coords&,
	                  const Widelands::BuildingDescr* former_building_descr) const;

	[[nodiscard]] const Buildcost& buildcost() const {
		return buildcost_;
	}

	// A basic localized name for the immovable, used by trees
	[[nodiscard]] const std::string& species() const {
		return species_;
	}

	// Every immovable that can 'grow' needs to have terrain affinity defined,
	// all others do not. Returns true if this one has it defined.
	[[nodiscard]] bool has_terrain_affinity() const;

	// Returns the terrain affinity. If !has_terrain_affinity() this will return
	// an undefined value.
	[[nodiscard]] const TerrainAffinity& terrain_affinity() const;

	// Map object names that the immovable can transform/grow into
	[[nodiscard]] const std::set<std::pair<MapObjectType, std::string>>& becomes() const {
		return becomes_;
	}

	// A set of all productionsites that gather this immovable or any of its future types
	[[nodiscard]] const std::set<std::string> collected_by() const {
		return collected_by_;
	}
	void add_collected_by(const Descriptions& descriptions,
	                      const std::string& prodsite,
	                      std::set<const ImmovableDescr*> recursion_protect = {});

	void register_immovable_relation(const std::string&, const std::string&);
	void add_became_from(const Descriptions& descriptions, const std::string&);

protected:
	Descriptions& descriptions_;
	int32_t size_{BaseImmovable::NONE};
	Programs programs_;

	/// Buildcost for externally constructible immovables (for ship construction)
	/// \see ActConstruct
	Buildcost buildcost_;

	std::string species_;
	std::set<std::pair<MapObjectType, std::string>> becomes_;
	std::set<std::string> became_from_;  // immovables that turn into this one
	std::set<std::string> collected_by_;

private:
	// Adds a default program if none was defined.
	void make_sure_default_program_is_there();

	std::unique_ptr<TerrainAffinity> terrain_affinity_;
	DISALLOW_COPY_AND_ASSIGN(ImmovableDescr);
};

class Immovable : public BaseImmovable {
	friend class ImmovableDescr;
	friend struct ImmovableProgram;
	friend class Map;

	MO_DESCR(ImmovableDescr)

public:
	/// If this immovable was created by a building, 'former_building_descr' can be set in order to
	/// display information about it.
	explicit Immovable(const ImmovableDescr&,
	                   const Widelands::BuildingDescr* former_building_descr = nullptr);
	~Immovable() override = default;

	Coords get_position() const {
		return position_;
	}
	PositionList get_positions(const EditorGameBase&) const override;

	int32_t get_size() const override;
	bool get_passable() const override;
	void start_animation(const EditorGameBase&, uint32_t anim);

	void program_step(Game& game, const Duration& delay = Duration(1)) {
		assert(delay.is_valid());
		if (delay.get() > 0) {
			program_step_ = schedule_act(game, delay);
		}
		increment_program_pointer();
	}

	bool init(EditorGameBase&) override;
	void cleanup(EditorGameBase&) override;
	void act(Game&, uint32_t data) override;
	void draw(const Time& gametime,
	          InfoToDraw info_to_draw,
	          const Vector2f& point_on_dst,
	          const Coords& coords,
	          float scale,
	          RenderTarget* dst) override;

	void switch_program(Game& game, const std::string& program_name);
	bool construct_ware(Game& game, DescriptionIndex index);
	bool construct_remaining_buildcost(Game& game, Buildcost* buildcost);

	void set_action_data(ImmovableActionData* data);
	template <typename T> T* get_action_data() {
<<<<<<< HEAD
		if (!action_data_) {
			return nullptr;
		}
		if (T* data = dynamic_cast<T*>(action_data_.get())) {
=======
		if (action_data_ == nullptr) {
			return nullptr;
		}
		if (T* data = dynamic_cast<T*>(action_data_.get()); data != nullptr) {
>>>>>>> a9549ba2
			return data;
		}
		set_action_data(nullptr);
		return nullptr;
	}

	void delay_growth(Duration ms) {
		growth_delay_ += ms;
	}
	bool apply_growth_delay(Game&);

	bool is_marked_for_removal(PlayerNumber) const;
	void set_marked_for_removal(PlayerNumber, bool mark);
	const std::set<PlayerNumber>& get_marked_for_removal() const {
		return marked_for_removal_;
	}

protected:
	// The building type that created this immovable, if any.
	const BuildingDescr* former_building_descr_;

	Coords position_;

	std::atomic<uint32_t> anim_{0U};
	Time animstart_{0U};

	const ImmovableProgram* program_{nullptr};
<<<<<<< HEAD
	uint32_t program_ptr_{0};  ///< index of next instruction to execute
=======
	uint32_t program_ptr_{0U};  ///< index of next instruction to execute
>>>>>>> a9549ba2

	// Whether a worker was told to remove this object ASAP.
	// A set of all players who want this object gone.
	std::set<PlayerNumber> marked_for_removal_;

/* GCC 4.0 has problems with friend declarations: It doesn't allow
 * substructures of friend classes private access but we rely on this behaviour
 * for ImmovableProgram::ActConstruct. As a dirty workaround, we make the
 * following variables public for this versions but keep the protected for
 * other GCC versions.
 * See the related bug lp:688832.
 */
#if (__GNUC__ == 4) && (__GNUC_MINOR__ == 0)
public:
	uint32_t anim_construction_total_{0U};
	uint32_t anim_construction_done_{0U};
	Time program_step_{0U};

protected:
#else
	std::atomic<uint32_t> anim_construction_total_{0U};
	std::atomic<uint32_t> anim_construction_done_{0U};
	Time program_step_{0U};  ///< time of next step
#endif

	/**
	 * Private persistent data for the currently active program action.
	 *
	 * \warning Use get_action_data to access this.
	 */
	std::unique_ptr<ImmovableActionData> action_data_;

private:
	Duration growth_delay_{0U};

	// Load/save support
protected:
	struct Loader : public BaseImmovable::Loader {
		void load(FileRead&, uint8_t packet_version);
		void load_pointers() override;
		void load_finish() override;
	};

public:
	// TODO(unknown): Remove as soon as we fully support the new system
	bool has_new_save_support() override {
		return true;
	}

	void save(EditorGameBase&, MapObjectSaver&, FileWrite&) override;
	static MapObject::Loader* load(EditorGameBase&, MapObjectLoader&, FileRead&);

private:
	/// If this immovable was created by a building, this can be set in order to display information
	/// about it. If this is a player immovable, you will need to set the owner first.
	void set_former_building(const BuildingDescr& building);

	void increment_program_pointer();
	void draw_construction(const Time& gametime,
	                       InfoToDraw info_to_draw,
	                       const Vector2f& point_on_dst,
	                       const Widelands::Coords& coords,
	                       float scale,
	                       RenderTarget* dst);
};

/**
 * PlayerImmovable is an immovable owned by a player that belongs to an economy:
 * building, flag or road
 *
 * A PlayerImmovable can also house a number of workers, which are automatically
 * turned into fugitives when the immovable is destroyed, and their economy is
 * also adjusted automatically.
 */
struct PlayerImmovable : public BaseImmovable {
	explicit PlayerImmovable(const MapObjectDescr&);
	~PlayerImmovable() override;

	Economy* get_economy(WareWorker type) const {
		return type == wwWARE ? ware_economy_ : worker_economy_;
	}
	Economy& economy(WareWorker type) const {
		return *(type == wwWARE ? ware_economy_ : worker_economy_);
	}

	virtual Flag& base_flag() = 0;

	virtual void set_economy(Economy*, WareWorker);

	virtual void add_worker(Worker&);
	virtual void remove_worker(Worker&);

	using Workers = std::vector<Worker*>;

	/**
	 * \return a list of workers that are currently located at this
	 * immovable. This is not the same as the list of production
	 * workers returned by \ref ProductionSite::working_positions
	 */
	const Workers& get_workers() const {
		return workers_;
	}

	void log_general_info(const EditorGameBase&) const override;

	/**
	 * These functions are called when a ware or worker arrives at
	 * this immovable as the destination of a transfer that does not
	 * have an associated request.
	 *
	 * At the time of this writing, this happens only for warehouses.
	 *
	 * \note This is independent of the \ref add_worker / \ref remove_worker
	 * functionality, which has to do with setting up locations.
	 */
	/*@{*/
	virtual void receive_ware(Game&, DescriptionIndex ware);
	virtual void receive_worker(Game&, Worker& worker);
	/*@}*/

	void set_owner(Player*) override;

protected:
	bool init(EditorGameBase&) override;
	void cleanup(EditorGameBase&) override;

private:
	Economy* ware_economy_{nullptr};
	Economy* worker_economy_{nullptr};

	Workers workers_;

	// load/save support
protected:
	struct Loader : BaseImmovable::Loader {
		Loader() = default;

		void load(FileRead&);
	};

public:
	void save(EditorGameBase&, MapObjectSaver&, FileWrite&) override;
};
}  // namespace Widelands

#endif  // end of include guard: WL_LOGIC_MAP_OBJECTS_IMMOVABLE_H<|MERGE_RESOLUTION|>--- conflicted
+++ resolved
@@ -240,17 +240,10 @@
 
 	void set_action_data(ImmovableActionData* data);
 	template <typename T> T* get_action_data() {
-<<<<<<< HEAD
-		if (!action_data_) {
-			return nullptr;
-		}
-		if (T* data = dynamic_cast<T*>(action_data_.get())) {
-=======
 		if (action_data_ == nullptr) {
 			return nullptr;
 		}
 		if (T* data = dynamic_cast<T*>(action_data_.get()); data != nullptr) {
->>>>>>> a9549ba2
 			return data;
 		}
 		set_action_data(nullptr);
@@ -278,11 +271,7 @@
 	Time animstart_{0U};
 
 	const ImmovableProgram* program_{nullptr};
-<<<<<<< HEAD
-	uint32_t program_ptr_{0};  ///< index of next instruction to execute
-=======
 	uint32_t program_ptr_{0U};  ///< index of next instruction to execute
->>>>>>> a9549ba2
 
 	// Whether a worker was told to remove this object ASAP.
 	// A set of all players who want this object gone.
