--- conflicted
+++ resolved
@@ -130,20 +130,12 @@
 	/// World immovable
 	ImmovableDescr(const std::string& init_descname,
 	               const LuaTable&,
-<<<<<<< HEAD
-	               const std::vector<std::string>& attributes,
-=======
 	               const std::vector<std::string>& attribs,
->>>>>>> d06d4c4a
 	               const World& world);
 	/// Tribes immovable
 	ImmovableDescr(const std::string& init_descname,
 	               const LuaTable&,
-<<<<<<< HEAD
-	               const std::vector<std::string>& attributes,
-=======
 	               const std::vector<std::string>& attribs,
->>>>>>> d06d4c4a
 	               Tribes& tribes);
 	~ImmovableDescr() override;
 
@@ -205,11 +197,7 @@
 	ImmovableDescr(const std::string& init_descname,
 	               const LuaTable&,
 	               MapObjectDescr::OwnerType type,
-<<<<<<< HEAD
-	               const std::vector<std::string>& attributes);
-=======
 	               const std::vector<std::string>& attribs);
->>>>>>> d06d4c4a
 
 	// Adds a default program if none was defined.
 	void make_sure_default_program_is_there();
