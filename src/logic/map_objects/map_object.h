--- conflicted
+++ resolved
@@ -96,14 +96,6 @@
 	const MapObjectDescr::Attributes& attributes() const;
 	static AttributeIndex get_attribute_id(const std::string& name, bool add_if_not_exists = false);
 
-<<<<<<< HEAD
-    /// Sets a tribe-specific ware or immovable helptext for this MapObject
-    void set_helptexts(const std::string& tribename, std::map<std::string, std::string> localized_helptext);
-    /// Gets the tribe-specific ware or immovable helptext for the given tribe. Fails if it doesn't exist.
-    const std::map<std::string, std::string>& get_helptexts(const std::string& tribename) const;
-    /// Returns whether a tribe-specific helptext exists for the given tribe
-    bool has_helptext(const std::string& tribename) const;
-=======
 	/// Sets a tribe-specific ware or immovable helptext for this MapObject
 	void set_helptexts(const std::string& tribename,
 	                   std::map<std::string, std::string> localized_helptext);
@@ -112,7 +104,6 @@
 	const std::map<std::string, std::string>& get_helptexts(const std::string& tribename) const;
 	/// Returns whether a tribe-specific helptext exists for the given tribe
 	bool has_helptext(const std::string& tribename) const;
->>>>>>> f9830d87
 
 protected:
 	// Add attributes to the attribute list
@@ -140,13 +131,8 @@
 	std::string const name_;      /// The name for internal reference
 	std::string const descname_;  /// A localized Descriptive name
 
-<<<<<<< HEAD
-    /// Tribe-specific helptexts. Format: <tribename, <category, localized_text>>
-    std::map<std::string, std::map<std::string, std::string>> helptexts_;
-=======
 	/// Tribe-specific helptexts. Format: <tribename, <category, localized_text>>
 	std::map<std::string, std::map<std::string, std::string>> helptexts_;
->>>>>>> f9830d87
 
 	Anims anims_;
 	std::string icon_filename_;  // Filename for the menu icon
