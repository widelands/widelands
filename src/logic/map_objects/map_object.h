/*
 * Copyright (C) 2002-2020 by the Widelands Development Team
 *
 * This program is free software; you can redistribute it and/or
 * modify it under the terms of the GNU General Public License
 * as published by the Free Software Foundation; either version 2
 * of the License, or (at your option) any later version.
 *
 * This program is distributed in the hope that it will be useful,
 * but WITHOUT ANY WARRANTY; without even the implied warranty of
 * MERCHANTABILITY or FITNESS FOR A PARTICULAR PURPOSE.  See the
 * GNU General Public License for more details.
 *
 * You should have received a copy of the GNU General Public License
 * along with this program; if not, write to the Free Software
 * Foundation, Inc., 51 Franklin Street, Fifth Floor, Boston, MA  02110-1301, USA.
 *
 */

#ifndef WL_LOGIC_MAP_OBJECTS_MAP_OBJECT_H
#define WL_LOGIC_MAP_OBJECTS_MAP_OBJECT_H

#include <boost/signals2/signal.hpp>

#include "base/log.h"
#include "base/macros.h"
#include "graphic/animation/animation.h"
#include "graphic/animation/diranimations.h"
#include "graphic/color.h"
#include "graphic/image.h"
#include "logic/cmd_queue.h"
#include "logic/map_objects/info_to_draw.h"
#include "logic/map_objects/map_object_type.h"
#include "logic/map_objects/tribes/training_attribute.h"
#include "logic/widelands.h"
#include "scripting/lua_table.h"

class RenderTarget;

namespace Widelands {

class MapObject;
class Player;

/**
 * Base class for descriptions of worker, files and so on. This must just
 * link them together
 */
class MapObjectDescr {
public:
	using AttributeIndex = uint32_t;
	using Attributes = std::vector<AttributeIndex>;

	enum class OwnerType { kWorld, kTribe };

	MapObjectDescr(const MapObjectType init_type,
	               const std::string& init_name,
	               const std::string& init_descname);
	MapObjectDescr(const MapObjectType init_type,
	               const std::string& init_name,
	               const std::string& init_descname,
	               const LuaTable& table);
	virtual ~MapObjectDescr();

	const std::string& name() const {
		return name_;
	}
	const std::string& descname() const {
		return descname_;
	}

	// Type of the MapObjectDescr.
	MapObjectType type() const {
		return type_;
	}

	virtual uint32_t get_animation(const std::string& animname, const MapObject* mo) const;

	uint32_t main_animation() const;
	std::string get_animation_name(uint32_t) const;  ///< needed for save, debug

	bool is_animation_known(const std::string& name) const;

	/// Preload animation graphics at default scale
	void load_graphics() const;

	/// Returns the image for the first frame of the idle animation if the MapObject has animations,
	/// nullptr otherwise
	const Image* representative_image(const RGBColor* player_color = nullptr) const;

	/// Returns the menu image if the MapObject has one, nullptr otherwise
	const Image* icon() const;
	/// Returns the image fileneme for the menu image if the MapObject has one, is empty otherwise
	const std::string& icon_filename() const;

	bool has_attribute(AttributeIndex) const;
	const MapObjectDescr::Attributes& attributes() const;
	static AttributeIndex get_attribute_id(const std::string& name, bool add_if_not_exists = false);

<<<<<<< HEAD
    /// Sets a tribe-specific ware or immovable helptext for this MapObject
    void set_helptexts(const std::string& tribename, std::map<std::string, std::string> localized_helptext);
    /// Gets the tribe-specific ware or immovable helptext for the given tribe. Assumes that one exists.
    const std::map<std::string, std::string>& get_helptexts(const std::string& tribename) const;
    /// Returns whether a tribe-specific helptext exists for the given tribe
    bool has_helptext(const std::string& tribename) const;
=======
	/// Sets a tribe-specific ware or immovable helptext for this MapObject
	void set_helptexts(const std::string& tribename,
	                   std::map<std::string, std::string> localized_helptext);
	/// Gets the tribe-specific ware or immovable helptext for the given tribe. Fails if it doesn't
	/// exist.
	const std::map<std::string, std::string>& get_helptexts(const std::string& tribename) const;
	/// Returns whether a tribe-specific helptext exists for the given tribe
	bool has_helptext(const std::string& tribename) const;
>>>>>>> 83a5fdfb

protected:
	// Add attributes to the attribute list
	void add_attributes(const std::vector<std::string>& attribs);
	void add_attribute(AttributeIndex attr);

	/// Sets the directional animations in 'anims' with the animations
	/// '&lt;basename&gt;_(ne|e|se|sw|w|nw)'.
	void assign_directional_animation(DirAnimations* anims, const std::string& basename);

private:
	void add_animations(const LuaTable& table,
	                    const std::string& animation_directory,
	                    Animation::Type anim_type);

	/// Throws an exception if the MapObjectDescr has no representative image
	void check_representative_image();

	using Anims = std::map<std::string, uint32_t>;

	static std::map<std::string, AttributeIndex> attribute_names_;
	Attributes attribute_ids_;

	const MapObjectType type_;    /// Subclasses pick from the enum above
	std::string const name_;      /// The name for internal reference
	std::string const descname_;  /// A localized Descriptive name

	/// Tribe-specific helptexts. Format: <tribename, <category, localized_text>>
	std::map<std::string, std::map<std::string, std::string>> helptexts_;

	Anims anims_;
	std::string icon_filename_;  // Filename for the menu icon

	DISALLOW_COPY_AND_ASSIGN(MapObjectDescr);
};

/**
 * \par Notes on MapObject
 *
 * MapObject is the base class for everything that can be on the map:
 * buildings, animals, decorations, etc... most of the time, however, you'll
 * deal with one of the derived classes, BaseImmovable or Bob.
 *
 * Every MapObject has a unique serial number. This serial number is used as
 * key in the ObjectManager map, and in the safe ObjectPointer.
 *
 * Unless you're perfectly sure about when an object can be destroyed you
 * should use an ObjectPointer or, better yet, the type safe OPtr template.
 * This is not necessary when the relationship and lifetime between objects
 * is well-defined, such as in the relationship between Building and Flag.
 *
 * MapObjects can also have attributes. They are mainly useful for finding
 * objects of a given type (e.g. trees) within a certain radius.
 *
 * \warning DO NOT allocate/free MapObjects directly. Use the appropriate
 * type-dependent create() function for creation, and call die() for removal.
 *
 * \note Convenient creation functions are defined in class Game.
 *
 * When you do create a new object yourself (i.e. when you're implementing one
 * of the create() functions), you need to allocate the object using new,
 * potentially set it up by calling basic functions like set_position(), etc.
 * and then call init(). After that, the object is supposed to
 * be fully created.
 */

/// If you find a better way to do this that doesn't cost a virtual function
/// or additional member variable, go ahead
#define MO_DESCR(type)                                                                             \
public:                                                                                            \
	const type& descr() const {                                                                     \
		return dynamic_cast<const type&>(*descr_);                                                   \
	}

class MapObject {
	friend struct ObjectManager;
	friend struct ObjectPointer;

	MO_DESCR(MapObjectDescr)

public:
	struct LogSink {
		virtual void log(const std::string& str) = 0;
		virtual ~LogSink() {
		}
	};

	virtual void load_finish(EditorGameBase&) {
	}

	virtual const Image* representative_image() const;

protected:
	explicit MapObject(MapObjectDescr const* descr);
	virtual ~MapObject() {
	}

public:
	Serial serial() const {
		return serial_;
	}

	/**
	 * Is called right before the object will be removed from
	 * the game. No connection is handled in this class.
	 *
	 * param serial : the object serial (cannot use param comment as this is a callback)
	 */
	boost::signals2::signal<void(uint32_t serial)> removed;

	/**
	 * Attributes are fixed boolean properties of an object.
	 * An object either has a certain attribute or it doesn't.
	 * See the \ref Attribute enume.
	 *
	 * \return whether this object has the given attribute
	 */
	bool has_attribute(uint32_t const attr) const {
		return descr().has_attribute(attr);
	}

	/**
	 * \return the value of the given \ref TrainingAttribute. -1 if this object
	 * doesn't have this kind of attribute.
	 * The default behaviour returns \c -1 for all attributes.
	 */
	virtual int32_t get_training_attribute(TrainingAttribute attr) const;

	void remove(EditorGameBase&);
	virtual void destroy(EditorGameBase&);

	//  The next functions are really only needed in games, not in the editor.
	void schedule_destroy(Game&);
	uint32_t schedule_act(Game&, uint32_t tdelta, uint32_t data = 0);
	virtual void act(Game&, uint32_t data);

	LogSink* get_logsink() {
		return logsink_;
	}
	void set_logsink(LogSink*);

	/// Called when a new logsink is set. Used to give general information.
	virtual void log_general_info(const EditorGameBase&) const;

	Player* get_owner() const {
		return owner_;
	}

	const Player& owner() const;

	// Header bytes to distinguish between data packages for the different
	// MapObject classes. Be careful in changing those, since they are written
	// to files.
	enum {
		HeaderMapObject = 1,
		HeaderImmovable = 2,
		// 3 was battle object.
		// 4 was attack controller.
		HeaderBattle = 5,
		HeaderCritter = 6,
		HeaderWorker = 7,
		HeaderWareInstance = 8,
		HeaderShip = 9,
		HeaderPortDock = 10,
		HeaderShipFleet = 11,
		HeaderFerryFleet = 12,
	};

	/**
	 * Returns whether this immovable was reserved by a worker.
	 */
	bool is_reserved_by_worker() const;

	/**
	 * Change whether this immovable is marked as reserved by a worker.
	 */
	void set_reserved_by_worker(bool reserve);

	/**
	 * Static load functions of derived classes will return a pointer to
	 * a Loader class. The caller needs to call the virtual functions
	 * \ref load for all instances loaded that way, after that call
	 * \ref load_pointers for all instances loaded that way and finally
	 * call \ref load_finish for all instances loaded that way.
	 * Those are the three phases of loading. After the last phase,
	 * all Loader objects should be deleted.
	 */
	struct Loader {
		EditorGameBase* egbase_;
		MapObjectLoader* mol_;
		MapObject* object_;

	protected:
		Loader() : egbase_(nullptr), mol_(nullptr), object_(nullptr) {
		}

	public:
		virtual ~Loader() {
		}

		void init(EditorGameBase& e, MapObjectLoader& m, MapObject& object) {
			egbase_ = &e;
			mol_ = &m;
			object_ = &object;
		}

		EditorGameBase& egbase() {
			return *egbase_;
		}
		MapObjectLoader& mol() {
			return *mol_;
		}
		MapObject* get_object() {
			return object_;
		}
		template <typename T> T& get() {
			return dynamic_cast<T&>(*object_);
		}

	protected:
		void load(FileRead&);

	public:
		virtual void load_pointers();
		virtual void load_finish();
	};

	/// This is just a fail-safe guard for the time until we fully transition
	/// to the new MapObject saving system
	virtual bool has_new_save_support() {
		return false;
	}

	virtual void save(EditorGameBase&, MapObjectSaver&, FileWrite&);
	// Pure MapObjects cannot be loaded

protected:
	/// Called only when the oject is logically created in the simulation. If
	/// called again, such as when the object is loaded from a savegame, it will
	/// cause bugs.
	virtual bool init(EditorGameBase&);

	virtual void cleanup(EditorGameBase&);

	/// Draws census and statistics on screen
	void do_draw_info(const InfoToDraw& info_to_draw,
	                  const std::string& census,
	                  const std::string& statictics,
	                  const Vector2f& field_on_dst,
	                  const float scale,
	                  RenderTarget* dst) const;

	void molog(char const* fmt, ...) const PRINTF_FORMAT(2, 3);

	const MapObjectDescr* descr_;
	Serial serial_;
	LogSink* logsink_;
	Player* owner_;

	/**
	 * MapObjects like trees are reserved by a worker that is walking
	 * towards them, so that e.g. two lumberjacks don't attempt to
	 * work on the same tree simultaneously or two hunters try to hunt
	 * the same animal.
	 */
	bool reserved_by_worker_;

private:
	DISALLOW_COPY_AND_ASSIGN(MapObject);
};

inline int32_t get_reverse_dir(int32_t const dir) {
	return 1 + ((dir - 1) + 3) % 6;
}

/**
 *
 * Keeps the list of all objects currently in the game.
 */
struct ObjectManager {
	using MapObjectMap = std::unordered_map<Serial, MapObject*>;

	ObjectManager() : lastserial_(0), is_cleaning_up_(false) {
	}
	~ObjectManager();

	void cleanup(EditorGameBase&);

	MapObject* get_object(Serial const serial) const {
		const MapObjectMap::const_iterator it = objects_.find(serial);
		return it != objects_.end() ? it->second : nullptr;
	}

	void insert(MapObject*);
	void remove(MapObject&);

	bool object_still_available(const MapObject* const t) const {
		if (!t)
			return false;
		MapObjectMap::const_iterator it = objects_.begin();
		while (it != objects_.end()) {
			if (it->second == t)
				return true;
			++it;
		}
		return false;
	}

	/**
	 * When saving the map object, ordere matters. Return a vector of all ids
	 * that are currently available;
	 */
	std::vector<Serial> all_object_serials_ordered() const;

	bool is_cleaning_up() const {
		return is_cleaning_up_;
	}

private:
	Serial lastserial_;
	MapObjectMap objects_;

	bool is_cleaning_up_;

	DISALLOW_COPY_AND_ASSIGN(ObjectManager);
};

/**
 * Provides a safe pointer to a MapObject
 */
struct ObjectPointer {
	// Provide default constructor to shut up cppcheck.
	ObjectPointer() {
		serial_ = 0;
	}
	ObjectPointer(const MapObject* const obj) {
		serial_ = obj ? obj->serial_ : 0;
	}
	// can use standard copy constructor and assignment operator

	ObjectPointer& operator=(const MapObject* const obj) {
		serial_ = obj ? obj->serial_ : 0;
		return *this;
	}

	bool is_set() const {
		return serial_;
	}

	// TODO(unknown): dammit... without an EditorGameBase object, we can't implement a
	// MapObject* operator (would be really nice)
	MapObject* get(const EditorGameBase&);
	MapObject* get(const EditorGameBase& egbase) const;

	bool operator<(const ObjectPointer& other) const {
		return serial_ < other.serial_;
	}
	bool operator==(const ObjectPointer& other) const {
		return serial_ == other.serial_;
	}
	bool operator!=(const ObjectPointer& other) const {
		return serial_ != other.serial_;
	}

	uint32_t serial() const {
		return serial_;
	}

private:
	uint32_t serial_;
};

template <class T> struct OPtr {
	OPtr(T* const obj = nullptr) : m(obj) {
	}

	OPtr& operator=(T* const obj) {
		m = obj;
		return *this;
	}

	bool is_set() const {
		return m.is_set();
	}

	T* get(const EditorGameBase& egbase) {
		return static_cast<T*>(m.get(egbase));
	}
	T* get(const EditorGameBase& egbase) const {
		return static_cast<T*>(m.get(egbase));
	}

	bool operator<(const OPtr<T>& other) const {
		return m < other.m;
	}
	bool operator==(const OPtr<T>& other) const {
		return m == other.m;
	}
	bool operator!=(const OPtr<T>& other) const {
		return m != other.m;
	}

	Serial serial() const {
		return m.serial();
	}

private:
	ObjectPointer m;
};

struct CmdDestroyMapObject : public GameLogicCommand {
	CmdDestroyMapObject() : GameLogicCommand(0), obj_serial(0) {
	}  ///< For savegame loading
	CmdDestroyMapObject(uint32_t t, MapObject&);
	void execute(Game&) override;

	void write(FileWrite&, EditorGameBase&, MapObjectSaver&) override;
	void read(FileRead&, EditorGameBase&, MapObjectLoader&) override;

	QueueCommandTypes id() const override {
		return QueueCommandTypes::kDestroyMapObject;
	}

private:
	Serial obj_serial;
};

struct CmdAct : public GameLogicCommand {
	CmdAct() : GameLogicCommand(0), obj_serial(0), arg(0) {
	}  ///< For savegame loading
	CmdAct(uint32_t t, MapObject&, int32_t a);

	void execute(Game&) override;

	void write(FileWrite&, EditorGameBase&, MapObjectSaver&) override;
	void read(FileRead&, EditorGameBase&, MapObjectLoader&) override;

	QueueCommandTypes id() const override {
		return QueueCommandTypes::kAct;
	}

private:
	Serial obj_serial;
	int32_t arg;
};
}  // namespace Widelands

#endif  // end of include guard: WL_LOGIC_MAP_OBJECTS_MAP_OBJECT_H<|MERGE_RESOLUTION|>--- conflicted
+++ resolved
@@ -97,14 +97,6 @@
 	const MapObjectDescr::Attributes& attributes() const;
 	static AttributeIndex get_attribute_id(const std::string& name, bool add_if_not_exists = false);
 
-<<<<<<< HEAD
-    /// Sets a tribe-specific ware or immovable helptext for this MapObject
-    void set_helptexts(const std::string& tribename, std::map<std::string, std::string> localized_helptext);
-    /// Gets the tribe-specific ware or immovable helptext for the given tribe. Assumes that one exists.
-    const std::map<std::string, std::string>& get_helptexts(const std::string& tribename) const;
-    /// Returns whether a tribe-specific helptext exists for the given tribe
-    bool has_helptext(const std::string& tribename) const;
-=======
 	/// Sets a tribe-specific ware or immovable helptext for this MapObject
 	void set_helptexts(const std::string& tribename,
 	                   std::map<std::string, std::string> localized_helptext);
@@ -113,7 +105,6 @@
 	const std::map<std::string, std::string>& get_helptexts(const std::string& tribename) const;
 	/// Returns whether a tribe-specific helptext exists for the given tribe
 	bool has_helptext(const std::string& tribename) const;
->>>>>>> 83a5fdfb
 
 protected:
 	// Add attributes to the attribute list
