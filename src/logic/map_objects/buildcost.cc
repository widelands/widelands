/*
 * Copyright (C) 2010-2020 by the Widelands Development Team
 *
 * This program is free software; you can redistribute it and/or
 * modify it under the terms of the GNU General Public License
 * as published by the Free Software Foundation; either version 2
 * of the License, or (at your option) any later version.
 *
 * This program is distributed in the hope that it will be useful,
 * but WITHOUT ANY WARRANTY; without even the implied warranty of
 * MERCHANTABILITY or FITNESS FOR A PARTICULAR PURPOSE.  See the
 * GNU General Public License for more details.
 *
 * You should have received a copy of the GNU General Public License
 * along with this program; if not, write to the Free Software
 * Foundation, Inc., 51 Franklin Street, Fifth Floor, Boston, MA  02110-1301, USA.
 *
 */

#include "logic/map_objects/buildcost.h"

#include <memory>

#include "base/log.h"
#include "base/wexception.h"
#include "logic/game_data_error.h"
#include "logic/map_objects/descriptions.h"
#include "logic/map_objects/tribes/tribe_descr.h"

namespace Widelands {

Buildcost::Buildcost(std::unique_ptr<LuaTable> table, Widelands::Descriptions& descriptions)
   : std::map<DescriptionIndex, uint8_t>() {
	for (const std::string& warename : table->keys<std::string>()) {
<<<<<<< HEAD
		int32_t value = INVALID_INDEX;
		DescriptionIndex const idx = descriptions.load_ware(warename);
=======
		DescriptionIndex const idx = tribes.load_ware(warename);
>>>>>>> 0da39855

		// Read value
		int32_t value = table->get_int(warename);
		if (value < 1) {
			throw GameDataError("Ware count needs to be > 0.\nEmpty buildcost "
			                    "tables are allowed if you wish to have an amount of 0.");
		} else if (value > 255) {
			throw GameDataError("Ware count needs to be <= 255.");
		}

		// Add
		insert(std::pair<DescriptionIndex, uint8_t>(idx, value));
	}
}

/**
 * Compute the total buildcost.
 */
Widelands::Quantity Buildcost::total() const {
	Widelands::Quantity sum = 0;
	for (const auto& item : *this) {
		sum += item.second;
	}
	return sum;
}

void Buildcost::save(FileWrite& fw, const Widelands::TribeDescr& tribe) const {
	for (const auto& item : *this) {
		fw.c_string(tribe.get_ware_descr(item.first)->name());
		fw.unsigned_8(item.second);
	}
	fw.c_string("");
}

void Buildcost::load(FileRead& fr, const Widelands::TribeDescr& tribe) {
	clear();

	for (;;) {
		std::string name = fr.c_string();
		if (name.empty()) {
			break;
		}

		DescriptionIndex index = tribe.ware_index(name);
		if (!tribe.has_ware(index)) {
			log_warn(
			   "buildcost: tribe %s does not define ware %s", tribe.name().c_str(), name.c_str());
			fr.unsigned_8();
		} else {
			(*this)[index] = fr.unsigned_8();
		}
	}
}

}  // namespace Widelands<|MERGE_RESOLUTION|>--- conflicted
+++ resolved
@@ -32,12 +32,7 @@
 Buildcost::Buildcost(std::unique_ptr<LuaTable> table, Widelands::Descriptions& descriptions)
    : std::map<DescriptionIndex, uint8_t>() {
 	for (const std::string& warename : table->keys<std::string>()) {
-<<<<<<< HEAD
-		int32_t value = INVALID_INDEX;
 		DescriptionIndex const idx = descriptions.load_ware(warename);
-=======
-		DescriptionIndex const idx = tribes.load_ware(warename);
->>>>>>> 0da39855
 
 		// Read value
 		int32_t value = table->get_int(warename);
