--- conflicted
+++ resolved
@@ -35,28 +35,19 @@
    : std::map<DescriptionIndex, uint8_t>() {
 	for (const std::string& warename : table->keys<std::string>()) {
 		int32_t value = INVALID_INDEX;
-		try {
-			DescriptionIndex const idx = tribes.load_ware(warename);
+		DescriptionIndex const idx = tribes.load_ware(warename);
 
-			// Read value
-			value = table->get_int(warename);
-			if (value < 1) {
-				throw GameDataError("Ware count needs to be > 0.\nEmpty buildcost "
-				                    "tables are allowed if you wish to have an amount of 0.");
-			} else if (value > 255) {
-				throw GameDataError("Ware count needs to be <= 255.");
-			}
+		// Read value
+		value = table->get_int(warename);
+		if (value < 1) {
+			throw GameDataError("Ware count needs to be > 0.\nEmpty buildcost "
+								"tables are allowed if you wish to have an amount of 0.");
+		} else if (value > 255) {
+			throw GameDataError("Ware count needs to be <= 255.");
+		}
 
-<<<<<<< HEAD
-			// Add
-			insert(std::pair<DescriptionIndex, uint8_t>(idx, value));
-		} catch (const WException& e) {
-			throw GameDataError("[buildcost] \"%s=%d\": %s", warename.c_str(), value, e.what());
-		}
-=======
 		// Add
-		insert(std::make_pair(tribes.safe_ware_index(warename), value));
->>>>>>> 10fe479b
+		insert(std::pair<DescriptionIndex, uint8_t>(idx, value));
 	}
 }
 
