/*
 * Copyright (C) 2008-2019 by the Widelands Development Team
 *
 * This program is free software; you can redistribute it and/or
 * modify it under the terms of the GNU General Public License
 * as published by the Free Software Foundation; either version 2
 * of the License, or (at your option) any later version.
 *
 * This program is distributed in the hope that it will be useful,
 * but WITHOUT ANY WARRANTY; without even the implied warranty of
 * MERCHANTABILITY or FITNESS FOR A PARTICULAR PURPOSE.  See the
 * GNU General Public License for more details.
 *
 * You should have received a copy of the GNU General Public License
 * along with this program; if not, write to the Free Software
 * Foundation, Inc., 51 Franklin Street, Fifth Floor, Boston, MA  02110-1301, USA.
 *
 */

#include "logic/map_objects/findnode.h"

#include "base/wexception.h"
#include "logic/editor_game_base.h"
#include "logic/field.h"
#include "logic/map.h"
#include "logic/map_objects/immovable.h"
#include "logic/map_objects/world/terrain_description.h"
#include "logic/map_objects/world/world.h"

namespace Widelands {

FindNodeAnd::Subfunctor::Subfunctor(const FindNode& init_findfield, bool const init_negate)
   : negate(init_negate), findfield(init_findfield) {
}

void FindNodeAnd::add(const FindNode& findfield, bool const negate) {
	subfunctors.push_back(Subfunctor(findfield, negate));
}

bool FindNodeAnd::accept(const EditorGameBase& egbase, const FCoords& coord) const {
	for (const Subfunctor& subfunctor : subfunctors) {
		if (subfunctor.findfield.accept(egbase, coord) == subfunctor.negate) {
			return false;
		}
	}
	return true;
}

bool FindNodeCaps::accept(const EditorGameBase&, const FCoords& coord) const {
	NodeCaps nodecaps = coord.field->nodecaps();

	if ((nodecaps & BUILDCAPS_SIZEMASK) < (mincaps & BUILDCAPS_SIZEMASK))
		return false;

	if ((mincaps & ~BUILDCAPS_SIZEMASK) & ~(nodecaps & ~BUILDCAPS_SIZEMASK))
		return false;

	return true;
}

<<<<<<< HEAD
bool FindNodeSize::accept(const Map& map, const FCoords& coord) const {
=======
bool FindNodeSize::accept(const EditorGameBase& egbase, const FCoords& coord) const {
>>>>>>> 7d4649c1
	if (BaseImmovable const* const immovable = coord.field->get_immovable())
		if (immovable->get_size() > BaseImmovable::NONE)
			return false;
	NodeCaps const nodecaps = coord.field->nodecaps();
	const Map& map = egbase.map();

	switch (size) {
	case sizeBuild:
		return nodecaps & (BUILDCAPS_SIZEMASK | BUILDCAPS_FLAG | BUILDCAPS_MINE);
	case sizeMine:
		return nodecaps & BUILDCAPS_MINE;
	case sizePort:
		return nodecaps & BUILDCAPS_PORT;
	case sizeSmall:
		return (nodecaps & BUILDCAPS_SIZEMASK) >= BUILDCAPS_SMALL;
	case sizeMedium:
		return (nodecaps & BUILDCAPS_SIZEMASK) >= BUILDCAPS_MEDIUM;
	case sizeBig:
		return (nodecaps & BUILDCAPS_SIZEMASK) >= BUILDCAPS_BIG;
	case sizeSwim:
		return map.can_reach_by_water(coord);
	case sizeAny:
		return true;
	}
	NEVER_HERE();
}

bool FindNodeTerraform::accept(const EditorGameBase& egbase, const FCoords& coord) const {
	const Map& map = egbase.map();
	const World& world = egbase.world();
	return !(world.terrain_descr(coord.field->terrain_d()).enhancement().empty() &&
	         world.terrain_descr(coord.field->terrain_r()).enhancement().empty() &&
	         world.terrain_descr(map.tl_n(coord).field->terrain_d()).enhancement().empty() &&
	         world.terrain_descr(map.tl_n(coord).field->terrain_r()).enhancement().empty() &&
	         world.terrain_descr(map.tr_n(coord).field->terrain_d()).enhancement().empty() &&
	         world.terrain_descr(map.l_n(coord).field->terrain_r()).enhancement().empty());
}

bool FindNodeImmovableSize::accept(const EditorGameBase&, const FCoords& coord) const {
	int32_t size = BaseImmovable::NONE;

	if (BaseImmovable* const imm = coord.field->get_immovable())
		size = imm->get_size();

	switch (size) {
	case BaseImmovable::NONE:
		return sizes & sizeNone;
	case BaseImmovable::SMALL:
		return sizes & sizeSmall;
	case BaseImmovable::MEDIUM:
		return sizes & sizeMedium;
	case BaseImmovable::BIG:
		return sizes & sizeBig;
	default:
		throw wexception("FindNodeImmovableSize: bad size = %i", size);
	}
}

bool FindNodeImmovableAttribute::accept(const EditorGameBase&, const FCoords& coord) const {
	if (BaseImmovable* const imm = coord.field->get_immovable())
		return imm->has_attribute(attribute);
	return false;
}

bool FindNodeResource::accept(const EditorGameBase&, const FCoords& coord) const {
	return resource == coord.field->get_resources() && coord.field->get_resources_amount();
}

bool FindNodeResourceBreedable::accept(const EditorGameBase& egbase, const FCoords& coord) const {
	// Accept a tile that is full only if a neighbor also matches resource and
	// is not full.
	if (resource != coord.field->get_resources()) {
		return false;
	}
	switch (strictness) {
	case AnimalBreedable::kDefault:
		// We test actual breedability
		if (coord.field->get_resources_amount() < coord.field->get_initial_res_amount()) {
			return true;
		}
		break;
	case AnimalBreedable::kAnimalFull:
		// We test potential breedability, just resources are now full
		if (coord.field->get_resources_amount() == coord.field->get_initial_res_amount()) {
			return true;
		}
		break;
	}
	for (Direction dir = FIRST_DIRECTION; dir <= LAST_DIRECTION; ++dir) {
		const FCoords neighb = egbase.map().get_neighbour(coord, dir);
		if (resource == neighb.field->get_resources()) {
			switch (strictness) {
			case AnimalBreedable::kDefault:
				if (neighb.field->get_resources_amount() < neighb.field->get_initial_res_amount()) {
					return true;
				}
				break;
			case AnimalBreedable::kAnimalFull:
				if (neighb.field->get_resources_amount() == neighb.field->get_initial_res_amount()) {
					return true;
				}
				break;
			}
		}
	}
	return false;
}

bool FindNodeShore::accept(const EditorGameBase& egbase, const FCoords& coords) const {
	if (!(coords.field->nodecaps() & MOVECAPS_WALK))
		return false;

	// Vector of fields whose neighbours are to be checked, starting with current one
	std::vector<FCoords> nodes_to_process = {coords};
	// Set of nodes that that are swimmable & and achievable by swimming
	// We use hashes here
	std::set<uint32_t> accepted_nodes = {};
	// just not to check the same node twice
	std::set<uint32_t> rejected_nodes = {};

	// Continue untill all nodes to process are processed, or we found sufficient number of nodes
	while (!nodes_to_process.empty() && accepted_nodes.size() < min_fields) {
		FCoords cur = nodes_to_process.back();
		nodes_to_process.pop_back();

		// Now test all neighbours
		for (Direction dir = FIRST_DIRECTION; dir <= LAST_DIRECTION; ++dir) {
			FCoords neighb = egbase.map().get_neighbour(cur, dir);
			if (accepted_nodes.count(neighb.hash()) > 0 || rejected_nodes.count(neighb.hash()) > 0) {
				// We already processed this node
				continue;
			}

			if (neighb.field->nodecaps() & MOVECAPS_SWIM) {
				// This is new node, that is swimmable
				accepted_nodes.insert(neighb.hash());
				// But also neighbours must be processed in next iterations
				nodes_to_process.push_back(neighb);
			} else {
				rejected_nodes.insert(neighb.hash());
			}
		}
	}

	// We iterated over all reachanble fields or we found sufficient number of swimmable nodes
	if (accepted_nodes.size() >= min_fields) {
		return true;
	}

	return false;
}
}  // namespace Widelands<|MERGE_RESOLUTION|>--- conflicted
+++ resolved
@@ -58,11 +58,7 @@
 	return true;
 }
 
-<<<<<<< HEAD
-bool FindNodeSize::accept(const Map& map, const FCoords& coord) const {
-=======
 bool FindNodeSize::accept(const EditorGameBase& egbase, const FCoords& coord) const {
->>>>>>> 7d4649c1
 	if (BaseImmovable const* const immovable = coord.field->get_immovable())
 		if (immovable->get_size() > BaseImmovable::NONE)
 			return false;
