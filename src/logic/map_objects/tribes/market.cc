/*
 * Copyright (C) 2006-2025 by the Widelands Development Team
 *
 * This program is free software; you can redistribute it and/or
 * modify it under the terms of the GNU General Public License
 * as published by the Free Software Foundation; either version 2
 * of the License, or (at your option) any later version.
 *
 * This program is distributed in the hope that it will be useful,
 * but WITHOUT ANY WARRANTY; without even the implied warranty of
 * MERCHANTABILITY or FITNESS FOR A PARTICULAR PURPOSE.  See the
 * GNU General Public License for more details.
 *
 * You should have received a copy of the GNU General Public License
 * along with this program; if not, see <https://www.gnu.org/licenses/>.
 *
 */

#include "logic/map_objects/tribes/market.h"

#include <memory>

#include "base/i18n.h"
#include "economy/flag.h"
#include "graphic/style_manager.h"
#include "graphic/text_layout.h"
#include "logic/map_objects/descriptions.h"
#include "logic/map_objects/tribes/productionsite.h"
#include "logic/player.h"

namespace Widelands {

MarketDescr::MarketDescr(const std::string& init_descname,
                         const LuaTable& table,
                         const std::vector<std::string>& attribs,
                         Descriptions& descriptions)
<<<<<<< HEAD
   : BuildingDescr(init_descname, MapObjectType::MARKET, table, attribs, descriptions) {

	DescriptionIndex const woi = descriptions.worker_index(table.get_string("carrier"));
	if (!descriptions.worker_exists(woi)) {
		throw wexception("The tribe does not define the worker in 'carrier'.");
	}
	carrier_ = woi;

	// TODO(sirver,trading): Add actual logic here.
=======
   : BuildingDescr(init_descname, MapObjectType::MARKET, table, descriptions),
     local_carrier(descriptions.worker_index(table.get_string("local_carrier"))),
     trade_carrier(descriptions.worker_index(table.get_string("trade_carrier"))) {
>>>>>>> d9fe63d8
}

Building& MarketDescr::create_object() const {
	return *new Market(*this);
}

int Market::TradeOrder::num_wares_per_batch() const {
	int sum = 0;
	for (const auto& item_pair : items) {
		sum += item_pair.second;
	}
	return sum;
}

bool Market::TradeOrder::fulfilled() const {
	return num_shipped_batches == initial_num_batches;
}

Market::Market(const MarketDescr& the_descr) : Building(the_descr) {
}

bool Market::init(EditorGameBase& egbase) {
	Building::init(egbase);

	market_name_ = get_owner()->pick_warehousename(Player::WarehouseNameType::kMarket);

	carrier_request_.reset(
	   new Request(*this, descr().local_carrier, Market::carrier_callback, wwWORKER));

	if (upcast(Game, game, &egbase); game != nullptr) {
		send_message(*game, Message::Type::kTrading, descr().descname(), descr().icon_filename(),
		             descr().descname(), _("A new market was added to your economy."), true);
	}

	return true;
}

void Market::cleanup(EditorGameBase& egbase) {
	if (upcast(Game, game, &egbase); game != nullptr) {
		std::vector<TradeID> to_cancel;
		std::vector<TradeID> to_retract;
		for (const auto& pair : game->all_trade_agreements()) {
			if (pair.second.initiator == this || pair.second.receiver == this) {
				if (pair.second.state == TradeInstance::State::kProposed) {
					to_retract.push_back(pair.first);
				} else {
					to_cancel.push_back(pair.first);
				}
			}
		}
		for (TradeID id : to_cancel) {
			game->cancel_trade(id, false, get_owner());
		}
		for (TradeID id : to_retract) {
			game->retract_trade(id);
		}
	}

	assert(trade_orders_.empty());

	if (Worker* carrier = carrier_.get(egbase); carrier != nullptr) {
		carrier->set_location(nullptr);
	}

	Building::cleanup(egbase);
}

void Market::TradeOrder::cleanup() {
	upcast(Game, game, &market->get_owner()->egbase());

	while (carriers_queue_->get_filled() > 0) {
		Worker* worker = carriers_queue_->extract_worker();

		if (worker->get_state(Worker::taskCarryTradeItem) != nullptr) {
			worker->send_signal(*game, "trade");
		} else {
			worker->set_location(&market->base_flag());
			worker->reset_tasks(*game);
			worker->start_task_return(*game, true);
		}
	}

	carriers_queue_->cleanup();

	for (auto& pair : wares_queues_) {
		for (int i = pair.second->get_filled(); i > 0; --i) {
			market->pending_dropout_wares_.push_back(pair.second->get_index());
			market->get_economy(wwWARE)->add_wares_or_workers(pair.second->get_index(), 1);
		}

		pair.second->cleanup();
	}

	if (Worker* carrier = market->carrier_.get(*game); carrier != nullptr) {
		carrier->update_task_buildingwork(*game);
	}
}

void Market::kickout_worker_from_queue(Game& game, Worker& worker) {
	if (worker.get_state(Worker::taskCarryTradeItem) != nullptr) {
		worker.send_signal(game, "trade");
	} else {
		Building::kickout_worker_from_queue(game, worker);
	}
}

std::string Market::market_census_string() const {
	static const std::string fmt = "⇵&nbsp;%s&nbsp;⇵";
	return named_building_census_string(fmt, get_market_name());
}

void Market::update_statistics_string(std::string* str) {
	const unsigned nr_trades = trade_orders_.size();
	*str = StyleManager::color_tag(format(ngettext("%u trade", "%u trades", nr_trades), nr_trades),
	                               g_style_manager->building_statistics_style().neutral_color());
}

void Market::remove_worker(Worker& worker) {
	Building::remove_worker(worker);

	if (carrier_.serial() == worker.serial()) {
		carrier_ = nullptr;
		return;
	}

	for (auto& pair : trade_orders_) {
		if (pair.second->carriers_queue_->remove_if_present(worker)) {
			return;
		}
	}
}

void Market::set_economy(Economy* const e, WareWorker type) {
	Economy* const old = get_economy(type);

	if (old == e) {
		return;
	}

	Building::set_economy(e, type);

	if (Worker* carrier = carrier_.get(get_owner()->egbase()); carrier != nullptr) {
		carrier->set_economy(e, type);
	}

	if (type == wwWARE) {
		for (DescriptionIndex ware : pending_dropout_wares_) {
			if (old != nullptr) {
				old->remove_wares_or_workers(ware, 1);
			}
			if (e != nullptr) {
				e->add_wares_or_workers(ware, 1);
			}
		}
	} else {
		if (carrier_request_ != nullptr) {
			carrier_request_->set_economy(e);
		}
	}

	for (auto& pair : trade_orders_) {
		if (type == wwWARE) {
			if (old != nullptr) {
				for (auto& q : pair.second->wares_queues_) {
					q.second->remove_from_economy(*old);
				}
			}

			if (e != nullptr) {
				for (auto& q : pair.second->wares_queues_) {
					q.second->add_to_economy(*e);
				}
			}
		} else {
			if (old != nullptr) {
				pair.second->carriers_queue_->remove_from_economy(*old);
			}
			if (e != nullptr) {
				pair.second->carriers_queue_->add_to_economy(*old);
			}
		}
	}
}

void Market::set_market_name(const std::string& name) {
	market_name_ = name;
	get_owner()->reserve_warehousename(name);
}

void Market::notify_trade_extended(const TradeID trade_id, const int new_total_batches) {
	trade_orders_.at(trade_id)->initial_num_batches = new_total_batches;
}

void Market::new_trade(const TradeID trade_id,
                       const BillOfMaterials& items,
                       const int32_t num_batches,
                       OPtr<Market> other_side) {
	MutexLock m(MutexLock::ID::kObjects);

	assert(trade_orders_.count(trade_id) == 0);
	std::unique_ptr<TradeOrder>& trade_order = trade_orders_[trade_id];
	trade_order.reset(new TradeOrder);

	trade_order->market = this;
	trade_order->items = items;
	trade_order->initial_num_batches = num_batches;
	trade_order->other_side = other_side;

	trade_order->carriers_queue_.reset(
	   new WorkersQueue(*this, descr().trade_carrier, trade_order->num_wares_per_batch()));
	trade_order->carriers_queue_->set_callback(Market::ware_arrived_callback, this);
	for (const auto& entry : items) {
		auto& queue = trade_order->wares_queues_[entry.first];
		queue.reset(new WaresQueue(*this, entry.first, entry.second));
		queue->set_callback(Market::ware_arrived_callback, this);
	}

	molog(owner().egbase().get_gametime(), "Enqueuing new trade #%u with %d batches to %u", trade_id,
	      num_batches, other_side.serial());
	Notifications::publish(NoteBuilding(serial(), NoteBuilding::Action::kChanged));
}

void Market::cancel_trade(Game& game,
                          const TradeID trade_id,
                          const bool reached_regular_end,
                          const bool send_msg) {
	MutexLock m(MutexLock::ID::kObjects);

	if (auto it = trade_orders_.find(trade_id); it != trade_orders_.end()) {
		molog(owner().egbase().get_gametime(),
		      reached_regular_end ? "Completed trade #%u" : "Cancelling trade #%u", trade_id);

		if (send_msg) {
			send_message(
			   game, Message::Type::kTrading,
			   reached_regular_end ? _("Trade Complete") : _("Trade Cancelled"),
			   descr().icon_filename(),
			   reached_regular_end ? _("Trade agreement complete") : _("Trade agreement cancelled"),
			   format(reached_regular_end ? _("Your trade agreement at %s has been completed.") :
			                                _("Your trade agreement at %s has been cancelled."),
			          get_market_name()),
			   false);
		}

		it->second->cleanup();
		trade_orders_.erase(trade_id);
		Notifications::publish(NoteBuilding(serial(), NoteBuilding::Action::kChanged));
	} else {
		molog(owner().egbase().get_gametime(), "cancel_trade: trade #%u not found", trade_id);
	}
}

void Market::move_trade_to(Game& game, const TradeID trade_id, Market& dest) {
	const auto it = trade_orders_.find(trade_id);
	if (it == trade_orders_.end()) {
		return;  // Trade no longer exists
	}

	Market* other_market = it->second->other_side.get(game);
	if (other_market == nullptr) {
		return;  // Other side no longer exists
	}
	const auto other_it = other_market->trade_orders_.find(trade_id);
	if (other_it == other_market->trade_orders_.end() ||
	    other_it->second->other_side.serial() != serial()) {
		return;  // Trade no longer exists
	}

	// Clear the old queues and dismiss the trade's carriers
	it->second->cleanup();

	// Move the trade
	assert(dest.trade_orders_.count(trade_id) == 0);
	TradeOrder* order = it->second.release();
	trade_orders_.erase(it);
	order->market = &dest;
	dest.trade_orders_.emplace(trade_id, order);
	assert(dest.trade_orders_.count(trade_id) == 1);

	other_it->second->other_side = &dest;

	// Create the new queues
	order->carriers_queue_.reset(
	   new WorkersQueue(dest, descr().trade_carrier, order->num_wares_per_batch()));
	order->carriers_queue_->set_callback(Market::ware_arrived_callback, &dest);
	for (const auto& entry : order->items) {
		auto& queue = order->wares_queues_[entry.first];
		queue.reset(new WaresQueue(dest, entry.first, entry.second));
		queue->set_callback(Market::ware_arrived_callback, &dest);
	}
}

void Market::carrier_callback(Game& game,
                              Request& /* rq */,
                              DescriptionIndex /* widx */,
                              Worker* carrier,
                              PlayerImmovable& target) {
	Market& market = dynamic_cast<Market&>(target);
	market.carrier_request_.reset();
	market.carrier_ = carrier;
	assert(carrier != nullptr);
	assert(carrier->get_location(game) == &market);
	carrier->reset_tasks(game);
	carrier->start_task_buildingwork(game);
}

void Market::ware_arrived_callback(Game& g,
                                   InputQueue* /* queue */,
                                   DescriptionIndex /* index */,
                                   Worker* /* worker */,
                                   void* data) {
	Market& market = *static_cast<Market*>(data);
	market.try_launching_batch(&g);
}

void Market::try_launching_batch(Game* game) {
	for (auto& pair : trade_orders_) {
		if (!is_ready_to_launch_batch(pair.first)) {
			continue;
		}

		Market* other_market = pair.second->other_side.get(*game);
		if (other_market == nullptr) {
			// TODO(sirver,trading): Can this even happen? Where is this function called from?
			// The other market seems to have vanished. The game tracks this and
			// should soon delete this trade request from us. We just ignore it.
			continue;
		}
		if (!other_market->is_ready_to_launch_batch(pair.first)) {
			continue;
		}
		launch_batch(pair.first, game);
		other_market->launch_batch(pair.first, game);
		break;
	}
}

bool Market::is_ready_to_launch_batch(const TradeID trade_id) const {
	const auto it = trade_orders_.find(trade_id);
	if (it == trade_orders_.end()) {
		return false;
	}
	const TradeOrder& trade_order = *it->second;
	assert(!trade_order.fulfilled());

	if (trade_order.paused) {
		return false;
	}

	// Do we have all necessary carriers and wares for a batch?
	if (static_cast<int>(trade_order.carriers_queue_->get_filled()) <
	    trade_order.num_wares_per_batch()) {
		return false;
	}
	for (Worker* carrier : trade_order.carriers_queue_->workers_in_queue()) {
		if (carrier->get_position() != get_position() || !carrier->is_idle()) {
			return false;
		}
	}

	return std::all_of(trade_order.items.begin(), trade_order.items.end(),
	                   [&trade_order](const WareAmount& ware_amount) {
		                   const auto wares_it = trade_order.wares_queues_.find(ware_amount.first);
		                   return wares_it != trade_order.wares_queues_.end() &&
		                          wares_it->second->get_filled() >= ware_amount.second;
	                   });
}

void Market::launch_batch(const TradeID trade_id, Game* game) {
	assert(is_ready_to_launch_batch(trade_id));
	TradeOrder& trade_order = *trade_orders_.at(trade_id);
	molog(game->get_gametime(), "Launching batch for trade #%u", trade_id);

	// Do we have all necessary wares for a batch?
	Worker** next_carrier = trade_order.carriers_queue_->workers_in_queue().data();
	for (const auto& item_pair : trade_order.items) {
		for (size_t i = 0; i < item_pair.second; ++i) {
			Worker* carrier = *next_carrier++;

			// Give the carrier a ware.
			WareInstance* ware =
			   new WareInstance(item_pair.first, game->descriptions().get_ware_descr(item_pair.first));
			ware->init(*game);
			carrier->set_carried_ware(*game, ware);

			// We have to remove this item from our economy. Otherwise it would be
			// considered idle (since it has no transport associated with it) and
			// the engine would want to transfer it to the next warehouse.
			ware->set_economy(nullptr);
			trade_order.wares_queues_.at(item_pair.first)
			   ->set_filled(trade_order.wares_queues_.at(item_pair.first)->get_filled() - 1);

			// Send the carrier going.
			carrier->reset_tasks(*game);
			carrier->start_task_carry_trade_item(*game, trade_id, trade_order.other_side.get(*game));
		}
	}
}

InputQueue& Market::inputqueue(const DescriptionIndex index,
                               const WareWorker ware_worker,
                               const Request* r,
                               const uint32_t disambiguator_id) {
	std::pair<InputQueue*, TradeID> pair = find_inputqueue(index, ware_worker, r, disambiguator_id);
	if (pair.first != nullptr) {
		return *pair.first;
	}

	// The parent will throw an exception.
	return Building::inputqueue(index, ware_worker, r, disambiguator_id);
}

std::pair<InputQueue*, TradeID> Market::find_inputqueue(const DescriptionIndex index,
                                                        const WareWorker ware_worker,
                                                        const Request* r,
                                                        const uint32_t disambiguator_id) {
	if (r != nullptr) {
		for (auto& pair : trade_orders_) {
			if (ware_worker == wwWARE) {
				auto it = pair.second->wares_queues_.find(index);
				if (it != pair.second->wares_queues_.end() && it->second->matches(*r)) {
					assert(it->second->get_index() == index);
					return {it->second.get(), pair.first};
				}
			} else if (pair.second->carriers_queue_->matches(*r)) {
				return {pair.second->carriers_queue_.get(), pair.first};
			}
		}
	} else {
		if (auto pair = trade_orders_.find(disambiguator_id); pair != trade_orders_.end()) {
			if (ware_worker == wwWARE) {
				auto it = pair->second->wares_queues_.find(index);
				if (it != pair->second->wares_queues_.end()) {
					assert(it->second->get_index() == index);
					return {it->second.get(), pair->first};
				}
			} else if (pair->second->carriers_queue_->get_index() == index) {
				return {pair->second->carriers_queue_.get(), pair->first};
			}
		}
	}

	return {nullptr, kInvalidTrade};
}

bool Market::can_change_max_fill(const DescriptionIndex index,
                                 const WareWorker ware_worker,
                                 const Request* r,
                                 const uint32_t disambiguator_id) {
	const std::pair<InputQueue*, TradeID> pair =
	   find_inputqueue(index, ware_worker, r, disambiguator_id);
	const auto order = trade_orders_.find(pair.second);
	return order != trade_orders_.end() && order->second->paused &&
	       Building::can_change_max_fill(index, ware_worker, r, disambiguator_id);
}

uint32_t Market::get_priority_disambiguator_id(const Request* req) const {
	if (req != nullptr) {
		for (const auto& pair : trade_orders_) {
			for (const auto& queue : pair.second->wares_queues_) {
				if (queue.second->matches(*req)) {
					return pair.first;
				}
			}
			if (pair.second->carriers_queue_->matches(*req)) {
				return pair.first;
			}
		}
	}

	return Building::get_priority_disambiguator_id(req);
}

bool Market::is_paused(const TradeID id) const {
	const auto trade_order = trade_orders_.find(id);
	return trade_order != trade_orders_.end() && trade_order->second->paused;
}

bool Market::can_resume(const TradeID id) const {
	if (!is_paused(id)) {
		return false;
	}

	const TradeOrder& order = *trade_orders_.at(id);
	for (const auto& pair : order.wares_queues_) {
		if (pair.second->get_max_fill() < pair.second->get_max_size()) {
			return false;
		}
	}
	return order.carriers_queue_->get_max_fill() >= order.carriers_queue_->get_max_size();
}

void Market::set_paused(Game& game, const TradeID id, const bool pause) {
	auto trade_order = trade_orders_.find(id);
	if (trade_order == trade_orders_.end() || trade_order->second->paused == pause) {
		return;
	}

	if (!pause && !can_resume(id)) {
		molog(game.get_gametime(), "Attempt to resume but cannot resume");
		return;
	}

	trade_order->second->paused = pause;

	if (Market* other = trade_order->second->other_side.get(game); other != nullptr) {
		if (pause) {
			other->send_message(game, Message::Type::kTrading, _("Trade Paused"),
			                    other->descr().icon_filename(), _("Trade agreement paused"),
			                    format_l(_("%1$s paused the trade with you at %2$s."),
			                             other->owner().get_name(), other->get_market_name()),
			                    true);
		} else {
			other->send_message(game, Message::Type::kTrading, _("Trade Resumed"),
			                    other->descr().icon_filename(), _("Trade agreement resumed"),
			                    format_l(_("%1$s resumed the trade with you at %2$s."),
			                             other->owner().get_name(), other->get_market_name()),
			                    true);
		}
	}

	Notifications::publish(NoteTradeChanged(
	   id, pause ? NoteTradeChanged::Action::kPaused : NoteTradeChanged::Action::kUnpaused));

	if (!pause) {
		try_launching_batch(&game);
	}
}

InputQueue* Market::find_overfull_input_queue() {
	for (auto& order : trade_orders_) {
		for (auto& pair : order.second->wares_queues_) {
			if (pair.second->get_type() == wwWARE &&
			    pair.second->get_filled() > pair.second->get_max_fill()) {
				return pair.second.get();
			}
		}
	}
	return nullptr;
}

void Market::inputqueue_max_fill_changed() {
	Building::inputqueue_max_fill_changed();

	if (find_overfull_input_queue() != nullptr) {
		if (Worker* carrier = carrier_.get(get_owner()->egbase()); carrier != nullptr) {
			carrier->update_task_buildingwork(dynamic_cast<Game&>(get_owner()->egbase()));
		}
	}
}

bool Market::fetch_from_flag(Game& game) {
	++fetchfromflag_;

	if (Worker* carrier = carrier_.get(game); carrier != nullptr) {
		carrier->update_task_buildingwork(game);
	}

	return true;
}

bool Market::get_building_work(Game& game, Worker& worker, bool /* success */) {
	if (fetchfromflag_ > 0) {
		--fetchfromflag_;
		worker.start_task_fetchfromflag(game);
		return true;
	}

	if (!pending_dropout_wares_.empty()) {
		get_economy(wwWARE)->remove_wares_or_workers(pending_dropout_wares_.front(), 1);
		WareInstance& ware =
		   *new WareInstance(pending_dropout_wares_.front(),
		                     owner().tribe().get_ware_descr(pending_dropout_wares_.front()));
		ware.init(game);
		worker.start_task_dropoff(game, ware);
		pending_dropout_wares_.pop_front();
		return true;
	}

	if (InputQueue* queue = find_overfull_input_queue(); queue != nullptr) {
		queue->set_filled(queue->get_filled() - 1);
		const WareDescr& wd = *owner().tribe().get_ware_descr(queue->get_index());
		WareInstance& ware = *new WareInstance(queue->get_index(), &wd);
		ware.init(game);
		worker.start_task_dropoff(game, ware);
		return true;
	}

	return false;
}

void Market::traded_ware_arrived(const TradeID trade_id,
                                 const DescriptionIndex ware_index,
                                 Game* game) {
	auto trade_order = trade_orders_.find(trade_id);

	if (trade_order != trade_orders_.end()) {
		++trade_order->second->received_traded_wares_in_this_batch;
	}

	pending_dropout_wares_.push_back(ware_index);
	get_economy(wwWARE)->add_wares_or_workers(ware_index, 1);
	get_owner()->ware_produced(ware_index);

	if (Worker* carrier = carrier_.get(*game); carrier != nullptr) {
		carrier->update_task_buildingwork(*game);
	}

	if (trade_order != trade_orders_.end()) {
		if (Market* other_market = trade_order->second->other_side.get(*game);
		    other_market != nullptr) {
			other_market->get_owner()->ware_consumed(ware_index, 1);

			auto other_trade_order = other_market->trade_orders_.find(trade_id);
			if (other_trade_order != other_market->trade_orders_.end() &&
			    trade_order->second->received_traded_wares_in_this_batch ==
			       other_trade_order->second->num_wares_per_batch() &&
			    other_trade_order->second->received_traded_wares_in_this_batch ==
			       trade_order->second->num_wares_per_batch()) {
				// This batch is completed.
				++trade_order->second->num_shipped_batches;
				trade_order->second->received_traded_wares_in_this_batch = 0;
				++other_trade_order->second->num_shipped_batches;
				other_trade_order->second->received_traded_wares_in_this_batch = 0;
				if (trade_order->second->fulfilled()) {
					assert(other_trade_order->second->fulfilled());
					game->cancel_trade(trade_id, true, get_owner());
				}
			}
		}
	}

	Notifications::publish(NoteTradeChanged(trade_id, NoteTradeChanged::Action::kWareArrived));
}

void Market::log_general_info(const EditorGameBase& egbase) const {
	molog(egbase.get_gametime(), "Market '%s'", market_name_.c_str());
	Building::log_general_info(egbase);

	molog(egbase.get_gametime(), "%" PRIuS " trade orders", trade_orders_.size());
	for (const auto& pair : trade_orders_) {
		molog(egbase.get_gametime(), "  - #%6u: %3d/%3d to %6u, received %4d", pair.first,
		      pair.second->num_shipped_batches, pair.second->initial_num_batches,
		      pair.second->other_side.serial(), pair.second->received_traded_wares_in_this_batch);
		for (const auto& ware_amount : pair.second->items) {
			molog(egbase.get_gametime(), "    - %3u x %s", ware_amount.second,
			      owner().tribe().get_ware_descr(ware_amount.first)->name().c_str());
		}
	}
}

std::string TradeInstance::check_illegal() const {
	if (num_batches > kMaxWaresPerBatch) {
		return format("Too many batches (found %d, limit %d)", num_batches, kMaxWaresPerBatch);
	}
	if (num_batches < 1 && num_batches != kInfiniteTrade) {
		return format("Bad number of batches %d", num_batches);
	}

	int32_t c = 0;
	for (const WareAmount& pair : items_to_send) {
		if (pair.second < 1 || pair.second > kMaxWaresPerBatch) {
			return format("Sending %u items of ware %d", pair.second, pair.first);
		}
		c += pair.second;
	}
	if (c < 1) {
		return "Not sending any items";
	}
	if (c > kMaxWaresPerBatch) {
		return format("Sending too many items (found %d, limit %d)", c, kMaxWaresPerBatch);
	}

	c = 0;
	for (const WareAmount& pair : items_to_receive) {
		if (pair.second < 1 || pair.second > kMaxWaresPerBatch) {
			return format("Receiving %u items of ware %d", pair.second, pair.first);
		}
		c += pair.second;
	}
	if (c < 1) {
		return "Not receiving any items";
	}
	if (c > kMaxWaresPerBatch) {
		return format("Receiving too many items (found %d, limit %d)", c, kMaxWaresPerBatch);
	}

	return std::string();
}

std::string TradeInstance::format_richtext(const TradeID id,
                                           const EditorGameBase& egbase,
                                           const PlayerNumber iplayer,
                                           const bool can_act) const {
	constexpr int16_t kSpacing = 4;
	assert((iplayer == receiving_player) ^ (iplayer == sending_player));
	const bool is_receiver = iplayer == receiving_player;

	Widelands::Market* own_market = initiator.get(egbase);
	Widelands::Market* other_market = receiver.get(egbase);
	if (is_receiver) {
		std::swap(own_market, other_market);
	}

	std::string infotext("<rt><p>");
	if (state == State::kRunning) {  // Active trade
		if (own_market == nullptr || other_market == nullptr) {
			return std::string();
		}

		infotext += as_font_tag(
		   UI::FontStyle::kWuiInfoPanelHeading,
		   format_l(
		      /** TRANSLATORS: "At" is the market's name, and "with" is the receiving player's name */
		      _("Trade agreement at %1$s with %2$s"), own_market->get_market_name(),
		      other_market->owner().get_name()));
	} else if (is_receiver) {  // Offered trade
		if (other_market == nullptr) {
			return std::string();
		}

		infotext += as_font_tag(UI::FontStyle::kWuiInfoPanelHeading,
		                        format_l(_("Trade offer from %s"), other_market->owner().get_name()));
	} else {  // Proposed trade
		if (own_market == nullptr) {
			return std::string();
		}

		infotext += as_font_tag(
		   UI::FontStyle::kWuiInfoPanelHeading,
		   format_l(
		      /** TRANSLATORS: "From" is the market's name, and "to" is the receiving player's name */
		      _("Trade offer from %1$s to %2$s"), own_market->get_market_name(),
		      egbase.player(receiving_player).get_name()));
	}

	infotext += format("</p><div padding_l=%d padding_b=%d><p>",
	                   g_style_manager->styled_size(UI::StyledSize::kUIDefaultIndent),
	                   g_style_manager->styled_size(UI::StyledSize::kWuiTextDefaultGap));
	if (num_batches != kInfiniteTrade) {
		infotext +=
		   as_font_tag(UI::FontStyle::kWuiInfoPanelParagraph,
		               format_l(ngettext("%d batch", "%d batches", num_batches), num_batches));
	} else {
		infotext += as_font_tag(UI::FontStyle::kWuiInfoPanelParagraph, _("Trade runs indefinitely"));
	}

	if (state == State::kRunning) {
		const auto trade = own_market->trade_orders().find(id);
		if (trade == own_market->trade_orders().end()) {
			return std::string();
		}

		infotext += "</p><p>";
		infotext += as_font_tag(UI::FontStyle::kWuiInfoPanelParagraph,
		                        format_l(ngettext("%d batch delivered", "%d batches delivered",
		                                          trade->second->num_shipped_batches),
		                                 trade->second->num_shipped_batches));

		if (num_batches != kInfiniteTrade) {
			infotext += "</p><p>";
			infotext +=
			   as_font_tag(UI::FontStyle::kWuiInfoPanelParagraph,
			               format_l(ngettext("%d batch remaining", "%d batches remaining",
			                                 num_batches - trade->second->num_shipped_batches),
			                        num_batches - trade->second->num_shipped_batches));
		}

		bool other_paused = false;
		if (const auto other_trade = other_market->trade_orders().find(id);
		    other_trade != other_market->trade_orders().end()) {
			other_paused = other_trade->second->paused;
		}

		std::string paused_text;
		if (trade->second->paused) {
			if (other_paused) {
				paused_text = _("Paused by both players");
			} else {
				paused_text = can_act ? _("Paused by you") :
				                        format_l(_("Paused by %s"), own_market->owner().get_name());
			}
		} else {
			if (other_paused) {
				paused_text = format_l(_("Paused by %s"), other_market->owner().get_name());
			} else {
				paused_text = _("Active");
			}
		}

		infotext += "</p><p>";
		infotext += as_font_tag(UI::FontStyle::kWuiInfoPanelParagraph, paused_text);
	}

	infotext += "</p>";
	infotext += as_vspace(kSpacing);
	infotext += "<p>";
	infotext += as_font_tag(
	   UI::FontStyle::kWuiInfoPanelHeading, can_act ? _("You send:") : _("Player sends:"));
	for (const auto& pair : is_receiver ? items_to_receive : items_to_send) {
		infotext +=
		   as_listitem(format_l(_("%1$i× %2$s"), pair.second,
		                        egbase.descriptions().get_ware_descr(pair.first)->descname()),
		               UI::FontStyle::kWuiInfoPanelParagraph);
	}

	infotext += "</p>";
	infotext += as_vspace(kSpacing);
	infotext += "<p>";
	infotext += as_font_tag(
	   UI::FontStyle::kWuiInfoPanelHeading, can_act ? _("You receive:") : _("Player receives:"));
	for (const auto& pair : is_receiver ? items_to_send : items_to_receive) {
		infotext +=
		   as_listitem(format_l(_("%1$i× %2$s"), pair.second,
		                        egbase.descriptions().get_ware_descr(pair.first)->descname()),
		               UI::FontStyle::kWuiInfoPanelParagraph);
	}
	infotext += "</p></div></rt>";

	return infotext;
}
}  // namespace Widelands<|MERGE_RESOLUTION|>--- conflicted
+++ resolved
@@ -34,21 +34,9 @@
                          const LuaTable& table,
                          const std::vector<std::string>& attribs,
                          Descriptions& descriptions)
-<<<<<<< HEAD
-   : BuildingDescr(init_descname, MapObjectType::MARKET, table, attribs, descriptions) {
-
-	DescriptionIndex const woi = descriptions.worker_index(table.get_string("carrier"));
-	if (!descriptions.worker_exists(woi)) {
-		throw wexception("The tribe does not define the worker in 'carrier'.");
-	}
-	carrier_ = woi;
-
-	// TODO(sirver,trading): Add actual logic here.
-=======
-   : BuildingDescr(init_descname, MapObjectType::MARKET, table, descriptions),
+   : BuildingDescr(init_descname, MapObjectType::MARKET, table, attribs, descriptions),
      local_carrier(descriptions.worker_index(table.get_string("local_carrier"))),
      trade_carrier(descriptions.worker_index(table.get_string("trade_carrier"))) {
->>>>>>> d9fe63d8
 }
 
 Building& MarketDescr::create_object() const {
