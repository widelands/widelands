/*
 * Copyright (C) 2002-2019 by the Widelands Development Team
 *
 * This program is free software; you can redistribute it and/or
 * modify it under the terms of the GNU General Public License
 * as published by the Free Software Foundation; either version 2
 * of the License, or (at your option) any later version.
 *
 * This program is distributed in the hope that it will be useful,
 * but WITHOUT ANY WARRANTY; without even the implied warranty of
 * MERCHANTABILITY or FITNESS FOR A PARTICULAR PURPOSE.  See the
 * GNU General Public License for more details.
 *
 * You should have received a copy of the GNU General Public License
 * along with this program; if not, write to the Free Software
 * Foundation, Inc., 51 Franklin Street, Fifth Floor, Boston, MA  02110-1301, USA.
 *
 */

#ifndef WL_LOGIC_MAP_OBJECTS_TRIBES_WORKER_H
#define WL_LOGIC_MAP_OBJECTS_TRIBES_WORKER_H

#include "economy/idleworkersupply.h"
#include "economy/portdock.h"
#include "economy/transfer.h"
#include "economy/ware_instance.h"
#include "logic/map_objects/tribes/productionsite.h"
#include "logic/map_objects/tribes/worker_descr.h"
#include "logic/widelands_geometry.h"
#include "map_io/tribes_legacy_lookup_table.h"

namespace Widelands {
class Building;

/**
 * Worker is the base class for all humans (and actually potential non-humans,
 * too) that belong to a tribe.
 *
 * Every worker can carry one ware.
 *
 * Workers can be in one of the following meta states:
 *  - Request: the worker is walking to his job somewhere
 *  - Idle: the worker is at his job but idling
 *  - Work: the worker is running his working schedule
 */
class Worker : public Bob {
	friend class Soldier;  //  allow access to supply_
	friend struct WorkerProgram;
	friend struct MapBobdataPacket;

	MO_DESCR(WorkerDescr)

	struct Action {
		using WorkerExecuteActionFn = bool (Worker::*)(Game&, Bob::State&, const Action&);

		enum {
			walkObject = 1,  //  walk to objvar1
			walkCoords = 2,  //  walk to coords
		};

		enum { plantAlways, plantUnlessObject };

		WorkerExecuteActionFn function;
		int32_t iparam1;
		int32_t iparam2;
		int32_t iparam3;
		int32_t iparam4;
		int32_t iparam5;
		int32_t iparam6;
		std::string sparam1;

		std::vector<std::string> sparamv;
	};

public:
	explicit Worker(const WorkerDescr&);
	~Worker() override;

<<<<<<< HEAD
	Player& owner() const {
		assert(get_owner());
		return *get_owner();
	}
	PlayerImmovable* get_location(EditorGameBase& egbase) const {
=======
	PlayerImmovable* get_location(const EditorGameBase& egbase) const {
>>>>>>> 2d5ecf88
		return location_.get(egbase);
	}
	OPtr<PlayerImmovable> get_location() const {
		return location_;
	}
	Economy* get_economy() const {
		return economy_;
	}

	/// Sets the location of the worker initially. It may not have a previous
	/// location. Does not add the worker to the location's set of workers (it
	/// should be there already). The worker must already be in the same economy
	/// as the location.
	void set_location_initially(PlayerImmovable& location) {
		assert(!location_.is_set());
		assert(location.serial());
		assert(economy_);
		assert(economy_ == location.get_economy());
		location_ = &location;
	}

	void set_location(PlayerImmovable*);
	void set_economy(Economy*);

	WareInstance* get_carried_ware(EditorGameBase& egbase) {
		return carried_ware_.get(egbase);
	}
	WareInstance const* get_carried_ware(const EditorGameBase& egbase) const {
		return carried_ware_.get(egbase);
	}
	void set_carried_ware(EditorGameBase&, WareInstance*);
	WareInstance* fetch_carried_ware(EditorGameBase&);

	void schedule_incorporate(Game&);
	void incorporate(Game&);

	bool init(EditorGameBase&) override;
	void cleanup(EditorGameBase&) override;

	bool wakeup_flag_capacity(Game&, Flag&);
	bool wakeup_leave_building(Game&, Building&);

	/// This should be called whenever the worker has done work that he gains
	/// experience from. It may cause him to change his type so that he becomes
	/// overqualified for his current working position and can be replaced.
	/// If so, his old DescriptionIndex is returned so that the calling code can
	/// request a new worker of his old type. Otherwise INVALID_INDEX is
	/// returned.
	DescriptionIndex gain_experience(Game&);

	void create_needed_experience(Game&);
	DescriptionIndex level(Game&);

	int32_t get_current_experience() const {
		return current_exp_;
	}
	bool needs_experience() const {
		return descr().get_needed_experience() != INVALID_INDEX;
	}

	// debug
	void log_general_info(const EditorGameBase&) const override;

	// worker-specific tasks
	void start_task_transfer(Game&, Transfer*);
	void cancel_task_transfer(Game&);
	Transfer* get_transfer() const {
		return transfer_;
	}

	void start_task_shipping(Game&, PortDock*);
	void end_shipping(Game&);
	bool is_shipping();

	void start_task_buildingwork(Game&);
	void update_task_buildingwork(Game&);
	void evict(Game&);

	void start_task_return(Game& game, bool dropware);
	void start_task_program(Game& game, const std::string& programname);

	void start_task_gowarehouse(Game&);
	void start_task_dropoff(Game&, WareInstance&);
	void start_task_releaserecruit(Game&, Worker&);
	void start_task_fetchfromflag(Game&);

	bool start_task_waitforcapacity(Game&, Flag&);
	void start_task_leavebuilding(Game&, bool changelocation);
	void start_task_fugitive(Game&);

	void start_task_carry_trade_item(Game& game, int trade_id, ObjectPointer other_market);
	void update_task_carry_trade_item(Game&);

	void
	start_task_geologist(Game&, uint8_t attempts, uint8_t radius, const std::string& subcommand);

	void start_task_scout(Game&, uint16_t, uint32_t);

protected:
	virtual bool is_evict_allowed();
	virtual void draw_inner(const EditorGameBase& game,
	                        const Vector2f& point_on_dst,
	                        const float scale,
	                        RenderTarget* dst) const;
	void draw(const EditorGameBase&,
	          const TextToDraw& draw_text,
	          const Vector2f& field_on_dst,
	          float scale,
	          RenderTarget* dst) const override;
	void init_auto_task(Game&) override;

	bool does_carry_ware() {
		return carried_ware_.is_set();
	}

	void set_program_objvar(Game&, State&, MapObject* obj);

public:
	static const Task taskTransfer;
	static const Task taskShipping;
	static const Task taskBuildingwork;
	static const Task taskReturn;
	static const Task taskProgram;
	static const Task taskGowarehouse;
	static const Task taskDropoff;
	static const Task taskReleaserecruit;
	static const Task taskFetchfromflag;
	static const Task taskWaitforcapacity;
	static const Task taskLeavebuilding;
	static const Task taskFugitive;
	static const Task taskGeologist;
	static const Task taskScout;
	static const Task taskCarryTradeItem;

private:
	// task details
	void transfer_update(Game&, State&);
	void transfer_pop(Game&, State&);
	void shipping_update(Game&, State&);
	void shipping_pop(Game&, State&);
	void buildingwork_update(Game&, State&);
	void return_update(Game&, State&);
	void program_update(Game&, State&);
	void program_pop(Game&, State&);
	void gowarehouse_update(Game&, State&);
	void gowarehouse_signalimmediate(Game&, State&, const std::string& signal);
	void gowarehouse_pop(Game& game, State& state);
	void dropoff_update(Game&, State&);
	void releaserecruit_update(Game&, State&);
	void fetchfromflag_update(Game&, State&);
	void waitforcapacity_update(Game&, State&);
	void waitforcapacity_pop(Game& game, State& state);
	void leavebuilding_update(Game&, State&);
	void leavebuilding_pop(Game& game, State& state);
	void fugitive_update(Game&, State&);
	void geologist_update(Game&, State&);
	void scout_update(Game&, State&);
	void carry_trade_item_update(Game&, State&);

	// Program commands
	bool run_mine(Game&, State&, const Action&);
	bool run_breed(Game&, State&, const Action&);
	bool run_createware(Game&, State&, const Action&);
	bool run_findobject(Game&, State&, const Action&);
	bool run_findspace(Game&, State&, const Action&);
	bool run_walk(Game&, State&, const Action&);
	bool run_animate(Game&, State&, const Action&);
	bool run_return(Game&, State&, const Action&);
	bool run_callobject(Game&, State&, const Action&);
	bool run_plant(Game&, State&, const Action&);
	bool run_createbob(Game&, State&, const Action&);
	bool run_removeobject(Game&, State&, const Action&);
	bool run_repeatsearch(Game&, State&, const Action&);
	bool run_findresources(Game&, State&, const Action&);
	bool run_scout(Game&, State&, const Action&);
	bool run_playsound(Game&, State&, const Action&);
	bool run_construct(Game&, State&, const Action&);

	// Forester considers multiple spaces in findspace, unlike others.
	int16_t findspace_helper_for_forester(const Coords& pos, const Map& map, Game& game);

	// List of places to visit (only if scout), plus a reminder to
	// occasionally go just somewhere.
	struct PlaceToScout {
		PlaceToScout(const Coords pt) : randomwalk(false), scoutme(pt) {
		}
		// The variable scoutme should not be accessed when randomwalk is true.
		// Initializing the scoutme variable with an obviously-wrong value.
		PlaceToScout() : randomwalk(true), scoutme(-32100, -32100) {
		}
		const bool randomwalk;
		const Coords scoutme;
	};
	std::vector<PlaceToScout> scouts_worklist;

	// scout
	void prepare_scouts_worklist(const Map& map, const Coords& hutpos);
	void check_visible_sites(const Map& map, const Player& player);
	void add_sites(Game& game,
	               const Map& map,
	               const Player& player,
	               std::vector<ImmovableFound>& found_sites);
	bool scout_random_walk(Game& game, const Map& map, State& state);
	bool scout_lurk_around(Game& game, const Map& map, struct Worker::PlaceToScout& scoutat);

	OPtr<PlayerImmovable> location_;   ///< meta location of the worker
	Economy* economy_;                 ///< economy this worker is registered in
	OPtr<WareInstance> carried_ware_;  ///< ware we are carrying
	IdleWorkerSupply* supply_;         ///< supply while gowarehouse and not transfer
	Transfer* transfer_;               ///< where we are currently being sent
	int32_t current_exp_;              ///< current experience

	// saving and loading
protected:
	struct Loader : public Bob::Loader {
	public:
		Loader();

		virtual void load(FileRead&);
		void load_pointers() override;
		void load_finish() override;

	protected:
		const Task* get_task(const std::string& name) override;
		const BobProgramBase* get_program(const std::string& name) override;

	private:
		uint32_t location_;
		uint32_t carried_ware_;
		Transfer::ReadData transfer_;
	};

	virtual Loader* create_loader();

public:
	void save(EditorGameBase&, MapObjectSaver&, FileWrite&) override;
	virtual void do_save(EditorGameBase&, MapObjectSaver&, FileWrite&);

	static MapObject::Loader* load(EditorGameBase&,
	                               MapObjectLoader&,
	                               FileRead&,
	                               const TribesLegacyLookupTable& lookup_table,
	                               uint8_t packet_version);
};
}  // namespace Widelands

#endif  // end of include guard: WL_LOGIC_MAP_OBJECTS_TRIBES_WORKER_H<|MERGE_RESOLUTION|>--- conflicted
+++ resolved
@@ -76,15 +76,11 @@
 	explicit Worker(const WorkerDescr&);
 	~Worker() override;
 
-<<<<<<< HEAD
 	Player& owner() const {
 		assert(get_owner());
 		return *get_owner();
 	}
-	PlayerImmovable* get_location(EditorGameBase& egbase) const {
-=======
 	PlayerImmovable* get_location(const EditorGameBase& egbase) const {
->>>>>>> 2d5ecf88
 		return location_.get(egbase);
 	}
 	OPtr<PlayerImmovable> get_location() const {
