/*
 * Copyright (C) 2010-2020 by the Widelands Development Team
 *
 * This program is free software; you can redistribute it and/or
 * modify it under the terms of the GNU General Public License
 * as published by the Free Software Foundation; either version 2
 * of the License, or (at your option) any later version.
 *
 * This program is distributed in the hope that it will be useful,
 * but WITHOUT ANY WARRANTY; without even the implied warranty of
 * MERCHANTABILITY or FITNESS FOR A PARTICULAR PURPOSE.  See the
 * GNU General Public License for more details.
 *
 * You should have received a copy of the GNU General Public License
 * along with this program; if not, write to the Free Software
 * Foundation, Inc., 51 Franklin Street, Fifth Floor, Boston, MA  02110-1301, USA.
 *
 */

#ifndef WL_LOGIC_MAP_OBJECTS_TRIBES_SHIP_H
#define WL_LOGIC_MAP_OBJECTS_TRIBES_SHIP_H

#include <memory>

#include "base/macros.h"
#include "economy/shippingitem.h"
#include "graphic/animation/diranimations.h"
#include "logic/map_objects/bob.h"

class ShipCfg;

namespace Widelands {

struct ShipFleet;

// This can't be part of the Ship class because of forward declaration in game.h
// Keep the order of entries for savegame compatibility.
enum class IslandExploreDirection {
	kNotSet,
	kCounterClockwise,
	kClockwise,
};

struct NoteShip {
	CAN_BE_SENT_AS_NOTE(NoteId::Ship)

	Ship* ship;

	enum class Action { kDestinationChanged, kWaitingForCommand, kNoPortLeft, kLost, kGained };
	Action action;

	NoteShip(Ship* const init_ship, const Action& init_action)
	   : ship(init_ship), action(init_action) {
	}
};

class ShipDescr : public BobDescr {
public:
	ShipDescr(const std::string& init_descname, const LuaTable& t);
	~ShipDescr() override {
	}

	Bob& create_object() const override;

	uint32_t movecaps() const override;
	const DirAnimations& get_sail_anims() const {
		return sail_anims_;
	}

	Quantity get_default_capacity() const {
		return default_capacity_;
	}

private:
	DirAnimations sail_anims_;
	Quantity default_capacity_;
	DISALLOW_COPY_AND_ASSIGN(ShipDescr);
};

constexpr int32_t kShipInterval = 1500;

constexpr uint32_t kInvalidDestination = std::numeric_limits<uint32_t>::max();

/**
 * Ships belong to a player and to an economy. The usually are in a (unique)
 * fleet for a player, but only if they are on standard duty. Exploration ships
 * are an economy of their own and are not part of a Fleet.
 */
struct Ship : Bob {
	MO_DESCR(ShipDescr)

	explicit Ship(const ShipDescr& descr);
	~Ship() override;

	// Returns the fleet the ship is a part of.
	ShipFleet* get_fleet() const;

	PortDock* get_destination() const {
		return destination_;
	}
	void set_destination(Game&, PortDock*);

	// Returns the last visited portdock of this ship or nullptr if there is none or
	// the last visited was removed.
	PortDock* get_lastdock(EditorGameBase& egbase) const;

	Economy* get_economy(WareWorker type) const {
		return type == wwWARE ? ware_economy_ : worker_economy_;
	}
<<<<<<< HEAD
	void set_economy(EditorGameBase&, Economy* e, WareWorker);
	void push_destination(Game&, PortDock&);
	void pop_destination(Game&, PortDock&);
	void clear_destinations(Game&);
	uint32_t estimated_arrival_time(Game&,
	                                const PortDock& dest,
	                                const PortDock* intermediate = nullptr) const;
	size_t count_destinations() const {
		return destinations_.size();
	}
=======
	void set_economy(Game&, Economy* e, WareWorker);
>>>>>>> d6158266

	void init_auto_task(Game&) override;

	bool init(EditorGameBase&) override;
	void cleanup(EditorGameBase&) override;

	void start_task_ship(Game&);
	void start_task_movetodock(Game&, PortDock&);
	void start_task_expedition(Game&);

	uint32_t calculate_sea_route(EditorGameBase&, PortDock&, Path* = nullptr) const;

	void log_general_info(const EditorGameBase&) const override;

	uint32_t get_nritems() const {
		return items_.size();
	}
	const ShippingItem& get_item(uint32_t idx) const {
		return items_[idx];
	}

	void add_item(Game&, const ShippingItem&);
	bool withdraw_item(Game&, PortDock&);

	// A ship with task expedition can be in four states: kExpeditionWaiting, kExpeditionScouting,
	// kExpeditionPortspaceFound or kExpeditionColonizing in the first states, the owning player of
	// this ship
	// can give direction change commands to change the direction of the moving ship / send the ship
	// in a
	// direction. Once the ship is on its way, it is in kExpeditionScouting state. In the backend, a
	// click
	// on a direction begins to the movement into that direction until a coast is reached or the user
	// cancels the direction through a direction change.
	//
	// The kExpeditionWaiting state means, that an event happend and thus the ship stopped and waits
	// for a
	// new command by the owner. An event leading to a kExpeditionWaiting state can be:
	// * expedition is ready to start
	// * new island appeared in vision range (only outer ring of vision range has to be checked due
	// to the
	//   always ongoing movement).
	// * island was completely surrounded
	//
	// The kExpeditionPortspaceFound state means, that a port build space was found.
	//
	enum class ShipStates : uint8_t {
		kTransport = 0,
		kExpeditionWaiting = 1,
		kExpeditionScouting = 2,
		kExpeditionPortspaceFound = 3,
		kExpeditionColonizing = 4,
		kSinkRequest = 8,
		kSinkAnimation = 9
	};

	/// \returns the current state the ship is in
	ShipStates get_ship_state() const {
		return ship_state_;
	}

	/// \returns the current name of ship
	const std::string& get_shipname() const {
		return shipname_;
	}
	// Use in the editor only
	void set_shipname(const std::string& n) {
		shipname_ = n;
	}

	/// \returns whether the ship is currently on an expedition
	bool state_is_expedition() const {
		return (ship_state_ == ShipStates::kExpeditionScouting ||
		        ship_state_ == ShipStates::kExpeditionWaiting ||
		        ship_state_ == ShipStates::kExpeditionPortspaceFound ||
		        ship_state_ == ShipStates::kExpeditionColonizing);
	}
	/// \returns whether the ship is in transport mode
	bool state_is_transport() const {
		return (ship_state_ == ShipStates::kTransport);
	}
	/// \returns whether a sink request for the ship is currently valid
	bool state_is_sinkable() const {
		return (ship_state_ != ShipStates::kSinkRequest &&
		        ship_state_ != ShipStates::kSinkAnimation &&
		        ship_state_ != ShipStates::kExpeditionColonizing);
	}

	/// \returns (in expedition mode only!) whether the next field in direction \arg dir is swimmable
	bool exp_dir_swimmable(Direction dir) const {
		if (!expedition_)
			return false;
		return expedition_->swimmable[dir - 1];
	}

	// whether the ship's expedition is in state "island-exploration" (circular movement)
	bool is_exploring_island() const {
		return expedition_->island_exploration;
	}

	/// \returns whether the expedition ship is close to the coast
	bool exp_close_to_coast() const {
		if (!expedition_)
			return false;
		for (uint8_t dir = FIRST_DIRECTION; dir <= LAST_DIRECTION; ++dir)
			if (!expedition_->swimmable[dir - 1])
				return true;
		return false;
	}

	/// \returns (in expedition mode only!) the list of currently seen port build spaces
	const std::vector<Coords>& exp_port_spaces() const {
		return expedition_->seen_port_buildspaces;
	}

	void exp_scouting_direction(Game&, WalkingDir);
	void exp_construct_port(Game&, const Coords&);
	void exp_explore_island(Game&, IslandExploreDirection);

	// Returns integer of direction, or WalkingDir::IDLE if query invalid
	// Intended for LUA scripting
	WalkingDir get_scouting_direction() const;

	// Returns integer of direction, or IslandExploreDirection::kNotSet
	// if query invalid
	// Intended for LUA scripting
	IslandExploreDirection get_island_explore_direction() const;

	void exp_cancel(Game&);
	void sink_ship(Game&);

	Quantity get_capacity() const {
		return capacity_;
	}
	void set_capacity(Quantity c) {
		capacity_ = c;
	}

protected:
	void draw(const EditorGameBase&,
	          const InfoToDraw& info_to_draw,
	          const Vector2f& point_on_dst,
	          const Coords& coords,
	          float scale,
	          RenderTarget* dst) const override;

private:
	friend struct MapScenarioEditorPacket;
	friend class ::ShipCfg;
	friend struct ShipFleet;
	friend struct ShippingSchedule;

	void wakeup_neighbours(Game&);

	static const Task taskShip;

	void ship_update(Game&, State&);
	void ship_wakeup(Game&);

	bool ship_update_transport(Game&, State&);
	void ship_update_expedition(Game&, State&);
	void ship_update_idle(Game&, State&);
	/// Set the ship's state to 'state' and if the ship state has changed, publish a notification.
	void set_ship_state_and_notify(ShipStates state, NoteShip::Action action);

	bool init_fleet(EditorGameBase&);
	void set_fleet(ShipFleet* fleet);

	void send_message(Game& game,
	                  const std::string& title,
	                  const std::string& heading,
	                  const std::string& description,
	                  const std::string& picture);

	ShipFleet* fleet_;
	Economy* ware_economy_;
	Economy* worker_economy_;
	OPtr<PortDock> lastdock_;
	std::vector<ShippingItem> items_;
	ShipStates ship_state_;
	std::string shipname_;

	PortDock* destination_;

	struct Expedition {
		~Expedition();

		std::vector<Coords> seen_port_buildspaces;
		bool swimmable[LAST_DIRECTION];
		bool island_exploration;
		WalkingDir scouting_direction;
		Coords exploration_start;
		IslandExploreDirection island_explore_direction;
		Economy* ware_economy;  // Owned by Player
		Economy* worker_economy;
	};
	std::unique_ptr<Expedition> expedition_;

	Quantity capacity_;

	// saving and loading
protected:
	struct Loader : Bob::Loader {

		const Task* get_task(const std::string& name) override;

		void load(FileRead& fr, uint8_t);
		void load_pointers() override;
		void load_finish() override;

	private:
		// Initialize everything to make cppcheck happy.
		uint32_t lastdock_ = 0U;
		Serial ware_economy_serial_;
		Serial worker_economy_serial_;
		uint32_t destination_;
		uint32_t capacity_ = 0U;
		ShipStates ship_state_ = ShipStates::kTransport;
		std::string shipname_;
		std::unique_ptr<Expedition> expedition_;
		std::vector<ShippingItem::Loader> items_;
		uint8_t packet_version_ = 0;
	};

public:
	void save(EditorGameBase&, MapObjectSaver&, FileWrite&) override;

	static MapObject::Loader* load(EditorGameBase&, MapObjectLoader&, FileRead&);
};

}  // namespace Widelands

#endif  // end of include guard: WL_LOGIC_MAP_OBJECTS_TRIBES_SHIP_H<|MERGE_RESOLUTION|>--- conflicted
+++ resolved
@@ -107,20 +107,7 @@
 	Economy* get_economy(WareWorker type) const {
 		return type == wwWARE ? ware_economy_ : worker_economy_;
 	}
-<<<<<<< HEAD
 	void set_economy(EditorGameBase&, Economy* e, WareWorker);
-	void push_destination(Game&, PortDock&);
-	void pop_destination(Game&, PortDock&);
-	void clear_destinations(Game&);
-	uint32_t estimated_arrival_time(Game&,
-	                                const PortDock& dest,
-	                                const PortDock* intermediate = nullptr) const;
-	size_t count_destinations() const {
-		return destinations_.size();
-	}
-=======
-	void set_economy(Game&, Economy* e, WareWorker);
->>>>>>> d6158266
 
 	void init_auto_task(Game&) override;
 
