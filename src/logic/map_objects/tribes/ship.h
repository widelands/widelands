/*
 * Copyright (C) 2010-2019 by the Widelands Development Team
 *
 * This program is free software; you can redistribute it and/or
 * modify it under the terms of the GNU General Public License
 * as published by the Free Software Foundation; either version 2
 * of the License, or (at your option) any later version.
 *
 * This program is distributed in the hope that it will be useful,
 * but WITHOUT ANY WARRANTY; without even the implied warranty of
 * MERCHANTABILITY or FITNESS FOR A PARTICULAR PURPOSE.  See the
 * GNU General Public License for more details.
 *
 * You should have received a copy of the GNU General Public License
 * along with this program; if not, write to the Free Software
 * Foundation, Inc., 51 Franklin Street, Fifth Floor, Boston, MA  02110-1301, USA.
 *
 */

#ifndef WL_LOGIC_MAP_OBJECTS_TRIBES_SHIP_H
#define WL_LOGIC_MAP_OBJECTS_TRIBES_SHIP_H

#include <list>
#include <memory>

#include "base/macros.h"
#include "economy/shippingitem.h"
#include "graphic/diranimations.h"
#include "logic/map_objects/bob.h"

namespace Widelands {

class Economy;
struct Fleet;
class PortDock;

// This can't be part of the Ship class because of forward declaration in game.h
// Keep the order of entries for savegame compatibility.
enum class IslandExploreDirection {
	kNotSet,
	kCounterClockwise,
	kClockwise,
};

struct NoteShip {
	CAN_BE_SENT_AS_NOTE(NoteId::Ship)

	Ship* ship;

	enum class Action { kDestinationChanged, kWaitingForCommand, kNoPortLeft, kLost, kGained };
	Action action;

	NoteShip(Ship* const init_ship, const Action& init_action)
	   : ship(init_ship), action(init_action) {
	}
};

class ShipDescr : public BobDescr {
public:
	ShipDescr(const std::string& init_descname, const LuaTable& t);
	~ShipDescr() override {
	}

	Bob& create_object() const override;

	uint32_t movecaps() const override;
	const DirAnimations& get_sail_anims() const {
		return sail_anims_;
	}

	Quantity get_capacity() const {
		return capacity_;
	}

private:
	DirAnimations sail_anims_;
	Quantity capacity_;
	DISALLOW_COPY_AND_ASSIGN(ShipDescr);
};

constexpr int32_t kShipInterval = 1500;

/**
 * Ships belong to a player and to an economy. The usually are in a (unique)
 * fleet for a player, but only if they are on standard duty. Exploration ships
 * are an economy of their own and are not part of a Fleet.
 */
struct Ship : Bob {
	MO_DESCR(ShipDescr)

	explicit Ship(const ShipDescr& descr);
	~Ship() override;

	// Returns the fleet the ship is a part of.
	Fleet* get_fleet() const;

	// Returns the current destination or nullptr if there is no current
	// destination.
	PortDock* get_destination(EditorGameBase& egbase) const;

	// Returns the last visited portdock of this ship or nullptr if there is none or
	// the last visited was removed.
	PortDock* get_lastdock(EditorGameBase& egbase) const;

	Economy* get_economy() const {
		return economy_;
	}
	void set_economy(Game&, Economy* e);
	void set_destination(PortDock*);

	void init_auto_task(Game&) override;

	bool init(EditorGameBase&) override;
	void cleanup(EditorGameBase&) override;

	void start_task_ship(Game&);
	void start_task_movetodock(Game&, PortDock&);
	void start_task_expedition(Game&);

	uint32_t calculate_sea_route(Game& game, PortDock& pd, Path* finalpath = nullptr) const;

	void log_general_info(const EditorGameBase&) const override;

	uint32_t get_nritems() const {
		return items_.size();
	}
	const ShippingItem& get_item(uint32_t idx) const {
		return items_[idx];
	}

	void add_item(Game&, const ShippingItem&);
	bool withdraw_item(Game&, PortDock&);
	void unload_unfit_items(Game&, PortDock& here, const PortDock& nextdest);

	// A ship with task expedition can be in four states: kExpeditionWaiting, kExpeditionScouting,
	// kExpeditionPortspaceFound or kExpeditionColonizing in the first states, the owning player of
	// this ship
	// can give direction change commands to change the direction of the moving ship / send the ship
	// in a
	// direction. Once the ship is on its way, it is in kExpeditionScouting state. In the backend, a
	// click
	// on a direction begins to the movement into that direction until a coast is reached or the user
	// cancels the direction through a direction change.
	//
	// The kExpeditionWaiting state means, that an event happend and thus the ship stopped and waits
	// for a
	// new command by the owner. An event leading to a kExpeditionWaiting state can be:
	// * expedition is ready to start
	// * new island appeared in vision range (only outer ring of vision range has to be checked due
	// to the
	//   always ongoing movement).
	// * island was completely surrounded
	//
	// The kExpeditionPortspaceFound state means, that a port build space was found.
	//
	enum class ShipStates : uint8_t {
		kTransport = 0,
		kExpeditionWaiting = 1,
		kExpeditionScouting = 2,
		kExpeditionPortspaceFound = 3,
		kExpeditionColonizing = 4,
		kSinkRequest = 8,
		kSinkAnimation = 9
	};

	/// \returns the current state the ship is in
	ShipStates get_ship_state() const {
		return ship_state_;
	}

	/// \returns the current name of ship
	const std::string& get_shipname() const {
		return shipname_;
	}

	/// \returns whether the ship is currently on an expedition
	bool state_is_expedition() const {
		return (ship_state_ == ShipStates::kExpeditionScouting ||
		        ship_state_ == ShipStates::kExpeditionWaiting ||
		        ship_state_ == ShipStates::kExpeditionPortspaceFound ||
		        ship_state_ == ShipStates::kExpeditionColonizing);
	}
	/// \returns whether the ship is in transport mode
	bool state_is_transport() const {
		return (ship_state_ == ShipStates::kTransport);
	}
	/// \returns whether a sink request for the ship is currently valid
	bool state_is_sinkable() const {
		return (ship_state_ != ShipStates::kSinkRequest &&
		        ship_state_ != ShipStates::kSinkAnimation &&
		        ship_state_ != ShipStates::kExpeditionColonizing);
	}

	/// \returns (in expedition mode only!) whether the next field in direction \arg dir is swimmable
	bool exp_dir_swimmable(Direction dir) const {
		if (!expedition_)
			return false;
		return expedition_->swimmable[dir - 1];
	}

	// whether the ship's expedition is in state "island-exploration" (circular movement)
	bool is_exploring_island() const {
		return expedition_->island_exploration;
	}

	/// \returns whether the expedition ship is close to the coast
	bool exp_close_to_coast() const {
		if (!expedition_)
			return false;
		for (uint8_t dir = FIRST_DIRECTION; dir <= LAST_DIRECTION; ++dir)
			if (!expedition_->swimmable[dir - 1])
				return true;
		return false;
	}

	/// \returns (in expedition mode only!) the list of currently seen port build spaces
	const std::vector<Coords>& exp_port_spaces() const {
		return expedition_->seen_port_buildspaces;
	}

	void exp_scouting_direction(Game&, WalkingDir);
	void exp_construct_port(Game&, const Coords&);
	void exp_explore_island(Game&, IslandExploreDirection);

	// Returns integer of direction, or WalkingDir::IDLE if query invalid
	// Intended for LUA scripting
	WalkingDir get_scouting_direction() const;

	// Returns integer of direction, or IslandExploreDirection::kNotSet
	// if query invalid
	// Intended for LUA scripting
	IslandExploreDirection get_island_explore_direction() const;

	void exp_cancel(Game&);
	void sink_ship(Game&);

protected:
	void draw(const EditorGameBase&,
<<<<<<< HEAD
	          const InfoToDraw& info_to_draw,
	          const Vector2f& field_on_dst,
=======
	          const TextToDraw& draw_text,
	          const Vector2f& point_on_dst,
	          const Coords& coords,
>>>>>>> c9085f42
	          float scale,
	          RenderTarget* dst) const override;

private:
	friend struct Fleet;

	void wakeup_neighbours(Game&);

	static const Task taskShip;

	void ship_update(Game&, State&);
	void ship_wakeup(Game&);

	bool ship_update_transport(Game&, State&);
	void ship_update_expedition(Game&, State&);
	void ship_update_idle(Game&, State&);
	/// Set the ship's state to 'state' and if the ship state has changed, publish a notification.
	void set_ship_state_and_notify(ShipStates state, NoteShip::Action action);

	bool init_fleet(EditorGameBase&);
	void set_fleet(Fleet* fleet);

	void send_message(Game& game,
	                  const std::string& title,
	                  const std::string& heading,
	                  const std::string& description,
	                  const std::string& picture);

	Fleet* fleet_;
	Economy* economy_;
	OPtr<PortDock> lastdock_;
	OPtr<PortDock> destination_;
	std::vector<ShippingItem> items_;
	ShipStates ship_state_;
	std::string shipname_;

	struct Expedition {
		~Expedition();

		std::vector<Coords> seen_port_buildspaces;
		bool swimmable[LAST_DIRECTION];
		bool island_exploration;
		WalkingDir scouting_direction;
		Coords exploration_start;
		IslandExploreDirection island_explore_direction;
		Economy* economy;  // Owned by Player
	};
	std::unique_ptr<Expedition> expedition_;

	// saving and loading
protected:
	struct Loader : Bob::Loader {

		const Task* get_task(const std::string& name) override;

		void load(FileRead& fr);
		void load_pointers() override;
		void load_finish() override;

	private:
		// Initialize everything to make cppcheck happy.
		uint32_t lastdock_ = 0U;
		uint32_t destination_ = 0U;
		Serial economy_serial_;
		ShipStates ship_state_ = ShipStates::kTransport;
		std::string shipname_;
		std::unique_ptr<Expedition> expedition_;
		std::vector<ShippingItem::Loader> items_;
	};

public:
	void save(EditorGameBase&, MapObjectSaver&, FileWrite&) override;

	static MapObject::Loader* load(EditorGameBase&, MapObjectLoader&, FileRead&);
};

}  // namespace Widelands

#endif  // end of include guard: WL_LOGIC_MAP_OBJECTS_TRIBES_SHIP_H<|MERGE_RESOLUTION|>--- conflicted
+++ resolved
@@ -236,14 +236,9 @@
 
 protected:
 	void draw(const EditorGameBase&,
-<<<<<<< HEAD
 	          const InfoToDraw& info_to_draw,
-	          const Vector2f& field_on_dst,
-=======
-	          const TextToDraw& draw_text,
 	          const Vector2f& point_on_dst,
 	          const Coords& coords,
->>>>>>> c9085f42
 	          float scale,
 	          RenderTarget* dst) const override;
 
