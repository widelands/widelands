--- conflicted
+++ resolved
@@ -108,11 +108,7 @@
 	Economy* get_economy(WareWorker type) const {
 		return type == wwWARE ? ware_economy_ : worker_economy_;
 	}
-<<<<<<< HEAD
-	void set_economy(Game&, Economy* e, WareWorker type);
-	void set_destination(PortDock*);
-=======
-	void set_economy(Game&, Economy* e);
+	void set_economy(Game&, Economy* e, WareWorker);
 	void push_destination(Game&, PortDock&);
 	void pop_destination(Game&, PortDock&);
 	void clear_destinations(Game&);
@@ -122,7 +118,6 @@
 	size_t count_destinations() const {
 		return destinations_.size();
 	}
->>>>>>> bcca1c2a
 
 	void init_auto_task(Game&) override;
 
@@ -317,25 +312,16 @@
 
 		const Task* get_task(const std::string& name) override;
 
-<<<<<<< HEAD
-		void load(FileRead& fr, uint8_t packet_version);
-=======
 		void load(FileRead& fr, uint8_t);
->>>>>>> bcca1c2a
 		void load_pointers() override;
 		void load_finish() override;
 
 	private:
 		// Initialize everything to make cppcheck happy.
 		uint32_t lastdock_ = 0U;
-<<<<<<< HEAD
-		uint32_t destination_ = 0U;
 		Serial ware_economy_serial_;
 		Serial worker_economy_serial_;
-=======
 		std::vector<std::pair<uint32_t, uint32_t>> destinations_;
-		Serial economy_serial_;
->>>>>>> bcca1c2a
 		ShipStates ship_state_ = ShipStates::kTransport;
 		std::string shipname_;
 		std::unique_ptr<Expedition> expedition_;
