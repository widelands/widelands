/*
 * Copyright (C) 2010-2022 by the Widelands Development Team
 *
 * This program is free software; you can redistribute it and/or
 * modify it under the terms of the GNU General Public License
 * as published by the Free Software Foundation; either version 2
 * of the License, or (at your option) any later version.
 *
 * This program is distributed in the hope that it will be useful,
 * but WITHOUT ANY WARRANTY; without even the implied warranty of
 * MERCHANTABILITY or FITNESS FOR A PARTICULAR PURPOSE.  See the
 * GNU General Public License for more details.
 *
 * You should have received a copy of the GNU General Public License
 * along with this program; if not, see <https://www.gnu.org/licenses/>.
 *
 */

#ifndef WL_LOGIC_MAP_OBJECTS_TRIBES_SHIP_H
#define WL_LOGIC_MAP_OBJECTS_TRIBES_SHIP_H

#include <memory>

#include "base/macros.h"
#include "economy/shippingitem.h"
#include "graphic/animation/diranimations.h"
#include "logic/map_objects/bob.h"

namespace Widelands {

struct ShipFleet;

// This can't be part of the Ship class because of forward declaration in game.h
// Keep the order of entries for savegame compatibility.
enum class IslandExploreDirection {
	kNotSet,
	kCounterClockwise,
	kClockwise,
};

struct NoteShip {
	CAN_BE_SENT_AS_NOTE(NoteId::Ship)

	Ship* ship;

	enum class Action { kDestinationChanged, kWaitingForCommand, kNoPortLeft, kLost, kGained };
	Action action;

	NoteShip(Ship* const init_ship, const Action& init_action)
	   : ship(init_ship), action(init_action) {
	}
};

class ShipDescr : public BobDescr {
public:
	ShipDescr(const std::string& init_descname, const LuaTable& t);
	~ShipDescr() override = default;

	[[nodiscard]] Bob& create_object() const override;

	[[nodiscard]] uint32_t movecaps() const override;
	[[nodiscard]] const DirAnimations& get_sail_anims() const {
		return sail_anims_;
	}

	[[nodiscard]] Quantity get_default_capacity() const {
		return default_capacity_;
	}

	[[nodiscard]] const std::vector<std::string>& get_ship_names() const {
		return ship_names_;
	}

private:
	DirAnimations sail_anims_;
	Quantity default_capacity_;
	std::vector<std::string> ship_names_;

	DISALLOW_COPY_AND_ASSIGN(ShipDescr);
};

constexpr int32_t kShipInterval = 1500;

constexpr uint32_t kInvalidDestination = std::numeric_limits<uint32_t>::max();

/**
 * Ships belong to a player and to an economy. The usually are in a (unique)
 * fleet for a player, but only if they are on standard duty. Exploration ships
 * are an economy of their own and are not part of a Fleet.
 */
struct Ship : Bob {
	MO_DESCR(ShipDescr)

	explicit Ship(const ShipDescr& descr);
	~Ship() override = default;

	// Returns the fleet the ship is a part of.
	ShipFleet* get_fleet() const;

	PortDock* get_destination() const {
		return destination_;
	}
	void set_destination(Game&, PortDock*);

	// Returns the last visited portdock of this ship or nullptr if there is none or
	// the last visited was removed.
	PortDock* get_lastdock(EditorGameBase& egbase) const;

	Economy* get_economy(WareWorker type) const {
		return type == wwWARE ? ware_economy_ : worker_economy_;
	}
	void set_economy(const Game&, Economy* e, WareWorker);

	void init_auto_task(Game&) override;

	bool init(EditorGameBase&) override;
	void cleanup(EditorGameBase&) override;

	void start_task_ship(Game&);
	void start_task_movetodock(Game&, PortDock&);
	void start_task_expedition(Game&);

	uint32_t calculate_sea_route(EditorGameBase&, PortDock&, Path* = nullptr) const;

	void log_general_info(const EditorGameBase&) const override;

	uint32_t get_nritems() const {
		return items_.size();
	}
	const ShippingItem& get_item(uint32_t idx) const {
		return items_[idx];
	}

	void add_item(Game&, const ShippingItem&);
	bool withdraw_item(Game&, PortDock&);

	// A ship with task expedition can be in four states: kExpeditionWaiting, kExpeditionScouting,
	// kExpeditionPortspaceFound or kExpeditionColonizing in the first states, the owning player of
	// this ship
	// can give direction change commands to change the direction of the moving ship / send the ship
	// in a
	// direction. Once the ship is on its way, it is in kExpeditionScouting state. In the backend, a
	// click
	// on a direction begins to the movement into that direction until a coast is reached or the user
	// cancels the direction through a direction change.
	//
	// The kExpeditionWaiting state means, that an event happend and thus the ship stopped and waits
	// for a
	// new command by the owner. An event leading to a kExpeditionWaiting state can be:
	// * expedition is ready to start
	// * new island appeared in vision range (only outer ring of vision range has to be checked due
	// to the
	//   always ongoing movement).
	// * island was completely surrounded
	//
	// The kExpeditionPortspaceFound state means, that a port build space was found.
	//
	enum class ShipStates : uint8_t {
		kTransport = 0,
		kExpeditionWaiting = 1,
		kExpeditionScouting = 2,
		kExpeditionPortspaceFound = 3,
		kExpeditionColonizing = 4,
		kSinkRequest = 8,
		kSinkAnimation = 9
	};

	/// \returns the current state the ship is in
	[[nodiscard]] ShipStates get_ship_state() const {
		return ship_state_;
	}

	/// \returns the current name of ship
	[[nodiscard]] const std::string& get_shipname() const {
		return shipname_;
	}

	/// \returns whether the ship is currently on an expedition
	[[nodiscard]] bool state_is_expedition() const {
		return (ship_state_ == ShipStates::kExpeditionScouting ||
		        ship_state_ == ShipStates::kExpeditionWaiting ||
		        ship_state_ == ShipStates::kExpeditionPortspaceFound ||
		        ship_state_ == ShipStates::kExpeditionColonizing);
	}
	/// \returns whether the ship is in transport mode
	[[nodiscard]] bool state_is_transport() const {
		return (ship_state_ == ShipStates::kTransport);
	}
	/// \returns whether a sink request for the ship is currently valid
	[[nodiscard]] bool state_is_sinkable() const {
		return (ship_state_ != ShipStates::kSinkRequest &&
		        ship_state_ != ShipStates::kSinkAnimation &&
		        ship_state_ != ShipStates::kExpeditionColonizing);
	}

	/// \returns (in expedition mode only!) whether the next field in direction \arg dir is swimmable
<<<<<<< HEAD
	bool exp_dir_swimmable(Direction dir) const {
		if (!expedition_) {
			return false;
		}
		return expedition_->swimmable[dir - 1];
=======
	[[nodiscard]] bool exp_dir_swimmable(Direction dir) const {
		return expedition_ != nullptr && expedition_->swimmable[dir - 1];
>>>>>>> a9549ba2
	}

	// whether the ship's expedition is in state "island-exploration" (circular movement)
	[[nodiscard]] bool is_exploring_island() const {
		return expedition_->island_exploration;
	}

	/// \returns whether the expedition ship is close to the coast
<<<<<<< HEAD
	bool exp_close_to_coast() const {
		if (!expedition_) {
=======
	[[nodiscard]] bool exp_close_to_coast() const {
		if (expedition_ == nullptr) {
>>>>>>> a9549ba2
			return false;
		}
		for (uint8_t dir = FIRST_DIRECTION; dir <= LAST_DIRECTION; ++dir) {
			if (!expedition_->swimmable[dir - 1]) {
				return true;
			}
		}
		return false;
	}

	/// \returns (in expedition mode only!) the list of currently seen port build spaces
	[[nodiscard]] const std::vector<Coords>& exp_port_spaces() const {
		return expedition_->seen_port_buildspaces;
	}

	void exp_scouting_direction(Game&, WalkingDir);
	void exp_construct_port(Game&, const Coords&);
	void exp_explore_island(Game&, IslandExploreDirection);

	// Returns integer of direction, or WalkingDir::IDLE if query invalid
	// Intended for LUA scripting
	[[nodiscard]] WalkingDir get_scouting_direction() const;

	// Returns integer of direction, or IslandExploreDirection::kNotSet
	// if query invalid
	// Intended for LUA scripting
	[[nodiscard]] IslandExploreDirection get_island_explore_direction() const;

	void exp_cancel(Game&);
	void sink_ship(Game&);

	[[nodiscard]] Quantity get_capacity() const {
		return capacity_;
	}
	void set_capacity(Quantity c) {
		capacity_ = c;
	}

protected:
	void draw(const EditorGameBase&,
	          const InfoToDraw& info_to_draw,
	          const Vector2f& point_on_dst,
	          const Coords& coords,
	          float scale,
	          RenderTarget* dst) const override;

private:
	friend struct ShipFleet;
	friend struct ShippingSchedule;

	void wakeup_neighbours(Game&);

	static const Task taskShip;

	void ship_update(Game&, State&);
	void ship_wakeup(Game&);

	bool ship_update_transport(Game&, State&);
	void ship_update_expedition(Game&, State&);
	void ship_update_idle(Game&, State&);
	/// Set the ship's state to 'state' and if the ship state has changed, publish a notification.
	void set_ship_state_and_notify(ShipStates state, NoteShip::Action action);
	bool check_port_space_still_available(Game&);

	bool init_fleet(EditorGameBase&);
	void set_fleet(ShipFleet* fleet);

	void send_message(Game& game,
	                  const std::string& title,
	                  const std::string& heading,
	                  const std::string& description,
	                  const std::string& picture);

	ShipFleet* fleet_{nullptr};
	Economy* ware_economy_{nullptr};
	Economy* worker_economy_{nullptr};
	OPtr<PortDock> lastdock_;
	std::vector<ShippingItem> items_;
	ShipStates ship_state_{ShipStates::kTransport};
	std::string shipname_;

	PortDock* destination_{nullptr};

	struct Expedition {
		~Expedition();

		std::vector<Coords> seen_port_buildspaces;
		bool swimmable[LAST_DIRECTION];
		bool island_exploration;
		WalkingDir scouting_direction;
		Coords exploration_start;
		IslandExploreDirection island_explore_direction;
		Economy* ware_economy;  // Owned by Player
		Economy* worker_economy;
	};
	std::unique_ptr<Expedition> expedition_;

	Quantity capacity_;

	// saving and loading
protected:
	struct Loader : Bob::Loader {
<<<<<<< HEAD
		// Initialize everything to make cppcheck happy.
		Loader() : ware_economy_serial_(kInvalidSerial), worker_economy_serial_(kInvalidSerial) {
		}
=======
		Loader() = default;
>>>>>>> a9549ba2

		const Task* get_task(const std::string& name) override;

		void load(FileRead& fr, uint8_t);
		void load_pointers() override;
		void load_finish() override;

	private:
<<<<<<< HEAD
		uint32_t lastdock_{0};
		Serial ware_economy_serial_;
		Serial worker_economy_serial_;
		uint32_t destination_{0};
		uint32_t capacity_{0};
=======
		uint32_t lastdock_{0U};
		Serial ware_economy_serial_{kInvalidSerial};
		Serial worker_economy_serial_{kInvalidSerial};
		uint32_t destination_{0U};
		uint32_t capacity_{0U};
>>>>>>> a9549ba2
		ShipStates ship_state_{ShipStates::kTransport};
		std::string shipname_;
		std::unique_ptr<Expedition> expedition_;
		std::vector<ShippingItem::Loader> items_;
	};

public:
	void save(EditorGameBase&, MapObjectSaver&, FileWrite&) override;

	static MapObject::Loader* load(EditorGameBase&, MapObjectLoader&, FileRead&);
};

}  // namespace Widelands

#endif  // end of include guard: WL_LOGIC_MAP_OBJECTS_TRIBES_SHIP_H<|MERGE_RESOLUTION|>--- conflicted
+++ resolved
@@ -194,16 +194,8 @@
 	}
 
 	/// \returns (in expedition mode only!) whether the next field in direction \arg dir is swimmable
-<<<<<<< HEAD
-	bool exp_dir_swimmable(Direction dir) const {
-		if (!expedition_) {
-			return false;
-		}
-		return expedition_->swimmable[dir - 1];
-=======
 	[[nodiscard]] bool exp_dir_swimmable(Direction dir) const {
 		return expedition_ != nullptr && expedition_->swimmable[dir - 1];
->>>>>>> a9549ba2
 	}
 
 	// whether the ship's expedition is in state "island-exploration" (circular movement)
@@ -212,13 +204,8 @@
 	}
 
 	/// \returns whether the expedition ship is close to the coast
-<<<<<<< HEAD
-	bool exp_close_to_coast() const {
-		if (!expedition_) {
-=======
 	[[nodiscard]] bool exp_close_to_coast() const {
 		if (expedition_ == nullptr) {
->>>>>>> a9549ba2
 			return false;
 		}
 		for (uint8_t dir = FIRST_DIRECTION; dir <= LAST_DIRECTION; ++dir) {
@@ -321,13 +308,7 @@
 	// saving and loading
 protected:
 	struct Loader : Bob::Loader {
-<<<<<<< HEAD
-		// Initialize everything to make cppcheck happy.
-		Loader() : ware_economy_serial_(kInvalidSerial), worker_economy_serial_(kInvalidSerial) {
-		}
-=======
 		Loader() = default;
->>>>>>> a9549ba2
 
 		const Task* get_task(const std::string& name) override;
 
@@ -336,19 +317,11 @@
 		void load_finish() override;
 
 	private:
-<<<<<<< HEAD
-		uint32_t lastdock_{0};
-		Serial ware_economy_serial_;
-		Serial worker_economy_serial_;
-		uint32_t destination_{0};
-		uint32_t capacity_{0};
-=======
 		uint32_t lastdock_{0U};
 		Serial ware_economy_serial_{kInvalidSerial};
 		Serial worker_economy_serial_{kInvalidSerial};
 		uint32_t destination_{0U};
 		uint32_t capacity_{0U};
->>>>>>> a9549ba2
 		ShipStates ship_state_{ShipStates::kTransport};
 		std::string shipname_;
 		std::unique_ptr<Expedition> expedition_;
