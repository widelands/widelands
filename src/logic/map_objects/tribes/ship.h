--- conflicted
+++ resolved
@@ -67,19 +67,11 @@
 	uint32_t movecaps() const override;
 	const DirAnimations & get_sail_anims() const {return sail_anims_;}
 
-<<<<<<< HEAD
-	Quantity get_capacity() const {return m_capacity;}
-
-private:
-	DirAnimations m_sail_anims;
-	Quantity m_capacity;
-=======
-	uint32_t get_capacity() const {return capacity_;}
+	Quantity get_capacity() const {return capacity_;}
 
 private:
 	DirAnimations sail_anims_;
-	uint32_t capacity_;
->>>>>>> 821db2e9
+	Quantity capacity_;
 	DISALLOW_COPY_AND_ASSIGN(ShipDescr);
 };
 
