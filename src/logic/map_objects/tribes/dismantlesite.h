/*
 * Copyright (C) 2002-2019 by the Widelands Development Team
 *
 * This program is free software; you can redistribute it and/or
 * modify it under the terms of the GNU General Public License
 * as published by the Free Software Foundation; either version 2
 * of the License, or (at your option) any later version.
 *
 * This program is distributed in the hope that it will be useful,
 * but WITHOUT ANY WARRANTY; without even the implied warranty of
 * MERCHANTABILITY or FITNESS FOR A PARTICULAR PURPOSE.  See the
 * GNU General Public License for more details.
 *
 * You should have received a copy of the GNU General Public License
 * along with this program; if not, write to the Free Software
 * Foundation, Inc., 51 Franklin Street, Fifth Floor, Boston, MA  02110-1301, USA.
 *
 */

#ifndef WL_LOGIC_MAP_OBJECTS_TRIBES_DISMANTLESITE_H
#define WL_LOGIC_MAP_OBJECTS_TRIBES_DISMANTLESITE_H

#include "base/macros.h"
#include "logic/map_objects/tribes/building.h"
#include "logic/map_objects/tribes/partially_finished_building.h"
#include "logic/player.h"
#include "scripting/lua_table.h"

namespace Widelands {

class Building;

/*
DismantleSite
-------------
The dismantlesite is a way to get some resources back when destroying buildings.
It has a builder as worker and will show the idle image of the original
building which gets smaller and smaller.

Every tribe has exactly one DismantleSite_Descr.
The DismantleSite_Descr's idling animation is remaining graphic that is shown under
the destructed building.
*/
class DismantleSite;

class DismantleSiteDescr : public BuildingDescr {
public:
<<<<<<< HEAD
	DismantleSiteDescr(const std::string& init_descname,
	                   const LuaTable& t,
	                   EditorGameBase& egbase);
=======
	DismantleSiteDescr(const std::string& init_descname, const LuaTable& t, const Tribes& tribes);
>>>>>>> ba1af83e
	~DismantleSiteDescr() override {
	}

	Building& create_object() const override;

	FxId creation_fx() const;

private:
	const FxId creation_fx_;

	DISALLOW_COPY_AND_ASSIGN(DismantleSiteDescr);
};

class DismantleSite : public PartiallyFinishedBuilding {
	friend class MapBuildingdataPacket;

	static const uint32_t DISMANTLESITE_STEP_TIME = 45000;

	MO_DESCR(DismantleSiteDescr)

public:
	explicit DismantleSite(const DismantleSiteDescr& descr);
	explicit DismantleSite(const DismantleSiteDescr& descr,
	                       EditorGameBase&,
	                       const Coords&,
	                       Player*,
	                       bool,
	                       FormerBuildings& former_buildings);

	bool burn_on_destroy() override;
	bool init(EditorGameBase&) override;

	bool get_building_work(Game&, Worker&, bool success) override;

	static const Buildcost count_returned_wares(Building* building);

protected:
	void update_statistics_string(std::string*) override;

	void cleanup(EditorGameBase&) override;

	uint32_t build_step_time() const override {
		return DISMANTLESITE_STEP_TIME;
	}

	void draw(uint32_t gametime,
	          InfoToDraw info_to_draw,
	          const Vector2f& point_on_dst,
	          const Widelands::Coords& coords,
	          float scale,
	          RenderTarget* dst) override;
};
}  // namespace Widelands

#endif  // end of include guard: WL_LOGIC_MAP_OBJECTS_TRIBES_DISMANTLESITE_H<|MERGE_RESOLUTION|>--- conflicted
+++ resolved
@@ -45,13 +45,7 @@
 
 class DismantleSiteDescr : public BuildingDescr {
 public:
-<<<<<<< HEAD
-	DismantleSiteDescr(const std::string& init_descname,
-	                   const LuaTable& t,
-	                   EditorGameBase& egbase);
-=======
-	DismantleSiteDescr(const std::string& init_descname, const LuaTable& t, const Tribes& tribes);
->>>>>>> ba1af83e
+	DismantleSiteDescr(const std::string& init_descname, const LuaTable& t, Tribes& tribes);
 	~DismantleSiteDescr() override {
 	}
 
