--- conflicted
+++ resolved
@@ -152,12 +152,6 @@
 	void load_workers(const LuaTable& table, Descriptions& descriptions);
 	void load_buildings(const LuaTable& table, Descriptions& descriptions);
 
-<<<<<<< HEAD
-	/// Registers a building with the tribe
-	void add_building(const std::string& buildingname, Descriptions& descriptions);
-
-=======
->>>>>>> f9830d87
 	// Helper function for adding a special worker type (carriers etc.)
 	DescriptionIndex add_special_worker(const std::string& workername, Descriptions& descriptions);
 	// Helper function for adding a special building type (port etc.)
