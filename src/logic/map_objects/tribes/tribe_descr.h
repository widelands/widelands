/*
 * Copyright (C) 2002-2019 by the Widelands Development Team
 *
 * This program is free software; you can redistribute it and/or
 * modify it under the terms of the GNU General Public License
 * as published by the Free Software Foundation; either version 2
 * of the License, or (at your option) any later version.
 *
 * This program is distributed in the hope that it will be useful,
 * but WITHOUT ANY WARRANTY; without even the implied warranty of
 * MERCHANTABILITY or FITNESS FOR A PARTICULAR PURPOSE.  See the
 * GNU General Public License for more details.
 *
 * You should have received a copy of the GNU General Public License
 * along with this program; if not, write to the Free Software
 * Foundation, Inc., 51 Franklin Street, Fifth Floor, Boston, MA  02110-1301, USA.
 *
 */

#ifndef WL_LOGIC_MAP_OBJECTS_TRIBES_TRIBE_DESCR_H
#define WL_LOGIC_MAP_OBJECTS_TRIBES_TRIBE_DESCR_H

#include <map>
#include <memory>
#include <vector>

#include "base/macros.h"
<<<<<<< HEAD
#include "graphic/animation.h"
#include "logic/description_maintainer.h"
=======
#include "graphic/animation/animation.h"
#include "graphic/toolbar_imageset.h"
>>>>>>> ba1af83e
#include "logic/map_objects/immovable.h"
#include "logic/map_objects/tribes/building.h"
#include "logic/map_objects/tribes/road_textures.h"
#include "logic/map_objects/tribes/ship.h"
#include "logic/map_objects/tribes/tribe_basic_info.h"
#include "logic/map_objects/tribes/tribes.h"
#include "logic/map_objects/tribes/ware_descr.h"
#include "logic/map_objects/tribes/worker.h"
<<<<<<< HEAD
#include "logic/map_objects/world/world.h"
=======
#include "logic/widelands.h"
>>>>>>> ba1af83e

namespace Widelands {

class ResourceDescription;
class WareDescr;
class Warehouse;
class WorkerDescr;
class World;
class BuildingDescr;

/*
 * Resource indicators:
 * A ResourceIndicatorSet maps the resource name to a ResourceIndicatorList.
 * A ResourceIndicatorList maps resource amounts to the DescriptionIndex of an immovable this player
 * uses.
 * Special case: The ResourceIndicatorList mapped to "" contains resis that will be used in
 * locations
 * without resources. If it has several entries, result is arbitrary.
 */
using ResourceIndicatorList = std::map<uint32_t, DescriptionIndex>;
using ResourceIndicatorSet = std::map<std::string, ResourceIndicatorList>;

/*
Tribes
------

Every player chooses a tribe. A tribe has distinct properties such as the
buildings it can build and the associated graphics.
Two players can choose the same tribe.
*/
class TribeDescr {
public:
    TribeDescr(const Widelands::TribeBasicInfo& info,
	           Tribes& tribes, const World& world,
               const LuaTable& table,
               const LuaTable* scenario_table = nullptr);

	const std::string& name() const;
	const std::string& descname() const;

	size_t get_nrwares() const;
	size_t get_nrworkers() const;

	const std::vector<DescriptionIndex>& buildings() const;
	const std::set<DescriptionIndex>& wares() const;
	const std::set<DescriptionIndex>& workers() const;
	const std::set<DescriptionIndex>& immovables() const;
	const ResourceIndicatorSet& resource_indicators() const;

	bool has_building(const DescriptionIndex& index) const;
	bool has_ware(const DescriptionIndex& index) const;
	bool has_worker(const DescriptionIndex& index) const;
	bool has_immovable(const DescriptionIndex& index) const;

	// A ware is a construction material if it appears in a building's buildcost or enhancement cost
	bool is_construction_material(const DescriptionIndex& ware_index) const;

	DescriptionIndex building_index(const std::string& buildingname) const;
	DescriptionIndex immovable_index(const std::string& immovablename) const;
	DescriptionIndex ware_index(const std::string& warename) const;
	DescriptionIndex worker_index(const std::string& workername) const;

	/// Return the given building or die trying
	DescriptionIndex safe_building_index(const std::string& buildingname) const;
	/// Return the given ware or die trying
	DescriptionIndex safe_ware_index(const std::string& warename) const;
	/// Return the given worker or die trying
	DescriptionIndex safe_worker_index(const std::string& workername) const;

	BuildingDescr const* get_building_descr(const DescriptionIndex& index) const;
	ImmovableDescr const* get_immovable_descr(const DescriptionIndex& index) const;
	WareDescr const* get_ware_descr(const DescriptionIndex& index) const;
	WorkerDescr const* get_worker_descr(const DescriptionIndex& index) const;

	DescriptionIndex builder() const;
	DescriptionIndex carrier() const;
	DescriptionIndex carrier2() const;
	DescriptionIndex geologist() const;
	DescriptionIndex soldier() const;
	DescriptionIndex ship() const;
	DescriptionIndex ferry() const;
	DescriptionIndex port() const;
	DescriptionIndex ironore() const;
	DescriptionIndex rawlog() const;
	DescriptionIndex refinedlog() const;
	DescriptionIndex granite() const;

	const std::vector<DescriptionIndex>& trainingsites() const;
	const std::vector<DescriptionIndex>& worker_types_without_cost() const;

	uint32_t frontier_animation() const;
	uint32_t flag_animation() const;
	uint32_t bridge_animation(uint8_t dir, bool busy) const;

	// Bridge height in pixels at 1x scale, for drawing bobs walking over a bridge
	uint32_t bridge_height() const;

	// A vector of all texture images that can be used for drawing a
	// (normal|busy) road or a waterway. The images are guaranteed to exist.
	const std::vector<std::string>& normal_road_paths() const;
	const std::vector<std::string>& busy_road_paths() const;
	const std::vector<std::string>& waterway_paths() const;

	// Add the corresponding texture for roads/waterways.
	void add_normal_road_texture(const Image* texture);
	void add_busy_road_texture(const Image* texture);
	void add_waterway_texture(const Image* texture);

	// The road textures used for drawing roads and waterways.
	const RoadTextures& road_textures() const;

	DescriptionIndex get_resource_indicator(const ResourceDescription* const res,
	                                        const ResourceAmount amount) const;

	// Returns the initalization at 'index' (which must not be out of bounds).
	const Widelands::TribeBasicInfo::Initialization& initialization(const uint8_t index) const {
		return initializations_.at(index);
	}

	using WaresOrder = std::vector<std::vector<Widelands::DescriptionIndex>>;
	const WaresOrder& wares_order() const {
		return wares_order_;
	}

	const WaresOrder& workers_order() const {
		return workers_order_;
	}
<<<<<<< HEAD
	const WaresOrderCoords& workers_order_coords() const {
		return workers_order_coords_;
	}

	void resize_ware_orders(size_t max_length);
=======
>>>>>>> ba1af83e

	const std::vector<std::string>& get_ship_names() const {
		return ship_names_;
	}

<<<<<<< HEAD
	void add_building(const std::string& buildingname, Tribes& tribes);

private:
    // Helper functions for loading everything in the constructor
    void load_frontiers_flags_roads(const LuaTable& table);
    void load_ships(const LuaTable& table, Tribes& tribes);
    void load_wares(const LuaTable& table, Tribes& tribes);
    void load_immovables(const LuaTable& table, Tribes& tribes, const World& world);
    void load_workers(const LuaTable& table, Tribes& tribes);
    void load_buildings(const LuaTable& table, Tribes& tribes);
=======
	/// Registers a building with the tribe
	void add_building(const std::string& buildingname);
	/// Registers a worker with the tribe and adds it to the bottom of the last worker column
	void add_worker(const std::string& workername);

	// The custom toolbar imageset if any. Can be nullptr.
	ToolbarImageset* toolbar_image_set() const;

private:
	/// Registers a worker with the tribe and adds it to the bottom of the given worker column
	void add_worker(const std::string& workername,
	                std::vector<DescriptionIndex>& workers_order_column);
>>>>>>> ba1af83e

	// Helper function for adding a special worker type (carriers etc.)
	DescriptionIndex add_special_worker(const std::string& workername, Tribes& tribes);
	// Helper function for adding a special building type (port etc.)
	DescriptionIndex add_special_building(const std::string& buildingname, Tribes& tribes);
	// Helper function to identify special wares across tribes (iron ore etc.)
	DescriptionIndex add_special_ware(const std::string& warename, Tribes& tribes);
    // Make sure that everything is there and that dependencies are calculated
    void finalize_loading(Tribes& tribes);
    // Helper function to calculate trainingsites proportions for the AI
    void calculate_trainingsites_proportions(Tribes& tribes);

	const std::string name_;
	const std::string descname_;
	const Tribes& tribes_;

	uint32_t frontier_animation_id_;
	uint32_t flag_animation_id_;
	struct BridgeAnimationIDs {
		uint32_t e;
		uint32_t se;
		uint32_t sw;
	};
	BridgeAnimationIDs bridges_normal_;
	BridgeAnimationIDs bridges_busy_;
	uint32_t bridge_height_;
	std::vector<std::string> normal_road_paths_;
	std::vector<std::string> busy_road_paths_;
	std::vector<std::string> waterway_paths_;
	RoadTextures road_textures_;

	std::vector<DescriptionIndex> buildings_;
	std::set<DescriptionIndex> immovables_;  // The player immovables
	std::vector<std::string> ship_names_;
	std::set<DescriptionIndex> workers_;
	std::set<DescriptionIndex> wares_;
	ResourceIndicatorSet resource_indicators_;
	// The wares that are used by construction sites
	std::set<DescriptionIndex> construction_materials_;
	// Special units. Some of them are used by the engine, some are only used by the AI.
	DescriptionIndex builder_;     // The builder for this tribe
	DescriptionIndex carrier_;     // The basic carrier for this tribe
	DescriptionIndex carrier2_;    // Additional carrier for busy roads
	DescriptionIndex geologist_;   // This tribe's geologist worker
	DescriptionIndex soldier_;     // The soldier that this tribe uses
	DescriptionIndex ship_;        // The ship that this tribe uses
	DescriptionIndex ferry_;       // The ferry that this tribe uses
	DescriptionIndex port_;        // The port that this tribe uses
	DescriptionIndex ironore_;     // Iron ore
	DescriptionIndex rawlog_;      // Simple log
	DescriptionIndex refinedlog_;  // Refined log, e.g. wood or blackwood
	DescriptionIndex granite_;     // Granite
	std::vector<DescriptionIndex> worker_types_without_cost_;
	std::vector<DescriptionIndex> trainingsites_;
	// Order and positioning of wares in the warehouse display
	WaresOrder wares_order_;
	WaresOrder workers_order_;

	// An optional custom imageset for the in-game menu toolbar
	std::unique_ptr<ToolbarImageset> toolbar_image_set_;

	std::vector<Widelands::TribeBasicInfo::Initialization> initializations_;

	DISALLOW_COPY_AND_ASSIGN(TribeDescr);
};
}  // namespace Widelands

#endif  // end of include guard: WL_LOGIC_MAP_OBJECTS_TRIBES_TRIBE_DESCR_H<|MERGE_RESOLUTION|>--- conflicted
+++ resolved
@@ -25,13 +25,9 @@
 #include <vector>
 
 #include "base/macros.h"
-<<<<<<< HEAD
-#include "graphic/animation.h"
-#include "logic/description_maintainer.h"
-=======
 #include "graphic/animation/animation.h"
 #include "graphic/toolbar_imageset.h"
->>>>>>> ba1af83e
+#include "logic/map_objects/description_maintainer.h"
 #include "logic/map_objects/immovable.h"
 #include "logic/map_objects/tribes/building.h"
 #include "logic/map_objects/tribes/road_textures.h"
@@ -40,11 +36,8 @@
 #include "logic/map_objects/tribes/tribes.h"
 #include "logic/map_objects/tribes/ware_descr.h"
 #include "logic/map_objects/tribes/worker.h"
-<<<<<<< HEAD
 #include "logic/map_objects/world/world.h"
-=======
 #include "logic/widelands.h"
->>>>>>> ba1af83e
 
 namespace Widelands {
 
@@ -77,10 +70,11 @@
 */
 class TribeDescr {
 public:
-    TribeDescr(const Widelands::TribeBasicInfo& info,
-	           Tribes& tribes, const World& world,
-               const LuaTable& table,
-               const LuaTable* scenario_table = nullptr);
+	TribeDescr(const Widelands::TribeBasicInfo& info,
+	           Tribes& tribes,
+	           const World& world,
+	           const LuaTable& table,
+	           const LuaTable* scenario_table = nullptr);
 
 	const std::string& name() const;
 	const std::string& descname() const;
@@ -172,33 +166,13 @@
 	const WaresOrder& workers_order() const {
 		return workers_order_;
 	}
-<<<<<<< HEAD
-	const WaresOrderCoords& workers_order_coords() const {
-		return workers_order_coords_;
-	}
-
-	void resize_ware_orders(size_t max_length);
-=======
->>>>>>> ba1af83e
 
 	const std::vector<std::string>& get_ship_names() const {
 		return ship_names_;
 	}
 
-<<<<<<< HEAD
+	/// Registers a building with the tribe
 	void add_building(const std::string& buildingname, Tribes& tribes);
-
-private:
-    // Helper functions for loading everything in the constructor
-    void load_frontiers_flags_roads(const LuaTable& table);
-    void load_ships(const LuaTable& table, Tribes& tribes);
-    void load_wares(const LuaTable& table, Tribes& tribes);
-    void load_immovables(const LuaTable& table, Tribes& tribes, const World& world);
-    void load_workers(const LuaTable& table, Tribes& tribes);
-    void load_buildings(const LuaTable& table, Tribes& tribes);
-=======
-	/// Registers a building with the tribe
-	void add_building(const std::string& buildingname);
 	/// Registers a worker with the tribe and adds it to the bottom of the last worker column
 	void add_worker(const std::string& workername);
 
@@ -206,10 +180,17 @@
 	ToolbarImageset* toolbar_image_set() const;
 
 private:
+	// Helper functions for loading everything in the constructor
+	void load_frontiers_flags_roads(const LuaTable& table);
+	void load_ships(const LuaTable& table, Tribes& tribes);
+	void load_wares(const LuaTable& table, Tribes& tribes);
+	void load_immovables(const LuaTable& table, Tribes& tribes, const World& world);
+	void load_workers(const LuaTable& table, Tribes& tribes);
+	void load_buildings(const LuaTable& table, Tribes& tribes);
+
 	/// Registers a worker with the tribe and adds it to the bottom of the given worker column
 	void add_worker(const std::string& workername,
 	                std::vector<DescriptionIndex>& workers_order_column);
->>>>>>> ba1af83e
 
 	// Helper function for adding a special worker type (carriers etc.)
 	DescriptionIndex add_special_worker(const std::string& workername, Tribes& tribes);
@@ -217,10 +198,10 @@
 	DescriptionIndex add_special_building(const std::string& buildingname, Tribes& tribes);
 	// Helper function to identify special wares across tribes (iron ore etc.)
 	DescriptionIndex add_special_ware(const std::string& warename, Tribes& tribes);
-    // Make sure that everything is there and that dependencies are calculated
-    void finalize_loading(Tribes& tribes);
-    // Helper function to calculate trainingsites proportions for the AI
-    void calculate_trainingsites_proportions(Tribes& tribes);
+	// Make sure that everything is there and that dependencies are calculated
+	void finalize_loading(Tribes& tribes);
+	// Helper function to calculate trainingsites proportions for the AI
+	void calculate_trainingsites_proportions(Tribes& tribes);
 
 	const std::string name_;
 	const std::string descname_;
@@ -250,6 +231,7 @@
 	// The wares that are used by construction sites
 	std::set<DescriptionIndex> construction_materials_;
 	// Special units. Some of them are used by the engine, some are only used by the AI.
+	DescriptionIndex barracks_;    // The barracks for this tribe NOCOM check if needed
 	DescriptionIndex builder_;     // The builder for this tribe
 	DescriptionIndex carrier_;     // The basic carrier for this tribe
 	DescriptionIndex carrier2_;    // Additional carrier for busy roads
