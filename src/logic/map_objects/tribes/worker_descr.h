/*
 * Copyright (C) 2002-2019 by the Widelands Development Team
 *
 * This program is free software; you can redistribute it and/or
 * modify it under the terms of the GNU General Public License
 * as published by the Free Software Foundation; either version 2
 * of the License, or (at your option) any later version.
 *
 * This program is distributed in the hope that it will be useful,
 * but WITHOUT ANY WARRANTY; without even the implied warranty of
 * MERCHANTABILITY or FITNESS FOR A PARTICULAR PURPOSE.  See the
 * GNU General Public License for more details.
 *
 * You should have received a copy of the GNU General Public License
 * along with this program; if not, write to the Free Software
 * Foundation, Inc., 51 Franklin Street, Fifth Floor, Boston, MA  02110-1301, USA.
 *
 */

#ifndef WL_LOGIC_MAP_OBJECTS_TRIBES_WORKER_DESCR_H
#define WL_LOGIC_MAP_OBJECTS_TRIBES_WORKER_DESCR_H

#include <memory>

#include "ai/ai_hints.h"
#include "base/macros.h"
#include "graphic/animation/diranimations.h"
#include "logic/map_objects/bob.h"
#include "logic/map_objects/immovable.h"
#include "scripting/lua_table.h"

class Image;

namespace Widelands {

// TODO(Antonio Trueba#1#): Get rid of forward class declaration
// (chicked-and-egg problem)
class Worker;
struct WorkerProgram;

class WorkerDescr : public BobDescr {
	friend class TribeDescr;
	friend class Warehouse;
	friend struct WorkerProgram;

public:
	using Buildcost = std::map<std::string, Quantity>;

	WorkerDescr(const std::string& init_descname,
	            MapObjectType type,
	            const LuaTable& table,
<<<<<<< HEAD
	            EditorGameBase& egbase);
	WorkerDescr(const std::string& init_descname, const LuaTable& t, EditorGameBase& egbase);
=======
	            const Tribes& tribes);
	WorkerDescr(const std::string& init_descname, const LuaTable& t, const Tribes& tribes);
>>>>>>> ba1af83e
	~WorkerDescr() override;

	Bob& create_object() const override;

	bool is_buildable() const {
		return buildable_;
	}
	const Buildcost& buildcost() const {
		assert(is_buildable());
		return buildcost_;
	}

	const Vector2i& ware_hotspot() const {
		return ware_hotspot_;
	}

	/// How much of the worker type that an economy should store in warehouses.
	/// The special value std::numeric_limits<uint32_t>::max() means that the
	/// the target quantity of this ware type will never be checked and should
	/// not be configurable.
	Quantity default_target_quantity() const {
		return default_target_quantity_;
	}

	bool has_demand_check() const {
		return default_target_quantity() != std::numeric_limits<uint32_t>::max();
	}

	/// Called when a demand check for this ware type is encountered during
	/// parsing. If there was no default target quantity set in the ware type's
	/// configuration, set the default value 1.
	void set_has_demand_check() {
		if (default_target_quantity_ == std::numeric_limits<uint32_t>::max())
			default_target_quantity_ = 1;
	}

	virtual const DirAnimations& get_right_walk_anims(bool const carries_ware, Worker*) const {
		return carries_ware ? walkload_anims_ : walk_anims_;
	}
	WorkerProgram const* get_program(const std::string&) const;

	// For leveling
	int32_t get_needed_experience() const {
		return needed_experience_;
	}
	DescriptionIndex becomes() const {
		return becomes_;
	}
	DescriptionIndex worker_index() const;
	bool can_act_as(DescriptionIndex) const;

	// Add a building to the list of employers
	void add_employer(const DescriptionIndex& building_index);

	// The buildings where this worker can work
	const std::set<DescriptionIndex>& employers() const;

	Worker& create(EditorGameBase&, Player*, PlayerImmovable*, Coords) const;

	uint32_t movecaps() const override;

	using Programs = std::map<std::string, std::unique_ptr<WorkerProgram>>;
	const Programs& programs() const {
		return programs_;
	}

	/// AI hints for this worker type. Can be nullptr.
	const WorkerHints* ai_hints() const {
		return ai_hints_.get();
	}

protected:
	Programs programs_;

private:
	const Vector2i ware_hotspot_;

	DirAnimations walk_anims_;
	DirAnimations walkload_anims_;

	Quantity default_target_quantity_;
	const bool buildable_;
	Buildcost buildcost_;

	/**
	 * Type that this worker can become, i.e. level up to, or INVALID_INDEX if the worker cannot
	 * level up.
	 */
	const DescriptionIndex becomes_;

	/**
	 * Number of experience points required for leveling up,
	 * or INVALID_INDEX if the worker cannot level up.
	 */
	const int32_t needed_experience_;

	/// Buildings where this worker can work
	std::set<DescriptionIndex> employers_;

private:
	// Hints for the AI
	std::unique_ptr<WorkerHints> ai_hints_;

	const Tribes& tribes_;
	DISALLOW_COPY_AND_ASSIGN(WorkerDescr);
};
}  // namespace Widelands

#endif  // end of include guard: WL_LOGIC_MAP_OBJECTS_TRIBES_WORKER_DESCR_H<|MERGE_RESOLUTION|>--- conflicted
+++ resolved
@@ -49,13 +49,8 @@
 	WorkerDescr(const std::string& init_descname,
 	            MapObjectType type,
 	            const LuaTable& table,
-<<<<<<< HEAD
-	            EditorGameBase& egbase);
-	WorkerDescr(const std::string& init_descname, const LuaTable& t, EditorGameBase& egbase);
-=======
-	            const Tribes& tribes);
-	WorkerDescr(const std::string& init_descname, const LuaTable& t, const Tribes& tribes);
->>>>>>> ba1af83e
+	            Tribes& tribes);
+	WorkerDescr(const std::string& init_descname, const LuaTable& t, Tribes& tribes);
 	~WorkerDescr() override;
 
 	Bob& create_object() const override;
