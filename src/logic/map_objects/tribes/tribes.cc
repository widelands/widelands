/*
 * Copyright (C) 2006-2019 by the Widelands Development Team
 *
 * This program is free software; you can redistribute it and/or
 * modify it under the terms of the GNU General Public License
 * as published by the Free Software Foundation; either version 2
 * of the License, or (at your option) any later version.
 *
 * This program is distributed in the hope that it will be useful,
 * but WITHOUT ANY WARRANTY; without even the implied warranty of
 * MERCHANTABILITY or FITNESS FOR A PARTICULAR PURPOSE.  See the
 * GNU General Public License for more details.
 *
 * You should have received a copy of the GNU General Public License
 * along with this program; if not, write to the Free Software
 * Foundation, Inc., 675 Mass Ave, Cambridge, MA 02139, USA.
 *
 */

#include "logic/map_objects/tribes/tribes.h"

#include <memory>

#include "base/wexception.h"
#include "graphic/graphic.h"
#include "logic/game_data_error.h"
#include "logic/map_objects/tribes/market.h"
#include "logic/map_objects/tribes/tribe_basic_info.h"

namespace Widelands {
Tribes::Tribes()
   : buildings_(new DescriptionMaintainer<BuildingDescr>()),
     immovables_(new DescriptionMaintainer<ImmovableDescr>()),
     ships_(new DescriptionMaintainer<ShipDescr>()),
     wares_(new DescriptionMaintainer<WareDescr>()),
     workers_(new DescriptionMaintainer<WorkerDescr>()),
     tribes_(new DescriptionMaintainer<TribeDescr>()) {
}

void Tribes::add_constructionsite_type(const LuaTable& table) {
	i18n::Textdomain td("tribes");
	buildings_->add(new ConstructionSiteDescr(
	   pgettext_expr(table.get_string("msgctxt").c_str(), table.get_string("descname").c_str()),
	   table, *this));
}

void Tribes::add_dismantlesite_type(const LuaTable& table) {
	i18n::Textdomain td("tribes");
	buildings_->add(new DismantleSiteDescr(
	   pgettext_expr(table.get_string("msgctxt").c_str(), table.get_string("descname").c_str()),
	   table, *this));
}

void Tribes::add_militarysite_type(const LuaTable& table) {
	i18n::Textdomain td("tribes");
	buildings_->add(new MilitarySiteDescr(
	   pgettext_expr(table.get_string("msgctxt").c_str(), table.get_string("descname").c_str()),
	   table, *this));
}

void Tribes::add_productionsite_type(const LuaTable& table, const World& world) {
	i18n::Textdomain td("tribes");
	const std::string msgctxt = table.get_string("msgctxt");
	buildings_->add(
	   new ProductionSiteDescr(pgettext_expr(msgctxt.c_str(), table.get_string("descname").c_str()),
	                           msgctxt, table, *this, world));
}

void Tribes::add_trainingsite_type(const LuaTable& table, const World& world) {
	i18n::Textdomain td("tribes");
<<<<<<< HEAD
	buildings_->add(new TrainingSiteDescr(
	   pgettext_expr(table.get_string("msgctxt").c_str(), table.get_string("descname").c_str()),
	   table, *this, world));
=======
	const std::string msgctxt = table.get_string("msgctxt");
	buildings_->add(
	   new TrainingSiteDescr(pgettext_expr(msgctxt.c_str(), table.get_string("descname").c_str()),
	                         msgctxt, table, egbase));
>>>>>>> 4ad78820
}

void Tribes::add_warehouse_type(const LuaTable& table) {
	i18n::Textdomain td("tribes");
	buildings_->add(new WarehouseDescr(
	   pgettext_expr(table.get_string("msgctxt").c_str(), table.get_string("descname").c_str()),
	   table, *this));
}

void Tribes::add_market_type(const LuaTable& table) {
	i18n::Textdomain td("tribes");
	buildings_->add(new MarketDescr(
	   pgettext_expr(table.get_string("msgctxt").c_str(), table.get_string("descname").c_str()),
	   table, *this));
}

void Tribes::add_immovable_type(const LuaTable& table) {
	i18n::Textdomain td("tribes");
	immovables_->add(new ImmovableDescr(
	   pgettext_expr(table.get_string("msgctxt").c_str(), table.get_string("descname").c_str()),
	   table, *this));
}

void Tribes::add_ship_type(const LuaTable& table) {
	i18n::Textdomain td("tribes");
	ships_->add(new ShipDescr(_(table.get_string("descname")), table));
}

void Tribes::add_ware_type(const LuaTable& table) {
	i18n::Textdomain td("tribes");
	wares_->add(new WareDescr(
	   pgettext_expr(table.get_string("msgctxt").c_str(), table.get_string("descname").c_str()),
	   table));
}

void Tribes::add_carrier_type(const LuaTable& table) {
	i18n::Textdomain td("tribes");
	workers_->add(new CarrierDescr(
	   pgettext_expr(table.get_string("msgctxt").c_str(), table.get_string("descname").c_str()),
	   table, *this));
}

void Tribes::add_soldier_type(const LuaTable& table) {
	i18n::Textdomain td("tribes");
	workers_->add(new SoldierDescr(
	   pgettext_expr(table.get_string("msgctxt").c_str(), table.get_string("descname").c_str()),
	   table, *this));
}

void Tribes::add_worker_type(const LuaTable& table) {
	i18n::Textdomain td("tribes");
	workers_->add(new WorkerDescr(
	   pgettext_expr(table.get_string("msgctxt").c_str(), table.get_string("descname").c_str()),
	   table, *this));
}

void Tribes::add_tribe(const LuaTable& table) {
	const std::string name = table.get_string("name");
	if (Widelands::tribe_exists(name)) {
		tribes_->add(new TribeDescr(table, Widelands::get_tribeinfo(name), *this));
	} else {
		throw GameDataError("The tribe '%s'' has no preload file.", name.c_str());
	}
}

void Tribes::add_custom_building(const LuaTable& table) {
	const std::string tribename = table.get_string("tribename");
	if (Widelands::tribe_exists(tribename)) {
		TribeDescr* descr = tribes_->get_mutable(tribe_index(tribename));
		const std::string buildingname = table.get_string("buildingname");
		descr->add_building(buildingname);
	} else {
		throw GameDataError("The tribe '%s'' has no preload file.", tribename.c_str());
	}
}

size_t Tribes::nrbuildings() const {
	return buildings_->size();
}

size_t Tribes::nrtribes() const {
	return tribes_->size();
}

size_t Tribes::nrwares() const {
	return wares_->size();
}

size_t Tribes::nrworkers() const {
	return workers_->size();
}

bool Tribes::ware_exists(const std::string& warename) const {
	return wares_->exists(warename) != nullptr;
}
bool Tribes::ware_exists(const DescriptionIndex& index) const {
	return wares_->get_mutable(index) != nullptr;
}
bool Tribes::worker_exists(const std::string& workername) const {
	return workers_->exists(workername) != nullptr;
}
bool Tribes::worker_exists(const DescriptionIndex& index) const {
	return workers_->get_mutable(index) != nullptr;
}
bool Tribes::building_exists(const std::string& buildingname) const {
	return buildings_->exists(buildingname) != nullptr;
}
bool Tribes::building_exists(const DescriptionIndex& index) const {
	return buildings_->get_mutable(index) != nullptr;
}
bool Tribes::immovable_exists(DescriptionIndex index) const {
	return immovables_->get_mutable(index) != nullptr;
}
bool Tribes::ship_exists(DescriptionIndex index) const {
	return ships_->get_mutable(index) != nullptr;
}
bool Tribes::tribe_exists(DescriptionIndex index) const {
	return tribes_->get_mutable(index) != nullptr;
}

DescriptionIndex Tribes::safe_building_index(const std::string& buildingname) const {
	const DescriptionIndex result = building_index(buildingname);
	if (!building_exists(result)) {
		throw GameDataError("Unknown building type \"%s\"", buildingname.c_str());
	}
	return result;
}

DescriptionIndex Tribes::safe_immovable_index(const std::string& immovablename) const {
	const DescriptionIndex result = immovable_index(immovablename);
	if (!immovable_exists(result)) {
		throw GameDataError("Unknown immovable type \"%s\"", immovablename.c_str());
	}
	return result;
}

DescriptionIndex Tribes::safe_ship_index(const std::string& shipname) const {
	const DescriptionIndex result = ship_index(shipname);
	if (!ship_exists(result)) {
		throw GameDataError("Unknown ship type \"%s\"", shipname.c_str());
	}
	return result;
}

DescriptionIndex Tribes::safe_tribe_index(const std::string& tribename) const {
	const DescriptionIndex result = tribe_index(tribename);
	if (!tribe_exists(result)) {
		throw GameDataError("Unknown tribe \"%s\"", tribename.c_str());
	}
	return result;
}

DescriptionIndex Tribes::safe_ware_index(const std::string& warename) const {
	const DescriptionIndex result = ware_index(warename);
	if (!ware_exists(result)) {
		throw GameDataError("Unknown ware type \"%s\"", warename.c_str());
	}
	return result;
}

DescriptionIndex Tribes::safe_worker_index(const std::string& workername) const {
	const DescriptionIndex result = worker_index(workername);
	if (!worker_exists(result)) {
		throw GameDataError("Unknown worker type \"%s\"", workername.c_str());
	}
	return result;
}

DescriptionIndex Tribes::building_index(const std::string& buildingname) const {
	return buildings_->get_index(buildingname);
}

DescriptionIndex Tribes::immovable_index(const std::string& immovablename) const {
	return immovables_->get_index(immovablename);
}

DescriptionIndex Tribes::ship_index(const std::string& shipname) const {
	return ships_->get_index(shipname);
}

DescriptionIndex Tribes::tribe_index(const std::string& tribename) const {
	return tribes_->get_index(tribename);
}

DescriptionIndex Tribes::ware_index(const std::string& warename) const {
	return wares_->get_index(warename);
}

DescriptionIndex Tribes::worker_index(const std::string& workername) const {
	return workers_->get_index(workername);
}

const BuildingDescr* Tribes::get_building_descr(DescriptionIndex buildingindex) const {
	return buildings_->get_mutable(buildingindex);
}

BuildingDescr* Tribes::get_mutable_building_descr(DescriptionIndex buildingindex) const {
	return buildings_->get_mutable(buildingindex);
}

const ImmovableDescr* Tribes::get_immovable_descr(DescriptionIndex immovableindex) const {
	return immovables_->get_mutable(immovableindex);
}

const ShipDescr* Tribes::get_ship_descr(DescriptionIndex shipindex) const {
	return ships_->get_mutable(shipindex);
}

const WareDescr* Tribes::get_ware_descr(DescriptionIndex wareindex) const {
	return wares_->get_mutable(wareindex);
}

const WorkerDescr* Tribes::get_worker_descr(DescriptionIndex workerindex) const {
	return workers_->get_mutable(workerindex);
}

const TribeDescr* Tribes::get_tribe_descr(DescriptionIndex tribeindex) const {
	return tribes_->get_mutable(tribeindex);
}

void Tribes::set_ware_type_has_demand_check(const DescriptionIndex& wareindex,
                                            const std::string& tribename) const {
	wares_->get_mutable(wareindex)->set_has_demand_check(tribename);
}

void Tribes::set_worker_type_has_demand_check(const DescriptionIndex& workerindex) const {
	workers_->get_mutable(workerindex)->set_has_demand_check();
}

void Tribes::load_graphics() {
	for (size_t tribeindex = 0; tribeindex < nrtribes(); ++tribeindex) {
		TribeDescr* tribe = tribes_->get_mutable(tribeindex);
		for (const std::string& texture_path : tribe->normal_road_paths()) {
			tribe->add_normal_road_texture(g_gr->images().get(texture_path));
		}
		for (const std::string& texture_path : tribe->busy_road_paths()) {
			tribe->add_busy_road_texture(g_gr->images().get(texture_path));
		}
	}
}

void Tribes::postload() {
	for (DescriptionIndex i = 0; i < buildings_->size(); ++i) {
		BuildingDescr& building_descr = *buildings_->get_mutable(i);

		// Add consumers and producers to wares.
		if (upcast(ProductionSiteDescr, de, &building_descr)) {
			for (const auto& ware_amount : de->input_wares()) {
				wares_->get_mutable(ware_amount.first)->add_consumer(i);
			}
			for (const DescriptionIndex& wareindex : de->output_ware_types()) {
				wares_->get_mutable(wareindex)->add_producer(i);
			}
			for (const auto& job : de->working_positions()) {
				workers_->get_mutable(job.first)->add_employer(i);
			}
		}

		// Register which buildings buildings can have been enhanced from
		const DescriptionIndex& enhancement = building_descr.enhancement();
		if (building_exists(enhancement)) {
			buildings_->get_mutable(enhancement)->set_enhanced_from(i);
		}
	}

	// Calculate the trainingsites proportions.
	postload_calculate_trainingsites_proportions();

	// Resize the configuration of our wares if they won't fit in the current window (12 = info label
	// size).
	// Also, do some final checks on the gamedata
	int number = (g_gr->get_yres() - 290) / (WARE_MENU_PIC_HEIGHT + WARE_MENU_PIC_PAD_Y + 12);
	for (DescriptionIndex i = 0; i < tribes_->size(); ++i) {
		TribeDescr* tribe_descr = tribes_->get_mutable(i);
		tribe_descr->resize_ware_orders(number);

		// Verify that the preciousness has been set for all of the tribe's wares
		for (const DescriptionIndex wi : tribe_descr->wares()) {
			if (tribe_descr->get_ware_descr(wi)->preciousness(tribe_descr->name()) == kInvalidWare) {
				throw GameDataError("The ware '%s' needs to define a preciousness for tribe '%s'",
				                    tribe_descr->get_ware_descr(wi)->name().c_str(),
				                    tribe_descr->name().c_str());
			}
		}
	}
}

// Set default trainingsites proportions for AI. Make sure that we get a sum of ca. 100
void Tribes::postload_calculate_trainingsites_proportions() {
	for (DescriptionIndex i = 0; i < tribes_->size(); ++i) {
		TribeDescr* tribe_descr = tribes_->get_mutable(i);
		unsigned int trainingsites_without_percent = 0;
		int used_percent = 0;
		std::vector<BuildingDescr*> traingsites_with_percent;
		for (const DescriptionIndex& index : tribe_descr->trainingsites()) {
			BuildingDescr* descr = get_mutable_building_descr(index);
			if (descr->hints().trainingsites_max_percent() == 0) {
				++trainingsites_without_percent;
			} else {
				used_percent += descr->hints().trainingsites_max_percent();
				traingsites_with_percent.push_back(descr);
			}
		}

		log("%s trainingsites: We have used up %d%% on %" PRIuS " sites, there are %d without\n",
		    tribe_descr->name().c_str(), used_percent, traingsites_with_percent.size(),
		    trainingsites_without_percent);

		// Adjust used_percent if we don't have at least 5% for each remaining trainingsite
		const float limit = 100 - trainingsites_without_percent * 5;
		if (used_percent > limit) {
			const int deductme = (used_percent - limit) / traingsites_with_percent.size();
			used_percent = 0;
			for (BuildingDescr* descr : traingsites_with_percent) {
				descr->set_hints_trainingsites_max_percent(descr->hints().trainingsites_max_percent() -
				                                           deductme);
				used_percent += descr->hints().trainingsites_max_percent();
			}
			log("%s trainingsites: Used percent was adjusted to %d%%\n", tribe_descr->name().c_str(),
			    used_percent);
		}

		// Now adjust for trainingsites that didn't have their max_percent set
		if (trainingsites_without_percent > 0) {
			int percent_to_use = std::ceil((100 - used_percent) / trainingsites_without_percent);
			// We sometimes get below 100% in spite of the ceil call above.
			// A total sum a bit above 100% is fine though, so we increment until it's big enough.
			while ((used_percent + percent_to_use * trainingsites_without_percent) < 100) {
				++percent_to_use;
			}
			log("%s trainingsites: Assigning %d%% to each of the remaining %d sites\n",
			    tribe_descr->name().c_str(), percent_to_use, trainingsites_without_percent);
			if (percent_to_use < 1) {
				throw GameDataError(
				   "%s: Training sites without predefined proportions add up to < 1%% and "
				   "will never be built: %d",
				   tribe_descr->name().c_str(), used_percent);
			}
			for (const DescriptionIndex& index : tribe_descr->trainingsites()) {
				BuildingDescr* descr = get_mutable_building_descr(index);
				if (descr->hints().trainingsites_max_percent() == 0) {
					descr->set_hints_trainingsites_max_percent(percent_to_use);
					used_percent += percent_to_use;
				}
			}
		}
		if (used_percent < 100) {
			throw GameDataError("%s: Final training sites proportions add up to < 100%%: %d",
			                    tribe_descr->name().c_str(), used_percent);
		}
	}
}

}  // namespace Widelands<|MERGE_RESOLUTION|>--- conflicted
+++ resolved
@@ -37,70 +37,64 @@
      tribes_(new DescriptionMaintainer<TribeDescr>()) {
 }
 
-void Tribes::add_constructionsite_type(const LuaTable& table) {
+void Tribes::add_constructionsite_type(const LuaTable& table, const EditorGameBase& egbase) {
 	i18n::Textdomain td("tribes");
 	buildings_->add(new ConstructionSiteDescr(
 	   pgettext_expr(table.get_string("msgctxt").c_str(), table.get_string("descname").c_str()),
-	   table, *this));
-}
-
-void Tribes::add_dismantlesite_type(const LuaTable& table) {
+	   table, egbase));
+}
+
+void Tribes::add_dismantlesite_type(const LuaTable& table, const EditorGameBase& egbase) {
 	i18n::Textdomain td("tribes");
 	buildings_->add(new DismantleSiteDescr(
 	   pgettext_expr(table.get_string("msgctxt").c_str(), table.get_string("descname").c_str()),
-	   table, *this));
-}
-
-void Tribes::add_militarysite_type(const LuaTable& table) {
+	   table, egbase));
+}
+
+void Tribes::add_militarysite_type(const LuaTable& table, const EditorGameBase& egbase) {
 	i18n::Textdomain td("tribes");
 	buildings_->add(new MilitarySiteDescr(
 	   pgettext_expr(table.get_string("msgctxt").c_str(), table.get_string("descname").c_str()),
-	   table, *this));
-}
-
-void Tribes::add_productionsite_type(const LuaTable& table, const World& world) {
+	   table, egbase));
+}
+
+void Tribes::add_productionsite_type(const LuaTable& table, const EditorGameBase& egbase) {
 	i18n::Textdomain td("tribes");
 	const std::string msgctxt = table.get_string("msgctxt");
 	buildings_->add(
 	   new ProductionSiteDescr(pgettext_expr(msgctxt.c_str(), table.get_string("descname").c_str()),
-	                           msgctxt, table, *this, world));
-}
-
-void Tribes::add_trainingsite_type(const LuaTable& table, const World& world) {
-	i18n::Textdomain td("tribes");
-<<<<<<< HEAD
-	buildings_->add(new TrainingSiteDescr(
-	   pgettext_expr(table.get_string("msgctxt").c_str(), table.get_string("descname").c_str()),
-	   table, *this, world));
-=======
+	                           msgctxt, table, egbase));
+}
+
+void Tribes::add_trainingsite_type(const LuaTable& table, const EditorGameBase& egbase) {
+	i18n::Textdomain td("tribes");
 	const std::string msgctxt = table.get_string("msgctxt");
 	buildings_->add(
 	   new TrainingSiteDescr(pgettext_expr(msgctxt.c_str(), table.get_string("descname").c_str()),
 	                         msgctxt, table, egbase));
->>>>>>> 4ad78820
-}
-
-void Tribes::add_warehouse_type(const LuaTable& table) {
+}
+
+void Tribes::add_warehouse_type(const LuaTable& table, const EditorGameBase& egbase) {
 	i18n::Textdomain td("tribes");
 	buildings_->add(new WarehouseDescr(
 	   pgettext_expr(table.get_string("msgctxt").c_str(), table.get_string("descname").c_str()),
+	   table, egbase));
+}
+
+void Tribes::add_market_type(const LuaTable& table, const EditorGameBase& egbase) {
+	i18n::Textdomain td("tribes");
+	buildings_->add(new MarketDescr(
+	   pgettext_expr(table.get_string("msgctxt").c_str(), table.get_string("descname").c_str()),
+	   table, egbase));
+}
+
+void Tribes::add_immovable_type(const LuaTable& table) {
+	i18n::Textdomain td("tribes");
+	immovables_->add(new ImmovableDescr(
+	   pgettext_expr(table.get_string("msgctxt").c_str(), table.get_string("descname").c_str()),
 	   table, *this));
 }
 
-void Tribes::add_market_type(const LuaTable& table) {
-	i18n::Textdomain td("tribes");
-	buildings_->add(new MarketDescr(
-	   pgettext_expr(table.get_string("msgctxt").c_str(), table.get_string("descname").c_str()),
-	   table, *this));
-}
-
-void Tribes::add_immovable_type(const LuaTable& table) {
-	i18n::Textdomain td("tribes");
-	immovables_->add(new ImmovableDescr(
-	   pgettext_expr(table.get_string("msgctxt").c_str(), table.get_string("descname").c_str()),
-	   table, *this));
-}
-
 void Tribes::add_ship_type(const LuaTable& table) {
 	i18n::Textdomain td("tribes");
 	ships_->add(new ShipDescr(_(table.get_string("descname")), table));
@@ -113,31 +107,31 @@
 	   table));
 }
 
-void Tribes::add_carrier_type(const LuaTable& table) {
+void Tribes::add_carrier_type(const LuaTable& table, const EditorGameBase& egbase) {
 	i18n::Textdomain td("tribes");
 	workers_->add(new CarrierDescr(
 	   pgettext_expr(table.get_string("msgctxt").c_str(), table.get_string("descname").c_str()),
-	   table, *this));
-}
-
-void Tribes::add_soldier_type(const LuaTable& table) {
+	   table, egbase));
+}
+
+void Tribes::add_soldier_type(const LuaTable& table, const EditorGameBase& egbase) {
 	i18n::Textdomain td("tribes");
 	workers_->add(new SoldierDescr(
 	   pgettext_expr(table.get_string("msgctxt").c_str(), table.get_string("descname").c_str()),
-	   table, *this));
-}
-
-void Tribes::add_worker_type(const LuaTable& table) {
+	   table, egbase));
+}
+
+void Tribes::add_worker_type(const LuaTable& table, const EditorGameBase& egbase) {
 	i18n::Textdomain td("tribes");
 	workers_->add(new WorkerDescr(
 	   pgettext_expr(table.get_string("msgctxt").c_str(), table.get_string("descname").c_str()),
-	   table, *this));
-}
-
-void Tribes::add_tribe(const LuaTable& table) {
+	   table, egbase));
+}
+
+void Tribes::add_tribe(const LuaTable& table, const EditorGameBase& egbase) {
 	const std::string name = table.get_string("name");
 	if (Widelands::tribe_exists(name)) {
-		tribes_->add(new TribeDescr(table, Widelands::get_tribeinfo(name), *this));
+		tribes_->add(new TribeDescr(table, Widelands::get_tribeinfo(name), egbase.tribes()));
 	} else {
 		throw GameDataError("The tribe '%s'' has no preload file.", name.c_str());
 	}
