/*
 * Copyright (C) 2006-2019 by the Widelands Development Team
 *
 * This program is free software; you can redistribute it and/or
 * modify it under the terms of the GNU General Public License
 * as published by the Free Software Foundation; either version 2
 * of the License, or (at your option) any later version.
 *
 * This program is distributed in the hope that it will be useful,
 * but WITHOUT ANY WARRANTY; without even the implied warranty of
 * MERCHANTABILITY or FITNESS FOR A PARTICULAR PURPOSE.  See the
 * GNU General Public License for more details.
 *
 * You should have received a copy of the GNU General Public License
 * along with this program; if not, write to the Free Software
 * Foundation, Inc., 675 Mass Ave, Cambridge, MA 02139, USA.
 *
 */

#include "logic/map_objects/tribes/tribes.h"

#include <memory>

#include "base/wexception.h"
#include "graphic/graphic.h"
#include "io/filesystem/layered_filesystem.h"
#include "logic/game_data_error.h"
#include "logic/map_objects/tribes/market.h"
#include "logic/map_objects/tribes/tribe_basic_info.h"

namespace Widelands {
Tribes::Tribes(LuaInterface* lua)
   : buildings_(new DescriptionMaintainer<BuildingDescr>()),
     immovables_(new DescriptionMaintainer<ImmovableDescr>()),
     ships_(new DescriptionMaintainer<ShipDescr>()),
     wares_(new DescriptionMaintainer<WareDescr>()),
     workers_(new DescriptionMaintainer<WorkerDescr>()),
     tribes_(new DescriptionMaintainer<TribeDescr>()),
<<<<<<< HEAD
     scenario_tribes_(nullptr),
     lua_(lua) {

    // NOCOM create a test scenario that will load all tribes

    // Register tribe names
    for (const TribeBasicInfo& tribeinfo : Widelands::get_all_tribeinfos()) {
        register_object(tribeinfo.name, tribeinfo.script);
    }

    // Walk tribes directory and register objects
    register_directory("tribes", g_fs, false);
=======
     legacy_lookup_table_(new TribesLegacyLookupTable()),
     largest_workarea_(0) {
}

void Tribes::add_constructionsite_type(const LuaTable& table) {
	i18n::Textdomain td("tribes");
	buildings_->add(new ConstructionSiteDescr(
	   pgettext_expr(table.get_string("msgctxt").c_str(), table.get_string("descname").c_str()),
	   table, *this));
}

void Tribes::add_dismantlesite_type(const LuaTable& table) {
	i18n::Textdomain td("tribes");
	buildings_->add(new DismantleSiteDescr(
	   pgettext_expr(table.get_string("msgctxt").c_str(), table.get_string("descname").c_str()),
	   table, *this));
}

void Tribes::add_militarysite_type(const LuaTable& table) {
	i18n::Textdomain td("tribes");
	buildings_->add(new MilitarySiteDescr(
	   pgettext_expr(table.get_string("msgctxt").c_str(), table.get_string("descname").c_str()),
	   table, *this));
}

void Tribes::add_productionsite_type(const LuaTable& table, const World& world) {
	i18n::Textdomain td("tribes");
	const std::string msgctxt = table.get_string("msgctxt");
	buildings_->add(
	   new ProductionSiteDescr(pgettext_expr(msgctxt.c_str(), table.get_string("descname").c_str()),
	                           msgctxt, table, *this, world));
}

void Tribes::add_trainingsite_type(const LuaTable& table, const World& world) {
	i18n::Textdomain td("tribes");
	const std::string msgctxt = table.get_string("msgctxt");
	buildings_->add(
	   new TrainingSiteDescr(pgettext_expr(msgctxt.c_str(), table.get_string("descname").c_str()),
	                         msgctxt, table, *this, world));
}

void Tribes::add_warehouse_type(const LuaTable& table) {
	i18n::Textdomain td("tribes");
	buildings_->add(new WarehouseDescr(
	   pgettext_expr(table.get_string("msgctxt").c_str(), table.get_string("descname").c_str()),
	   table, *this));
}

void Tribes::add_market_type(const LuaTable& table) {
	i18n::Textdomain td("tribes");
	buildings_->add(new MarketDescr(
	   pgettext_expr(table.get_string("msgctxt").c_str(), table.get_string("descname").c_str()),
	   table, *this));
}

void Tribes::add_immovable_type(const LuaTable& table) {
	i18n::Textdomain td("tribes");
	immovables_->add(new ImmovableDescr(
	   pgettext_expr(table.get_string("msgctxt").c_str(), table.get_string("descname").c_str()),
	   table, *this));
}

void Tribes::add_ship_type(const LuaTable& table) {
	i18n::Textdomain td("tribes");
	ships_->add(new ShipDescr(_(table.get_string("descname")), table));
}

void Tribes::add_ware_type(const LuaTable& table) {
	i18n::Textdomain td("tribes");
	wares_->add(new WareDescr(
	   pgettext_expr(table.get_string("msgctxt").c_str(), table.get_string("descname").c_str()),
	   table));
}

void Tribes::add_carrier_type(const LuaTable& table) {
	i18n::Textdomain td("tribes");
	workers_->add(new CarrierDescr(
	   pgettext_expr(table.get_string("msgctxt").c_str(), table.get_string("descname").c_str()),
	   table, *this));
}

void Tribes::add_ferry_type(const LuaTable& table) {
	i18n::Textdomain td("tribes");
	workers_->add(new FerryDescr(
	   pgettext_expr(table.get_string("msgctxt").c_str(), table.get_string("descname").c_str()),
	   table, *this));
}

void Tribes::add_soldier_type(const LuaTable& table) {
	i18n::Textdomain td("tribes");
	workers_->add(new SoldierDescr(
	   pgettext_expr(table.get_string("msgctxt").c_str(), table.get_string("descname").c_str()),
	   table, *this));
}

void Tribes::add_worker_type(const LuaTable& table) {
	i18n::Textdomain td("tribes");
	workers_->add(new WorkerDescr(
	   pgettext_expr(table.get_string("msgctxt").c_str(), table.get_string("descname").c_str()),
	   table, *this));
}

void Tribes::add_tribe(const LuaTable& table) {
	const std::string name = table.get_string("name");
	if (Widelands::tribe_exists(name)) {
		tribes_->add(new TribeDescr(table, Widelands::get_tribeinfo(name), *this));
	} else {
		throw GameDataError("The tribe '%s'' has no preload file.", name.c_str());
	}
>>>>>>> ba1af83e
}

Tribes::~Tribes() {
}

void Tribes::add_custom_worker(const LuaTable& table) {
	const std::string tribename = table.get_string("tribename");
	if (Widelands::tribe_exists(tribename)) {
		TribeDescr* descr = tribes_->get_mutable(tribe_index(tribename));
		descr->add_worker(table.get_string("workername"));
	} else {
		throw GameDataError("The tribe '%s'' has no preload file.", tribename.c_str());
	}
}

size_t Tribes::nrbuildings() const {
	return buildings_->size();
}

size_t Tribes::nrtribes() const {
	return tribes_->size();
}

size_t Tribes::nrwares() const {
	return wares_->size();
}

size_t Tribes::nrworkers() const {
	return workers_->size();
}

bool Tribes::ware_exists(const std::string& warename) const {
	return wares_->exists(warename) != nullptr;
}
bool Tribes::ware_exists(DescriptionIndex index) const {
	return wares_->get_mutable(index) != nullptr;
}
bool Tribes::worker_exists(const std::string& workername) const {
	return workers_->exists(workername) != nullptr;
}
bool Tribes::worker_exists(DescriptionIndex index) const {
	return workers_->get_mutable(index) != nullptr;
}
bool Tribes::building_exists(const std::string& buildingname) const {
	return buildings_->exists(buildingname) != nullptr;
}
bool Tribes::building_exists(DescriptionIndex index) const {
	return buildings_->get_mutable(index) != nullptr;
}
bool Tribes::immovable_exists(DescriptionIndex index) const {
	return immovables_->get_mutable(index) != nullptr;
}
bool Tribes::ship_exists(DescriptionIndex index) const {
	return ships_->get_mutable(index) != nullptr;
}
bool Tribes::tribe_exists(DescriptionIndex index) const {
	return tribes_->get_mutable(index) != nullptr;
}

DescriptionIndex Tribes::safe_building_index(const std::string& buildingname) const {
	const DescriptionIndex result =
	   building_index(legacy_lookup_table_.get()->lookup_building(buildingname));
	if (!building_exists(result)) {
		throw GameDataError("Unknown building type \"%s\"", buildingname.c_str());
	}
	return result;
}

DescriptionIndex Tribes::safe_immovable_index(const std::string& immovablename) const {
	const DescriptionIndex result =
	   immovable_index(legacy_lookup_table_.get()->lookup_immovable(immovablename));
	if (!immovable_exists(result)) {
		throw GameDataError("Unknown immovable type \"%s\"", immovablename.c_str());
	}
	return result;
}

DescriptionIndex Tribes::safe_ship_index(const std::string& shipname) const {
	const DescriptionIndex result = ship_index(legacy_lookup_table_.get()->lookup_ship(shipname));
	if (!ship_exists(result)) {
		throw GameDataError("Unknown ship type \"%s\"", shipname.c_str());
	}
	return result;
}

DescriptionIndex Tribes::safe_tribe_index(const std::string& tribename) const {
	const DescriptionIndex result = tribe_index(tribename);
	if (!tribe_exists(result)) {
		throw GameDataError("Unknown tribe \"%s\"", tribename.c_str());
	}
	return result;
}

DescriptionIndex Tribes::safe_ware_index(const std::string& warename) const {
	const DescriptionIndex result = ware_index(legacy_lookup_table_.get()->lookup_ware(warename));
	if (!ware_exists(result)) {
		throw GameDataError("Unknown ware type \"%s\"", warename.c_str());
	}
	return result;
}

DescriptionIndex Tribes::safe_worker_index(const std::string& workername) const {
	const DescriptionIndex result =
	   worker_index(legacy_lookup_table_.get()->lookup_worker(workername));
	if (!worker_exists(result)) {
		throw GameDataError("Unknown worker type \"%s\"", workername.c_str());
	}
	return result;
}

DescriptionIndex Tribes::building_index(const std::string& buildingname) const {
	return buildings_->get_index(buildingname);
}

DescriptionIndex Tribes::immovable_index(const std::string& immovablename) const {
	return immovables_->get_index(immovablename);
}

DescriptionIndex Tribes::ship_index(const std::string& shipname) const {
	return ships_->get_index(shipname);
}

DescriptionIndex Tribes::tribe_index(const std::string& tribename) const {
	return tribes_->get_index(tribename);
}

DescriptionIndex Tribes::ware_index(const std::string& warename) const {
	return wares_->get_index(warename);
}

DescriptionIndex Tribes::worker_index(const std::string& workername) const {
	return workers_->get_index(workername);
}

const BuildingDescr* Tribes::get_building_descr(DescriptionIndex buildingindex) const {
	return buildings_->get_mutable(buildingindex);
}

BuildingDescr* Tribes::get_mutable_building_descr(DescriptionIndex buildingindex) const {
	return buildings_->get_mutable(buildingindex);
}

const ImmovableDescr* Tribes::get_immovable_descr(DescriptionIndex immovableindex) const {
	return immovables_->get_mutable(immovableindex);
}

const ShipDescr* Tribes::get_ship_descr(DescriptionIndex shipindex) const {
	return ships_->get_mutable(shipindex);
}

const WareDescr* Tribes::get_ware_descr(DescriptionIndex wareindex) const {
	return wares_->get_mutable(wareindex);
}
WareDescr* Tribes::get_mutable_ware_descr(DescriptionIndex wareindex) const {
	return wares_->get_mutable(wareindex);
}

const WorkerDescr* Tribes::get_worker_descr(DescriptionIndex workerindex) const {
	return workers_->get_mutable(workerindex);
}
WorkerDescr* Tribes::get_mutable_worker_descr(DescriptionIndex workerindex) const {
	return workers_->get_mutable(workerindex);
}

const TribeDescr* Tribes::get_tribe_descr(DescriptionIndex tribeindex) const {
	return tribes_->get_mutable(tribeindex);
}

void Tribes::set_ware_type_has_demand_check(DescriptionIndex wareindex,
                                            const std::string& tribename) const {
	wares_->get_mutable(wareindex)->set_has_demand_check(tribename);
}

void Tribes::set_worker_type_has_demand_check(DescriptionIndex workerindex) const {
	workers_->get_mutable(workerindex)->set_has_demand_check();
}

<<<<<<< HEAD
// ************************ Loading *************************

void Tribes::register_scenario_tribes(FileSystem* filesystem) {
    // If the map is a scenario with custom tribe entites, load them.
	if (filesystem->file_exists("scripting/tribes")) {
        scenario_tribes_.reset(nullptr);
        if (filesystem->file_exists("scripting/tribes/init.lua")) {
            scenario_tribes_ = lua_->run_script("map:scripting/tribes/init.lua");
        }
        register_directory("scripting/tribes", filesystem, true);
 	}
}

// Walk tribes directory and register objects
void Tribes::register_directory(const std::string& dirname, FileSystem* filesystem, bool is_scenario_tribe) {
    FilenameSet files = filesystem->list_directory(dirname);
    for (const std::string& file : files) {
        if (filesystem->is_directory(file)) {
            register_directory(file, filesystem, is_scenario_tribe);
        } else {
            if (strcmp(filesystem->fs_filename(file.c_str()), "register.lua") == 0) {
                if (is_scenario_tribe) {
                    std::unique_ptr<LuaTable> names_table = lua_->run_script("map:" + file);
                    for (const std::string& object_name : names_table->array_entries<std::string>()) {
                        register_scenario_object(filesystem, object_name, filesystem->fs_dirname(file) + "init.lua");
                    }
                } else {
                    std::unique_ptr<LuaTable> names_table = lua_->run_script(file);
                    for (const std::string& object_name : names_table->array_entries<std::string>()) {
                        register_object(object_name, filesystem->fs_dirname(file) + "init.lua");
                    }
                }
            }
        }
    }
}

void Tribes::register_object(const std::string& name, const std::string& script_path) {
    if (registered_tribe_objects_.count(name) == 1) {
        throw GameDataError("Tribes::register_object: Attempt to register object\n"
                            "   name: '%s'\n"
                            "   script: '%s'\n"
                            "but the object already exists", name.c_str(), script_path.c_str());
    }
    if (!g_fs->file_exists(script_path)) {
        throw GameDataError("Tribes::register_object: Attempt to register object\n"
                            "   name: '%s'\n"
                            "   script: '%s'\n"
                            "but the script file does not exist", name.c_str(), script_path.c_str());
    }
    registered_tribe_objects_.insert(std::make_pair(name, script_path));
}

void Tribes::register_scenario_object(FileSystem* filesystem, const std::string& name, const std::string& script_path) {
    if (registered_scenario_objects_.count(name) == 1) {
        throw GameDataError("Tribes::register_object: Attempt to register scenario object\n"
                            "   name: '%s'\n"
                            "   script: '%s'\n"
                            "but the object already exists", name.c_str(), script_path.c_str());
    }
    if (!filesystem->file_exists(script_path)) {
        throw GameDataError("Tribes::register_object: Attempt to register scenario object\n"
                            "   name: '%s'\n"
                            "   script: '%s'\n"
                            "but the script file does not exist", name.c_str(), script_path.c_str());
    }
    registered_scenario_objects_.insert(std::make_pair(name, "map:" + script_path));
}

void Tribes::add_tribe_object_type(const LuaTable& table, EditorGameBase& egbase, MapObjectType type) {
    i18n::Textdomain td("tribes");
    const std::string& object_name = table.get_string("name");
    const std::string& msgctxt = table.get_string("msgctxt");
    const std::string& object_descname = pgettext_expr(msgctxt.c_str(), table.get_string("descname").c_str());

    // Register as in progress
    tribe_objects_being_loaded_.insert(object_name);

    // Add
    switch (type) {
    case MapObjectType::CARRIER:
        workers_->add(new CarrierDescr(object_descname, table, egbase));
        break;
    case MapObjectType::CONSTRUCTIONSITE:
        buildings_->add(new ConstructionSiteDescr(object_descname, table, egbase));
        break;
    case MapObjectType::DISMANTLESITE:
        buildings_->add(new DismantleSiteDescr(object_descname, table, egbase));
        break;
    case MapObjectType::IMMOVABLE:
        immovables_->add(new ImmovableDescr(object_descname, table, *this));
        break;
    case MapObjectType::MARKET:
        buildings_->add(new MarketDescr(object_descname, table, egbase));
        break;
    case MapObjectType::MILITARYSITE:
        buildings_->add(new MilitarySiteDescr(object_descname, table, egbase));
        break;
    case MapObjectType::PRODUCTIONSITE:
        buildings_->add(
           new ProductionSiteDescr(object_descname, msgctxt, table, egbase));
        break;
    case MapObjectType::SHIP:
        ships_->add(new ShipDescr(object_descname, table));
        break;
    case MapObjectType::SOLDIER:
        workers_->add(new SoldierDescr(object_descname, table, egbase));
        break;
    case MapObjectType::TRAININGSITE:
        buildings_->add(
           new TrainingSiteDescr(object_descname, msgctxt, table, egbase));
        break;
    case MapObjectType::WARE:
        wares_->add(new WareDescr(object_descname, table));
        break;
    case MapObjectType::WAREHOUSE:
        buildings_->add(new WarehouseDescr(object_descname, table, egbase));
        break;
    case MapObjectType::WORKER:
        workers_->add(new WorkerDescr(object_descname, table, egbase));
        break;
    default:
        NEVER_HERE();
    }

    // Update status
    loaded_tribe_objects_.insert(object_name);

    // Mark as done
    tribe_objects_being_loaded_.erase(tribe_objects_being_loaded_.find(object_name));
}
// NOCOM ERROR: Unused key "return_on_dismantle" in LuaTable. Please report as a bug.
void Tribes::add_tribe(const LuaTable& table, const World& world) {
	const std::string name = table.get_string("name");
    // Register as in progress
    tribe_objects_being_loaded_.insert(name);

	if (Widelands::tribe_exists(name)) {
        if (scenario_tribes_ != nullptr && scenario_tribes_->has_key(name)) {
            // If we're loading a scenario with custom tribe entites, load them here.
            tribes_->add(new TribeDescr(Widelands::get_tribeinfo(name), *this, world, table, scenario_tribes_->get_table(name).get()));
        } else {
            // Normal tribes loading without scenario entities
            tribes_->add(new TribeDescr(Widelands::get_tribeinfo(name), *this, world, table));
        }
	} else {
		throw GameDataError("The tribe '%s'' is not listed in data/tribes/preload.lua.", name.c_str());
=======
void Tribes::load_graphics() {
	for (size_t tribeindex = 0; tribeindex < nrtribes(); ++tribeindex) {
		TribeDescr* tribe = tribes_->get_mutable(tribeindex);
		for (const std::string& texture_path : tribe->normal_road_paths()) {
			tribe->add_normal_road_texture(g_gr->images().get(texture_path));
		}
		for (const std::string& texture_path : tribe->busy_road_paths()) {
			tribe->add_busy_road_texture(g_gr->images().get(texture_path));
		}
		for (const std::string& texture_path : tribe->waterway_paths()) {
			tribe->add_waterway_texture(g_gr->images().get(texture_path));
		}
	}
}

void Tribes::postload() {
	largest_workarea_ = 0;
	for (DescriptionIndex i = 0; i < buildings_->size(); ++i) {
		BuildingDescr& building_descr = *buildings_->get_mutable(i);

		// Calculate largest possible workarea radius
		for (const auto& pair : building_descr.workarea_info()) {
			largest_workarea_ = std::max(largest_workarea_, pair.first);
		}

		// Add consumers and producers to wares.
		if (upcast(ProductionSiteDescr, de, &building_descr)) {
			for (const auto& ware_amount : de->input_wares()) {
				wares_->get_mutable(ware_amount.first)->add_consumer(i);
			}
			for (const DescriptionIndex& wareindex : de->output_ware_types()) {
				wares_->get_mutable(wareindex)->add_producer(i);
			}
			for (const auto& job : de->working_positions()) {
				workers_->get_mutable(job.first)->add_employer(i);
			}

			// Check that all workarea overlap hints are valid
			for (const auto& pair : de->get_highlight_overlapping_workarea_for()) {
				const DescriptionIndex di = safe_building_index(pair.first);
				if (upcast(const ProductionSiteDescr, p, get_building_descr(di))) {
					if (!p->workarea_info().empty()) {
						continue;
					}
					throw GameDataError("Productionsite %s will inform about conflicting building %s "
					                    "which doesn’t have a workarea",
					                    de->name().c_str(), pair.first.c_str());
				}
				throw GameDataError("Productionsite %s will inform about conflicting building %s which "
				                    "is not a productionsite",
				                    de->name().c_str(), pair.first.c_str());
			}
		}

		// Register which buildings buildings can have been enhanced from
		const DescriptionIndex& enhancement = building_descr.enhancement();
		if (building_exists(enhancement)) {
			buildings_->get_mutable(enhancement)->set_enhanced_from(i);
		}
	}

	// Calculate the trainingsites proportions.
	postload_calculate_trainingsites_proportions();

	// Some final checks on the gamedata
	for (DescriptionIndex i = 0; i < tribes_->size(); ++i) {
		TribeDescr* tribe_descr = tribes_->get_mutable(i);
		// Verify that the preciousness has been set for all of the tribe's wares
		for (const DescriptionIndex wi : tribe_descr->wares()) {
			if (tribe_descr->get_ware_descr(wi)->ai_hints().preciousness(tribe_descr->name()) ==
			    kInvalidWare) {
				throw GameDataError("The ware '%s' needs to define a preciousness for tribe '%s'",
				                    tribe_descr->get_ware_descr(wi)->name().c_str(),
				                    tribe_descr->name().c_str());
			}
		}
>>>>>>> ba1af83e
	}

    // Update status
    loaded_tribe_objects_.insert(name);

    // Mark as done
    tribe_objects_being_loaded_.erase(tribe_objects_being_loaded_.find(name));
}

void Tribes::load_object(const std::string& object_name) {
    // Nothing to do if it's already loaded
    if (loaded_tribe_objects_.count(object_name) == 1) {
        return;
    }

    // Protect against circular dependencies
    if (tribe_objects_being_loaded_.count(object_name) == 1) {
        throw GameDataError("Tribes::load_object: Object '%s' is already being loaded", object_name.c_str());
    }

    std::string object_script = "";

    // Load it - scenario objects take precedence
    if (registered_scenario_objects_.count(object_name) == 1) {
        object_script = registered_scenario_objects_.at(object_name);
    } else if (registered_tribe_objects_.count(object_name) == 1) {
        object_script = registered_tribe_objects_.at(object_name);
    } else {
        throw GameDataError("Tribes::load_object: Object '%s' was not registered", object_name.c_str());
    }

    // Protect against circular dependencies when 1 script file has multiple objects in it
    if (tribe_objects_being_loaded_.count(object_script) == 1) {
        log("Tribes::load_object: Object script '%s' is already being loaded", object_name.c_str());
        return;
    }
    tribe_objects_being_loaded_.insert(object_script);
    lua_->run_script(object_script);
    tribe_objects_being_loaded_.erase(tribe_objects_being_loaded_.find(object_script));
}

DescriptionIndex Tribes::load_tribe(const std::string& tribename) {
    try {
        load_object(tribename);
    } catch (WException& e) {
        throw GameDataError("Error while loading tribe '%s': %s", tribename.c_str(), e.what());
    }
    return safe_tribe_index(tribename);
}

DescriptionIndex Tribes::load_building(const std::string& buildingname) {
    try {
        load_object(buildingname);
    } catch (WException& e) {
        throw GameDataError("Error while loading building type '%s': %s", buildingname.c_str(), e.what());
    }
    return safe_building_index(buildingname);
}

DescriptionIndex Tribes::load_immovable(const std::string& immovablename) {
    try {
        load_object(immovablename);
    } catch (WException& e) {
        throw GameDataError("Error while loading immovable type '%s': %s", immovablename.c_str(), e.what());
    }
    return safe_immovable_index(immovablename);
}

DescriptionIndex Tribes::load_ship(const std::string& shipname) {
    try {
        load_object(shipname);
    } catch (WException& e) {
        throw GameDataError("Error while loading ship type '%s': %s", shipname.c_str(), e.what());
    }
    return safe_ship_index(shipname);
}

DescriptionIndex Tribes::load_ware(const std::string& warename) {
    try {
        load_object(warename);
    } catch (WException& e) {
        throw GameDataError("Error while loading ware type '%s': %s", warename.c_str(), e.what());
    }
    return safe_ware_index(warename);
}

DescriptionIndex Tribes::load_worker(const std::string& workername) {
    try {
        load_object(workername);
    } catch (WException& e) {
        throw GameDataError("Error while loading worker type '%s': %s", workername.c_str(), e.what());
    }
    return safe_worker_index(workername);
}

uint32_t Tribes::get_largest_workarea() const {
	return largest_workarea_;
}
}  // namespace Widelands<|MERGE_RESOLUTION|>--- conflicted
+++ resolved
@@ -36,144 +36,44 @@
      wares_(new DescriptionMaintainer<WareDescr>()),
      workers_(new DescriptionMaintainer<WorkerDescr>()),
      tribes_(new DescriptionMaintainer<TribeDescr>()),
-<<<<<<< HEAD
+     legacy_lookup_table_(new TribesLegacyLookupTable()),
+     largest_workarea_(0),
      scenario_tribes_(nullptr),
      lua_(lua) {
 
-    // NOCOM create a test scenario that will load all tribes
-
-    // Register tribe names
-    for (const TribeBasicInfo& tribeinfo : Widelands::get_all_tribeinfos()) {
-        register_object(tribeinfo.name, tribeinfo.script);
-    }
-
-    // Walk tribes directory and register objects
-    register_directory("tribes", g_fs, false);
-=======
-     legacy_lookup_table_(new TribesLegacyLookupTable()),
-     largest_workarea_(0) {
-}
-
-void Tribes::add_constructionsite_type(const LuaTable& table) {
-	i18n::Textdomain td("tribes");
-	buildings_->add(new ConstructionSiteDescr(
-	   pgettext_expr(table.get_string("msgctxt").c_str(), table.get_string("descname").c_str()),
-	   table, *this));
-}
-
-void Tribes::add_dismantlesite_type(const LuaTable& table) {
-	i18n::Textdomain td("tribes");
-	buildings_->add(new DismantleSiteDescr(
-	   pgettext_expr(table.get_string("msgctxt").c_str(), table.get_string("descname").c_str()),
-	   table, *this));
-}
-
-void Tribes::add_militarysite_type(const LuaTable& table) {
-	i18n::Textdomain td("tribes");
-	buildings_->add(new MilitarySiteDescr(
-	   pgettext_expr(table.get_string("msgctxt").c_str(), table.get_string("descname").c_str()),
-	   table, *this));
-}
-
-void Tribes::add_productionsite_type(const LuaTable& table, const World& world) {
-	i18n::Textdomain td("tribes");
-	const std::string msgctxt = table.get_string("msgctxt");
-	buildings_->add(
-	   new ProductionSiteDescr(pgettext_expr(msgctxt.c_str(), table.get_string("descname").c_str()),
-	                           msgctxt, table, *this, world));
-}
-
-void Tribes::add_trainingsite_type(const LuaTable& table, const World& world) {
-	i18n::Textdomain td("tribes");
-	const std::string msgctxt = table.get_string("msgctxt");
-	buildings_->add(
-	   new TrainingSiteDescr(pgettext_expr(msgctxt.c_str(), table.get_string("descname").c_str()),
-	                         msgctxt, table, *this, world));
-}
-
-void Tribes::add_warehouse_type(const LuaTable& table) {
-	i18n::Textdomain td("tribes");
-	buildings_->add(new WarehouseDescr(
-	   pgettext_expr(table.get_string("msgctxt").c_str(), table.get_string("descname").c_str()),
-	   table, *this));
-}
-
-void Tribes::add_market_type(const LuaTable& table) {
-	i18n::Textdomain td("tribes");
-	buildings_->add(new MarketDescr(
-	   pgettext_expr(table.get_string("msgctxt").c_str(), table.get_string("descname").c_str()),
-	   table, *this));
-}
-
-void Tribes::add_immovable_type(const LuaTable& table) {
-	i18n::Textdomain td("tribes");
-	immovables_->add(new ImmovableDescr(
-	   pgettext_expr(table.get_string("msgctxt").c_str(), table.get_string("descname").c_str()),
-	   table, *this));
-}
-
-void Tribes::add_ship_type(const LuaTable& table) {
-	i18n::Textdomain td("tribes");
-	ships_->add(new ShipDescr(_(table.get_string("descname")), table));
-}
-
-void Tribes::add_ware_type(const LuaTable& table) {
-	i18n::Textdomain td("tribes");
-	wares_->add(new WareDescr(
-	   pgettext_expr(table.get_string("msgctxt").c_str(), table.get_string("descname").c_str()),
-	   table));
-}
-
-void Tribes::add_carrier_type(const LuaTable& table) {
-	i18n::Textdomain td("tribes");
-	workers_->add(new CarrierDescr(
-	   pgettext_expr(table.get_string("msgctxt").c_str(), table.get_string("descname").c_str()),
-	   table, *this));
-}
-
+	// NOCOM create a test scenario that will load all tribes
+
+	// Register tribe names
+	for (const TribeBasicInfo& tribeinfo : Widelands::get_all_tribeinfos()) {
+		register_object(tribeinfo.name, tribeinfo.script);
+	}
+
+	// Walk tribes directory and register objects
+	register_directory("tribes", g_fs, false);
+}
+
+/* NOCOM replace
 void Tribes::add_ferry_type(const LuaTable& table) {
-	i18n::Textdomain td("tribes");
-	workers_->add(new FerryDescr(
-	   pgettext_expr(table.get_string("msgctxt").c_str(), table.get_string("descname").c_str()),
-	   table, *this));
-}
-
-void Tribes::add_soldier_type(const LuaTable& table) {
-	i18n::Textdomain td("tribes");
-	workers_->add(new SoldierDescr(
-	   pgettext_expr(table.get_string("msgctxt").c_str(), table.get_string("descname").c_str()),
-	   table, *this));
-}
-
-void Tribes::add_worker_type(const LuaTable& table) {
-	i18n::Textdomain td("tribes");
-	workers_->add(new WorkerDescr(
-	   pgettext_expr(table.get_string("msgctxt").c_str(), table.get_string("descname").c_str()),
-	   table, *this));
-}
-
-void Tribes::add_tribe(const LuaTable& table) {
-	const std::string name = table.get_string("name");
-	if (Widelands::tribe_exists(name)) {
-		tribes_->add(new TribeDescr(table, Widelands::get_tribeinfo(name), *this));
-	} else {
-		throw GameDataError("The tribe '%s'' has no preload file.", name.c_str());
-	}
->>>>>>> ba1af83e
-}
+i18n::Textdomain td("tribes");
+workers_->add(new FerryDescr(
+ pgettext_expr(table.get_string("msgctxt").c_str(), table.get_string("descname").c_str()),
+ table, *this));
+}
+*/
 
 Tribes::~Tribes() {
 }
 
+/* NOCOM replacement
 void Tribes::add_custom_worker(const LuaTable& table) {
-	const std::string tribename = table.get_string("tribename");
-	if (Widelands::tribe_exists(tribename)) {
-		TribeDescr* descr = tribes_->get_mutable(tribe_index(tribename));
-		descr->add_worker(table.get_string("workername"));
-	} else {
-		throw GameDataError("The tribe '%s'' has no preload file.", tribename.c_str());
-	}
-}
+   const std::string tribename = table.get_string("tribename");
+   if (Widelands::tribe_exists(tribename)) {
+      TribeDescr* descr = tribes_->get_mutable(tribe_index(tribename));
+      descr->add_worker(table.get_string("workername"));
+   } else {
+      throw GameDataError("The tribe '%s'' has no preload file.", tribename.c_str());
+   }
+} */
 
 size_t Tribes::nrbuildings() const {
 	return buildings_->size();
@@ -337,325 +237,281 @@
 	workers_->get_mutable(workerindex)->set_has_demand_check();
 }
 
-<<<<<<< HEAD
 // ************************ Loading *************************
 
 void Tribes::register_scenario_tribes(FileSystem* filesystem) {
-    // If the map is a scenario with custom tribe entites, load them.
+	// If the map is a scenario with custom tribe entites, load them.
 	if (filesystem->file_exists("scripting/tribes")) {
-        scenario_tribes_.reset(nullptr);
-        if (filesystem->file_exists("scripting/tribes/init.lua")) {
-            scenario_tribes_ = lua_->run_script("map:scripting/tribes/init.lua");
-        }
-        register_directory("scripting/tribes", filesystem, true);
- 	}
+		scenario_tribes_.reset(nullptr);
+		if (filesystem->file_exists("scripting/tribes/init.lua")) {
+			scenario_tribes_ = lua_->run_script("map:scripting/tribes/init.lua");
+		}
+		register_directory("scripting/tribes", filesystem, true);
+	}
 }
 
 // Walk tribes directory and register objects
-void Tribes::register_directory(const std::string& dirname, FileSystem* filesystem, bool is_scenario_tribe) {
-    FilenameSet files = filesystem->list_directory(dirname);
-    for (const std::string& file : files) {
-        if (filesystem->is_directory(file)) {
-            register_directory(file, filesystem, is_scenario_tribe);
-        } else {
-            if (strcmp(filesystem->fs_filename(file.c_str()), "register.lua") == 0) {
-                if (is_scenario_tribe) {
-                    std::unique_ptr<LuaTable> names_table = lua_->run_script("map:" + file);
-                    for (const std::string& object_name : names_table->array_entries<std::string>()) {
-                        register_scenario_object(filesystem, object_name, filesystem->fs_dirname(file) + "init.lua");
-                    }
-                } else {
-                    std::unique_ptr<LuaTable> names_table = lua_->run_script(file);
-                    for (const std::string& object_name : names_table->array_entries<std::string>()) {
-                        register_object(object_name, filesystem->fs_dirname(file) + "init.lua");
-                    }
-                }
-            }
-        }
-    }
+void Tribes::register_directory(const std::string& dirname,
+                                FileSystem* filesystem,
+                                bool is_scenario_tribe) {
+	FilenameSet files = filesystem->list_directory(dirname);
+	for (const std::string& file : files) {
+		if (filesystem->is_directory(file)) {
+			register_directory(file, filesystem, is_scenario_tribe);
+		} else {
+			if (strcmp(filesystem->fs_filename(file.c_str()), "register.lua") == 0) {
+				if (is_scenario_tribe) {
+					std::unique_ptr<LuaTable> names_table = lua_->run_script("map:" + file);
+					for (const std::string& object_name : names_table->array_entries<std::string>()) {
+						register_scenario_object(
+						   filesystem, object_name, filesystem->fs_dirname(file) + "init.lua");
+					}
+				} else {
+					std::unique_ptr<LuaTable> names_table = lua_->run_script(file);
+					for (const std::string& object_name : names_table->array_entries<std::string>()) {
+						register_object(object_name, filesystem->fs_dirname(file) + "init.lua");
+					}
+				}
+			}
+		}
+	}
 }
 
 void Tribes::register_object(const std::string& name, const std::string& script_path) {
-    if (registered_tribe_objects_.count(name) == 1) {
-        throw GameDataError("Tribes::register_object: Attempt to register object\n"
-                            "   name: '%s'\n"
-                            "   script: '%s'\n"
-                            "but the object already exists", name.c_str(), script_path.c_str());
-    }
-    if (!g_fs->file_exists(script_path)) {
-        throw GameDataError("Tribes::register_object: Attempt to register object\n"
-                            "   name: '%s'\n"
-                            "   script: '%s'\n"
-                            "but the script file does not exist", name.c_str(), script_path.c_str());
-    }
-    registered_tribe_objects_.insert(std::make_pair(name, script_path));
-}
-
-void Tribes::register_scenario_object(FileSystem* filesystem, const std::string& name, const std::string& script_path) {
-    if (registered_scenario_objects_.count(name) == 1) {
-        throw GameDataError("Tribes::register_object: Attempt to register scenario object\n"
-                            "   name: '%s'\n"
-                            "   script: '%s'\n"
-                            "but the object already exists", name.c_str(), script_path.c_str());
-    }
-    if (!filesystem->file_exists(script_path)) {
-        throw GameDataError("Tribes::register_object: Attempt to register scenario object\n"
-                            "   name: '%s'\n"
-                            "   script: '%s'\n"
-                            "but the script file does not exist", name.c_str(), script_path.c_str());
-    }
-    registered_scenario_objects_.insert(std::make_pair(name, "map:" + script_path));
-}
-
-void Tribes::add_tribe_object_type(const LuaTable& table, EditorGameBase& egbase, MapObjectType type) {
-    i18n::Textdomain td("tribes");
-    const std::string& object_name = table.get_string("name");
-    const std::string& msgctxt = table.get_string("msgctxt");
-    const std::string& object_descname = pgettext_expr(msgctxt.c_str(), table.get_string("descname").c_str());
-
-    // Register as in progress
-    tribe_objects_being_loaded_.insert(object_name);
-
-    // Add
-    switch (type) {
-    case MapObjectType::CARRIER:
-        workers_->add(new CarrierDescr(object_descname, table, egbase));
-        break;
-    case MapObjectType::CONSTRUCTIONSITE:
-        buildings_->add(new ConstructionSiteDescr(object_descname, table, egbase));
-        break;
-    case MapObjectType::DISMANTLESITE:
-        buildings_->add(new DismantleSiteDescr(object_descname, table, egbase));
-        break;
-    case MapObjectType::IMMOVABLE:
-        immovables_->add(new ImmovableDescr(object_descname, table, *this));
-        break;
-    case MapObjectType::MARKET:
-        buildings_->add(new MarketDescr(object_descname, table, egbase));
-        break;
-    case MapObjectType::MILITARYSITE:
-        buildings_->add(new MilitarySiteDescr(object_descname, table, egbase));
-        break;
-    case MapObjectType::PRODUCTIONSITE:
-        buildings_->add(
-           new ProductionSiteDescr(object_descname, msgctxt, table, egbase));
-        break;
-    case MapObjectType::SHIP:
-        ships_->add(new ShipDescr(object_descname, table));
-        break;
-    case MapObjectType::SOLDIER:
-        workers_->add(new SoldierDescr(object_descname, table, egbase));
-        break;
-    case MapObjectType::TRAININGSITE:
-        buildings_->add(
-           new TrainingSiteDescr(object_descname, msgctxt, table, egbase));
-        break;
-    case MapObjectType::WARE:
-        wares_->add(new WareDescr(object_descname, table));
-        break;
-    case MapObjectType::WAREHOUSE:
-        buildings_->add(new WarehouseDescr(object_descname, table, egbase));
-        break;
-    case MapObjectType::WORKER:
-        workers_->add(new WorkerDescr(object_descname, table, egbase));
-        break;
-    default:
-        NEVER_HERE();
-    }
-
-    // Update status
-    loaded_tribe_objects_.insert(object_name);
-
-    // Mark as done
-    tribe_objects_being_loaded_.erase(tribe_objects_being_loaded_.find(object_name));
+	if (registered_tribe_objects_.count(name) == 1) {
+		throw GameDataError("Tribes::register_object: Attempt to register object\n"
+		                    "   name: '%s'\n"
+		                    "   script: '%s'\n"
+		                    "but the object already exists",
+		                    name.c_str(), script_path.c_str());
+	}
+	if (!g_fs->file_exists(script_path)) {
+		throw GameDataError("Tribes::register_object: Attempt to register object\n"
+		                    "   name: '%s'\n"
+		                    "   script: '%s'\n"
+		                    "but the script file does not exist",
+		                    name.c_str(), script_path.c_str());
+	}
+	registered_tribe_objects_.insert(std::make_pair(name, script_path));
+}
+
+void Tribes::register_scenario_object(FileSystem* filesystem,
+                                      const std::string& name,
+                                      const std::string& script_path) {
+	if (registered_scenario_objects_.count(name) == 1) {
+		throw GameDataError("Tribes::register_object: Attempt to register scenario object\n"
+		                    "   name: '%s'\n"
+		                    "   script: '%s'\n"
+		                    "but the object already exists",
+		                    name.c_str(), script_path.c_str());
+	}
+	if (!filesystem->file_exists(script_path)) {
+		throw GameDataError("Tribes::register_object: Attempt to register scenario object\n"
+		                    "   name: '%s'\n"
+		                    "   script: '%s'\n"
+		                    "but the script file does not exist",
+		                    name.c_str(), script_path.c_str());
+	}
+	registered_scenario_objects_.insert(std::make_pair(name, "map:" + script_path));
+}
+
+void Tribes::add_tribe_object_type(const LuaTable& table,
+                                   EditorGameBase& egbase,
+                                   MapObjectType type) {
+	i18n::Textdomain td("tribes");
+	const std::string& object_name = table.get_string("name");
+	const std::string& msgctxt = table.get_string("msgctxt");
+	const std::string& object_descname =
+	   pgettext_expr(msgctxt.c_str(), table.get_string("descname").c_str());
+
+	// Register as in progress
+	tribe_objects_being_loaded_.insert(object_name);
+
+	// Add
+	switch (type) {
+	case MapObjectType::CARRIER:
+		workers_->add(new CarrierDescr(object_descname, table, *this));
+		break;
+	case MapObjectType::CONSTRUCTIONSITE:
+		buildings_->add(new ConstructionSiteDescr(object_descname, table, *this));
+		break;
+	case MapObjectType::DISMANTLESITE:
+		buildings_->add(new DismantleSiteDescr(object_descname, table, *this));
+		break;
+		// NOCOM ferry
+	case MapObjectType::IMMOVABLE:
+		immovables_->add(new ImmovableDescr(object_descname, table, *this));
+		break;
+	case MapObjectType::MARKET:
+		buildings_->add(new MarketDescr(object_descname, table, *this));
+		break;
+	case MapObjectType::MILITARYSITE:
+		buildings_->add(new MilitarySiteDescr(object_descname, table, *this));
+		break;
+	case MapObjectType::PRODUCTIONSITE:
+		buildings_->add(
+		   new ProductionSiteDescr(object_descname, msgctxt, table, *this, egbase.world()));
+		break;
+	case MapObjectType::SHIP:
+		ships_->add(new ShipDescr(object_descname, table));
+		break;
+	case MapObjectType::SOLDIER:
+		workers_->add(new SoldierDescr(object_descname, table, *this));
+		break;
+	case MapObjectType::TRAININGSITE:
+		buildings_->add(
+		   new TrainingSiteDescr(object_descname, msgctxt, table, *this, egbase.world()));
+		break;
+	case MapObjectType::WARE:
+		wares_->add(new WareDescr(object_descname, table));
+		break;
+	case MapObjectType::WAREHOUSE:
+		buildings_->add(new WarehouseDescr(object_descname, table, *this));
+		break;
+	case MapObjectType::WORKER:
+		workers_->add(new WorkerDescr(object_descname, table, *this));
+		break;
+	default:
+		NEVER_HERE();
+	}
+
+	// Update status
+	loaded_tribe_objects_.insert(object_name);
+
+	// Mark as done
+	tribe_objects_being_loaded_.erase(tribe_objects_being_loaded_.find(object_name));
 }
 // NOCOM ERROR: Unused key "return_on_dismantle" in LuaTable. Please report as a bug.
 void Tribes::add_tribe(const LuaTable& table, const World& world) {
 	const std::string name = table.get_string("name");
-    // Register as in progress
-    tribe_objects_being_loaded_.insert(name);
+	// Register as in progress
+	tribe_objects_being_loaded_.insert(name);
 
 	if (Widelands::tribe_exists(name)) {
-        if (scenario_tribes_ != nullptr && scenario_tribes_->has_key(name)) {
-            // If we're loading a scenario with custom tribe entites, load them here.
-            tribes_->add(new TribeDescr(Widelands::get_tribeinfo(name), *this, world, table, scenario_tribes_->get_table(name).get()));
-        } else {
-            // Normal tribes loading without scenario entities
-            tribes_->add(new TribeDescr(Widelands::get_tribeinfo(name), *this, world, table));
-        }
+		if (scenario_tribes_ != nullptr && scenario_tribes_->has_key(name)) {
+			// If we're loading a scenario with custom tribe entites, load them here.
+			tribes_->add(new TribeDescr(Widelands::get_tribeinfo(name), *this, world, table,
+			                            scenario_tribes_->get_table(name).get()));
+		} else {
+			// Normal tribes loading without scenario entities
+			tribes_->add(new TribeDescr(Widelands::get_tribeinfo(name), *this, world, table));
+		}
 	} else {
-		throw GameDataError("The tribe '%s'' is not listed in data/tribes/preload.lua.", name.c_str());
-=======
+		throw GameDataError(
+		   "The tribe '%s'' is not listed in data/tribes/preload.lua.", name.c_str());
+	}
+
+	// Update status
+	loaded_tribe_objects_.insert(name);
+
+	// Mark as done
+	tribe_objects_being_loaded_.erase(tribe_objects_being_loaded_.find(name));
+}
+
+/* NOCOM
 void Tribes::load_graphics() {
-	for (size_t tribeindex = 0; tribeindex < nrtribes(); ++tribeindex) {
-		TribeDescr* tribe = tribes_->get_mutable(tribeindex);
-		for (const std::string& texture_path : tribe->normal_road_paths()) {
-			tribe->add_normal_road_texture(g_gr->images().get(texture_path));
-		}
-		for (const std::string& texture_path : tribe->busy_road_paths()) {
-			tribe->add_busy_road_texture(g_gr->images().get(texture_path));
-		}
-		for (const std::string& texture_path : tribe->waterway_paths()) {
-			tribe->add_waterway_texture(g_gr->images().get(texture_path));
-		}
-	}
-}
-
-void Tribes::postload() {
-	largest_workarea_ = 0;
-	for (DescriptionIndex i = 0; i < buildings_->size(); ++i) {
-		BuildingDescr& building_descr = *buildings_->get_mutable(i);
-
-		// Calculate largest possible workarea radius
-		for (const auto& pair : building_descr.workarea_info()) {
-			largest_workarea_ = std::max(largest_workarea_, pair.first);
-		}
-
-		// Add consumers and producers to wares.
-		if (upcast(ProductionSiteDescr, de, &building_descr)) {
-			for (const auto& ware_amount : de->input_wares()) {
-				wares_->get_mutable(ware_amount.first)->add_consumer(i);
-			}
-			for (const DescriptionIndex& wareindex : de->output_ware_types()) {
-				wares_->get_mutable(wareindex)->add_producer(i);
-			}
-			for (const auto& job : de->working_positions()) {
-				workers_->get_mutable(job.first)->add_employer(i);
-			}
-
-			// Check that all workarea overlap hints are valid
-			for (const auto& pair : de->get_highlight_overlapping_workarea_for()) {
-				const DescriptionIndex di = safe_building_index(pair.first);
-				if (upcast(const ProductionSiteDescr, p, get_building_descr(di))) {
-					if (!p->workarea_info().empty()) {
-						continue;
-					}
-					throw GameDataError("Productionsite %s will inform about conflicting building %s "
-					                    "which doesn’t have a workarea",
-					                    de->name().c_str(), pair.first.c_str());
-				}
-				throw GameDataError("Productionsite %s will inform about conflicting building %s which "
-				                    "is not a productionsite",
-				                    de->name().c_str(), pair.first.c_str());
-			}
-		}
-
-		// Register which buildings buildings can have been enhanced from
-		const DescriptionIndex& enhancement = building_descr.enhancement();
-		if (building_exists(enhancement)) {
-			buildings_->get_mutable(enhancement)->set_enhanced_from(i);
-		}
-	}
-
-	// Calculate the trainingsites proportions.
-	postload_calculate_trainingsites_proportions();
-
-	// Some final checks on the gamedata
-	for (DescriptionIndex i = 0; i < tribes_->size(); ++i) {
-		TribeDescr* tribe_descr = tribes_->get_mutable(i);
-		// Verify that the preciousness has been set for all of the tribe's wares
-		for (const DescriptionIndex wi : tribe_descr->wares()) {
-			if (tribe_descr->get_ware_descr(wi)->ai_hints().preciousness(tribe_descr->name()) ==
-			    kInvalidWare) {
-				throw GameDataError("The ware '%s' needs to define a preciousness for tribe '%s'",
-				                    tribe_descr->get_ware_descr(wi)->name().c_str(),
-				                    tribe_descr->name().c_str());
-			}
-		}
->>>>>>> ba1af83e
-	}
-
-    // Update status
-    loaded_tribe_objects_.insert(name);
-
-    // Mark as done
-    tribe_objects_being_loaded_.erase(tribe_objects_being_loaded_.find(name));
-}
+   for (size_t tribeindex = 0; tribeindex < nrtribes(); ++tribeindex) {
+      TribeDescr* tribe = tribes_->get_mutable(tribeindex);
+      for (const std::string& texture_path : tribe->normal_road_paths()) {
+         tribe->add_normal_road_texture(g_gr->images().get(texture_path));
+      }
+      for (const std::string& texture_path : tribe->busy_road_paths()) {
+         tribe->add_busy_road_texture(g_gr->images().get(texture_path));
+      }
+      for (const std::string& texture_path : tribe->waterway_paths()) {
+         tribe->add_waterway_texture(g_gr->images().get(texture_path));
+      }
+   }
+} */
 
 void Tribes::load_object(const std::string& object_name) {
-    // Nothing to do if it's already loaded
-    if (loaded_tribe_objects_.count(object_name) == 1) {
-        return;
-    }
-
-    // Protect against circular dependencies
-    if (tribe_objects_being_loaded_.count(object_name) == 1) {
-        throw GameDataError("Tribes::load_object: Object '%s' is already being loaded", object_name.c_str());
-    }
-
-    std::string object_script = "";
-
-    // Load it - scenario objects take precedence
-    if (registered_scenario_objects_.count(object_name) == 1) {
-        object_script = registered_scenario_objects_.at(object_name);
-    } else if (registered_tribe_objects_.count(object_name) == 1) {
-        object_script = registered_tribe_objects_.at(object_name);
-    } else {
-        throw GameDataError("Tribes::load_object: Object '%s' was not registered", object_name.c_str());
-    }
-
-    // Protect against circular dependencies when 1 script file has multiple objects in it
-    if (tribe_objects_being_loaded_.count(object_script) == 1) {
-        log("Tribes::load_object: Object script '%s' is already being loaded", object_name.c_str());
-        return;
-    }
-    tribe_objects_being_loaded_.insert(object_script);
-    lua_->run_script(object_script);
-    tribe_objects_being_loaded_.erase(tribe_objects_being_loaded_.find(object_script));
+	// Nothing to do if it's already loaded
+	if (loaded_tribe_objects_.count(object_name) == 1) {
+		return;
+	}
+
+	// Protect against circular dependencies
+	if (tribe_objects_being_loaded_.count(object_name) == 1) {
+		throw GameDataError(
+		   "Tribes::load_object: Object '%s' is already being loaded", object_name.c_str());
+	}
+
+	std::string object_script = "";
+
+	// Load it - scenario objects take precedence
+	if (registered_scenario_objects_.count(object_name) == 1) {
+		object_script = registered_scenario_objects_.at(object_name);
+	} else if (registered_tribe_objects_.count(object_name) == 1) {
+		object_script = registered_tribe_objects_.at(object_name);
+	} else {
+		throw GameDataError(
+		   "Tribes::load_object: Object '%s' was not registered", object_name.c_str());
+	}
+
+	// Protect against circular dependencies when 1 script file has multiple objects in it
+	if (tribe_objects_being_loaded_.count(object_script) == 1) {
+		log("Tribes::load_object: Object script '%s' is already being loaded", object_name.c_str());
+		return;
+	}
+	tribe_objects_being_loaded_.insert(object_script);
+	lua_->run_script(object_script);
+	tribe_objects_being_loaded_.erase(tribe_objects_being_loaded_.find(object_script));
 }
 
 DescriptionIndex Tribes::load_tribe(const std::string& tribename) {
-    try {
-        load_object(tribename);
-    } catch (WException& e) {
-        throw GameDataError("Error while loading tribe '%s': %s", tribename.c_str(), e.what());
-    }
-    return safe_tribe_index(tribename);
+	try {
+		load_object(tribename);
+	} catch (WException& e) {
+		throw GameDataError("Error while loading tribe '%s': %s", tribename.c_str(), e.what());
+	}
+	return safe_tribe_index(tribename);
 }
 
 DescriptionIndex Tribes::load_building(const std::string& buildingname) {
-    try {
-        load_object(buildingname);
-    } catch (WException& e) {
-        throw GameDataError("Error while loading building type '%s': %s", buildingname.c_str(), e.what());
-    }
-    return safe_building_index(buildingname);
+	try {
+		load_object(buildingname);
+	} catch (WException& e) {
+		throw GameDataError(
+		   "Error while loading building type '%s': %s", buildingname.c_str(), e.what());
+	}
+	return safe_building_index(buildingname);
 }
 
 DescriptionIndex Tribes::load_immovable(const std::string& immovablename) {
-    try {
-        load_object(immovablename);
-    } catch (WException& e) {
-        throw GameDataError("Error while loading immovable type '%s': %s", immovablename.c_str(), e.what());
-    }
-    return safe_immovable_index(immovablename);
+	try {
+		load_object(immovablename);
+	} catch (WException& e) {
+		throw GameDataError(
+		   "Error while loading immovable type '%s': %s", immovablename.c_str(), e.what());
+	}
+	return safe_immovable_index(immovablename);
 }
 
 DescriptionIndex Tribes::load_ship(const std::string& shipname) {
-    try {
-        load_object(shipname);
-    } catch (WException& e) {
-        throw GameDataError("Error while loading ship type '%s': %s", shipname.c_str(), e.what());
-    }
-    return safe_ship_index(shipname);
+	try {
+		load_object(shipname);
+	} catch (WException& e) {
+		throw GameDataError("Error while loading ship type '%s': %s", shipname.c_str(), e.what());
+	}
+	return safe_ship_index(shipname);
 }
 
 DescriptionIndex Tribes::load_ware(const std::string& warename) {
-    try {
-        load_object(warename);
-    } catch (WException& e) {
-        throw GameDataError("Error while loading ware type '%s': %s", warename.c_str(), e.what());
-    }
-    return safe_ware_index(warename);
+	try {
+		load_object(warename);
+	} catch (WException& e) {
+		throw GameDataError("Error while loading ware type '%s': %s", warename.c_str(), e.what());
+	}
+	return safe_ware_index(warename);
 }
 
 DescriptionIndex Tribes::load_worker(const std::string& workername) {
-    try {
-        load_object(workername);
-    } catch (WException& e) {
-        throw GameDataError("Error while loading worker type '%s': %s", workername.c_str(), e.what());
-    }
-    return safe_worker_index(workername);
+	try {
+		load_object(workername);
+	} catch (WException& e) {
+		throw GameDataError("Error while loading worker type '%s': %s", workername.c_str(), e.what());
+	}
+	return safe_worker_index(workername);
 }
 
 uint32_t Tribes::get_largest_workarea() const {
