/*
 * Copyright (C) 2006-2020 by the Widelands Development Team
 *
 * This program is free software; you can redistribute it and/or
 * modify it under the terms of the GNU General Public License
 * as published by the Free Software Foundation; either version 2
 * of the License, or (at your option) any later version.
 *
 * This program is distributed in the hope that it will be useful,
 * but WITHOUT ANY WARRANTY; without even the implied warranty of
 * MERCHANTABILITY or FITNESS FOR A PARTICULAR PURPOSE.  See the
 * GNU General Public License for more details.
 *
 * You should have received a copy of the GNU General Public License
 * along with this program; if not, write to the Free Software
 * Foundation, Inc., 675 Mass Ave, Cambridge, MA 02139, USA.
 *
 */

#include "logic/map_objects/tribes/tribes.h"

#include <memory>

#include "base/wexception.h"
#include "graphic/graphic.h"
#include "logic/game_data_error.h"
#include "logic/map_objects/tribes/carrier.h"
#include "logic/map_objects/tribes/constructionsite.h"
#include "logic/map_objects/tribes/dismantlesite.h"
#include "logic/map_objects/tribes/ferry.h"
#include "logic/map_objects/tribes/market.h"
#include "logic/map_objects/tribes/militarysite.h"
#include "logic/map_objects/tribes/productionsite.h"
#include "logic/map_objects/tribes/ship.h"
#include "logic/map_objects/tribes/soldier.h"
#include "logic/map_objects/tribes/trainingsite.h"
#include "logic/map_objects/tribes/tribe_basic_info.h"

namespace Widelands {
Tribes::Tribes()
   : buildings_(new DescriptionMaintainer<BuildingDescr>()),
     immovables_(new DescriptionMaintainer<ImmovableDescr>()),
     ships_(new DescriptionMaintainer<ShipDescr>()),
     wares_(new DescriptionMaintainer<WareDescr>()),
     workers_(new DescriptionMaintainer<WorkerDescr>()),
     tribes_(new DescriptionMaintainer<TribeDescr>()),
     legacy_lookup_table_(new TribesLegacyLookupTable()),
     largest_workarea_(0) {
}

void Tribes::add_constructionsite_type(const LuaTable& table) {
	i18n::Textdomain td("tribes");
	buildings_->add(new ConstructionSiteDescr(
	   pgettext_expr(table.get_string("msgctxt").c_str(), table.get_string("descname").c_str()),
	   table, *this));
}

void Tribes::add_dismantlesite_type(const LuaTable& table) {
	i18n::Textdomain td("tribes");
	buildings_->add(new DismantleSiteDescr(
	   pgettext_expr(table.get_string("msgctxt").c_str(), table.get_string("descname").c_str()),
	   table, *this));
}

void Tribes::add_militarysite_type(const LuaTable& table) {
	i18n::Textdomain td("tribes");
	buildings_->add(new MilitarySiteDescr(
	   pgettext_expr(table.get_string("msgctxt").c_str(), table.get_string("descname").c_str()),
	   table, *this));
}

void Tribes::add_productionsite_type(const LuaTable& table, const World& world) {
	i18n::Textdomain td("tribes");
	const std::string msgctxt = table.get_string("msgctxt");
	buildings_->add(
	   new ProductionSiteDescr(pgettext_expr(msgctxt.c_str(), table.get_string("descname").c_str()),
	                           msgctxt, table, *this, world));
}

void Tribes::add_trainingsite_type(const LuaTable& table, const World& world) {
	i18n::Textdomain td("tribes");
	const std::string msgctxt = table.get_string("msgctxt");
	buildings_->add(
	   new TrainingSiteDescr(pgettext_expr(msgctxt.c_str(), table.get_string("descname").c_str()),
	                         msgctxt, table, *this, world));
}

void Tribes::add_warehouse_type(const LuaTable& table) {
	i18n::Textdomain td("tribes");
	buildings_->add(new WarehouseDescr(
	   pgettext_expr(table.get_string("msgctxt").c_str(), table.get_string("descname").c_str()),
	   table, *this));
}

void Tribes::add_market_type(const LuaTable& table) {
	i18n::Textdomain td("tribes");
	buildings_->add(new MarketDescr(
	   pgettext_expr(table.get_string("msgctxt").c_str(), table.get_string("descname").c_str()),
	   table, *this));
}

void Tribes::add_immovable_type(const LuaTable& table) {
	i18n::Textdomain td("tribes");
	immovables_->add(new ImmovableDescr(
	   pgettext_expr(table.get_string("msgctxt").c_str(), table.get_string("descname").c_str()),
	   table, *this));
}

void Tribes::add_ship_type(const LuaTable& table) {
	i18n::Textdomain td("tribes");
	ships_->add(new ShipDescr(_(table.get_string("descname")), table));
}

void Tribes::add_ware_type(const LuaTable& table) {
	i18n::Textdomain td("tribes");
	wares_->add(new WareDescr(
	   pgettext_expr(table.get_string("msgctxt").c_str(), table.get_string("descname").c_str()),
	   table));
}

void Tribes::add_carrier_type(const LuaTable& table) {
	i18n::Textdomain td("tribes");
	workers_->add(new CarrierDescr(
	   pgettext_expr(table.get_string("msgctxt").c_str(), table.get_string("descname").c_str()),
	   table, *this));
}

void Tribes::add_ferry_type(const LuaTable& table) {
	i18n::Textdomain td("tribes");
	workers_->add(new FerryDescr(
	   pgettext_expr(table.get_string("msgctxt").c_str(), table.get_string("descname").c_str()),
	   table, *this));
}

void Tribes::add_soldier_type(const LuaTable& table) {
	i18n::Textdomain td("tribes");
	workers_->add(new SoldierDescr(
	   pgettext_expr(table.get_string("msgctxt").c_str(), table.get_string("descname").c_str()),
	   table, *this));
}

void Tribes::add_worker_type(const LuaTable& table) {
	i18n::Textdomain td("tribes");
	workers_->add(new WorkerDescr(
	   pgettext_expr(table.get_string("msgctxt").c_str(), table.get_string("descname").c_str()),
	   table, *this));
}

void Tribes::add_tribe(const LuaTable& table, const World& world) {
	const std::string name = table.get_string("name");
	if (Widelands::tribe_exists(name)) {
		tribes_->add(new TribeDescr(table, Widelands::get_tribeinfo(name), world, *this));
	} else {
		throw GameDataError("The tribe '%s'' has no preload file.", name.c_str());
	}
}

void Tribes::add_custom_building(const LuaTable& table) {
	const std::string tribename = table.get_string("tribename");
	if (Widelands::tribe_exists(tribename)) {
		TribeDescr* descr = tribes_->get_mutable(tribe_index(tribename));
		const std::string buildingname = table.get_string("buildingname");
		descr->add_building(buildingname);
	} else {
		throw GameDataError("The tribe '%s'' has no preload file.", tribename.c_str());
	}
}

void Tribes::add_custom_worker(const LuaTable& table) {
	const std::string tribename = table.get_string("tribename");
	if (Widelands::tribe_exists(tribename)) {
		TribeDescr* descr = tribes_->get_mutable(tribe_index(tribename));
		descr->add_worker(table.get_string("workername"));
	} else {
		throw GameDataError("The tribe '%s'' has no preload file.", tribename.c_str());
	}
}

size_t Tribes::nrbuildings() const {
	return buildings_->size();
}

size_t Tribes::nrtribes() const {
	return tribes_->size();
}

size_t Tribes::nrwares() const {
	return wares_->size();
}

size_t Tribes::nrworkers() const {
	return workers_->size();
}

bool Tribes::ware_exists(const std::string& warename) const {
	return wares_->exists(warename) != nullptr;
}
bool Tribes::ware_exists(const DescriptionIndex& index) const {
	return wares_->get_mutable(index) != nullptr;
}
bool Tribes::worker_exists(const std::string& workername) const {
	return workers_->exists(workername) != nullptr;
}
bool Tribes::worker_exists(const DescriptionIndex& index) const {
	return workers_->get_mutable(index) != nullptr;
}
bool Tribes::building_exists(const std::string& buildingname) const {
	return buildings_->exists(buildingname) != nullptr;
}
bool Tribes::building_exists(const DescriptionIndex& index) const {
	return buildings_->get_mutable(index) != nullptr;
}
bool Tribes::immovable_exists(DescriptionIndex index) const {
	return immovables_->get_mutable(index) != nullptr;
}
bool Tribes::ship_exists(DescriptionIndex index) const {
	return ships_->get_mutable(index) != nullptr;
}
bool Tribes::tribe_exists(DescriptionIndex index) const {
	return tribes_->get_mutable(index) != nullptr;
}

DescriptionIndex Tribes::safe_building_index(const std::string& buildingname) const {
	const DescriptionIndex result =
	   building_index(legacy_lookup_table_.get()->lookup_building(buildingname));
	if (!building_exists(result)) {
		throw GameDataError("Unknown building type \"%s\"", buildingname.c_str());
	}
	return result;
}

DescriptionIndex Tribes::safe_immovable_index(const std::string& immovablename) const {
	const DescriptionIndex result =
	   immovable_index(legacy_lookup_table_.get()->lookup_immovable(immovablename));
	if (!immovable_exists(result)) {
		throw GameDataError("Unknown immovable type \"%s\"", immovablename.c_str());
	}
	return result;
}

DescriptionIndex Tribes::safe_ship_index(const std::string& shipname) const {
	const DescriptionIndex result = ship_index(legacy_lookup_table_.get()->lookup_ship(shipname));
	if (!ship_exists(result)) {
		throw GameDataError("Unknown ship type \"%s\"", shipname.c_str());
	}
	return result;
}

DescriptionIndex Tribes::safe_tribe_index(const std::string& tribename) const {
	const DescriptionIndex result = tribe_index(tribename);
	if (!tribe_exists(result)) {
		throw GameDataError("Unknown tribe \"%s\"", tribename.c_str());
	}
	return result;
}

DescriptionIndex Tribes::safe_ware_index(const std::string& warename) const {
	const DescriptionIndex result = ware_index(legacy_lookup_table_.get()->lookup_ware(warename));
	if (!ware_exists(result)) {
		throw GameDataError("Unknown ware type \"%s\"", warename.c_str());
	}
	return result;
}

DescriptionIndex Tribes::safe_worker_index(const std::string& workername) const {
	const DescriptionIndex result =
	   worker_index(legacy_lookup_table_.get()->lookup_worker(workername));
	if (!worker_exists(result)) {
		throw GameDataError("Unknown worker type \"%s\"", workername.c_str());
	}
	return result;
}

DescriptionIndex Tribes::building_index(const std::string& buildingname) const {
	return buildings_->get_index(buildingname);
}

DescriptionIndex Tribes::immovable_index(const std::string& immovablename) const {
	return immovables_->get_index(immovablename);
}

DescriptionIndex Tribes::ship_index(const std::string& shipname) const {
	return ships_->get_index(shipname);
}

DescriptionIndex Tribes::tribe_index(const std::string& tribename) const {
	return tribes_->get_index(tribename);
}

DescriptionIndex Tribes::ware_index(const std::string& warename) const {
	return wares_->get_index(warename);
}

DescriptionIndex Tribes::worker_index(const std::string& workername) const {
	return workers_->get_index(workername);
}

const BuildingDescr* Tribes::get_building_descr(DescriptionIndex buildingindex) const {
	return buildings_->get_mutable(buildingindex);
}

BuildingDescr* Tribes::get_mutable_building_descr(DescriptionIndex buildingindex) const {
	return buildings_->get_mutable(buildingindex);
}

const ImmovableDescr* Tribes::get_immovable_descr(DescriptionIndex immovableindex) const {
	return immovables_->get_mutable(immovableindex);
}

const ShipDescr* Tribes::get_ship_descr(DescriptionIndex shipindex) const {
	return ships_->get_mutable(shipindex);
}

const WareDescr* Tribes::get_ware_descr(DescriptionIndex wareindex) const {
	return wares_->get_mutable(wareindex);
}

const WorkerDescr* Tribes::get_worker_descr(DescriptionIndex workerindex) const {
	return workers_->get_mutable(workerindex);
}

const TribeDescr* Tribes::get_tribe_descr(DescriptionIndex tribeindex) const {
	return tribes_->get_mutable(tribeindex);
}

void Tribes::load_graphics() {
	for (size_t tribeindex = 0; tribeindex < nrtribes(); ++tribeindex) {
		TribeDescr* tribe = tribes_->get_mutable(tribeindex);
		for (const std::string& texture_path : tribe->normal_road_paths()) {
			tribe->add_normal_road_texture(g_gr->images().get(texture_path));
		}
		for (const std::string& texture_path : tribe->busy_road_paths()) {
			tribe->add_busy_road_texture(g_gr->images().get(texture_path));
		}
		for (const std::string& texture_path : tribe->waterway_paths()) {
			tribe->add_waterway_texture(g_gr->images().get(texture_path));
		}
	}
}

void Tribes::postload() {
	largest_workarea_ = 0;
	for (DescriptionIndex i = 0; i < buildings_->size(); ++i) {
		BuildingDescr& building_descr = *buildings_->get_mutable(i);

		// Calculate largest possible workarea radius
		for (const auto& pair : building_descr.workarea_info()) {
			largest_workarea_ = std::max(largest_workarea_, pair.first);
		}

		// Add consumers and producers to wares.
		if (upcast(ProductionSiteDescr, de, &building_descr)) {
			for (const auto& ware_amount : de->input_wares()) {
				wares_->get_mutable(ware_amount.first)->add_consumer(i);
			}
			for (const DescriptionIndex& wareindex : de->output_ware_types()) {
				wares_->get_mutable(wareindex)->add_producer(i);
			}
			for (const auto& job : de->working_positions()) {
				workers_->get_mutable(job.first)->add_employer(i);
			}
		}

		// Register which buildings buildings can have been enhanced from
		const DescriptionIndex& enhancement = building_descr.enhancement();
		if (building_exists(enhancement)) {
			buildings_->get_mutable(enhancement)->set_enhanced_from(i);
		}
	}

	// Calculate the trainingsites proportions.
	postload_calculate_trainingsites_proportions();

	// Validate immovable grows/transforms data
	for (DescriptionIndex i = 0; i < immovables_->size(); ++i) {
		const ImmovableDescr& imm = immovables_->get(i);
		for (const std::string& target : imm.becomes()) {
			bool target_exists = immovable_index(target) != INVALID_INDEX;
			if (!target_exists) {
				target_exists = ship_index(target) != INVALID_INDEX;
			}
			if (!target_exists) {
				throw GameDataError("Unknown grow/transform target '%s' for tribe immovable '%s'", target.c_str(), imm.name().c_str());
			}
		}

	}

	// Some final checks on the gamedata
	for (DescriptionIndex i = 0; i < tribes_->size(); ++i) {
		TribeDescr* tribe_descr = tribes_->get_mutable(i);

		// Register which wares and workers have economy demand checks for each tribe
<<<<<<< HEAD
		for (const DescriptionIndex building_index : tribe_descr->buildings()) {
			postload_register_economy_demand_checks(*buildings_->get_mutable(building_index), *tribe_descr);
=======
		for (const DescriptionIndex bi : tribe_descr->buildings()) {
			postload_register_economy_demand_checks(*buildings_->get_mutable(bi), *tribe_descr);
>>>>>>> 41123200
		}
		// Verify that the preciousness has been set for all of the tribe's wares
		for (const DescriptionIndex wi : tribe_descr->wares()) {
			if (tribe_descr->get_ware_descr(wi)->ai_hints().preciousness(tribe_descr->name()) ==
			    kInvalidWare) {
				throw GameDataError("The ware '%s' needs to define a preciousness for tribe '%s'",
				                    tribe_descr->get_ware_descr(wi)->name().c_str(),
				                    tribe_descr->name().c_str());
			}
		}
	}
}

/// Register wares and workers that have economy demand checks for a building
<<<<<<< HEAD
void Tribes::postload_register_economy_demand_checks(BuildingDescr& building_descr, const TribeDescr& tribe_descr)
{
=======
void Tribes::postload_register_economy_demand_checks(BuildingDescr& building_descr,
                                                     const TribeDescr& tribe_descr) {
>>>>>>> 41123200
	if (upcast(ProductionSiteDescr, prodsite, &building_descr)) {
		// This function can be called only once per loading of tribes
		assert(prodsite->ware_demand_checks() != nullptr);

<<<<<<< HEAD
		for (const DescriptionIndex ware_index : *prodsite->ware_demand_checks()) {
			if (!tribe_descr.has_ware(ware_index)) {
				throw GameDataError("Productionsite '%s' for tribe '%s' has an economy demand check for ware '%s', but the tribe does not use this ware",
									prodsite->name().c_str(),
									tribe_descr.name().c_str(),
									get_ware_descr(ware_index)->name().c_str());
			}
			wares_->get_mutable(ware_index)->set_has_demand_check(tribe_descr.name());
		}
		for (const DescriptionIndex worker_index : *prodsite->worker_demand_checks()) {
			if (!tribe_descr.has_worker(worker_index)) {
				throw GameDataError("Productionsite '%s' for tribe '%s' has an economy demand check for worker '%s', but the tribe does not use this worker",
									prodsite->name().c_str(),
									tribe_descr.name().c_str(),
									get_worker_descr(worker_index)->name().c_str());
			}
			workers_->get_mutable(worker_index)->set_has_demand_check();
=======
		for (const DescriptionIndex wi : *prodsite->ware_demand_checks()) {
			if (!tribe_descr.has_ware(wi)) {
				throw GameDataError("Productionsite '%s' for tribe '%s' has an economy demand check "
				                    "for ware '%s', but the tribe does not use this ware",
				                    prodsite->name().c_str(), tribe_descr.name().c_str(),
				                    get_ware_descr(wi)->name().c_str());
			}
			wares_->get_mutable(wi)->set_has_demand_check(tribe_descr.name());
		}
		for (const DescriptionIndex wi : *prodsite->worker_demand_checks()) {
			if (!tribe_descr.has_worker(wi)) {
				throw GameDataError("Productionsite '%s' for tribe '%s' has an economy demand check "
				                    "for worker '%s', but the tribe does not use this worker",
				                    prodsite->name().c_str(), tribe_descr.name().c_str(),
				                    get_worker_descr(wi)->name().c_str());
			}
			workers_->get_mutable(wi)->set_has_demand_check();
>>>>>>> 41123200
		}
		prodsite->clear_demand_checks();
	}
}

/// Set default trainingsites proportions for AI. Make sure that we get a sum of ca. 100
void Tribes::postload_calculate_trainingsites_proportions() {
	for (DescriptionIndex i = 0; i < tribes_->size(); ++i) {
		TribeDescr* tribe_descr = tribes_->get_mutable(i);
		unsigned int trainingsites_without_percent = 0;
		int used_percent = 0;
		std::vector<BuildingDescr*> traingsites_with_percent;
		for (const DescriptionIndex& index : tribe_descr->trainingsites()) {
			BuildingDescr* descr = get_mutable_building_descr(index);
			if (descr->hints().trainingsites_max_percent() == 0) {
				++trainingsites_without_percent;
			} else {
				used_percent += descr->hints().trainingsites_max_percent();
				traingsites_with_percent.push_back(descr);
			}
		}

		log("%s trainingsites: We have used up %d%% on %" PRIuS " sites, there are %d without\n",
		    tribe_descr->name().c_str(), used_percent, traingsites_with_percent.size(),
		    trainingsites_without_percent);

		// Adjust used_percent if we don't have at least 5% for each remaining trainingsite
		const float limit = 100 - trainingsites_without_percent * 5;
		if (used_percent > limit) {
			const int deductme = (used_percent - limit) / traingsites_with_percent.size();
			used_percent = 0;
			for (BuildingDescr* descr : traingsites_with_percent) {
				descr->set_hints_trainingsites_max_percent(descr->hints().trainingsites_max_percent() -
				                                           deductme);
				used_percent += descr->hints().trainingsites_max_percent();
			}
			log("%s trainingsites: Used percent was adjusted to %d%%\n", tribe_descr->name().c_str(),
			    used_percent);
		}

		// Now adjust for trainingsites that didn't have their max_percent set
		if (trainingsites_without_percent > 0) {
			int percent_to_use = std::ceil((100 - used_percent) / trainingsites_without_percent);
			// We sometimes get below 100% in spite of the ceil call above.
			// A total sum a bit above 100% is fine though, so we increment until it's big enough.
			while ((used_percent + percent_to_use * trainingsites_without_percent) < 100) {
				++percent_to_use;
			}
			log("%s trainingsites: Assigning %d%% to each of the remaining %d sites\n",
			    tribe_descr->name().c_str(), percent_to_use, trainingsites_without_percent);
			if (percent_to_use < 1) {
				throw GameDataError(
				   "%s: Training sites without predefined proportions add up to < 1%% and "
				   "will never be built: %d",
				   tribe_descr->name().c_str(), used_percent);
			}
			for (const DescriptionIndex& index : tribe_descr->trainingsites()) {
				BuildingDescr* descr = get_mutable_building_descr(index);
				if (descr->hints().trainingsites_max_percent() == 0) {
					descr->set_hints_trainingsites_max_percent(percent_to_use);
					used_percent += percent_to_use;
				}
			}
		}
		if (used_percent < 100) {
			throw GameDataError("%s: Final training sites proportions add up to < 100%%: %d",
			                    tribe_descr->name().c_str(), used_percent);
		}
	}
}

uint32_t Tribes::get_largest_workarea() const {
	return largest_workarea_;
}
}  // namespace Widelands<|MERGE_RESOLUTION|>--- conflicted
+++ resolved
@@ -374,13 +374,13 @@
 	// Validate immovable grows/transforms data
 	for (DescriptionIndex i = 0; i < immovables_->size(); ++i) {
 		const ImmovableDescr& imm = immovables_->get(i);
-		for (const std::string& target : imm.becomes()) {
-			bool target_exists = immovable_index(target) != INVALID_INDEX;
+		for (const auto& target : imm.becomes()) {
+			bool target_exists = immovable_index(target.second) != INVALID_INDEX;
 			if (!target_exists) {
-				target_exists = ship_index(target) != INVALID_INDEX;
+				target_exists = ship_index(target.second) != INVALID_INDEX;
 			}
 			if (!target_exists) {
-				throw GameDataError("Unknown grow/transform target '%s' for tribe immovable '%s'", target.c_str(), imm.name().c_str());
+				throw GameDataError("Unknown grow/transform target '%s' for tribe immovable '%s'", target.second.c_str(), imm.name().c_str());
 			}
 		}
 
@@ -391,13 +391,8 @@
 		TribeDescr* tribe_descr = tribes_->get_mutable(i);
 
 		// Register which wares and workers have economy demand checks for each tribe
-<<<<<<< HEAD
-		for (const DescriptionIndex building_index : tribe_descr->buildings()) {
-			postload_register_economy_demand_checks(*buildings_->get_mutable(building_index), *tribe_descr);
-=======
 		for (const DescriptionIndex bi : tribe_descr->buildings()) {
 			postload_register_economy_demand_checks(*buildings_->get_mutable(bi), *tribe_descr);
->>>>>>> 41123200
 		}
 		// Verify that the preciousness has been set for all of the tribe's wares
 		for (const DescriptionIndex wi : tribe_descr->wares()) {
@@ -412,36 +407,12 @@
 }
 
 /// Register wares and workers that have economy demand checks for a building
-<<<<<<< HEAD
-void Tribes::postload_register_economy_demand_checks(BuildingDescr& building_descr, const TribeDescr& tribe_descr)
-{
-=======
 void Tribes::postload_register_economy_demand_checks(BuildingDescr& building_descr,
                                                      const TribeDescr& tribe_descr) {
->>>>>>> 41123200
 	if (upcast(ProductionSiteDescr, prodsite, &building_descr)) {
 		// This function can be called only once per loading of tribes
 		assert(prodsite->ware_demand_checks() != nullptr);
 
-<<<<<<< HEAD
-		for (const DescriptionIndex ware_index : *prodsite->ware_demand_checks()) {
-			if (!tribe_descr.has_ware(ware_index)) {
-				throw GameDataError("Productionsite '%s' for tribe '%s' has an economy demand check for ware '%s', but the tribe does not use this ware",
-									prodsite->name().c_str(),
-									tribe_descr.name().c_str(),
-									get_ware_descr(ware_index)->name().c_str());
-			}
-			wares_->get_mutable(ware_index)->set_has_demand_check(tribe_descr.name());
-		}
-		for (const DescriptionIndex worker_index : *prodsite->worker_demand_checks()) {
-			if (!tribe_descr.has_worker(worker_index)) {
-				throw GameDataError("Productionsite '%s' for tribe '%s' has an economy demand check for worker '%s', but the tribe does not use this worker",
-									prodsite->name().c_str(),
-									tribe_descr.name().c_str(),
-									get_worker_descr(worker_index)->name().c_str());
-			}
-			workers_->get_mutable(worker_index)->set_has_demand_check();
-=======
 		for (const DescriptionIndex wi : *prodsite->ware_demand_checks()) {
 			if (!tribe_descr.has_ware(wi)) {
 				throw GameDataError("Productionsite '%s' for tribe '%s' has an economy demand check "
@@ -459,7 +430,6 @@
 				                    get_worker_descr(wi)->name().c_str());
 			}
 			workers_->get_mutable(wi)->set_has_demand_check();
->>>>>>> 41123200
 		}
 		prodsite->clear_demand_checks();
 	}
