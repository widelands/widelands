--- conflicted
+++ resolved
@@ -55,15 +55,6 @@
 	std::vector<std::string> attributes;
 	for (const TribeBasicInfo& tribeinfo : Widelands::get_all_tribeinfos()) {
 		description_manager_->register_description(tribeinfo.name, tribeinfo.script, attributes);
-<<<<<<< HEAD
-	}
-
-	// Walk tribes directory and register objects
-	description_manager_->register_directory("tribes", g_fs, false);
-}
-
-Tribes::~Tribes() {
-=======
 		if (!attributes.empty()) {
 			throw GameDataError("Tribes can't have attributes - please remove all attributes in "
 			                    "'register.lua' for tribe '%s'.",
@@ -73,7 +64,6 @@
 
 	// Walk tribes directory and register objects
 	description_manager_->register_directory("tribes", g_fs, false);
->>>>>>> d06d4c4a
 }
 
 size_t Tribes::nrbuildings() const {
@@ -322,11 +312,7 @@
 			tribes_->add(new TribeDescr(Widelands::get_tribeinfo(name), *this, world, table));
 		}
 	} else {
-<<<<<<< HEAD
-		throw GameDataError("The tribe '%s'' is not listed in data/tribes/init.lua.", name.c_str());
-=======
 		throw GameDataError("The tribe '%s' is not listed in data/tribes/init.lua.", name.c_str());
->>>>>>> d06d4c4a
 	}
 
 	// Mark as done
