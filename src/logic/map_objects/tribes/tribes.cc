--- conflicted
+++ resolved
@@ -46,7 +46,6 @@
      workers_(new DescriptionMaintainer<WorkerDescr>()),
      tribes_(new DescriptionMaintainer<TribeDescr>()),
      legacy_lookup_table_(new TribesLegacyLookupTable()),
-<<<<<<< HEAD
      largest_workarea_(0),
      scenario_tribes_(nullptr),
      lua_(lua),
@@ -56,122 +55,10 @@
 	std::vector<std::string> attributes;
 	for (const TribeBasicInfo& tribeinfo : Widelands::get_all_tribeinfos()) {
 		description_manager_->register_description(tribeinfo.name, tribeinfo.script, attributes);
-=======
-     largest_workarea_(0) {
-}
-
-void Tribes::add_constructionsite_type(const LuaTable& table) {
-	i18n::Textdomain td("tribes");
-	buildings_->add(new ConstructionSiteDescr(
-	   pgettext_expr(table.get_string("msgctxt").c_str(), table.get_string("descname").c_str()),
-	   table, *this));
-}
-
-void Tribes::add_dismantlesite_type(const LuaTable& table) {
-	i18n::Textdomain td("tribes");
-	buildings_->add(new DismantleSiteDescr(
-	   pgettext_expr(table.get_string("msgctxt").c_str(), table.get_string("descname").c_str()),
-	   table, *this));
-}
-
-void Tribes::add_militarysite_type(const LuaTable& table) {
-	i18n::Textdomain td("tribes");
-	buildings_->add(new MilitarySiteDescr(
-	   pgettext_expr(table.get_string("msgctxt").c_str(), table.get_string("descname").c_str()),
-	   table, *this));
-}
-
-void Tribes::add_productionsite_type(const LuaTable& table, const World& world) {
-	i18n::Textdomain td("tribes");
-	const std::string msgctxt = table.get_string("msgctxt");
-	buildings_->add(
-	   new ProductionSiteDescr(pgettext_expr(msgctxt.c_str(), table.get_string("descname").c_str()),
-	                           msgctxt, table, *this, world));
-}
-
-void Tribes::add_trainingsite_type(const LuaTable& table, const World& world) {
-	i18n::Textdomain td("tribes");
-	const std::string msgctxt = table.get_string("msgctxt");
-	buildings_->add(
-	   new TrainingSiteDescr(pgettext_expr(msgctxt.c_str(), table.get_string("descname").c_str()),
-	                         msgctxt, table, *this, world));
-}
-
-void Tribes::add_warehouse_type(const LuaTable& table) {
-	i18n::Textdomain td("tribes");
-	buildings_->add(new WarehouseDescr(
-	   pgettext_expr(table.get_string("msgctxt").c_str(), table.get_string("descname").c_str()),
-	   table, *this));
-}
-
-void Tribes::add_market_type(const LuaTable& table) {
-	i18n::Textdomain td("tribes");
-	buildings_->add(new MarketDescr(
-	   pgettext_expr(table.get_string("msgctxt").c_str(), table.get_string("descname").c_str()),
-	   table, *this));
-}
-
-void Tribes::add_immovable_type(const LuaTable& table) {
-	i18n::Textdomain td("tribes");
-	immovables_->add(new ImmovableDescr(
-	   pgettext_expr(table.get_string("msgctxt").c_str(), table.get_string("descname").c_str()),
-	   table, *this));
-}
-
-void Tribes::add_ship_type(const LuaTable& table) {
-	i18n::Textdomain td("tribes");
-	ships_->add(new ShipDescr(_(table.get_string("descname")), table));
-}
-
-void Tribes::add_ware_type(const LuaTable& table) {
-	i18n::Textdomain td("tribes");
-	wares_->add(new WareDescr(
-	   pgettext_expr(table.get_string("msgctxt").c_str(), table.get_string("descname").c_str()),
-	   table));
-}
-
-void Tribes::add_carrier_type(const LuaTable& table) {
-	i18n::Textdomain td("tribes");
-	workers_->add(new CarrierDescr(
-	   pgettext_expr(table.get_string("msgctxt").c_str(), table.get_string("descname").c_str()),
-	   table, *this));
-}
-
-void Tribes::add_ferry_type(const LuaTable& table) {
-	i18n::Textdomain td("tribes");
-	workers_->add(new FerryDescr(
-	   pgettext_expr(table.get_string("msgctxt").c_str(), table.get_string("descname").c_str()),
-	   table, *this));
-}
-
-void Tribes::add_soldier_type(const LuaTable& table) {
-	i18n::Textdomain td("tribes");
-	workers_->add(new SoldierDescr(
-	   pgettext_expr(table.get_string("msgctxt").c_str(), table.get_string("descname").c_str()),
-	   table, *this));
-}
-
-void Tribes::add_worker_type(const LuaTable& table) {
-	i18n::Textdomain td("tribes");
-	workers_->add(new WorkerDescr(
-	   pgettext_expr(table.get_string("msgctxt").c_str(), table.get_string("descname").c_str()),
-	   table, *this));
-}
-
-void Tribes::add_tribe(const LuaTable& table, const World& world) {
-	const std::string name = table.get_string("name");
-	if (Widelands::tribe_exists(name)) {
-		tribes_->add(new TribeDescr(table, Widelands::get_tribeinfo(name), world, *this));
-	} else {
-		throw GameDataError("The tribe '%s'' has no preload file.", name.c_str());
->>>>>>> d185afc7
 	}
 
 	// Walk tribes directory and register objects
 	description_manager_->register_directory("tribes", g_fs, false);
-}
-
-Tribes::~Tribes() {
 }
 
 size_t Tribes::nrbuildings() const {
@@ -403,25 +290,10 @@
 	description_manager_->mark_loading_done(type_name);
 }
 
-<<<<<<< HEAD
 void Tribes::add_tribe(const LuaTable& table, const World& world) {
 	const std::string name = table.get_string("name");
 	// Register as in progress
 	description_manager_->mark_loading_in_progress(name);
-=======
-		// Add consumers and producers to wares.
-		if (upcast(ProductionSiteDescr, de, &building_descr)) {
-			for (const auto& ware_amount : de->input_wares()) {
-				wares_->get_mutable(ware_amount.first)->add_consumer(i);
-			}
-			for (const DescriptionIndex& wareindex : de->output_ware_types()) {
-				wares_->get_mutable(wareindex)->add_producer(i);
-			}
-			for (const auto& job : de->working_positions()) {
-				workers_->get_mutable(job.first)->add_employer(i);
-			}
-		}
->>>>>>> d185afc7
 
 	if (Widelands::tribe_exists(name)) {
 		if (scenario_tribes_ != nullptr && scenario_tribes_->has_key(name)) {
