--- conflicted
+++ resolved
@@ -562,24 +562,18 @@
 	[[nodiscard]] size_t size() const;
 	const ProductionProgram::Action& operator[](size_t const idx) const;
 
-<<<<<<< HEAD
-	const ProductionProgram::Groups& consumed_wares_workers() const;
-	const Buildcost& produced_wares() const;
-	const Buildcost& recruited_workers() const;
-	const std::string& trained_attribute() const {
-		return trained_attribute_;
-	}
-	uint8_t train_from_level() const {
-		return train_from_level_;
-	}
-	uint8_t train_to_level() const {
-		return train_to_level_;
-	}
-=======
 	[[nodiscard]] const ProductionProgram::Groups& consumed_wares_workers() const;
 	[[nodiscard]] const Buildcost& produced_wares() const;
 	[[nodiscard]] const Buildcost& recruited_workers() const;
->>>>>>> 44a7d625
+	[[nodiscard]] const std::string& trained_attribute() const {
+		return trained_attribute_;
+	}
+	[[nodiscard]] uint8_t train_from_level() const {
+		return train_from_level_;
+	}
+	[[nodiscard]] uint8_t train_to_level() const {
+		return train_to_level_;
+	}
 	// Throws a GameDataError if we're trying to call an unknown program
 	void validate_calls(const ProductionSiteDescr& descr) const;
 
