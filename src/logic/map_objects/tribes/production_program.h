/*
 * Copyright (C) 2002-2004, 2006, 2008-2011 by the Widelands Development Team
 *
 * This program is free software; you can redistribute it and/or
 * modify it under the terms of the GNU General Public License
 * as published by the Free Software Foundation; either version 2
 * of the License, or (at your option) any later version.
 *
 * This program is distributed in the hope that it will be useful,
 * but WITHOUT ANY WARRANTY; without even the implied warranty of
 * MERCHANTABILITY or FITNESS FOR A PARTICULAR PURPOSE.  See the
 * GNU General Public License for more details.
 *
 * You should have received a copy of the GNU General Public License
 * along with this program; if not, write to the Free Software
 * Foundation, Inc., 51 Franklin Street, Fifth Floor, Boston, MA  02110-1301, USA.
 *
 */

#ifndef WL_LOGIC_MAP_OBJECTS_TRIBES_PRODUCTION_PROGRAM_H
#define WL_LOGIC_MAP_OBJECTS_TRIBES_PRODUCTION_PROGRAM_H

#include <cassert>
#include <cstring>
#include <memory>
#include <set>
#include <string>
#include <vector>

#include <stdint.h>

#include "base/log.h"
#include "base/macros.h"
#include "logic/map_objects/tribes/bill_of_materials.h"
#include "logic/editor_game_base.h"
#include "logic/map_objects/tribes/program_result.h"
#include "logic/map_objects/tribes/training_attribute.h"
#include "logic/widelands.h"
#include "scripting/lua_table.h"

namespace Widelands {

class Game;
class ImmovableDescr;
class ProductionSiteDescr;
class ProductionSite;
class TribeDescr;
class Worker;
class World;

/// Ordered sequence of actions (at least 1). Has a name.
struct ProductionProgram {

	/// A group of ware types with a count.
	using WareTypeGroup = std::pair<std::set<DescriptionIndex>, uint8_t>;
	using Groups = std::vector<WareTypeGroup>;

	/// Can be executed on a ProductionSite.
	struct Action {
		Action() = default;
		virtual ~Action();
		virtual void execute(Game &, ProductionSite &) const = 0;

		/**
		 * Called when the given worker is looking for work from the building,
		 * and none of the default actions apply.
		 *
		 * \return \c true iff the worker was assigned something to do,
		 *  \c false iff he should just idle.
		 */
		virtual bool get_building_work(Game &, ProductionSite &, Worker &) const;

		/**
		 * Called when the given worker returns from building work with
		 * a failed status.
		 */
		virtual void building_work_failed(Game &, ProductionSite &, Worker &) const;

		const Groups& consumed_wares() const {return consumed_wares_;}
		const BillOfMaterials& produced_wares() const {return produced_wares_;}
		const BillOfMaterials& recruited_workers() const {return recruited_workers_;}

	protected:
		Groups consumed_wares_;
		BillOfMaterials produced_wares_;
		BillOfMaterials recruited_workers_;

	private:
		DISALLOW_COPY_AND_ASSIGN(Action);
	};

	/// Parse a group of ware types followed by an optional count and terminated
	/// by a space or null. Example: "fish,meat:2".
	static void parse_ware_type_group
		(char            * & parameters,
		 WareTypeGroup   & group,
		 const Tribes& tribes,
		 const BillOfMaterials  & inputs);

	/// Returns from the program.
	///
	/// Parameter syntax:
	///    parameters         ::= return_value [condition_part]
	///    return_value       ::= Failed | Completed | Skipped
	///    Failed             ::= "failed"
	///    Completed          ::= "completed"
	///    Skipped            ::= "skipped"
	///    condition_part     ::= when_condition | unless_conition
	///    when_condition     ::= "when" condition {"and" condition}
	///    unless_condition   ::= "unless" condition {"or" condition}
	///    condition ::= negation | economy_condition | workers_condition
	///    negation           ::= "not" condition
	///    economy_condition  ::= "economy" economy_needs
	///    site_condition     ::= "site" site_has
	///    workers_condition  ::= "workers" workers_need_experience
	///    economy_needs      ::= "needs" (ware_type|worker_type)
	///    site_has           ::= "has" group
	///    group              ::= ware_type{,ware_type}[:count]
	///    workers_need_experience ::= "need experience"
	/// Parameter semantics:
	///    return_value:
	///       If return_value is Failed or Completed, the productionsite's
	///       statistics is updated accordingly. If return_value is Skipped, the
	///       statistics are not affected.
	///    condition:
	///       A boolean condition that can be evaluated to true or false.
	///    condition_part:
	///       If omitted, the return is unconditional.
	///    when_condition:
	///       This will cause the program to return when all conditions are
	///       true.
	///    unless_condition:
	///       This will cause the program to return unless some condition is
	///       true.
	///    ware_type:
	///       The name of a ware type (defined in the tribe). A ware type may
	///       only appear once in the command.
	///    economy_needs:
	///       The result of this condition depends on whether the economy that
	///       this productionsite belongs to needs a ware/worker of the
	///       specified type. How this is determined is defined by the economy.
	///
	/// Aborts the execution of the program and sets a return value. Updates the
	/// productionsite's statistics depending on the return value.
	///
	/// Note: If the execution reaches the end of the program. the return value
	/// is implicitly set to Completed.
	struct ActReturn : public Action {
		ActReturn(char* parameters, const ProductionSiteDescr&, const Tribes& tribes);
		virtual ~ActReturn();
		void execute(Game &, ProductionSite &) const override;

		struct Condition {
			virtual ~Condition();
			virtual bool evaluate(const ProductionSite &) const = 0;
			virtual std::string description(const Tribes&) const = 0;
			virtual std::string description_negation(const Tribes&) const = 0;
		};
		static Condition * create_condition
			(char * & parameters, const ProductionSiteDescr&, const Tribes& tribes);
		struct Negation : public Condition {
			Negation
				(char * & parameters, const ProductionSiteDescr& descr, const Tribes& tribes)
				: operand(create_condition(parameters, descr, tribes))
			{}
			virtual ~Negation();
			bool evaluate(const ProductionSite &) const override;
			// Just a dummy to satisfy the superclass interface. Do not use.
			std::string description(const Tribes&) const override;
			// Just a dummy to satisfy the superclass interface. Do not use.
			std::string description_negation(const Tribes&) const override;
		private:
			Condition * const operand;
		};

		/// Tests whether the economy needs a ware of type ware_type.
		struct EconomyNeedsWare : public Condition {
			EconomyNeedsWare(const DescriptionIndex& i) : ware_type(i) {}
			bool evaluate(const ProductionSite &) const override;
			std::string description(const Tribes& tribes) const override;
			std::string description_negation(const Tribes& tribes) const override;
		private:
			DescriptionIndex ware_type;
		};

		/// Tests whether the economy needs a worker of type worker_type.
		struct EconomyNeedsWorker : public Condition {
			EconomyNeedsWorker(const DescriptionIndex& i) : worker_type(i) {}
			bool evaluate(const ProductionSite &) const override;
			std::string description(const Tribes& tribes) const override;
			std::string description_negation(const Tribes& tribes) const override;
		private:
			DescriptionIndex worker_type;
		};

		/// Tests whether the site has the specified (or implied) number of
		/// wares, combining from any of the types specified, in its input
		/// queues.
		struct SiteHas : public Condition {
			SiteHas(char* & parameters, const ProductionSiteDescr&, const Tribes& tribes);
			bool evaluate(const ProductionSite &) const override;
			std::string description(const Tribes& tribes) const override;
			std::string description_negation(const Tribes& tribes) const override;
		private:
			WareTypeGroup group;
		};

		/// Tests whether any of the workers at the site needs experience to
		/// become upgraded.
		struct WorkersNeedExperience : public Condition {
			bool evaluate(const ProductionSite &) const override;
			std::string description(const Tribes&) const override;
			std::string description_negation(const Tribes&) const override;
		};

		using Conditions = std::vector<Condition *>;
		ProgramResult result_;
		bool       is_when_; //  otherwise it is "unless"
		Conditions conditions_;
	};


	/// Calls a program of the productionsite.
	///
	/// Parameter syntax:
	///    parameters         ::= program {handling_directive}
	///    handling_directive ::= "on" Result handling_method
	///    Result             ::= "failure" | "completion" | "skip"
	///    handling_method    ::= Fail | Complete | Skip | Repeat
	///    Fail               ::= "fail"
	///    Ignore             ::= "ignore"
	///    Repeat             ::= "repeat"
	/// Parameter semantics:
	///    program:
	///       The name of a program defined in the productionsite.
	///    handling_directive:
	///       Only 1 handling_directive can be specified for each value of
	///       Result. If no handling_directive is specified for a particular
	///       value of Result, the program is continued when the call has
	///       returned that value.
	///    handling_method:
	///       Specifies how to handle the specified kind of result of the called
	///       program.
	///       * If handling_method for the result of the called program is Fail,
	///         the command fails (with the same effect as executing
	///         "return=failed").
	///       * If handling_method is Complete, the command completes the
	///         calling program (with the same effect as executing
	///         "return=completed").
	///       * If handling_method is Skip, the command skips the calling
	///         program (with the same effect as executing "return=skipped").
	///       * If handling_method is "repeat", the command is repeated.
	struct ActCall : public Action {
		ActCall(char* parameters, const ProductionSiteDescr&);
		void execute(Game &, ProductionSite &) const override;
	private:
		ProductionProgram             * program_;
		ProgramResultHandlingMethod handling_methods_[3];
	};

	/// Calls a program of the productionsite's main worker.
	///
	/// Parameter syntax:
	///    parameters ::= program
	/// Parameter semantics:
	///    program:
	///       The name of a program defined in the productionsite's main worker.
	struct ActWorker : public Action {
		ActWorker(char* parameters,
					 const std::string& production_program_name,
					 ProductionSiteDescr*, const Tribes& tribes);
		void execute(Game &, ProductionSite &) const override;
		bool get_building_work(Game &, ProductionSite &, Worker &) const override;
		void building_work_failed(Game &, ProductionSite &, Worker &) const override;
		const std::string & program() const {return program_;}
	private:
		std::string program_;
	};

	/// Does nothing.
	///
	/// Parameter syntax:
	///    parameters ::= duration
	/// Parameter semantics:
	///    duration:
	///       A natural integer. If 0, the result from the most recent command
	///       that returned a value is used.
	///
	/// Blocks the execution of the program for the specified duration.
	struct ActSleep : public Action {
		ActSleep(char * parameters);
		void execute(Game &, ProductionSite &) const override;
	private:
		Duration duration_;
	};

	/// Checks whether the map has a certain feature enabled.
	///
	/// Parameter syntax:
	///    parameters ::= feature
	/// Parameter semantics:
	///    feature:
	///       The name of the feature that should be checked. Possible values are:
	///       * Seafaring : to check whether the map has at least two port build spaces
	///
	/// Ends the program if the feature is not enabled.
	struct ActCheckMap : public Action {
		ActCheckMap(char * parameters);
		void execute(Game &, ProductionSite &) const override;
	private:
		 enum {
			 SEAFARING = 1
		 };
		 uint8_t feature_;
	};

	/// Runs an animation.
	///
	/// Parameter syntax:
	///    parameters ::= animation duration
	/// Parameter semantics:
	///    animation:
	///       The name of an animation (defined in the productionsite type).
	///    duration:
	///       A natural integer. If 0, the result from the most recent command
	///       that returned a value is used.
	///
	/// Starts the specified animation for the productionsite. Blocks the
	/// execution of the program for the specified duration. (The duration does
	/// not have to equal the length of the animation. It will loop around. The
	/// animation will not be stopped by this command. It will run until another
	/// animation is started.)
	struct ActAnimate : public Action {
		ActAnimate(char* parameters, ProductionSiteDescr*);
		void execute(Game &, ProductionSite &) const override;
	private:
		uint32_t id_;
		Duration duration_;
	};

	/// Consumes wares from the input storages.
	///
	/// Parameter syntax:
	///    parameters ::= group {group}
	///    group      ::= ware_type{,ware_type}[:count]
	/// Parameter semantics:
	///    ware_type:
	///       The name of a ware type (defined in the tribe).
	///    count:
	///       A positive integer. If omitted, the value 1 is used.
	///
	/// For each group, the number of wares specified in count is consumed. The
	/// consumed wares may be of any type in the group.
	///
	/// If there are not enough wares in the input storages, the command fails
	/// (with the same effect as executing "return=failed"). Then no wares will
	/// be consumed.
	///
	/// Selecting which ware types to consume for a group so that the whole
	/// command succeeds is a constraint satisfaction problem. The
	/// implementation does not implement an exhaustive search for a solution to
	/// it. It is just a greedy algorithm which gives up instead of
	/// backtracking. Therefore The command may fail even if there is a
	/// solution.

	/// However it may be possible to help the algorithm by ordering the groups
	/// carefully. Suppose that the input storage has the wares a:1, b:1 and a
	/// consume command has the parameters "a,b:1 a:1". The algorithm tries to
	/// consume its input wares in order. First it consumes wares of type a. It
	/// starts with the first group and consumes 1 (the group becomes
	/// satisfied). Then it proceeds with the second group, but there are no a's
	/// left to consume. Since there is no other ware type that can satisfy the
	/// group, the command will fail. If the groups are reordered so that the
	/// parameters become "a:1 a,b:1", it will work. When the algorithm consumes
	/// wares of type a, it will consume 1 for the first group. When it proceeds
	/// with the second group, it will not have any a's left. Then it will go on
	/// and consume wares of type b. it will consume 1 for the second group
	/// (which becomes satisfied) and the command succeeds.
	///
	/// \note It is not possible to reorder ware types within a group. "a,b" is
	/// equivalent to "b,a" because in the internal representation the ware
	/// types of a group are sorted.
	// TODO(unknown): change this!
	struct ActConsume : public Action {
		ActConsume(char* parameters, const ProductionSiteDescr&, const Tribes& tribes);
		void execute(Game &, ProductionSite &) const override;
	};

	/// Produces wares.
	///
	/// Parameter syntax:
	///    parameters ::= group {group}
	///    group      ::= ware_type[:count]
	/// Parameter semantics:
	///    ware_type:
	///       The name of a ware type (defined in the tribe). A ware type may
	///       only appear once in the command.
	///    count:
	///       A positive integer. If omitted, the value 1 is used.
	///
	/// For each group, the number of wares specified in count are produced. The
	/// produced wares are of the type specified in the group. How the produced
	/// wares are handled is defined by the productionsite.
	struct ActProduce : public Action {
		ActProduce(char* parameters, const ProductionSiteDescr&, const Tribes& tribes);
		void execute(Game &, ProductionSite &) const override;
		bool get_building_work(Game &, ProductionSite &, Worker &) const override;
	};

	/// Recruits workers.
	///
	/// Parameter syntax:
	///    parameters ::= group {group}
	///    group      ::= worker_type[:count]
	/// Parameter semantics:
	///    ware_type:
	///       The name of a worker type (defined in the tribe). A worker type
	///       may only appear once in the command.
	///    count:
	///       A positive integer. If omitted, the value 1 is used.
	///
	/// For each group, the number of workers specified in count are recruited.
	/// The recruited workers are of the type specified in the group. How the
	/// recruited workers are handled is defined by the productionsite.
	struct ActRecruit : public Action {
		ActRecruit(char* parameters, const ProductionSiteDescr&, const Tribes& tribes);
		void execute(Game &, ProductionSite &) const override;
		bool get_building_work(Game &, ProductionSite &, Worker &) const override;
	};

	struct ActMine : public Action {
		ActMine(char* parameters,
		        const World&,
		        const std::string& production_program_name,
		        ProductionSiteDescr*);
		void execute(Game &, ProductionSite &) const override;

	private:
<<<<<<< HEAD
		DescriptionIndex m_resource;
		uint8_t        m_distance; // width/radius of mine
		uint8_t        m_max;  // Can work up to this percent (of total mountain resources)
		uint8_t        m_chance; // odds of finding resources from empty mine
		uint8_t        m_training; // probability of training in empty mines
=======
		DescriptionIndex resource_;
		uint8_t        distance_; // width/radius of mine
		uint8_t        max_;  // Can work up to this percent (of total mountain resources)
		uint8_t        chance_; // odds of finding resources from empty mine
		uint8_t        training_; // probability of training in _empty_ mines
>>>>>>> 545f0a5d
	};

	struct ActCheckSoldier : public Action {
		ActCheckSoldier(char * parameters);
		void execute(Game &, ProductionSite &) const override;
	private:
		TrainingAttribute attribute;
		uint8_t level;
	};

	struct ActTrain : public Action {
		ActTrain(char * parameters);
		void execute(Game &, ProductionSite &) const override;
	private:
		TrainingAttribute attribute;
		uint8_t level;
		uint8_t target_level;
	};

	/// Plays a soundFX.
	///
	/// Parameter syntax:
	///    parameters ::= soundFX [priority]
	/// Parameter semantics:
	///    directory:
	///       The directory of the sound effect.
	///    soundFX:
	///       The base filename of a soundFX (without path, running numbers or file extension)
	///    priority:
	///       An integer. If omitted, 127 is used.
	///
	/// Plays the specified soundFX with the specified priority. Whether the
	/// soundFX is actually played is determined by the sound handler.
	struct ActPlayFX : public Action {
		ActPlayFX(char * parameters);
		void execute(Game &, ProductionSite &) const override;
	private:
		std::string name;
		uint8_t     priority;
	};

	/// Sends a building worker to construct at an immovable.
	///
	/// Parameter syntax:
	///    parameters ::= object worker-program radius
	/// Parameter semantics:
	///    object
	///       This is the name of the immovable that should be constructed (e.g. 'shipconstruction')
	///    worker-program
	///       This is the name of the program that the worker will use
	///       to act out the construction
	///    radius
	///       Activity radius
	struct ActConstruct : public Action {
		ActConstruct(char* parameters,
		             const std::string& production_program_name,
		             ProductionSiteDescr*);
		void execute(Game &, ProductionSite &) const override;
		bool get_building_work(Game &, ProductionSite &, Worker &) const override;
		void building_work_failed(Game &, ProductionSite &, Worker &) const override;

		const ImmovableDescr& get_construction_descr(const Tribes& tribes) const;

	private:
		std::string objectname;
		std::string workerprogram;
		uint32_t radius;
	};

	ProductionProgram(const std::string& init_name,
							const std::string& init_descname,
							std::unique_ptr<LuaTable> actions_table,
							const EditorGameBase& egbase,
							ProductionSiteDescr* building);

	const std::string& name() const;
	const std::string& descname() const;

	size_t size() const;
	const ProductionProgram::Action& operator[](size_t const idx) const;

	const ProductionProgram::Groups& consumed_wares() const;
	const Buildcost& produced_wares() const;
	const Buildcost& recruited_workers() const;

private:
	std::string name_;
	std::string descname_;
	std::vector<std::unique_ptr<Action>> actions_;
	ProductionProgram::Groups consumed_wares_;
	Buildcost produced_wares_;
	Buildcost recruited_workers_;
};

}

#endif  // end of include guard: WL_LOGIC_MAP_OBJECTS_TRIBES_PRODUCTION_PROGRAM_H<|MERGE_RESOLUTION|>--- conflicted
+++ resolved
@@ -436,19 +436,11 @@
 		void execute(Game &, ProductionSite &) const override;
 
 	private:
-<<<<<<< HEAD
-		DescriptionIndex m_resource;
-		uint8_t        m_distance; // width/radius of mine
-		uint8_t        m_max;  // Can work up to this percent (of total mountain resources)
-		uint8_t        m_chance; // odds of finding resources from empty mine
-		uint8_t        m_training; // probability of training in empty mines
-=======
 		DescriptionIndex resource_;
 		uint8_t        distance_; // width/radius of mine
 		uint8_t        max_;  // Can work up to this percent (of total mountain resources)
 		uint8_t        chance_; // odds of finding resources from empty mine
 		uint8_t        training_; // probability of training in _empty_ mines
->>>>>>> 545f0a5d
 	};
 
 	struct ActCheckSoldier : public Action {
