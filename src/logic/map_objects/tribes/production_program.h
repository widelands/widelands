/*
 * Copyright (C) 2002-2020 by the Widelands Development Team
 *
 * This program is free software; you can redistribute it and/or
 * modify it under the terms of the GNU General Public License
 * as published by the Free Software Foundation; either version 2
 * of the License, or (at your option) any later version.
 *
 * This program is distributed in the hope that it will be useful,
 * but WITHOUT ANY WARRANTY; without even the implied warranty of
 * MERCHANTABILITY or FITNESS FOR A PARTICULAR PURPOSE.  See the
 * GNU General Public License for more details.
 *
 * You should have received a copy of the GNU General Public License
 * along with this program; if not, write to the Free Software
 * Foundation, Inc., 51 Franklin Street, Fifth Floor, Boston, MA  02110-1301, USA.
 *
 */

#ifndef WL_LOGIC_MAP_OBJECTS_TRIBES_PRODUCTION_PROGRAM_H
#define WL_LOGIC_MAP_OBJECTS_TRIBES_PRODUCTION_PROGRAM_H

#include <memory>

#include "base/log.h"
#include "base/macros.h"
#include "logic/map_objects/buildcost.h"
#include "logic/map_objects/map_object_program.h"
#include "logic/map_objects/tribes/bill_of_materials.h"
#include "logic/map_objects/tribes/program_result.h"
#include "logic/map_objects/tribes/training_attribute.h"
#include "logic/map_objects/tribes/wareworker.h"
#include "scripting/lua_table.h"

namespace Widelands {

class Game;
class ImmovableDescr;
class ProductionSiteDescr;
class ProductionSite;
class Worker;
class World;

/// Ordered sequence of actions (at least 1). Has a name.
struct ProductionProgram : public MapObjectProgram {

	/// A group of ware types with a count.
	using WareTypeGroup = std::pair<std::set<std::pair<DescriptionIndex, WareWorker>>, uint8_t>;
	using Groups = std::vector<WareTypeGroup>;

	/// Can be executed on a ProductionSite.
	struct Action {
		Action() = default;
		virtual ~Action();
		virtual void execute(Game&, ProductionSite&) const = 0;

		/**
		 * Called when the given worker is looking for work from the building,
		 * and none of the default actions apply.
		 *
		 * \return \c true iff the worker was assigned something to do,
		 *  \c false iff he should just idle.
		 */
		virtual bool get_building_work(Game&, ProductionSite&, Worker&) const;

		/**
		 * Called when the given worker returns from building work with
		 * a failed status.
		 */
		virtual void building_work_failed(Game&, ProductionSite&, Worker&) const;

		const Groups& consumed_wares_workers() const {
			return consumed_wares_workers_;
		}
		const BillOfMaterials& produced_wares() const {
			return produced_wares_;
		}
		const BillOfMaterials& recruited_workers() const {
			return recruited_workers_;
		}

	protected:
		Groups consumed_wares_workers_;
		BillOfMaterials produced_wares_;
		BillOfMaterials recruited_workers_;

	private:
		DISALLOW_COPY_AND_ASSIGN(Action);
	};

<<<<<<< HEAD
	/// Parse a group of ware types followed by an optional count within a vector range. Example: "fish,meat:2".
	static Groups parse_ware_type_groups(std::vector<std::string>::const_iterator begin, std::vector<std::string>::const_iterator end, const ProductionSiteDescr& descr, const Tribes& tribes);

	/// Parse a ware or worker list with optional amounts and ensure that the building's outputs match. Example: "fish:2".
	static BillOfMaterials parse_bill_of_materials(const std::vector<std::string>& arguments, WareWorker ww, const ProductionSiteDescr& descr, const Tribes& tribes);
=======
	/// Parse a group of ware types followed by an optional count within a vector range. Example:
	/// "fish,meat:2".
	static Groups parse_ware_type_groups(std::vector<std::string>::const_iterator begin,
	                                     std::vector<std::string>::const_iterator end,
	                                     const ProductionSiteDescr& descr,
	                                     const Tribes& tribes);

	/// Parse a ware or worker list with optional amounts and ensure that the building's outputs
	/// match. Example: "fish:2".
	static BillOfMaterials parse_bill_of_materials(const std::vector<std::string>& arguments,
	                                               WareWorker ww,
	                                               const Tribes& tribes);
>>>>>>> 41123200

	/// Returns from the program.
	///
	/// Parameter syntax:
	///    parameters         ::= return_value [condition_part]
	///    return_value       ::= Failed | Completed | Skipped
	///    Failed             ::= "failed"
	///    Completed          ::= "completed"
	///    Skipped            ::= "skipped"
	///    condition_part     ::= when_condition | unless_conition
	///    when_condition     ::= "when" condition {"and" condition}
	///    unless_condition   ::= "unless" condition {"or" condition}
	///    condition ::= negation | economy_condition | workers_condition
	///    negation           ::= "not" condition
	///    economy_condition  ::= "economy" economy_needs
	///    site_condition     ::= "site" site_has
	///    workers_condition  ::= "workers" workers_need_experience
	///    economy_needs      ::= "needs" (ware_type|worker_type)
	///    site_has           ::= "has" group
	///    group              ::= ware_type{,ware_type}[:count]
	///    workers_need_experience ::= "need experience"
	/// Parameter semantics:
	///    return_value:
	///       If return_value is Failed, Skipped or Completed, the productionsite's
	///       statistics is updated accordingly. Failed and Skipped add a 10s delay
	///       from the time of failure before the same program is attempted again.
	///    condition:
	///       A boolean condition that can be evaluated to true or false.
	///    condition_part:
	///       If omitted, the return is unconditional.
	///    when_condition:
	///       This will cause the program to return when all conditions are
	///       true.
	///    unless_condition:
	///       This will cause the program to return unless some condition is
	///       true.
	///    ware_type:
	///       The name of a ware type (defined in the tribe). A ware type may
	///       only appear once in the command.
	///    economy_needs:
	///       The result of this condition depends on whether the economy that
	///       this productionsite belongs to needs a ware/worker of the
	///       specified type. How this is determined is defined by the economy.
	///
	/// Aborts the execution of the program and sets a return value. Updates the
	/// productionsite's statistics depending on the return value.
	///
	/// Note: If the execution reaches the end of the program. the return value
	/// is implicitly set to Completed.
	struct ActReturn : public Action {
<<<<<<< HEAD
		ActReturn(const std::vector<std::string>& arguments, const ProductionSiteDescr&, const Tribes& tribes);
=======
		ActReturn(const std::vector<std::string>& arguments,
		          const ProductionSiteDescr&,
		          const Tribes& tribes);
>>>>>>> 41123200
		~ActReturn() override;
		void execute(Game&, ProductionSite&) const override;

		struct Condition {
			virtual ~Condition();
			virtual bool evaluate(const ProductionSite&) const = 0;
			virtual std::string description(const Tribes&) const = 0;
			virtual std::string description_negation(const Tribes&) const = 0;
		};
<<<<<<< HEAD
		static Condition*
		create_condition(std::vector<std::string>::const_iterator& begin, std::vector<std::string>::const_iterator& end, const ProductionSiteDescr&, const Tribes& tribes);

		struct Negation : public Condition {
			Negation(std::vector<std::string>::const_iterator& begin, std::vector<std::string>::const_iterator& end, const ProductionSiteDescr& descr, const Tribes& tribes);
=======
		static Condition* create_condition(const std::vector<std::string>& arguments,
		                                   std::vector<std::string>::const_iterator& begin,
		                                   std::vector<std::string>::const_iterator& end,
		                                   const ProductionSiteDescr&,
		                                   const Tribes& tribes);

		struct Negation : public Condition {
			Negation(const std::vector<std::string>& arguments,
			         std::vector<std::string>::const_iterator& begin,
			         std::vector<std::string>::const_iterator& end,
			         const ProductionSiteDescr& descr,
			         const Tribes& tribes);
>>>>>>> 41123200
			~Negation() override;
			bool evaluate(const ProductionSite&) const override;
			// Just a dummy to satisfy the superclass interface. Do not use.
			std::string description(const Tribes&) const override;
			// Just a dummy to satisfy the superclass interface. Do not use.
			std::string description_negation(const Tribes&) const override;

		private:
			Condition* const operand;
		};

		/// Tests whether the economy needs a ware of type ware_type.
		struct EconomyNeedsWare : public Condition {
			explicit EconomyNeedsWare(const DescriptionIndex& i) : ware_type(i) {
			}
			bool evaluate(const ProductionSite&) const override;
			std::string description(const Tribes& tribes) const override;
			std::string description_negation(const Tribes& tribes) const override;

		private:
			DescriptionIndex ware_type;
		};

		/// Tests whether the economy needs a worker of type worker_type.
		struct EconomyNeedsWorker : public Condition {
			explicit EconomyNeedsWorker(const DescriptionIndex& i) : worker_type(i) {
			}
			bool evaluate(const ProductionSite&) const override;
			std::string description(const Tribes& tribes) const override;
			std::string description_negation(const Tribes& tribes) const override;

		private:
			DescriptionIndex worker_type;
		};

		/// Tests whether the site has the specified (or implied) number of
		/// wares, combining from any of the types specified, in its input
		/// queues.
		struct SiteHas : public Condition {
<<<<<<< HEAD
			SiteHas(std::vector<std::string>::const_iterator begin, std::vector<std::string>::const_iterator end, const ProductionSiteDescr& descr, const Tribes& tribes);
=======
			SiteHas(std::vector<std::string>::const_iterator begin,
			        std::vector<std::string>::const_iterator end,
			        const ProductionSiteDescr& descr,
			        const Tribes& tribes);
>>>>>>> 41123200
			bool evaluate(const ProductionSite&) const override;
			std::string description(const Tribes& tribes) const override;
			std::string description_negation(const Tribes& tribes) const override;

		private:
			WareTypeGroup group;
		};

		/// Tests whether any of the workers at the site needs experience to
		/// become upgraded.
		struct WorkersNeedExperience : public Condition {
			bool evaluate(const ProductionSite&) const override;
			std::string description(const Tribes&) const override;
			std::string description_negation(const Tribes&) const override;
		};

		using Conditions = std::vector<Condition*>;
		ProgramResult result_;
		bool is_when_;  //  otherwise it is "unless"
		Conditions conditions_;
	};

	/// Calls a program of the productionsite.
	///
	/// Parameter syntax:
	///    parameters         ::= program {handling_directive}
	///    handling_directive ::= "on" Result handling_method
	///    Result             ::= "failure" | "completion" | "skip"
	///    handling_method    ::= Fail | Complete | Skip | Repeat
	///    Fail               ::= "fail"
	///    Ignore             ::= "ignore"
	///    Repeat             ::= "repeat"
	/// Parameter semantics:
	///    program:
	///       The name of a program defined in the productionsite.
	///    handling_directive:
	///       Only 1 handling_directive can be specified for each value of
	///       Result. If no handling_directive is specified for a particular
	///       value of Result, the program is continued when the call has
	///       returned that value.
	///    handling_method:
	///       Specifies how to handle the specified kind of result of the called
	///       program.
	///       * If handling_method for the result of the called program is Fail,
	///         the command fails (with the same effect as executing
	///         "return=failed").
	///       * If handling_method is Complete, the command completes the
	///         calling program (with the same effect as executing
	///         "return=completed").
	///       * If handling_method is Skip, the command skips the calling
	///         program (with the same effect as executing "return=skipped").
	///       * If handling_method is "repeat", the command is repeated.
	///       * If handling_method is None the called program continues normal,
	///         but no statistics are calculated
	struct ActCall : public Action {
		ActCall(const std::vector<std::string>& arguments, const ProductionSiteDescr&);
		void execute(Game&, ProductionSite&) const override;

	private:
		ProductionProgram* program_;
		ProgramResultHandlingMethod handling_methods_[3];
	};

	/// Calls a program of the productionsite's main worker.
	///
	/// Parameter syntax:
	///    parameters ::= program
	/// Parameter semantics:
	///    program:
	///       The name of a program defined in the productionsite's main worker.
	struct ActCallWorker : public Action {
		ActCallWorker(const std::vector<std::string>& arguments,
		              const std::string& production_program_name,
		              ProductionSiteDescr*,
		              const Tribes& tribes);
		void execute(Game&, ProductionSite&) const override;
		bool get_building_work(Game&, ProductionSite&, Worker&) const override;
		void building_work_failed(Game&, ProductionSite&, Worker&) const override;
		const std::string& program() const {
			return program_;
		}

	private:
		std::string program_;
	};

	/// Does nothing.
	///
	/// Parameter syntax:
	///    parameters ::= duration
	/// Parameter semantics:
	///    duration:
	///       A natural integer. If 0, the result from the most recent command
	///       that returned a value is used.
	///
	/// Blocks the execution of the program for the specified duration.
	struct ActSleep : public Action {
<<<<<<< HEAD
		explicit ActSleep(const std::vector<std::string>& arguments);
=======
		explicit ActSleep(const std::vector<std::string>& arguments,
		                  const ProductionSiteDescr& psite);
>>>>>>> 41123200
		void execute(Game&, ProductionSite&) const override;

	private:
		Duration duration_;
	};

<<<<<<< HEAD
	/// Checks whether the map has a certain feature enabled.
	///
	/// Parameter syntax:
	///    parameters ::= feature
	/// Parameter semantics:
	///    feature:
	///       The name of the feature that should be checked. Possible values are:
	///       * Seafaring : to check whether the map has at least two port build spaces
	///
	/// Ends the program if the feature is not enabled.
	struct ActCheckMap : public Action {
		explicit ActCheckMap(const std::vector<std::string>& arguments);
		void execute(Game&, ProductionSite&) const override;

	private:
		enum class Feature { kSeafaring = 1 };
		Feature feature_;
	};

=======
>>>>>>> 41123200
	/// Runs an animation.
	///
	/// Parameter syntax:
	///    parameters ::= animation duration
	/// Parameter semantics:
	///    animation:
	///       The name of an animation (defined in the productionsite type).
	///    duration:
	///       A natural integer. If 0, the result from the most recent command
	///       that returned a value is used.
	///
	/// Starts the specified animation for the productionsite. Blocks the
	/// execution of the program for the specified duration. (The duration does
	/// not have to equal the length of the animation. It will loop around. The
	/// animation will not be stopped by this command. It will run until another
	/// animation is started.)
	struct ActAnimate : public Action {
		ActAnimate(const std::vector<std::string>& arguments, ProductionSiteDescr*);
		void execute(Game&, ProductionSite&) const override;

	private:
		AnimationParameters parameters;
	};

	/// Consumes wares from the input storages.
	///
	/// Parameter syntax:
	///    parameters ::= group {group}
	///    group      ::= ware_type{,ware_type}[:count]
	/// Parameter semantics:
	///    ware_type:
	///       The name of a ware type (defined in the tribe).
	///    count:
	///       A positive integer. If omitted, the value 1 is used.
	///
	/// For each group, the number of wares specified in count is consumed. The
	/// consumed wares may be of any type in the group.
	///
	/// If there are not enough wares in the input storages, the command fails
	/// (with the same effect as executing "return=failed"). Then no wares will
	/// be consumed.
	///
	/// Selecting which ware types to consume for a group so that the whole
	/// command succeeds is a constraint satisfaction problem. The
	/// implementation does not implement an exhaustive search for a solution to
	/// it. It is just a greedy algorithm which gives up instead of
	/// backtracking. Therefore The command may fail even if there is a
	/// solution.

	/// However it may be possible to help the algorithm by ordering the groups
	/// carefully. Suppose that the input storage has the wares a:1, b:1 and a
	/// consume command has the parameters "a,b:1 a:1". The algorithm tries to
	/// consume its input wares in order. First it consumes wares of type a. It
	/// starts with the first group and consumes 1 (the group becomes
	/// satisfied). Then it proceeds with the second group, but there are no a's
	/// left to consume. Since there is no other ware type that can satisfy the
	/// group, the command will fail. If the groups are reordered so that the
	/// parameters become "a:1 a,b:1", it will work. When the algorithm consumes
	/// wares of type a, it will consume 1 for the first group. When it proceeds
	/// with the second group, it will not have any a's left. Then it will go on
	/// and consume wares of type b. it will consume 1 for the second group
	/// (which becomes satisfied) and the command succeeds.
	///
	/// \note It is not possible to reorder ware types within a group. "a,b" is
	/// equivalent to "b,a" because in the internal representation the ware
	/// types of a group are sorted.
	// TODO(unknown): change this!
	struct ActConsume : public Action {
<<<<<<< HEAD
		ActConsume(const std::vector<std::string>& arguments, const ProductionSiteDescr& descr, const Tribes& tribes);
=======
		ActConsume(const std::vector<std::string>& arguments,
		           const ProductionSiteDescr& descr,
		           const Tribes& tribes);
>>>>>>> 41123200
		void execute(Game&, ProductionSite&) const override;
	};

	/// Produces wares.
	///
	/// Parameter syntax:
	///    parameters ::= group {group}
	///    group      ::= ware_type[:count]
	/// Parameter semantics:
	///    ware_type:
	///       The name of a ware type (defined in the tribe). A ware type may
	///       only appear once in the command.
	///    count:
	///       A positive integer. If omitted, the value 1 is used.
	///
	/// For each group, the number of wares specified in count are produced. The
	/// produced wares are of the type specified in the group. How the produced
	/// wares are handled is defined by the productionsite.
	struct ActProduce : public Action {
<<<<<<< HEAD
		ActProduce(const std::vector<std::string>& arguments, const ProductionSiteDescr&, const Tribes& tribes);
=======
		ActProduce(const std::vector<std::string>& arguments,
		           ProductionSiteDescr&,
		           const Tribes& tribes);
>>>>>>> 41123200
		void execute(Game&, ProductionSite&) const override;
		bool get_building_work(Game&, ProductionSite&, Worker&) const override;
	};

	/// Recruits workers.
	///
	/// Parameter syntax:
	///    parameters ::= group {group}
	///    group      ::= worker_type[:count]
	/// Parameter semantics:
	///    ware_type:
	///       The name of a worker type (defined in the tribe). A worker type
	///       may only appear once in the command.
	///    count:
	///       A positive integer. If omitted, the value 1 is used.
	///
	/// For each group, the number of workers specified in count are recruited.
	/// The recruited workers are of the type specified in the group. How the
	/// recruited workers are handled is defined by the productionsite.
	struct ActRecruit : public Action {
<<<<<<< HEAD
		ActRecruit(const std::vector<std::string>& arguments, const ProductionSiteDescr&, const Tribes& tribes);
=======
		ActRecruit(const std::vector<std::string>& arguments,
		           ProductionSiteDescr&,
		           const Tribes& tribes);
>>>>>>> 41123200
		void execute(Game&, ProductionSite&) const override;
		bool get_building_work(Game&, ProductionSite&, Worker&) const override;
	};

	struct ActMine : public Action {
		ActMine(const std::vector<std::string>& arguments,
		        const World&,
		        const std::string& production_program_name,
		        ProductionSiteDescr*);
		void execute(Game&, ProductionSite&) const override;

	private:
		DescriptionIndex resource_;
		uint8_t distance_;  // width/radius of mine
		uint8_t max_;       // Can work up to this percent (of total mountain resources)
		uint8_t chance_;    // odds of finding resources from empty mine
		uint8_t training_;  // probability of training in _empty_ mines
	};

	struct ActCheckSoldier : public Action {
		explicit ActCheckSoldier(const std::vector<std::string>& arguments);
		void execute(Game&, ProductionSite&) const override;

	private:
		TrainingAttribute attribute_;
		uint8_t level_;
	};

	struct ActTrain : public Action {
		explicit ActTrain(const std::vector<std::string>& arguments);
		void execute(Game&, ProductionSite&) const override;

	private:
		TrainingAttribute attribute_;
		uint8_t level_;
		uint8_t target_level_;
	};

	/// Plays a sound effect.
	///
	/// Parameter syntax:
	///    parameters ::= directory sound [priority]
	/// Parameter semantics:
	///    directory:
	///       The directory of the sound files, relative to the datadir.
	///    sound:
	///       The base filename of a sound effect (relative to the directory).
	///    priority:
	///       An integer. If omitted, 127 is used.
	///
	/// Plays the specified sound effect with the specified priority. Whether the
	/// sound effect is actually played is determined by the sound handler.
	struct ActPlaySound : public Action {
		explicit ActPlaySound(const std::vector<std::string>& arguments);
		void execute(Game&, ProductionSite&) const override;

	private:
		PlaySoundParameters parameters;
	};

	/// Sends a building worker to construct at an immovable.
	///
	/// Parameter syntax:
	///    parameters ::= object worker-program radius
	/// Parameter semantics:
	///    object
	///       This is the name of the immovable that should be constructed (e.g. 'shipconstruction')
	///    worker-program
	///       This is the name of the program that the worker will use
	///       to act out the construction
	///    radius
	///       Activity radius
	struct ActConstruct : public Action {
		ActConstruct(const std::vector<std::string>& arguments,
		             const std::string& production_program_name,
		             ProductionSiteDescr*,
		             const Tribes& tribes);
		void execute(Game&, ProductionSite&) const override;
		bool get_building_work(Game&, ProductionSite&, Worker&) const override;
		void building_work_failed(Game&, ProductionSite&, Worker&) const override;

		const ImmovableDescr& get_construction_descr(const Tribes& tribes) const;

	private:
		std::string objectname;
		std::string workerprogram;
		uint32_t radius;
	};

	ProductionProgram(const std::string& init_name,
	                  const std::string& init_descname,
	                  std::unique_ptr<LuaTable> actions_table,
	                  const Tribes& tribes,
	                  const World& world,
	                  ProductionSiteDescr* building);

	const std::string& descname() const;

	size_t size() const;
	const ProductionProgram::Action& operator[](size_t const idx) const;

	const ProductionProgram::Groups& consumed_wares_workers() const;
	const Buildcost& produced_wares() const;
	const Buildcost& recruited_workers() const;

private:
	std::string descname_;
	std::vector<std::unique_ptr<Action>> actions_;
	ProductionProgram::Groups consumed_wares_workers_;
	Buildcost produced_wares_;
	Buildcost recruited_workers_;
};
}  // namespace Widelands

#endif  // end of include guard: WL_LOGIC_MAP_OBJECTS_TRIBES_PRODUCTION_PROGRAM_H<|MERGE_RESOLUTION|>--- conflicted
+++ resolved
@@ -88,13 +88,6 @@
 		DISALLOW_COPY_AND_ASSIGN(Action);
 	};
 
-<<<<<<< HEAD
-	/// Parse a group of ware types followed by an optional count within a vector range. Example: "fish,meat:2".
-	static Groups parse_ware_type_groups(std::vector<std::string>::const_iterator begin, std::vector<std::string>::const_iterator end, const ProductionSiteDescr& descr, const Tribes& tribes);
-
-	/// Parse a ware or worker list with optional amounts and ensure that the building's outputs match. Example: "fish:2".
-	static BillOfMaterials parse_bill_of_materials(const std::vector<std::string>& arguments, WareWorker ww, const ProductionSiteDescr& descr, const Tribes& tribes);
-=======
 	/// Parse a group of ware types followed by an optional count within a vector range. Example:
 	/// "fish,meat:2".
 	static Groups parse_ware_type_groups(std::vector<std::string>::const_iterator begin,
@@ -107,7 +100,6 @@
 	static BillOfMaterials parse_bill_of_materials(const std::vector<std::string>& arguments,
 	                                               WareWorker ww,
 	                                               const Tribes& tribes);
->>>>>>> 41123200
 
 	/// Returns from the program.
 	///
@@ -158,13 +150,9 @@
 	/// Note: If the execution reaches the end of the program. the return value
 	/// is implicitly set to Completed.
 	struct ActReturn : public Action {
-<<<<<<< HEAD
-		ActReturn(const std::vector<std::string>& arguments, const ProductionSiteDescr&, const Tribes& tribes);
-=======
 		ActReturn(const std::vector<std::string>& arguments,
 		          const ProductionSiteDescr&,
 		          const Tribes& tribes);
->>>>>>> 41123200
 		~ActReturn() override;
 		void execute(Game&, ProductionSite&) const override;
 
@@ -174,13 +162,6 @@
 			virtual std::string description(const Tribes&) const = 0;
 			virtual std::string description_negation(const Tribes&) const = 0;
 		};
-<<<<<<< HEAD
-		static Condition*
-		create_condition(std::vector<std::string>::const_iterator& begin, std::vector<std::string>::const_iterator& end, const ProductionSiteDescr&, const Tribes& tribes);
-
-		struct Negation : public Condition {
-			Negation(std::vector<std::string>::const_iterator& begin, std::vector<std::string>::const_iterator& end, const ProductionSiteDescr& descr, const Tribes& tribes);
-=======
 		static Condition* create_condition(const std::vector<std::string>& arguments,
 		                                   std::vector<std::string>::const_iterator& begin,
 		                                   std::vector<std::string>::const_iterator& end,
@@ -193,7 +174,6 @@
 			         std::vector<std::string>::const_iterator& end,
 			         const ProductionSiteDescr& descr,
 			         const Tribes& tribes);
->>>>>>> 41123200
 			~Negation() override;
 			bool evaluate(const ProductionSite&) const override;
 			// Just a dummy to satisfy the superclass interface. Do not use.
@@ -233,14 +213,10 @@
 		/// wares, combining from any of the types specified, in its input
 		/// queues.
 		struct SiteHas : public Condition {
-<<<<<<< HEAD
-			SiteHas(std::vector<std::string>::const_iterator begin, std::vector<std::string>::const_iterator end, const ProductionSiteDescr& descr, const Tribes& tribes);
-=======
 			SiteHas(std::vector<std::string>::const_iterator begin,
 			        std::vector<std::string>::const_iterator end,
 			        const ProductionSiteDescr& descr,
 			        const Tribes& tribes);
->>>>>>> 41123200
 			bool evaluate(const ProductionSite&) const override;
 			std::string description(const Tribes& tribes) const override;
 			std::string description_negation(const Tribes& tribes) const override;
@@ -338,40 +314,14 @@
 	///
 	/// Blocks the execution of the program for the specified duration.
 	struct ActSleep : public Action {
-<<<<<<< HEAD
-		explicit ActSleep(const std::vector<std::string>& arguments);
-=======
 		explicit ActSleep(const std::vector<std::string>& arguments,
 		                  const ProductionSiteDescr& psite);
->>>>>>> 41123200
 		void execute(Game&, ProductionSite&) const override;
 
 	private:
 		Duration duration_;
 	};
 
-<<<<<<< HEAD
-	/// Checks whether the map has a certain feature enabled.
-	///
-	/// Parameter syntax:
-	///    parameters ::= feature
-	/// Parameter semantics:
-	///    feature:
-	///       The name of the feature that should be checked. Possible values are:
-	///       * Seafaring : to check whether the map has at least two port build spaces
-	///
-	/// Ends the program if the feature is not enabled.
-	struct ActCheckMap : public Action {
-		explicit ActCheckMap(const std::vector<std::string>& arguments);
-		void execute(Game&, ProductionSite&) const override;
-
-	private:
-		enum class Feature { kSeafaring = 1 };
-		Feature feature_;
-	};
-
-=======
->>>>>>> 41123200
 	/// Runs an animation.
 	///
 	/// Parameter syntax:
@@ -440,13 +390,9 @@
 	/// types of a group are sorted.
 	// TODO(unknown): change this!
 	struct ActConsume : public Action {
-<<<<<<< HEAD
-		ActConsume(const std::vector<std::string>& arguments, const ProductionSiteDescr& descr, const Tribes& tribes);
-=======
 		ActConsume(const std::vector<std::string>& arguments,
 		           const ProductionSiteDescr& descr,
 		           const Tribes& tribes);
->>>>>>> 41123200
 		void execute(Game&, ProductionSite&) const override;
 	};
 
@@ -466,13 +412,9 @@
 	/// produced wares are of the type specified in the group. How the produced
 	/// wares are handled is defined by the productionsite.
 	struct ActProduce : public Action {
-<<<<<<< HEAD
-		ActProduce(const std::vector<std::string>& arguments, const ProductionSiteDescr&, const Tribes& tribes);
-=======
 		ActProduce(const std::vector<std::string>& arguments,
 		           ProductionSiteDescr&,
 		           const Tribes& tribes);
->>>>>>> 41123200
 		void execute(Game&, ProductionSite&) const override;
 		bool get_building_work(Game&, ProductionSite&, Worker&) const override;
 	};
@@ -493,13 +435,9 @@
 	/// The recruited workers are of the type specified in the group. How the
 	/// recruited workers are handled is defined by the productionsite.
 	struct ActRecruit : public Action {
-<<<<<<< HEAD
-		ActRecruit(const std::vector<std::string>& arguments, const ProductionSiteDescr&, const Tribes& tribes);
-=======
 		ActRecruit(const std::vector<std::string>& arguments,
 		           ProductionSiteDescr&,
 		           const Tribes& tribes);
->>>>>>> 41123200
 		void execute(Game&, ProductionSite&) const override;
 		bool get_building_work(Game&, ProductionSite&, Worker&) const override;
 	};
