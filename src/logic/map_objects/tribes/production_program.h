--- conflicted
+++ resolved
@@ -540,12 +540,8 @@
 	ProductionProgram(const std::string& init_name,
 	                  const std::string& init_descname,
 	                  std::unique_ptr<LuaTable> actions_table,
-<<<<<<< HEAD
-	                  EditorGameBase& egbase,
-=======
-	                  const Tribes& tribes,
+	                  Tribes& tribes,
 	                  const World& world,
->>>>>>> ba1af83e
 	                  ProductionSiteDescr* building);
 
 	const std::string& name() const;
