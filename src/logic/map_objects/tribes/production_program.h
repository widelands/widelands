--- conflicted
+++ resolved
@@ -99,12 +99,7 @@
 	/// match. Example: "fish:2".
 	static BillOfMaterials parse_bill_of_materials(const std::vector<std::string>& arguments,
 	                                               WareWorker ww,
-<<<<<<< HEAD
-	                                               const ProductionSiteDescr& descr,
 	                                               Tribes& tribes);
-=======
-	                                               const Tribes& tribes);
->>>>>>> b07b2c2d
 
 	/// Returns from the program.
 	///
@@ -417,13 +412,8 @@
 	/// wares are handled is defined by the productionsite.
 	struct ActProduce : public Action {
 		ActProduce(const std::vector<std::string>& arguments,
-<<<<<<< HEAD
-		           const ProductionSiteDescr&,
+		           ProductionSiteDescr&,
 		           Tribes& tribes);
-=======
-		           ProductionSiteDescr&,
-		           const Tribes& tribes);
->>>>>>> b07b2c2d
 		void execute(Game&, ProductionSite&) const override;
 		bool get_building_work(Game&, ProductionSite&, Worker&) const override;
 	};
@@ -445,13 +435,8 @@
 	/// recruited workers are handled is defined by the productionsite.
 	struct ActRecruit : public Action {
 		ActRecruit(const std::vector<std::string>& arguments,
-<<<<<<< HEAD
-		           const ProductionSiteDescr&,
+		           ProductionSiteDescr&,
 		           Tribes& tribes);
-=======
-		           ProductionSiteDescr&,
-		           const Tribes& tribes);
->>>>>>> b07b2c2d
 		void execute(Game&, ProductionSite&) const override;
 		bool get_building_work(Game&, ProductionSite&, Worker&) const override;
 	};
