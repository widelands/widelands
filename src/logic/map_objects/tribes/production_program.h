/*
 * Copyright (C) 2002-2020 by the Widelands Development Team
 *
 * This program is free software; you can redistribute it and/or
 * modify it under the terms of the GNU General Public License
 * as published by the Free Software Foundation; either version 2
 * of the License, or (at your option) any later version.
 *
 * This program is distributed in the hope that it will be useful,
 * but WITHOUT ANY WARRANTY; without even the implied warranty of
 * MERCHANTABILITY or FITNESS FOR A PARTICULAR PURPOSE.  See the
 * GNU General Public License for more details.
 *
 * You should have received a copy of the GNU General Public License
 * along with this program; if not, write to the Free Software
 * Foundation, Inc., 51 Franklin Street, Fifth Floor, Boston, MA  02110-1301, USA.
 *
 */

#ifndef WL_LOGIC_MAP_OBJECTS_TRIBES_PRODUCTION_PROGRAM_H
#define WL_LOGIC_MAP_OBJECTS_TRIBES_PRODUCTION_PROGRAM_H

#include <memory>

#include "base/log.h"
#include "base/macros.h"
#include "logic/map_objects/buildcost.h"
#include "logic/map_objects/map_object_program.h"
#include "logic/map_objects/tribes/bill_of_materials.h"
#include "logic/map_objects/tribes/program_result.h"
#include "logic/map_objects/tribes/training_attribute.h"
#include "logic/map_objects/tribes/wareworker.h"
#include "scripting/lua_table.h"

namespace Widelands {

class Game;
class ImmovableDescr;
class ProductionSiteDescr;
class ProductionSite;
class Worker;
class World;

/// Ordered sequence of actions (at least 1). Has a name.
struct ProductionProgram : public MapObjectProgram {

	/// A group of ware types with a count.
	using WareTypeGroup = std::pair<std::set<std::pair<DescriptionIndex, WareWorker>>, uint8_t>;
	using Groups = std::vector<WareTypeGroup>;

	/// Can be executed on a ProductionSite.
	struct Action {
		Action() = default;
		virtual ~Action();
		virtual void execute(Game&, ProductionSite&) const = 0;

		/**
		 * Called when the given worker is looking for work from the building,
		 * and none of the default actions apply.
		 *
		 * \return \c true iff the worker was assigned something to do,
		 *  \c false iff he should just idle.
		 */
		virtual bool get_building_work(Game&, ProductionSite&, Worker&) const;

		/**
		 * Called when the given worker returns from building work with
		 * a failed status.
		 */
		virtual void building_work_failed(Game&, ProductionSite&, Worker&) const;

		const Groups& consumed_wares_workers() const {
			return consumed_wares_workers_;
		}
		const BillOfMaterials& produced_wares() const {
			return produced_wares_;
		}
		const BillOfMaterials& recruited_workers() const {
			return recruited_workers_;
		}

	protected:
		Groups consumed_wares_workers_;
		BillOfMaterials produced_wares_;
		BillOfMaterials recruited_workers_;

	private:
		DISALLOW_COPY_AND_ASSIGN(Action);
	};

	/// Parse a group of ware types followed by an optional count within a vector range. Example:
	/// "fish,meat:2".
	static Groups parse_ware_type_groups(std::vector<std::string>::const_iterator begin,
	                                     std::vector<std::string>::const_iterator end,
	                                     const ProductionSiteDescr& descr,
	                                     const Tribes& tribes);

	/// Parse a ware or worker list with optional amounts and ensure that the building's outputs
	/// match. Example: "fish:2".
	static BillOfMaterials parse_bill_of_materials(const std::vector<std::string>& arguments,
	                                               WareWorker ww,
	                                               const ProductionSiteDescr& descr,
	                                               const Tribes& tribes);

	/// Returns from the program.
	///
	/// Parameter syntax:
	///    parameters         ::= return_value [condition_part]
	///    return_value       ::= Failed | Completed | Skipped | None
	///    Failed             ::= "failed"
	///    Completed          ::= "completed"
	///    Skipped            ::= "skipped"
	///    None               ::= "no_stats"
	///    condition_part     ::= when_condition | unless_conition
	///    when_condition     ::= "when" condition {"and" condition}
	///    unless_condition   ::= "unless" condition {"or" condition}
	///    condition ::= negation | economy_condition | workers_condition
	///    negation           ::= "not" condition
	///    economy_condition  ::= "economy" economy_needs
	///    site_condition     ::= "site" site_has
	///    workers_condition  ::= "workers" workers_need_experience
	///    economy_needs      ::= "needs" (ware_type|worker_type)
	///    site_has           ::= "has" group
	///    group              ::= ware_type{,ware_type}[:count]
	///    workers_need_experience ::= "need experience"
	/// Parameter semantics:
	///    return_value:
	///       If return_value is Failed or Completed, the productionsite's
	///       statistics is updated accordingly. If return_value is Skipped or
	///       None, the statistics are not affected. But Skipped adds a 10s delay
	///       before the program is executed again.
	///    condition:
	///       A boolean condition that can be evaluated to true or false.
	///    condition_part:
	///       If omitted, the return is unconditional.
	///    when_condition:
	///       This will cause the program to return when all conditions are
	///       true.
	///    unless_condition:
	///       This will cause the program to return unless some condition is
	///       true.
	///    ware_type:
	///       The name of a ware type (defined in the tribe). A ware type may
	///       only appear once in the command.
	///    economy_needs:
	///       The result of this condition depends on whether the economy that
	///       this productionsite belongs to needs a ware/worker of the
	///       specified type. How this is determined is defined by the economy.
	///
	/// Aborts the execution of the program and sets a return value. Updates the
	/// productionsite's statistics depending on the return value.
	///
	/// Note: If the execution reaches the end of the program. the return value
	/// is implicitly set to Completed.
	struct ActReturn : public Action {
		ActReturn(const std::vector<std::string>& arguments,
		          const ProductionSiteDescr&,
		          const Tribes& tribes);
		~ActReturn() override;
		void execute(Game&, ProductionSite&) const override;

		struct Condition {
			virtual ~Condition();
			virtual bool evaluate(const ProductionSite&) const = 0;
			virtual std::string description(const Tribes&) const = 0;
			virtual std::string description_negation(const Tribes&) const = 0;
		};
		static Condition* create_condition(const std::vector<std::string>& arguments,
		                                   std::vector<std::string>::const_iterator& begin,
		                                   std::vector<std::string>::const_iterator& end,
		                                   const ProductionSiteDescr&,
		                                   const Tribes& tribes);

		struct Negation : public Condition {
			Negation(const std::vector<std::string>& arguments,
			         std::vector<std::string>::const_iterator& begin,
			         std::vector<std::string>::const_iterator& end,
			         const ProductionSiteDescr& descr,
			         const Tribes& tribes);
			~Negation() override;
			bool evaluate(const ProductionSite&) const override;
			// Just a dummy to satisfy the superclass interface. Do not use.
			std::string description(const Tribes&) const override;
			// Just a dummy to satisfy the superclass interface. Do not use.
			std::string description_negation(const Tribes&) const override;

		private:
			Condition* const operand;
		};

		/// Tests whether the economy needs a ware of type ware_type.
		struct EconomyNeedsWare : public Condition {
			explicit EconomyNeedsWare(const DescriptionIndex& i) : ware_type(i) {
			}
			bool evaluate(const ProductionSite&) const override;
			std::string description(const Tribes& tribes) const override;
			std::string description_negation(const Tribes& tribes) const override;

		private:
			DescriptionIndex ware_type;
		};

		/// Tests whether the economy needs a worker of type worker_type.
		struct EconomyNeedsWorker : public Condition {
			explicit EconomyNeedsWorker(const DescriptionIndex& i) : worker_type(i) {
			}
			bool evaluate(const ProductionSite&) const override;
			std::string description(const Tribes& tribes) const override;
			std::string description_negation(const Tribes& tribes) const override;

		private:
			DescriptionIndex worker_type;
		};

		/// Tests whether the site has the specified (or implied) number of
		/// wares, combining from any of the types specified, in its input
		/// queues.
		struct SiteHas : public Condition {
			SiteHas(std::vector<std::string>::const_iterator begin,
			        std::vector<std::string>::const_iterator end,
			        const ProductionSiteDescr& descr,
			        const Tribes& tribes);
			bool evaluate(const ProductionSite&) const override;
			std::string description(const Tribes& tribes) const override;
			std::string description_negation(const Tribes& tribes) const override;

		private:
			WareTypeGroup group;
		};

		/// Tests whether any of the workers at the site needs experience to
		/// become upgraded.
		struct WorkersNeedExperience : public Condition {
			bool evaluate(const ProductionSite&) const override;
			std::string description(const Tribes&) const override;
			std::string description_negation(const Tribes&) const override;
		};

		using Conditions = std::vector<Condition*>;
		ProgramResult result_;
		bool is_when_;  //  otherwise it is "unless"
		Conditions conditions_;
	};

	/// Calls a program of the productionsite.
	///
	/// Parameter syntax:
	///    parameters         ::= program {handling_directive}
	///    handling_directive ::= "on" Result handling_method
	///    Result             ::= "failure" | "completion" | "skip" | "no_stats"
	///    handling_method    ::= Fail | Complete | Skip | Repeat
	///    Fail               ::= "fail"
	///    Ignore             ::= "ignore"
	///    Repeat             ::= "repeat"
	///    None               ::= "no_stats"
	/// Parameter semantics:
	///    program:
	///       The name of a program defined in the productionsite.
	///    handling_directive:
	///       Only 1 handling_directive can be specified for each value of
	///       Result. If no handling_directive is specified for a particular
	///       value of Result, the program is continued when the call has
	///       returned that value.
	///    handling_method:
	///       Specifies how to handle the specified kind of result of the called
	///       program.
	///       * If handling_method for the result of the called program is Fail,
	///         the command fails (with the same effect as executing
	///         "return=failed").
	///       * If handling_method is Complete, the command completes the
	///         calling program (with the same effect as executing
	///         "return=completed").
	///       * If handling_method is Skip, the command skips the calling
	///         program (with the same effect as executing "return=skipped").
	///       * If handling_method is "repeat", the command is repeated.
	///       * If handling_method is None the called program continues normal,
	///         but no statistics are calculated (with the same effect as
	///         executing "return=no_stats")
	struct ActCall : public Action {
		ActCall(const std::vector<std::string>& arguments, const ProductionSiteDescr&);
		void execute(Game&, ProductionSite&) const override;

	private:
		ProductionProgram* program_;
		ProgramResultHandlingMethod handling_methods_[3];
	};

	/// Calls a program of the productionsite's main worker.
	///
	/// Parameter syntax:
	///    parameters ::= program
	/// Parameter semantics:
	///    program:
	///       The name of a program defined in the productionsite's main worker.
	struct ActCallWorker : public Action {
		ActCallWorker(const std::vector<std::string>& arguments,
		              const std::string& production_program_name,
		              ProductionSiteDescr*,
		              const Tribes& tribes);
		void execute(Game&, ProductionSite&) const override;
		bool get_building_work(Game&, ProductionSite&, Worker&) const override;
		void building_work_failed(Game&, ProductionSite&, Worker&) const override;
		const std::string& program() const {
			return program_;
		}

	private:
		std::string program_;
	};

	/// Does nothing.
	///
	/// Parameter syntax:
	///    parameters ::= duration
	/// Parameter semantics:
	///    duration:
	///       A natural integer. If 0, the result from the most recent command
	///       that returned a value is used.
	///
	/// Blocks the execution of the program for the specified duration.
	struct ActSleep : public Action {
		explicit ActSleep(const std::vector<std::string>& arguments);
		void execute(Game&, ProductionSite&) const override;

	private:
		Duration duration_;
	};

<<<<<<< HEAD
	/// Checks whether the map has a certain feature enabled.
	///
	/// Parameter syntax:
	///    parameters ::= feature
	/// Parameter semantics:
	///    feature:
	///       The name of the feature that should be checked. Possible values are:
	///       * Seafaring : to check whether the map has at least two port build spaces
	///
	/// Ends the program if the feature is not enabled.
	struct ActCheckMap : public Action {
		explicit ActCheckMap(const std::vector<std::string>& arguments);
		void execute(Game&, ProductionSite&) const override;

	private:
		enum class Feature { kSeafaring = 1 };
		Feature feature_;
	};

=======
>>>>>>> fc979bc5
	/// Runs an animation.
	///
	/// Parameter syntax:
	///    parameters ::= animation duration
	/// Parameter semantics:
	///    animation:
	///       The name of an animation (defined in the productionsite type).
	///    duration:
	///       A natural integer. If 0, the result from the most recent command
	///       that returned a value is used.
	///
	/// Starts the specified animation for the productionsite. Blocks the
	/// execution of the program for the specified duration. (The duration does
	/// not have to equal the length of the animation. It will loop around. The
	/// animation will not be stopped by this command. It will run until another
	/// animation is started.)
	struct ActAnimate : public Action {
		ActAnimate(const std::vector<std::string>& arguments, ProductionSiteDescr*);
		void execute(Game&, ProductionSite&) const override;

	private:
		AnimationParameters parameters;
	};

	/// Consumes wares from the input storages.
	///
	/// Parameter syntax:
	///    parameters ::= group {group}
	///    group      ::= ware_type{,ware_type}[:count]
	/// Parameter semantics:
	///    ware_type:
	///       The name of a ware type (defined in the tribe).
	///    count:
	///       A positive integer. If omitted, the value 1 is used.
	///
	/// For each group, the number of wares specified in count is consumed. The
	/// consumed wares may be of any type in the group.
	///
	/// If there are not enough wares in the input storages, the command fails
	/// (with the same effect as executing "return=failed"). Then no wares will
	/// be consumed.
	///
	/// Selecting which ware types to consume for a group so that the whole
	/// command succeeds is a constraint satisfaction problem. The
	/// implementation does not implement an exhaustive search for a solution to
	/// it. It is just a greedy algorithm which gives up instead of
	/// backtracking. Therefore The command may fail even if there is a
	/// solution.

	/// However it may be possible to help the algorithm by ordering the groups
	/// carefully. Suppose that the input storage has the wares a:1, b:1 and a
	/// consume command has the parameters "a,b:1 a:1". The algorithm tries to
	/// consume its input wares in order. First it consumes wares of type a. It
	/// starts with the first group and consumes 1 (the group becomes
	/// satisfied). Then it proceeds with the second group, but there are no a's
	/// left to consume. Since there is no other ware type that can satisfy the
	/// group, the command will fail. If the groups are reordered so that the
	/// parameters become "a:1 a,b:1", it will work. When the algorithm consumes
	/// wares of type a, it will consume 1 for the first group. When it proceeds
	/// with the second group, it will not have any a's left. Then it will go on
	/// and consume wares of type b. it will consume 1 for the second group
	/// (which becomes satisfied) and the command succeeds.
	///
	/// \note It is not possible to reorder ware types within a group. "a,b" is
	/// equivalent to "b,a" because in the internal representation the ware
	/// types of a group are sorted.
	// TODO(unknown): change this!
	struct ActConsume : public Action {
		ActConsume(const std::vector<std::string>& arguments,
		           const ProductionSiteDescr& descr,
		           const Tribes& tribes);
		void execute(Game&, ProductionSite&) const override;
	};

	/// Produces wares.
	///
	/// Parameter syntax:
	///    parameters ::= group {group}
	///    group      ::= ware_type[:count]
	/// Parameter semantics:
	///    ware_type:
	///       The name of a ware type (defined in the tribe). A ware type may
	///       only appear once in the command.
	///    count:
	///       A positive integer. If omitted, the value 1 is used.
	///
	/// For each group, the number of wares specified in count are produced. The
	/// produced wares are of the type specified in the group. How the produced
	/// wares are handled is defined by the productionsite.
	struct ActProduce : public Action {
		ActProduce(const std::vector<std::string>& arguments,
		           const ProductionSiteDescr&,
		           const Tribes& tribes);
		void execute(Game&, ProductionSite&) const override;
		bool get_building_work(Game&, ProductionSite&, Worker&) const override;
	};

	/// Recruits workers.
	///
	/// Parameter syntax:
	///    parameters ::= group {group}
	///    group      ::= worker_type[:count]
	/// Parameter semantics:
	///    ware_type:
	///       The name of a worker type (defined in the tribe). A worker type
	///       may only appear once in the command.
	///    count:
	///       A positive integer. If omitted, the value 1 is used.
	///
	/// For each group, the number of workers specified in count are recruited.
	/// The recruited workers are of the type specified in the group. How the
	/// recruited workers are handled is defined by the productionsite.
	struct ActRecruit : public Action {
		ActRecruit(const std::vector<std::string>& arguments,
		           const ProductionSiteDescr&,
		           const Tribes& tribes);
		void execute(Game&, ProductionSite&) const override;
		bool get_building_work(Game&, ProductionSite&, Worker&) const override;
	};

	struct ActMine : public Action {
		ActMine(const std::vector<std::string>& arguments,
		        const World&,
		        const std::string& production_program_name,
		        ProductionSiteDescr*);
		void execute(Game&, ProductionSite&) const override;

	private:
		DescriptionIndex resource_;
		uint8_t distance_;  // width/radius of mine
		uint8_t max_;       // Can work up to this percent (of total mountain resources)
		uint8_t chance_;    // odds of finding resources from empty mine
		uint8_t training_;  // probability of training in _empty_ mines
	};

	struct ActCheckSoldier : public Action {
		explicit ActCheckSoldier(const std::vector<std::string>& arguments);
		void execute(Game&, ProductionSite&) const override;

	private:
		TrainingAttribute attribute_;
		uint8_t level_;
	};

	struct ActTrain : public Action {
		explicit ActTrain(const std::vector<std::string>& arguments);
		void execute(Game&, ProductionSite&) const override;

	private:
		TrainingAttribute attribute_;
		uint8_t level_;
		uint8_t target_level_;
	};

	/// Plays a sound effect.
	///
	/// Parameter syntax:
	///    parameters ::= directory sound [priority]
	/// Parameter semantics:
	///    directory:
	///       The directory of the sound files, relative to the datadir.
	///    sound:
	///       The base filename of a sound effect (relative to the directory).
	///    priority:
	///       An integer. If omitted, 127 is used.
	///
	/// Plays the specified sound effect with the specified priority. Whether the
	/// sound effect is actually played is determined by the sound handler.
	struct ActPlaySound : public Action {
		explicit ActPlaySound(const std::vector<std::string>& arguments);
		void execute(Game&, ProductionSite&) const override;

	private:
		PlaySoundParameters parameters;
	};

	/// Sends a building worker to construct at an immovable.
	///
	/// Parameter syntax:
	///    parameters ::= object worker-program radius
	/// Parameter semantics:
	///    object
	///       This is the name of the immovable that should be constructed (e.g. 'shipconstruction')
	///    worker-program
	///       This is the name of the program that the worker will use
	///       to act out the construction
	///    radius
	///       Activity radius
	struct ActConstruct : public Action {
		ActConstruct(const std::vector<std::string>& arguments,
		             const std::string& production_program_name,
		             ProductionSiteDescr*);
		void execute(Game&, ProductionSite&) const override;
		bool get_building_work(Game&, ProductionSite&, Worker&) const override;
		void building_work_failed(Game&, ProductionSite&, Worker&) const override;

		const ImmovableDescr& get_construction_descr(const Tribes& tribes) const;

	private:
		std::string objectname;
		std::string workerprogram;
		uint32_t radius;
	};

	ProductionProgram(const std::string& init_name,
	                  const std::string& init_descname,
	                  std::unique_ptr<LuaTable> actions_table,
	                  const Tribes& tribes,
	                  const World& world,
	                  ProductionSiteDescr* building);

	const std::string& descname() const;

	size_t size() const;
	const ProductionProgram::Action& operator[](size_t const idx) const;

	const ProductionProgram::Groups& consumed_wares_workers() const;
	const Buildcost& produced_wares() const;
	const Buildcost& recruited_workers() const;

private:
	std::string descname_;
	std::vector<std::unique_ptr<Action>> actions_;
	ProductionProgram::Groups consumed_wares_workers_;
	Buildcost produced_wares_;
	Buildcost recruited_workers_;
};
}  // namespace Widelands

#endif  // end of include guard: WL_LOGIC_MAP_OBJECTS_TRIBES_PRODUCTION_PROGRAM_H<|MERGE_RESOLUTION|>--- conflicted
+++ resolved
@@ -326,28 +326,6 @@
 		Duration duration_;
 	};
 
-<<<<<<< HEAD
-	/// Checks whether the map has a certain feature enabled.
-	///
-	/// Parameter syntax:
-	///    parameters ::= feature
-	/// Parameter semantics:
-	///    feature:
-	///       The name of the feature that should be checked. Possible values are:
-	///       * Seafaring : to check whether the map has at least two port build spaces
-	///
-	/// Ends the program if the feature is not enabled.
-	struct ActCheckMap : public Action {
-		explicit ActCheckMap(const std::vector<std::string>& arguments);
-		void execute(Game&, ProductionSite&) const override;
-
-	private:
-		enum class Feature { kSeafaring = 1 };
-		Feature feature_;
-	};
-
-=======
->>>>>>> fc979bc5
 	/// Runs an animation.
 	///
 	/// Parameter syntax:
