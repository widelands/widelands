--- conflicted
+++ resolved
@@ -113,18 +113,8 @@
 				                    program_name.c_str(), name().c_str());
 			}
 			try {
-<<<<<<< HEAD
-				if (programs_.count(program_name)) {
-					throw wexception("this program has already been declared");
-				}
-
-				programs_[program_name] =
-				   std::unique_ptr<WorkerProgram>(new WorkerProgram(program_name, *this, tribes_));
-				programs_[program_name]->parse(*programs_table->get_table(program_name));
-=======
 				programs_[program_name] = std::unique_ptr<WorkerProgram>(new WorkerProgram(
 				   program_name, *programs_table->get_table(program_name), *this, tribes_));
->>>>>>> 7e2902c6
 			} catch (const std::exception& e) {
 				throw GameDataError("%s: Error in worker program %s: %s", name().c_str(),
 				                    program_name.c_str(), e.what());
@@ -149,11 +139,7 @@
 	Programs::const_iterator it = programs_.find(programname);
 
 	if (it == programs_.end()) {
-<<<<<<< HEAD
-		throw wexception("%s has no program '%s'", name().c_str(), programname.c_str());
-=======
 		throw GameDataError("%s has no program '%s'", name().c_str(), programname.c_str());
->>>>>>> 7e2902c6
 	}
 
 	return it->second.get();
