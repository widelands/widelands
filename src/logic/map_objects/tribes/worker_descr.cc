/*
 * Copyright (C) 2002-2020 by the Widelands Development Team
 *
 * This program is free software; you can redistribute it and/or
 * modify it under the terms of the GNU General Public License
 * as published by the Free Software Foundation; either version 2
 * of the License, or (at your option) any later version.
 *
 * This program is distributed in the hope that it will be useful,
 * but WITHOUT ANY WARRANTY; without even the implied warranty of
 * MERCHANTABILITY or FITNESS FOR A PARTICULAR PURPOSE.  See the
 * GNU General Public License for more details.
 *
 * You should have received a copy of the GNU General Public License
 * along with this program; if not, write to the Free Software
 * Foundation, Inc., 51 Franklin Street, Fifth Floor, Boston, MA  02110-1301, USA.
 *
 */

#include "logic/map_objects/tribes/worker_descr.h"

#include <memory>

#include "base/i18n.h"
#include "base/vector.h"
#include "base/wexception.h"
#include "logic/game_data_error.h"
#include "logic/map_objects/tribes/carrier.h"
#include "logic/map_objects/tribes/soldier.h"
#include "logic/map_objects/tribes/tribe_descr.h"
#include "logic/map_objects/tribes/worker.h"
#include "logic/map_objects/tribes/worker_program.h"

namespace Widelands {

WorkerDescr::WorkerDescr(const std::string& init_descname,
                         MapObjectType init_type,
                         const LuaTable& table,
                         const Tribes& tribes)
   : BobDescr(init_descname, init_type, MapObjectDescr::OwnerType::kTribe, table),
     ware_hotspot_(table.has_key("ware_hotspot") ?
                      table.get_vector<std::string, int>("ware_hotspot") :
                      Vector2i(0, 15)),
     default_target_quantity_(table.has_key("default_target_quantity") ?
                                 table.get_int("default_target_quantity") :
                                 std::numeric_limits<uint32_t>::max()),
     buildable_(table.has_key("buildcost")),
     // Read what the worker can become and the needed experience. If one of the keys is there, the
     // other key must be there too. So, we cross the checks to trigger an exception if this is
     // violated.
     becomes_(table.has_key("experience") ? tribes.safe_worker_index(table.get_string("becomes")) :
                                            INVALID_INDEX),
     needed_experience_(table.has_key("becomes") ? table.get_int("experience") : INVALID_INDEX),
     ai_hints_(table.has_key("aihints") ?
                  new WorkerHints(table.get_string("name"), *table.get_table("aihints")) :
                  nullptr),
     tribes_(tribes) {
	if (helptext_script().empty()) {
		throw GameDataError("Worker %s has no helptext script", name().c_str());
	}
	if (icon_filename().empty()) {
		throw GameDataError("Worker %s has no menu icon", name().c_str());
	}
	i18n::Textdomain td("tribes");
	std::unique_ptr<LuaTable> items_table;

	if (table.has_key("buildcost")) {
		items_table = table.get_table("buildcost");
		for (const std::string& key : items_table->keys<std::string>()) {
			try {
				if (!tribes.ware_exists(tribes.ware_index(key)) &&
				    !tribes.worker_exists(tribes.worker_index(key))) {
					throw GameDataError("\"%s\" has not been defined as a ware/worker type (wrong "
					                    "declaration order?)",
					                    key.c_str());
				}
				const int32_t value = items_table->get_int(key);
				if (value < 1) {
					throw GameDataError("Buildcost: Ware/Worker count needs to be > 0 in "
					                    "\"%s=%d\".\nEmpty buildcost tables are allowed if you wish to "
					                    "have an amount of 0.",
					                    key.c_str(), value);
				} else if (value > 255) {
					throw GameDataError("Buildcost: Ware/Worker count needs to be <= 255 in \"%s=%d\".",
					                    key.c_str(), value);
				}

				buildcost_.insert(std::pair<std::string, uint8_t>(key, value));
			} catch (const WException& e) {
				throw GameDataError("[buildcost] \"%s\": %s", key.c_str(), e.what());
			}
		}
	}

	// Read the walking animations
	assign_directional_animation(&walk_anims_, "walk");

	// Not all workers need a special walkload animation - for some the walk animation looks good
	// enough.
	if (is_animation_known("walkload_e")) {
		assign_directional_animation(&walkload_anims_, "walkload");
	} else {
		assign_directional_animation(&walkload_anims_, "walk");
	}

	// Read programs
	if (table.has_key("programs")) {
		std::unique_ptr<LuaTable> programs_table = table.get_table("programs");
		for (std::string program_name : programs_table->keys<std::string>()) {
			std::transform(program_name.begin(), program_name.end(), program_name.begin(), tolower);
			if (programs_.count(program_name)) {
<<<<<<< HEAD
				throw GameDataError("Program '%s' has already been declared for worker '%s'", program_name.c_str(), name().c_str());
			}
			try {
				programs_[program_name] = std::unique_ptr<WorkerProgram>(
				   new WorkerProgram(program_name, *programs_table->get_table(program_name), *this, tribes_));
			} catch (const std::exception& e) {
				throw GameDataError("%s: Error in worker program %s: %s", name().c_str(), program_name.c_str(), e.what());
=======
				throw GameDataError("Program '%s' has already been declared for worker '%s'",
				                    program_name.c_str(), name().c_str());
			}
			try {
				programs_[program_name] = std::unique_ptr<WorkerProgram>(new WorkerProgram(
				   program_name, *programs_table->get_table(program_name), *this, tribes_));
			} catch (const std::exception& e) {
				throw GameDataError("%s: Error in worker program %s: %s", name().c_str(),
				                    program_name.c_str(), e.what());
>>>>>>> 41123200
			}
		}
	}
}

WorkerDescr::WorkerDescr(const std::string& init_descname,
                         const LuaTable& table,
                         const Tribes& tribes)
   : WorkerDescr(init_descname, MapObjectType::WORKER, table, tribes) {
}

WorkerDescr::~WorkerDescr() {
}

/**
 * Get a program from the workers description.
 */
WorkerProgram const* WorkerDescr::get_program(const std::string& programname) const {
	Programs::const_iterator it = programs_.find(programname);

	if (it == programs_.end()) {
		throw GameDataError("%s has no program '%s'", name().c_str(), programname.c_str());
	}

	return it->second.get();
}

/**
 * Custom creation routing that accounts for the location.
 */
Worker& WorkerDescr::create(EditorGameBase& egbase,
                            Player* owner,
                            PlayerImmovable* const location,
                            Coords const coords) const {
	Worker& worker = dynamic_cast<Worker&>(create_object());
	worker.set_owner(owner);
	worker.set_location(location);
	worker.set_position(egbase, coords);
	worker.init(egbase);
	return worker;
}

uint32_t WorkerDescr::movecaps() const {
	return MOVECAPS_WALK;
}

/**
 * Create a generic worker of this type.
 */
Bob& WorkerDescr::create_object() const {
	return *new Worker(*this);
}

/**
 * check if worker can be substitute for a requested worker type
 */
bool WorkerDescr::can_act_as(DescriptionIndex const index) const {
	assert(tribes_.worker_exists(index));
	if (index == worker_index()) {
		return true;
	}

	// if requested worker type can be promoted, compare with that type
	const WorkerDescr& descr = *tribes_.get_worker_descr(index);
	DescriptionIndex const becomes_index = descr.becomes();
	return becomes_index != INVALID_INDEX ? can_act_as(becomes_index) : false;
}

DescriptionIndex WorkerDescr::worker_index() const {
	return tribes_.worker_index(name());
}

void WorkerDescr::add_employer(const DescriptionIndex& building_index) {
	employers_.insert(building_index);
}

const std::set<DescriptionIndex>& WorkerDescr::employers() const {
	return employers_;
}

}  // namespace Widelands<|MERGE_RESOLUTION|>--- conflicted
+++ resolved
@@ -109,15 +109,6 @@
 		for (std::string program_name : programs_table->keys<std::string>()) {
 			std::transform(program_name.begin(), program_name.end(), program_name.begin(), tolower);
 			if (programs_.count(program_name)) {
-<<<<<<< HEAD
-				throw GameDataError("Program '%s' has already been declared for worker '%s'", program_name.c_str(), name().c_str());
-			}
-			try {
-				programs_[program_name] = std::unique_ptr<WorkerProgram>(
-				   new WorkerProgram(program_name, *programs_table->get_table(program_name), *this, tribes_));
-			} catch (const std::exception& e) {
-				throw GameDataError("%s: Error in worker program %s: %s", name().c_str(), program_name.c_str(), e.what());
-=======
 				throw GameDataError("Program '%s' has already been declared for worker '%s'",
 				                    program_name.c_str(), name().c_str());
 			}
@@ -127,7 +118,6 @@
 			} catch (const std::exception& e) {
 				throw GameDataError("%s: Error in worker program %s: %s", name().c_str(),
 				                    program_name.c_str(), e.what());
->>>>>>> 41123200
 			}
 		}
 	}
