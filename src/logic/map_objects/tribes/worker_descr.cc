--- conflicted
+++ resolved
@@ -109,17 +109,8 @@
 				throw GameDataError("Program '%s' has already been declared for worker '%s'", program_name.c_str(), name().c_str());
 			}
 			try {
-<<<<<<< HEAD
 				programs_[program_name] = std::unique_ptr<WorkerProgram>(
-				   new WorkerProgram(program_name, *programs_table->get_table(program_name), *this, egbase_.tribes()));
-=======
-				if (programs_.count(program_name))
-					throw wexception("this program has already been declared");
-
-				programs_[program_name] =
-				   std::unique_ptr<WorkerProgram>(new WorkerProgram(program_name, *this, tribes_));
-				programs_[program_name]->parse(*programs_table->get_table(program_name));
->>>>>>> 3580b2b1
+				   new WorkerProgram(program_name, *programs_table->get_table(program_name), *this, tribes_));
 			} catch (const std::exception& e) {
 				throw GameDataError("%s: Error in worker program %s: %s", name().c_str(), program_name.c_str(), e.what());
 			}
