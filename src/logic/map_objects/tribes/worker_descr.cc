/*
 * Copyright (C) 2002-2019 by the Widelands Development Team
 *
 * This program is free software; you can redistribute it and/or
 * modify it under the terms of the GNU General Public License
 * as published by the Free Software Foundation; either version 2
 * of the License, or (at your option) any later version.
 *
 * This program is distributed in the hope that it will be useful,
 * but WITHOUT ANY WARRANTY; without even the implied warranty of
 * MERCHANTABILITY or FITNESS FOR A PARTICULAR PURPOSE.  See the
 * GNU General Public License for more details.
 *
 * You should have received a copy of the GNU General Public License
 * along with this program; if not, write to the Free Software
 * Foundation, Inc., 51 Franklin Street, Fifth Floor, Boston, MA  02110-1301, USA.
 *
 */

#include "logic/map_objects/tribes/worker_descr.h"

#include <memory>

#include "base/i18n.h"
#include "base/vector.h"
#include "base/wexception.h"
#include "logic/game_data_error.h"
#include "logic/map_objects/tribes/carrier.h"
#include "logic/map_objects/tribes/soldier.h"
#include "logic/map_objects/tribes/tribe_descr.h"
#include "logic/map_objects/tribes/worker.h"
#include "logic/map_objects/tribes/worker_program.h"
#include "logic/nodecaps.h"

namespace Widelands {

WorkerDescr::WorkerDescr(const std::string& init_descname,
                         MapObjectType init_type,
                         const LuaTable& table,
<<<<<<< HEAD
                         EditorGameBase& egbase)
=======
                         const Tribes& tribes)
>>>>>>> ba1af83e
   : BobDescr(init_descname, init_type, MapObjectDescr::OwnerType::kTribe, table),
     ware_hotspot_(table.has_key("ware_hotspot") ?
                      table.get_vector<std::string, int>("ware_hotspot") :
                      Vector2i(0, 15)),
     default_target_quantity_(table.has_key("default_target_quantity") ?
                                 table.get_int("default_target_quantity") :
                                 std::numeric_limits<uint32_t>::max()),
     buildable_(table.has_key("buildcost")),
     // Read what the worker can become and the needed experience. If one of the keys is there, the
     // other key must be there too. So, we cross the checks to trigger an exception if this is
     // violated.
<<<<<<< HEAD
     becomes_(table.has_key("experience") ?
                 egbase.mutable_tribes()->load_worker(table.get_string("becomes")) :
                 INVALID_INDEX),
=======
     becomes_(table.has_key("experience") ? tribes.safe_worker_index(table.get_string("becomes")) :
                                            INVALID_INDEX),
>>>>>>> ba1af83e
     needed_experience_(table.has_key("becomes") ? table.get_int("experience") : INVALID_INDEX),
     ai_hints_(table.has_key("aihints") ?
                  new WorkerHints(table.get_string("name"), *table.get_table("aihints")) :
                  nullptr),
     tribes_(tribes) {
	if (helptext_script().empty()) {
		throw GameDataError("Worker %s has no helptext script", name().c_str());
	}
	if (icon_filename().empty()) {
		throw GameDataError("Worker %s has no menu icon", name().c_str());
	}
	i18n::Textdomain td("tribes");
	std::unique_ptr<LuaTable> items_table;

	if (table.has_key("buildcost")) {
		items_table = table.get_table("buildcost");
		for (const std::string& key : items_table->keys<std::string>()) {
			try {
				if (!tribes.ware_exists(tribes.ware_index(key)) &&
				    !tribes.worker_exists(tribes.worker_index(key))) {
					throw GameDataError("\"%s\" has not been defined as a ware/worker type (wrong "
					                    "declaration order?)",
					                    key.c_str());
				}
				const int32_t value = items_table->get_int(key);
				if (value < 1) {
					throw GameDataError("Buildcost: Ware/Worker count needs to be > 0 in "
					                    "\"%s=%d\".\nEmpty buildcost tables are allowed if you wish to "
					                    "have an amount of 0.",
					                    key.c_str(), value);
				} else if (value > 255) {
					throw GameDataError("Buildcost: Ware/Worker count needs to be <= 255 in \"%s=%d\".",
					                    key.c_str(), value);
				}

				buildcost_.insert(std::pair<std::string, uint8_t>(key, value));
			} catch (const WException& e) {
				throw GameDataError("[buildcost] \"%s\": %s", key.c_str(), e.what());
			}
		}
	}

	// Read the walking animations
	assign_directional_animation(&walk_anims_, "walk");

	// Many workers don't carry wares, so they have no walkload animation.
	if (is_animation_known("walkload_e")) {
		assign_directional_animation(&walkload_anims_, "walkload");
	}

	// Read programs
	if (table.has_key("programs")) {
		std::unique_ptr<LuaTable> programs_table = table.get_table("programs");
		for (std::string program_name : programs_table->keys<std::string>()) {
			std::transform(program_name.begin(), program_name.end(), program_name.begin(), tolower);

			try {
				if (programs_.count(program_name))
					throw wexception("this program has already been declared");

<<<<<<< HEAD
				programs_[program_name] = std::unique_ptr<WorkerProgram>(
				   new WorkerProgram(program_name, *this, *egbase.mutable_tribes()));
=======
				programs_[program_name] =
				   std::unique_ptr<WorkerProgram>(new WorkerProgram(program_name, *this, tribes_));
>>>>>>> ba1af83e
				programs_[program_name]->parse(*programs_table->get_table(program_name));
			} catch (const std::exception& e) {
				throw wexception("program %s: %s", program_name.c_str(), e.what());
			}
		}
	}
}

WorkerDescr::WorkerDescr(const std::string& init_descname,
                         const LuaTable& table,
<<<<<<< HEAD
                         EditorGameBase& egbase)
   : WorkerDescr(init_descname, MapObjectType::WORKER, table, egbase) {
=======
                         const Tribes& tribes)
   : WorkerDescr(init_descname, MapObjectType::WORKER, table, tribes) {
>>>>>>> ba1af83e
}

WorkerDescr::~WorkerDescr() {
}

/**
 * Get a program from the workers description.
 */
WorkerProgram const* WorkerDescr::get_program(const std::string& programname) const {
	Programs::const_iterator it = programs_.find(programname);

	if (it == programs_.end())
		throw wexception("%s has no program '%s'", name().c_str(), programname.c_str());

	return it->second.get();
}

/**
 * Custom creation routing that accounts for the location.
 */
Worker& WorkerDescr::create(EditorGameBase& egbase,
                            Player* owner,
                            PlayerImmovable* const location,
                            Coords const coords) const {
	Worker& worker = dynamic_cast<Worker&>(create_object());
	worker.set_owner(owner);
	worker.set_location(location);
	worker.set_position(egbase, coords);
	worker.init(egbase);
	return worker;
}

uint32_t WorkerDescr::movecaps() const {
	return MOVECAPS_WALK;
}

/**
 * Create a generic worker of this type.
 */
Bob& WorkerDescr::create_object() const {
	return *new Worker(*this);
}

/**
 * check if worker can be substitute for a requested worker type
 */
bool WorkerDescr::can_act_as(DescriptionIndex const index) const {
	assert(tribes_.worker_exists(index));
	if (index == worker_index()) {
		return true;
	}

	// if requested worker type can be promoted, compare with that type
	const WorkerDescr& descr = *tribes_.get_worker_descr(index);
	DescriptionIndex const becomes_index = descr.becomes();
	return becomes_index != INVALID_INDEX ? can_act_as(becomes_index) : false;
}

DescriptionIndex WorkerDescr::worker_index() const {
	return tribes_.worker_index(name());
}

void WorkerDescr::add_employer(const DescriptionIndex& building_index) {
	employers_.insert(building_index);
}

const std::set<DescriptionIndex>& WorkerDescr::employers() const {
	return employers_;
}

}  // namespace Widelands<|MERGE_RESOLUTION|>--- conflicted
+++ resolved
@@ -37,11 +37,7 @@
 WorkerDescr::WorkerDescr(const std::string& init_descname,
                          MapObjectType init_type,
                          const LuaTable& table,
-<<<<<<< HEAD
-                         EditorGameBase& egbase)
-=======
-                         const Tribes& tribes)
->>>>>>> ba1af83e
+                         Tribes& tribes)
    : BobDescr(init_descname, init_type, MapObjectDescr::OwnerType::kTribe, table),
      ware_hotspot_(table.has_key("ware_hotspot") ?
                       table.get_vector<std::string, int>("ware_hotspot") :
@@ -53,14 +49,8 @@
      // Read what the worker can become and the needed experience. If one of the keys is there, the
      // other key must be there too. So, we cross the checks to trigger an exception if this is
      // violated.
-<<<<<<< HEAD
-     becomes_(table.has_key("experience") ?
-                 egbase.mutable_tribes()->load_worker(table.get_string("becomes")) :
-                 INVALID_INDEX),
-=======
-     becomes_(table.has_key("experience") ? tribes.safe_worker_index(table.get_string("becomes")) :
+     becomes_(table.has_key("experience") ? tribes.load_worker(table.get_string("becomes")) :
                                             INVALID_INDEX),
->>>>>>> ba1af83e
      needed_experience_(table.has_key("becomes") ? table.get_int("experience") : INVALID_INDEX),
      ai_hints_(table.has_key("aihints") ?
                   new WorkerHints(table.get_string("name"), *table.get_table("aihints")) :
@@ -118,16 +108,12 @@
 			std::transform(program_name.begin(), program_name.end(), program_name.begin(), tolower);
 
 			try {
-				if (programs_.count(program_name))
+				if (programs_.count(program_name)) {
 					throw wexception("this program has already been declared");
+				}
 
-<<<<<<< HEAD
-				programs_[program_name] = std::unique_ptr<WorkerProgram>(
-				   new WorkerProgram(program_name, *this, *egbase.mutable_tribes()));
-=======
 				programs_[program_name] =
-				   std::unique_ptr<WorkerProgram>(new WorkerProgram(program_name, *this, tribes_));
->>>>>>> ba1af83e
+				   std::unique_ptr<WorkerProgram>(new WorkerProgram(program_name, *this, tribes));
 				programs_[program_name]->parse(*programs_table->get_table(program_name));
 			} catch (const std::exception& e) {
 				throw wexception("program %s: %s", program_name.c_str(), e.what());
@@ -136,15 +122,8 @@
 	}
 }
 
-WorkerDescr::WorkerDescr(const std::string& init_descname,
-                         const LuaTable& table,
-<<<<<<< HEAD
-                         EditorGameBase& egbase)
-   : WorkerDescr(init_descname, MapObjectType::WORKER, table, egbase) {
-=======
-                         const Tribes& tribes)
+WorkerDescr::WorkerDescr(const std::string& init_descname, const LuaTable& table, Tribes& tribes)
    : WorkerDescr(init_descname, MapObjectType::WORKER, table, tribes) {
->>>>>>> ba1af83e
 }
 
 WorkerDescr::~WorkerDescr() {
