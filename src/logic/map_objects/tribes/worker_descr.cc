/*
 * Copyright (C) 2002-2019 by the Widelands Development Team
 *
 * This program is free software; you can redistribute it and/or
 * modify it under the terms of the GNU General Public License
 * as published by the Free Software Foundation; either version 2
 * of the License, or (at your option) any later version.
 *
 * This program is distributed in the hope that it will be useful,
 * but WITHOUT ANY WARRANTY; without even the implied warranty of
 * MERCHANTABILITY or FITNESS FOR A PARTICULAR PURPOSE.  See the
 * GNU General Public License for more details.
 *
 * You should have received a copy of the GNU General Public License
 * along with this program; if not, write to the Free Software
 * Foundation, Inc., 51 Franklin Street, Fifth Floor, Boston, MA  02110-1301, USA.
 *
 */

#include "logic/map_objects/tribes/worker_descr.h"

#include <memory>

#include "base/i18n.h"
#include "base/vector.h"
#include "base/wexception.h"
#include "logic/game_data_error.h"
#include "logic/map_objects/tribes/carrier.h"
#include "logic/map_objects/tribes/soldier.h"
#include "logic/map_objects/tribes/tribe_descr.h"
#include "logic/map_objects/tribes/worker.h"
#include "logic/map_objects/tribes/worker_program.h"

namespace Widelands {

WorkerDescr::WorkerDescr(const std::string& init_descname,
                         MapObjectType init_type,
                         const LuaTable& table,
                         Tribes& tribes)
   : BobDescr(init_descname, init_type, MapObjectDescr::OwnerType::kTribe, table),
     ware_hotspot_(table.has_key("ware_hotspot") ?
                      table.get_vector<std::string, int>("ware_hotspot") :
                      Vector2i(0, 15)),
     default_target_quantity_(table.has_key("default_target_quantity") ?
                                 table.get_int("default_target_quantity") :
                                 std::numeric_limits<uint32_t>::max()),
     buildable_(table.has_key("buildcost")),
     // Read what the worker can become and the needed experience. If one of the keys is there, the
     // other key must be there too. So, we cross the checks to trigger an exception if this is
     // violated.
     becomes_(table.has_key("experience") ? tribes.load_worker(table.get_string("becomes")) :
                                            INVALID_INDEX),
     needed_experience_(table.has_key("becomes") ? table.get_int("experience") : INVALID_INDEX),
     ai_hints_(table.has_key("aihints") ?
                  new WorkerHints(table.get_string("name"), *table.get_table("aihints")) :
                  nullptr),
     tribes_(tribes) {
	if (helptext_script().empty()) {
		throw GameDataError("Worker %s has no helptext script", name().c_str());
	}
	if (icon_filename().empty()) {
		throw GameDataError("Worker %s has no menu icon", name().c_str());
	}
	i18n::Textdomain td("tribes");
	std::unique_ptr<LuaTable> items_table;

	if (table.has_key("buildcost")) {
		items_table = table.get_table("buildcost");
		for (const std::string& key : items_table->keys<std::string>()) {
			try {
				// Check if ware/worker exists already and if not, try to load it. Will throw a
				// GameDataError on failure.
				tribes.try_load_ware_or_worker(key);
				const int32_t value = items_table->get_int(key);
				if (value < 1) {
					throw GameDataError("Buildcost: Ware/Worker count needs to be > 0 in "
					                    "\"%s=%d\".\nEmpty buildcost tables are allowed if you wish to "
					                    "have an amount of 0.",
					                    key.c_str(), value);
				} else if (value > 255) {
					throw GameDataError("Buildcost: Ware/Worker count needs to be <= 255 in \"%s=%d\".",
					                    key.c_str(), value);
				}

				buildcost_.insert(std::pair<std::string, uint8_t>(key, value));
			} catch (const WException& e) {
				throw GameDataError("[buildcost] \"%s\": %s", key.c_str(), e.what());
			}
		}
	}

	// Read the walking animations
	assign_directional_animation(&walk_anims_, "walk");

	// Not all workers need a special walkload animation - for some the walk animation looks good
	// enough.
	if (is_animation_known("walkload_e")) {
		assign_directional_animation(&walkload_anims_, "walkload");
	} else {
		assign_directional_animation(&walkload_anims_, "walk");
	}

	// Read programs
	if (table.has_key("programs")) {
		std::unique_ptr<LuaTable> programs_table = table.get_table("programs");
		for (std::string program_name : programs_table->keys<std::string>()) {
			std::transform(program_name.begin(), program_name.end(), program_name.begin(), tolower);
			if (programs_.count(program_name)) {
				throw GameDataError("Program '%s' has already been declared for worker '%s'",
				                    program_name.c_str(), name().c_str());
			}
			try {
<<<<<<< HEAD
				if (programs_.count(program_name)) {
					throw wexception("this program has already been declared");
				}

				programs_[program_name] =
				   std::unique_ptr<WorkerProgram>(new WorkerProgram(program_name, *this, tribes));
				programs_[program_name]->parse(*programs_table->get_table(program_name));
=======
				programs_[program_name] = std::unique_ptr<WorkerProgram>(new WorkerProgram(
				   program_name, *programs_table->get_table(program_name), *this, tribes_));
>>>>>>> 7e2902c6
			} catch (const std::exception& e) {
				throw GameDataError("%s: Error in worker program %s: %s", name().c_str(),
				                    program_name.c_str(), e.what());
			}
		}
	}
}

WorkerDescr::WorkerDescr(const std::string& init_descname, const LuaTable& table, Tribes& tribes)
   : WorkerDescr(init_descname, MapObjectType::WORKER, table, tribes) {
}

WorkerDescr::~WorkerDescr() {
}

/**
 * Get a program from the workers description.
 */
WorkerProgram const* WorkerDescr::get_program(const std::string& programname) const {
	Programs::const_iterator it = programs_.find(programname);

	if (it == programs_.end()) {
		throw GameDataError("%s has no program '%s'", name().c_str(), programname.c_str());
	}

	return it->second.get();
}

/**
 * Custom creation routing that accounts for the location.
 */
Worker& WorkerDescr::create(EditorGameBase& egbase,
                            Player* owner,
                            PlayerImmovable* const location,
                            Coords const coords) const {
	Worker& worker = dynamic_cast<Worker&>(create_object());
	worker.set_owner(owner);
	worker.set_location(location);
	worker.set_position(egbase, coords);
	worker.init(egbase);
	return worker;
}

uint32_t WorkerDescr::movecaps() const {
	return MOVECAPS_WALK;
}

/**
 * Create a generic worker of this type.
 */
Bob& WorkerDescr::create_object() const {
	return *new Worker(*this);
}

/**
 * check if worker can be substitute for a requested worker type
 */
bool WorkerDescr::can_act_as(DescriptionIndex const index) const {
	assert(tribes_.worker_exists(index));
	if (index == worker_index()) {
		return true;
	}

	// if requested worker type can be promoted, compare with that type
	const WorkerDescr& descr = *tribes_.get_worker_descr(index);
	DescriptionIndex const becomes_index = descr.becomes();
	return becomes_index != INVALID_INDEX ? can_act_as(becomes_index) : false;
}

DescriptionIndex WorkerDescr::worker_index() const {
	return tribes_.worker_index(name());
}

void WorkerDescr::add_employer(const DescriptionIndex& building_index) {
	employers_.insert(building_index);
}

const std::set<DescriptionIndex>& WorkerDescr::employers() const {
	return employers_;
}

}  // namespace Widelands<|MERGE_RESOLUTION|>--- conflicted
+++ resolved
@@ -110,18 +110,8 @@
 				                    program_name.c_str(), name().c_str());
 			}
 			try {
-<<<<<<< HEAD
-				if (programs_.count(program_name)) {
-					throw wexception("this program has already been declared");
-				}
-
-				programs_[program_name] =
-				   std::unique_ptr<WorkerProgram>(new WorkerProgram(program_name, *this, tribes));
-				programs_[program_name]->parse(*programs_table->get_table(program_name));
-=======
 				programs_[program_name] = std::unique_ptr<WorkerProgram>(new WorkerProgram(
-				   program_name, *programs_table->get_table(program_name), *this, tribes_));
->>>>>>> 7e2902c6
+				   program_name, *programs_table->get_table(program_name), *this, tribes));
 			} catch (const std::exception& e) {
 				throw GameDataError("%s: Error in worker program %s: %s", name().c_str(),
 				                    program_name.c_str(), e.what());
