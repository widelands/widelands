--- conflicted
+++ resolved
@@ -49,13 +49,8 @@
      becomes_(table.has_key("experience") ? descriptions.load_worker(table.get_string("becomes")) :
                                             INVALID_INDEX),
      needed_experience_(table.has_key("becomes") ? table.get_int("experience") : INVALID_INDEX),
-<<<<<<< HEAD
-     ai_hints_(new WareWorkerHints()),
+     ai_hints_(new AI::WareWorkerHints()),
      descriptions_(descriptions) {
-=======
-     ai_hints_(new AI::WareWorkerHints()),
-     tribes_(tribes) {
->>>>>>> 7a3a5abb
 	if (icon_filename().empty()) {
 		throw GameDataError("Worker %s has no menu icon", name().c_str());
 	}
