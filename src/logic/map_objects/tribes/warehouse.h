--- conflicted
+++ resolved
@@ -48,13 +48,7 @@
 
 class WarehouseDescr : public BuildingDescr {
 public:
-<<<<<<< HEAD
-	WarehouseDescr(const std::string& init_descname,
-	               const LuaTable& t,
-	               EditorGameBase& egbase);
-=======
-	WarehouseDescr(const std::string& init_descname, const LuaTable& t, const Tribes& tribes);
->>>>>>> ba1af83e
+	WarehouseDescr(const std::string& init_descname, const LuaTable& t, Tribes& tribes);
 	~WarehouseDescr() override {
 	}
 
