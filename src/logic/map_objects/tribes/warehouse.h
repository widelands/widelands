/*
 * Copyright (C) 2002-2020 by the Widelands Development Team
 *
 * This program is free software; you can redistribute it and/or
 * modify it under the terms of the GNU General Public License
 * as published by the Free Software Foundation; either version 2
 * of the License, or (at your option) any later version.
 *
 * This program is distributed in the hope that it will be useful,
 * but WITHOUT ANY WARRANTY; without even the implied warranty of
 * MERCHANTABILITY or FITNESS FOR A PARTICULAR PURPOSE.  See the
 * GNU General Public License for more details.
 *
 * You should have received a copy of the GNU General Public License
 * along with this program; if not, write to the Free Software
 * Foundation, Inc., 51 Franklin Street, Fifth Floor, Boston, MA  02110-1301, USA.
 *
 */

#ifndef WL_LOGIC_MAP_OBJECTS_TRIBES_WAREHOUSE_H
#define WL_LOGIC_MAP_OBJECTS_TRIBES_WAREHOUSE_H

#include <memory>

#include "base/macros.h"
#include "economy/request.h"
#include "economy/ware_instance.h"
#include "logic/map_objects/tribes/building.h"
#include "logic/map_objects/tribes/soldiercontrol.h"
#include "logic/map_objects/tribes/wareworker.h"

namespace Widelands {

class PortDock;
struct WareList;

/*
Warehouse
*/
struct WarehouseSupply;

class WarehouseDescr : public BuildingDescr {
public:
	WarehouseDescr(const std::string& init_descname, const LuaTable& t, Descriptions& descriptions);
	~WarehouseDescr() override {
	}

	Building& create_object() const override;

	uint32_t get_conquers() const override {
		return conquers_;
	}

	unsigned get_heal_per_second() const {
		return heal_per_second_;
	}

private:
	int32_t conquers_;
	unsigned heal_per_second_;
	DISALLOW_COPY_AND_ASSIGN(WarehouseDescr);
};

/**
 * Each ware and worker type has an associated per-warehouse
 * stock policy that defines whether it will be stocked by this
 * warehouse.
 *
 * \note The values of this enum are written directly into savegames,
 * so be careful when changing them.
 */
enum class StockPolicy {
	/**
	 * The default policy allows stocking wares without any special priority.
	 */
	kNormal = 0,

	/**
	 * As long as there are warehouses with this policy for a ware, all
	 * available unstocked supplies will be transferred to warehouses
	 * with this policy.
	 */
	kPrefer = 1,

	/**
	 * If a ware has this stock policy, no more of this ware will enter
	 * the warehouse.
	 */
	kDontStock = 2,

	/**
	 * Like \ref kDontStock, but in addition, existing stock of this ware
	 * will be transported out of the warehouse over time.
	 */
	kRemove = 3,
};

class Warehouse : public Building {
	friend class PortDock;
	friend class MapBuildingdataPacket;

	MO_DESCR(WarehouseDescr)

public:
	/**
	 * Whether worker indices in count_workers() have to match exactly.
	 */
	enum class Match {
		/**
		 * Return the number of workers with matching indices.
		 */
		kExact,

		/**
		 * Return the number of workers with matching indices or
		 * which are more experienced workers of the given lower type.
		 */
		kCompatible
	};

	explicit Warehouse(const WarehouseDescr&);
	~Warehouse() override;

	void load_finish(EditorGameBase&) override;

	/// Called only when the oject is logically created in the simulation. If
	/// called again, such as when the object is loaded from a savegame, it will
	/// cause bugs.
	///
	/// * Calls Building::init.
	/// * Creates an idle_request for each ware and worker type.
	/// * Sets a next_spawn time for each buildable worker type without cost
	///   that the owning player is allowed to create and schedules act for for
	///   the spawn.
	/// * Schedules act for military stuff (and sets next_military_act_).
	/// * Sees the area (since a warehouse is considered to be always occupied).
	/// * Conquers land if the the warehouse type is configured to do that.
	/// * Sends a message to the player about the creation of this warehouse.
	/// * Sets up @ref PortDock for ports
	bool init(EditorGameBase&) override;

	void cleanup(EditorGameBase&) override;

	void destroy(EditorGameBase&) override;

	void restore_portdock_or_destroy(EditorGameBase&);

	void act(Game& game, uint32_t data) override;

	void set_economy(Economy*, WareWorker) override;

	const WareList& get_wares() const;
	const WareList& get_workers() const;

	/**
	 * Returns a vector of all incorporated workers. These are the workers
	 * that are still present in the game, not just a stock figure.
	 */
	Workers get_incorporated_workers();

	void insert_wares(DescriptionIndex, Quantity count);
	void remove_wares(DescriptionIndex, Quantity count);
	void insert_workers(DescriptionIndex, Quantity count);
	void remove_workers(DescriptionIndex, Quantity count);

	bool fetch_from_flag(Game&) override;

	Quantity count_workers(const Game&, DescriptionIndex worker, const Requirements&, Match);
	Worker& launch_worker(Game&, DescriptionIndex worker, const Requirements&);

	// Adds the worker to the inventory. Takes ownership and might delete
	// 'worker'.
	void incorporate_worker(EditorGameBase&, Worker* worker);

	WareInstance& launch_ware(Game&, DescriptionIndex);
	bool do_launch_ware(Game&, WareInstance&);

	// Adds the ware to our inventory. Takes ownership and might delete 'ware'.
	void incorporate_ware(EditorGameBase&, WareInstance* ware);

	bool can_create_worker(Game&, DescriptionIndex) const;
	void create_worker(Game&, DescriptionIndex);

	Quantity get_planned_workers(Game&, DescriptionIndex index) const;
	void plan_workers(Game&, DescriptionIndex index, Quantity amount);
	std::vector<Quantity> calc_available_for_worker(Game&, DescriptionIndex index) const;

	void enable_spawn(Game&, uint8_t worker_types_without_cost_index);

	void receive_ware(Game&, DescriptionIndex ware) override;
	void receive_worker(Game&, Worker& worker) override;

	StockPolicy get_ware_policy(DescriptionIndex ware) const;
	StockPolicy get_worker_policy(DescriptionIndex ware) const;
	StockPolicy get_stock_policy(WareWorker waretype, DescriptionIndex wareindex) const;
	void set_ware_policy(DescriptionIndex ware, StockPolicy policy);
	void set_worker_policy(DescriptionIndex ware, StockPolicy policy);

	// Get the portdock if this is a port.
	PortDock* get_portdock() const {
		return portdock_;
	}

	// Returns the first matching not completely filled waresqueue of the expedition if this is a
	// port.
	// Will throw an exception otherwise or if all queues of this type are full.
	std::unique_ptr<const BuildingSettings> create_building_settings() const override;

	// Returns the waresqueue of the expedition if this is a port.
	// Will throw an exception otherwise.
<<<<<<< HEAD
	InputQueue& inputqueue(DescriptionIndex, WareWorker) override;
	bool has_inputqueue(DescriptionIndex wi, WareWorker type) const override;
=======
	InputQueue& inputqueue(DescriptionIndex, WareWorker, const Request*) override;
>>>>>>> e1d8ad36

	void log_general_info(const EditorGameBase&) const override;

private:
	class SoldierControl : public Widelands::SoldierControl {
	public:
		explicit SoldierControl(Warehouse* warehouse) : warehouse_(warehouse) {
		}

		std::vector<Soldier*> present_soldiers() const override;
		std::vector<Soldier*> stationed_soldiers() const override;
		Quantity min_soldier_capacity() const override;
		Quantity max_soldier_capacity() const override;
		Quantity soldier_capacity() const override;
		void set_soldier_capacity(Quantity capacity) override;
		void drop_soldier(Soldier&) override;
		int incorporate_soldier(EditorGameBase& game, Soldier& s) override;
		int outcorporate_soldier(Soldier&) override;

	private:
		Warehouse* const warehouse_;
	};

	// A warehouse that conquers space can also be attacked.
	class AttackTarget : public Widelands::AttackTarget {
	public:
		explicit AttackTarget(Warehouse* warehouse) : warehouse_(warehouse) {
		}

		bool can_be_attacked() const override;
		void enemy_soldier_approaches(const Soldier&) const override;
		Widelands::AttackTarget::AttackResult attack(Soldier*) const override;

	private:
		Warehouse* const warehouse_;
	};

	void init_portdock(EditorGameBase& egbase);

	/// Initializes the container sizes for the owner's tribe.
	void init_containers(const Player& owner);

	/**
	 * Plan to produce a certain worker type in this warehouse. This means
	 * requesting all the necessary wares, if multiple different wares types are
	 * needed.
	 */
	struct PlannedWorkers {
		/// Index of the worker type we plan to create
		DescriptionIndex index;

		/// How many workers of this type are we supposed to create?
		Quantity amount;

		/// Requests to obtain the required build costs
		std::vector<Request*> requests;

		void cleanup();
	};

	static void request_cb(Game&, Request&, DescriptionIndex, Worker*, PlayerImmovable&);
	void check_remove_stock(Game&);

	bool load_finish_planned_worker(PlannedWorkers& pw);
	void update_planned_workers(Game&, PlannedWorkers& pw);
	void update_all_planned_workers(Game&);

	AttackTarget attack_target_;
	SoldierControl soldier_control_;
	WarehouseSupply* supply_;

	std::vector<StockPolicy> ware_policy_;
	std::vector<StockPolicy> worker_policy_;

	// Workers who live here at the moment
	using WorkerList = std::vector<OPtr<Worker>>;
	using IncorporatedWorkers = std::map<DescriptionIndex, WorkerList>;
	IncorporatedWorkers incorporated_workers_;
	std::vector<Time> next_worker_without_cost_spawn_;
	Time next_military_act_;
	Time next_stock_remove_act_;

	std::vector<PlannedWorkers> planned_workers_;

	PortDock* portdock_;

	// This is information for portdock, to know whether it should
	// try to recreate itself
	bool cleanup_in_progress_;
};
}  // namespace Widelands

#endif  // end of include guard: WL_LOGIC_MAP_OBJECTS_TRIBES_WAREHOUSE_H<|MERGE_RESOLUTION|>--- conflicted
+++ resolved
@@ -208,12 +208,8 @@
 
 	// Returns the waresqueue of the expedition if this is a port.
 	// Will throw an exception otherwise.
-<<<<<<< HEAD
-	InputQueue& inputqueue(DescriptionIndex, WareWorker) override;
+	InputQueue& inputqueue(DescriptionIndex, WareWorker, const Request*) override;
 	bool has_inputqueue(DescriptionIndex wi, WareWorker type) const override;
-=======
-	InputQueue& inputqueue(DescriptionIndex, WareWorker, const Request*) override;
->>>>>>> e1d8ad36
 
 	void log_general_info(const EditorGameBase&) const override;
 
