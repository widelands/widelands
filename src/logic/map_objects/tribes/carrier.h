--- conflicted
+++ resolved
@@ -66,14 +66,8 @@
 
 	static Task const taskRoad;
 
-<<<<<<< HEAD
-protected:
-	void find_pending_ware(Game&);
-	int32_t find_source_flag(Game&);
-=======
 private:
 	void find_pending_ware(Game&);
->>>>>>> 8333746c
 	int32_t find_closest_flag(Game&);
 
 	// internal task stuff
