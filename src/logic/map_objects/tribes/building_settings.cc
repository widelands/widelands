/*
 * Copyright (C) 2002-2019 by the Widelands Development Team
 *
 * This program is free software; you can redistribute it and/or
 * modify it under the terms of the GNU General Public License
 * as published by the Free Software Foundation; either version 2
 * of the License, or (at your option) any later version.
 *
 * This program is distributed in the hope that it will be useful,
 * but WITHOUT ANY WARRANTY; without even the implied warranty of
 * MERCHANTABILITY or FITNESS FOR A PARTICULAR PURPOSE.  See the
 * GNU General Public License for more details.
 *
 * You should have received a copy of the GNU General Public License
 * along with this program; if not, write to the Free Software
 * Foundation, Inc., 51 Franklin Street, Fifth Floor, Boston, MA  02110-1301, USA.
 *
 */

#include "logic/map_objects/tribes/building_settings.h"

#include "io/fileread.h"
#include "io/filewrite.h"
#include "logic/editor_game_base.h"
#include "logic/game_data_error.h"
#include "logic/map_objects/tribes/militarysite.h"
#include "logic/map_objects/tribes/productionsite.h"
#include "logic/map_objects/tribes/trainingsite.h"
#include "logic/map_objects/tribes/tribe_descr.h"
#include "logic/map_objects/tribes/warehouse.h"

namespace Widelands {

ProductionsiteSettings::ProductionsiteSettings(const ProductionSiteDescr& descr,
                                               const TribeDescr& tribe)
   : BuildingSettings(descr.name(), tribe), stopped(false) {
	for (const auto& pair : descr.input_wares()) {
		ware_queues.insert(
		   std::make_pair(pair.first, InputQueueSetting{pair.second, pair.second, kPriorityNormal}));
	}
	for (const auto& pair : descr.input_workers()) {
		worker_queues.insert(
		   std::make_pair(pair.first, InputQueueSetting{pair.second, pair.second, kPriorityNormal}));
	}
}

MilitarysiteSettings::MilitarysiteSettings(const MilitarySiteDescr& descr, const TribeDescr& tribe)
   : BuildingSettings(descr.name(), tribe),
     max_capacity(descr.get_max_number_of_soldiers()),
     desired_capacity(descr.get_max_number_of_soldiers()),
     prefer_heroes(descr.prefers_heroes_at_start_) {
}

TrainingsiteSettings::TrainingsiteSettings(const TrainingSiteDescr& descr, const TribeDescr& tribe)
   : ProductionsiteSettings(descr, tribe),
     max_capacity(descr.get_max_number_of_soldiers()),
     desired_capacity(descr.get_max_number_of_soldiers()) {
}

WarehouseSettings::WarehouseSettings(const WarehouseDescr& wh, const TribeDescr& tribe)
   : BuildingSettings(wh.name(), tribe),
     launch_expedition_allowed(wh.get_isport()),
     launch_expedition(false) {
	for (const DescriptionIndex di : tribe.wares()) {
		ware_preferences.emplace(di, StockPolicy::kNormal);
	}
	for (const DescriptionIndex di : tribe.workers()) {
		worker_preferences.emplace(di, StockPolicy::kNormal);
	}
	for (const DescriptionIndex di : tribe.worker_types_without_cost()) {
		worker_preferences.erase(di);
	}
}

void ProductionsiteSettings::apply(const BuildingSettings& bs) {
	BuildingSettings::apply(bs);
	if (upcast(const ProductionsiteSettings, s, &bs)) {
		stopped = s->stopped;
		for (auto& pair : ware_queues) {
			for (const auto& other : s->ware_queues) {
				if (pair.first == other.first) {
					pair.second.priority = other.second.priority;
					pair.second.desired_fill = std::min(pair.second.max_fill, other.second.desired_fill);
					break;
				}
			}
		}
		for (auto& pair : worker_queues) {
			for (const auto& other : s->worker_queues) {
				if (pair.first == other.first) {
					pair.second.priority = other.second.priority;
					pair.second.desired_fill = std::min(pair.second.max_fill, other.second.desired_fill);
					break;
				}
			}
		}
	}
}

void TrainingsiteSettings::apply(const BuildingSettings& bs) {
	ProductionsiteSettings::apply(bs);
	if (upcast(const TrainingsiteSettings, s, &bs)) {
		desired_capacity = std::min(max_capacity, s->desired_capacity);
	}
}

void MilitarysiteSettings::apply(const BuildingSettings& bs) {
	BuildingSettings::apply(bs);
	if (upcast(const MilitarysiteSettings, s, &bs)) {
		desired_capacity = std::min(max_capacity, s->desired_capacity);
		prefer_heroes = s->prefer_heroes;
	}
}

void WarehouseSettings::apply(const BuildingSettings& bs) {
	BuildingSettings::apply(bs);
	if (upcast(const WarehouseSettings, s, &bs)) {
		for (auto& pair : ware_preferences) {
			const auto it = s->ware_preferences.find(pair.first);
			if (it != s->ware_preferences.end()) {
				pair.second = it->second;
			}
		}
		for (auto& pair : worker_preferences) {
			const auto it = s->worker_preferences.find(pair.first);
			if (it != s->worker_preferences.end()) {
				pair.second = it->second;
			}
		}
		launch_expedition = launch_expedition_allowed && s->launch_expedition;
	}
}

// Saveloading

constexpr uint8_t kCurrentPacketVersion = 2;
constexpr uint8_t kCurrentPacketVersionMilitarysite = 1;
constexpr uint8_t kCurrentPacketVersionProductionsite = 2;
constexpr uint8_t kCurrentPacketVersionTrainingsite = 1;
constexpr uint8_t kCurrentPacketVersionWarehouse = 2;

// static
<<<<<<< HEAD
BuildingSettings*
BuildingSettings::load(const EditorGameBase& egbase, const TribeDescr& tribe, FileRead& fr) {
=======
BuildingSettings* BuildingSettings::load(const Game& game,
                                         const TribeDescr& tribe,
                                         FileRead& fr,
                                         const TribesLegacyLookupTable& tribes_lookup_table) {
>>>>>>> a2b2949e
	try {
		const uint8_t packet_version = fr.unsigned_8();
		if (packet_version == 1 || packet_version == kCurrentPacketVersion) {
			const std::string name(fr.c_string());
<<<<<<< HEAD
			const DescriptionIndex index = egbase.tribes().building_index(name);
			const BuildingType type = static_cast<BuildingType>(fr.unsigned_8());
			BuildingSettings* result = nullptr;
			switch (type) {
			case BuildingType::kTrainingsite: {
				result = new TrainingsiteSettings(
				   *dynamic_cast<const TrainingSiteDescr*>(egbase.tribes().get_building_descr(index)));
				break;
			}
			case BuildingType::kProductionsite: {
				result = new ProductionsiteSettings(*dynamic_cast<const ProductionSiteDescr*>(
				   egbase.tribes().get_building_descr(index)));
				break;
			}
			case BuildingType::kMilitarysite: {
				result = new MilitarysiteSettings(
				   *dynamic_cast<const MilitarySiteDescr*>(egbase.tribes().get_building_descr(index)));
				break;
			}
			case BuildingType::kWarehouse: {
				result = new WarehouseSettings(
				   *dynamic_cast<const WarehouseDescr*>(egbase.tribes().get_building_descr(index)),
				   tribe);
=======
			const DescriptionIndex index =
			   tribe.safe_building_index(tribes_lookup_table.lookup_building(name));
			const BuildingDescr* descr = tribe.get_building_descr(index);
			if (packet_version == 1) {
				// TODO(GunChleoc): Savegame compatibility for Build 21
				fr.unsigned_8();  // Consume unused building type
			}
			BuildingSettings* result = nullptr;
			switch (descr->type()) {
			case MapObjectType::TRAININGSITE: {
				result =
				   new TrainingsiteSettings(*dynamic_cast<const TrainingSiteDescr*>(descr), tribe);
				break;
			}
			case MapObjectType::PRODUCTIONSITE: {
				result =
				   new ProductionsiteSettings(*dynamic_cast<const ProductionSiteDescr*>(descr), tribe);
				break;
			}
			case MapObjectType::MILITARYSITE: {
				result =
				   new MilitarysiteSettings(*dynamic_cast<const MilitarySiteDescr*>(descr), tribe);
				break;
			}
			case MapObjectType::WAREHOUSE: {
				result = new WarehouseSettings(*dynamic_cast<const WarehouseDescr*>(descr), tribe);
>>>>>>> a2b2949e
				break;
			}
			default:
				throw GameDataError("Unsupported building category %s (%s)",
				                    to_string(descr->type()).c_str(), name.c_str());
			}
<<<<<<< HEAD
			if (!result) {
				throw wexception(
				   "Unknown building category %u (%s)", static_cast<uint8_t>(type), name.c_str());
			}
			result->read(egbase, fr);
=======
			result->read(game, fr, tribes_lookup_table);
>>>>>>> a2b2949e
			return result;
		} else {
			throw UnhandledVersionError(
			   "BuildingSettings_load", packet_version, kCurrentPacketVersion);
		}
	} catch (const WException& e) {
		throw GameDataError("BuildingSettings_load: %s", e.what());
	}
	NEVER_HERE();
}

<<<<<<< HEAD
void BuildingSettings::read(const EditorGameBase&, FileRead&) {
=======
void BuildingSettings::read(const Game&, FileRead&, const TribesLegacyLookupTable&) {
>>>>>>> a2b2949e
	// Header was peeled away by load()
}

void BuildingSettings::save(const EditorGameBase&, FileWrite& fw) const {
	fw.unsigned_8(kCurrentPacketVersion);
	fw.c_string(descr_.c_str());
}

<<<<<<< HEAD
void MilitarysiteSettings::read(const EditorGameBase& egbase, FileRead& fr) {
	BuildingSettings::read(egbase, fr);
=======
void MilitarysiteSettings::read(const Game& game,
                                FileRead& fr,
                                const TribesLegacyLookupTable& tribes_lookup_table) {
	BuildingSettings::read(game, fr, tribes_lookup_table);
>>>>>>> a2b2949e
	try {
		const uint8_t packet_version = fr.unsigned_8();
		if (packet_version == kCurrentPacketVersionMilitarysite) {
			desired_capacity = fr.unsigned_32();
			prefer_heroes = fr.unsigned_8();
		} else {
			throw UnhandledVersionError(
			   "MilitarysiteSettings", packet_version, kCurrentPacketVersionMilitarysite);
		}
	} catch (const WException& e) {
		throw GameDataError("MilitarysiteSettings: %s", e.what());
	}
}

void MilitarysiteSettings::save(const EditorGameBase& egbase, FileWrite& fw) const {
	BuildingSettings::save(egbase, fw);
	fw.unsigned_8(kCurrentPacketVersionMilitarysite);

	fw.unsigned_32(desired_capacity);
	fw.unsigned_8(prefer_heroes ? 1 : 0);
}

<<<<<<< HEAD
void ProductionsiteSettings::read(const EditorGameBase& egbase, FileRead& fr) {
	BuildingSettings::read(egbase, fr);
=======
void ProductionsiteSettings::read(const Game& game,
                                  FileRead& fr,
                                  const TribesLegacyLookupTable& tribes_lookup_table) {
	BuildingSettings::read(game, fr, tribes_lookup_table);
>>>>>>> a2b2949e
	try {
		const uint8_t packet_version = fr.unsigned_8();
		if (packet_version == 1 || packet_version == kCurrentPacketVersionProductionsite) {
			stopped = fr.unsigned_8();
			const uint32_t nr_wares = fr.unsigned_32();
			const uint32_t nr_workers = fr.unsigned_32();
			for (uint32_t i = 0; i < nr_wares; ++i) {
				DescriptionIndex di = Widelands::INVALID_INDEX;
				if (packet_version == 1) {
					// TODO(GunChleoc): Savegame compatibility for Build 21
					di = fr.unsigned_32();
				} else {
					const std::string name(fr.c_string());
					di = tribe_.safe_ware_index(tribes_lookup_table.lookup_ware(name));
				}
				const uint32_t fill = fr.unsigned_32();
				const int32_t priority = fr.signed_32();
				// Set the fill and priority if the queue exists.
				// The check protects against changes in the input wares - we simply keep using the
				// default instead in that case.
				if (ware_queues.count(di) == 1) {
					InputQueueSetting& setme = ware_queues.at(di);
					// Don't fill it with more than currently possible
					setme.desired_fill = std::min(setme.max_fill, fill);
					setme.priority = priority;
				}
			}
			for (uint32_t i = 0; i < nr_workers; ++i) {
				DescriptionIndex di = Widelands::INVALID_INDEX;
				if (packet_version == 1) {
					// TODO(GunChleoc): Savegame compatibility for Build 21
					di = fr.unsigned_32();
				} else {
					const std::string name(fr.c_string());
					di = tribe_.safe_worker_index(tribes_lookup_table.lookup_worker(name));
				}
				const uint32_t fill = fr.unsigned_32();
				const int32_t priority = fr.signed_32();
				// Set the fill and priority if the queue exists.
				// The check protects against changes in the input workers - we simply keep using the
				// default instead in that case.
				if (worker_queues.count(di) == 1) {
					InputQueueSetting& setme = worker_queues.at(di);
					// Don't fill it with more than currently possible
					setme.desired_fill = std::min(setme.max_fill, fill);
					setme.priority = priority;
				}
			}
		} else {
			throw UnhandledVersionError(
			   "ProductionsiteSettings", packet_version, kCurrentPacketVersionProductionsite);
		}
	} catch (const WException& e) {
		throw GameDataError("ProductionsiteSettings: %s", e.what());
	}
}

void ProductionsiteSettings::save(const EditorGameBase& egbase, FileWrite& fw) const {
	BuildingSettings::save(egbase, fw);
	fw.unsigned_8(kCurrentPacketVersionProductionsite);

	fw.unsigned_8(stopped ? 1 : 0);
	fw.unsigned_32(ware_queues.size());
	fw.unsigned_32(worker_queues.size());
	for (const auto& pair : ware_queues) {
		fw.c_string(tribe_.get_ware_descr(pair.first)->name());
		fw.unsigned_32(pair.second.desired_fill);
		fw.signed_32(pair.second.priority);
	}
	for (const auto& pair : worker_queues) {
		fw.c_string(tribe_.get_worker_descr(pair.first)->name());
		fw.unsigned_32(pair.second.desired_fill);
		fw.signed_32(pair.second.priority);
	}
}

<<<<<<< HEAD
void TrainingsiteSettings::read(const EditorGameBase& egbase, FileRead& fr) {
	ProductionsiteSettings::read(egbase, fr);
=======
void TrainingsiteSettings::read(const Game& game,
                                FileRead& fr,
                                const TribesLegacyLookupTable& tribes_lookup_table) {
	ProductionsiteSettings::read(game, fr, tribes_lookup_table);
>>>>>>> a2b2949e
	try {
		const uint8_t packet_version = fr.unsigned_8();
		if (packet_version == kCurrentPacketVersionTrainingsite) {
			desired_capacity = fr.unsigned_32();
		} else {
			throw UnhandledVersionError(
			   "TrainingsiteSettings", packet_version, kCurrentPacketVersionTrainingsite);
		}
	} catch (const WException& e) {
		throw GameDataError("TrainingsiteSettings: %s", e.what());
	}
}

void TrainingsiteSettings::save(const EditorGameBase& egbase, FileWrite& fw) const {
	ProductionsiteSettings::save(egbase, fw);
	fw.unsigned_8(kCurrentPacketVersionTrainingsite);
	fw.unsigned_32(desired_capacity);
}

<<<<<<< HEAD
void WarehouseSettings::read(const EditorGameBase& egbase, FileRead& fr) {
	BuildingSettings::read(egbase, fr);
=======
void WarehouseSettings::read(const Game& game,
                             FileRead& fr,
                             const TribesLegacyLookupTable& tribes_lookup_table) {
	BuildingSettings::read(game, fr, tribes_lookup_table);
>>>>>>> a2b2949e
	try {
		const uint8_t packet_version = fr.unsigned_8();
		if (packet_version == 1 || packet_version == kCurrentPacketVersionWarehouse) {
			launch_expedition = fr.unsigned_8();
			const uint32_t nr_wares = fr.unsigned_32();
			const uint32_t nr_workers = fr.unsigned_32();
			for (uint32_t i = 0; i < nr_wares; ++i) {
				DescriptionIndex di = Widelands::INVALID_INDEX;
				if (packet_version == 1) {
					// TODO(GunChleoc): Savegame compatibility for Build 21
					di = fr.unsigned_32();
				} else {
					const std::string name(fr.c_string());
					di = tribe_.safe_ware_index(tribes_lookup_table.lookup_ware(name));
				}
				const uint8_t pref = fr.unsigned_8();
				// Condition protects against changes in the tribe's roster
				if (tribe_.has_ware(di)) {
					ware_preferences[di] = static_cast<StockPolicy>(pref);
				}
			}
			for (uint32_t i = 0; i < nr_workers; ++i) {
				DescriptionIndex di = Widelands::INVALID_INDEX;
				if (packet_version == 1) {
					// TODO(GunChleoc): Savegame compatibility for Build 21
					di = fr.unsigned_32();
				} else {
					const std::string name(fr.c_string());
					di = tribe_.safe_worker_index(tribes_lookup_table.lookup_worker(name));
				}
				const uint8_t pref = fr.unsigned_8();
				// Condition protects against changes in the tribe's roster
				if (tribe_.has_worker(di)) {
					worker_preferences[di] = static_cast<StockPolicy>(pref);
				}
			}
		} else {
			throw UnhandledVersionError(
			   "WarehouseSettings", packet_version, kCurrentPacketVersionWarehouse);
		}
	} catch (const WException& e) {
		throw GameDataError("WarehouseSettings: %s", e.what());
	}
}

void WarehouseSettings::save(const EditorGameBase& egbase, FileWrite& fw) const {
	BuildingSettings::save(egbase, fw);
	fw.unsigned_8(kCurrentPacketVersionWarehouse);

	fw.unsigned_8(launch_expedition ? 1 : 0);
	fw.unsigned_32(ware_preferences.size());
	fw.unsigned_32(worker_preferences.size());
	for (const auto& pair : ware_preferences) {
		fw.c_string(tribe_.get_ware_descr(pair.first)->name());
		fw.unsigned_8(static_cast<uint8_t>(pair.second));
	}
	for (const auto& pair : worker_preferences) {
		fw.c_string(tribe_.get_worker_descr(pair.first)->name());
		fw.unsigned_8(static_cast<uint8_t>(pair.second));
	}
}

}  // namespace Widelands<|MERGE_RESOLUTION|>--- conflicted
+++ resolved
@@ -140,44 +140,14 @@
 constexpr uint8_t kCurrentPacketVersionWarehouse = 2;
 
 // static
-<<<<<<< HEAD
-BuildingSettings*
-BuildingSettings::load(const EditorGameBase& egbase, const TribeDescr& tribe, FileRead& fr) {
-=======
-BuildingSettings* BuildingSettings::load(const Game& game,
+BuildingSettings* BuildingSettings::load(const EditorGameBase& game,
                                          const TribeDescr& tribe,
                                          FileRead& fr,
                                          const TribesLegacyLookupTable& tribes_lookup_table) {
->>>>>>> a2b2949e
 	try {
 		const uint8_t packet_version = fr.unsigned_8();
 		if (packet_version == 1 || packet_version == kCurrentPacketVersion) {
 			const std::string name(fr.c_string());
-<<<<<<< HEAD
-			const DescriptionIndex index = egbase.tribes().building_index(name);
-			const BuildingType type = static_cast<BuildingType>(fr.unsigned_8());
-			BuildingSettings* result = nullptr;
-			switch (type) {
-			case BuildingType::kTrainingsite: {
-				result = new TrainingsiteSettings(
-				   *dynamic_cast<const TrainingSiteDescr*>(egbase.tribes().get_building_descr(index)));
-				break;
-			}
-			case BuildingType::kProductionsite: {
-				result = new ProductionsiteSettings(*dynamic_cast<const ProductionSiteDescr*>(
-				   egbase.tribes().get_building_descr(index)));
-				break;
-			}
-			case BuildingType::kMilitarysite: {
-				result = new MilitarysiteSettings(
-				   *dynamic_cast<const MilitarySiteDescr*>(egbase.tribes().get_building_descr(index)));
-				break;
-			}
-			case BuildingType::kWarehouse: {
-				result = new WarehouseSettings(
-				   *dynamic_cast<const WarehouseDescr*>(egbase.tribes().get_building_descr(index)),
-				   tribe);
-=======
 			const DescriptionIndex index =
 			   tribe.safe_building_index(tribes_lookup_table.lookup_building(name));
 			const BuildingDescr* descr = tribe.get_building_descr(index);
@@ -204,22 +174,13 @@
 			}
 			case MapObjectType::WAREHOUSE: {
 				result = new WarehouseSettings(*dynamic_cast<const WarehouseDescr*>(descr), tribe);
->>>>>>> a2b2949e
 				break;
 			}
 			default:
 				throw GameDataError("Unsupported building category %s (%s)",
 				                    to_string(descr->type()).c_str(), name.c_str());
 			}
-<<<<<<< HEAD
-			if (!result) {
-				throw wexception(
-				   "Unknown building category %u (%s)", static_cast<uint8_t>(type), name.c_str());
-			}
-			result->read(egbase, fr);
-=======
 			result->read(game, fr, tribes_lookup_table);
->>>>>>> a2b2949e
 			return result;
 		} else {
 			throw UnhandledVersionError(
@@ -231,11 +192,7 @@
 	NEVER_HERE();
 }
 
-<<<<<<< HEAD
-void BuildingSettings::read(const EditorGameBase&, FileRead&) {
-=======
-void BuildingSettings::read(const Game&, FileRead&, const TribesLegacyLookupTable&) {
->>>>>>> a2b2949e
+void BuildingSettings::read(const EditorGameBase&, FileRead&, const TribesLegacyLookupTable&) {
 	// Header was peeled away by load()
 }
 
@@ -244,15 +201,10 @@
 	fw.c_string(descr_.c_str());
 }
 
-<<<<<<< HEAD
-void MilitarysiteSettings::read(const EditorGameBase& egbase, FileRead& fr) {
-	BuildingSettings::read(egbase, fr);
-=======
-void MilitarysiteSettings::read(const Game& game,
+void MilitarysiteSettings::read(const EditorGameBase& game,
                                 FileRead& fr,
                                 const TribesLegacyLookupTable& tribes_lookup_table) {
 	BuildingSettings::read(game, fr, tribes_lookup_table);
->>>>>>> a2b2949e
 	try {
 		const uint8_t packet_version = fr.unsigned_8();
 		if (packet_version == kCurrentPacketVersionMilitarysite) {
@@ -275,15 +227,10 @@
 	fw.unsigned_8(prefer_heroes ? 1 : 0);
 }
 
-<<<<<<< HEAD
-void ProductionsiteSettings::read(const EditorGameBase& egbase, FileRead& fr) {
-	BuildingSettings::read(egbase, fr);
-=======
-void ProductionsiteSettings::read(const Game& game,
+void ProductionsiteSettings::read(const EditorGameBase& game,
                                   FileRead& fr,
                                   const TribesLegacyLookupTable& tribes_lookup_table) {
 	BuildingSettings::read(game, fr, tribes_lookup_table);
->>>>>>> a2b2949e
 	try {
 		const uint8_t packet_version = fr.unsigned_8();
 		if (packet_version == 1 || packet_version == kCurrentPacketVersionProductionsite) {
@@ -360,15 +307,10 @@
 	}
 }
 
-<<<<<<< HEAD
-void TrainingsiteSettings::read(const EditorGameBase& egbase, FileRead& fr) {
-	ProductionsiteSettings::read(egbase, fr);
-=======
-void TrainingsiteSettings::read(const Game& game,
+void TrainingsiteSettings::read(const EditorGameBase& game,
                                 FileRead& fr,
                                 const TribesLegacyLookupTable& tribes_lookup_table) {
 	ProductionsiteSettings::read(game, fr, tribes_lookup_table);
->>>>>>> a2b2949e
 	try {
 		const uint8_t packet_version = fr.unsigned_8();
 		if (packet_version == kCurrentPacketVersionTrainingsite) {
@@ -388,15 +330,10 @@
 	fw.unsigned_32(desired_capacity);
 }
 
-<<<<<<< HEAD
-void WarehouseSettings::read(const EditorGameBase& egbase, FileRead& fr) {
-	BuildingSettings::read(egbase, fr);
-=======
-void WarehouseSettings::read(const Game& game,
+void WarehouseSettings::read(const EditorGameBase& game,
                              FileRead& fr,
                              const TribesLegacyLookupTable& tribes_lookup_table) {
 	BuildingSettings::read(game, fr, tribes_lookup_table);
->>>>>>> a2b2949e
 	try {
 		const uint8_t packet_version = fr.unsigned_8();
 		if (packet_version == 1 || packet_version == kCurrentPacketVersionWarehouse) {
