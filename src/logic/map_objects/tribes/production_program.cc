--- conflicted
+++ resolved
@@ -241,10 +241,11 @@
 			                    wareworker, wareworker);
 		}
 
-        std::pair<DescriptionIndex, WareWorker> type_to_insert = std::make_pair(ware_index, type);
-        if (group.first.count(type_to_insert) == 1) {
-            throw GameDataError("attempt to insert ware/worker type '%s' into group twice", wareworker);
-        }
+		std::pair<DescriptionIndex, WareWorker> type_to_insert = std::make_pair(ware_index, type);
+		if (group.first.count(type_to_insert) == 1) {
+			throw GameDataError(
+			   "attempt to insert ware/worker type '%s' into group twice", wareworker);
+		}
 
 		last_insert_pos = group.first.insert(last_insert_pos, type_to_insert);
 		*parameters = terminator;
@@ -1623,12 +1624,8 @@
 ProductionProgram::ProductionProgram(const std::string& init_name,
                                      const std::string& init_descname,
                                      std::unique_ptr<LuaTable> actions_table,
-<<<<<<< HEAD
-                                     EditorGameBase& egbase,
-=======
-                                     const Tribes& tribes,
+                                     Tribes& tribes,
                                      const World& world,
->>>>>>> ba1af83e
                                      ProductionSiteDescr* building)
    : name_(init_name), descname_(init_descname) {
 
@@ -1660,17 +1657,10 @@
 			   new ActConsume(arguments.get(), *building, tribes)));
 		} else if (boost::iequals(parts[0], "produce")) {
 			actions_.push_back(std::unique_ptr<ProductionProgram::Action>(
-<<<<<<< HEAD
-			   new ActProduce(arguments.get(), *building, *egbase.mutable_tribes())));
-		} else if (boost::iequals(parts[0], "recruit")) {
-			actions_.push_back(std::unique_ptr<ProductionProgram::Action>(
-			   new ActRecruit(arguments.get(), *building, *egbase.mutable_tribes())));
-=======
 			   new ActProduce(arguments.get(), *building, tribes)));
 		} else if (boost::iequals(parts[0], "recruit")) {
 			actions_.push_back(std::unique_ptr<ProductionProgram::Action>(
 			   new ActRecruit(arguments.get(), *building, tribes)));
->>>>>>> ba1af83e
 		} else if (boost::iequals(parts[0], "callworker")) {
 			actions_.push_back(std::unique_ptr<ProductionProgram::Action>(
 			   new ActCallWorker(arguments.get(), name(), building, tribes)));
