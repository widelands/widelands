/*
 * Copyright (C) 2002-2019 by the Widelands Development Team
 *
 * This program is free software; you can redistribute it and/or
 * modify it under the terms of the GNU General Public License
 * as published by the Free Software Foundation; either version 2
 * of the License, or (at your option) any later version.
 *
 * This program is distributed in the hope that it will be useful,
 * but WITHOUT ANY WARRANTY; without even the implied warranty of
 * MERCHANTABILITY or FITNESS FOR A PARTICULAR PURPOSE.  See the
 * GNU General Public License for more details.
 *
 * You should have received a copy of the GNU General Public License
 * along with this program; if not, write to the Free Software
 * Foundation, Inc., 51 Franklin Street, Fifth Floor, Boston, MA  02110-1301, USA.
 *
 */

#include "logic/map_objects/tribes/production_program.h"

#include <cassert>
#include <memory>

#include "base/i18n.h"
#include "base/macros.h"
#include "base/wexception.h"
#include "config.h"
#include "economy/economy.h"
#include "economy/flag.h"
#include "economy/input_queue.h"
#include "economy/wares_queue.h"
#include "io/filesystem/layered_filesystem.h"
#include "logic/game.h"
#include "logic/game_data_error.h"
#include "logic/map_objects/checkstep.h"
#include "logic/map_objects/findimmovable.h"
#include "logic/map_objects/findnode.h"
#include "logic/map_objects/tribes/productionsite.h"
#include "logic/map_objects/tribes/soldier.h"
#include "logic/map_objects/tribes/soldiercontrol.h"
#include "logic/map_objects/tribes/trainingsite.h"
#include "logic/map_objects/tribes/tribe_descr.h"
#include "logic/map_objects/tribes/worker_program.h"
#include "logic/map_objects/world/resource_description.h"
#include "logic/map_objects/world/world.h"
#include "logic/mapregion.h"
#include "logic/player.h"
#include "sound/note_sound.h"
#include "sound/sound_handler.h"

namespace Widelands {

namespace {
<<<<<<< HEAD

/// Matches the string that candidate points to against the string that
/// template points to. Stops at when reaching a null character or the
/// character terminator. If a match is found, candidate is moved beyond the
/// matched part.
///
/// example:
///    char const * candidate = "return   75";
///    bool const result = match(candidate, "return");
/// now candidate points to "   75" and result is true
bool match(char*& candidate, const char* pattern) {
	for (char *p = candidate;; ++p, ++pattern) {
		if (!*pattern) {
			candidate = p;
			return true;
		} else if (*p != *pattern) {
			break;
		}
	}
	return false;
}

/// Skips a sequence of consecutive characters with the value c, starting at p.
/// Throws WException if no characters were skipped.
void force_skip(char*& p, char const c = ' ') {
	char* t = p;
	while (*t == c) {
		++t;
	}
	if (p < t) {
		p = t;
	} else {
		throw wexception("expected '%c' but found \"%s\"", c, p);
	}
}

/// Skips a sequence of consecutive characters with the value c, starting at p.
/// Returns whether any characters were skipped.
bool skip(char*& p, char const c = ' ') {
	char* t = p;
	while (*t == c) {
		++t;
	}
	if (p < t) {
		p = t;
		return true;
	} else {
		return false;
	}
}

/// Combines match and force_skip.
///
/// example:
///    char const * candidate = "return   75";
///    bool const result = match_force_skip(candidate, "return");
/// now candidate points to "75" and result is true
///
/// example:
///   char const * candidate = "return75";
///    bool const result = match_force_skip(candidate, "return");
/// throws WException
bool match_force_skip(char*& candidate, const char* pattern) {
	for (char *p = candidate;; ++p, ++pattern) {
		if (!*pattern) {
			force_skip(p);
			candidate = p;
			return true;
		} else if (*p != *pattern) {
			return false;
		}
	}
	NEVER_HERE();
}

ProductionProgram::ActReturn::Condition* create_economy_condition(char*& parameters,
                                                                  const Tribes& tribes) {
	try {
		if (match_force_skip(parameters, "needs")) {
			try {
				bool reached_end;
				char const* const type_name = next_word(parameters, reached_end);
				const DescriptionIndex& wareindex = tribes.ware_index(type_name);
				if (tribes.ware_exists(wareindex)) {
					for (size_t i = 0; i < tribes.nrtribes(); ++i) {
						const TribeDescr& tribe_descr = *tribes.get_tribe_descr(i);
						if (tribe_descr.has_ware(wareindex)) {
							tribes.set_ware_type_has_demand_check(wareindex, tribe_descr.name());
						}
					}
					return new ProductionProgram::ActReturn::EconomyNeedsWare(wareindex);
				} else if (tribes.worker_exists(tribes.worker_index(type_name))) {
					const DescriptionIndex& workerindex = tribes.worker_index(type_name);
					for (size_t i = 0; i < tribes.nrtribes(); ++i) {
						const TribeDescr* tribe_descr = tribes.get_tribe_descr(i);
						if (tribe_descr->has_worker(workerindex)) {
							tribes.set_worker_type_has_demand_check(workerindex);
						}
					}
					return new ProductionProgram::ActReturn::EconomyNeedsWorker(workerindex);
				} else {
					throw GameDataError(
					   "expected %s but found \"%s\"", "ware type or worker type", type_name);
				}
			} catch (const WException& e) {
				throw GameDataError("needs: %s", e.what());
			}
		} else {
			throw GameDataError("expected %s but found \"%s\"", "\"needs\"", parameters);
		}
	} catch (const WException& e) {
		throw GameDataError("economy: %s", e.what());
=======
/// If the iterator contents match the string, increment the iterator. Returns whether it matched.
bool match_and_skip(const std::vector<std::string>& args,
                    std::vector<std::string>::const_iterator& it,
                    const std::string& matchme) {
	const bool result = (it != args.end()) && (*it == matchme);
	if (result) {
		++it;
>>>>>>> 7e2902c6
	}
	return result;
}

<<<<<<< HEAD
ProductionProgram::ActReturn::Condition*
create_site_condition(char*& parameters, const ProductionSiteDescr& descr, const Tribes& tribes) {
	try {
		if (match_force_skip(parameters, "has")) {
			return new ProductionProgram::ActReturn::SiteHas(parameters, descr, tribes);
		} else {
			throw GameDataError("expected %s but found \"%s\"", "\"has\"", parameters);
		}
	} catch (const WException& e) {
		throw GameDataError("site: %s", e.what());
	}
}

ProductionProgram::ActReturn::Condition* create_workers_condition(char*& parameters) {
	try {
		if (match(parameters, "need experience")) {
			return new ProductionProgram::ActReturn::WorkersNeedExperience;
		} else {
			throw GameDataError("expected %s but found \"%s\"", "\"need experience\"", parameters);
		}
	} catch (const WException& e) {
		throw GameDataError("workers: %s", e.what());
=======
ProductionProgram::ActReturn::Condition* create_economy_condition(const std::string& item,
                                                                  const ProductionSiteDescr& descr,
                                                                  const Tribes& tribes) {
	DescriptionIndex index = tribes.ware_index(item);
	if (tribes.ware_exists(index)) {
		descr.ware_demand_checks()->insert(index);
		return new ProductionProgram::ActReturn::EconomyNeedsWare(index);
	} else if (tribes.worker_exists(tribes.worker_index(item))) {
		index = tribes.worker_index(item);
		descr.worker_demand_checks()->insert(index);
		return new ProductionProgram::ActReturn::EconomyNeedsWorker(index);
	} else {
		throw GameDataError("Expected ware or worker type but found '%s'", item.c_str());
	}
}

TrainingAttribute parse_training_attribute(const std::string& argument) {
	if (argument == "health") {
		return TrainingAttribute::kHealth;
	} else if (argument == "attack") {
		return TrainingAttribute::kAttack;
	} else if (argument == "defense") {
		return TrainingAttribute::kDefense;
	} else if (argument == "evade") {
		return TrainingAttribute::kEvade;
	} else {
		throw GameDataError(
		   "Expected health|attack|defense|evade after 'soldier' but found '%s'", argument.c_str());
>>>>>>> 7e2902c6
	}
}
}  // namespace

ProductionProgram::Action::~Action() {
}

bool ProductionProgram::Action::get_building_work(Game&, ProductionSite&, Worker&) const {
	return false;
}

void ProductionProgram::Action::building_work_failed(Game&, ProductionSite&, Worker&) const {
}

<<<<<<< HEAD
void ProductionProgram::parse_ware_type_group(char*& parameters,
                                              WareTypeGroup& group,
                                              const Tribes& tribes,
                                              const BillOfMaterials& input_wares,
                                              const BillOfMaterials& input_workers) {
	std::set<std::pair<DescriptionIndex, WareWorker>>::iterator last_insert_pos = group.first.end();
	uint8_t count = 1;
	uint8_t count_max = 0;
	for (;;) {
		char const* ware = parameters;
		while (*parameters && *parameters != ',' && *parameters != ':' && *parameters != ' ') {
			++parameters;
		}
		char const terminator = *parameters;
		*parameters = '\0';

		// Try as ware
		WareWorker type = wwWARE;
		const BillOfMaterials* input_list = &input_wares;
		DescriptionIndex ware_index = tribes.ware_index(ware);
		if (!tribes.ware_exists(ware_index)) {
			ware_index = tribes.worker_index(ware);
			if (tribes.worker_exists(ware_index)) {
				// It is a worker
				type = wwWORKER;
				input_list = &input_workers;
			} else {
				throw GameDataError("Unknown ware or worker type \"%s\"", ware);
=======
ProductionProgram::Groups
ProductionProgram::parse_ware_type_groups(std::vector<std::string>::const_iterator begin,
                                          std::vector<std::string>::const_iterator end,
                                          const ProductionSiteDescr& descr,
                                          const Tribes& tribes) {
	ProductionProgram::Groups result;

	for (auto& it = begin; it != end; ++it) {
		const std::pair<std::string, std::string> names_to_amount =
		   read_key_value_pair(*it, ':', "1");
		const uint8_t amount = read_positive(names_to_amount.second);
		uint8_t max_amount = 0;
		std::set<std::pair<DescriptionIndex, WareWorker>> ware_worker_names;
		for (const std::string& item_name : split_string(names_to_amount.first, ",")) {
			// Try as ware
			WareWorker type = wwWARE;
			DescriptionIndex item_index = tribes.ware_index(item_name);
			if (!tribes.ware_exists(item_index)) {
				item_index = tribes.worker_index(item_name);
				if (tribes.worker_exists(item_index)) {
					// It is a worker
					type = wwWORKER;
				} else {
					throw GameDataError(
					   "Expected ware or worker type but found '%s'", item_name.c_str());
				}
>>>>>>> 7e2902c6
			}

			// Sanity checks
			bool found = false;
			const BillOfMaterials& inputs =
			   (type == wwWARE) ? descr.input_wares() : descr.input_workers();
			for (const WareAmount& input : inputs) {
				if (input.first == item_index) {
					max_amount += input.second;
					found = true;
					break;
				}
			}
			if (!found) {
				throw GameDataError(
				   "%s was not declared in the building's 'inputs' table", item_name.c_str());
			}

<<<<<<< HEAD
		if (group.first.size() && ware_index <= group.first.begin()->first) {
			throw GameDataError("wrong order of ware types within group: ware type %s appears "
			                    "after ware type %s (fix order!)",
			                    ware,
			                    tribes.get_ware_descr(group.first.begin()->first)->name().c_str());
		}
		last_insert_pos = group.first.insert(last_insert_pos, std::make_pair(ware_index, type));
		*parameters = terminator;
		switch (terminator) {
		case ':': {
			++parameters;
			char* endp;
			unsigned long long int const value = strtoull(parameters, &endp, 0);
			count = value;
			if ((*endp && *endp != ' ') || value < 1 || count != value) {
				throw GameDataError("expected %s but found \"%s\"", "count", parameters);
			}
			parameters = endp;
			if (count_max < count) {
				throw GameDataError("group count is %u but (total) input storage capacity of "
				                    "the specified ware type(s) is only %u, so the group can "
				                    "never be fulfilled by the site",
				                    count, count_max);
			}
=======
			if (max_amount < amount) {
				throw GameDataError(
				   "Ware/worker count is %u but (total) input storage capacity of "
				   "the specified ware type(s) is only %u, so the ware/worker requirement can "
				   "never be fulfilled by the site",
				   static_cast<unsigned int>(amount), static_cast<unsigned int>(max_amount));
			}
			// Add item
			ware_worker_names.insert(std::make_pair(item_index, type));
>>>>>>> 7e2902c6
		}
		// Add set
		result.push_back(std::make_pair(ware_worker_names, amount));
	}
	if (result.empty()) {
		throw GameDataError("No wares or workers found");
	}
	return result;
}

BillOfMaterials
ProductionProgram::parse_bill_of_materials(const std::vector<std::string>& arguments,
                                           WareWorker ww,
                                           const ProductionSiteDescr& descr,
                                           const Tribes& tribes) {
	BillOfMaterials result;
	for (const std::string& argument : arguments) {
		const std::pair<std::string, std::string> produceme = read_key_value_pair(argument, ':', "1");

		const DescriptionIndex index = ww == WareWorker::wwWARE ?
		                                  tribes.safe_ware_index(produceme.first) :
		                                  tribes.safe_worker_index(produceme.first);

		// Verify the building outputs
		switch (ww) {
		case WareWorker::wwWARE:
			if (!descr.is_output_ware_type(index)) {
				throw GameDataError("Ware '%s' is not listed in the building's 'outputs' table",
				                    produceme.first.c_str());
			}
			break;
		case WareWorker::wwWORKER:
			if (!descr.is_output_worker_type(index)) {
				throw GameDataError("Worker '%s' is not listed in the building's 'outputs' table",
				                    produceme.first.c_str());
			}
			break;
		}

		result.push_back(std::make_pair(index, read_positive(produceme.second)));
	}
	return result;
}

ProductionProgram::ActReturn::Condition::~Condition() {
}

ProductionProgram::ActReturn::Negation::Negation(const std::vector<std::string>& arguments,
                                                 std::vector<std::string>::const_iterator& begin,
                                                 std::vector<std::string>::const_iterator& end,
                                                 const ProductionSiteDescr& descr,
                                                 const Tribes& tribes)
   : operand(create_condition(arguments, begin, end, descr, tribes)) {
}

ProductionProgram::ActReturn::Negation::~Negation() {
	delete operand;
}
bool ProductionProgram::ActReturn::Negation::evaluate(const ProductionSite& ps) const {
	return !operand->evaluate(ps);
}

// Just a dummy to satisfy the superclass interface. Returns an empty string.
std::string ProductionProgram::ActReturn::Negation::description(const Tribes& t) const {
	return operand->description_negation(t);
}

// Just a dummy to satisfy the superclass interface. Returns an empty string.
std::string ProductionProgram::ActReturn::Negation::description_negation(const Tribes& t) const {
	return operand->description(t);
}

bool ProductionProgram::ActReturn::EconomyNeedsWare::evaluate(const ProductionSite& ps) const {
	return ps.get_economy(wwWARE)->needs_ware_or_worker(ware_type);
}
std::string
ProductionProgram::ActReturn::EconomyNeedsWare::description(const Tribes& tribes) const {
	/** TRANSLATORS: e.g. Completed/Skipped/Did not start ... because the economy needs the ware
	 * '%s' */
	std::string result = (boost::format(_("the economy needs the ware ‘%s’")) %
	                      tribes.get_ware_descr(ware_type)->descname())
	                        .str();
	return result;
}
std::string
ProductionProgram::ActReturn::EconomyNeedsWare::description_negation(const Tribes& tribes) const {
	/** TRANSLATORS: e.g. Completed/Skipped/Did not start ... because the economy doesn't need the
	 * ware '%s' */
	std::string result = (boost::format(_("the economy doesn’t need the ware ‘%s’")) %
	                      tribes.get_ware_descr(ware_type)->descname())
	                        .str();
	return result;
}

bool ProductionProgram::ActReturn::EconomyNeedsWorker::evaluate(const ProductionSite& ps) const {
	return ps.get_economy(wwWORKER)->needs_ware_or_worker(worker_type);
}
std::string
ProductionProgram::ActReturn::EconomyNeedsWorker::description(const Tribes& tribes) const {
	/** TRANSLATORS: e.g. Completed/Skipped/Did not start ... because the economy needs the worker
	 * '%s' */
	std::string result = (boost::format(_("the economy needs the worker ‘%s’")) %
	                      tribes.get_worker_descr(worker_type)->descname())
	                        .str();
	return result;
}

std::string
ProductionProgram::ActReturn::EconomyNeedsWorker::description_negation(const Tribes& tribes) const {
	/** TRANSLATORS: e.g. Completed/Skipped/Did not start ... */
	/** TRANSLATORS:      ... because the economy doesn’t need the worker '%s' */
	std::string result = (boost::format(_("the economy doesn’t need the worker ‘%s’")) %
	                      tribes.get_worker_descr(worker_type)->descname())
	                        .str();
	return result;
}

ProductionProgram::ActReturn::SiteHas::SiteHas(std::vector<std::string>::const_iterator begin,
                                               std::vector<std::string>::const_iterator end,
                                               const ProductionSiteDescr& descr,
                                               const Tribes& tribes) {
	try {
		group = parse_ware_type_groups(begin, end, descr, tribes).front();
	} catch (const GameDataError& e) {
		throw GameDataError("Expected <ware or worker>[,<ware or worker>[,...]][:<amount>] after "
		                    "'site has' but got %s",
		                    e.what());
	}
}
bool ProductionProgram::ActReturn::SiteHas::evaluate(const ProductionSite& ps) const {
	uint8_t count = group.second;
	for (InputQueue* ip_queue : ps.inputqueues()) {
		for (const auto& input_type : group.first) {
			if (input_type.first == ip_queue->get_index() &&
			    input_type.second == ip_queue->get_type()) {
				uint8_t const filled = ip_queue->get_filled();
				if (count <= filled) {
					return true;
				}
				count -= filled;
				break;
			}
		}
	}
	return false;
}

std::string ProductionProgram::ActReturn::SiteHas::description(const Tribes& tribes) const {
	std::vector<std::string> condition_list;
	for (const auto& entry : group.first) {
		condition_list.push_back(entry.second == wwWARE ?
		                            tribes.get_ware_descr(entry.first)->descname() :
		                            tribes.get_worker_descr(entry.first)->descname());
	}
	std::string condition = i18n::localize_list(condition_list, i18n::ConcatenateWith::AND);
	if (1 < group.second) {
		condition =
		   /** TRANSLATORS: This is an item in a list of wares, e.g. "3x water": */
		   /** TRANSLATORS:    %1$i = "3" */
		   /** TRANSLATORS:    %2$s = "water" */
		   (boost::format(_("%1$ix %2$s")) % static_cast<unsigned int>(group.second) % condition)
		      .str();
	}

	std::string result =
	   /** TRANSLATORS: %s is a list of wares*/
	   (boost::format(_("the building has the following wares: %s")) % condition).str();
	return result;
}

std::string
ProductionProgram::ActReturn::SiteHas::description_negation(const Tribes& tribes) const {
	std::vector<std::string> condition_list;
	for (const auto& entry : group.first) {
		condition_list.push_back(entry.second == wwWARE ?
		                            tribes.get_ware_descr(entry.first)->descname() :
		                            tribes.get_worker_descr(entry.first)->descname());
	}
	std::string condition = i18n::localize_list(condition_list, i18n::ConcatenateWith::AND);
	if (1 < group.second) {
		condition =
		   /** TRANSLATORS: This is an item in a list of wares, e.g. "3x water": */
		   /** TRANSLATORS:    %1$i = "3" */
		   /** TRANSLATORS:    %2$s = "water" */
		   (boost::format(_("%1$ix %2$s")) % static_cast<unsigned int>(group.second) % condition)
		      .str();
	}

	std::string result =
	   /** TRANSLATORS: %s is a list of wares*/
	   (boost::format(_("the building doesn’t have the following wares: %s")) % condition).str();
	return result;
}

bool ProductionProgram::ActReturn::WorkersNeedExperience::evaluate(const ProductionSite& ps) const {
	ProductionSite::WorkingPosition const* const wp = ps.working_positions_;
	for (uint32_t i = ps.descr().nr_working_positions(); i;) {
		if (wp[--i].worker->needs_experience()) {
			return true;
		}
	}
	return false;
}
std::string ProductionProgram::ActReturn::WorkersNeedExperience::description(const Tribes&) const {
	/** TRANSLATORS: 'Completed/Skipped/Did not start ... because a worker needs experience'. */
	return _("a worker needs experience");
}

std::string
ProductionProgram::ActReturn::WorkersNeedExperience::description_negation(const Tribes&) const {
	/** TRANSLATORS: 'Completed/Skipped/Did not start ... because the workers need no experience'. */
	return _("the workers need no experience");
}

ProductionProgram::ActReturn::Condition*
ProductionProgram::ActReturn::create_condition(const std::vector<std::string>& arguments,
                                               std::vector<std::string>::const_iterator& begin,
                                               std::vector<std::string>::const_iterator& end,
                                               const ProductionSiteDescr& descr,
                                               const Tribes& tribes) {
	if (begin == end) {
		throw GameDataError("Expected a condition after '%s'", (begin - 1)->c_str());
	}
	try {
<<<<<<< HEAD
		if (match_force_skip(parameters, "not")) {
			return new ActReturn::Negation(parameters, descr, tribes);
		} else if (match_force_skip(parameters, "economy")) {
			return create_economy_condition(parameters, tribes);
		} else if (match_force_skip(parameters, "site")) {
			return create_site_condition(parameters, descr, tribes);
		} else if (match_force_skip(parameters, "workers")) {
			return create_workers_condition(parameters);
		} else {
			throw GameDataError(
			   "expected %s but found \"%s\"", "{\"not\"|\"economy\"|\"workers\"}", parameters);
=======
		if (match_and_skip(arguments, begin, "not")) {
			return new ActReturn::Negation(arguments, begin, end, descr, tribes);
		} else if (match_and_skip(arguments, begin, "economy")) {
			if (!match_and_skip(arguments, begin, "needs")) {
				throw GameDataError("Expected 'needs' after 'economy' but found '%s'", begin->c_str());
			}
			return create_economy_condition(*begin, descr, tribes);
		} else if (match_and_skip(arguments, begin, "site")) {
			if (!match_and_skip(arguments, begin, "has")) {
				throw GameDataError("Expected 'has' after 'site' but found '%s'", begin->c_str());
			}
			return new ProductionProgram::ActReturn::SiteHas(begin, end, descr, tribes);
		} else if (match_and_skip(arguments, begin, "workers")) {
			if (!match_and_skip(arguments, begin, "need")) {
				throw GameDataError(
				   "Expected 'need experience' after 'workers' but found '%s'", begin->c_str());
			}
			if (!match_and_skip(arguments, begin, "experience")) {
				throw GameDataError(
				   "Expected 'experience' after 'workers need' but found '%s'", begin->c_str());
			}
			return new ProductionProgram::ActReturn::WorkersNeedExperience();
		} else {
			throw GameDataError("Expected not|economy|site|workers after '%s' but found '%s'",
			                    (begin - 1)->c_str(), begin->c_str());
>>>>>>> 7e2902c6
		}
	} catch (const WException& e) {
		throw GameDataError("Invalid condition. %s", e.what());
	}
}

ProductionProgram::ActReturn::ActReturn(const std::vector<std::string>& arguments,
                                        const ProductionSiteDescr& descr,
                                        const Tribes& tribes) {
<<<<<<< HEAD
	try {
		if (match(parameters, "failed")) {
			result_ = ProgramResult::kFailed;
		} else if (match(parameters, "completed")) {
			result_ = ProgramResult::kCompleted;
		} else if (match(parameters, "skipped")) {
			result_ = ProgramResult::kSkipped;
		} else if (match(parameters, "no_stats")) {
			result_ = ProgramResult::kNone;
		} else {
			throw GameDataError("expected %s but found \"%s\"",
			                    "{\"failed\"|\"completed\"|\"skipped\"|\"no_stats\"}", parameters);
		}

		if (skip(parameters)) {
			if (match_force_skip(parameters, "when")) {
				is_when_ = true;
				for (;;) {
					conditions_.push_back(create_condition(parameters, descr, tribes));
					if (*parameters) {
						skip(parameters);
						if (!match_force_skip(parameters, "and")) {
							throw GameDataError("expected \"%s\" or end of input", "and");
						}
					} else {
						break;
					}
				}
			} else if (match_force_skip(parameters, "unless")) {
				is_when_ = false;
				for (;;) {
					if (!*parameters) {
						throw GameDataError("expected condition at end of input");
					}
					conditions_.push_back(create_condition(parameters, descr, tribes));
					if (*parameters) {
						skip(parameters);
						if (!match_force_skip(parameters, "or")) {
							throw GameDataError("expected \"%s\" or end of input", "or");
						}
					} else {
						break;
					}
				}
			} else {
				throw GameDataError(
				   "expected %s but found \"%s\"", "{\"when\"|\"unless\"}", parameters);
			}
		} else if (*parameters) {
			throw GameDataError("expected %s but found \"%s\"", ("space or end of input"), parameters);
		} else {
			is_when_ = true;
		}
=======
	if (arguments.empty()) {
		throw GameDataError(
		   "Usage: return=failed|completed|skipped|no_stats [when|unless <conditions>]");
	}
	auto begin = arguments.begin();

	if (match_and_skip(arguments, begin, "failed")) {
		result_ = ProgramResult::kFailed;
	} else if (match_and_skip(arguments, begin, "completed")) {
		result_ = ProgramResult::kCompleted;
	} else if (match_and_skip(arguments, begin, "skipped")) {
		result_ = ProgramResult::kSkipped;
	} else if (match_and_skip(arguments, begin, "no_stats")) {
		result_ = ProgramResult::kNone;
	} else {
		throw GameDataError(
		   "Usage: return=failed|completed|skipped|no_stats [when|unless <conditions>]");
	}

	// Parse all arguments starting from the given iterator into our 'conditions_', splitting
	// individual conditions by the given 'separator'
	auto parse_conditions = [this, &descr, &tribes](const std::vector<std::string>& args,
	                                                std::vector<std::string>::const_iterator it,
	                                                const std::string& separator) {
		while (it != args.end()) {
			auto end = it + 1;
			while (end != args.end() && *end != separator) {
				++end;
			}
			if (it == end) {
				throw GameDataError(
				   "Expected: [%s] <condition> after '%s'", separator.c_str(), (it - 1)->c_str());
			}
>>>>>>> 7e2902c6

			conditions_.push_back(create_condition(args, it, end, descr, tribes));
			match_and_skip(args, end, separator);
			it = end;
		}
	};

	is_when_ = true;
	if (begin != arguments.end()) {
		if (match_and_skip(arguments, begin, "when")) {
			parse_conditions(arguments, begin, "and");
		} else if (match_and_skip(arguments, begin, "unless")) {
			is_when_ = false;
			parse_conditions(arguments, begin, "or");
		} else {
			throw GameDataError("Expected when|unless but found '%s'", begin->c_str());
		}
	}
}

ProductionProgram::ActReturn::~ActReturn() {
	for (Condition* condition : conditions_) {
		delete condition;
	}
}

void ProductionProgram::ActReturn::execute(Game& game, ProductionSite& ps) const {
	if (!conditions_.empty()) {
		std::vector<std::string> condition_list;
		if (is_when_) {  //  'when a and b and ...' (all conditions must be true)
			for (const Condition* condition : conditions_) {
				if (!condition->evaluate(ps)) {   //  A condition is false,
					return ps.program_step(game);  //  continue program.
				}
				condition_list.push_back(condition->description(game.tribes()));
			}
		} else {  //  "unless a or b or ..." (all conditions must be false)
			for (const Condition* condition : conditions_) {
				if (condition->evaluate(ps)) {    //  A condition is true,
					return ps.program_step(game);  //  continue program.
				}
				condition_list.push_back(condition->description_negation(game.tribes()));
			}
		}
		std::string condition_string =
		   i18n::localize_list(condition_list, i18n::ConcatenateWith::AND);

		std::string result_string;
		switch (result_) {
		case ProgramResult::kFailed: {
			/** TRANSLATORS: "Did not start working because the economy needs the ware '%s'" */
			result_string = (boost::format(_("Did not start %1$s because %2$s")) %
			                 ps.top_state().program->descname() % condition_string)
			                   .str();
		} break;
		case ProgramResult::kCompleted: {
			/** TRANSLATORS: "Completed working because the economy needs the ware '%s'" */
			result_string = (boost::format(_("Completed %1$s because %2$s")) %
			                 ps.top_state().program->descname() % condition_string)
			                   .str();
		} break;
		case ProgramResult::kSkipped: {
			/** TRANSLATORS: "Skipped working because the economy needs the ware '%s'" */
			result_string = (boost::format(_("Skipped %1$s because %2$s")) %
			                 ps.top_state().program->descname() % condition_string)
			                   .str();
		} break;
		case ProgramResult::kNone: {
			// TODO(GunChleoc): Same as skipped - is this on purpose?
			result_string = (boost::format(_("Skipped %1$s because %2$s")) %
			                 ps.top_state().program->descname() % condition_string)
			                   .str();
		}
		}
		if (ps.production_result() != ps.descr().out_of_resource_heading() ||
		    ps.descr().out_of_resource_heading().empty()) {
			ps.set_production_result(result_string);
		}
	}
	return ps.program_end(game, result_);
}

ProductionProgram::ActCall::ActCall(const std::vector<std::string>& arguments,
                                    const ProductionSiteDescr& descr) {
	if (arguments.size() < 1 || arguments.size() > 4) {
		throw GameDataError(
		   "Usage: call=<program name> [on failure|completion|skip fail|complete|skip|repeat]");
	}

	//  Initialize with default handling methods.
	handling_methods_[program_result_index(ProgramResult::kFailed)] =
	   ProgramResultHandlingMethod::kContinue;
	handling_methods_[program_result_index(ProgramResult::kCompleted)] =
	   ProgramResultHandlingMethod::kContinue;
	handling_methods_[program_result_index(ProgramResult::kSkipped)] =
	   ProgramResultHandlingMethod::kContinue;

<<<<<<< HEAD
	try {
		bool reached_end;
		{
			char const* const program_name = next_word(parameters, reached_end);
			const ProductionSiteDescr::Programs& programs = descr.programs();
			ProductionSiteDescr::Programs::const_iterator const it = programs.find(program_name);
			if (it == programs.end()) {
				throw GameDataError("the program \"%s\" has not (yet) been declared in %s "
				                    "(wrong declaration order?)",
				                    program_name, descr.name().c_str());
			}
			program_ = it->second.get();
		}

		//  Override with specified handling methods.
		while (!reached_end) {
			skip(parameters);
			match_force_skip(parameters, "on");

			ProgramResult result_to_set_method_for;
			if (match_force_skip(parameters, "failure")) {
				if (handling_methods_[program_result_index(ProgramResult::kFailed)] !=
				    ProgramResultHandlingMethod::kContinue) {
					throw GameDataError("%s handling method already defined", "failure");
				}
				result_to_set_method_for = ProgramResult::kFailed;
			} else if (match_force_skip(parameters, "completion")) {
				if (handling_methods_[program_result_index(ProgramResult::kCompleted)] !=
				    ProgramResultHandlingMethod::kContinue) {
					throw GameDataError("%s handling method already defined", "completion");
				}
				result_to_set_method_for = ProgramResult::kCompleted;
			} else if (match_force_skip(parameters, "skip")) {
				if (handling_methods_[program_result_index(ProgramResult::kSkipped)] !=
				    ProgramResultHandlingMethod::kContinue) {
					throw GameDataError("%s handling method already defined", "skip");
				}
				result_to_set_method_for = ProgramResult::kSkipped;
			} else {
				throw GameDataError(
				   "expected %s but found \"%s\"", "{\"failure\"|\"completion\"|\"skip\"}", parameters);
			}

			ProgramResultHandlingMethod handling_method;
			if (match(parameters, "fail")) {
				handling_method = ProgramResultHandlingMethod::kFail;
			} else if (match(parameters, "complete")) {
				handling_method = ProgramResultHandlingMethod::kComplete;
			} else if (match(parameters, "skip")) {
				handling_method = ProgramResultHandlingMethod::kSkip;
			} else if (match(parameters, "repeat")) {
				handling_method = ProgramResultHandlingMethod::kRepeat;
			} else {
				throw GameDataError("expected %s but found \"%s\"",
				                    "{\"fail\"|\"complete\"|\"skip\"|\"repeat\"}", parameters);
			}
			handling_methods_[program_result_index(result_to_set_method_for)] = handling_method;
			reached_end = !*parameters;
=======
	// Fetch program to call
	const std::string& program_name = arguments.front();
	const ProductionSiteDescr::Programs& programs = descr.programs();
	ProductionSiteDescr::Programs::const_iterator const it = programs.find(program_name);
	if (it == programs.end()) {
		throw GameDataError("The program '%s' has not (yet) been declared in %s "
		                    "(wrong declaration order?)",
		                    program_name.c_str(), descr.name().c_str());
	}
	program_ = it->second.get();

	//  Override with specified handling methods.
	if (arguments.size() > 1) {
		if (arguments.at(1) != "on") {
			throw GameDataError("Expected 'on' keyword in second position");
		}

		ProgramResult result_to_set_method_for;
		if (arguments.at(2) == "failure") {
			if (handling_methods_[program_result_index(ProgramResult::kFailed)] !=
			    ProgramResultHandlingMethod::kContinue) {
				throw GameDataError("%s handling method already defined", "failure");
			}
			result_to_set_method_for = ProgramResult::kFailed;
		} else if (arguments.at(2) == "completion") {
			if (handling_methods_[program_result_index(ProgramResult::kCompleted)] !=
			    ProgramResultHandlingMethod::kContinue) {
				throw GameDataError("%s handling method already defined", "completion");
			}
			result_to_set_method_for = ProgramResult::kCompleted;
		} else if (arguments.at(2) == "skip") {
			if (handling_methods_[program_result_index(ProgramResult::kSkipped)] !=
			    ProgramResultHandlingMethod::kContinue) {
				throw GameDataError("%s handling method already defined", "skip");
			}
			result_to_set_method_for = ProgramResult::kSkipped;
		} else {
			throw GameDataError(
			   "Expected failure|completion|skip after 'on' but found '%s'", arguments.at(2).c_str());
>>>>>>> 7e2902c6
		}

		ProgramResultHandlingMethod handling_method;
		if (arguments.at(3) == "fail") {
			handling_method = ProgramResultHandlingMethod::kFail;
		} else if (arguments.at(3) == "complete") {
			handling_method = ProgramResultHandlingMethod::kComplete;
		} else if (arguments.at(3) == "skip") {
			handling_method = ProgramResultHandlingMethod::kSkip;
		} else if (arguments.at(3) == "repeat") {
			handling_method = ProgramResultHandlingMethod::kRepeat;
		} else {
			throw GameDataError("Expected fail|complete|skip|repeat in final position but found '%s'",
			                    arguments.at(3).c_str());
		}
		handling_methods_[program_result_index(result_to_set_method_for)] = handling_method;
	}
}

void ProductionProgram::ActCall::execute(Game& game, ProductionSite& ps) const {
	ProgramResult const program_result = ps.top_state().phase;

	if (program_result == ProgramResult::kNone) {  //  The program has not yet been called.
		return ps.program_start(game, program_->name());
	}

	switch (handling_methods_[program_result_index(program_result)]) {
	case ProgramResultHandlingMethod::kFail:
	case ProgramResultHandlingMethod::kComplete:
	case ProgramResultHandlingMethod::kSkip:
		return ps.program_end(game, ProgramResult::kNone);
	case ProgramResultHandlingMethod::kContinue:
		return ps.program_step(game);
	case ProgramResultHandlingMethod::kRepeat:
		ps.top_state().phase = ProgramResult::kNone;
		ps.program_timer_ = true;
		ps.program_time_ = ps.schedule_act(game, 10);
		break;
	}
}

ProductionProgram::ActCallWorker::ActCallWorker(const std::vector<std::string>& arguments,
                                                const std::string& production_program_name,
                                                ProductionSiteDescr* descr,
                                                const Tribes& tribes) {
	if (arguments.size() != 1) {
		throw GameDataError("Usage: callworker=<worker program name>");
	}

	program_ = arguments.front();

	//  Quote from "void ProductionSite::program_act(Game &)":
	//  "Always main worker is doing stuff"
	const WorkerDescr& main_worker_descr =
	   *tribes.get_worker_descr(descr->working_positions().front().first);

	//  This will fail unless the main worker has a program with the given
	//  name, so it also validates the parameter.
	const WorkareaInfo& worker_workarea_info =
	   main_worker_descr.get_program(program_)->get_workarea_info();

	for (const auto& area_info : worker_workarea_info) {
		std::set<std::string>& building_radius_infos = descr->workarea_info_[area_info.first];

		for (const std::string& worker_name : area_info.second) {
			std::string description = descr->name();
			description += ' ';
			description += production_program_name;
			description += " worker ";
			description += main_worker_descr.name();
			description += worker_name;
			building_radius_infos.insert(description);
		}
	}
}

void ProductionProgram::ActCallWorker::execute(Game& game, ProductionSite& ps) const {
	// Always main worker is doing stuff
	ps.working_positions_[ps.main_worker_].worker->update_task_buildingwork(game);
}

bool ProductionProgram::ActCallWorker::get_building_work(Game& game,
                                                         ProductionSite& psite,
                                                         Worker& worker) const {
	ProductionSite::State& state = psite.top_state();
	if (state.phase == ProgramResult::kNone) {
		worker.start_task_program(game, program());
		state.phase = ProgramResult::kFailed;
		return true;
	} else {
		psite.program_step(game);
		return false;
	}
}

void ProductionProgram::ActCallWorker::building_work_failed(Game& game,
                                                            ProductionSite& psite,
                                                            Worker&) const {
	psite.program_end(game, ProgramResult::kFailed);
}

<<<<<<< HEAD
ProductionProgram::ActSleep::ActSleep(char* parameters) {
	try {
		if (*parameters) {
			char* endp;
			long long int const value = strtoll(parameters, &endp, 0);
			duration_ = value;
			if (*endp || value <= 0 || duration_ != value) {
				throw GameDataError("expected %s but found \"%s\"", "duration in ms", parameters);
			}
		} else {
			duration_ = 0;  //  Get duration from the result of a previous action.
		}
	} catch (const WException& e) {
		throw GameDataError("sleep: %s", e.what());
=======
ProductionProgram::ActSleep::ActSleep(const std::vector<std::string>& arguments) {
	if (arguments.size() != 1) {
		throw GameDataError("Usage: sleep=<duration>");
>>>>>>> 7e2902c6
	}
	duration_ = read_positive(arguments.front());
}

void ProductionProgram::ActSleep::execute(Game& game, ProductionSite& ps) const {
	return ps.program_step(game, duration_ ? duration_ : 0, ps.top_state().phase);
}

<<<<<<< HEAD
ProductionProgram::ActCheckMap::ActCheckMap(char* parameters) {
	try {
		if (*parameters) {
			if (!strcmp(parameters, "seafaring")) {
				feature_ = SEAFARING;
			} else {
				throw GameDataError("Unknown parameter \"%s\"", parameters);
			}
		} else {
			throw GameDataError("No parameter given!");
		}
	} catch (const WException& e) {
		throw GameDataError("sleep: %s", e.what());
=======
ProductionProgram::ActCheckMap::ActCheckMap(const std::vector<std::string>& arguments) {
	if (arguments.size() != 1 || arguments.front() != "seafaring") {
		throw GameDataError("Usage: checkmap=seafaring");
>>>>>>> 7e2902c6
	}
	feature_ = Feature::kSeafaring;
}

void ProductionProgram::ActCheckMap::execute(Game& game, ProductionSite& ps) const {
	switch (feature_) {
	case Feature::kSeafaring: {
		if (game.map().allows_seafaring()) {
			return ps.program_step(game, 0);
		} else {
			ps.set_production_result(_("No use for ships on this map!"));
			return ps.program_end(game, ProgramResult::kFailed);
		}
	}
	}
	NEVER_HERE();
}

<<<<<<< HEAD
ProductionProgram::ActAnimate::ActAnimate(char* parameters, ProductionSiteDescr* descr) {
	try {
		bool reached_end;
		animation_name_ = std::string(next_word(parameters, reached_end));
		if (animation_name_ == "idle") {
			throw GameDataError("idle animation is default; calling is not allowed");
		}
		if (!descr->is_animation_known(animation_name_)) {
			throw GameDataError("Unknown animation '%s'", animation_name_.c_str());
		}
		if (!reached_end) {  //  The next parameter is the duration.
			char* endp;
			long long int const value = strtoll(parameters, &endp, 0);
			duration_ = value;
			if (*endp || value <= 0 || duration_ != value) {
				throw GameDataError("expected %s but found \"%s\"", "duration in ms", parameters);
			}
		} else {
			duration_ = 0;  //  Get duration from the result of a previous action.
		}
	} catch (const WException& e) {
		throw GameDataError("animate: %s", e.what());
	}
=======
ProductionProgram::ActAnimate::ActAnimate(const std::vector<std::string>& arguments,
                                          ProductionSiteDescr* descr) {
	parameters = MapObjectProgram::parse_act_animate(arguments, *descr, false);
>>>>>>> 7e2902c6
}

void ProductionProgram::ActAnimate::execute(Game& game, ProductionSite& ps) const {
	ps.start_animation(game, parameters.animation);
	return ps.program_step(
	   game, parameters.duration ? parameters.duration : 0, ps.top_state().phase);
}

ProductionProgram::ActConsume::ActConsume(const std::vector<std::string>& arguments,
                                          const ProductionSiteDescr& descr,
                                          const Tribes& tribes) {
<<<<<<< HEAD
	try {
		for (;;) {
			consumed_wares_workers_.resize(consumed_wares_workers_.size() + 1);
			parse_ware_type_group(parameters, *consumed_wares_workers_.rbegin(), tribes,
			                      descr.input_wares(), descr.input_workers());
			if (!*parameters) {
				break;
			}
			force_skip(parameters);
		}
		if (consumed_wares_workers_.empty()) {
			throw GameDataError("expected ware_type1[,ware_type2[,...]][:N] ...");
		}
	} catch (const WException& e) {
		throw GameDataError("consume: %s", e.what());
=======
	if (arguments.empty()) {
		throw GameDataError(
		   "Usage: consume=<ware or worker>[,<ware or worker>[,...]][:<amount>] ...");
>>>>>>> 7e2902c6
	}
	consumed_wares_workers_ =
	   parse_ware_type_groups(arguments.begin(), arguments.end(), descr, tribes);
}

void ProductionProgram::ActConsume::execute(Game& game, ProductionSite& ps) const {
	std::vector<InputQueue*> const inputqueues = ps.inputqueues();
	std::vector<uint8_t> consumption_quantities(inputqueues.size(), 0);

	Groups l_groups = consumed_wares_workers_;  //  make a copy for local modification

	//  Iterate over all input queues and see how much we should consume from
	//  each of them.
	bool found;
	for (size_t i = 0; i < inputqueues.size(); ++i) {
		DescriptionIndex const input_index = inputqueues[i]->get_index();
		WareWorker const input_type = inputqueues[i]->get_type();
		uint8_t nr_available = inputqueues[i]->get_filled();
		consumption_quantities[i] = 0;

		//  Iterate over all consume groups and see if they want us to consume
		//  any thing from the currently considered input queue.
		for (Groups::iterator it = l_groups.begin(); it != l_groups.end();) {
			found = false;
			for (auto input_it = it->first.begin(); input_it != it->first.end(); input_it++) {
				if (input_it->first == input_index && input_it->second == input_type) {
					found = true;
					if (it->second <= nr_available) {
						//  There are enough wares of the currently considered type
						//  to fulfill the requirements of the current group. We can
						//  therefore erase the group.
						consumption_quantities[i] += it->second;
						nr_available -= it->second;
						it = l_groups.erase(it);
						//  No increment here, erase moved next element to the position
						//  pointed to by it.
					} else {
						consumption_quantities[i] += nr_available;
						it->second -= nr_available;
						++it;  //  Now check if the next group includes this ware type.
					}
					break;
				}
			}
			// group does not request ware
			if (!found) {
				++it;
			}
		}
	}

	// "Did not start working because .... is/are missing"
	if (uint8_t const nr_missing_groups = l_groups.size()) {
		const TribeDescr& tribe = ps.owner().tribe();

		std::vector<std::string> group_list;
		for (const auto& group : l_groups) {
			assert(group.first.size());

			std::vector<std::string> ware_list;
			for (const auto& entry : group.first) {
				ware_list.push_back(entry.second == wwWARE ?
				                       tribe.get_ware_descr(entry.first)->descname() :
				                       tribe.get_worker_descr(entry.first)->descname());
			}
			std::string ware_string = i18n::localize_list(ware_list, i18n::ConcatenateWith::OR);

			uint8_t const count = group.second;
			if (1 < count) {
				ware_string =
				   /** TRANSLATORS: e.g. 'Did not start working because 3x water and 3x wheat are
				      missing' */
				   /** TRANSLATORS: For this example, this is what's in the place holders: */
				   /** TRANSLATORS:    %1$i = "3" */
				   /** TRANSLATORS:    %2$s = "water" */
				   (boost::format(_("%1$ix %2$s")) % static_cast<unsigned int>(count) % ware_string)
				      .str();
			}
			group_list.push_back(ware_string);
		}

		const std::string is_missing_string =
		   /** TRANSLATORS: e.g. 'Did not start working because 3x water and 3x wheat are missing' */
		   /** TRANSLATORS: e.g. 'Did not start working because fish, meat or pitta bread is missing'
		    */
		   (boost::format(ngettext("%s is missing", "%s are missing", nr_missing_groups)) %
		    i18n::localize_list(group_list, i18n::ConcatenateWith::AND))
		      .str();

		std::string result_string =
		   /** TRANSLATORS: e.g. 'Did not start working because 3x water and 3x wheat are missing' */
		   /** TRANSLATORS: For this example, this is what's in the place holders: */
		   /** TRANSLATORS:    %1$s = "working" */
		   /** TRANSLATORS:    %2$s = "3x water and 3x wheat are missing" */
		   /** TRANSLATORS: This appears in the hover text on buildings. Please test these in
		      context*/
		   /** TRANSLATORS: on a development build if you can, and let us know if there are any issues
		    */
		   /** TRANSLATORS: we need to address for your language. */
		   (boost::format(_("Did not start %1$s because %2$s")) % ps.top_state().program->descname() %
		    is_missing_string)
		      .str();

		if (ps.production_result() != ps.descr().out_of_resource_heading() ||
		    ps.descr().out_of_resource_heading().empty()) {
			ps.set_production_result(result_string);
		}
		return ps.program_end(game, ProgramResult::kFailed);
	} else {  //  we fulfilled all consumption requirements
		for (size_t i = 0; i < inputqueues.size(); ++i) {
			if (uint8_t const q = consumption_quantities[i]) {
				assert(q <= inputqueues[i]->get_filled());
				inputqueues[i]->set_filled(inputqueues[i]->get_filled() - q);

				// Update consumption statistics
				if (inputqueues[i]->get_type() == wwWARE) {
					ps.get_owner()->ware_consumed(inputqueues[i]->get_index(), q);
				}
			}
		}
		return ps.program_step(game);
	}
}

ProductionProgram::ActProduce::ActProduce(const std::vector<std::string>& arguments,
                                          const ProductionSiteDescr& descr,
                                          const Tribes& tribes) {
<<<<<<< HEAD
	try {
		for (bool more = true; more; ++parameters) {
			produced_wares_.resize(produced_wares_.size() + 1);
			WareAmount& item = *produced_wares_.rbegin();
			skip(parameters);
			char const* ware = parameters;
			for (;; ++parameters) {
				switch (*parameters) {
				default:
					break;
				case '\0':
				case ' ':
					item.second = 1;
					goto item_end;
				case ':': {
					*parameters = '\0';
					++parameters;
					char* endp;
					unsigned long long int const value = strtoull(parameters, &endp, 0);
					item.second = value;
					if ((*endp && *endp != ' ') || value < 1 || item.second != value) {
						throw GameDataError("expected %s but found \"%s\"", "count", parameters);
					}
					parameters = endp;
					goto item_end;
				}
				}
			}
		item_end:
			more = *parameters != '\0';
			*parameters = '\0';
			if (!descr.is_output_ware_type(item.first = tribes.safe_ware_index(ware))) {
				throw GameDataError("%s is not declared as an output (\"%s\" was not "
				                    "found in the \"outputs\" table)",
				                    ware, ware);
			}
		}
	} catch (const WException& e) {
		throw GameDataError("produce: %s", e.what());
=======
	if (arguments.empty()) {
		throw GameDataError("Usage: produce=<ware name>[:<amount>] [<ware name>[:<amount>]...]");
>>>>>>> 7e2902c6
	}
	produced_wares_ = parse_bill_of_materials(arguments, WareWorker::wwWARE, descr, tribes);
}

void ProductionProgram::ActProduce::execute(Game& game, ProductionSite& ps) const {
	assert(ps.produced_wares_.empty());
	ps.produced_wares_ = produced_wares_;
	ps.working_positions_[ps.main_worker_].worker->update_task_buildingwork(game);

	const TribeDescr& tribe = ps.owner().tribe();
	assert(produced_wares_.size());

	std::vector<std::string> ware_descnames;
	uint8_t count = 0;
	for (const auto& item_pair : produced_wares_) {
		count += item_pair.second;
		std::string ware_descname = tribe.get_ware_descr(item_pair.first)->descname();
		if (1 < item_pair.second || 1 < produced_wares_.size()) {
			/** TRANSLATORS: This is an item in a list of wares, e.g. "Produced 2x Coal": */
			/** TRANSLATORS:    %%1$i = "2" */
			/** TRANSLATORS:    %2$s = "Coal" */
			ware_descname = (boost::format(_("%1$ix %2$s")) %
			                 static_cast<unsigned int>(item_pair.second) % ware_descname)
			                   .str();
		}
		ware_descnames.push_back(ware_descname);
	}
	std::string ware_list = i18n::localize_list(ware_descnames, i18n::ConcatenateWith::AND);

	const std::string result_string =
	   /** TRANSLATORS: %s is a list of wares. String is fetched according to total amount of
	      wares. */
	   (boost::format(ngettext("Produced %s", "Produced %s", count)) % ware_list).str();
	if (ps.production_result() != ps.descr().out_of_resource_heading() ||
	    ps.descr().out_of_resource_heading().empty()) {
		ps.set_production_result(result_string);
	}
}

bool ProductionProgram::ActProduce::get_building_work(Game& game,
                                                      ProductionSite& psite,
                                                      Worker& /* worker */) const {
	// We reach this point once all wares have been carried outside the building
	psite.program_step(game);
	return false;
}

ProductionProgram::ActRecruit::ActRecruit(const std::vector<std::string>& arguments,
                                          const ProductionSiteDescr& descr,
                                          const Tribes& tribes) {
<<<<<<< HEAD
	try {
		for (bool more = true; more; ++parameters) {
			recruited_workers_.resize(recruited_workers_.size() + 1);
			WareAmount& item = *recruited_workers_.rbegin();
			skip(parameters);
			char const* worker = parameters;
			for (;; ++parameters) {
				switch (*parameters) {
				default:
					break;
				case '\0':
				case ' ':
					item.second = 1;
					goto item_end;
				case ':': {
					*parameters = '\0';
					++parameters;
					char* endp;
					unsigned long long int const value = strtoull(parameters, &endp, 0);
					item.second = value;
					if ((*endp && *endp != ' ') || value < 1 || item.second != value) {
						throw GameDataError("expected %s but found \"%s\"", "count", parameters);
					}
					parameters = endp;
					goto item_end;
				}
				}
			}
		item_end:
			more = *parameters != '\0';
			*parameters = '\0';
			if (!descr.is_output_worker_type(item.first = tribes.safe_worker_index(worker))) {
				throw GameDataError("%s is not declared as an output (\"%s\" was not "
				                    "found in the \"outputs\" table)",
				                    worker, worker);
			}
		}
	} catch (const WException& e) {
		throw GameDataError("recruit: %s", e.what());
=======
	if (arguments.empty()) {
		throw GameDataError("Usage: recruit=<worker name>[:<amount>] [<worker name>[:<amount>]...]");
>>>>>>> 7e2902c6
	}
	recruited_workers_ = parse_bill_of_materials(arguments, WareWorker::wwWORKER, descr, tribes);
}

void ProductionProgram::ActRecruit::execute(Game& game, ProductionSite& ps) const {
	assert(ps.recruited_workers_.empty());
	ps.recruited_workers_ = recruited_workers_;
	ps.working_positions_[ps.main_worker_].worker->update_task_buildingwork(game);

	const TribeDescr& tribe = ps.owner().tribe();
	assert(recruited_workers_.size());
	std::vector<std::string> worker_descnames;
	uint8_t count = 0;
	for (const auto& item_pair : recruited_workers_) {
		count += item_pair.second;
		std::string worker_descname = tribe.get_worker_descr(item_pair.first)->descname();
		if (1 < item_pair.second || 1 < recruited_workers_.size()) {
			/** TRANSLATORS: This is an item in a list of workers, e.g. "Recruited 2x Ox": */
			/** TRANSLATORS:    %1$i = "2" */
			/** TRANSLATORS:    %2$s = "Ox" */
			worker_descname = (boost::format(_("%1$ix %2$s")) %
			                   static_cast<unsigned int>(item_pair.second) % worker_descname)
			                     .str();
		}
		worker_descnames.push_back(worker_descname);
	}
	std::string unit_string = i18n::localize_list(worker_descnames, i18n::ConcatenateWith::AND);

	const std::string result_string =
	   /** TRANSLATORS: %s is a list of workers. String is fetched according to total amount of
	      workers. */
	   (boost::format(ngettext("Recruited %s", "Recruited %s", count)) % unit_string).str();
	ps.set_production_result(result_string);
}

bool ProductionProgram::ActRecruit::get_building_work(Game& game,
                                                      ProductionSite& psite,
                                                      Worker& /* worker */) const {
	// We reach this point once all recruits have been guided outside the building
	psite.program_step(game);
	return false;
}

ProductionProgram::ActMine::ActMine(const std::vector<std::string>& arguments,
                                    const World& world,
                                    const std::string& production_program_name,
                                    ProductionSiteDescr* descr) {
	if (arguments.size() != 5) {
		throw GameDataError(
		   "Usage: mine=resource <workarea radius> <max> <chance> <worker experience gained>");
	}

<<<<<<< HEAD
		{
			char* endp;
			unsigned long long int const value = strtoull(parameters, &endp, 0);
			distance_ = value;
			if (*endp != ' ' || distance_ != value) {
				throw GameDataError("expected %s but found \"%s\"", "distance", parameters);
			}
			parameters = endp;
		}

		{
			char* endp;
			unsigned long long int const value = strtoull(parameters, &endp, 0);
			max_ = value;
			if (*endp != ' ' || value < 1 || 100 < value) {
				throw GameDataError("expected %s but found \"%s\"", "percentage", parameters);
			}
			parameters = endp;
		}

		{
			char* endp;
			unsigned long long int const value = strtoull(parameters, &endp, 0);
			chance_ = value;
			if (*endp != ' ' || value < 1 || 100 < value) {
				throw GameDataError("expected %s but found \"%s\"", "percentage", parameters);
			}
			parameters = endp;
		}
		{
			char* endp;
			unsigned long long int const value = strtoull(parameters, &endp, 0);
			training_ = value;
			if (*endp || value < 1 || 100 < value) {
				throw GameDataError("expected %s but found \"%s\"", "percentage", parameters);
			}
		}
		std::string description = (boost::format("%1$s %2$s mine %3$s") % descr->name() %
		                           production_program_name % world.get_resource(resource_)->name())
		                             .str();

		descr->workarea_info_[distance_].insert(description);
	} catch (const WException& e) {
		throw GameDataError("mine: %s", e.what());
	}
=======
	resource_ = world.safe_resource_index(arguments.front().c_str());
	distance_ = read_positive(arguments.at(1));
	max_ = read_positive(arguments.at(2));
	chance_ = read_positive(arguments.at(3));
	training_ = read_positive(arguments.at(4));

	const std::string description = descr->name() + " " + production_program_name + " mine " +
	                                world.get_resource(resource_)->name();
	descr->workarea_info_[distance_].insert(description);
>>>>>>> 7e2902c6
}

void ProductionProgram::ActMine::execute(Game& game, ProductionSite& ps) const {
	Map* map = game.mutable_map();

	//  select one of the nodes randomly
	uint32_t totalres = 0;
	uint32_t totalchance = 0;
	uint32_t totalstart = 0;

	{
		MapRegion<Area<FCoords>> mr(
		   *map, Area<FCoords>(map->get_fcoords(ps.get_position()), distance_));
		do {
			DescriptionIndex fres = mr.location().field->get_resources();
			ResourceAmount amount = mr.location().field->get_resources_amount();
			ResourceAmount start_amount = mr.location().field->get_initial_res_amount();

			if (fres != resource_) {
				amount = 0;
				start_amount = 0;
			}

			totalres += amount;
			totalstart += start_amount;
			totalchance += 8 * amount;

			// Add penalty for fields that are running out
			// Except for totally depleted fields or wrong ressource fields
			// if we already know there is no ressource (left) we won't mine there
			if (amount == 0) {
				totalchance += 0;
			} else if (amount <= 2) {
				totalchance += 6;
			} else if (amount <= 4) {
				totalchance += 4;
			} else if (amount <= 6) {
				totalchance += 2;
			}
		} while (mr.advance(*map));
	}

	//  how much is digged
	int32_t digged_percentage = 100;
	if (totalstart) {
		digged_percentage = (totalstart - totalres) * 100 / totalstart;
	}
	if (!totalres) {
		digged_percentage = 100;
	}

	if (digged_percentage < max_) {
		//  mine can produce normally
		if (totalres == 0) {
			return ps.program_end(game, ProgramResult::kFailed);
		}

		//  second pass through nodes
		assert(totalchance);
		int32_t pick = game.logic_rand() % totalchance;

		{
			MapRegion<Area<FCoords>> mr(
			   *map, Area<FCoords>(map->get_fcoords(ps.get_position()), distance_));
			do {
				DescriptionIndex fres = mr.location().field->get_resources();
				ResourceAmount amount = mr.location().field->get_resources_amount();

				if (fres != resource_) {
					amount = 0;
				}

				pick -= 8 * amount;
				if (pick < 0) {
					assert(amount > 0);

					--amount;
					map->set_resources(mr.location(), amount);
					break;
				}
			} while (mr.advance(*map));
		}

		if (pick >= 0) {
			return ps.program_end(game, ProgramResult::kFailed);
		}

	} else {
		//  Inform the player about an empty mine, unless
		//  there is a sufficiently high chance, that the mine
		//  will still produce enough.
		//  e.g. mines have chance=5, wells have 65
		if (chance_ <= 20) {
			ps.notify_player(game, 60);
			// and change the default animation
			ps.set_default_anim("empty");
		}

		//  Mine has reached its limits, still try to produce something but
		//  independent of sourrunding resources. Do not decrease resources
		//  further.
		if (chance_ <= game.logic_rand() % 100) {

			// Gain experience
			if (training_ >= game.logic_rand() % 100) {
				ps.train_workers(game);
			}
			return ps.program_end(game, ProgramResult::kFailed);
		}
	}

	//  done successful
	//  TODO(unknown): Should pass the time it takes to mine in the phase parameter of
	//  ProductionSite::program_step so that the following sleep/animate
	//  command knows how long it should last.
	return ps.program_step(game);
}

<<<<<<< HEAD
ProductionProgram::ActCheckSoldier::ActCheckSoldier(char* parameters) {
	//  TODO(unknown): This is currently hardcoded for "soldier", but should allow any
	//  soldier type name.
	if (!match_force_skip(parameters, "soldier")) {
		throw GameDataError("expected %s but found \"%s\"", "soldier type", parameters);
	}
	try {
		if (match_force_skip(parameters, "health")) {
			attribute = TrainingAttribute::kHealth;
		} else if (match_force_skip(parameters, "attack")) {
			attribute = TrainingAttribute::kAttack;
		} else if (match_force_skip(parameters, "defense")) {
			attribute = TrainingAttribute::kDefense;
		} else if (match_force_skip(parameters, "evade")) {
			attribute = TrainingAttribute::kEvade;
		} else {
			throw GameDataError("expected %s but found \"%s\"",
			                    "{\"health\"|\"attack\"|\"defense\"|\"evade\"}", parameters);
		}

		char* endp;
		unsigned long long int const value = strtoull(parameters, &endp, 0);
		level = value;
		if (*endp || level != value) {
			throw GameDataError("expected %s but found \"%s\"", "level", parameters);
		}
	} catch (const WException& e) {
		throw GameDataError("checksoldier: %s", e.what());
=======
ProductionProgram::ActCheckSoldier::ActCheckSoldier(const std::vector<std::string>& arguments) {
	if (arguments.size() != 3) {
		throw GameDataError("Usage: checksoldier=soldier <training attribute> <level>");
	}

	if (arguments.front() != "soldier") {
		throw GameDataError("Expected 'soldier' but found '%s'", arguments.front().c_str());
>>>>>>> 7e2902c6
	}
	attribute_ = parse_training_attribute(arguments.at(1));
	level_ = read_int(arguments.at(2), 0);
}

void ProductionProgram::ActCheckSoldier::execute(Game& game, ProductionSite& ps) const {
	const SoldierControl* ctrl = ps.soldier_control();
	assert(ctrl != nullptr);
	const std::vector<Soldier*> soldiers = ctrl->present_soldiers();
	if (soldiers.empty()) {
		ps.set_production_result(_("No soldier to train!"));
		return ps.program_end(game, ProgramResult::kSkipped);
	}
	ps.molog("  Checking soldier (%u) level %d)\n", static_cast<unsigned int>(attribute_),
	         static_cast<unsigned int>(level_));

	const std::vector<Soldier*>::const_iterator soldiers_end = soldiers.end();
	for (std::vector<Soldier*>::const_iterator it = soldiers.begin();; ++it) {
		if (it == soldiers_end) {
			ps.set_production_result(_("No soldier found for this training level!"));
			return ps.program_end(game, ProgramResult::kSkipped);
		}
<<<<<<< HEAD
		if (attribute == TrainingAttribute::kHealth) {
			if ((*it)->get_health_level() == level) {
				break;
			}
		} else if (attribute == TrainingAttribute::kAttack) {
			if ((*it)->get_attack_level() == level) {
				break;
			}
		} else if (attribute == TrainingAttribute::kDefense) {
			if ((*it)->get_defense_level() == level) {
				break;
			}
		} else if (attribute == TrainingAttribute::kEvade) {
			if ((*it)->get_evade_level() == level) {
=======

		if (attribute_ == TrainingAttribute::kHealth) {
			if ((*it)->get_health_level() == level_) {
				break;
			}
		} else if (attribute_ == TrainingAttribute::kAttack) {
			if ((*it)->get_attack_level() == level_) {
				break;
			}
		} else if (attribute_ == TrainingAttribute::kDefense) {
			if ((*it)->get_defense_level() == level_) {
				break;
			}
		} else if (attribute_ == TrainingAttribute::kEvade) {
			if ((*it)->get_evade_level() == level_) {
>>>>>>> 7e2902c6
				break;
			}
		}
	}
	ps.molog("    okay\n");  // okay, do nothing

	upcast(TrainingSite, ts, &ps);
	ts->training_attempted(attribute_, level_);

	ps.molog("  Check done!\n");

	return ps.program_step(game);
}

<<<<<<< HEAD
ProductionProgram::ActTrain::ActTrain(char* parameters) {
	//  TODO(unknown): This is currently hardcoded for "soldier", but should allow any
	//  soldier type name.
	if (!match_force_skip(parameters, "soldier")) {
		throw GameDataError("expected %s but found \"%s\"", "soldier type", parameters);
	}
	try {
		if (match_force_skip(parameters, "health")) {
			attribute = TrainingAttribute::kHealth;
		} else if (match_force_skip(parameters, "attack")) {
			attribute = TrainingAttribute::kAttack;
		} else if (match_force_skip(parameters, "defense")) {
			attribute = TrainingAttribute::kDefense;
		} else if (match_force_skip(parameters, "evade")) {
			attribute = TrainingAttribute::kEvade;
		} else {
			throw GameDataError("expected %s but found \"%s\"",
			                    "{\"health\"|\"attack\"|\"defense\"|\"evade\"}", parameters);
		}

		{
			char* endp;
			unsigned long long int const value = strtoull(parameters, &endp, 0);
			level = value;
			if (*endp != ' ' || level != value) {
				throw GameDataError("expected %s but found \"%s\"", "level", parameters);
			}
			parameters = endp;
		}

		{
			char* endp;
			unsigned long long int const value = strtoull(parameters, &endp, 0);
			target_level = value;
			if (*endp || target_level != value || target_level <= level) {
				throw GameDataError("expected level > %u but found \"%s\"", level, parameters);
			}
		}
	} catch (const WException& e) {
		throw GameDataError("train: %s", e.what());
=======
ProductionProgram::ActTrain::ActTrain(const std::vector<std::string>& arguments) {
	if (arguments.size() != 4) {
		throw GameDataError(
		   "Usage: checksoldier=soldier <training attribute> <level before> <level after>");
	}

	if (arguments.front() != "soldier") {
		throw GameDataError("Expected 'soldier' but found '%s'", arguments.front().c_str());
>>>>>>> 7e2902c6
	}

	attribute_ = parse_training_attribute(arguments.at(1));
	level_ = read_int(arguments.at(2), 0);
	target_level_ = read_positive(arguments.at(3));
}

void ProductionProgram::ActTrain::execute(Game& game, ProductionSite& ps) const {
	const SoldierControl* ctrl = ps.soldier_control();
	const std::vector<Soldier*> soldiers = ctrl->present_soldiers();
	const std::vector<Soldier*>::const_iterator soldiers_end = soldiers.end();

	ps.molog("  Training soldier's %u (%d to %d)", static_cast<unsigned int>(attribute_),
	         static_cast<unsigned int>(level_), static_cast<unsigned int>(target_level_));

	bool training_done = false;
	for (auto it = soldiers.begin(); !training_done; ++it) {
		if (it == soldiers_end) {
			ps.set_production_result(_("No soldier found for this training level!"));
			return ps.program_end(game, ProgramResult::kSkipped);
		}
<<<<<<< HEAD
		if (attribute == TrainingAttribute::kHealth) {
			if ((*it)->get_health_level() == level) {
				break;
			}
		} else if (attribute == TrainingAttribute::kAttack) {
			if ((*it)->get_attack_level() == level) {
				break;
			}
		} else if (attribute == TrainingAttribute::kDefense) {
			if ((*it)->get_defense_level() == level) {
				break;
			}
		} else if (attribute == TrainingAttribute::kEvade) {
			if ((*it)->get_evade_level() == level) {
				break;
			}
		}
	}
	ps.molog("    okay\n");  // okay, do nothing

	try {
		if (attribute == TrainingAttribute::kHealth) {
			(*it)->set_health_level(target_level);
		} else if (attribute == TrainingAttribute::kAttack) {
			(*it)->set_attack_level(target_level);
		} else if (attribute == TrainingAttribute::kDefense) {
			(*it)->set_defense_level(target_level);
		} else if (attribute == TrainingAttribute::kEvade) {
			(*it)->set_evade_level(target_level);
		}
=======
		try {
			switch (attribute_) {
			case TrainingAttribute::kHealth:
				if ((*it)->get_health_level() == level_) {
					(*it)->set_health_level(target_level_);
					training_done = true;
				}
				break;
			case TrainingAttribute::kAttack:
				if ((*it)->get_attack_level() == level_) {
					(*it)->set_attack_level(target_level_);
					training_done = true;
				}
				break;
			case TrainingAttribute::kDefense:
				if ((*it)->get_defense_level() == level_) {
					(*it)->set_defense_level(target_level_);
					training_done = true;
				}
				break;
			case TrainingAttribute::kEvade:
				if ((*it)->get_evade_level() == level_) {
					(*it)->set_evade_level(target_level_);
					training_done = true;
				}
				break;
			default:
				throw wexception(
				   "Unknown training attribute index %d", static_cast<unsigned int>(attribute_));
			}
		} catch (...) {
			throw wexception("Fail training soldier!!");
		}
	}
>>>>>>> 7e2902c6

	ps.molog("  Training done!\n");
	ps.set_production_result(
	   /** TRANSLATORS: Success message of a trainingsite '%s' stands for the description of the
	    * training program, e.g. Completed upgrading soldier evade from level 0 to level 1 */
	   (boost::format(_("Completed %s")) % ps.top_state().program->descname()).str());

	upcast(TrainingSite, ts, &ps);
	ts->training_successful(attribute_, level_);

	return ps.program_step(game);
}

<<<<<<< HEAD
ProductionProgram::ActPlaySound::ActPlaySound(char* parameters) {
	try {
		bool reached_end;
		const char* const name = next_word(parameters, reached_end);
		fx = SoundHandler::register_fx(SoundType::kAmbient, name);

		if (!reached_end) {
			char* endp;
			unsigned long long int const value = strtoull(parameters, &endp, 0);
			priority = value;
			if (*endp || priority != value) {
				throw GameDataError("expected %s but found \"%s\"", "priority", parameters);
			}
		} else {
			priority = kFxPriorityAllowMultiple - 1;
		}
		if (priority < kFxPriorityLowest) {
			throw GameDataError("Minmum priority for sounds is %d, but only %d was specified for %s",
			                    kFxPriorityLowest, priority, name);
		}
	} catch (const WException& e) {
		throw GameDataError("playsound: %s", e.what());
	}
=======
ProductionProgram::ActPlaySound::ActPlaySound(const std::vector<std::string>& arguments) {
	parameters = MapObjectProgram::parse_act_play_sound(arguments, kFxPriorityAllowMultiple - 1);
>>>>>>> 7e2902c6
}

void ProductionProgram::ActPlaySound::execute(Game& game, ProductionSite& ps) const {
	Notifications::publish(
	   NoteSound(SoundType::kAmbient, parameters.fx, ps.position_, parameters.priority));
	return ps.program_step(game);
}

ProductionProgram::ActConstruct::ActConstruct(const std::vector<std::string>& arguments,
                                              const std::string& production_program_name,
                                              ProductionSiteDescr* descr) {
<<<<<<< HEAD
	try {
		std::vector<std::string> params = split_string(parameters, " ");

		if (params.size() != 3) {
			throw GameDataError("usage: construct object-name worker-program radius:NN");
		}

		objectname = params[0];
		workerprogram = params[1];
		radius = boost::lexical_cast<uint32_t>(params[2]);

		std::set<std::string>& building_radius_infos = descr->workarea_info_[radius];
		std::string description = descr->name() + ' ' + production_program_name;
		description += " construct ";
		description += objectname;
		building_radius_infos.insert(description);
	} catch (const WException& e) {
		throw GameDataError("construct: %s", e.what());
=======
	if (arguments.size() != 3) {
		throw GameDataError("Usage: construct=<object name> <worker program> <workarea radius>");
>>>>>>> 7e2902c6
	}
	objectname = arguments.at(0);
	workerprogram = arguments.at(1);
	radius = read_positive(arguments.at(2));

	const std::string description =
	   descr->name() + ' ' + production_program_name + " construct " + objectname;
	descr->workarea_info_[radius].insert(description);
}

const ImmovableDescr&
ProductionProgram::ActConstruct::get_construction_descr(const Tribes& tribes) const {
	const ImmovableDescr* descr = tribes.get_immovable_descr(tribes.immovable_index(objectname));
	if (!descr) {
		throw wexception("ActConstruct: immovable '%s' does not exist", objectname.c_str());
	}

	return *descr;
}

void ProductionProgram::ActConstruct::execute(Game& game, ProductionSite& psite) const {
	ProductionSite::State& state = psite.top_state();
	const ImmovableDescr& descr = get_construction_descr(game.tribes());

	// Early check for no resources
	const Buildcost& buildcost = descr.buildcost();
	DescriptionIndex available_resource = INVALID_INDEX;

	for (Buildcost::const_iterator it = buildcost.begin(); it != buildcost.end(); ++it) {
		if (psite.inputqueue(it->first, wwWARE).get_filled() > 0) {
			available_resource = it->first;
			break;
		}
	}

	if (available_resource == INVALID_INDEX) {
		psite.program_end(game, ProgramResult::kFailed);
		return;
	}

	// Look for an appropriate object in the given radius
	const Map& map = game.map();
	std::vector<ImmovableFound> immovables;
	CheckStepWalkOn cstep(MOVECAPS_WALK, true);
	Area<FCoords> area(map.get_fcoords(psite.base_flag().get_position()), radius);
	if (map.find_reachable_immovables(game, area, &immovables, cstep, FindImmovableByDescr(descr))) {
		state.objvar = immovables[0].object;

		psite.working_positions_[psite.main_worker_].worker->update_task_buildingwork(game);
		return;
	}

	// No object found, look for a field where we can build
	std::vector<Coords> fields;
	FindNodeAnd fna;
	// 10 is custom value to make sure the "water" is at least 10 nodes big
	fna.add(FindNodeShore(10));
	fna.add(FindNodeImmovableSize(FindNodeImmovableSize::sizeNone));
	if (map.find_reachable_fields(game, area, &fields, cstep, fna)) {
		// Testing received fields to get one with less immovables nearby
		Coords best_coords = fields.back();  // Just to initialize it
		uint32_t best_score = std::numeric_limits<uint32_t>::max();
		while (!fields.empty()) {
			Coords coords = fields.back();

			// Counting immovables nearby
			std::vector<ImmovableFound> found_immovables;
			const uint32_t imm_count =
			   map.find_immovables(game, Area<FCoords>(map.get_fcoords(coords), 2), &found_immovables);
			if (best_score > imm_count) {
				best_score = imm_count;
				best_coords = coords;
			}

			// No need to go on, it cannot be better
			if (imm_count == 0) {
				break;
			}

			fields.pop_back();
		}

		state.coord = best_coords;

		psite.working_positions_[psite.main_worker_].worker->update_task_buildingwork(game);
		return;
	}

	psite.molog("construct: no object or buildable field\n");
	psite.program_end(game, ProgramResult::kFailed);
}

bool ProductionProgram::ActConstruct::get_building_work(Game& game,
                                                        ProductionSite& psite,
                                                        Worker& worker) const {
	ProductionSite::State& state = psite.top_state();
	if (state.phase > ProgramResult::kNone) {
		psite.program_step(game);
		return false;
	}

	// First step: figure out which ware item to bring along
	Buildcost remaining;
	WaresQueue* wq = nullptr;

	Immovable* construction = dynamic_cast<Immovable*>(state.objvar.get(game));
	if (construction) {
		if (!construction->construct_remaining_buildcost(game, &remaining)) {
			psite.molog("construct: immovable %u not under construction", construction->serial());
			psite.program_end(game, ProgramResult::kFailed);
			return false;
		}
	} else {
		const ImmovableDescr& descr = get_construction_descr(game.tribes());
		remaining = descr.buildcost();
	}

	for (Buildcost::const_iterator it = remaining.begin(); it != remaining.end(); ++it) {
		WaresQueue& thiswq = dynamic_cast<WaresQueue&>(psite.inputqueue(it->first, wwWARE));
		if (thiswq.get_filled() > 0) {
			wq = &thiswq;
			break;
		}
	}

	if (!wq) {
		psite.program_end(game, ProgramResult::kFailed);
		return false;
	}

	// Second step: give ware to worker
	WareInstance* ware =
	   new WareInstance(wq->get_index(), game.tribes().get_ware_descr(wq->get_index()));
	ware->init(game);
	worker.set_carried_ware(game, ware);
	wq->set_filled(wq->get_filled() - 1);

	// Third step: send worker on his merry way, giving the target object or coords
	worker.start_task_program(game, workerprogram);
	worker.top_state().objvar1 = construction;
	worker.top_state().coords = state.coord;

	state.phase = ProgramResult::kFailed;
	return true;
}

void ProductionProgram::ActConstruct::building_work_failed(Game& game,
                                                           ProductionSite& psite,
                                                           Worker&) const {
	psite.program_end(game, ProgramResult::kFailed);
}

ProductionProgram::ProductionProgram(const std::string& init_name,
                                     const std::string& init_descname,
                                     std::unique_ptr<LuaTable> actions_table,
                                     const Tribes& tribes,
                                     const World& world,
                                     ProductionSiteDescr* building)
   : MapObjectProgram(init_name), descname_(init_descname) {

	for (const std::string& line : actions_table->array_entries<std::string>()) {
		if (line.empty()) {
			throw GameDataError("Empty line");
		}
		try {
			ProgramParseInput parseinput = parse_program_string(line);

			if (parseinput.name == "return") {
				actions_.push_back(std::unique_ptr<ProductionProgram::Action>(
				   new ActReturn(parseinput.arguments, *building, tribes)));
			} else if (parseinput.name == "call") {
				actions_.push_back(std::unique_ptr<ProductionProgram::Action>(
				   new ActCall(parseinput.arguments, *building)));
			} else if (parseinput.name == "sleep") {
				actions_.push_back(
				   std::unique_ptr<ProductionProgram::Action>(new ActSleep(parseinput.arguments)));
			} else if (parseinput.name == "animate") {
				actions_.push_back(std::unique_ptr<ProductionProgram::Action>(
				   new ActAnimate(parseinput.arguments, building)));
			} else if (parseinput.name == "consume") {
				actions_.push_back(std::unique_ptr<ProductionProgram::Action>(
				   new ActConsume(parseinput.arguments, *building, tribes)));
			} else if (parseinput.name == "produce") {
				actions_.push_back(std::unique_ptr<ProductionProgram::Action>(
				   new ActProduce(parseinput.arguments, *building, tribes)));
			} else if (parseinput.name == "recruit") {
				actions_.push_back(std::unique_ptr<ProductionProgram::Action>(
				   new ActRecruit(parseinput.arguments, *building, tribes)));
			} else if (parseinput.name == "callworker") {
				actions_.push_back(std::unique_ptr<ProductionProgram::Action>(
				   new ActCallWorker(parseinput.arguments, name(), building, tribes)));
			} else if (parseinput.name == "mine") {
				actions_.push_back(std::unique_ptr<ProductionProgram::Action>(
				   new ActMine(parseinput.arguments, world, name(), building)));
			} else if (parseinput.name == "checksoldier") {
				actions_.push_back(std::unique_ptr<ProductionProgram::Action>(
				   new ActCheckSoldier(parseinput.arguments)));
			} else if (parseinput.name == "train") {
				actions_.push_back(
				   std::unique_ptr<ProductionProgram::Action>(new ActTrain(parseinput.arguments)));
			} else if (parseinput.name == "playsound") {
				actions_.push_back(
				   std::unique_ptr<ProductionProgram::Action>(new ActPlaySound(parseinput.arguments)));
			} else if (parseinput.name == "construct") {
				actions_.push_back(std::unique_ptr<ProductionProgram::Action>(
				   new ActConstruct(parseinput.arguments, name(), building)));
			} else if (parseinput.name == "checkmap") {
				actions_.push_back(
				   std::unique_ptr<ProductionProgram::Action>(new ActCheckMap(parseinput.arguments)));
			} else {
				throw GameDataError(
				   "Unknown command '%s' in line '%s'", parseinput.name.c_str(), line.c_str());
			}

			const ProductionProgram::Action& action = *actions_.back();
			for (const auto& group : action.consumed_wares_workers()) {
				consumed_wares_workers_.push_back(group);
			}

			// Add produced wares. If the ware already exists, increase the amount
			for (const auto& ware : action.produced_wares()) {
				if (produced_wares_.count(ware.first) == 1) {
					produced_wares_.at(ware.first) += ware.second;
				} else {
					produced_wares_.insert(ware);
				}
			}

			// Add recruited workers. If the worker already exists, increase the amount
			for (const auto& worker : action.recruited_workers()) {
				if (recruited_workers_.count(worker.first) == 1) {
					recruited_workers_.at(worker.first) += worker.second;
				} else {
					recruited_workers_.insert(worker);
				}
			}
		} catch (const std::exception& e) {
			throw GameDataError("Error reading line '%s': %s", line.c_str(), e.what());
		}
	}
<<<<<<< HEAD
	if (actions_.empty()) {
		throw GameDataError("no actions in production program \"%s\" for building \"%s\"",
		                    name().c_str(), building->name().c_str());
	}
}
=======
>>>>>>> 7e2902c6

	if (actions_.empty()) {
		throw GameDataError("No actions found");
	}
}

const std::string& ProductionProgram::descname() const {
	return descname_;
}
size_t ProductionProgram::size() const {
	return actions_.size();
}

const ProductionProgram::Action& ProductionProgram::operator[](size_t const idx) const {
	return *actions_.at(idx);
}

const ProductionProgram::Groups& ProductionProgram::consumed_wares_workers() const {
	return consumed_wares_workers_;
}
const Buildcost& ProductionProgram::produced_wares() const {
	return produced_wares_;
}
const Buildcost& ProductionProgram::recruited_workers() const {
	return recruited_workers_;
}
}  // namespace Widelands<|MERGE_RESOLUTION|>--- conflicted
+++ resolved
@@ -52,120 +52,6 @@
 namespace Widelands {
 
 namespace {
-<<<<<<< HEAD
-
-/// Matches the string that candidate points to against the string that
-/// template points to. Stops at when reaching a null character or the
-/// character terminator. If a match is found, candidate is moved beyond the
-/// matched part.
-///
-/// example:
-///    char const * candidate = "return   75";
-///    bool const result = match(candidate, "return");
-/// now candidate points to "   75" and result is true
-bool match(char*& candidate, const char* pattern) {
-	for (char *p = candidate;; ++p, ++pattern) {
-		if (!*pattern) {
-			candidate = p;
-			return true;
-		} else if (*p != *pattern) {
-			break;
-		}
-	}
-	return false;
-}
-
-/// Skips a sequence of consecutive characters with the value c, starting at p.
-/// Throws WException if no characters were skipped.
-void force_skip(char*& p, char const c = ' ') {
-	char* t = p;
-	while (*t == c) {
-		++t;
-	}
-	if (p < t) {
-		p = t;
-	} else {
-		throw wexception("expected '%c' but found \"%s\"", c, p);
-	}
-}
-
-/// Skips a sequence of consecutive characters with the value c, starting at p.
-/// Returns whether any characters were skipped.
-bool skip(char*& p, char const c = ' ') {
-	char* t = p;
-	while (*t == c) {
-		++t;
-	}
-	if (p < t) {
-		p = t;
-		return true;
-	} else {
-		return false;
-	}
-}
-
-/// Combines match and force_skip.
-///
-/// example:
-///    char const * candidate = "return   75";
-///    bool const result = match_force_skip(candidate, "return");
-/// now candidate points to "75" and result is true
-///
-/// example:
-///   char const * candidate = "return75";
-///    bool const result = match_force_skip(candidate, "return");
-/// throws WException
-bool match_force_skip(char*& candidate, const char* pattern) {
-	for (char *p = candidate;; ++p, ++pattern) {
-		if (!*pattern) {
-			force_skip(p);
-			candidate = p;
-			return true;
-		} else if (*p != *pattern) {
-			return false;
-		}
-	}
-	NEVER_HERE();
-}
-
-ProductionProgram::ActReturn::Condition* create_economy_condition(char*& parameters,
-                                                                  const Tribes& tribes) {
-	try {
-		if (match_force_skip(parameters, "needs")) {
-			try {
-				bool reached_end;
-				char const* const type_name = next_word(parameters, reached_end);
-				const DescriptionIndex& wareindex = tribes.ware_index(type_name);
-				if (tribes.ware_exists(wareindex)) {
-					for (size_t i = 0; i < tribes.nrtribes(); ++i) {
-						const TribeDescr& tribe_descr = *tribes.get_tribe_descr(i);
-						if (tribe_descr.has_ware(wareindex)) {
-							tribes.set_ware_type_has_demand_check(wareindex, tribe_descr.name());
-						}
-					}
-					return new ProductionProgram::ActReturn::EconomyNeedsWare(wareindex);
-				} else if (tribes.worker_exists(tribes.worker_index(type_name))) {
-					const DescriptionIndex& workerindex = tribes.worker_index(type_name);
-					for (size_t i = 0; i < tribes.nrtribes(); ++i) {
-						const TribeDescr* tribe_descr = tribes.get_tribe_descr(i);
-						if (tribe_descr->has_worker(workerindex)) {
-							tribes.set_worker_type_has_demand_check(workerindex);
-						}
-					}
-					return new ProductionProgram::ActReturn::EconomyNeedsWorker(workerindex);
-				} else {
-					throw GameDataError(
-					   "expected %s but found \"%s\"", "ware type or worker type", type_name);
-				}
-			} catch (const WException& e) {
-				throw GameDataError("needs: %s", e.what());
-			}
-		} else {
-			throw GameDataError("expected %s but found \"%s\"", "\"needs\"", parameters);
-		}
-	} catch (const WException& e) {
-		throw GameDataError("economy: %s", e.what());
-=======
 /// If the iterator contents match the string, increment the iterator. Returns whether it matched.
 bool match_and_skip(const std::vector<std::string>& args,
                     std::vector<std::string>::const_iterator& it,
@@ -173,35 +59,10 @@
 	const bool result = (it != args.end()) && (*it == matchme);
 	if (result) {
 		++it;
->>>>>>> 7e2902c6
 	}
 	return result;
 }
 
-<<<<<<< HEAD
-ProductionProgram::ActReturn::Condition*
-create_site_condition(char*& parameters, const ProductionSiteDescr& descr, const Tribes& tribes) {
-	try {
-		if (match_force_skip(parameters, "has")) {
-			return new ProductionProgram::ActReturn::SiteHas(parameters, descr, tribes);
-		} else {
-			throw GameDataError("expected %s but found \"%s\"", "\"has\"", parameters);
-		}
-	} catch (const WException& e) {
-		throw GameDataError("site: %s", e.what());
-	}
-}
-
-ProductionProgram::ActReturn::Condition* create_workers_condition(char*& parameters) {
-	try {
-		if (match(parameters, "need experience")) {
-			return new ProductionProgram::ActReturn::WorkersNeedExperience;
-		} else {
-			throw GameDataError("expected %s but found \"%s\"", "\"need experience\"", parameters);
-		}
-	} catch (const WException& e) {
-		throw GameDataError("workers: %s", e.what());
-=======
 ProductionProgram::ActReturn::Condition* create_economy_condition(const std::string& item,
                                                                   const ProductionSiteDescr& descr,
                                                                   const Tribes& tribes) {
@@ -230,7 +91,6 @@
 	} else {
 		throw GameDataError(
 		   "Expected health|attack|defense|evade after 'soldier' but found '%s'", argument.c_str());
->>>>>>> 7e2902c6
 	}
 }
 }  // namespace
@@ -245,36 +105,6 @@
 void ProductionProgram::Action::building_work_failed(Game&, ProductionSite&, Worker&) const {
 }
 
-<<<<<<< HEAD
-void ProductionProgram::parse_ware_type_group(char*& parameters,
-                                              WareTypeGroup& group,
-                                              const Tribes& tribes,
-                                              const BillOfMaterials& input_wares,
-                                              const BillOfMaterials& input_workers) {
-	std::set<std::pair<DescriptionIndex, WareWorker>>::iterator last_insert_pos = group.first.end();
-	uint8_t count = 1;
-	uint8_t count_max = 0;
-	for (;;) {
-		char const* ware = parameters;
-		while (*parameters && *parameters != ',' && *parameters != ':' && *parameters != ' ') {
-			++parameters;
-		}
-		char const terminator = *parameters;
-		*parameters = '\0';
-
-		// Try as ware
-		WareWorker type = wwWARE;
-		const BillOfMaterials* input_list = &input_wares;
-		DescriptionIndex ware_index = tribes.ware_index(ware);
-		if (!tribes.ware_exists(ware_index)) {
-			ware_index = tribes.worker_index(ware);
-			if (tribes.worker_exists(ware_index)) {
-				// It is a worker
-				type = wwWORKER;
-				input_list = &input_workers;
-			} else {
-				throw GameDataError("Unknown ware or worker type \"%s\"", ware);
-=======
 ProductionProgram::Groups
 ProductionProgram::parse_ware_type_groups(std::vector<std::string>::const_iterator begin,
                                           std::vector<std::string>::const_iterator end,
@@ -301,7 +131,6 @@
 					throw GameDataError(
 					   "Expected ware or worker type but found '%s'", item_name.c_str());
 				}
->>>>>>> 7e2902c6
 			}
 
 			// Sanity checks
@@ -320,32 +149,6 @@
 				   "%s was not declared in the building's 'inputs' table", item_name.c_str());
 			}
 
-<<<<<<< HEAD
-		if (group.first.size() && ware_index <= group.first.begin()->first) {
-			throw GameDataError("wrong order of ware types within group: ware type %s appears "
-			                    "after ware type %s (fix order!)",
-			                    ware,
-			                    tribes.get_ware_descr(group.first.begin()->first)->name().c_str());
-		}
-		last_insert_pos = group.first.insert(last_insert_pos, std::make_pair(ware_index, type));
-		*parameters = terminator;
-		switch (terminator) {
-		case ':': {
-			++parameters;
-			char* endp;
-			unsigned long long int const value = strtoull(parameters, &endp, 0);
-			count = value;
-			if ((*endp && *endp != ' ') || value < 1 || count != value) {
-				throw GameDataError("expected %s but found \"%s\"", "count", parameters);
-			}
-			parameters = endp;
-			if (count_max < count) {
-				throw GameDataError("group count is %u but (total) input storage capacity of "
-				                    "the specified ware type(s) is only %u, so the group can "
-				                    "never be fulfilled by the site",
-				                    count, count_max);
-			}
-=======
 			if (max_amount < amount) {
 				throw GameDataError(
 				   "Ware/worker count is %u but (total) input storage capacity of "
@@ -355,7 +158,6 @@
 			}
 			// Add item
 			ware_worker_names.insert(std::make_pair(item_index, type));
->>>>>>> 7e2902c6
 		}
 		// Add set
 		result.push_back(std::make_pair(ware_worker_names, amount));
@@ -580,19 +382,6 @@
 		throw GameDataError("Expected a condition after '%s'", (begin - 1)->c_str());
 	}
 	try {
-<<<<<<< HEAD
-		if (match_force_skip(parameters, "not")) {
-			return new ActReturn::Negation(parameters, descr, tribes);
-		} else if (match_force_skip(parameters, "economy")) {
-			return create_economy_condition(parameters, tribes);
-		} else if (match_force_skip(parameters, "site")) {
-			return create_site_condition(parameters, descr, tribes);
-		} else if (match_force_skip(parameters, "workers")) {
-			return create_workers_condition(parameters);
-		} else {
-			throw GameDataError(
-			   "expected %s but found \"%s\"", "{\"not\"|\"economy\"|\"workers\"}", parameters);
-=======
 		if (match_and_skip(arguments, begin, "not")) {
 			return new ActReturn::Negation(arguments, begin, end, descr, tribes);
 		} else if (match_and_skip(arguments, begin, "economy")) {
@@ -618,7 +407,6 @@
 		} else {
 			throw GameDataError("Expected not|economy|site|workers after '%s' but found '%s'",
 			                    (begin - 1)->c_str(), begin->c_str());
->>>>>>> 7e2902c6
 		}
 	} catch (const WException& e) {
 		throw GameDataError("Invalid condition. %s", e.what());
@@ -628,61 +416,6 @@
 ProductionProgram::ActReturn::ActReturn(const std::vector<std::string>& arguments,
                                         const ProductionSiteDescr& descr,
                                         const Tribes& tribes) {
-<<<<<<< HEAD
-	try {
-		if (match(parameters, "failed")) {
-			result_ = ProgramResult::kFailed;
-		} else if (match(parameters, "completed")) {
-			result_ = ProgramResult::kCompleted;
-		} else if (match(parameters, "skipped")) {
-			result_ = ProgramResult::kSkipped;
-		} else if (match(parameters, "no_stats")) {
-			result_ = ProgramResult::kNone;
-		} else {
-			throw GameDataError("expected %s but found \"%s\"",
-			                    "{\"failed\"|\"completed\"|\"skipped\"|\"no_stats\"}", parameters);
-		}
-
-		if (skip(parameters)) {
-			if (match_force_skip(parameters, "when")) {
-				is_when_ = true;
-				for (;;) {
-					conditions_.push_back(create_condition(parameters, descr, tribes));
-					if (*parameters) {
-						skip(parameters);
-						if (!match_force_skip(parameters, "and")) {
-							throw GameDataError("expected \"%s\" or end of input", "and");
-						}
-					} else {
-						break;
-					}
-				}
-			} else if (match_force_skip(parameters, "unless")) {
-				is_when_ = false;
-				for (;;) {
-					if (!*parameters) {
-						throw GameDataError("expected condition at end of input");
-					}
-					conditions_.push_back(create_condition(parameters, descr, tribes));
-					if (*parameters) {
-						skip(parameters);
-						if (!match_force_skip(parameters, "or")) {
-							throw GameDataError("expected \"%s\" or end of input", "or");
-						}
-					} else {
-						break;
-					}
-				}
-			} else {
-				throw GameDataError(
-				   "expected %s but found \"%s\"", "{\"when\"|\"unless\"}", parameters);
-			}
-		} else if (*parameters) {
-			throw GameDataError("expected %s but found \"%s\"", ("space or end of input"), parameters);
-		} else {
-			is_when_ = true;
-		}
-=======
 	if (arguments.empty()) {
 		throw GameDataError(
 		   "Usage: return=failed|completed|skipped|no_stats [when|unless <conditions>]");
@@ -716,8 +449,6 @@
 				throw GameDataError(
 				   "Expected: [%s] <condition> after '%s'", separator.c_str(), (it - 1)->c_str());
 			}
->>>>>>> 7e2902c6
-
 			conditions_.push_back(create_condition(args, it, end, descr, tribes));
 			match_and_skip(args, end, separator);
 			it = end;
@@ -814,66 +545,6 @@
 	handling_methods_[program_result_index(ProgramResult::kSkipped)] =
 	   ProgramResultHandlingMethod::kContinue;
 
-<<<<<<< HEAD
-	try {
-		bool reached_end;
-		{
-			char const* const program_name = next_word(parameters, reached_end);
-			const ProductionSiteDescr::Programs& programs = descr.programs();
-			ProductionSiteDescr::Programs::const_iterator const it = programs.find(program_name);
-			if (it == programs.end()) {
-				throw GameDataError("the program \"%s\" has not (yet) been declared in %s "
-				                    "(wrong declaration order?)",
-				                    program_name, descr.name().c_str());
-			}
-			program_ = it->second.get();
-		}
-
-		//  Override with specified handling methods.
-		while (!reached_end) {
-			skip(parameters);
-			match_force_skip(parameters, "on");
-
-			ProgramResult result_to_set_method_for;
-			if (match_force_skip(parameters, "failure")) {
-				if (handling_methods_[program_result_index(ProgramResult::kFailed)] !=
-				    ProgramResultHandlingMethod::kContinue) {
-					throw GameDataError("%s handling method already defined", "failure");
-				}
-				result_to_set_method_for = ProgramResult::kFailed;
-			} else if (match_force_skip(parameters, "completion")) {
-				if (handling_methods_[program_result_index(ProgramResult::kCompleted)] !=
-				    ProgramResultHandlingMethod::kContinue) {
-					throw GameDataError("%s handling method already defined", "completion");
-				}
-				result_to_set_method_for = ProgramResult::kCompleted;
-			} else if (match_force_skip(parameters, "skip")) {
-				if (handling_methods_[program_result_index(ProgramResult::kSkipped)] !=
-				    ProgramResultHandlingMethod::kContinue) {
-					throw GameDataError("%s handling method already defined", "skip");
-				}
-				result_to_set_method_for = ProgramResult::kSkipped;
-			} else {
-				throw GameDataError(
-				   "expected %s but found \"%s\"", "{\"failure\"|\"completion\"|\"skip\"}", parameters);
-			}
-
-			ProgramResultHandlingMethod handling_method;
-			if (match(parameters, "fail")) {
-				handling_method = ProgramResultHandlingMethod::kFail;
-			} else if (match(parameters, "complete")) {
-				handling_method = ProgramResultHandlingMethod::kComplete;
-			} else if (match(parameters, "skip")) {
-				handling_method = ProgramResultHandlingMethod::kSkip;
-			} else if (match(parameters, "repeat")) {
-				handling_method = ProgramResultHandlingMethod::kRepeat;
-			} else {
-				throw GameDataError("expected %s but found \"%s\"",
-				                    "{\"fail\"|\"complete\"|\"skip\"|\"repeat\"}", parameters);
-			}
-			handling_methods_[program_result_index(result_to_set_method_for)] = handling_method;
-			reached_end = !*parameters;
-=======
 	// Fetch program to call
 	const std::string& program_name = arguments.front();
 	const ProductionSiteDescr::Programs& programs = descr.programs();
@@ -913,7 +584,6 @@
 		} else {
 			throw GameDataError(
 			   "Expected failure|completion|skip after 'on' but found '%s'", arguments.at(2).c_str());
->>>>>>> 7e2902c6
 		}
 
 		ProgramResultHandlingMethod handling_method;
@@ -1015,26 +685,9 @@
 	psite.program_end(game, ProgramResult::kFailed);
 }
 
-<<<<<<< HEAD
-ProductionProgram::ActSleep::ActSleep(char* parameters) {
-	try {
-		if (*parameters) {
-			char* endp;
-			long long int const value = strtoll(parameters, &endp, 0);
-			duration_ = value;
-			if (*endp || value <= 0 || duration_ != value) {
-				throw GameDataError("expected %s but found \"%s\"", "duration in ms", parameters);
-			}
-		} else {
-			duration_ = 0;  //  Get duration from the result of a previous action.
-		}
-	} catch (const WException& e) {
-		throw GameDataError("sleep: %s", e.what());
-=======
 ProductionProgram::ActSleep::ActSleep(const std::vector<std::string>& arguments) {
 	if (arguments.size() != 1) {
 		throw GameDataError("Usage: sleep=<duration>");
->>>>>>> 7e2902c6
 	}
 	duration_ = read_positive(arguments.front());
 }
@@ -1043,25 +696,9 @@
 	return ps.program_step(game, duration_ ? duration_ : 0, ps.top_state().phase);
 }
 
-<<<<<<< HEAD
-ProductionProgram::ActCheckMap::ActCheckMap(char* parameters) {
-	try {
-		if (*parameters) {
-			if (!strcmp(parameters, "seafaring")) {
-				feature_ = SEAFARING;
-			} else {
-				throw GameDataError("Unknown parameter \"%s\"", parameters);
-			}
-		} else {
-			throw GameDataError("No parameter given!");
-		}
-	} catch (const WException& e) {
-		throw GameDataError("sleep: %s", e.what());
-=======
 ProductionProgram::ActCheckMap::ActCheckMap(const std::vector<std::string>& arguments) {
 	if (arguments.size() != 1 || arguments.front() != "seafaring") {
 		throw GameDataError("Usage: checkmap=seafaring");
->>>>>>> 7e2902c6
 	}
 	feature_ = Feature::kSeafaring;
 }
@@ -1080,35 +717,9 @@
 	NEVER_HERE();
 }
 
-<<<<<<< HEAD
-ProductionProgram::ActAnimate::ActAnimate(char* parameters, ProductionSiteDescr* descr) {
-	try {
-		bool reached_end;
-		animation_name_ = std::string(next_word(parameters, reached_end));
-		if (animation_name_ == "idle") {
-			throw GameDataError("idle animation is default; calling is not allowed");
-		}
-		if (!descr->is_animation_known(animation_name_)) {
-			throw GameDataError("Unknown animation '%s'", animation_name_.c_str());
-		}
-		if (!reached_end) {  //  The next parameter is the duration.
-			char* endp;
-			long long int const value = strtoll(parameters, &endp, 0);
-			duration_ = value;
-			if (*endp || value <= 0 || duration_ != value) {
-				throw GameDataError("expected %s but found \"%s\"", "duration in ms", parameters);
-			}
-		} else {
-			duration_ = 0;  //  Get duration from the result of a previous action.
-		}
-	} catch (const WException& e) {
-		throw GameDataError("animate: %s", e.what());
-	}
-=======
 ProductionProgram::ActAnimate::ActAnimate(const std::vector<std::string>& arguments,
                                           ProductionSiteDescr* descr) {
 	parameters = MapObjectProgram::parse_act_animate(arguments, *descr, false);
->>>>>>> 7e2902c6
 }
 
 void ProductionProgram::ActAnimate::execute(Game& game, ProductionSite& ps) const {
@@ -1120,27 +731,9 @@
 ProductionProgram::ActConsume::ActConsume(const std::vector<std::string>& arguments,
                                           const ProductionSiteDescr& descr,
                                           const Tribes& tribes) {
-<<<<<<< HEAD
-	try {
-		for (;;) {
-			consumed_wares_workers_.resize(consumed_wares_workers_.size() + 1);
-			parse_ware_type_group(parameters, *consumed_wares_workers_.rbegin(), tribes,
-			                      descr.input_wares(), descr.input_workers());
-			if (!*parameters) {
-				break;
-			}
-			force_skip(parameters);
-		}
-		if (consumed_wares_workers_.empty()) {
-			throw GameDataError("expected ware_type1[,ware_type2[,...]][:N] ...");
-		}
-	} catch (const WException& e) {
-		throw GameDataError("consume: %s", e.what());
-=======
 	if (arguments.empty()) {
 		throw GameDataError(
 		   "Usage: consume=<ware or worker>[,<ware or worker>[,...]][:<amount>] ...");
->>>>>>> 7e2902c6
 	}
 	consumed_wares_workers_ =
 	   parse_ware_type_groups(arguments.begin(), arguments.end(), descr, tribes);
@@ -1268,50 +861,8 @@
 ProductionProgram::ActProduce::ActProduce(const std::vector<std::string>& arguments,
                                           const ProductionSiteDescr& descr,
                                           const Tribes& tribes) {
-<<<<<<< HEAD
-	try {
-		for (bool more = true; more; ++parameters) {
-			produced_wares_.resize(produced_wares_.size() + 1);
-			WareAmount& item = *produced_wares_.rbegin();
-			skip(parameters);
-			char const* ware = parameters;
-			for (;; ++parameters) {
-				switch (*parameters) {
-				default:
-					break;
-				case '\0':
-				case ' ':
-					item.second = 1;
-					goto item_end;
-				case ':': {
-					*parameters = '\0';
-					++parameters;
-					char* endp;
-					unsigned long long int const value = strtoull(parameters, &endp, 0);
-					item.second = value;
-					if ((*endp && *endp != ' ') || value < 1 || item.second != value) {
-						throw GameDataError("expected %s but found \"%s\"", "count", parameters);
-					}
-					parameters = endp;
-					goto item_end;
-				}
-				}
-			}
-		item_end:
-			more = *parameters != '\0';
-			*parameters = '\0';
-			if (!descr.is_output_ware_type(item.first = tribes.safe_ware_index(ware))) {
-				throw GameDataError("%s is not declared as an output (\"%s\" was not "
-				                    "found in the \"outputs\" table)",
-				                    ware, ware);
-			}
-		}
-	} catch (const WException& e) {
-		throw GameDataError("produce: %s", e.what());
-=======
 	if (arguments.empty()) {
 		throw GameDataError("Usage: produce=<ware name>[:<amount>] [<ware name>[:<amount>]...]");
->>>>>>> 7e2902c6
 	}
 	produced_wares_ = parse_bill_of_materials(arguments, WareWorker::wwWARE, descr, tribes);
 }
@@ -1362,50 +913,8 @@
 ProductionProgram::ActRecruit::ActRecruit(const std::vector<std::string>& arguments,
                                           const ProductionSiteDescr& descr,
                                           const Tribes& tribes) {
-<<<<<<< HEAD
-	try {
-		for (bool more = true; more; ++parameters) {
-			recruited_workers_.resize(recruited_workers_.size() + 1);
-			WareAmount& item = *recruited_workers_.rbegin();
-			skip(parameters);
-			char const* worker = parameters;
-			for (;; ++parameters) {
-				switch (*parameters) {
-				default:
-					break;
-				case '\0':
-				case ' ':
-					item.second = 1;
-					goto item_end;
-				case ':': {
-					*parameters = '\0';
-					++parameters;
-					char* endp;
-					unsigned long long int const value = strtoull(parameters, &endp, 0);
-					item.second = value;
-					if ((*endp && *endp != ' ') || value < 1 || item.second != value) {
-						throw GameDataError("expected %s but found \"%s\"", "count", parameters);
-					}
-					parameters = endp;
-					goto item_end;
-				}
-				}
-			}
-		item_end:
-			more = *parameters != '\0';
-			*parameters = '\0';
-			if (!descr.is_output_worker_type(item.first = tribes.safe_worker_index(worker))) {
-				throw GameDataError("%s is not declared as an output (\"%s\" was not "
-				                    "found in the \"outputs\" table)",
-				                    worker, worker);
-			}
-		}
-	} catch (const WException& e) {
-		throw GameDataError("recruit: %s", e.what());
-=======
 	if (arguments.empty()) {
 		throw GameDataError("Usage: recruit=<worker name>[:<amount>] [<worker name>[:<amount>]...]");
->>>>>>> 7e2902c6
 	}
 	recruited_workers_ = parse_bill_of_materials(arguments, WareWorker::wwWORKER, descr, tribes);
 }
@@ -1458,53 +967,6 @@
 		   "Usage: mine=resource <workarea radius> <max> <chance> <worker experience gained>");
 	}
 
-<<<<<<< HEAD
-		{
-			char* endp;
-			unsigned long long int const value = strtoull(parameters, &endp, 0);
-			distance_ = value;
-			if (*endp != ' ' || distance_ != value) {
-				throw GameDataError("expected %s but found \"%s\"", "distance", parameters);
-			}
-			parameters = endp;
-		}
-
-		{
-			char* endp;
-			unsigned long long int const value = strtoull(parameters, &endp, 0);
-			max_ = value;
-			if (*endp != ' ' || value < 1 || 100 < value) {
-				throw GameDataError("expected %s but found \"%s\"", "percentage", parameters);
-			}
-			parameters = endp;
-		}
-
-		{
-			char* endp;
-			unsigned long long int const value = strtoull(parameters, &endp, 0);
-			chance_ = value;
-			if (*endp != ' ' || value < 1 || 100 < value) {
-				throw GameDataError("expected %s but found \"%s\"", "percentage", parameters);
-			}
-			parameters = endp;
-		}
-		{
-			char* endp;
-			unsigned long long int const value = strtoull(parameters, &endp, 0);
-			training_ = value;
-			if (*endp || value < 1 || 100 < value) {
-				throw GameDataError("expected %s but found \"%s\"", "percentage", parameters);
-			}
-		}
-		std::string description = (boost::format("%1$s %2$s mine %3$s") % descr->name() %
-		                           production_program_name % world.get_resource(resource_)->name())
-		                             .str();
-
-		descr->workarea_info_[distance_].insert(description);
-	} catch (const WException& e) {
-		throw GameDataError("mine: %s", e.what());
-	}
-=======
 	resource_ = world.safe_resource_index(arguments.front().c_str());
 	distance_ = read_positive(arguments.at(1));
 	max_ = read_positive(arguments.at(2));
@@ -1514,7 +976,6 @@
 	const std::string description = descr->name() + " " + production_program_name + " mine " +
 	                                world.get_resource(resource_)->name();
 	descr->workarea_info_[distance_].insert(description);
->>>>>>> 7e2902c6
 }
 
 void ProductionProgram::ActMine::execute(Game& game, ProductionSite& ps) const {
@@ -1633,36 +1094,6 @@
 	return ps.program_step(game);
 }
 
-<<<<<<< HEAD
-ProductionProgram::ActCheckSoldier::ActCheckSoldier(char* parameters) {
-	//  TODO(unknown): This is currently hardcoded for "soldier", but should allow any
-	//  soldier type name.
-	if (!match_force_skip(parameters, "soldier")) {
-		throw GameDataError("expected %s but found \"%s\"", "soldier type", parameters);
-	}
-	try {
-		if (match_force_skip(parameters, "health")) {
-			attribute = TrainingAttribute::kHealth;
-		} else if (match_force_skip(parameters, "attack")) {
-			attribute = TrainingAttribute::kAttack;
-		} else if (match_force_skip(parameters, "defense")) {
-			attribute = TrainingAttribute::kDefense;
-		} else if (match_force_skip(parameters, "evade")) {
-			attribute = TrainingAttribute::kEvade;
-		} else {
-			throw GameDataError("expected %s but found \"%s\"",
-			                    "{\"health\"|\"attack\"|\"defense\"|\"evade\"}", parameters);
-		}
-
-		char* endp;
-		unsigned long long int const value = strtoull(parameters, &endp, 0);
-		level = value;
-		if (*endp || level != value) {
-			throw GameDataError("expected %s but found \"%s\"", "level", parameters);
-		}
-	} catch (const WException& e) {
-		throw GameDataError("checksoldier: %s", e.what());
-=======
 ProductionProgram::ActCheckSoldier::ActCheckSoldier(const std::vector<std::string>& arguments) {
 	if (arguments.size() != 3) {
 		throw GameDataError("Usage: checksoldier=soldier <training attribute> <level>");
@@ -1670,7 +1101,6 @@
 
 	if (arguments.front() != "soldier") {
 		throw GameDataError("Expected 'soldier' but found '%s'", arguments.front().c_str());
->>>>>>> 7e2902c6
 	}
 	attribute_ = parse_training_attribute(arguments.at(1));
 	level_ = read_int(arguments.at(2), 0);
@@ -1693,22 +1123,6 @@
 			ps.set_production_result(_("No soldier found for this training level!"));
 			return ps.program_end(game, ProgramResult::kSkipped);
 		}
-<<<<<<< HEAD
-		if (attribute == TrainingAttribute::kHealth) {
-			if ((*it)->get_health_level() == level) {
-				break;
-			}
-		} else if (attribute == TrainingAttribute::kAttack) {
-			if ((*it)->get_attack_level() == level) {
-				break;
-			}
-		} else if (attribute == TrainingAttribute::kDefense) {
-			if ((*it)->get_defense_level() == level) {
-				break;
-			}
-		} else if (attribute == TrainingAttribute::kEvade) {
-			if ((*it)->get_evade_level() == level) {
-=======
 
 		if (attribute_ == TrainingAttribute::kHealth) {
 			if ((*it)->get_health_level() == level_) {
@@ -1724,7 +1138,6 @@
 			}
 		} else if (attribute_ == TrainingAttribute::kEvade) {
 			if ((*it)->get_evade_level() == level_) {
->>>>>>> 7e2902c6
 				break;
 			}
 		}
@@ -1739,48 +1152,6 @@
 	return ps.program_step(game);
 }
 
-<<<<<<< HEAD
-ProductionProgram::ActTrain::ActTrain(char* parameters) {
-	//  TODO(unknown): This is currently hardcoded for "soldier", but should allow any
-	//  soldier type name.
-	if (!match_force_skip(parameters, "soldier")) {
-		throw GameDataError("expected %s but found \"%s\"", "soldier type", parameters);
-	}
-	try {
-		if (match_force_skip(parameters, "health")) {
-			attribute = TrainingAttribute::kHealth;
-		} else if (match_force_skip(parameters, "attack")) {
-			attribute = TrainingAttribute::kAttack;
-		} else if (match_force_skip(parameters, "defense")) {
-			attribute = TrainingAttribute::kDefense;
-		} else if (match_force_skip(parameters, "evade")) {
-			attribute = TrainingAttribute::kEvade;
-		} else {
-			throw GameDataError("expected %s but found \"%s\"",
-			                    "{\"health\"|\"attack\"|\"defense\"|\"evade\"}", parameters);
-		}
-
-		{
-			char* endp;
-			unsigned long long int const value = strtoull(parameters, &endp, 0);
-			level = value;
-			if (*endp != ' ' || level != value) {
-				throw GameDataError("expected %s but found \"%s\"", "level", parameters);
-			}
-			parameters = endp;
-		}
-
-		{
-			char* endp;
-			unsigned long long int const value = strtoull(parameters, &endp, 0);
-			target_level = value;
-			if (*endp || target_level != value || target_level <= level) {
-				throw GameDataError("expected level > %u but found \"%s\"", level, parameters);
-			}
-		}
-	} catch (const WException& e) {
-		throw GameDataError("train: %s", e.what());
-=======
 ProductionProgram::ActTrain::ActTrain(const std::vector<std::string>& arguments) {
 	if (arguments.size() != 4) {
 		throw GameDataError(
@@ -1789,7 +1160,6 @@
 
 	if (arguments.front() != "soldier") {
 		throw GameDataError("Expected 'soldier' but found '%s'", arguments.front().c_str());
->>>>>>> 7e2902c6
 	}
 
 	attribute_ = parse_training_attribute(arguments.at(1));
@@ -1811,38 +1181,6 @@
 			ps.set_production_result(_("No soldier found for this training level!"));
 			return ps.program_end(game, ProgramResult::kSkipped);
 		}
-<<<<<<< HEAD
-		if (attribute == TrainingAttribute::kHealth) {
-			if ((*it)->get_health_level() == level) {
-				break;
-			}
-		} else if (attribute == TrainingAttribute::kAttack) {
-			if ((*it)->get_attack_level() == level) {
-				break;
-			}
-		} else if (attribute == TrainingAttribute::kDefense) {
-			if ((*it)->get_defense_level() == level) {
-				break;
-			}
-		} else if (attribute == TrainingAttribute::kEvade) {
-			if ((*it)->get_evade_level() == level) {
-				break;
-			}
-		}
-	}
-	ps.molog("    okay\n");  // okay, do nothing
-
-	try {
-		if (attribute == TrainingAttribute::kHealth) {
-			(*it)->set_health_level(target_level);
-		} else if (attribute == TrainingAttribute::kAttack) {
-			(*it)->set_attack_level(target_level);
-		} else if (attribute == TrainingAttribute::kDefense) {
-			(*it)->set_defense_level(target_level);
-		} else if (attribute == TrainingAttribute::kEvade) {
-			(*it)->set_evade_level(target_level);
-		}
-=======
 		try {
 			switch (attribute_) {
 			case TrainingAttribute::kHealth:
@@ -1877,7 +1215,6 @@
 			throw wexception("Fail training soldier!!");
 		}
 	}
->>>>>>> 7e2902c6
 
 	ps.molog("  Training done!\n");
 	ps.set_production_result(
@@ -1891,34 +1228,8 @@
 	return ps.program_step(game);
 }
 
-<<<<<<< HEAD
-ProductionProgram::ActPlaySound::ActPlaySound(char* parameters) {
-	try {
-		bool reached_end;
-		const char* const name = next_word(parameters, reached_end);
-		fx = SoundHandler::register_fx(SoundType::kAmbient, name);
-
-		if (!reached_end) {
-			char* endp;
-			unsigned long long int const value = strtoull(parameters, &endp, 0);
-			priority = value;
-			if (*endp || priority != value) {
-				throw GameDataError("expected %s but found \"%s\"", "priority", parameters);
-			}
-		} else {
-			priority = kFxPriorityAllowMultiple - 1;
-		}
-		if (priority < kFxPriorityLowest) {
-			throw GameDataError("Minmum priority for sounds is %d, but only %d was specified for %s",
-			                    kFxPriorityLowest, priority, name);
-		}
-	} catch (const WException& e) {
-		throw GameDataError("playsound: %s", e.what());
-	}
-=======
 ProductionProgram::ActPlaySound::ActPlaySound(const std::vector<std::string>& arguments) {
 	parameters = MapObjectProgram::parse_act_play_sound(arguments, kFxPriorityAllowMultiple - 1);
->>>>>>> 7e2902c6
 }
 
 void ProductionProgram::ActPlaySound::execute(Game& game, ProductionSite& ps) const {
@@ -1930,29 +1241,8 @@
 ProductionProgram::ActConstruct::ActConstruct(const std::vector<std::string>& arguments,
                                               const std::string& production_program_name,
                                               ProductionSiteDescr* descr) {
-<<<<<<< HEAD
-	try {
-		std::vector<std::string> params = split_string(parameters, " ");
-
-		if (params.size() != 3) {
-			throw GameDataError("usage: construct object-name worker-program radius:NN");
-		}
-
-		objectname = params[0];
-		workerprogram = params[1];
-		radius = boost::lexical_cast<uint32_t>(params[2]);
-
-		std::set<std::string>& building_radius_infos = descr->workarea_info_[radius];
-		std::string description = descr->name() + ' ' + production_program_name;
-		description += " construct ";
-		description += objectname;
-		building_radius_infos.insert(description);
-	} catch (const WException& e) {
-		throw GameDataError("construct: %s", e.what());
-=======
 	if (arguments.size() != 3) {
 		throw GameDataError("Usage: construct=<object name> <worker program> <workarea radius>");
->>>>>>> 7e2902c6
 	}
 	objectname = arguments.at(0);
 	workerprogram = arguments.at(1);
@@ -2193,14 +1483,6 @@
 			throw GameDataError("Error reading line '%s': %s", line.c_str(), e.what());
 		}
 	}
-<<<<<<< HEAD
-	if (actions_.empty()) {
-		throw GameDataError("no actions in production program \"%s\" for building \"%s\"",
-		                    name().c_str(), building->name().c_str());
-	}
-}
-=======
->>>>>>> 7e2902c6
 
 	if (actions_.empty()) {
 		throw GameDataError("No actions found");
