--- conflicted
+++ resolved
@@ -68,11 +68,7 @@
 public:
 	friend class Economy;
 
-<<<<<<< HEAD
-	SoldierDescr(const std::string& init_descname, const LuaTable& t, EditorGameBase& egbase);
-=======
-	SoldierDescr(const std::string& init_descname, const LuaTable& t, const Tribes& tribes);
->>>>>>> ba1af83e
+	SoldierDescr(const std::string& init_descname, const LuaTable& t, Tribes& tribes);
 	~SoldierDescr() override {
 	}
 
