--- conflicted
+++ resolved
@@ -261,16 +261,12 @@
 	                    const InfoToDraw info_to_draw,
 	                    RenderTarget*) const;
 
-<<<<<<< HEAD
 	// editor only
-	void set_current_health(uint32_t h) {
+	void set_current_health(unsigned h) {
 		current_health_ = h;
 	}
 
-	uint32_t get_current_health() const {
-=======
 	unsigned get_current_health() const {
->>>>>>> c477e3e5
 		return current_health_;
 	}
 	unsigned get_retreat_health() const {
