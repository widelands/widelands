/*
 * Copyright (C) 2002-2019 by the Widelands Development Team
 *
 * This program is free software; you can redistribute it and/or
 * modify it under the terms of the GNU General Public License
 * as published by the Free Software Foundation; either version 2
 * of the License, or (at your option) any later version.
 *
 * This program is distributed in the hope that it will be useful,
 * but WITHOUT ANY WARRANTY; without even the implied warranty of
 * MERCHANTABILITY or FITNESS FOR A PARTICULAR PURPOSE.  See the
 * GNU General Public License for more details.
 *
 * You should have received a copy of the GNU General Public License
 * along with this program; if not, write to the Free Software
 * Foundation, Inc., 51 Franklin Street, Fifth Floor, Boston, MA  02110-1301, USA.
 *
 */

#ifndef WL_LOGIC_MAP_OBJECTS_TRIBES_SOLDIER_H
#define WL_LOGIC_MAP_OBJECTS_TRIBES_SOLDIER_H

#include <memory>

#include "base/macros.h"
#include "logic/map_objects/tribes/training_attribute.h"
#include "logic/map_objects/tribes/worker.h"

struct RGBColor;

namespace Widelands {

// Constants used to launch attacks
#define WEAKEST 0
#define STRONGEST 1

class EditorGameBase;
class Battle;

struct SoldierLevelRange {
	SoldierLevelRange();
	SoldierLevelRange(const LuaTable&);
	SoldierLevelRange(const SoldierLevelRange&) = default;
	SoldierLevelRange& operator=(const SoldierLevelRange& other) = default;

	bool matches(const Soldier* soldier) const;
	bool matches(int32_t health, int32_t attack, int32_t defense, int32_t evade) const;

	bool operator==(const SoldierLevelRange& other) const {
		return min_health == other.min_health && min_attack == other.min_attack &&
		       min_defense == other.min_defense && min_evade == other.min_evade &&
		       max_health == other.max_health && max_attack == other.max_attack &&
		       max_defense == other.max_defense && max_evade == other.max_evade;
	}

	int32_t min_health;
	int32_t min_attack;
	int32_t min_defense;
	int32_t min_evade;
	int32_t max_health;
	int32_t max_attack;
	int32_t max_defense;
	int32_t max_evade;
};
using SoldierAnimationsList = std::map<std::string, SoldierLevelRange>;

class SoldierDescr : public WorkerDescr {
public:
	friend class Economy;

	SoldierDescr(const std::string& init_descname, const LuaTable& t, const Tribes& tribes);
	~SoldierDescr() override {
	}

	uint32_t get_max_health_level() const {
		return health_.max_level;
	}
	uint32_t get_max_attack_level() const {
		return attack_.max_level;
	}
	uint32_t get_max_defense_level() const {
		return defense_.max_level;
	}
	uint32_t get_max_evade_level() const {
		return evade_.max_level;
	}

	uint32_t get_base_health() const {
		return health_.base;
	}
	uint32_t get_base_min_attack() const {
		return attack_.base;
	}
	uint32_t get_base_max_attack() const {
		return attack_.maximum;
	}
	uint32_t get_base_defense() const {
		return defense_.base;
	}
	uint32_t get_base_evade() const {
		return evade_.base;
	}

	uint32_t get_health_incr_per_level() const {
		return health_.increase;
	}
	uint32_t get_attack_incr_per_level() const {
		return attack_.increase;
	}
	uint32_t get_defense_incr_per_level() const {
		return defense_.increase;
	}
	uint32_t get_evade_incr_per_level() const {
		return evade_.increase;
	}

	const Image* get_health_level_pic(uint32_t const level) const {
		assert(level <= get_max_health_level());
		return health_.images[level];
	}
	const Image* get_attack_level_pic(uint32_t const level) const {
		assert(level <= get_max_attack_level());
		return attack_.images[level];
	}
	const Image* get_defense_level_pic(uint32_t const level) const {
		assert(level <= get_max_defense_level());
		return defense_.images[level];
	}
	const Image* get_evade_level_pic(uint32_t const level) const {
		assert(level <= get_max_evade_level());
		return evade_.images[level];
	}

	uint32_t get_rand_anim(Game& game, const std::string& name, const Soldier* soldier) const;

	const DirAnimations& get_right_walk_anims(bool const ware, Worker* w) const override;
	uint32_t get_animation(const std::string& anim, const MapObject* mo = nullptr) const override;

protected:
	Bob& create_object() const override;

private:
	// Health, Attack, Defense and Evade values.
	struct BattleAttribute {
		explicit BattleAttribute(std::unique_ptr<LuaTable> table);

		uint32_t base;                     // Base value
		uint32_t maximum;                  // Maximum value for randomizing attack values
		uint32_t increase;                 // Per level increase
		uint32_t max_level;                // Maximum level
		std::vector<const Image*> images;  // Level images
	};

	BattleAttribute health_;
	BattleAttribute attack_;
	BattleAttribute defense_;
	BattleAttribute evade_;

	// Battle animation names
	SoldierAnimationsList attack_success_w_name_;
	SoldierAnimationsList attack_failure_w_name_;
	SoldierAnimationsList evade_success_w_name_;
	SoldierAnimationsList evade_failure_w_name_;
	SoldierAnimationsList die_w_name_;

	SoldierAnimationsList attack_success_e_name_;
	SoldierAnimationsList attack_failure_e_name_;
	SoldierAnimationsList evade_success_e_name_;
	SoldierAnimationsList evade_failure_e_name_;
	SoldierAnimationsList die_e_name_;

	// We can have per-level walking and idle anims
	// NOTE: I expect no soldier will ever agree to carry a ware, so we don't provide animations for
	// that. NOTE: All walking animations are expected to have the same set of ranges.
	SoldierAnimationsList idle_name_;
	std::unordered_map<std::unique_ptr<SoldierLevelRange>, std::map<uint8_t, std::string>>
	   walk_name_;

	// Reads list of animation names from the table and pushes them into result.
	void add_battle_animation(std::unique_ptr<LuaTable> table, SoldierAnimationsList* result);

	DISALLOW_COPY_AND_ASSIGN(SoldierDescr);
};

class Building;

enum CombatWalkingDir {
	CD_NONE = 0,      // Not in combat
	CD_WALK_W = 1,    // Going to west       (facing west)
	CD_WALK_E = 2,    // Going to east       (facing east)
	CD_COMBAT_W = 3,  // Fighting at west    (facing east!!)
	CD_COMBAT_E = 4,  // Fighting at east    (facing west!!)
	CD_RETURN_W = 5,  // Returning from west (facing east!!)
	CD_RETURN_E = 6,  // Returning from east (facing west!!)
};

enum CombatFlags {
	/// Soldier will wait enemies at his building flag. Only for defenders.
	CF_DEFEND_STAYHOME = 1,
	/// When current health points drop below a fixed percentage, soldier will flee
	/// and heal inside military building
	CF_RETREAT_WHEN_INJURED = 2,
	/// Attackers would try avoid entering combat with others soldiers but 'flag
	/// defenders'.
	CF_AVOID_COMBAT = 4,
};

class Soldier : public Worker {
	friend struct MapBobdataPacket;
	MO_DESCR(SoldierDescr)

public:
	enum class InfoMode { kWalkingAround, kInBuilding };

	explicit Soldier(const SoldierDescr&);

	bool init(EditorGameBase&) override;
	void cleanup(EditorGameBase&) override;

	void set_level(uint32_t health, uint32_t attack, uint32_t defense, uint32_t evade);
	void set_health_level(uint32_t);
	void set_attack_level(uint32_t);
	void set_defense_level(uint32_t);
	void set_evade_level(uint32_t);
	void set_retreat_health(uint32_t);
	uint32_t get_level(TrainingAttribute) const;
	uint32_t get_health_level() const {
		return health_level_;
	}
	uint32_t get_attack_level() const {
		return attack_level_;
	}
	uint32_t get_defense_level() const {
		return defense_level_;
	}
	uint32_t get_evade_level() const {
		return evade_level_;
	}
	uint32_t get_total_level() const {
		return health_level_ + attack_level_ + defense_level_ + evade_level_;
	}

	/// Automatically select a task.
	void init_auto_task(Game&) override;

	Vector2f
	calc_drawpos(const EditorGameBase& game, const Vector2f& field_on_dst, const float scale) const;

	/// Draw this soldier
	void draw(const EditorGameBase&,
	          const InfoToDraw& info_to_draw,
	          const Vector2f& point_on_dst,
	          const Widelands::Coords& coords,
	          float scale,
	          RenderTarget* dst) const override;

	static void calc_info_icon_size(const TribeDescr&, int& w, int& h);

	// Draw the info icon containing health bar and levels. If 'anchor_below' is
	// true, the icon is drawn horizontally centered above Otherwise, the icon
	// is drawn below and right of 'draw_position'.
	void draw_info_icon(Vector2i draw_position,
	                    const float scale,
	                    const InfoMode draw_mode,
	                    const InfoToDraw info_to_draw,
	                    RenderTarget*) const;

	uint32_t get_current_health() const {
		return current_health_;
	}
	uint32_t get_retreat_health() const {
		return retreat_health_;
	}
	uint32_t get_max_health() const;
	uint32_t get_min_attack() const;
	uint32_t get_max_attack() const;
	uint32_t get_defense() const;
	uint32_t get_evade() const;

	const Image* get_health_level_pic() const {
		return descr().get_health_level_pic(health_level_);
	}
	const Image* get_attack_level_pic() const {
		return descr().get_attack_level_pic(attack_level_);
	}
	const Image* get_defense_level_pic() const {
		return descr().get_defense_level_pic(defense_level_);
	}
	const Image* get_evade_level_pic() const {
		return descr().get_evade_level_pic(evade_level_);
	}

	int32_t get_training_attribute(TrainingAttribute attr) const override;

	/// Sets a random animation of desired type and start playing it.
	void start_animation(EditorGameBase&, const std::string& animname, uint32_t time);

	/// Heal quantity of health points instantly
	void heal(uint32_t);
	void damage(uint32_t);  /// Damage quantity of health points

	void log_general_info(const EditorGameBase&) const override;

	bool is_on_battlefield();
	bool is_attacking_player(Game&, Player&);
	Battle* get_battle() const;
	bool can_be_challenged();
	bool check_node_blocked(Game&, const FCoords&, bool commit) override;

	void set_battle(Game&, Battle*);

	void start_task_attack(Game& game, Building&);
	void start_task_defense(Game& game, bool stayhome);
	void start_task_battle(Game&);
	void start_task_move_in_battle(Game&, CombatWalkingDir);
	void start_task_die(Game&);

	std::pair<std::unique_ptr<SoldierLevelRange>, std::unique_ptr<DirAnimations>>&
	get_walking_animations_cache() {
		return walking_animations_cache_;
	}

private:
	void attack_update(Game&, State&);
	void attack_pop(Game&, State&);
	void defense_update(Game&, State&);
	void defense_pop(Game&, State&);
	void battle_update(Game&, State&);
	void battle_pop(Game&, State&);
	void move_in_battle_update(Game&, State&);
	void die_update(Game&, State&);
	void die_pop(Game&, State&);

	void send_space_signals(Game&);
	bool stay_home();

	// Pop the current task or, if challenged, start the fighting task.
	void pop_task_or_fight(Game&);

protected:
	static Task const taskAttack;
	static Task const taskDefense;
	static Task const taskBattle;
	static Task const taskMoveInBattle;
	// May be this can be moved this to bob when finished
	static Task const taskDie;

	bool is_evict_allowed() override;

private:
	uint32_t current_health_;
	uint32_t health_level_;
	uint32_t attack_level_;
	uint32_t defense_level_;
	uint32_t evade_level_;
	uint32_t retreat_health_;

	/// This is used to replicate walk for soldiers but only just before and
	/// just after figthing in a battle, to draw soldier at proper position.
	/// Maybe Bob.walking_ could be used, but then that variable should be
	/// protected instead of private, and some type of rework needed to allow
	/// the new states. I thought that it is cleaner to have this variable
	/// separate.
	CombatWalkingDir combat_walking_;
	uint32_t combat_walkstart_;
	uint32_t combat_walkend_;

	/**
	 * If the soldier is involved in a challenge, it is assigned a battle
	 * object.
	 */
	Battle* battle_;

<<<<<<< HEAD
=======
	std::pair<std::unique_ptr<SoldierLevelRange>, std::unique_ptr<DirAnimations>>
	   walking_animations_cache_;

	static constexpr uint8_t kSoldierHealthBarWidth = 13;

>>>>>>> 7c217e33
	/// Number of consecutive blocked signals until the soldiers are considered permanently stuck
	static constexpr uint8_t kBockCountIsStuck = 10;

	// saving and loading
protected:
	struct Loader : public Worker::Loader {
	public:
		Loader();

		void load(FileRead&) override;
		void load_pointers() override;

	protected:
		const Task* get_task(const std::string& name) override;

	private:
		uint32_t battle_;
	};

	Loader* create_loader() override;

public:
	void do_save(EditorGameBase&, MapObjectSaver&, FileWrite&) override;
};
}  // namespace Widelands

#endif  // end of include guard: WL_LOGIC_MAP_OBJECTS_TRIBES_SOLDIER_H<|MERGE_RESOLUTION|>--- conflicted
+++ resolved
@@ -371,14 +371,9 @@
 	 */
 	Battle* battle_;
 
-<<<<<<< HEAD
-=======
 	std::pair<std::unique_ptr<SoldierLevelRange>, std::unique_ptr<DirAnimations>>
 	   walking_animations_cache_;
 
-	static constexpr uint8_t kSoldierHealthBarWidth = 13;
-
->>>>>>> 7c217e33
 	/// Number of consecutive blocked signals until the soldiers are considered permanently stuck
 	static constexpr uint8_t kBockCountIsStuck = 10;
 
