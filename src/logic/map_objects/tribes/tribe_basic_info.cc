/*
 * Copyright (C) 2002-2020 by the Widelands Development Team
 *
 * This program is free software; you can redistribute it and/or
 * modify it under the terms of the GNU General Public License
 * as published by the Free Software Foundation; either version 2
 * of the License, or (at your option) any later version.
 *
 * This program is distributed in the hope that it will be useful,
 * but WITHOUT ANY WARRANTY; without even the implied warranty of
 * MERCHANTABILITY or FITNESS FOR A PARTICULAR PURPOSE.  See the
 * GNU General Public License for more details.
 *
 * You should have received a copy of the GNU General Public License
 * along with this program; if not, write to the Free Software
 * Foundation, Inc., 51 Franklin Street, Fifth Floor, Boston, MA  02110-1301, USA.
 *
 */

#include "logic/map_objects/tribes/tribe_basic_info.h"

#include <memory>

#include "base/i18n.h"
#include "base/log.h"
#include "io/filesystem/layered_filesystem.h"
#include "logic/game_data_error.h"
#include "scripting/lua_interface.h"

namespace Widelands {

TribeBasicInfo::TribeBasicInfo(std::unique_ptr<LuaTable> table)
   : name(table->get_string("name")),
     icon(table->get_string("icon")),
     script(table->get_string("script")) {
	try {
		author = table->get_string("author");
		descname = table->get_string("descname");
		tooltip = table->get_string("tooltip");
		std::unique_ptr<LuaTable> starting_conditions = table->get_table("starting_conditions");
		LuaInterface lua;

		for (const std::string& script_path : starting_conditions->array_entries<std::string>()) {
			std::unique_ptr<LuaTable> script_table = lua.run_script(script_path);
			script_table->do_not_warn_about_unaccessed_keys();
			std::set<std::string> tags;
			if (script_table->has_key("map_tags")) {
				std::unique_ptr<LuaTable> t = script_table->get_table("map_tags");
				for (int key : t->keys<int>()) {
					tags.insert(t->get_string(key));
				}
			}
			initializations.push_back(Initialization(script_path, script_table->get_string("descname"),
			                                         script_table->get_string("tooltip"), tags));
		}
	} catch (const WException& e) {
		throw Widelands::GameDataError(
		   "reading basic info for tribe \"%s\": %s", name.c_str(), e.what());
	}
}

std::vector<TribeBasicInfo> get_all_tribeinfos() {
	std::vector<TribeBasicInfo> tribeinfos;
	LuaInterface lua;
<<<<<<< HEAD
	FilenameSet dirs = g_fs->list_directory("tribes/initialization");
	for (const std::string& dir : dirs) {
		for (const std::string& file : g_fs->list_directory(dir)) {
			if (strcmp(FileSystem::fs_filename(file.c_str()), "init.lua") == 0) {
				tribeinfos.push_back(Widelands::TribeBasicInfo(lua.run_script(file)));
=======
	if (g_fs->is_directory("tribes/initialization")) {
		FilenameSet dirs = g_fs->list_directory("tribes/initialization");
		for (const std::string& dir : dirs) {
			for (const std::string& file : g_fs->list_directory(dir)) {
				if (strcmp(g_fs->fs_filename(file.c_str()), "init.lua") == 0) {
					tribeinfos.push_back(Widelands::TribeBasicInfo(lua.run_script(file)));
				}
>>>>>>> 59316d03
			}
		}
	}
	if (tribeinfos.empty()) {
		log_err("No tribe infos found at 'tribes/initialization/<tribename>/init.lua'");
	}
	return tribeinfos;
}

TribeBasicInfo get_tribeinfo(const std::string& tribename) {
	for (const TribeBasicInfo& info : Widelands::get_all_tribeinfos()) {
		if (info.name == tribename) {
			return info;
		}
	}
	throw GameDataError("The tribe '%s'' does not exist.", tribename.c_str());
}

bool tribe_exists(const std::string& tribename) {
	for (const auto& tribeinfo : get_all_tribeinfos()) {
		if (tribeinfo.name == tribename) {
			return true;
		}
	}
	return false;
}

}  // namespace Widelands<|MERGE_RESOLUTION|>--- conflicted
+++ resolved
@@ -62,21 +62,13 @@
 std::vector<TribeBasicInfo> get_all_tribeinfos() {
 	std::vector<TribeBasicInfo> tribeinfos;
 	LuaInterface lua;
-<<<<<<< HEAD
-	FilenameSet dirs = g_fs->list_directory("tribes/initialization");
-	for (const std::string& dir : dirs) {
-		for (const std::string& file : g_fs->list_directory(dir)) {
-			if (strcmp(FileSystem::fs_filename(file.c_str()), "init.lua") == 0) {
-				tribeinfos.push_back(Widelands::TribeBasicInfo(lua.run_script(file)));
-=======
 	if (g_fs->is_directory("tribes/initialization")) {
 		FilenameSet dirs = g_fs->list_directory("tribes/initialization");
 		for (const std::string& dir : dirs) {
 			for (const std::string& file : g_fs->list_directory(dir)) {
-				if (strcmp(g_fs->fs_filename(file.c_str()), "init.lua") == 0) {
+				if (strcmp(FileSystem::fs_filename(file.c_str()), "init.lua") == 0) {
 					tribeinfos.push_back(Widelands::TribeBasicInfo(lua.run_script(file)));
 				}
->>>>>>> 59316d03
 			}
 		}
 	}
