/*
 * Copyright (C) 2002-2021 by the Widelands Development Team
 *
 * This program is free software; you can redistribute it and/or
 * modify it under the terms of the GNU General Public License
 * as published by the Free Software Foundation; either version 2
 * of the License, or (at your option) any later version.
 *
 * This program is distributed in the hope that it will be useful,
 * but WITHOUT ANY WARRANTY; without even the implied warranty of
 * MERCHANTABILITY or FITNESS FOR A PARTICULAR PURPOSE.  See the
 * GNU General Public License for more details.
 *
 * You should have received a copy of the GNU General Public License
 * along with this program; if not, write to the Free Software
 * Foundation, Inc., 51 Franklin Street, Fifth Floor, Boston, MA  02110-1301, USA.
 *
 */

#include "logic/map_objects/tribes/tribe_basic_info.h"

#include <memory>

#include "base/i18n.h"
#include "base/log.h"
#include "io/filesystem/layered_filesystem.h"
#include "logic/filesystem_constants.h"
#include "logic/game_data_error.h"
#include "scripting/lua_interface.h"

namespace Widelands {

TribeBasicInfo::TribeBasicInfo(std::unique_ptr<LuaTable> table)
   : name(table->get_string("name")),
     icon(table->get_string("icon")),
     script(table->get_string("script")),
     suited_for_ai(!table->has_key("suited_for_ai") || table->get_bool("suited_for_ai")) {
	try {
		author = table->get_string("author");
		descname = table->get_string("descname");
		tooltip = table->get_string("tooltip");
		std::unique_ptr<LuaTable> starting_conditions = table->get_table("starting_conditions");
		LuaInterface lua;

		for (const std::string& script_path : starting_conditions->array_entries<std::string>()) {
			std::unique_ptr<LuaTable> script_table = lua.run_script(script_path);
			script_table->do_not_warn_about_unaccessed_keys();
			// TODO(hessenfarmer): This initialization code is duplicated in Addons below and in
			// gameclient. Should be pulled out to a common class.
			std::set<std::string> tags;
			std::set<std::string> incompatible_wc;
			if (script_table->has_key("map_tags")) {
				std::unique_ptr<LuaTable> t = script_table->get_table("map_tags");
				for (int key : t->keys<int>()) {
					tags.insert(t->get_string(key));
				}
			}
			if (script_table->has_key("incompatible_wc")) {
				std::unique_ptr<LuaTable> w = script_table->get_table("incompatible_wc");
				for (int key : w->keys<int>()) {
					incompatible_wc.insert(w->get_string(key));
				}
			}
			initializations.push_back(
			   Initialization(script_path, script_table->get_string("descname"),
			                  script_table->get_string("tooltip"), tags, incompatible_wc,
			                  !script_table->has_key("uses_map_starting_position") ||
			                     script_table->get_bool("uses_map_starting_position")));
		}
		for (const auto& pair : AddOns::g_addons) {
			if (pair.first->category == AddOns::AddOnCategory::kStartingCondition && pair.second) {
				const std::string script_path = kAddOnDir + FileSystem::file_separator() +
				                                pair.first->internal_name +
				                                FileSystem::file_separator() + name + ".lua";
				if (!g_fs->file_exists(script_path)) {
					continue;
				}
				std::unique_ptr<LuaTable> script_table = lua.run_script(script_path);
				script_table->do_not_warn_about_unaccessed_keys();
				// TODO(hessenfarmer): Needs to be pulled out as it is duplicated
				std::set<std::string> tags;
				std::set<std::string> incompatible_wc;
				if (script_table->has_key("map_tags")) {
					std::unique_ptr<LuaTable> t = script_table->get_table("map_tags");
					for (int key : t->keys<int>()) {
						tags.insert(t->get_string(key));
					}
				}
				if (script_table->has_key("incompatible_wc")) {
					std::unique_ptr<LuaTable> w = script_table->get_table("incompatible_wc");
					for (int key : w->keys<int>()) {
						incompatible_wc.insert(w->get_string(key));
					}
				}
				initializations.push_back(
				   Initialization(script_path, script_table->get_string("descname"),
				                  script_table->get_string("tooltip"), tags, incompatible_wc,
				                  !script_table->has_key("uses_map_starting_position") ||
				                     script_table->get_bool("uses_map_starting_position")));
			}
		}
	} catch (const WException& e) {
		throw Widelands::GameDataError(
		   "reading basic info for tribe \"%s\": %s", name.c_str(), e.what());
	}
}

AllTribes get_all_tribeinfos(const std::vector<AddOns::AddOnInfo>* addons_to_consider) {
	AllTribes tribeinfos;
	LuaInterface lua;

	if (g_fs->is_directory("tribes/initialization")) {
		FilenameSet dirs = g_fs->list_directory("tribes/initialization");
		for (const std::string& dir : dirs) {
			for (const std::string& file : g_fs->list_directory(dir)) {
				if (strcmp(FileSystem::fs_filename(file.c_str()), "init.lua") == 0) {
					tribeinfos.push_back(Widelands::TribeBasicInfo(lua.run_script(file)));
				}
			}
		}
	}

	if (tribeinfos.empty()) {
		log_err("No tribe infos found at 'tribes/initialization/<tribename>/init.lua'");
	}

<<<<<<< HEAD
	for (const auto& pair : AddOns::g_addons) {
		if (pair.first->category == AddOns::AddOnCategory::kTribes && pair.second) {
			const std::string dirname = kAddOnDir + FileSystem::file_separator() +
			                            pair.first->internal_name + FileSystem::file_separator() +
			                            "tribes";
			if (g_fs->is_directory(dirname)) {
				for (const std::string& tribe : g_fs->list_directory(dirname)) {
					const std::string script_path = tribe + FileSystem::file_separator() + "init.lua";
					if (g_fs->file_exists(script_path)) {
						tribeinfos.push_back(Widelands::TribeBasicInfo(lua.run_script(script_path)));
					}
=======
	const std::vector<AddOns::AddOnInfo>* addons;
	std::vector<AddOns::AddOnInfo> enabled_tribe_addons;
	if (addons_to_consider) {
		addons = addons_to_consider;
	} else {
		for (auto& pair : AddOns::g_addons) {
			if (pair.first.category == AddOns::AddOnCategory::kTribes && pair.second) {
				enabled_tribe_addons.push_back(pair.first);
			}
		}
		addons = &enabled_tribe_addons;
	}

	for (const AddOns::AddOnInfo& a : *addons) {
		const std::string dirname = kAddOnDir + FileSystem::file_separator() + a.internal_name +
		                            FileSystem::file_separator() + "tribes";
		if (g_fs->is_directory(dirname)) {
			for (const std::string& tribe : g_fs->list_directory(dirname)) {
				const std::string script_path = tribe + FileSystem::file_separator() + "init.lua";
				if (g_fs->file_exists(script_path)) {
					tribeinfos.push_back(Widelands::TribeBasicInfo(lua.run_script(script_path)));
>>>>>>> 0acf3061
				}
			}
		}
	}

	return tribeinfos;
}

TribeBasicInfo get_tribeinfo(const std::string& tribename, const AllTribes& all) {
	for (const TribeBasicInfo& info : all) {
		if (info.name == tribename) {
			return info;
		}
	}
	throw GameDataError("The tribe '%s' does not exist.", tribename.c_str());
}

bool tribe_exists(const std::string& tribename, const AllTribes& tribeinfos) {
	for (const auto& tribeinfo : tribeinfos) {
		if (tribeinfo.name == tribename) {
			return true;
		}
	}
	return false;
}

}  // namespace Widelands<|MERGE_RESOLUTION|>--- conflicted
+++ resolved
@@ -105,7 +105,7 @@
 	}
 }
 
-AllTribes get_all_tribeinfos(const std::vector<AddOns::AddOnInfo>* addons_to_consider) {
+AllTribes get_all_tribeinfos(const AddOns::AddOnsList* addons_to_consider) {
 	AllTribes tribeinfos;
 	LuaInterface lua;
 
@@ -124,41 +124,27 @@
 		log_err("No tribe infos found at 'tribes/initialization/<tribename>/init.lua'");
 	}
 
-<<<<<<< HEAD
-	for (const auto& pair : AddOns::g_addons) {
-		if (pair.first->category == AddOns::AddOnCategory::kTribes && pair.second) {
-			const std::string dirname = kAddOnDir + FileSystem::file_separator() +
-			                            pair.first->internal_name + FileSystem::file_separator() +
-			                            "tribes";
-			if (g_fs->is_directory(dirname)) {
-				for (const std::string& tribe : g_fs->list_directory(dirname)) {
-					const std::string script_path = tribe + FileSystem::file_separator() + "init.lua";
-					if (g_fs->file_exists(script_path)) {
-						tribeinfos.push_back(Widelands::TribeBasicInfo(lua.run_script(script_path)));
-					}
-=======
-	const std::vector<AddOns::AddOnInfo>* addons;
-	std::vector<AddOns::AddOnInfo> enabled_tribe_addons;
+	const AddOns::AddOnsList* addons;
+	AddOns::AddOnsList enabled_tribe_addons;
 	if (addons_to_consider) {
 		addons = addons_to_consider;
 	} else {
 		for (auto& pair : AddOns::g_addons) {
-			if (pair.first.category == AddOns::AddOnCategory::kTribes && pair.second) {
+			if (pair.first->category == AddOns::AddOnCategory::kTribes && pair.second) {
 				enabled_tribe_addons.push_back(pair.first);
 			}
 		}
 		addons = &enabled_tribe_addons;
 	}
 
-	for (const AddOns::AddOnInfo& a : *addons) {
-		const std::string dirname = kAddOnDir + FileSystem::file_separator() + a.internal_name +
+	for (const auto& a : *addons) {
+		const std::string dirname = kAddOnDir + FileSystem::file_separator() + a->internal_name +
 		                            FileSystem::file_separator() + "tribes";
 		if (g_fs->is_directory(dirname)) {
 			for (const std::string& tribe : g_fs->list_directory(dirname)) {
 				const std::string script_path = tribe + FileSystem::file_separator() + "init.lua";
 				if (g_fs->file_exists(script_path)) {
 					tribeinfos.push_back(Widelands::TribeBasicInfo(lua.run_script(script_path)));
->>>>>>> 0acf3061
 				}
 			}
 		}
