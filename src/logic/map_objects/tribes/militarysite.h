/*
 * Copyright (C) 2002-2019 by the Widelands Development Team
 *
 * This program is free software; you can redistribute it and/or
 * modify it under the terms of the GNU General Public License
 * as published by the Free Software Foundation; either version 2
 * of the License, or (at your option) any later version.
 *
 * This program is distributed in the hope that it will be useful,
 * but WITHOUT ANY WARRANTY; without even the implied warranty of
 * MERCHANTABILITY or FITNESS FOR A PARTICULAR PURPOSE.  See the
 * GNU General Public License for more details.
 *
 * You should have received a copy of the GNU General Public License
 * along with this program; if not, write to the Free Software
 * Foundation, Inc., 51 Franklin Street, Fifth Floor, Boston, MA  02110-1301, USA.
 *
 */

#ifndef WL_LOGIC_MAP_OBJECTS_TRIBES_MILITARYSITE_H
#define WL_LOGIC_MAP_OBJECTS_TRIBES_MILITARYSITE_H

#include <memory>

#include "base/macros.h"
#include "economy/request.h"
#include "logic/map_objects/tribes/building.h"
#include "logic/map_objects/tribes/requirements.h"
#include "logic/map_objects/tribes/soldiercontrol.h"
#include "scripting/lua_table.h"

namespace Widelands {

class Soldier;
class World;

// I assume elsewhere, that enum SoldierPreference fits to uint8_t.
enum class SoldierPreference : uint8_t {
	kRookies,
	kHeroes,
};

class MilitarySiteDescr : public BuildingDescr {
public:
<<<<<<< HEAD
	MilitarySiteDescr(const std::string& init_descname,
	                  const LuaTable& t,
	                  EditorGameBase& egbase);
=======
	MilitarySiteDescr(const std::string& init_descname, const LuaTable& t, const Tribes& tribes);
>>>>>>> ba1af83e
	~MilitarySiteDescr() override {
	}

	Building& create_object() const override;

	uint32_t get_conquers() const override {
		return conquer_radius_;
	}
	Quantity get_max_number_of_soldiers() const {
		return num_soldiers_;
	}
	uint32_t get_heal_per_second() const {
		return heal_per_second_;
	}

	bool prefers_heroes_at_start_;
	std::string occupied_str_;
	std::string aggressor_str_;
	std::string attack_str_;
	std::string defeated_enemy_str_;
	std::string defeated_you_str_;

private:
	uint32_t conquer_radius_;
	Quantity num_soldiers_;
	uint32_t heal_per_second_;
	DISALLOW_COPY_AND_ASSIGN(MilitarySiteDescr);
};

class MilitarySite : public Building {
	friend class MapBuildingdataPacket;
	MO_DESCR(MilitarySiteDescr)

public:
	explicit MilitarySite(const MilitarySiteDescr&);
	~MilitarySite() override;

	bool init(EditorGameBase&) override;
	void cleanup(EditorGameBase&) override;
	void act(Game&, uint32_t data) override;
	void remove_worker(Worker&) override;

	void set_economy(Economy*, WareWorker) override;
	bool get_building_work(Game&, Worker&, bool success) override;

	/// Launch the given soldier on an attack towards the given
	/// target building.
	void send_attacker(Soldier&, Building&);

	/// This methods are helper for use at configure this site.
	void set_requirements(const Requirements&);
	void clear_requirements();
	const Requirements& get_requirements() const {
		return soldier_requirements_;
	}

	void reinit_after_conqueration(Game&);

	void update_soldier_request(bool i = false);

	void set_soldier_preference(SoldierPreference);
	SoldierPreference get_soldier_preference() const {
		return soldier_preference_;
	}

	const BuildingSettings* create_building_settings() const override;

protected:
	void conquer_area(EditorGameBase&);

private:
	void update_statistics_string(std::string*) override;

	bool is_present(Soldier&) const;
	static void
	request_soldier_callback(Game&, Request&, DescriptionIndex, Worker*, PlayerImmovable&);

	MapObject* pop_soldier_job(Soldier*, bool* stayhome = nullptr);
	bool has_soldier_job(Soldier&);
	bool military_presence_kept(Game&);
	void notify_player(Game&, bool discovered = false);
	bool update_upgrade_requirements();
	void update_normal_soldier_request();
	void update_upgrade_soldier_request();
	bool incorporate_upgraded_soldier(EditorGameBase& game, Soldier& s);
	Soldier* find_least_suited_soldier();
	bool drop_least_suited_soldier(bool new_has_arrived, Soldier* s);

private:
	// We can be attacked if we have stationed soldiers.
	class AttackTarget : public Widelands::AttackTarget {
	public:
		explicit AttackTarget(MilitarySite* military_site) : military_site_(military_site) {
		}

		bool can_be_attacked() const override;
		void enemy_soldier_approaches(const Soldier&) const override;
		Widelands::AttackTarget::AttackResult attack(Soldier*) const override;

	private:
		MilitarySite* const military_site_;
	};

	class SoldierControl : public Widelands::SoldierControl {
	public:
		explicit SoldierControl(MilitarySite* military_site) : military_site_(military_site) {
		}

		std::vector<Soldier*> present_soldiers() const override;
		std::vector<Soldier*> stationed_soldiers() const override;
		Quantity min_soldier_capacity() const override;
		Quantity max_soldier_capacity() const override;
		Quantity soldier_capacity() const override;
		void set_soldier_capacity(Quantity capacity) override;
		void drop_soldier(Soldier&) override;
		int incorporate_soldier(EditorGameBase& game, Soldier& s) override;

	private:
		MilitarySite* const military_site_;
	};

	AttackTarget attack_target_;
	SoldierControl soldier_control_;
	Requirements soldier_requirements_;  // This is used to grab a bunch of soldiers: Anything goes
	RequireAttribute soldier_upgrade_requirements_;     // This is used when exchanging soldiers.
	std::unique_ptr<Request> normal_soldier_request_;   // filling the site
	std::unique_ptr<Request> upgrade_soldier_request_;  // seeking for better soldiers
	bool didconquer_;
	Quantity capacity_;

	/**
	 * Next gametime where we should heal something.
	 */
	int32_t nexthealtime_;

	struct SoldierJob {
		Soldier* soldier;
		ObjectPointer enemy;
		bool stayhome;
	};
	std::vector<SoldierJob> soldierjobs_;
	SoldierPreference soldier_preference_;
	int32_t next_swap_soldiers_time_;
	bool soldier_upgrade_try_;  // optimization -- if everybody is zero-level, do not downgrade
	bool doing_upgrade_request_;
};
}  // namespace Widelands

#endif  // end of include guard: WL_LOGIC_MAP_OBJECTS_TRIBES_MILITARYSITE_H<|MERGE_RESOLUTION|>--- conflicted
+++ resolved
@@ -42,13 +42,7 @@
 
 class MilitarySiteDescr : public BuildingDescr {
 public:
-<<<<<<< HEAD
-	MilitarySiteDescr(const std::string& init_descname,
-	                  const LuaTable& t,
-	                  EditorGameBase& egbase);
-=======
-	MilitarySiteDescr(const std::string& init_descname, const LuaTable& t, const Tribes& tribes);
->>>>>>> ba1af83e
+	MilitarySiteDescr(const std::string& init_descname, const LuaTable& t, Tribes& tribes);
 	~MilitarySiteDescr() override {
 	}
 
