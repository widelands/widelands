/*
 * Copyright (C) 2006-2020 by the Widelands Development Team
 *
 * This program is free software; you can redistribute it and/or
 * modify it under the terms of the GNU General Public License
 * as published by the Free Software Foundation; either version 2
 * of the License, or (at your option) any later version.
 *
 * This program is distributed in the hope that it will be useful,
 * but WITHOUT ANY WARRANTY; without even the implied warranty of
 * MERCHANTABILITY or FITNESS FOR A PARTICULAR PURPOSE.  See the
 * GNU General Public License for more details.
 *
 * You should have received a copy of the GNU General Public License
 * along with this program; if not, write to the Free Software
 * Foundation, Inc., 675 Mass Ave, Cambridge, MA 02139, USA.
 *
 */

#ifndef WL_LOGIC_MAP_OBJECTS_TRIBES_TRIBES_H
#define WL_LOGIC_MAP_OBJECTS_TRIBES_TRIBES_H

#include <list>
#include <memory>

#include "base/macros.h"
#include "logic/map_objects/description_maintainer.h"
#include "logic/map_objects/description_manager.h"
#include "logic/map_objects/immovable.h"
#include "logic/map_objects/map_object_type.h"
#include "logic/map_objects/tribes/building.h"
#include "logic/map_objects/tribes/ship.h"
#include "logic/map_objects/tribes/ship.h"
#include "logic/map_objects/tribes/tribe_descr.h"
#include "logic/map_objects/tribes/ware_descr.h"
#include "logic/map_objects/tribes/worker_descr.h"
#include "scripting/lua_table.h"

namespace Widelands {

class Tribes {
public:
	Tribes(LuaInterface* lua);
	~Tribes();

	size_t nrbuildings() const;
	size_t nrtribes() const;
	size_t nrwares() const;
	size_t nrworkers() const;

	bool ware_exists(const std::string& warename) const;
	bool ware_exists(DescriptionIndex index) const;
	bool worker_exists(const std::string& workername) const;
	bool worker_exists(DescriptionIndex index) const;
	bool building_exists(const std::string& buildingname) const;
	bool building_exists(DescriptionIndex index) const;
	bool immovable_exists(DescriptionIndex index) const;
	bool ship_exists(DescriptionIndex index) const;
	bool tribe_exists(DescriptionIndex index) const;

	DescriptionIndex safe_building_index(const std::string& buildingname) const;
	DescriptionIndex safe_immovable_index(const std::string& immovablename) const;
	DescriptionIndex safe_ship_index(const std::string& shipname) const;
	DescriptionIndex safe_tribe_index(const std::string& tribename) const;
	DescriptionIndex safe_ware_index(const std::string& warename) const;
	DescriptionIndex safe_worker_index(const std::string& workername) const;

	DescriptionIndex building_index(const std::string& buildingname) const;
	DescriptionIndex immovable_index(const std::string& immovablename) const;
	DescriptionIndex ship_index(const std::string& shipname) const;
	DescriptionIndex tribe_index(const std::string& tribename) const;
	DescriptionIndex ware_index(const std::string& warename) const;
	DescriptionIndex worker_index(const std::string& workername) const;

	const BuildingDescr* get_building_descr(DescriptionIndex building_index) const;
	BuildingDescr* get_mutable_building_descr(DescriptionIndex building_index) const;
	const ImmovableDescr* get_immovable_descr(DescriptionIndex immovable_index) const;
	const ShipDescr* get_ship_descr(DescriptionIndex ship_index) const;
	const WareDescr* get_ware_descr(DescriptionIndex ware_index) const;
	WareDescr* get_mutable_ware_descr(DescriptionIndex ware_index) const;
	const WorkerDescr* get_worker_descr(DescriptionIndex worker_index) const;
	WorkerDescr* get_mutable_worker_descr(DescriptionIndex worker_index) const;
	const TribeDescr* get_tribe_descr(DescriptionIndex tribe_index) const;

<<<<<<< HEAD
	void set_ware_type_has_demand_check(DescriptionIndex ware_index,
	                                    const std::string& tribename) const;
	void set_worker_type_has_demand_check(DescriptionIndex worker_index) const;

	// ************************ Loading *************************
=======
	/// Load tribes' graphics
	void load_graphics();
>>>>>>> be6a4777

	/// Define a scenario tribe directory, search it for 'register.lua' files and register their
	/// 'init.lua' scripts
	void register_scenario_tribes(FileSystem* filesystem);

	/// Add a tribe object type to the tribes.
	void add_tribe_object_type(const LuaTable& table, const World& world, MapObjectType type);

	/// Adds a specific tribe's configuration.
	void add_tribe(const LuaTable& table, const World& world);

	/// Load a tribe that has been registered previously with 'register_description'
	DescriptionIndex load_tribe(const std::string& tribename);
	/// Load a building that has been registered previously with 'register_description'
	DescriptionIndex load_building(const std::string& buildingname);
	/// Load an immovable that has been registered previously with 'register_description'
	DescriptionIndex load_immovable(const std::string& immovablename);
	/// Load a ship that has been registered previously with 'register_description'
	DescriptionIndex load_ship(const std::string& shipname);
	/// Load a ware that has been registered previously with 'register_description'
	DescriptionIndex load_ware(const std::string& warename);
	/// Load a worker that has been registered previously with 'register_description'
	DescriptionIndex load_worker(const std::string& workername);
	/// Try to load a ware/worker that has been registered previously with 'register_description'
	/// when we don't know whether it's a ware or worker
	void try_load_ware_or_worker(const std::string& objectname);

	uint32_t get_largest_workarea() const;
	void increase_largest_workarea(uint32_t workarea);

private:
<<<<<<< HEAD
=======
	void postload_calculate_trainingsites_proportions();
	void postload_register_economy_demand_checks(BuildingDescr& building_descr,
	                                             const TribeDescr& tribe_descr);

>>>>>>> be6a4777
	std::unique_ptr<DescriptionMaintainer<BuildingDescr>> buildings_;
	std::unique_ptr<DescriptionMaintainer<ImmovableDescr>> immovables_;
	std::unique_ptr<DescriptionMaintainer<ShipDescr>> ships_;
	std::unique_ptr<DescriptionMaintainer<WareDescr>> wares_;
	std::unique_ptr<DescriptionMaintainer<WorkerDescr>> workers_;
	std::unique_ptr<DescriptionMaintainer<TribeDescr>> tribes_;
	std::unique_ptr<TribesLegacyLookupTable> legacy_lookup_table_;

	uint32_t largest_workarea_;

	/// Custom scenario tribes
	std::unique_ptr<LuaTable> scenario_tribes_;

	LuaInterface* lua_;  // Not owned

	std::unique_ptr<DescriptionManager> description_manager_;
	DISALLOW_COPY_AND_ASSIGN(Tribes);
};

}  // namespace Widelands

#endif  // end of include guard: WL_LOGIC_MAP_OBJECTS_TRIBES_TRIBES_H<|MERGE_RESOLUTION|>--- conflicted
+++ resolved
@@ -82,16 +82,7 @@
 	WorkerDescr* get_mutable_worker_descr(DescriptionIndex worker_index) const;
 	const TribeDescr* get_tribe_descr(DescriptionIndex tribe_index) const;
 
-<<<<<<< HEAD
-	void set_ware_type_has_demand_check(DescriptionIndex ware_index,
-	                                    const std::string& tribename) const;
-	void set_worker_type_has_demand_check(DescriptionIndex worker_index) const;
-
 	// ************************ Loading *************************
-=======
-	/// Load tribes' graphics
-	void load_graphics();
->>>>>>> be6a4777
 
 	/// Define a scenario tribe directory, search it for 'register.lua' files and register their
 	/// 'init.lua' scripts
@@ -117,19 +108,12 @@
 	DescriptionIndex load_worker(const std::string& workername);
 	/// Try to load a ware/worker that has been registered previously with 'register_description'
 	/// when we don't know whether it's a ware or worker
-	void try_load_ware_or_worker(const std::string& objectname);
+	void try_load_ware_or_worker(const std::string& objectname) const;
 
 	uint32_t get_largest_workarea() const;
 	void increase_largest_workarea(uint32_t workarea);
 
 private:
-<<<<<<< HEAD
-=======
-	void postload_calculate_trainingsites_proportions();
-	void postload_register_economy_demand_checks(BuildingDescr& building_descr,
-	                                             const TribeDescr& tribe_descr);
-
->>>>>>> be6a4777
 	std::unique_ptr<DescriptionMaintainer<BuildingDescr>> buildings_;
 	std::unique_ptr<DescriptionMaintainer<ImmovableDescr>> immovables_;
 	std::unique_ptr<DescriptionMaintainer<ShipDescr>> ships_;
