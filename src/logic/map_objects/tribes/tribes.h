--- conflicted
+++ resolved
@@ -51,64 +51,11 @@
 
 class Tribes {
 public:
-<<<<<<< HEAD
 	Tribes(LuaInterface* lua);
 	~Tribes();
-=======
-	Tribes();
-	~Tribes() {
-	}
 
-	/// Adds this building type to the tribe description.
-	void add_constructionsite_type(const LuaTable& table);
-
-	/// Adds this building type to the tribe description.
-	void add_dismantlesite_type(const LuaTable& table);
-
-	/// Adds this building type to the tribe description.
-	void add_militarysite_type(const LuaTable& table);
-
-	/// Adds this building type to the tribe description.
-	void add_productionsite_type(const LuaTable& table, const World& world);
-
-	/// Adds this building type to the tribe description.
-	void add_trainingsite_type(const LuaTable& table, const World& world);
-
-	/// Adds this building type to the tribe description.
-	void add_warehouse_type(const LuaTable& table);
-
-	/// Adds this building type to the tribe description.
-	void add_market_type(const LuaTable& table);
-
-	/// Adds this immovable type to the tribe description.
-	void add_immovable_type(const LuaTable& table);
-
-	/// Adds this ship type to the tribe description.
-	void add_ship_type(const LuaTable& table);
-
-	/// Adds this ware type to the tribe description.
-	void add_ware_type(const LuaTable& table);
-
-	/// Adds this worker type to the tribe description.
-	void add_carrier_type(const LuaTable& table);
-
-	/// Adds this worker type to the tribe description.
-	void add_soldier_type(const LuaTable& table);
-
-	/// Adds this worker type to the tribe description.
-	void add_ferry_type(const LuaTable& table);
-
-	/// Adds this worker type to the tribe description.
-	void add_worker_type(const LuaTable& table);
-
-	/// Adds a specific tribe's configuration.
-	void add_tribe(const LuaTable& table);
-
-	/// Registers a custom scenario building with the tribes
-	void add_custom_building(const LuaTable& table);
-	/// Registers a custom scenario worker with the tribes
-	void add_custom_worker(const LuaTable& table);
->>>>>>> ba1af83e
+	// NOCOM replacement for this
+	// void add_custom_worker(const LuaTable& table);
 
 	size_t nrbuildings() const;
 	size_t nrtribes() const;
@@ -144,50 +91,58 @@
 	const ImmovableDescr* get_immovable_descr(DescriptionIndex immovable_index) const;
 	const ShipDescr* get_ship_descr(DescriptionIndex ship_index) const;
 	const WareDescr* get_ware_descr(DescriptionIndex ware_index) const;
-    WareDescr* get_mutable_ware_descr(DescriptionIndex ware_index) const;
+	WareDescr* get_mutable_ware_descr(DescriptionIndex ware_index) const;
 	const WorkerDescr* get_worker_descr(DescriptionIndex worker_index) const;
-    WorkerDescr* get_mutable_worker_descr(DescriptionIndex worker_index) const;
+	WorkerDescr* get_mutable_worker_descr(DescriptionIndex worker_index) const;
 	const TribeDescr* get_tribe_descr(DescriptionIndex tribe_index) const;
 
 	void set_ware_type_has_demand_check(DescriptionIndex ware_index,
 	                                    const std::string& tribename) const;
 	void set_worker_type_has_demand_check(DescriptionIndex worker_index) const;
 
-    // ************************ Loading *************************
+	/// Load tribes' graphics
+	void load_graphics();
 
-    /// Define a scenario tribe directory, search it for 'register.lua' files and register their 'init.lua' scripts
-    void register_scenario_tribes(FileSystem* filesystem);
+	// ************************ Loading *************************
 
-    /// Add a tribe object type to the tribes.
-    void add_tribe_object_type(const LuaTable& table, EditorGameBase& egbase, MapObjectType type);
+	/// Define a scenario tribe directory, search it for 'register.lua' files and register their
+	/// 'init.lua' scripts
+	void register_scenario_tribes(FileSystem* filesystem);
 
-    /// Adds a specific tribe's configuration.
-    void add_tribe(const LuaTable& table, const World& world);
+	/// Add a tribe object type to the tribes.
+	void add_tribe_object_type(const LuaTable& table, EditorGameBase& egbase, MapObjectType type);
 
-    /// Load a tribe that has been registered previously with 'register_object'
-    DescriptionIndex load_tribe(const std::string& tribename);
-    /// Load a building that has been registered previously with 'register_object'
-    DescriptionIndex load_building(const std::string& buildingname);
-    /// Load an immovable that has been registered previously with 'register_object'
-    DescriptionIndex load_immovable(const std::string& immovablename);
-    /// Load a ship that has been registered previously with 'register_object'
-    DescriptionIndex load_ship(const std::string& shipname);
-    /// Load a ware that has been registered previously with 'register_object'
-    DescriptionIndex load_ware(const std::string& warename);
-    /// Load a worker that has been registered previously with 'register_object'
-    DescriptionIndex load_worker(const std::string& workername);
+	/// Adds a specific tribe's configuration.
+	void add_tribe(const LuaTable& table, const World& world);
+
+	/// Load a tribe that has been registered previously with 'register_object'
+	DescriptionIndex load_tribe(const std::string& tribename);
+	/// Load a building that has been registered previously with 'register_object'
+	DescriptionIndex load_building(const std::string& buildingname);
+	/// Load an immovable that has been registered previously with 'register_object'
+	DescriptionIndex load_immovable(const std::string& immovablename);
+	/// Load a ship that has been registered previously with 'register_object'
+	DescriptionIndex load_ship(const std::string& shipname);
+	/// Load a ware that has been registered previously with 'register_object'
+	DescriptionIndex load_ware(const std::string& warename);
+	/// Load a worker that has been registered previously with 'register_object'
+	DescriptionIndex load_worker(const std::string& workername);
 
 	uint32_t get_largest_workarea() const;
 
 private:
-    /// Search a directory for 'register.lua' files and register their 'init.lua' scripts
-    void register_directory(const std::string& dirname, FileSystem* filesystem, bool is_scenario_tribe);
-    /// Map a map object's name to its init script so that we can load it when we want it.
-    void register_object(const std::string& name, const std::string& script_path);
-    /// Map a scenario map object's name to its init script so that we can load it when we want it.
-    void register_scenario_object(FileSystem* filesystem, const std::string& name, const std::string& script_path);
-    /// Load the map object type for the given 'object_name' that has been registered previously with 'register_object'
-    void load_object(const std::string& object_name);
+	/// Search a directory for 'register.lua' files and register their 'init.lua' scripts
+	void
+	register_directory(const std::string& dirname, FileSystem* filesystem, bool is_scenario_tribe);
+	/// Map a map object's name to its init script so that we can load it when we want it.
+	void register_object(const std::string& name, const std::string& script_path);
+	/// Map a scenario map object's name to its init script so that we can load it when we want it.
+	void register_scenario_object(FileSystem* filesystem,
+	                              const std::string& name,
+	                              const std::string& script_path);
+	/// Load the map object type for the given 'object_name' that has been registered previously with
+	/// 'register_object'
+	void load_object(const std::string& object_name);
 
 	std::unique_ptr<DescriptionMaintainer<BuildingDescr>> buildings_;
 	std::unique_ptr<DescriptionMaintainer<ImmovableDescr>> immovables_;
@@ -199,18 +154,19 @@
 
 	uint32_t largest_workarea_;
 
-    /// A list of all available map object types as <name, init script path>
-    std::map<std::string, std::string> registered_tribe_objects_;
-    /// A list of all extra or replacement map object types used by a scenario as <name, init script path>
-    std::map<std::string, std::string> registered_scenario_objects_;
-    /// A list of object types currently being loaded, to avoid circular dependencies
-    std::set<std::string> tribe_objects_being_loaded_;
-    /// List of the tribe objects that have already been loaded
-    std::set<std::string> loaded_tribe_objects_;
-    /// Custom scenario tribes
-    std::unique_ptr<LuaTable> scenario_tribes_;
+	/// A list of all available map object types as <name, init script path>
+	std::map<std::string, std::string> registered_tribe_objects_;
+	/// A list of all extra or replacement map object types used by a scenario as <name, init script
+	/// path>
+	std::map<std::string, std::string> registered_scenario_objects_;
+	/// A list of object types currently being loaded, to avoid circular dependencies
+	std::set<std::string> tribe_objects_being_loaded_;
+	/// List of the tribe objects that have already been loaded
+	std::set<std::string> loaded_tribe_objects_;
+	/// Custom scenario tribes
+	std::unique_ptr<LuaTable> scenario_tribes_;
 
-    LuaInterface* lua_; // Not owned
+	LuaInterface* lua_;  // Not owned
 
 	DISALLOW_COPY_AND_ASSIGN(Tribes);
 };
