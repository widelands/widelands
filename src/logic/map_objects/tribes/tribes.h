/*
 * Copyright (C) 2006-2020 by the Widelands Development Team
 *
 * This program is free software; you can redistribute it and/or
 * modify it under the terms of the GNU General Public License
 * as published by the Free Software Foundation; either version 2
 * of the License, or (at your option) any later version.
 *
 * This program is distributed in the hope that it will be useful,
 * but WITHOUT ANY WARRANTY; without even the implied warranty of
 * MERCHANTABILITY or FITNESS FOR A PARTICULAR PURPOSE.  See the
 * GNU General Public License for more details.
 *
 * You should have received a copy of the GNU General Public License
 * along with this program; if not, write to the Free Software
 * Foundation, Inc., 675 Mass Ave, Cambridge, MA 02139, USA.
 *
 */

#ifndef WL_LOGIC_MAP_OBJECTS_TRIBES_TRIBES_H
#define WL_LOGIC_MAP_OBJECTS_TRIBES_TRIBES_H

#include <list>
#include <memory>

#include "base/macros.h"
#include "logic/map_objects/description_maintainer.h"
#include "logic/map_objects/description_manager.h"
#include "logic/map_objects/immovable.h"
#include "logic/map_objects/map_object_type.h"
#include "logic/map_objects/tribes/building.h"
<<<<<<< HEAD
#include "logic/map_objects/tribes/ship.h"
=======
>>>>>>> d06d4c4a
#include "logic/map_objects/tribes/ship.h"
#include "logic/map_objects/tribes/tribe_descr.h"
#include "logic/map_objects/tribes/ware_descr.h"
#include "logic/map_objects/tribes/worker_descr.h"
#include "scripting/lua_table.h"

namespace Widelands {

class Tribes {
public:
	Tribes(LuaInterface* lua);
<<<<<<< HEAD
	~Tribes();
=======
	~Tribes() = default;
>>>>>>> d06d4c4a

	size_t nrbuildings() const;
	size_t nrtribes() const;
	size_t nrwares() const;
	size_t nrworkers() const;

	bool ware_exists(const std::string& warename) const;
	bool ware_exists(DescriptionIndex index) const;
	bool worker_exists(const std::string& workername) const;
	bool worker_exists(DescriptionIndex index) const;
	bool building_exists(const std::string& buildingname) const;
	bool building_exists(DescriptionIndex index) const;
	bool immovable_exists(DescriptionIndex index) const;
	bool ship_exists(DescriptionIndex index) const;
    bool tribe_exists(const std::string& tribename) const;
	bool tribe_exists(DescriptionIndex index) const;

	DescriptionIndex safe_building_index(const std::string& buildingname) const;
	DescriptionIndex safe_immovable_index(const std::string& immovablename) const;
	DescriptionIndex safe_ship_index(const std::string& shipname) const;
	DescriptionIndex safe_tribe_index(const std::string& tribename) const;
	DescriptionIndex safe_ware_index(const std::string& warename) const;
	DescriptionIndex safe_worker_index(const std::string& workername) const;

	DescriptionIndex building_index(const std::string& buildingname) const;
	DescriptionIndex immovable_index(const std::string& immovablename) const;
	DescriptionIndex ship_index(const std::string& shipname) const;
	DescriptionIndex tribe_index(const std::string& tribename) const;
	DescriptionIndex ware_index(const std::string& warename) const;
	DescriptionIndex worker_index(const std::string& workername) const;

	const BuildingDescr* get_building_descr(DescriptionIndex building_index) const;
	BuildingDescr* get_mutable_building_descr(DescriptionIndex building_index) const;
	const ImmovableDescr* get_immovable_descr(DescriptionIndex immovable_index) const;
	const ShipDescr* get_ship_descr(DescriptionIndex ship_index) const;
	const WareDescr* get_ware_descr(DescriptionIndex ware_index) const;
	WareDescr* get_mutable_ware_descr(DescriptionIndex ware_index) const;
	const WorkerDescr* get_worker_descr(DescriptionIndex worker_index) const;
	WorkerDescr* get_mutable_worker_descr(DescriptionIndex worker_index) const;
	const TribeDescr* get_tribe_descr(DescriptionIndex tribe_index) const;

	// ************************ Loading *************************
<<<<<<< HEAD

	/// Define a scenario tribe directory, search it for 'register.lua' files and register their
	/// 'init.lua' scripts
	void register_scenario_tribes(FileSystem* filesystem);

=======

	/// Define a scenario tribe directory, search it for 'register.lua' files and register their
	/// 'init.lua' scripts
	void register_scenario_tribes(FileSystem* filesystem);

>>>>>>> d06d4c4a
	/// Add a tribe object type to the tribes.
	void add_tribe_object_type(const LuaTable& table, const World& world, MapObjectType type);

	/// Adds a specific tribe's configuration.
	void add_tribe(const LuaTable& table, const World& world);

	/// Load a tribe that has been registered previously with 'register_description'
	DescriptionIndex load_tribe(const std::string& tribename);
	/// Load a building that has been registered previously with 'register_description'
	DescriptionIndex load_building(const std::string& buildingname);
	/// Load an immovable that has been registered previously with 'register_description'
	DescriptionIndex load_immovable(const std::string& immovablename);
	/// Load a ship that has been registered previously with 'register_description'
	DescriptionIndex load_ship(const std::string& shipname);
	/// Load a ware that has been registered previously with 'register_description'
	DescriptionIndex load_ware(const std::string& warename);
	/// Load a worker that has been registered previously with 'register_description'
	DescriptionIndex load_worker(const std::string& workername);
	/// Try to load a ware/worker that has been registered previously with 'register_description'
	/// when we don't know whether it's a ware or worker
	/// Throws GameDataError if object hasn't been registered
	WareWorker try_load_ware_or_worker(const std::string& objectname) const;

	uint32_t get_largest_workarea() const;
	void increase_largest_workarea(uint32_t workarea);

private:
	std::unique_ptr<DescriptionMaintainer<BuildingDescr>> buildings_;
	std::unique_ptr<DescriptionMaintainer<ImmovableDescr>> immovables_;
	std::unique_ptr<DescriptionMaintainer<ShipDescr>> ships_;
	std::unique_ptr<DescriptionMaintainer<WareDescr>> wares_;
	std::unique_ptr<DescriptionMaintainer<WorkerDescr>> workers_;
	std::unique_ptr<DescriptionMaintainer<TribeDescr>> tribes_;
	std::unique_ptr<TribesLegacyLookupTable> legacy_lookup_table_;

	uint32_t largest_workarea_;

	/// Custom scenario tribes
	std::unique_ptr<LuaTable> scenario_tribes_;

	LuaInterface* lua_;  // Not owned

	std::unique_ptr<DescriptionManager> description_manager_;
	DISALLOW_COPY_AND_ASSIGN(Tribes);
};

}  // namespace Widelands

#endif  // end of include guard: WL_LOGIC_MAP_OBJECTS_TRIBES_TRIBES_H<|MERGE_RESOLUTION|>--- conflicted
+++ resolved
@@ -29,10 +29,6 @@
 #include "logic/map_objects/immovable.h"
 #include "logic/map_objects/map_object_type.h"
 #include "logic/map_objects/tribes/building.h"
-<<<<<<< HEAD
-#include "logic/map_objects/tribes/ship.h"
-=======
->>>>>>> d06d4c4a
 #include "logic/map_objects/tribes/ship.h"
 #include "logic/map_objects/tribes/tribe_descr.h"
 #include "logic/map_objects/tribes/ware_descr.h"
@@ -44,11 +40,7 @@
 class Tribes {
 public:
 	Tribes(LuaInterface* lua);
-<<<<<<< HEAD
-	~Tribes();
-=======
 	~Tribes() = default;
->>>>>>> d06d4c4a
 
 	size_t nrbuildings() const;
 	size_t nrtribes() const;
@@ -91,19 +83,11 @@
 	const TribeDescr* get_tribe_descr(DescriptionIndex tribe_index) const;
 
 	// ************************ Loading *************************
-<<<<<<< HEAD
 
 	/// Define a scenario tribe directory, search it for 'register.lua' files and register their
 	/// 'init.lua' scripts
 	void register_scenario_tribes(FileSystem* filesystem);
 
-=======
-
-	/// Define a scenario tribe directory, search it for 'register.lua' files and register their
-	/// 'init.lua' scripts
-	void register_scenario_tribes(FileSystem* filesystem);
-
->>>>>>> d06d4c4a
 	/// Add a tribe object type to the tribes.
 	void add_tribe_object_type(const LuaTable& table, const World& world, MapObjectType type);
 
