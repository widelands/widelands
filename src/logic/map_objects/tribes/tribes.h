/*
 * Copyright (C) 2006-2019 by the Widelands Development Team
 *
 * This program is free software; you can redistribute it and/or
 * modify it under the terms of the GNU General Public License
 * as published by the Free Software Foundation; either version 2
 * of the License, or (at your option) any later version.
 *
 * This program is distributed in the hope that it will be useful,
 * but WITHOUT ANY WARRANTY; without even the implied warranty of
 * MERCHANTABILITY or FITNESS FOR A PARTICULAR PURPOSE.  See the
 * GNU General Public License for more details.
 *
 * You should have received a copy of the GNU General Public License
 * along with this program; if not, write to the Free Software
 * Foundation, Inc., 675 Mass Ave, Cambridge, MA 02139, USA.
 *
 */

#ifndef WL_LOGIC_MAP_OBJECTS_TRIBES_TRIBES_H
#define WL_LOGIC_MAP_OBJECTS_TRIBES_TRIBES_H

#include <memory>

#include "base/macros.h"
#include "graphic/texture.h"
#include "logic/map_objects/description_maintainer.h"
#include "logic/map_objects/immovable.h"
#include "logic/map_objects/tribes/carrier.h"
#include "logic/map_objects/tribes/constructionsite.h"
#include "logic/map_objects/tribes/dismantlesite.h"
#include "logic/map_objects/tribes/ferry.h"
#include "logic/map_objects/tribes/militarysite.h"
#include "logic/map_objects/tribes/productionsite.h"
#include "logic/map_objects/tribes/ship.h"
#include "logic/map_objects/tribes/soldier.h"
#include "logic/map_objects/tribes/trainingsite.h"
#include "logic/map_objects/tribes/tribe_basic_info.h"
#include "logic/map_objects/tribes/tribe_descr.h"
#include "logic/map_objects/tribes/ware_descr.h"
#include "logic/map_objects/tribes/warehouse.h"
#include "logic/map_objects/tribes/worker_descr.h"
#include "scripting/lua_table.h"

namespace Widelands {

class WareDescr;
class WorkerDescr;

class Tribes {
public:
	Tribes();
	~Tribes() {
	}

	/// Adds this building type to the tribe description.
	void add_constructionsite_type(const LuaTable& table);

	/// Adds this building type to the tribe description.
	void add_dismantlesite_type(const LuaTable& table);

	/// Adds this building type to the tribe description.
	void add_militarysite_type(const LuaTable& table);

	/// Adds this building type to the tribe description.
	void add_productionsite_type(const LuaTable& table, const World& world);

	/// Adds this building type to the tribe description.
	void add_trainingsite_type(const LuaTable& table, const World& world);

	/// Adds this building type to the tribe description.
	void add_warehouse_type(const LuaTable& table);

	/// Adds this building type to the tribe description.
	void add_market_type(const LuaTable& table);

	/// Adds this immovable type to the tribe description.
	void add_immovable_type(const LuaTable& table);

	/// Adds this ship type to the tribe description.
	void add_ship_type(const LuaTable& table);

	/// Adds this ware type to the tribe description.
	void add_ware_type(const LuaTable& table);

	/// Adds this worker type to the tribe description.
	void add_carrier_type(const LuaTable& table);

	/// Adds this worker type to the tribe description.
<<<<<<< HEAD
	void add_ferry_type(const LuaTable& table, const EditorGameBase& egbase);

	/// Adds this worker type to the tribe description.
	void add_soldier_type(const LuaTable& table, const EditorGameBase& egbase);
=======
	void add_soldier_type(const LuaTable& table);
>>>>>>> f52897e9

	/// Adds this worker type to the tribe description.
	void add_worker_type(const LuaTable& table);

	/// Adds a specific tribe's configuration.
	void add_tribe(const LuaTable& table);

	void add_custom_building(const LuaTable& table);

	size_t nrbuildings() const;
	size_t nrtribes() const;
	size_t nrwares() const;
	size_t nrworkers() const;

	bool ware_exists(const std::string& warename) const;
	bool ware_exists(const DescriptionIndex& index) const;
	bool worker_exists(const std::string& workername) const;
	bool worker_exists(const DescriptionIndex& index) const;
	bool building_exists(const std::string& buildingname) const;
	bool building_exists(const DescriptionIndex& index) const;
	bool immovable_exists(DescriptionIndex index) const;
	bool ship_exists(DescriptionIndex index) const;
	bool tribe_exists(DescriptionIndex index) const;

	DescriptionIndex safe_building_index(const std::string& buildingname) const;
	DescriptionIndex safe_immovable_index(const std::string& immovablename) const;
	DescriptionIndex safe_ship_index(const std::string& shipname) const;
	DescriptionIndex safe_tribe_index(const std::string& tribename) const;
	DescriptionIndex safe_ware_index(const std::string& warename) const;
	DescriptionIndex safe_worker_index(const std::string& workername) const;

	DescriptionIndex building_index(const std::string& buildingname) const;
	DescriptionIndex immovable_index(const std::string& immovablename) const;
	DescriptionIndex ship_index(const std::string& shipname) const;
	DescriptionIndex tribe_index(const std::string& tribename) const;
	DescriptionIndex ware_index(const std::string& warename) const;
	DescriptionIndex worker_index(const std::string& workername) const;

	const BuildingDescr* get_building_descr(DescriptionIndex building_index) const;
	BuildingDescr* get_mutable_building_descr(DescriptionIndex building_index) const;
	const ImmovableDescr* get_immovable_descr(DescriptionIndex immovable_index) const;
	const ShipDescr* get_ship_descr(DescriptionIndex ship_index) const;
	const WareDescr* get_ware_descr(DescriptionIndex ware_index) const;
	const WorkerDescr* get_worker_descr(DescriptionIndex worker_index) const;
	const TribeDescr* get_tribe_descr(DescriptionIndex tribe_index) const;

	void set_ware_type_has_demand_check(const DescriptionIndex& ware_index,
	                                    const std::string& tribename) const;
	void set_worker_type_has_demand_check(const DescriptionIndex& worker_index) const;

	/// Load tribes' graphics
	void load_graphics();

	/// Complete the Description objects' information with data from other Description objects.
	void postload();

	uint32_t get_largest_workarea() const;

private:
	void postload_calculate_trainingsites_proportions();

	std::unique_ptr<DescriptionMaintainer<BuildingDescr>> buildings_;
	std::unique_ptr<DescriptionMaintainer<ImmovableDescr>> immovables_;
	std::unique_ptr<DescriptionMaintainer<ShipDescr>> ships_;
	std::unique_ptr<DescriptionMaintainer<WareDescr>> wares_;
	std::unique_ptr<DescriptionMaintainer<WorkerDescr>> workers_;
	std::unique_ptr<DescriptionMaintainer<TribeDescr>> tribes_;

	uint32_t largest_workarea_;

	DISALLOW_COPY_AND_ASSIGN(Tribes);
};

}  // namespace Widelands

#endif  // end of include guard: WL_LOGIC_MAP_OBJECTS_TRIBES_TRIBES_H<|MERGE_RESOLUTION|>--- conflicted
+++ resolved
@@ -87,14 +87,10 @@
 	void add_carrier_type(const LuaTable& table);
 
 	/// Adds this worker type to the tribe description.
-<<<<<<< HEAD
-	void add_ferry_type(const LuaTable& table, const EditorGameBase& egbase);
+	void add_soldier_type(const LuaTable& table);
 
 	/// Adds this worker type to the tribe description.
-	void add_soldier_type(const LuaTable& table, const EditorGameBase& egbase);
-=======
-	void add_soldier_type(const LuaTable& table);
->>>>>>> f52897e9
+	void add_ferry_type(const LuaTable& table);
 
 	/// Adds this worker type to the tribe description.
 	void add_worker_type(const LuaTable& table);
