--- conflicted
+++ resolved
@@ -34,18 +34,10 @@
 	using ParseWorkerProgramFn = void (WorkerProgram::*)(Worker::Action*,
 	                                                     const std::vector<std::string>&);
 
-<<<<<<< HEAD
-	WorkerProgram(const std::string& name, const WorkerDescr& worker, Tribes& tribes)
-	   : name_(name), worker_(worker), tribes_(tribes) {
-	}
-	~WorkerProgram() override {
-	}
-=======
 	WorkerProgram(const std::string& init_name,
 	              const LuaTable& actions_table,
 	              const WorkerDescr& worker,
-	              const Tribes& tribes);
->>>>>>> be6a4777
+	              Tribes& tribes);
 
 	using Actions = std::vector<Worker::Action>;
 	Actions::size_type get_size() const {
