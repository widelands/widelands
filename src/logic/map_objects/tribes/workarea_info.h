/*
 * Copyright (C) 2005-2022 by the Widelands Development Team
 *
 * This program is free software; you can redistribute it and/or
 * modify it under the terms of the GNU General Public License
 * as published by the Free Software Foundation; either version 2
 * of the License, or (at your option) any later version.
 *
 * This program is distributed in the hope that it will be useful,
 * but WITHOUT ANY WARRANTY; without even the implied warranty of
 * MERCHANTABILITY or FITNESS FOR A PARTICULAR PURPOSE.  See the
 * GNU General Public License for more details.
 *
 * You should have received a copy of the GNU General Public License
 * along with this program; if not, see <https://www.gnu.org/licenses/>.
 *
 */

#ifndef WL_LOGIC_MAP_OBJECTS_TRIBES_WORKAREA_INFO_H
#define WL_LOGIC_MAP_OBJECTS_TRIBES_WORKAREA_INFO_H

#include <map>
#include <string>

#include "logic/widelands_geometry.h"

/** The WorkareaInfo stores radii and for each radius a set of strings.
 *
 * A Workarea is a "circle" around a building that this building affects
 * or is needed by this buildingr., e.g. Areas for Mines, Fields of a Farm.
 * Worareas are shown on the Map when clicking on or placing a building.
 *
 * Each string contains a description of an activity (or similar)
 * that can be performed within the radius. Examples are buldings
 * that can be upgraded like a Fortress, and will have a bigger
 * workarea then.
 *
 * See LuaBuildingDescription::get_workarea_radius, InteractiveBase::show_workarea
 */

// TODO(Hasi50): We could just use a unit8 as base for the map? We should
// document (as const) the expected stings.

using WorkareaInfo = std::map<uint32_t, std::set<std::string>>;

// Visualization-related structs
struct WorkareaPreviewData {
	WorkareaPreviewData(Widelands::TCoords<> c, uint8_t i)
	   : coords(c), index(i), use_special_coloring(false), special_coloring(0) {
	}
	WorkareaPreviewData(Widelands::TCoords<> c, uint8_t i, uint32_t col)
	   : coords(c), index(i), use_special_coloring(true), special_coloring(col) {
	}
	WorkareaPreviewData() = default;
	WorkareaPreviewData(const WorkareaPreviewData& other) = default;
	WorkareaPreviewData& operator=(const WorkareaPreviewData&) = default;

	bool operator==(const WorkareaPreviewData& d) const {
		return index == d.index && coords == d.coords &&
		       use_special_coloring == d.use_special_coloring &&
		       (!use_special_coloring || special_coloring == d.special_coloring);
	}

	// The triangle this data is applied to
	Widelands::TCoords<> coords{
	   Widelands::TCoords<>(Widelands::Coords::null(), Widelands::TriangleIndex::D)};
	// The underlying workarea color
<<<<<<< HEAD
	uint8_t index = 0;
	// If a "special coloring" is specified, its RGB will be overlayed over the base color as
	// strongly as if it had full alpha, and the final transparency of the entire triangle will be
	// set to this color's alpha
	bool use_special_coloring = false;
	uint32_t special_coloring = 0;
=======
	uint8_t index{0U};
	// If a "special coloring" is specified, its RGB will be overlayed over the base color as
	// strongly as if it had full alpha, and the final transparency of the entire triangle will be
	// set to this color's alpha
	bool use_special_coloring{false};
	uint32_t special_coloring{0U};
>>>>>>> a9549ba2
};
// Pair of interior information and a per-circle list of border coords
using WorkareasEntry =
   std::pair<std::vector<WorkareaPreviewData>, std::vector<std::vector<Widelands::Coords>>>;
using Workareas = std::vector<WorkareasEntry>;

#endif  // end of include guard: WL_LOGIC_MAP_OBJECTS_TRIBES_WORKAREA_INFO_H<|MERGE_RESOLUTION|>--- conflicted
+++ resolved
@@ -65,21 +65,12 @@
 	Widelands::TCoords<> coords{
 	   Widelands::TCoords<>(Widelands::Coords::null(), Widelands::TriangleIndex::D)};
 	// The underlying workarea color
-<<<<<<< HEAD
-	uint8_t index = 0;
-	// If a "special coloring" is specified, its RGB will be overlayed over the base color as
-	// strongly as if it had full alpha, and the final transparency of the entire triangle will be
-	// set to this color's alpha
-	bool use_special_coloring = false;
-	uint32_t special_coloring = 0;
-=======
 	uint8_t index{0U};
 	// If a "special coloring" is specified, its RGB will be overlayed over the base color as
 	// strongly as if it had full alpha, and the final transparency of the entire triangle will be
 	// set to this color's alpha
 	bool use_special_coloring{false};
 	uint32_t special_coloring{0U};
->>>>>>> a9549ba2
 };
 // Pair of interior information and a per-circle list of border coords
 using WorkareasEntry =
