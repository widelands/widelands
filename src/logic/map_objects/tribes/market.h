/*
 * Copyright (C) 2006-2019 by the Widelands Development Team
 *
 * This program is free software; you can redistribute it and/or
 * modify it under the terms of the GNU General Public License
 * as published by the Free Software Foundation; either version 2
 * of the License, or (at your option) any later version.
 *
 * This program is distributed in the hope that it will be useful,
 * but WITHOUT ANY WARRANTY; without even the implied warranty of
 * MERCHANTABILITY or FITNESS FOR A PARTICULAR PURPOSE.  See the
 * GNU General Public License for more details.
 *
 * You should have received a copy of the GNU General Public License
 * along with this program; if not, write to the Free Software
 * Foundation, Inc., 675 Mass Ave, Cambridge, MA 02139, USA.
 *
 */

#ifndef WL_LOGIC_MAP_OBJECTS_TRIBES_MARKET_H
#define WL_LOGIC_MAP_OBJECTS_TRIBES_MARKET_H

#include <memory>

#include "economy/request.h"
#include "economy/wares_queue.h"
#include "logic/map_objects/tribes/building.h"

namespace Widelands {

class MarketDescr : public BuildingDescr {
public:
<<<<<<< HEAD
	MarketDescr(const std::string& init_descname, const LuaTable& t, EditorGameBase& egbase);
=======
	MarketDescr(const std::string& init_descname, const LuaTable& t, const Tribes& tribes);
>>>>>>> ba1af83e
	~MarketDescr() override {
	}

	Building& create_object() const override;

	DescriptionIndex carrier() const {
		return carrier_;
	}

private:
	DescriptionIndex carrier_;
};

class Market : public Building {
	MO_DESCR(MarketDescr)
public:
	explicit Market(const MarketDescr& descr);
	~Market() override;

	void new_trade(int trade_id, const BillOfMaterials& items, int num_batches, Serial other_side);
	void cancel_trade(int trade_id);

	InputQueue& inputqueue(DescriptionIndex, WareWorker) override;
	void cleanup(EditorGameBase&) override;

	void try_launching_batch(Game* game);
	void traded_ware_arrived(int trade_id, DescriptionIndex ware_index, Game* game);

private:
	struct TradeOrder {
		BillOfMaterials items;
		int initial_num_batches;
		int num_shipped_batches;
		Serial other_side;

		int received_traded_wares_in_this_batch;

		// The invariant here is that worker.size() + worker_request.get_count()
		// == 'num_wares_per_batch()'
		std::unique_ptr<Request> worker_request;
		std::vector<Worker*> workers;

		// The number of individual wares in 'items', i.e. the sum of all '.second's.
		int num_wares_per_batch() const;

		// True if the 'num_shipped_batches' equals the 'initial_num_batches'
		bool fulfilled() const;
	};

	static void
	worker_arrived_callback(Game&, Request&, DescriptionIndex, Worker*, PlayerImmovable&);
	static void
	ware_arrived_callback(Game& g, InputQueue* q, DescriptionIndex ware, Worker* worker, void* data);

	void ensure_wares_queue_exists(int ware_index);
	bool is_ready_to_launch_batch(int trade_id);
	void launch_batch(int trade_id, Game* game);

	std::map<int, TradeOrder> trade_orders_;                  // Key is 'trade_id's.
	std::map<int, std::unique_ptr<WaresQueue>> wares_queue_;  // Key is 'ware_index'.

	DISALLOW_COPY_AND_ASSIGN(Market);
};

}  // namespace Widelands

#endif  // end of include guard: WL_LOGIC_MAP_OBJECTS_TRIBES_MARKET_H<|MERGE_RESOLUTION|>--- conflicted
+++ resolved
@@ -30,11 +30,7 @@
 
 class MarketDescr : public BuildingDescr {
 public:
-<<<<<<< HEAD
-	MarketDescr(const std::string& init_descname, const LuaTable& t, EditorGameBase& egbase);
-=======
-	MarketDescr(const std::string& init_descname, const LuaTable& t, const Tribes& tribes);
->>>>>>> ba1af83e
+	MarketDescr(const std::string& init_descname, const LuaTable& t, Tribes& tribes);
 	~MarketDescr() override {
 	}
 
