/*
 * Copyright (C) 2002-2004, 2006-2013, 2016 by the Widelands Development Team
 *
 * This program is free software; you can redistribute it and/or
 * modify it under the terms of the GNU General Public License
 * as published by the Free Software Foundation; either version 2
 * of the License, or (at your option) any later version.
 *
 * This program is distributed in the hope that it will be useful,
 * but WITHOUT ANY WARRANTY; without even the implied warranty of
 * MERCHANTABILITY or FITNESS FOR A PARTICULAR PURPOSE.  See the
 * GNU General Public License for more details.
 *
 * You should have received a copy of the GNU General Public License
 * along with this program; if not, write to the Free Software
 * Foundation, Inc., 51 Franklin Street, Fifth Floor, Boston, MA  02110-1301, USA.
 *
 */

#ifndef WL_LOGIC_MAP_OBJECTS_TRIBES_BUILDING_H
#define WL_LOGIC_MAP_OBJECTS_TRIBES_BUILDING_H

#include <cstring>
#include <string>
#include <vector>

#include <boost/signals2.hpp>

#include "ai/ai_hints.h"
#include "base/macros.h"
#include "logic/map_objects/tribes/bill_of_materials.h"
#include "logic/map_objects/buildcost.h"
#include "logic/map_objects/immovable.h"
#include "logic/message.h"
#include "logic/map_objects/tribes/wareworker.h"
#include "logic/widelands.h"
#include "logic/map_objects/tribes/workarea_info.h"
#include "scripting/lua_table.h"

namespace UI {class Window;}
struct BuildingHints;
class InteractiveGameBase;
class Image;

namespace Widelands {

struct Flag;
struct Message;
class TribeDescr;
class WaresQueue;

class Building;

#define LOW_PRIORITY             2
#define DEFAULT_PRIORITY         4
#define HIGH_PRIORITY            8

/*
 * Common to all buildings!
 */
class BuildingDescr : public MapObjectDescr {
public:
	using FormerBuildings = std::vector<DescriptionIndex>;

	BuildingDescr(const std::string& init_descname, MapObjectType type,
					  const LuaTable& t, const EditorGameBase& egbase);
	~BuildingDescr() override {}

	bool is_buildable   () const {return buildable_;}
	bool is_destructible() const {return destructible_;}
	bool is_enhanced    () const {return enhanced_building_;}

	/**
	 * The build cost for direct construction
	 */
	const Buildcost & buildcost() const {return buildcost_;}

	/**
	 * Returned wares for dismantling
	 */
	const Buildcost & returned_wares() const {return return_dismantle_;}

	/**
	 * The build cost for enhancing a previous building
	 */
	const Buildcost & enhancement_cost() const {return enhance_cost_;}

	/**
	 * The returned wares for a enhaced building
	 */
	const Buildcost & returned_wares_enhanced() const {return return_enhanced_;}

	std::string helptext_script() const {return helptext_script_;}
	int32_t get_size() const {return size_;}
	bool get_ismine() const {return mine_;}
	bool get_isport() const {return port_;}
	bool needs_seafaring() const {return needs_seafaring_;}

	// Returns the enhancement this building can become or
	// INVALID_INDEX if it cannot be enhanced.
	const DescriptionIndex & enhancement() const {return enhancement_;}
	// Returns the building from which this building can be enhanced or
	// INVALID_INDEX if it cannot be built as an enhanced building.
	const DescriptionIndex& enhanced_from() const {return enhanced_from_;}
	void set_enhanced_from(const DescriptionIndex& index) {enhanced_from_ = index;}

	/// Create a building of this type in the game. Calls init, which does
	/// different things for different types of buildings (such as conquering
	/// land and requesting things). Therefore this must not be used to allocate
	/// a building during savegame loading. (It would cause many bugs.)
	///
	/// Does not perform any sanity checks.
	/// If former_buildings is not empty this is an enhancing.
	Building & create
		(EditorGameBase &,
		 Player &,
		 Coords,
		 bool                   construct,
		 bool                   loading = false,
		 FormerBuildings former_buildings = FormerBuildings())
		const;

	virtual uint32_t get_conquers() const;
	virtual uint32_t vision_range() const;

	WorkareaInfo workarea_info_;

	virtual int32_t suitability(const Map &, FCoords) const;
	const BuildingHints & hints() const {return hints_;}

protected:
	virtual Building & create_object() const = 0;
	Building & create_constructionsite() const;

private:
	const EditorGameBase& egbase_;
	bool          buildable_;       // the player can build this himself
	bool          destructible_;    // the player can destruct this himself
	Buildcost     buildcost_;
	Buildcost     return_dismantle_; // Returned wares on dismantle
	Buildcost     enhance_cost_;     // cost for enhancing
	Buildcost     return_enhanced_;   // Returned ware for dismantling an enhanced building
	std::string   helptext_script_;   // The path and filename to the building's helptext script
	int32_t       size_;            // size of the building
	bool          mine_;
	bool          port_;
	bool          needs_seafaring_; // This building should only be built on seafaring maps.
	DescriptionIndex  enhancement_;
	DescriptionIndex  enhanced_from_; // The building this building was enhanced from, or INVALID_INDEX
	bool          enhanced_building_; // if it is one, it is bulldozable
	BuildingHints hints_;             // hints (knowledge) for computer players

	// for migration, 0 is the default, meaning get_conquers() + 4
	uint32_t vision_range_;
	DISALLOW_COPY_AND_ASSIGN(BuildingDescr);
};


class Building : public PlayerImmovable {
	friend class BuildingDescr;
	friend class MapBuildingdataPacket;

	MO_DESCR(BuildingDescr)

public:
	// Player capabilities: which commands can a player issue for this building?
	enum {
		PCap_Bulldoze = 1, // can bulldoze/remove this buildings
		PCap_Dismantle = 1 << 1, // can dismantle this buildings
		PCap_Enhancable = 1 << 2, // can be enhanced to something
	};

	using FormerBuildings = std::vector<DescriptionIndex>;

public:
	enum class InfoStringFormat {
		kCensus,
		kStatistics,
		kTooltip
	};

	Building(const BuildingDescr&);
	virtual ~Building();

	void load_finish(EditorGameBase &) override;

	int32_t  get_size    () const override;
	bool get_passable() const override;

	Flag & base_flag() override;
	virtual uint32_t get_playercaps() const;

	virtual Coords get_position() const {return position_;}
	PositionList get_positions (const EditorGameBase &) const override;

	std::string info_string(const InfoStringFormat& format);

	// Return the overlay string that is displayed on the map view when enabled
	// by the player.
	const std::string& update_and_get_statistics_string() {
		update_statistics_string(&statistics_string_);
		return statistics_string_;
	}

	/// \returns the queue for a ware type or \throws WException.
	virtual WaresQueue & waresqueue(DescriptionIndex);

	virtual bool burn_on_destroy();
	void destroy(EditorGameBase &) override;

	void show_options(InteractiveGameBase &, bool avoid_fastclick = false, Point pos = Point(- 1, - 1));
	void hide_options();
	void refresh_options(InteractiveGameBase &);

	virtual bool fetch_from_flag(Game &);
	virtual bool get_building_work(Game &, Worker &, bool success);

	bool leave_check_and_wait(Game &, Worker &);
	void leave_skip(Game &, Worker &);

	// Get/Set the priority for this waretype for this building. 'type' defines
	// if this is for a worker or a ware, 'index' is the type of worker or ware.
	// If 'adjust' is false, the three possible states HIGH_PRIORITY,
	// DEFAULT_PRIORITY and LOW_PRIORITY are returned, otherwise numerical
	// values adjusted to the preciousness of the ware in general are returned.
	virtual int32_t get_priority
		(WareWorker type, DescriptionIndex, bool adjust = true) const;
	void set_priority(int32_t type, DescriptionIndex ware_index, int32_t new_priority);

	void collect_priorities
		(std::map<int32_t, std::map<DescriptionIndex, int32_t> > & p) const;

	/**
	 * The former buildings vector keeps track of all former buildings
	 * that have been enhanced up to the current one. The current building
	 * index will be in the last position. For construction sites, it is
	 * empty except enhancements. For a dismantle site, the last item will
	 * be the one being dismantled.
	 */
	const FormerBuildings get_former_buildings() {
		return old_buildings_;
	}

	void log_general_info(const EditorGameBase &) override;

	//  Use on training sites only.
	virtual void change_train_priority(uint32_t, int32_t) {}
	virtual void switch_train_mode () {}

	///  Stores the PlayerNumber of the player who has defeated this building.
	void set_defeating_player(PlayerNumber const player_number) {
		defeating_player_ = player_number;
	}

	void    add_worker(Worker &) override;
	void remove_worker(Worker &) override;
	mutable boost::signals2::signal<void ()> workers_changed;

	void send_message
		(Game & game,
		 const Message::Type msgtype,
		 const std::string & title,
		 const std::string& icon_filename, const std::string& heading,
		 const std::string & description,
		 bool link_to_building_lifetime = true,
		 uint32_t throttle_time = 0,
		 uint32_t throttle_radius = 0);

protected:
	// Updates 'statistics_string' with the string that should be displayed for
	// this building right now. Overwritten by child classes.
	virtual void update_statistics_string(std::string*) {
	}

	void start_animation(EditorGameBase &, uint32_t anim);

	void init(EditorGameBase &) override;
	void cleanup(EditorGameBase &) override;
	void act(Game &, uint32_t data) override;

	void draw(const EditorGameBase &, RenderTarget &, const FCoords&, const Point&) override;
	void draw_help(const EditorGameBase &, RenderTarget &, const FCoords&, const Point&);

	virtual void create_options_window
		(InteractiveGameBase &, UI::Window * & registry)
		= 0;

	void set_seeing(bool see);

<<<<<<< HEAD
	UI::Window * m_optionswindow;
	Coords       position_;
	Flag       * m_flag;
=======
	UI::Window * optionswindow_;
	Coords       position_;
	Flag       * flag_;
>>>>>>> eac81b72

	uint32_t anim_;
	int32_t  animstart_;

	using LeaveQueue = std::vector<OPtr<Worker>>;
	LeaveQueue leave_queue_; //  FIFO queue of workers leaving the building
	uint32_t    leave_time_;  //  when to wake the next one from leave queue
	ObjectPointer  leave_allow_; //  worker that is allowed to leave now

	//  The player who has defeated this building.
	PlayerNumber           defeating_player_;

	int32_t priority_; // base priority
	std::map<DescriptionIndex, int32_t> ware_priorities_;

	/// Whether we see our vision_range area based on workers in the building
	bool seeing_;

	// Signals connected for the option window
	std::vector<boost::signals2::connection> options_window_connections;

	// The former buildings names, with the current one in last position.
	FormerBuildings old_buildings_;

private:
	std::string statistics_string_;
};

}

#endif  // end of include guard: WL_LOGIC_MAP_OBJECTS_TRIBES_BUILDING_H<|MERGE_RESOLUTION|>--- conflicted
+++ resolved
@@ -287,15 +287,9 @@
 
 	void set_seeing(bool see);
 
-<<<<<<< HEAD
-	UI::Window * m_optionswindow;
-	Coords       position_;
-	Flag       * m_flag;
-=======
 	UI::Window * optionswindow_;
 	Coords       position_;
 	Flag       * flag_;
->>>>>>> eac81b72
 
 	uint32_t anim_;
 	int32_t  animstart_;
