--- conflicted
+++ resolved
@@ -65,7 +65,7 @@
 	BuildingDescr(const std::string& init_descname,
 	              MapObjectType type,
 	              const LuaTable& t,
-	              const Tribes& tribes);
+	              const EditorGameBase& egbase);
 	~BuildingDescr() override {
 	}
 
@@ -174,15 +174,9 @@
 	const EditorGameBase& egbase_;
 
 private:
-<<<<<<< HEAD
-	const Tribes& tribes_;
-	bool buildable_;     // the player can build this himself
-	bool destructible_;  // the player can destruct this himself
-=======
 	const bool buildable_;          // the player can build this himself
 	const bool can_be_dismantled_;  // the player can dismantle this building
 	const bool destructible_;       // the player can destruct this himself
->>>>>>> 4ad78820
 	Buildcost buildcost_;
 	Buildcost return_dismantle_;  // Returned wares on dismantle
 	Buildcost enhance_cost_;      // cost for enhancing
