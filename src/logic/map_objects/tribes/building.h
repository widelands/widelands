/*
 * Copyright (C) 2002-2004, 2006-2013, 2016 by the Widelands Development Team
 *
 * This program is free software; you can redistribute it and/or
 * modify it under the terms of the GNU General Public License
 * as published by the Free Software Foundation; either version 2
 * of the License, or (at your option) any later version.
 *
 * This program is distributed in the hope that it will be useful,
 * but WITHOUT ANY WARRANTY; without even the implied warranty of
 * MERCHANTABILITY or FITNESS FOR A PARTICULAR PURPOSE.  See the
 * GNU General Public License for more details.
 *
 * You should have received a copy of the GNU General Public License
 * along with this program; if not, write to the Free Software
 * Foundation, Inc., 51 Franklin Street, Fifth Floor, Boston, MA  02110-1301, USA.
 *
 */

#ifndef WL_LOGIC_MAP_OBJECTS_TRIBES_BUILDING_H
#define WL_LOGIC_MAP_OBJECTS_TRIBES_BUILDING_H

#include <cstring>
#include <string>
#include <vector>

#include <boost/signals2.hpp>

#include "ai/ai_hints.h"
#include "base/macros.h"
#include "logic/map_objects/buildcost.h"
#include "logic/map_objects/immovable.h"
#include "logic/map_objects/tribes/bill_of_materials.h"
#include "logic/map_objects/tribes/wareworker.h"
#include "logic/map_objects/tribes/workarea_info.h"
#include "logic/message.h"
#include "logic/widelands.h"
#include "notifications/notifications.h"
#include "scripting/lua_table.h"

struct BuildingHints;
class InteractiveGameBase;  // TODO(GunChleoc): Get rid
class Image;

namespace Widelands {

struct Flag;
struct Message;
class TribeDescr;
class WaresQueue;

class Building;

#define LOW_PRIORITY 2
#define DEFAULT_PRIORITY 4
#define HIGH_PRIORITY 8

/*
 * Common to all buildings!
 */
class BuildingDescr : public MapObjectDescr {
public:
	using FormerBuildings = std::vector<DescriptionIndex>;

	BuildingDescr(const std::string& init_descname,
	              MapObjectType type,
	              const LuaTable& t,
	              const EditorGameBase& egbase);
	~BuildingDescr() override {
	}

	bool is_buildable() const {
		return buildable_;
	}
	bool is_destructible() const {
		return destructible_;
	}
	bool is_enhanced() const {
		return enhanced_building_;
	}

	/**
	 * The build cost for direct construction
	 */
	const Buildcost& buildcost() const {
		return buildcost_;
	}

	/**
	 * Returned wares for dismantling
	 */
	const Buildcost& returned_wares() const {
		return return_dismantle_;
	}

	/**
	 * The build cost for enhancing a previous building
	 */
	const Buildcost& enhancement_cost() const {
		return enhance_cost_;
	}

	/**
	 * The returned wares for a enhaced building
	 */
	const Buildcost& returned_wares_enhanced() const {
		return return_enhanced_;
	}

	std::string helptext_script() const {
		return helptext_script_;
	}
	int32_t get_size() const {
		return size_;
	}
	bool get_ismine() const {
		return mine_;
	}
	bool get_isport() const {
		return port_;
	}
	bool needs_seafaring() const {
		return needs_seafaring_;
	}

	// Returns the enhancement this building can become or
	// INVALID_INDEX if it cannot be enhanced.
	const DescriptionIndex& enhancement() const {
		return enhancement_;
	}
	// Returns the building from which this building can be enhanced or
	// INVALID_INDEX if it cannot be built as an enhanced building.
	const DescriptionIndex& enhanced_from() const {
		return enhanced_from_;
	}
	void set_enhanced_from(const DescriptionIndex& index) {
		enhanced_from_ = index;
	}

	/// Create a building of this type in the game. Calls init, which does
	/// different things for different types of buildings (such as conquering
	/// land and requesting things). Therefore this must not be used to allocate
	/// a building during savegame loading. (It would cause many bugs.)
	///
	/// Does not perform any sanity checks.
	/// If former_buildings is not empty this is an enhancing.
	Building& create(EditorGameBase&,
	                 Player&,
	                 Coords,
	                 bool construct,
	                 bool loading = false,
	                 FormerBuildings former_buildings = FormerBuildings()) const;

	virtual uint32_t get_conquers() const;
	virtual uint32_t vision_range() const;

	WorkareaInfo workarea_info_;

	virtual int32_t suitability(const Map&, const FCoords&) const;
	const BuildingHints& hints() const {
		return hints_;
	}

protected:
	virtual Building& create_object() const = 0;
	Building& create_constructionsite() const;

private:
	const EditorGameBase& egbase_;
	bool buildable_;     // the player can build this himself
	bool destructible_;  // the player can destruct this himself
	Buildcost buildcost_;
	Buildcost return_dismantle_;   // Returned wares on dismantle
	Buildcost enhance_cost_;       // cost for enhancing
	Buildcost return_enhanced_;    // Returned ware for dismantling an enhanced building
	std::string helptext_script_;  // The path and filename to the building's helptext script
	int32_t size_;                 // size of the building
	bool mine_;
	bool port_;
	bool needs_seafaring_;  // This building should only be built on seafaring maps.
	DescriptionIndex enhancement_;
	DescriptionIndex
	   enhanced_from_;        // The building this building was enhanced from, or INVALID_INDEX
	bool enhanced_building_;  // if it is one, it is bulldozable
	BuildingHints hints_;     // hints (knowledge) for computer players

	// for migration, 0 is the default, meaning get_conquers() + 4
	uint32_t vision_range_;
	DISALLOW_COPY_AND_ASSIGN(BuildingDescr);
};

struct NoteBuildingWindow {
	CAN_BE_SENT_AS_NOTE(NoteId::BuildingWindow)

	Serial serial;

	enum class Action { kRefresh, kClose, kStartWarp, kFinishWarp, kWorkersChanged };
	const Action action;

	NoteBuildingWindow(Serial init_serial, const Action& init_action)
	   : serial(init_serial), action(init_action) {
	}
};

class Building : public PlayerImmovable {
	friend class BuildingDescr;
	friend class MapBuildingdataPacket;

	MO_DESCR(BuildingDescr)

public:
	// Player capabilities: which commands can a player issue for this building?
	enum {
		PCap_Bulldoze = 1,         // can bulldoze/remove this buildings
		PCap_Dismantle = 1 << 1,   // can dismantle this buildings
		PCap_Enhancable = 1 << 2,  // can be enhanced to something
	};

	using FormerBuildings = std::vector<DescriptionIndex>;

public:
	enum class InfoStringFormat { kCensus, kStatistics, kTooltip };

	Building(const BuildingDescr&);

	void load_finish(EditorGameBase&) override;

	int32_t get_size() const override;
	bool get_passable() const override;

	Flag& base_flag() override;
	virtual uint32_t get_playercaps() const;

	virtual Coords get_position() const {
		return position_;
	}
	PositionList get_positions(const EditorGameBase&) const override;

	std::string info_string(const InfoStringFormat& format);

	// Return the overlay string that is displayed on the map view when enabled
	// by the player.
	const std::string& update_and_get_statistics_string() {
		update_statistics_string(&statistics_string_);
		return statistics_string_;
	}

	/// \returns the queue for a ware type or \throws WException.
	virtual WaresQueue& waresqueue(DescriptionIndex);

	virtual bool burn_on_destroy();
	void destroy(EditorGameBase&) override;

<<<<<<< HEAD
=======
	void show_options(InteractiveGameBase&,
	                  bool avoid_fastclick = false,
	                  Vector2i pos = Vector2i(-1, -1));
	void hide_options();
	void refresh_options(InteractiveGameBase&);

>>>>>>> 030dfcee
	virtual bool fetch_from_flag(Game&);
	virtual bool get_building_work(Game&, Worker&, bool success);

	bool leave_check_and_wait(Game&, Worker&);
	void leave_skip(Game&, Worker&);

	// Get/Set the priority for this waretype for this building. 'type' defines
	// if this is for a worker or a ware, 'index' is the type of worker or ware.
	// If 'adjust' is false, the three possible states HIGH_PRIORITY,
	// DEFAULT_PRIORITY and LOW_PRIORITY are returned, otherwise numerical
	// values adjusted to the preciousness of the ware in general are returned.
	virtual int32_t get_priority(WareWorker type, DescriptionIndex, bool adjust = true) const;
	void set_priority(int32_t type, DescriptionIndex ware_index, int32_t new_priority);

	void collect_priorities(std::map<int32_t, std::map<DescriptionIndex, int32_t>>& p) const;

	/**
	 * The former buildings vector keeps track of all former buildings
	 * that have been enhanced up to the current one. The current building
	 * index will be in the last position. For construction sites, it is
	 * empty except enhancements. For a dismantle site, the last item will
	 * be the one being dismantled.
	 */
	const FormerBuildings get_former_buildings() {
		return old_buildings_;
	}

	void log_general_info(const EditorGameBase&) override;

	//  Use on training sites only.
	virtual void change_train_priority(uint32_t, int32_t) {
	}
	virtual void switch_train_mode() {
	}

	///  Stores the PlayerNumber of the player who has defeated this building.
	void set_defeating_player(PlayerNumber const player_number) {
		defeating_player_ = player_number;
	}

	void add_worker(Worker&) override;
	void remove_worker(Worker&) override;

	void send_message(Game& game,
	                  const Message::Type msgtype,
	                  const std::string& title,
	                  const std::string& icon_filename,
	                  const std::string& heading,
	                  const std::string& description,
	                  bool link_to_building_lifetime = true,
	                  uint32_t throttle_time = 0,
	                  uint32_t throttle_radius = 0);

protected:
	// Updates 'statistics_string' with the string that should be displayed for
	// this building right now. Overwritten by child classes.
	virtual void update_statistics_string(std::string*) {
	}

	void start_animation(EditorGameBase&, uint32_t anim);

	void init(EditorGameBase&) override;
	void cleanup(EditorGameBase&) override;
	void act(Game&, uint32_t data) override;

	void draw(uint32_t gametime,
	          TextToDraw draw_text,
	          const Vector2f& point_on_dst,
	          float scale,
	          RenderTarget* dst) override;
	void
	draw_info(TextToDraw draw_text, const Vector2f& point_on_dst, float scale, RenderTarget* dst);

	void set_seeing(bool see);

	Coords position_;
	Flag* flag_;

	uint32_t anim_;
	int32_t animstart_;

	using LeaveQueue = std::vector<OPtr<Worker>>;
	LeaveQueue leave_queue_;     //  FIFO queue of workers leaving the building
	uint32_t leave_time_;        //  when to wake the next one from leave queue
	ObjectPointer leave_allow_;  //  worker that is allowed to leave now

	//  The player who has defeated this building.
	PlayerNumber defeating_player_;

	int32_t priority_;  // base priority
	std::map<DescriptionIndex, int32_t> ware_priorities_;

	/// Whether we see our vision_range area based on workers in the building
	bool seeing_;

	// The former buildings names, with the current one in last position.
	FormerBuildings old_buildings_;

private:
	std::string statistics_string_;
};
}

#endif  // end of include guard: WL_LOGIC_MAP_OBJECTS_TRIBES_BUILDING_H<|MERGE_RESOLUTION|>--- conflicted
+++ resolved
@@ -251,15 +251,6 @@
 	virtual bool burn_on_destroy();
 	void destroy(EditorGameBase&) override;
 
-<<<<<<< HEAD
-=======
-	void show_options(InteractiveGameBase&,
-	                  bool avoid_fastclick = false,
-	                  Vector2i pos = Vector2i(-1, -1));
-	void hide_options();
-	void refresh_options(InteractiveGameBase&);
-
->>>>>>> 030dfcee
 	virtual bool fetch_from_flag(Game&);
 	virtual bool get_building_work(Game&, Worker&, bool success);
 
