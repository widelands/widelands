/*
 * Copyright (C) 2002-2022 by the Widelands Development Team
 *
 * This program is free software; you can redistribute it and/or
 * modify it under the terms of the GNU General Public License
 * as published by the Free Software Foundation; either version 2
 * of the License, or (at your option) any later version.
 *
 * This program is distributed in the hope that it will be useful,
 * but WITHOUT ANY WARRANTY; without even the implied warranty of
 * MERCHANTABILITY or FITNESS FOR A PARTICULAR PURPOSE.  See the
 * GNU General Public License for more details.
 *
 * You should have received a copy of the GNU General Public License
 * along with this program; if not, see <https://www.gnu.org/licenses/>.
 *
 */

#ifndef WL_LOGIC_MAP_OBJECTS_TRIBES_BUILDING_H
#define WL_LOGIC_MAP_OBJECTS_TRIBES_BUILDING_H

#include <memory>

#include "ai/ai_hints.h"
#include "base/macros.h"
#include "logic/map_objects/buildcost.h"
#include "logic/map_objects/immovable.h"
#include "logic/map_objects/tribes/attack_target.h"
#include "logic/map_objects/tribes/building_settings.h"
#include "logic/map_objects/tribes/soldiercontrol.h"
#include "logic/map_objects/tribes/wareworker.h"
#include "logic/map_objects/tribes/workarea_info.h"
#include "logic/message.h"
#include "scripting/lua_table.h"

namespace Widelands {

class InputQueue;
class Request;

constexpr float kBuildingSilhouetteOpacity = 0.3f;

/* The value 'true' means that the DescriptionIndex is a normal building, as
 * happens e.g. when enhancing a building. The value 'false' means that the
 * DescriptionIndex refers to an immovable, as happens e.g. with amazon treetop sentry. This
 * immovable should therefore always be painted below the building image.
 */
using FormerBuildings = std::vector<std::pair<DescriptionIndex, bool>>;

/*
 * Common to all buildings!
 */
class BuildingDescr : public MapObjectDescr {
public:
	BuildingDescr(const std::string& init_descname,
	              MapObjectType type,
	              const LuaTable& t,
	              Descriptions& descriptions);
	~BuildingDescr() override = default;

	[[nodiscard]] bool is_buildable() const {
		return buildable_;
	}
	[[nodiscard]] bool can_be_dismantled() const {
		return can_be_dismantled_;
	}
	[[nodiscard]] bool is_destructible() const {
		return destructible_;
	}
	[[nodiscard]] bool is_enhanced() const {
		return enhanced_building_;
	}

	/**
	 * The build cost for direct construction
	 */
	[[nodiscard]] const Buildcost& buildcost() const {
		return buildcost_;
	}
	Buildcost& mutable_buildcost() {
		return buildcost_;
	}

	/**
	 * Returned wares for dismantling
	 */
	[[nodiscard]] const Buildcost& returns_on_dismantle() const {
		return returns_on_dismantle_;
	}
	Buildcost& mutable_returns_on_dismantle() {
		return returns_on_dismantle_;
	}

	/**
	 * The build cost for enhancing a previous building
	 */
	[[nodiscard]] const Buildcost& enhancement_cost() const {
		return enhancement_cost_;
	}
	Buildcost& mutable_enhancement_cost() {
		return enhancement_cost_;
	}

	/**
	 * The returned wares for a enhaced building
	 */
	[[nodiscard]] const Buildcost& enhancement_returns_on_dismantle() const {
		return enhancement_returns_on_dismantle_;
	}
	Buildcost& mutable_enhancement_returns_on_dismantle() {
		return enhancement_returns_on_dismantle_;
	}

	[[nodiscard]] int32_t get_size() const {
		return size_;
	}
	[[nodiscard]] bool get_ismine() const {
		return mine_;
	}
	[[nodiscard]] bool get_isport() const {
		return port_;
	}
	[[nodiscard]] bool needs_seafaring() const {
		return needs_seafaring_;
	}
	[[nodiscard]] bool needs_waterways() const {
		return needs_waterways_;
	}

	[[nodiscard]] bool is_useful_on_map(bool seafaring_allowed, bool waterways_allowed) const;

	// Returns the enhancement this building can become or
	// INVALID_INDEX if it cannot be enhanced.
	[[nodiscard]] const DescriptionIndex& enhancement() const {
		return enhancement_;
	}
	// Returns the building from which this building can be enhanced or
	// INVALID_INDEX if it cannot be built as an enhanced building.
	[[nodiscard]] const DescriptionIndex& enhanced_from() const {
		return enhanced_from_;
	}
	void set_enhanced_from(const DescriptionIndex& index) {
		enhanced_from_ = index;
	}
	void set_vision_range(uint32_t v) {
		vision_range_ = v;
	}

	/// Create a building of this type in the game. Calls init, which does
	/// different things for different types of buildings (such as conquering
	/// land and requesting things). Therefore this must not be used to allocate
	/// a building during savegame loading. (It would cause many bugs.)
	///
	/// Does not perform any sanity checks.
	/// If former_buildings is not empty this is an enhancing.
	Building& create(EditorGameBase&,
	                 Player*,
	                 Coords,
	                 bool construct,
	                 bool loading = false,
	                 const FormerBuildings& former_buildings = FormerBuildings()) const;

	[[nodiscard]] virtual uint32_t get_conquers() const;
	[[nodiscard]] virtual uint32_t vision_range() const;

	[[nodiscard]] const WorkareaInfo& workarea_info() const {
		return workarea_info_;
	}

	// TODO(sirver): This should not be public. It is mutated by other classes
	// in many places.
	WorkareaInfo workarea_info_;

	[[nodiscard]] bool suitability(const Map&, const FCoords&) const;
	[[nodiscard]] const AI::BuildingHints& hints() const;
	void set_hints_trainingsites_max_percent(int percent);

	[[nodiscard]] uint32_t get_unoccupied_animation() const;

	[[nodiscard]] DescriptionIndex get_built_over_immovable() const {
		return built_over_immovable_;
	}

	[[nodiscard]] const std::string& get_owning_tribe() const {
		return owning_tribe_;
	}
	void set_owning_tribe(const std::string&);

	void set_enhancement(Descriptions&, LuaTable&);

protected:
	[[nodiscard]] virtual Building& create_object() const = 0;
	[[nodiscard]] Building& create_constructionsite() const;

private:
	void set_enhancement_cost(const Buildcost& enhance_cost, const Buildcost& return_enhanced);

	const Descriptions& descriptions_;
	const bool buildable_;     // the player can build this himself
	bool can_be_dismantled_;   // the player can dismantle this building
	const bool destructible_;  // the player can destruct this himself
	Buildcost buildcost_;
	Buildcost returns_on_dismantle_;  // Returned wares on dismantle
	Buildcost enhancement_cost_;      // cost for enhancing
	Buildcost
	   enhancement_returns_on_dismantle_;  // Returned ware for dismantling an enhanced building
	int32_t size_{BaseImmovable::SMALL};   // size of the building
	bool mine_{false};
	bool port_{false};
	bool needs_seafaring_;  // This building should only be built on seafaring maps.
	bool needs_waterways_;  // This building should only be built on maps with waterways/ferries
	                        // enabled
<<<<<<< HEAD
	DescriptionIndex enhancement_;
	DescriptionIndex
	   enhanced_from_;  // The building this building was enhanced from, or INVALID_INDEX
=======
	DescriptionIndex enhancement_{INVALID_INDEX};
	DescriptionIndex enhanced_from_{
	   INVALID_INDEX};  // The building this building was enhanced from, or INVALID_INDEX
>>>>>>> a9549ba2
	bool enhanced_building_{false};          // if it is one, it is bulldozable
	AI::BuildingHints hints_;                // hints (knowledge) for computer players
	DescriptionIndex built_over_immovable_;  // can be built only on nodes where an immovable with
	                                         // this attribute stands

	std::string owning_tribe_;

	// for migration, 0 is the default, meaning get_conquers() + 4
<<<<<<< HEAD
	uint32_t vision_range_{0};
=======
	uint32_t vision_range_{0U};
>>>>>>> a9549ba2
	DISALLOW_COPY_AND_ASSIGN(BuildingDescr);
};

struct NoteBuilding {
	CAN_BE_SENT_AS_NOTE(NoteId::Building)

	Serial serial;

	enum class Action { kChanged, kStartWarp, kFinishWarp, kWorkersChanged };
	const Action action;

	NoteBuilding(Serial init_serial, const Action& init_action)
	   : serial(init_serial), action(init_action) {
	}
};

class Building : public PlayerImmovable {
	friend class BuildingDescr;
	friend class MapBuildingdataPacket;

	MO_DESCR(BuildingDescr)

public:
	// Player capabilities: which commands can a player issue for this building?
	enum {
		PCap_Bulldoze = 1,         // can bulldoze/remove this buildings
		PCap_Dismantle = 1 << 1,   // can dismantle this buildings
		PCap_Enhancable = 1 << 2,  // can be enhanced to something
	};

	enum class InfoStringFormat { kCensus, kStatistics, kTooltip };

	explicit Building(const BuildingDescr&);

	void load_finish(EditorGameBase&) override;

	int32_t get_size() const override;
	bool get_passable() const override;

	Flag& base_flag() override;
	virtual uint32_t get_playercaps() const;

	virtual Coords get_position() const {
		return position_;
	}

	/**
	 * Is called right after the building is muted.
	 *
	 * param serial : the building serial
	 */
	Notifications::Signal<uint32_t /* serial */> muted;

	PositionList get_positions(const EditorGameBase&) const override;

	std::string info_string(const InfoStringFormat& format);

	// Return the overlay string that is displayed on the map view when enabled
	// by the player.
	const std::string& update_and_get_statistics_string() {
		update_statistics_string(&statistics_string_);
		return statistics_string_;
	}

	/// \returns the queue for the matching ware or worker type or \throws WException.
	/// This is usually called when a ware wants to enter the queue that requested it, so
	/// the Request is passed for disambiguation. This may be nullptr, e.g. when we want
	/// to get info about a queue. Currently disambiguation is used only by warehouse
	/// code because expedition bootstraps may have multiple queues for the same item.
	virtual InputQueue& inputqueue(DescriptionIndex, WareWorker, const Request*);

	virtual bool burn_on_destroy();
	void destroy(EditorGameBase&) override;

	bool is_destruction_blocked() const {
		return is_destruction_blocked_;
	}
	void set_destruction_blocked(bool b) {
		is_destruction_blocked_ = b;
	}

	virtual bool fetch_from_flag(Game&);
	virtual bool get_building_work(Game&, Worker&, bool success);

	bool leave_check_and_wait(Game&, Worker&);
	void leave_skip(Game&, Worker&);

	const WarePriority& get_priority(WareWorker, DescriptionIndex) const;
	void set_priority(WareWorker, DescriptionIndex, const WarePriority&);

	/**
	 * The former buildings vector keeps track of all former buildings
	 * that have been enhanced up to the current one. The current building
	 * index will be in the last position. For construction sites, it is
	 * empty except enhancements. For a dismantle site, the last item will
	 * be the one being dismantled.
	 */
	const FormerBuildings& get_former_buildings() {
		return old_buildings_;
	}

	void log_general_info(const EditorGameBase&) const override;

	//  Use on training sites only.
	virtual void change_train_priority(uint32_t, int32_t) {
	}
	virtual void switch_train_mode() {
	}

	///  Stores the PlayerNumber of the player who has defeated this building.
	void set_defeating_player(PlayerNumber const player_number) {
		defeating_player_ = player_number;
	}

	void add_worker(Worker&) override;
	void remove_worker(Worker&) override;

	virtual std::unique_ptr<const BuildingSettings> create_building_settings() const {
		return nullptr;
	}

	// AttackTarget object associated with this building. If the building can
	// never be attacked (for example productionsites) this will be nullptr.
	const AttackTarget* attack_target() const {
		return attack_target_;
	}

	// SoldierControl object associated with this building. If the building can
	// not house soldiers (for example productionsites) this will be nullptr.
	const SoldierControl* soldier_control() const {
		return soldier_control_;
	}
	SoldierControl* mutable_soldier_control() {
		return soldier_control_;
	}

	virtual bool is_present(Worker& worker) const;

	void send_message(Game& game,
	                  Message::Type msgtype,
	                  const std::string& title,
	                  const std::string& icon_filename,
	                  const std::string& heading,
	                  const std::string& description,
	                  bool link_to_building_lifetime = true,
	                  const Duration& throttle_time = Duration(0),
	                  uint32_t throttle_radius = 0);

	bool mute_messages() const {
		return mute_messages_;
	}
	void set_mute_messages(bool m) {
		mute_messages_ = m;
		if (m) {
			muted(serial());
		}
	}

	void notify_worker_evicted(Game&, Worker&);
	const Time& get_worker_evicted() const {
		return worker_evicted_;
	}

	void start_animation(const EditorGameBase&, uint32_t anim);

	bool is_seeing() const {
		return seeing_;
	}

protected:
	// Updates 'statistics_string' with the string that should be displayed for
	// this building right now. Overwritten by child classes.
	virtual void update_statistics_string(std::string*) {
	}

	bool init(EditorGameBase&) override;
	void cleanup(EditorGameBase&) override;
	void act(Game&, uint32_t data) override;

	void draw(const Time& gametime,
	          InfoToDraw info_to_draw,
	          const Vector2f& point_on_dst,
	          const Coords& coords,
	          float scale,
	          RenderTarget* dst) override;
	void
	draw_info(InfoToDraw info_to_draw, const Vector2f& point_on_dst, float scale, RenderTarget* dst);

	void set_seeing(bool see);
	void set_attack_target(AttackTarget* new_attack_target);
	void set_soldier_control(SoldierControl* new_soldier_control);

	Coords position_;
	Flag* flag_{nullptr};

<<<<<<< HEAD
	uint32_t anim_{0};
	Time animstart_;
=======
	uint32_t anim_{0U};
	Time animstart_{0U};
>>>>>>> a9549ba2

	using LeaveQueue = std::vector<OPtr<Worker>>;
	LeaveQueue leave_queue_;     //  FIFO queue of workers leaving the building
	Time leave_time_{0U};        //  when to wake the next one from leave queue
	ObjectPointer leave_allow_;  //  worker that is allowed to leave now

	Time worker_evicted_;  // The time when a worker was last evicted by the player.

	//  The player who has defeated this building.
<<<<<<< HEAD
	PlayerNumber defeating_player_{0};
=======
	PlayerNumber defeating_player_{0U};
>>>>>>> a9549ba2

	std::map<DescriptionIndex, WarePriority> ware_priorities_;

	/// Whether we see our vision_range area based on workers in the building
	bool seeing_{false};

	// The former buildings names, with the current one in last position.
	FormerBuildings old_buildings_;
	const MapObjectDescr* was_immovable_{nullptr};

private:
	std::string statistics_string_;
	AttackTarget* attack_target_{nullptr};  // owned by the base classes, set by 'set_attack_target'.
	SoldierControl* soldier_control_{
	   nullptr};  // owned by the base classes, set by 'set_soldier_control'.

	bool mute_messages_{false};
	bool is_destruction_blocked_{false};
};
}  // namespace Widelands

#endif  // end of include guard: WL_LOGIC_MAP_OBJECTS_TRIBES_BUILDING_H<|MERGE_RESOLUTION|>--- conflicted
+++ resolved
@@ -210,15 +210,9 @@
 	bool needs_seafaring_;  // This building should only be built on seafaring maps.
 	bool needs_waterways_;  // This building should only be built on maps with waterways/ferries
 	                        // enabled
-<<<<<<< HEAD
-	DescriptionIndex enhancement_;
-	DescriptionIndex
-	   enhanced_from_;  // The building this building was enhanced from, or INVALID_INDEX
-=======
 	DescriptionIndex enhancement_{INVALID_INDEX};
 	DescriptionIndex enhanced_from_{
 	   INVALID_INDEX};  // The building this building was enhanced from, or INVALID_INDEX
->>>>>>> a9549ba2
 	bool enhanced_building_{false};          // if it is one, it is bulldozable
 	AI::BuildingHints hints_;                // hints (knowledge) for computer players
 	DescriptionIndex built_over_immovable_;  // can be built only on nodes where an immovable with
@@ -227,11 +221,7 @@
 	std::string owning_tribe_;
 
 	// for migration, 0 is the default, meaning get_conquers() + 4
-<<<<<<< HEAD
-	uint32_t vision_range_{0};
-=======
 	uint32_t vision_range_{0U};
->>>>>>> a9549ba2
 	DISALLOW_COPY_AND_ASSIGN(BuildingDescr);
 };
 
@@ -427,13 +417,8 @@
 	Coords position_;
 	Flag* flag_{nullptr};
 
-<<<<<<< HEAD
-	uint32_t anim_{0};
-	Time animstart_;
-=======
 	uint32_t anim_{0U};
 	Time animstart_{0U};
->>>>>>> a9549ba2
 
 	using LeaveQueue = std::vector<OPtr<Worker>>;
 	LeaveQueue leave_queue_;     //  FIFO queue of workers leaving the building
@@ -443,11 +428,7 @@
 	Time worker_evicted_;  // The time when a worker was last evicted by the player.
 
 	//  The player who has defeated this building.
-<<<<<<< HEAD
-	PlayerNumber defeating_player_{0};
-=======
 	PlayerNumber defeating_player_{0U};
->>>>>>> a9549ba2
 
 	std::map<DescriptionIndex, WarePriority> ware_priorities_;
 
