--- conflicted
+++ resolved
@@ -171,19 +171,12 @@
 	Building& create_constructionsite() const;
 
 private:
-<<<<<<< HEAD
+	void set_enhancement_cost(const Buildcost& enhance_cost, const Buildcost& return_enhanced);
+
 	const Descriptions& descriptions_;
-	const bool buildable_;          // the player can build this himself
-	const bool can_be_dismantled_;  // the player can dismantle this building
-	const bool destructible_;       // the player can destruct this himself
-=======
-	void set_enhancement_cost(const Buildcost& enhance_cost, const Buildcost& return_enhanced);
-
-	const Tribes& tribes_;
 	const bool buildable_;     // the player can build this himself
 	bool can_be_dismantled_;   // the player can dismantle this building
 	const bool destructible_;  // the player can destruct this himself
->>>>>>> ef9061b0
 	Buildcost buildcost_;
 	Buildcost returns_on_dismantle_;  // Returned wares on dismantle
 	Buildcost enhancement_cost_;      // cost for enhancing
