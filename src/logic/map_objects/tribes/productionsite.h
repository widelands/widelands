--- conflicted
+++ resolved
@@ -337,12 +337,8 @@
 		production_result_ = text;
 	}
 
-<<<<<<< HEAD
-	InputQueue& inputqueue(DescriptionIndex, WareWorker) override;
+	InputQueue& inputqueue(DescriptionIndex, WareWorker, const Request*) override;
 	bool has_inputqueue(DescriptionIndex, WareWorker type) const override;
-=======
-	InputQueue& inputqueue(DescriptionIndex, WareWorker, const Request*) override;
->>>>>>> e1d8ad36
 
 	bool init(EditorGameBase&) override;
 	void cleanup(EditorGameBase&) override;
