--- conflicted
+++ resolved
@@ -85,14 +85,12 @@
 	bool is_output_worker_type(const DescriptionIndex& i) const {
 		return output_worker_types_.count(i);
 	}
-<<<<<<< HEAD
-	const BillOfMaterials & inputs() const {return inputs_;}
-	const BillOfMaterials & input_workers() const {return input_workers_;}
-=======
 	const BillOfMaterials& inputs() const {
 		return inputs_;
 	}
->>>>>>> f02ea309
+	const BillOfMaterials & input_workers() const {
+		return input_workers_;
+	}
 	using Output = std::set<DescriptionIndex>;
 	const Output& output_ware_types() const {
 		return output_ware_types_;
@@ -124,14 +122,9 @@
 private:
 	BillOfMaterials working_positions_;
 	BillOfMaterials inputs_;
-<<<<<<< HEAD
 	BillOfMaterials input_workers_;
-	Output   output_ware_types_;
-	Output   output_worker_types_;
-=======
 	Output output_ware_types_;
 	Output output_worker_types_;
->>>>>>> f02ea309
 	Programs programs_;
 	std::string out_of_resource_title_;
 	std::string out_of_resource_heading_;
@@ -202,12 +195,8 @@
 		production_result_ = text;
 	}
 
-<<<<<<< HEAD
-	WaresQueue & waresqueue(DescriptionIndex) override;
-	WorkersQueue & workersqueue(DescriptionIndex) override;
-=======
 	WaresQueue& waresqueue(DescriptionIndex) override;
->>>>>>> f02ea309
+	WorkersQueue& workersqueue(DescriptionIndex) override;
 
 	void init(EditorGameBase&) override;
 	void cleanup(EditorGameBase&) override;
@@ -221,19 +210,17 @@
 
 	void set_economy(Economy*) override;
 
-<<<<<<< HEAD
-	using InputQueues = std::vector<WaresQueue *>;
-	const InputQueues & warequeues() const {return input_queues_;}
-	using InputWorkerQueues = std::vector<WorkersQueue *>;
-	const InputWorkerQueues & workerqueues() const {return input_worker_queues_;}
-	const std::vector<Worker *>& workers() const;
-=======
 	using InputQueues = std::vector<WaresQueue*>;
 	const InputQueues& warequeues() const {
 		return input_queues_;
 	}
+
+	using InputWorkerQueues = std::vector<WorkersQueue*>;
+	const InputWorkerQueues& workerqueues() const {
+		return input_worker_queues_;
+	}
+
 	const std::vector<Worker*>& workers() const;
->>>>>>> f02ea309
 
 	bool can_start_working() const;
 
@@ -326,17 +313,8 @@
 
 	BillOfMaterials produced_wares_;
 	BillOfMaterials recruited_workers_;
-<<<<<<< HEAD
-	InputQueues input_queues_; ///< input queues for all inputs
+	InputQueues input_queues_;  ///< input queues for all inputs
 	InputWorkerQueues input_worker_queues_; ///< input queues for workers
-	std::vector<bool>        statistics_;
-	uint8_t                  last_stat_percent_;
-	// integer 0-10000000, to be divided by 10000 to get a percent, to avoid float (target range: 0-10)
-	uint32_t                 crude_percent_;
-	bool                     is_stopped_;
-	std::string              default_anim_; // normally "idle", "empty", if empty mine.
-=======
-	InputQueues input_queues_;  ///< input queues for all inputs
 	std::vector<bool> statistics_;
 	uint8_t last_stat_percent_;
 	// integer 0-10000000, to be divided by 10000 to get a percent, to avoid float (target range:
@@ -344,7 +322,6 @@
 	uint32_t crude_percent_;
 	bool is_stopped_;
 	std::string default_anim_;  // normally "idle", "empty", if empty mine.
->>>>>>> f02ea309
 
 private:
 	enum class Trend { kUnchanged, kRising, kFalling };
