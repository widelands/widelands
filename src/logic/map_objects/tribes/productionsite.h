/*
 * Copyright (C) 2002-2019 by the Widelands Development Team
 *
 * This program is free software; you can redistribute it and/or
 * modify it under the terms of the GNU General Public License
 * as published by the Free Software Foundation; either version 2
 * of the License, or (at your option) any later version.
 *
 * This program is distributed in the hope that it will be useful,
 * but WITHOUT ANY WARRANTY; without even the implied warranty of
 * MERCHANTABILITY or FITNESS FOR A PARTICULAR PURPOSE.  See the
 * GNU General Public License for more details.
 *
 * You should have received a copy of the GNU General Public License
 * along with this program; if not, write to the Free Software
 * Foundation, Inc., 51 Franklin Street, Fifth Floor, Boston, MA  02110-1301, USA.
 *
 */

#ifndef WL_LOGIC_MAP_OBJECTS_TRIBES_PRODUCTIONSITE_H
#define WL_LOGIC_MAP_OBJECTS_TRIBES_PRODUCTIONSITE_H

#include <cstring>
#include <map>
#include <memory>
#include <set>
#include <string>
#include <vector>

#include "base/macros.h"
#include "logic/map_objects/tribes/bill_of_materials.h"
#include "logic/map_objects/tribes/building.h"
#include "logic/map_objects/tribes/production_program.h"
#include "logic/map_objects/tribes/program_result.h"
#include "scripting/lua_table.h"

namespace Widelands {

struct ProductionProgram;
class Request;
class Soldier;
class WareDescr;
class WaresQueue;
class WorkerDescr;

enum class FailNotificationType { kDefault, kFull };

/**
 * Every building that is part of the economics system is a production site.
 *
 * A production site has a worker.
 * A production site can have one (or more) output wares types (in theory it
 * should be possible to burn wares for some virtual result such as "mana", or
 *  maybe even just for the fun of it, although that's not planned).
 * A production site can have one (or more) input wares types. Every input
 * wares type has an associated store.
 */
class ProductionSiteDescr : public BuildingDescr {
public:
	friend struct ProductionProgram;  // To add animations

	ProductionSiteDescr(const std::string& init_descname,
	                    const std::string& msgctxt,
	                    MapObjectType type,
	                    const LuaTable& t,
<<<<<<< HEAD
	                    EditorGameBase& egbase);
	ProductionSiteDescr(const std::string& init_descname,
	                    const std::string& msgctxt,
	                    const LuaTable& t,
	                    EditorGameBase& egbase);
=======
	                    const Tribes& tribes,
	                    const World& world);
	ProductionSiteDescr(const std::string& init_descname,
	                    const std::string& msgctxt,
	                    const LuaTable& t,
	                    const Tribes& tribes,
	                    const World& world);
>>>>>>> ba1af83e

	Building& create_object() const override;

	uint32_t nr_working_positions() const {
		uint32_t result = 0;
		for (const auto& working_pos : working_positions()) {
			result += working_pos.second;
		}
		return result;
	}
	const BillOfMaterials& working_positions() const {
		return working_positions_;
	}
	bool is_output_ware_type(const DescriptionIndex& i) const {
		return output_ware_types_.count(i);
	}
	bool is_output_worker_type(const DescriptionIndex& i) const {
		return output_worker_types_.count(i);
	}
	const BillOfMaterials& input_wares() const {
		return input_wares_;
	}
	const BillOfMaterials& input_workers() const {
		return input_workers_;
	}
	using Output = std::set<DescriptionIndex>;
	const Output& output_ware_types() const {
		return output_ware_types_;
	}
	const Output& output_worker_types() const {
		return output_worker_types_;
	}
	const ProductionProgram* get_program(const std::string&) const;
	using Programs = std::map<std::string, std::unique_ptr<ProductionProgram>>;
	const Programs& programs() const {
		return programs_;
	}

	const std::string& out_of_resource_title() const {
		return out_of_resource_title_;
	}

	const std::string& out_of_resource_heading() const {
		return out_of_resource_heading_;
	}

	const std::string& out_of_resource_message() const {
		return out_of_resource_message_;
	}

	const std::string& resource_not_needed_message() const {
		return resource_not_needed_message_;
	}

	uint32_t out_of_resource_productivity_threshold() const {
		return out_of_resource_productivity_threshold_;
	}

	bool highlight_overlapping_workarea_for(const std::string& n, bool* positive) const {
		const auto it = highlight_overlapping_workarea_for_.find(n);
		if (it == highlight_overlapping_workarea_for_.end()) {
			return false;
		} else {
			*positive = it->second;
			return true;
		}
	}

	const std::map<std::string, bool>& get_highlight_overlapping_workarea_for() const {
		return highlight_overlapping_workarea_for_;
	}

private:
	BillOfMaterials working_positions_;
	BillOfMaterials input_wares_;
	BillOfMaterials input_workers_;
	Output output_ware_types_;
	Output output_worker_types_;
	Programs programs_;
	std::string out_of_resource_title_;
	std::string out_of_resource_heading_;
	std::string out_of_resource_message_;
	std::string resource_not_needed_message_;
	int out_of_resource_productivity_threshold_;
	std::map<std::string, bool> highlight_overlapping_workarea_for_;

	DISALLOW_COPY_AND_ASSIGN(ProductionSiteDescr);
};

class ProductionSite : public Building {
	friend class MapBuildingdataPacket;
	friend struct ProductionProgram::ActReturn;
	friend struct ProductionProgram::ActReturn::WorkersNeedExperience;
	friend struct ProductionProgram::ActCall;
	friend struct ProductionProgram::ActCallWorker;
	friend struct ProductionProgram::ActSleep;
	friend struct ProductionProgram::ActCheckMap;
	friend struct ProductionProgram::ActAnimate;
	friend struct ProductionProgram::ActConsume;
	friend struct ProductionProgram::ActProduce;
	friend struct ProductionProgram::ActRecruit;
	friend struct ProductionProgram::ActMine;
	friend struct ProductionProgram::ActCheckSoldier;
	friend struct ProductionProgram::ActTrain;
	friend struct ProductionProgram::ActPlaySound;
	friend struct ProductionProgram::ActConstruct;
	MO_DESCR(ProductionSiteDescr)

public:
	explicit ProductionSite(const ProductionSiteDescr& descr);
	~ProductionSite() override;

	void log_general_info(const EditorGameBase&) const override;

	bool is_stopped() const {
		return is_stopped_;
	}
	void set_stopped(bool);

	struct WorkingPosition {
		WorkingPosition(Request* const wr = nullptr, Worker* const w = nullptr)
		   : worker_request(wr), worker(w) {
		}
		Request* worker_request;
		Worker* worker;
	};

	WorkingPosition const* working_positions() const {
		return working_positions_;
	}

	virtual bool has_workers(DescriptionIndex targetSite, Game& game);
	uint8_t get_statistics_percent() {
		return last_stat_percent_ / 10;
	}

	// receives the duration of the last period and the result (true if something was produced)
	// and sets actual_percent_ to new value
	void update_actual_statistics(uint32_t, bool);

	uint8_t get_actual_statistics() {
		return actual_percent_ / 10;
	}

	const std::string& production_result() const {
		return production_result_;
	}

	// Production and worker programs set this to explain the current
	// state of the production. This string is shown as a tooltip
	// when the mouse hovers over the building.
	void set_production_result(const std::string& text) {
		production_result_ = text;
	}

	InputQueue& inputqueue(DescriptionIndex, WareWorker) override;

	bool init(EditorGameBase&) override;
	void cleanup(EditorGameBase&) override;
	void act(Game&, uint32_t data) override;

	void remove_worker(Worker&) override;
	int warp_worker(EditorGameBase&, const WorkerDescr& wd);

	bool fetch_from_flag(Game&) override;
	bool get_building_work(Game&, Worker&, bool success) override;

	void set_economy(Economy*, WareWorker) override;

	using InputQueues = std::vector<InputQueue*>;
	const InputQueues& inputqueues() const {
		return input_queues_;
	}

	const std::vector<Worker*>& workers() const;

	bool can_start_working() const;

	/// sends a message to the player e.g. if the building's resource can't be found
	void notify_player(Game& game,
	                   uint8_t minutes,
	                   FailNotificationType type = FailNotificationType::kDefault);
	void unnotify_player();

	void set_default_anim(std::string);

	const BuildingSettings* create_building_settings() const override;

protected:
	void update_statistics_string(std::string* statistics) override;

	void load_finish(EditorGameBase& egbase) override;

protected:
	struct State {
		const ProductionProgram* program;  ///< currently running program
		size_t ip;                         ///< instruction pointer
		ProgramResult phase;               ///< micro-step index (instruction dependent)
		uint32_t flags;                    ///< pfXXX flags

		/**
		 * Instruction-dependent additional data.
		 */
		/*@{*/
		ObjectPointer objvar;
		Coords coord;
		/*@}*/

		State()
		   : program(nullptr), ip(0), phase(ProgramResult::kNone), flags(0), coord(Coords::null()) {
		}
	};

	Request& request_worker(DescriptionIndex);
	static void
	request_worker_callback(Game&, Request&, DescriptionIndex, Worker*, PlayerImmovable&);

	/**
	 * Determine the next program to be run when the last program has finished.
	 * The default implementation starts program "work".
	 */
	virtual void find_and_start_next_program(Game&);

	State& top_state() {
		assert(stack_.size());
		return *stack_.rbegin();
	}
	State* get_state() {
		return stack_.size() ? &*stack_.rbegin() : nullptr;
	}
	void program_act(Game&);

	/// \param phase can be used to pass a value on to the next step in the
	/// program. For example if one step is a mine command, it can calculate
	/// how long it should take to mine, given the particular circumstances,
	/// and pass the result to the following animation command, to set the
	/// duration.
	void program_step(Game&, uint32_t delay = 10, ProgramResult phase = ProgramResult::kNone);

	void program_start(Game&, const std::string& program_name);
	virtual void program_end(Game&, ProgramResult);
	virtual void train_workers(Game&);

	void format_statistics_string();
	void try_start_working(Game&);
	void set_post_timer(int32_t const t) {
		post_timer_ = t;
	}

protected:  // TrainingSite must have access to this stuff
	WorkingPosition* working_positions_;

	int32_t fetchfromflag_;  ///< Number of wares to fetch from flag

	/// If a program has ended with the result Failed or Skipped, that program may not
	/// start again until a certain time has passed. This is a map from program
	/// name to game time. When a program ends with the result Failed or Skipped, its name
	/// is added to this map, with the current game time. (When the program ends
	/// with any other result, its name is removed from the map.)
	using FailedSkippedPrograms = std::map<std::string, Time>;
	FailedSkippedPrograms failed_skipped_programs_;

	using Stack = std::vector<State>;
	Stack stack_;           ///<  program stack
	bool program_timer_;    ///< execute next instruction based on pointer
	int32_t program_time_;  ///< timer time
	int32_t post_timer_;    ///< Time to schedule after ends

	BillOfMaterials produced_wares_;
	BillOfMaterials recruited_workers_;
	InputQueues input_queues_;  ///< input queues for all inputs
	uint16_t last_stat_percent_;
	// integer 0-10000000, to be divided by 10000 to get a percent, to avoid float (target range:
	// 0-100)
	uint32_t actual_percent_;  // basically this is percent * 10 to avoid floats
	uint32_t last_program_end_time;
	bool is_stopped_;
	std::string default_anim_;  // normally "idle", "empty", if empty mine.

private:
	enum class Trend { kUnchanged, kRising, kFalling };
	Trend trend_;
	std::string statistics_string_on_changed_statistics_;
	std::string production_result_;  // hover tooltip text

	int32_t main_worker_;

	DISALLOW_COPY_AND_ASSIGN(ProductionSite);
};

/**
 * Describes, how many wares of a certain ware can be stored in a house.
 *
 * This class will be extended to support ordering of certain wares directly or
 * releasing some wares out of a building
 */
struct Input {
	Input(const DescriptionIndex& Ware, uint8_t const Max) : ware_(Ware), max_(Max) {
	}
	~Input() {
	}

	DescriptionIndex ware() const {
		return ware_;
	}
	uint8_t max() const {
		return max_;
	}

private:
	DescriptionIndex ware_;
	uint8_t max_;
};

/**
 * Note to be published when a production site is out of resources
 */
// A note we're using to notify the AI
struct NoteProductionSiteOutOfResources {
	CAN_BE_SENT_AS_NOTE(NoteId::ProductionSiteOutOfResources)

	// The production site that is out of resources.
	ProductionSite* ps;

	// The player that owns the production site.
	Player* player;

	NoteProductionSiteOutOfResources(ProductionSite* const init_ps, Player* init_player)
	   : ps(init_ps), player(init_player) {
	}
};

}  // namespace Widelands

#endif  // end of include guard: WL_LOGIC_MAP_OBJECTS_TRIBES_PRODUCTIONSITE_H<|MERGE_RESOLUTION|>--- conflicted
+++ resolved
@@ -63,21 +63,13 @@
 	                    const std::string& msgctxt,
 	                    MapObjectType type,
 	                    const LuaTable& t,
-<<<<<<< HEAD
-	                    EditorGameBase& egbase);
-	ProductionSiteDescr(const std::string& init_descname,
-	                    const std::string& msgctxt,
-	                    const LuaTable& t,
-	                    EditorGameBase& egbase);
-=======
-	                    const Tribes& tribes,
+	                    Tribes& tribes,
 	                    const World& world);
 	ProductionSiteDescr(const std::string& init_descname,
 	                    const std::string& msgctxt,
 	                    const LuaTable& t,
-	                    const Tribes& tribes,
+	                    Tribes& tribes,
 	                    const World& world);
->>>>>>> ba1af83e
 
 	Building& create_object() const override;
 
