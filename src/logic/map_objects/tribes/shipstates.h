--- conflicted
+++ resolved
@@ -59,12 +59,7 @@
 
 enum class WarshipCommand : uint8_t {
 	kAttack = 1,
-<<<<<<< HEAD
-	// 2 was kRetreat, removed
-	kSetCapacity = 3,
-=======
 	kSetCapacity = 2,
->>>>>>> 42f2d62e
 };
 
 }  // namespace Widelands
