/*
 * Copyright (C) 2002-2019 by the Widelands Development Team
 *
 * This program is free software; you can redistribute it and/or
 * modify it under the terms of the GNU General Public License
 * as published by the Free Software Foundation; either version 2
 * of the License, or (at your option) any later version.
 *
 * This program is distributed in the hope that it will be useful,
 * but WITHOUT ANY WARRANTY; without even the implied warranty of
 * MERCHANTABILITY or FITNESS FOR A PARTICULAR PURPOSE.  See the
 * GNU General Public License for more details.
 *
 * You should have received a copy of the GNU General Public License
 * along with this program; if not, write to the Free Software
 * Foundation, Inc., 51 Franklin Street, Fifth Floor, Boston, MA  02110-1301, USA.
 *
 */

#ifndef WL_LOGIC_MAP_OBJECTS_IMMOVABLE_PROGRAM_H
#define WL_LOGIC_MAP_OBJECTS_IMMOVABLE_PROGRAM_H

#include <cstring>
#include <memory>
#include <string>

#include "base/macros.h"

#include "logic/map_objects/buildcost.h"
#include "logic/map_objects/immovable.h"
#include "logic/map_objects/map_object_program.h"

namespace Widelands {

/// Ordered sequence of actions (at least 1). Has a name.
struct ImmovableProgram : public MapObjectProgram {

	/// Can be executed on an Immovable.
	struct Action {
		Action() = default;
		virtual ~Action();
		virtual void execute(Game&, Immovable&) const = 0;

	private:
		DISALLOW_COPY_AND_ASSIGN(Action);
	};

	/// Runs an animation.
	///
	/// Parameter syntax:
	///    parameters ::= animation duration
	/// Parameter semantics:
	///    animation:
	///       The name of an animation (defined in the immovable type).
	///    duration:
	///       A natural integer.
	///
	/// Starts the specified animation for the immovable. Blocks the execution
	/// of the program for the specified duration. (The duration does not have
	/// to equal the length of the animation. It will loop around. The animation
	/// will not be stopped by this command. It will run until another animation
	/// is started.)
	struct ActAnimate : public Action {
		ActAnimate(const std::vector<std::string>& arguments, const ImmovableDescr&);
		void execute(Game&, Immovable&) const override;
<<<<<<< HEAD
	private:
		AnimationParameters parameters;
=======
		const std::string& animation() const {
			return animation_name_;
		}

	private:
		std::string animation_name_;
		Duration duration_;
>>>>>>> 120c0b1b
	};

	/// Transforms the immovable into another immovable or into a bob
	///
	/// Parameter syntax
	///    parameters ::= {probability} {bob|immovable} world|tribe:name
	/// Parameter semantics:
	///    probability: (defaults to 0 -- i.e. always)
	///       The probability (out of 255) for replacing the immovable with
	///       a new one; if the probability is 0 (i.e. the default), then the
	///       transformation always happens
	///    bob|immovable: (defaults to immovable)
	///       whether we'll be replaced by a bob or by an immovable
	///    world|tribe:
	///       whether the other object is taken from the world or from
	///       the owner's tribe
	///    name:
	///       name of the replacement object
	struct ActTransform : public Action {
		ActTransform(std::vector<std::string>& arguments, const ImmovableDescr&);
		void execute(Game&, Immovable&) const override;

	private:
		std::string type_name;
		bool bob;
		uint8_t probability;
	};

	/// Like ActTransform but the probability is determined by the suitability.
	struct ActGrow : public Action {
		ActGrow(std::vector<std::string>& arguments, const ImmovableDescr&);
		void execute(Game&, Immovable&) const override;

	private:
		std::string type_name;
		bool tribe;
	};

	struct ActRemove : public Action {
		ActRemove(std::vector<std::string>& arguments);
		void execute(Game&, Immovable&) const override;

	private:
		uint8_t probability;
	};

	struct ActSeed : public Action {
		ActSeed(std::vector<std::string>& arguments, const ImmovableDescr&);
		void execute(Game&, Immovable&) const override;

	private:
		std::string type_name;
		uint8_t probability;
	};

	/// Plays a sound effect.
	///
	/// Parameter syntax:
	///    parameters ::= directory sound [priority]
	/// Parameter semantics:
	///    path:
	///       The directory of the sound files, relative to the datadir, followed
	///       by the base filename of a sound effect (relative to the directory).
	///    priority:
	///       An integer. If omitted, 127 is used.
	///
	/// Plays the specified sound effect with the specified priority. Whether the
	/// sound effect is actually played is determined by the sound handler.
	struct ActPlaySound : public Action {
		ActPlaySound(const std::vector<std::string>& arguments);
		void execute(Game&, Immovable&) const override;

	private:
		PlaySoundParameters parameters;
	};

	/**
	 * Puts the immovable into construction mode.
	 *
	 * Parameter syntax:
	 *    parameters ::= animation build-time decay-time
	 * Parameter semantics:
	 *    animation:
	 *       The basic animation to be displayed during construction.
	 *    build-time:
	 *       Time for a single building step.
	 *    decay-time:
	 *       Time until construction decays one step if no progress has been made.
	 */
	struct ActConstruct : public Action {
		ActConstruct(std::vector<std::string>& arguments, const ImmovableDescr&);
		void execute(Game&, Immovable&) const override;

		Duration buildtime() const {
			return buildtime_;
		}
		Duration decaytime() const {
			return decaytime_;
		}

	private:
		std::string animation_name_;
		Duration buildtime_;
		Duration decaytime_;
	};

	/// Create a program with a single action.
	ImmovableProgram(const std::string& init_name, std::unique_ptr<Action> action);

	/// Create an immovable program from a number of lines.
	ImmovableProgram(const std::string& init_name,
	                 const std::vector<std::string>& lines,
	                 const ImmovableDescr& immovable);

	~ImmovableProgram() {
	}

	size_t size() const {
		return actions_.size();
	}
	const Action& operator[](size_t const idx) const {
		assert(idx < actions_.size());
		return *actions_[idx];
	}

private:
	std::vector<std::unique_ptr<Action>> actions_;
};

struct ImmovableActionData {
	ImmovableActionData() {
	}
	virtual ~ImmovableActionData() {
	}

	virtual const char* name() const = 0;
	virtual void save(FileWrite& fw, Immovable& imm) const = 0;

	static ImmovableActionData* load(FileRead& fr, Immovable& imm, const std::string& name);
};

struct ActConstructData : ImmovableActionData {
	const char* name() const override;
	void save(FileWrite& fw, Immovable& imm) const override;
	static ActConstructData* load(FileRead& fr, Immovable& imm);

	Buildcost delivered;
};
}  // namespace Widelands

#endif  // end of include guard: WL_LOGIC_MAP_OBJECTS_IMMOVABLE_PROGRAM_H<|MERGE_RESOLUTION|>--- conflicted
+++ resolved
@@ -63,18 +63,12 @@
 	struct ActAnimate : public Action {
 		ActAnimate(const std::vector<std::string>& arguments, const ImmovableDescr&);
 		void execute(Game&, Immovable&) const override;
-<<<<<<< HEAD
+		uint32_t animation() const {
+			return parameters.animation;
+		}
+
 	private:
 		AnimationParameters parameters;
-=======
-		const std::string& animation() const {
-			return animation_name_;
-		}
-
-	private:
-		std::string animation_name_;
-		Duration duration_;
->>>>>>> 120c0b1b
 	};
 
 	/// Transforms the immovable into another immovable or into a bob
