--- conflicted
+++ resolved
@@ -221,19 +221,18 @@
 	}
 
 	type_name = arguments.front();
-<<<<<<< HEAD
+
 	const int p = std::stoi(arguments[1]);
 	if (p <= 0 || p >= 255) {
 		throw GameDataError("Immovable %s: Seeding radius range factor %i out of range [1,254]",
 		                    descr.name().c_str(), p);
 	}
 	probability = p;
-=======
+
 	// This ensures that the object we're transforming to is loaded and known. It does not ensure
 	// that it's an appropriate immovable.
 	Notifications::publish(
 	   NoteMapObjectDescription(type_name, NoteMapObjectDescription::LoadType::kObject));
->>>>>>> 85bdf744
 }
 
 void ImmovableProgram::ActSeed::execute(Game& game, Immovable& immovable) const {
