/*
 * Copyright (C) 2002-2020 by the Widelands Development Team
 *
 * This program is free software; you can redistribute it and/or
 * modify it under the terms of the GNU General Public License
 * as published by the Free Software Foundation; either version 2
 * of the License, or (at your option) any later version.
 *
 * This program is distributed in the hope that it will be useful,
 * but WITHOUT ANY WARRANTY; without even the implied warranty of
 * MERCHANTABILITY or FITNESS FOR A PARTICULAR PURPOSE.  See the
 * GNU General Public License for more details.
 *
 * You should have received a copy of the GNU General Public License
 * along with this program; if not, write to the Free Software
 * Foundation, Inc., 51 Franklin Street, Fifth Floor, Boston, MA  02110-1301, USA.
 *
 */

#include "logic/map_objects/immovable_program.h"

#include <memory>

#include "logic/game.h"
#include "logic/game_data_error.h"
#include "logic/map_objects/terrain_affinity.h"
#include "logic/map_objects/world/world.h"
#include "logic/mapfringeregion.h"
#include "logic/player.h"
#include "sound/note_sound.h"

namespace Widelands {

ImmovableProgram::ImmovableProgram(const std::string& init_name, std::unique_ptr<Action> action)
   : MapObjectProgram(init_name) {
	actions_.push_back(std::move(action));
}

ImmovableProgram::ImmovableProgram(const std::string& init_name,
                                   const std::vector<std::string>& lines,
                                   ImmovableDescr& immovable)
   : MapObjectProgram(init_name) {
	for (const std::string& line : lines) {
		if (line.empty()) {
			throw GameDataError("Empty line");
		}
		try {
			ProgramParseInput parseinput = parse_program_string(line);

			if (parseinput.name == "animate") {
				actions_.push_back(
				   std::unique_ptr<Action>(new ActAnimate(parseinput.arguments, immovable)));
			} else if (parseinput.name == "transform") {
				actions_.push_back(
				   std::unique_ptr<Action>(new ActTransform(parseinput.arguments, immovable)));
			} else if (parseinput.name == "grow") {
				actions_.push_back(
				   std::unique_ptr<Action>(new ActGrow(parseinput.arguments, immovable)));
			} else if (parseinput.name == "remove") {
				actions_.push_back(std::unique_ptr<Action>(new ActRemove(parseinput.arguments)));
			} else if (parseinput.name == "seed") {
				actions_.push_back(
				   std::unique_ptr<Action>(new ActSeed(parseinput.arguments, immovable)));
			} else if (parseinput.name == "playsound") {
				actions_.push_back(std::unique_ptr<Action>(new ActPlaySound(parseinput.arguments)));
			} else if (parseinput.name == "construct") {
				actions_.push_back(
				   std::unique_ptr<Action>(new ActConstruct(parseinput.arguments, immovable)));
			} else {
				throw GameDataError(
				   "Unknown command '%s' in line '%s'", parseinput.name.c_str(), line.c_str());
			}
		} catch (const GameDataError& e) {
			throw GameDataError("Error reading line '%s': %s", line.c_str(), e.what());
		}
	}
	if (actions_.empty()) {
		throw GameDataError("No actions found");
	}
}

ImmovableProgram::Action::~Action() {
}

ImmovableProgram::ActAnimate::ActAnimate(const std::vector<std::string>& arguments,
                                         const ImmovableDescr& descr) {
	parameters = MapObjectProgram::parse_act_animate(arguments, descr, true);
}

/// Use convolution to make the animation time a random variable with binomial
/// distribution and the configured time as the expected value.
void ImmovableProgram::ActAnimate::execute(Game& game, Immovable& immovable) const {
	immovable.start_animation(game, parameters.animation);
	immovable.program_step(game, parameters.duration ? 1 + game.logic_rand() % parameters.duration +
	                                                      game.logic_rand() % parameters.duration :
	                                                   0);
}

ImmovableProgram::ActPlaySound::ActPlaySound(const std::vector<std::string>& arguments) {
	parameters = MapObjectProgram::parse_act_play_sound(arguments, kFxPriorityAllowMultiple - 1);
}

/**
 * Send request to the g_sound_handler to play a certain sound effect.
 * Whether the effect actually gets played is decided by the sound server itself.
 */
void ImmovableProgram::ActPlaySound::execute(Game& game, Immovable& immovable) const {
	Notifications::publish(
	   NoteSound(SoundType::kAmbient, parameters.fx, immovable.get_position(), parameters.priority));
	immovable.program_step(game);
}

ImmovableProgram::ActTransform::ActTransform(std::vector<std::string>& arguments,
                                             ImmovableDescr& descr) {
	if (arguments.empty()) {
		throw GameDataError("Usage: transform=[bob] <name> [<probability>]");
	}
	try {
		bob = false;
		probability = 0;

		for (const std::string& argument : arguments) {
			if (argument == "bob") {
				bob = true;
			} else if (argument[0] >= '0' && argument[0] <= '9') {
				probability = read_positive(argument, 254);
			} else {
				type_name = argument;
				// This ensures that the object we're transforming to is loaded and known. It does not
				// ensure that it's an appropriate immovable.
				Notifications::publish(
				   NoteMapObjectDescription(type_name, NoteMapObjectDescription::LoadType::kObject));
			}
		}
		if (type_name == descr.name()) {
			throw GameDataError("illegal transformation to the same type");
		}
		// Register target at ImmovableDescr
		if (bob) {
			descr.becomes_.insert(std::make_pair(MapObjectType::BOB, type_name));
		} else {
			descr.becomes_.insert(std::make_pair(MapObjectType::IMMOVABLE, type_name));
		}
	} catch (const WException& e) {
		throw GameDataError("transform: %s", e.what());
	}
}

void ImmovableProgram::ActTransform::execute(Game& game, Immovable& immovable) const {
	if (immovable.apply_growth_delay(game)) {
		return;
	}
	if (probability == 0 || game.logic_rand() % 256 < probability) {
		Player* player = immovable.get_owner();
		Coords const c = immovable.get_position();
		MapObjectDescr::OwnerType owner_type = immovable.descr().owner_type();
		immovable.remove(game);  //  Now immovable is a dangling reference!

		if (bob) {
			game.create_ship(c, type_name, player);
		} else {
			game.create_immovable_with_name(
			   c, type_name, owner_type, player, nullptr /* former_building_descr */);
		}
	} else {
		immovable.program_step(game);
	}
}

ImmovableProgram::ActGrow::ActGrow(std::vector<std::string>& arguments, ImmovableDescr& descr) {
	if (arguments.size() != 1) {
		throw GameDataError("Usage: grow=<immovable name>");
	}
	if (!descr.has_terrain_affinity()) {
		throw GameDataError(
		   "Immovable %s can 'grow', but has no terrain_affinity entry.", descr.name().c_str());
	}

	type_name = arguments.front();
<<<<<<< HEAD
	// This ensures that the object we're transforming to is loaded and known. It does not ensure
	// that it's an appropriate immovable.
	Notifications::publish(
	   NoteMapObjectDescription(type_name, NoteMapObjectDescription::LoadType::kObject));
=======
	// Register target at ImmovableDescr
	descr.becomes_.insert(std::make_pair(MapObjectType::IMMOVABLE, type_name));
>>>>>>> d185afc7
}

void ImmovableProgram::ActGrow::execute(Game& game, Immovable& immovable) const {
	if (immovable.apply_growth_delay(game)) {
		return;
	}

	const Map& map = game.map();
	FCoords const f = map.get_fcoords(immovable.get_position());
	const ImmovableDescr& descr = immovable.descr();

	if ((game.logic_rand() % TerrainAffinity::kPrecisionFactor) <
	    probability_to_grow(descr.terrain_affinity(), f, map, game.world().terrains())) {
		MapObjectDescr::OwnerType owner_type = descr.owner_type();
		Player* owner = immovable.get_owner();
		immovable.remove(game);  //  Now immovable is a dangling reference!
		game.create_immovable_with_name(
		   f, type_name, owner_type, owner, nullptr /* former_building_descr */);
	} else {
		immovable.program_step(game);
	}
}

/**
 * remove
 */
ImmovableProgram::ActRemove::ActRemove(std::vector<std::string>& arguments) {
	if (arguments.size() > 1) {
		throw GameDataError("Usage: remove=[<probability>]");
	}
	probability = arguments.empty() ? 0 : read_positive(arguments.front(), 254);
}

void ImmovableProgram::ActRemove::execute(Game& game, Immovable& immovable) const {
	if (probability == 0 || game.logic_rand() % 256 < probability) {
		immovable.remove(game);  //  Now immovable is a dangling reference!
	} else {
		immovable.program_step(game);
	}
}

ImmovableProgram::ActSeed::ActSeed(std::vector<std::string>& arguments,
                                   const ImmovableDescr& descr) {
	if (arguments.size() != 2) {
		throw GameDataError("Usage: seed=<immovable name> <radius_range_factor>");
	}
	if (!descr.has_terrain_affinity()) {
		throw GameDataError(
		   "Immovable %s can 'seed', but has no terrain_affinity entry.", descr.name().c_str());
	}

	type_name = arguments.front();

	const int p = std::stoi(arguments[1]);
	if (p <= 0 || p >= 255) {
		throw GameDataError("Immovable %s: Seeding radius range factor %i out of range [1,254]",
		                    descr.name().c_str(), p);
	}
	probability = p;

	// This ensures that the object we're transforming to is loaded and known. It does not ensure
	// that it's an appropriate immovable.
	Notifications::publish(
	   NoteMapObjectDescription(type_name, NoteMapObjectDescription::LoadType::kObject));
}

void ImmovableProgram::ActSeed::execute(Game& game, Immovable& immovable) const {
	const Map& map = game.map();
	FCoords const f = map.get_fcoords(immovable.get_position());
	const ImmovableDescr& descr = immovable.descr();

	if ((game.logic_rand() % TerrainAffinity::kPrecisionFactor) <
	    probability_to_grow(descr.terrain_affinity(), f, map, game.world().terrains())) {
		// Seed a new tree.
		MapFringeRegion<> mr(map, Area<>(f, 0));
		uint32_t fringe_size = 0;
		do {
			mr.extend(map);
			fringe_size += 6;
		} while (game.logic_rand() % std::numeric_limits<uint8_t>::max() < probability);

		for (uint32_t n = game.logic_rand() % fringe_size; n; --n) {
			mr.advance(map);
		}

		const FCoords new_location = map.get_fcoords(mr.location());
		if (!new_location.field->get_immovable() &&
		    (new_location.field->nodecaps() & MOVECAPS_WALK) &&
		    (game.logic_rand() % TerrainAffinity::kPrecisionFactor) <
		       probability_to_grow(
		          descr.terrain_affinity(), new_location, map, game.world().terrains())) {
			game.create_immovable_with_name(mr.location(), type_name, descr.owner_type(),
			                                nullptr /* owner */, nullptr /* former_building_descr */);
		}
	}

	immovable.program_step(game);
}

ImmovableProgram::ActConstruct::ActConstruct(std::vector<std::string>& arguments,
                                             const ImmovableDescr& descr) {
	if (arguments.size() != 3) {
		throw GameDataError("Usage: construct=<animation> <build duration> <decay duration>");
	}
	try {
		animation_name_ = arguments[0];
		if (!descr.is_animation_known(animation_name_)) {
			throw GameDataError("Unknown animation '%s' in immovable program for immovable '%s'",
			                    animation_name_.c_str(), descr.name().c_str());
		}

		buildtime_ = read_positive(arguments[1]);
		decaytime_ = read_positive(arguments[2]);
	} catch (const WException& e) {
		throw GameDataError("construct: %s", e.what());
	}
}

constexpr uint8_t kCurrentPacketVersionConstructionData = 1;

const char* ActConstructData::name() const {
	return "construct";
}
void ActConstructData::save(FileWrite& fw, Immovable& imm) const {
	fw.unsigned_8(kCurrentPacketVersionConstructionData);
	delivered.save(fw, imm.get_owner()->tribe());
}

ActConstructData* ActConstructData::load(FileRead& fr, Immovable& imm) {
	ActConstructData* d = new ActConstructData;

	try {
		uint8_t packet_version = fr.unsigned_8();
		if (packet_version == kCurrentPacketVersionConstructionData) {
			d->delivered.load(fr, imm.get_owner()->tribe());
		} else {
			throw UnhandledVersionError(
			   "ActConstructData", packet_version, kCurrentPacketVersionConstructionData);
		}
	} catch (const WException& e) {
		delete d;
		d = nullptr;
		throw GameDataError("ActConstructData: %s", e.what());
	}

	return d;
}

void ImmovableProgram::ActConstruct::execute(Game& g, Immovable& imm) const {
	ActConstructData* d = imm.get_action_data<ActConstructData>();
	if (!d) {
		// First execution
		d = new ActConstructData;
		imm.set_action_data(d);

		imm.start_animation(g, imm.descr().get_animation(animation_name_, &imm));
		imm.anim_construction_total_ = imm.descr().buildcost().total();
	} else {
		// Perhaps we are called due to the construction timeout of the last construction step
		Buildcost remaining;
		imm.construct_remaining_buildcost(g, &remaining);
		if (remaining.empty()) {
			imm.program_step(g);
			return;
		}

		// Otherwise, this is a decay timeout
		uint32_t totaldelivered = 0;
		for (const auto& addme : d->delivered) {
			totaldelivered += addme.second;
		}

		if (!totaldelivered) {
			imm.remove(g);
			return;
		}

		uint32_t randdecay = g.logic_rand() % totaldelivered;
		for (Buildcost::iterator it = d->delivered.begin(); it != d->delivered.end(); ++it) {
			if (randdecay < it->second) {
				it->second--;
				break;
			}

			randdecay -= it->second;
		}

		imm.anim_construction_done_ = d->delivered.total();
	}

	imm.program_step_ = imm.schedule_act(g, decaytime_);
}

ImmovableActionData*
ImmovableActionData::load(FileRead& fr, Immovable& imm, const std::string& name) {
	if (name == "construct") {
		return ActConstructData::load(fr, imm);
	} else {
		log("ImmovableActionData::load: type %s not known", name.c_str());
		return nullptr;
	}
}
}  // namespace Widelands<|MERGE_RESOLUTION|>--- conflicted
+++ resolved
@@ -177,15 +177,13 @@
 	}
 
 	type_name = arguments.front();
-<<<<<<< HEAD
 	// This ensures that the object we're transforming to is loaded and known. It does not ensure
 	// that it's an appropriate immovable.
 	Notifications::publish(
 	   NoteMapObjectDescription(type_name, NoteMapObjectDescription::LoadType::kObject));
-=======
+
 	// Register target at ImmovableDescr
 	descr.becomes_.insert(std::make_pair(MapObjectType::IMMOVABLE, type_name));
->>>>>>> d185afc7
 }
 
 void ImmovableProgram::ActGrow::execute(Game& game, Immovable& immovable) const {
