/*
 * Copyright (C) 2002-2020 by the Widelands Development Team
 *
 * This program is free software; you can redistribute it and/or
 * modify it under the terms of the GNU General Public License
 * as published by the Free Software Foundation; either version 2
 * of the License, or (at your option) any later version.
 *
 * This program is distributed in the hope that it will be useful,
 * but WITHOUT ANY WARRANTY; without even the implied warranty of
 * MERCHANTABILITY or FITNESS FOR A PARTICULAR PURPOSE.  See the
 * GNU General Public License for more details.
 *
 * You should have received a copy of the GNU General Public License
 * along with this program; if not, write to the Free Software
 * Foundation, Inc., 51 Franklin Street, Fifth Floor, Boston, MA  02110-1301, USA.
 *
 */

#ifndef WL_LOGIC_MAP_OBJECTS_BOB_H
#define WL_LOGIC_MAP_OBJECTS_BOB_H

#include "base/macros.h"
#include "base/vector.h"
#include "economy/route.h"
#include "graphic/animation/diranimations.h"
#include "logic/map_objects/info_to_draw.h"
#include "logic/map_objects/map_object.h"
#include "logic/map_objects/map_object_program.h"
#include "logic/map_objects/walkingdir.h"
#include "logic/path.h"
#include "logic/widelands_geometry.h"

namespace Widelands {

class Bob;
<<<<<<< HEAD
class Map;
struct Route;
struct Transfer;
class TribeDescr;
=======
>>>>>>> 41123200

/**
 * Implement MapObjectDescr for the following \ref Bob class.
 */
class BobDescr : public MapObjectDescr {
public:
	friend struct MapBobdataPacket;

	BobDescr(const std::string& init_descname,
	         const MapObjectType type,
	         MapObjectDescr::OwnerType owner_type,
	         const LuaTable& table);

	~BobDescr() override {
	}

	Bob& create(EditorGameBase&, Player* owner, const Coords&) const;

	MapObjectDescr::OwnerType get_owner_type() const {
		return owner_type_;
	}

	virtual uint32_t movecaps() const {
		return 0;
	}
	uint32_t vision_range() const;

protected:
	virtual Bob& create_object() const = 0;

private:
	const MapObjectDescr::OwnerType owner_type_;
	const uint32_t vision_range_;
	DISALLOW_COPY_AND_ASSIGN(BobDescr);
};

/**
 * Bobs are moving map objects: Animals, humans, ships...
 *
 * The name comes from original Settlers2 terminology.
 *
 * \par Bobs, Tasks and their signalling
 *
 * Bobs have a call-stack of "tasks". The top-most \ref Task is the one that is
 * currently being executed.
 *
 * Upon initialization, an object has no Task at all. A CMD_ACT will be
 * scheduled automatically. When it is executed, \ref init_auto_task() is
 * called to automatically select a fallback Task.
 *
 * However, the creator of the Bob can choose to push a specific Task
 * immediately after creating the Bob. This will override the fallback
 * behaviour. init_auto_task() is also called when the final task is popped
 * from the stack.
 *
 * All state information that a Task uses must be stored in the State structure
 * returned by get_state(). Every Task on the Task stack has its own
 * State structure, i.e. push_task() does not destroy the current Task's State.
 *
 * In order to start a new sub-task, you have to call \ref push_task(), and then
 * fill the State structure returned by get_state() with any parameters that the
 * Task may need.
 *
 * A Task is ended by \ref pop_task(). Note, however, that pop_task() can only
 * be called from a Task's update() function. If you want to interrupt the
 * current \ref Task for some reason, you should call \ref send_signal().
 * The signal semantics are explained below in more detail.
 *
 * To implement a new Task, you need to create a new Task object with an
 * update() function. This update() function is called in one of the following
 * situations:
 * \li a timeout set by \ref schedule_act() has occurred
 * \li the task has just been started via \ref push_task()
 * \li the child task has ended via \ref pop_task()
 * \li a signal has been sent via \ref send_signal()
 * It is the responsibility of the update() function to distinguish between
 * these situations as appropriate.
 *
 * One of the following things must happen during update():
 * \li Call schedule_act() to schedule the next call to update()
 * \li Call skip_act() if you really don't want to act until a signal occurs.
 * \li Call pop_task() to end the current task
 * \li Send a new signal via \ref send_signal(). Note that in this case,
 *     the update() function will be called again after some delay, and it
 *     remains the responsibility of the update() function to deal with the
 *     signal.
 * The last case is mostly useful when signals are sent from functions that
 * can be called at any time, such as \ref set_location().
 *
 * Whenever \ref send_signal() is called, any current signal is overwritten
 * by the new signal and the signal_immediate() functions of all Tasks on the
 * stack are called if available. Note that these functions are not supposed
 * to perform any actions besides bookkeeping actions that must be performed
 * in all situations (for example, one might zero some pointer in
 * signal_immediate() to avoid dangling pointers).
 *
 * Then, \ref send_signal() schedules a future call to the top-most task's
 * update() function. Often, update() functions will just call \ref pop_task()
 * and leave the signal handling to their parent tasks. To ultimately handle
 * a signal, the update() function must call \ref signal_handled().
 *
 * If a task maintains state outside of its \ref State structure, it may have
 * to do certain bookkeeping tasks whenever the task is popped from the stack.
 * To this end, a task may have a \ref Task::pop method. If this method
 * exists, it is always called just before the task is popped from the stack.
 */
class Bob : public MapObject {
public:
	friend class Map;
	friend struct MapBobdataPacket;
	friend struct MapBobPacket;

	struct State;
	using Ptr = void (Bob::*)(Game&, State&);
	using PtrSignal = void (Bob::*)(Game&, State&, const std::string&);

	/// \see struct Bob for in-depth explanation
	struct Task {
		char const* name;

		/**
		 * Called to update the current task and schedule the next
		 * actions etc.
		 *
		 * \see Bob for in-depth explanation
		 */
		Ptr update;

		/**
		 * Called by \ref send_signal() to perform bookkeeping tasks that
		 * must be performed immediately. May be zero.
		 */
		PtrSignal signal_immediate;

		/**
		 * Called by \ref pop_task() just before the task is popped from
		 * the task. Must only perform bookkeeping tasks. May be zero.
		 */
		Ptr pop;

		bool unique;  /// At most 1 of this task type can be on the stack.
	};

	/**
	 * The current state of a task on the stack.
	 *
	 * If you think in terms of functions, \ref Task represents the code
	 * of a function, while \ref State represents the stackframe of an
	 * actual execution of the function.
	 *
	 * \see class Bob for in-depth explanation
	 */
	struct State {
		explicit State(const Task* const the_task = nullptr)
		   : task(the_task),
		     ivar1(0),
		     ivar2(0),
		     ivar3(0),
		     coords(Coords::null()),
		     path(nullptr),
		     route(nullptr),
		     program(nullptr) {
		}

		const Task* task;
		int32_t ivar1;
		int32_t ivar2;
		int32_t ivar3;
		ObjectPointer objvar1;
		std::string svar1;

		Coords coords;
		DirAnimations diranims;
		Path* path;
		Route* route;
		const MapObjectProgram* program;  ///< pointer to current program
	};

	MO_DESCR(BobDescr)

	uint32_t get_current_anim() const {
		return anim_;
	}
	int32_t get_animstart() const {
		return animstart_;
	}

	bool init(EditorGameBase&) override;
	void cleanup(EditorGameBase&) override;
	void act(Game&, uint32_t data) override;
	void schedule_destroy(Game&);
	void schedule_act(Game&, uint32_t tdelta);
	void skip_act();
	Vector2f calc_drawpos(const EditorGameBase&, const Vector2f& field_on_dst, float scale) const;
	void set_owner(Player*);

	void set_position(EditorGameBase&, const Coords&);
	const FCoords& get_position() const {
		return position_;
	}
	Bob* get_next_bob() const {
		return linknext_;
	}

	/// Check whether this bob should be able to move onto the given node.
	///
	/// \param commit indicates whether this function is called from the
	///    \ref start_walk function, i.e. whether the bob will actually move
	///    onto the \p to node if this function allows it to.
	virtual bool check_node_blocked(Game&, const FCoords&, bool commit);

	// Draws the bob onto the screen with 'field_on_dst' being the position of
	// the field associated with this bob (if it is walking, that is its
	// starting field) in pixel space of 'dst' (including scale). The 'scale' is
	// required to draw the bob in the right size.
	virtual void draw(const EditorGameBase&,
	                  const InfoToDraw& info_to_draw,
	                  const Vector2f& field_on_dst,
	                  const Coords& coords,
	                  float scale,
	                  RenderTarget* dst) const;

	// For debug
	void log_general_info(const EditorGameBase&) const override;

	// default tasks
	void reset_tasks(Game&);

	// TODO(feature-Hasi50): correct (?) Send a signal that may switch to some other \ref Task
	void send_signal(Game&, char const*);
	void start_task_idle(Game&, uint32_t anim, int32_t timeout, Vector2i offset = Vector2i::zero());
	bool is_idle();

	/// This can fail (and return false). Therefore the caller must check the
	/// result and find something else for the bob to do. Otherwise there will
	/// be a "failed to act" error.
	bool start_task_movepath(Game&,
	                         const Coords& dest,
	                         const int32_t persist,
	                         const DirAnimations&,
	                         const bool forceonlast = false,
	                         const int32_t only_step = -1,
	                         const bool forceall = false) __attribute__((warn_unused_result));

	/// This can fail (and return false). Therefore the caller must check the
	/// result and find something else for the bob to do. Otherwise there will
	/// be a "failed to act" error.
	void start_task_movepath(Game&,
	                         const Path&,
	                         const DirAnimations&,
	                         const bool forceonlast = false,
	                         const int32_t only_step = -1);

	bool start_task_movepath(Game&,
	                         const Path&,
	                         const int32_t index,
	                         const DirAnimations&,
	                         const bool forceonlast = false,
	                         const int32_t only_step = -1) __attribute__((warn_unused_result));

	void start_task_move(Game& game, int32_t dir, const DirAnimations&, bool);

	// higher level handling (task-based)
	State& top_state() {
		assert(stack_.size());
		return *stack_.rbegin();
	}
	State* get_state() {
		return stack_.size() ? &*stack_.rbegin() : nullptr;
	}

	std::string get_signal() {
		return signal_;
	}
	State* get_state(const Task&);
	State const* get_state(const Task&) const;
	void push_task(Game& game, const Task& task, uint32_t tdelta = 10);
	void pop_task(Game&);

	void signal_handled();

	/// Automatically select a task.
	virtual void init_auto_task(Game&) {
	}

	// low level animation and walking handling
	void set_animation(EditorGameBase&, uint32_t anim);

	/// \return true if we're currently walking
	bool is_walking() {
		return walking_ != IDLE;
	}

	/**
	 * This is a hack that should not be used, if possible.
	 * It is only introduced here because profiling showed
	 * that soldiers spend a lot of time in the node blocked check.
	 */
	Bob* get_next_on_field() const {
		return linknext_;
	}

protected:
	explicit Bob(const BobDescr& descr);
	~Bob() override;

private:
	void do_act(Game&);
	void do_pop_task(Game&);
	void idle_update(Game&, State&);
	void movepath_update(Game&, State&);
	void move_update(Game&, State&);

	int32_t start_walk(Game& game, WalkingDir, uint32_t anim, bool force = false);

	/**
	 * Call this from your task_act() function that was scheduled after
	 * start_walk().
	 */
	void end_walk() {
		walking_ = IDLE;
	}

	static Task const taskIdle;
	static Task const taskMovepath;
	static Task const taskMove;

	FCoords position_;  ///< where are we right now?
	Bob* linknext_;     ///< next object on this node
	Bob** linkpprev_;
	uint32_t anim_;
	int32_t animstart_;  ///< gametime when the animation was started
	WalkingDir walking_;
	int32_t walkstart_;  ///< start time (used for interpolation)
	int32_t walkend_;    ///< end time (used for interpolation)

	// Task framework variables
	std::vector<State> stack_;

	/**
	 * Every time a Bob acts, this counter is incremented.
	 *
	 * All scheduled \ref Cmd_Act are given this ID as data, so that
	 * only the earliest \ref Cmd_Act issued during one act phase is actually
	 * executed. Subsequent \ref Cmd_Act could interfere and are eliminated.
	 */
	uint32_t actid_;

	/**
	 * Whether something was scheduled during this act phase.
	 *
	 * The only purpose of this variable is to act as an integrity check to avoid
	 * Bobs that hang themselves up. So e.g. \ref skip_act() also sets this
	 * to \c true, even though it technically doesn't schedule anything.
	 */
	bool actscheduled_;
	bool in_act_;  ///< if do_act is currently running
	std::string signal_;

	// saving and loading
protected:
	struct Loader : public MapObject::Loader {
	public:
		Loader();

		void load(FileRead&);
		void load_pointers() override;
		void load_finish() override;

	protected:
		virtual const Task* get_task(const std::string& name);
		virtual const MapObjectProgram* get_program(const std::string& name);

	private:
		struct LoadState {
			uint32_t objvar1;
			Route::LoadData route;
		};

		std::vector<LoadState> states;
	};

public:
	bool has_new_save_support() override {
		return true;
	}

	void save(EditorGameBase&, MapObjectSaver&, FileWrite&) override;
	// Pure Bobs cannot be loaded
};
}  // namespace Widelands

#endif  // end of include guard: WL_LOGIC_MAP_OBJECTS_BOB_H<|MERGE_RESOLUTION|>--- conflicted
+++ resolved
@@ -34,13 +34,6 @@
 namespace Widelands {
 
 class Bob;
-<<<<<<< HEAD
-class Map;
-struct Route;
-struct Transfer;
-class TribeDescr;
-=======
->>>>>>> 41123200
 
 /**
  * Implement MapObjectDescr for the following \ref Bob class.
