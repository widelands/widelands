/*
 * Copyright (C) 2002-2022 by the Widelands Development Team
 *
 * This program is free software; you can redistribute it and/or
 * modify it under the terms of the GNU General Public License
 * as published by the Free Software Foundation; either version 2
 * of the License, or (at your option) any later version.
 *
 * This program is distributed in the hope that it will be useful,
 * but WITHOUT ANY WARRANTY; without even the implied warranty of
 * MERCHANTABILITY or FITNESS FOR A PARTICULAR PURPOSE.  See the
 * GNU General Public License for more details.
 *
 * You should have received a copy of the GNU General Public License
 * along with this program; if not, see <https://www.gnu.org/licenses/>.
 *
 */

#ifndef WL_LOGIC_MAP_OBJECTS_BOB_H
#define WL_LOGIC_MAP_OBJECTS_BOB_H

#include "base/macros.h"
#include "base/vector.h"
#include "economy/route.h"
#include "graphic/animation/diranimations.h"
#include "logic/map_objects/info_to_draw.h"
#include "logic/map_objects/map_object.h"
#include "logic/map_objects/map_object_program.h"
#include "logic/map_objects/walkingdir.h"
#include "logic/path.h"
#include "logic/widelands_geometry.h"

namespace Widelands {

class Bob;

/**
 * Implement MapObjectDescr for the following \ref Bob class.
 */
class BobDescr : public MapObjectDescr {
public:
	friend struct MapBobdataPacket;

	BobDescr(const std::string& init_descname,
	         MapObjectType type,
	         MapObjectDescr::OwnerType owner_type,
	         const LuaTable& table);
	BobDescr(const std::string& init_name,
	         const std::string& init_descname,
	         MapObjectType type,
	         MapObjectDescr::OwnerType owner_type);

	~BobDescr() override = default;

	Bob& create(EditorGameBase&, Player* owner, const Coords&) const;

	[[nodiscard]] MapObjectDescr::OwnerType get_owner_type() const {
		return owner_type_;
	}

	[[nodiscard]] virtual uint32_t movecaps() const {
		return 0;
	}
	[[nodiscard]] uint32_t vision_range() const;

protected:
	[[nodiscard]] virtual Bob& create_object() const = 0;

private:
	const MapObjectDescr::OwnerType owner_type_;
	const uint32_t vision_range_;
	DISALLOW_COPY_AND_ASSIGN(BobDescr);
};

/**
 * Bobs are moving map objects: Animals, humans, ships...
 *
 * The name comes from original Settlers2 terminology.
 *
 * \par Bobs, Tasks and their signalling
 *
 * Bobs have a call-stack of "tasks". The top-most \ref Task is the one that is
 * currently being executed.
 *
 * Upon initialization, an object has no Task at all. A CMD_ACT will be
 * scheduled automatically. When it is executed, \ref init_auto_task() is
 * called to automatically select a fallback Task.
 *
 * However, the creator of the Bob can choose to push a specific Task
 * immediately after creating the Bob. This will override the fallback
 * behaviour. init_auto_task() is also called when the final task is popped
 * from the stack.
 *
 * All state information that a Task uses must be stored in the State structure
 * returned by get_state(). Every Task on the Task stack has its own
 * State structure, i.e. push_task() does not destroy the current Task's State.
 *
 * In order to start a new sub-task, you have to call \ref push_task(), and then
 * fill the State structure returned by get_state() with any parameters that the
 * Task may need.
 *
 * A Task is ended by \ref pop_task(). Note, however, that pop_task() can only
 * be called from a Task's update() function. If you want to interrupt the
 * current \ref Task for some reason, you should call \ref send_signal().
 * The signal semantics are explained below in more detail.
 *
 * To implement a new Task, you need to create a new Task object with an
 * update() function. This update() function is called in one of the following
 * situations:
 * \li a timeout set by \ref schedule_act() has occurred
 * \li the task has just been started via \ref push_task()
 * \li the child task has ended via \ref pop_task()
 * \li a signal has been sent via \ref send_signal()
 * It is the responsibility of the update() function to distinguish between
 * these situations as appropriate.
 *
 * One of the following things must happen during update():
 * \li Call schedule_act() to schedule the next call to update()
 * \li Call skip_act() if you really don't want to act until a signal occurs.
 * \li Call pop_task() to end the current task
 * \li Send a new signal via \ref send_signal(). Note that in this case,
 *     the update() function will be called again after some delay, and it
 *     remains the responsibility of the update() function to deal with the
 *     signal.
 * The last case is mostly useful when signals are sent from functions that
 * can be called at any time, such as \ref set_location().
 *
 * Whenever \ref send_signal() is called, any current signal is overwritten
 * by the new signal and the signal_immediate() functions of all Tasks on the
 * stack are called if available. Note that these functions are not supposed
 * to perform any actions besides bookkeeping actions that must be performed
 * in all situations (for example, one might zero some pointer in
 * signal_immediate() to avoid dangling pointers).
 *
 * Then, \ref send_signal() schedules a future call to the top-most task's
 * update() function. Often, update() functions will just call \ref pop_task()
 * and leave the signal handling to their parent tasks. To ultimately handle
 * a signal, the update() function must call \ref signal_handled().
 *
 * If a task maintains state outside of its \ref State structure, it may have
 * to do certain bookkeeping tasks whenever the task is popped from the stack.
 * To this end, a task may have a \ref Task::pop method. If this method
 * exists, it is always called just before the task is popped from the stack.
 */
class Bob : public MapObject {
public:
	friend class Map;
	friend struct MapBobdataPacket;
	friend struct MapBobPacket;

	struct State;
	using Ptr = void (Bob::*)(Game&, State&);
	using PtrSignal = void (Bob::*)(Game&, State&, const std::string&);

	/// \see struct Bob for in-depth explanation
	struct Task {
		char const* name;

		/**
		 * Called to update the current task and schedule the next
		 * actions etc.
		 *
		 * \see Bob for in-depth explanation
		 */
		Ptr update;

		/**
		 * Called by \ref send_signal() to perform bookkeeping tasks that
		 * must be performed immediately. May be zero.
		 */
		PtrSignal signal_immediate;

		/**
		 * Called by \ref pop_task() just before the task is popped from
		 * the task. Must only perform bookkeeping tasks. May be zero.
		 */
		Ptr pop;

		bool unique;  /// At most 1 of this task type can be on the stack.
	};

	/**
	 * The current state of a task on the stack.
	 *
	 * If you think in terms of functions, \ref Task represents the code
	 * of a function, while \ref State represents the stackframe of an
	 * actual execution of the function.
	 *
	 * \see class Bob for in-depth explanation
	 */
	struct State {
<<<<<<< HEAD
		explicit State(const Task* const the_task = nullptr)
		   : task(the_task),

		     coords(Coords::null()) {
=======
		explicit State(const Task* const the_task = nullptr) : task(the_task) {
>>>>>>> a9549ba2
		}

		const Task* task;
		int32_t ivar1{0};
		int32_t ivar2{0};
		int32_t ivar3{0};
		ObjectPointer objvar1;
		std::string svar1;

		Coords coords{Coords::null()};
		DirAnimations diranims;
		Path* path{nullptr};
		Route* route{nullptr};
		const MapObjectProgram* program{nullptr};  ///< pointer to current program
	};

	MO_DESCR(BobDescr)

	[[nodiscard]] uint32_t get_current_anim() const {
		return anim_;
	}
	[[nodiscard]] const Time& get_animstart() const {
		return animstart_;
	}

	bool init(EditorGameBase&) override;
	void cleanup(EditorGameBase&) override;
	void act(Game&, uint32_t data) override;
	void schedule_destroy(Game&);
	void schedule_act(Game&, const Duration& tdelta);
	void skip_act();
	[[nodiscard]] Vector2f
	calc_drawpos(const EditorGameBase&, const Vector2f& field_on_dst, float scale) const;
	void set_owner(Player*);

	void set_position(EditorGameBase&, const Coords&);
	[[nodiscard]] const FCoords& get_position() const {
		return position_;
	}
	[[nodiscard]] Bob* get_next_bob() const {
		return linknext_;
	}

	/// Check whether this bob should be able to move onto the given node.
	///
	/// \param commit indicates whether this function is called from the
	///    \ref start_walk function, i.e. whether the bob will actually move
	///    onto the \p to node if this function allows it to.
	virtual bool check_node_blocked(Game&, const FCoords&, bool commit);

	// Draws the bob onto the screen with 'field_on_dst' being the position of
	// the field associated with this bob (if it is walking, that is its
	// starting field) in pixel space of 'dst' (including scale). The 'scale' is
	// required to draw the bob in the right size.
	virtual void draw(const EditorGameBase&,
	                  const InfoToDraw& info_to_draw,
	                  const Vector2f& field_on_dst,
	                  const Coords& coords,
	                  float scale,
	                  RenderTarget* dst) const;

	// For debug
	void log_general_info(const EditorGameBase&) const override;

	// default tasks
	void reset_tasks(Game&);

	// TODO(feature-Hasi50): correct (?) Send a signal that may switch to some other \ref Task
	void send_signal(Game&, char const*);
	void start_task_idle(Game&, uint32_t anim, int32_t timeout, Vector2i offset = Vector2i::zero());
	[[nodiscard]] bool is_idle() const;

	/// This can fail (and return false). Therefore the caller must check the
	/// result and find something else for the bob to do. Otherwise there will
	/// be a "failed to act" error.
	bool start_task_movepath(Game&,
	                         const Coords& dest,
	                         int32_t persist,
	                         const DirAnimations&,
	                         bool forceonlast = false,
	                         int32_t only_step = -1,
	                         bool forceall = false) __attribute__((warn_unused_result));

	/// This can fail (and return false). Therefore the caller must check the
	/// result and find something else for the bob to do. Otherwise there will
	/// be a "failed to act" error.
	void start_task_movepath(
	   Game&, const Path&, const DirAnimations&, bool forceonlast = false, int32_t only_step = -1);

	bool start_task_movepath(Game&,
	                         const Path&,
	                         int32_t index,
	                         const DirAnimations&,
	                         bool forceonlast = false,
	                         int32_t only_step = -1) __attribute__((warn_unused_result));

	void start_task_move(Game& game, int32_t dir, const DirAnimations&, bool);

	// higher level handling (task-based)
<<<<<<< HEAD
	State& top_state() {
		assert(!stack_.empty());
		return *stack_.rbegin();
	}
	State* get_state() {
=======
	[[nodiscard]] State& top_state() {
		assert(!stack_.empty());
		return *stack_.rbegin();
	}
	[[nodiscard]] State* get_state() {
>>>>>>> a9549ba2
		return !stack_.empty() ? &*stack_.rbegin() : nullptr;
	}

	[[nodiscard]] std::string get_signal() const {
		return signal_;
	}
	[[nodiscard]] State* get_state(const Task&);
	[[nodiscard]] State const* get_state(const Task&) const;
	void push_task(Game& game, const Task& task, const Duration& tdelta = Duration(10));
	void pop_task(Game&);

	void signal_handled();

	/// Automatically select a task.
	virtual void init_auto_task(Game&) {
	}

	// low level animation and walking handling
	void set_animation(const EditorGameBase&, uint32_t anim);

	/// \return true if we're currently walking
	[[nodiscard]] bool is_walking() const {
		return walking_ != IDLE;
	}

	/**
	 * This is a hack that should not be used, if possible.
	 * It is only introduced here because profiling showed
	 * that soldiers spend a lot of time in the node blocked check.
	 */
	[[nodiscard]] Bob* get_next_on_field() const {
		return linknext_;
	}

protected:
	explicit Bob(const BobDescr& descr);
	~Bob() override;

private:
	void do_act(Game&);
	void do_pop_task(Game&);
	void idle_update(Game&, State&);
	void movepath_update(Game&, State&);
	void move_update(Game&, State&);

	int32_t start_walk(Game& game, WalkingDir, uint32_t anim, bool force = false);

	/**
	 * Call this from your task_act() function that was scheduled after
	 * start_walk().
	 */
	void end_walk() {
		walking_ = IDLE;
	}

	static Task const taskIdle;
	static Task const taskMovepath;
	static Task const taskMove;

<<<<<<< HEAD
	FCoords position_;        ///< where are we right now?
	Bob* linknext_{nullptr};  ///< next object on this node
	Bob** linkpprev_{nullptr};
	uint32_t anim_{0};
	Time animstart_;  ///< gametime when the animation was started
	WalkingDir walking_{IDLE};
	Time walkstart_;  ///< start time (used for interpolation)
	Time walkend_;    ///< end time (used for interpolation)
=======
	FCoords position_{Coords(0, 0), nullptr};  ///< where are we right now?
	Bob* linknext_{nullptr};                   ///< next object on this node
	Bob** linkpprev_{nullptr};
	uint32_t anim_{0U};
	Time animstart_{0U};  ///< gametime when the animation was started
	WalkingDir walking_{IDLE};
	Time walkstart_{0U};  ///< start time (used for interpolation)
	Time walkend_{0U};    ///< end time (used for interpolation)
>>>>>>> a9549ba2

	// Task framework variables
	std::vector<State> stack_;

	/**
	 * Every time a Bob acts, this counter is incremented.
	 *
	 * All scheduled \ref Cmd_Act are given this ID as data, so that
	 * only the earliest \ref Cmd_Act issued during one act phase is actually
	 * executed. Subsequent \ref Cmd_Act could interfere and are eliminated.
	 */
<<<<<<< HEAD
	uint32_t actid_{0};
=======
	uint32_t actid_{0U};
>>>>>>> a9549ba2

	/**
	 * Whether something was scheduled during this act phase.
	 *
	 * The only purpose of this variable is to act as an integrity check to avoid
	 * Bobs that hang themselves up. So e.g. \ref skip_act() also sets this
	 * to \c true, even though it technically doesn't schedule anything.
	 */
	bool actscheduled_{false};
	bool in_act_{false};  ///< if do_act is currently running
	std::string signal_;

	// saving and loading
protected:
	struct Loader : public MapObject::Loader {
	public:
		Loader() = default;

		void load(FileRead&);
		void load_pointers() override;
		void load_finish() override;

	protected:
		virtual const Task* get_task(const std::string& name);
		virtual const MapObjectProgram* get_program(const std::string& name);

	private:
		struct LoadState {
			uint32_t objvar1;
			Route::LoadData route;
		};

		std::vector<LoadState> states;
	};

public:
	bool has_new_save_support() override {
		return true;
	}

	void save(EditorGameBase&, MapObjectSaver&, FileWrite&) override;
	// Pure Bobs cannot be loaded
};
}  // namespace Widelands

#endif  // end of include guard: WL_LOGIC_MAP_OBJECTS_BOB_H<|MERGE_RESOLUTION|>--- conflicted
+++ resolved
@@ -189,14 +189,7 @@
 	 * \see class Bob for in-depth explanation
 	 */
 	struct State {
-<<<<<<< HEAD
-		explicit State(const Task* const the_task = nullptr)
-		   : task(the_task),
-
-		     coords(Coords::null()) {
-=======
 		explicit State(const Task* const the_task = nullptr) : task(the_task) {
->>>>>>> a9549ba2
 		}
 
 		const Task* task;
@@ -296,19 +289,11 @@
 	void start_task_move(Game& game, int32_t dir, const DirAnimations&, bool);
 
 	// higher level handling (task-based)
-<<<<<<< HEAD
-	State& top_state() {
-		assert(!stack_.empty());
-		return *stack_.rbegin();
-	}
-	State* get_state() {
-=======
 	[[nodiscard]] State& top_state() {
 		assert(!stack_.empty());
 		return *stack_.rbegin();
 	}
 	[[nodiscard]] State* get_state() {
->>>>>>> a9549ba2
 		return !stack_.empty() ? &*stack_.rbegin() : nullptr;
 	}
 
@@ -368,16 +353,6 @@
 	static Task const taskMovepath;
 	static Task const taskMove;
 
-<<<<<<< HEAD
-	FCoords position_;        ///< where are we right now?
-	Bob* linknext_{nullptr};  ///< next object on this node
-	Bob** linkpprev_{nullptr};
-	uint32_t anim_{0};
-	Time animstart_;  ///< gametime when the animation was started
-	WalkingDir walking_{IDLE};
-	Time walkstart_;  ///< start time (used for interpolation)
-	Time walkend_;    ///< end time (used for interpolation)
-=======
 	FCoords position_{Coords(0, 0), nullptr};  ///< where are we right now?
 	Bob* linknext_{nullptr};                   ///< next object on this node
 	Bob** linkpprev_{nullptr};
@@ -386,7 +361,6 @@
 	WalkingDir walking_{IDLE};
 	Time walkstart_{0U};  ///< start time (used for interpolation)
 	Time walkend_{0U};    ///< end time (used for interpolation)
->>>>>>> a9549ba2
 
 	// Task framework variables
 	std::vector<State> stack_;
@@ -398,11 +372,7 @@
 	 * only the earliest \ref Cmd_Act issued during one act phase is actually
 	 * executed. Subsequent \ref Cmd_Act could interfere and are eliminated.
 	 */
-<<<<<<< HEAD
-	uint32_t actid_{0};
-=======
 	uint32_t actid_{0U};
->>>>>>> a9549ba2
 
 	/**
 	 * Whether something was scheduled during this act phase.
