/*
 * Copyright (C) 2002-2020 by the Widelands Development Team
 *
 * This program is free software; you can redistribute it and/or
 * modify it under the terms of the GNU General Public License
 * as published by the Free Software Foundation; either version 2
 * of the License, or (at your option) any later version.
 *
 * This program is distributed in the hope that it will be useful,
 * but WITHOUT ANY WARRANTY; without even the implied warranty of
 * MERCHANTABILITY or FITNESS FOR A PARTICULAR PURPOSE.  See the
 * GNU General Public License for more details.
 *
 * You should have received a copy of the GNU General Public License
 * along with this program; if not, write to the Free Software
 * Foundation, Inc., 51 Franklin Street, Fifth Floor, Boston, MA  02110-1301, USA.
 *
 */

#ifndef WL_LOGIC_MAP_OBJECTS_WORLD_WORLD_H
#define WL_LOGIC_MAP_OBJECTS_WORLD_WORLD_H

#include <memory>

#include "base/macros.h"
#include "logic/map_objects/description_maintainer.h"
#include "logic/map_objects/description_manager.h"

class LuaTable;

namespace Widelands {

class CritterDescr;
class ImmovableDescr;
class ResourceDescription;
class TerrainDescription;

/// This is the in memory descriptions of the world and provides access to
/// terrains, immovables and resources.
class World {
public:
<<<<<<< HEAD
	explicit World(DescriptionManager* description_manager);
=======
	World(DescriptionManager* description_manager, bool render_only = false);
>>>>>>> 44390c92
	~World() = default;

	/// Add a world object type to the world.
	void add_world_object_type(const LuaTable& table, MapObjectType type);

	// TODO(sirver): Refactor these to only return the description_maintainer so that world
	// becomes a pure container.
	const DescriptionMaintainer<TerrainDescription>& terrains() const;
	TerrainDescription& terrain_descr(DescriptionIndex i) const;
	const TerrainDescription* terrain_descr(const std::string& name) const;
	DescriptionIndex get_terrain_index(const std::string& name) const;
	DescriptionIndex safe_terrain_index(const std::string& name) const;
	DescriptionIndex get_nr_terrains() const;

	const DescriptionMaintainer<CritterDescr>& critters() const;
	DescriptionIndex critter_index(const std::string& name) const;
	DescriptionIndex safe_critter_index(const std::string& name) const;
	CritterDescr const* get_critter_descr(DescriptionIndex index) const;
	CritterDescr const* get_critter_descr(const std::string& name) const;
	DescriptionIndex get_nr_critters() const;

	const DescriptionMaintainer<ImmovableDescr>& immovables() const;
	DescriptionIndex get_immovable_index(const std::string& name) const;
	DescriptionIndex safe_immovable_index(const std::string& name) const;
	DescriptionIndex get_nr_immovables() const;
	ImmovableDescr const* get_immovable_descr(DescriptionIndex index) const;

	DescriptionIndex resource_index(const std::string& name) const;
	DescriptionIndex safe_resource_index(const std::string& warename) const;
	ResourceDescription const* get_resource(DescriptionIndex res) const;
	DescriptionIndex get_nr_resources() const;

	/// Load a critter that has been registered previously with 'register_description'
	DescriptionIndex load_critter(const std::string& crittername);
	/// Load an immovable that has been registered previously with 'register_description'
	DescriptionIndex load_immovable(const std::string& immovablename);
	/// Load a resource that has been registered previously with 'register_description'
	DescriptionIndex load_resource(const std::string& resourcename);
	/// Load a terrain that has been registered previously with 'register_description'
	DescriptionIndex load_terrain(const std::string& terrainname);

private:
	std::unique_ptr<DescriptionMaintainer<CritterDescr>> critters_;
	std::unique_ptr<DescriptionMaintainer<ImmovableDescr>> immovables_;
	std::unique_ptr<DescriptionMaintainer<TerrainDescription>> terrains_;
	std::unique_ptr<DescriptionMaintainer<ResourceDescription>> resources_;

	DescriptionManager* description_manager_;  // Not owned
	DISALLOW_COPY_AND_ASSIGN(World);
};

}  // namespace Widelands

#endif  // end of include guard: WL_LOGIC_MAP_OBJECTS_WORLD_WORLD_H<|MERGE_RESOLUTION|>--- conflicted
+++ resolved
@@ -39,11 +39,7 @@
 /// terrains, immovables and resources.
 class World {
 public:
-<<<<<<< HEAD
-	explicit World(DescriptionManager* description_manager);
-=======
-	World(DescriptionManager* description_manager, bool render_only = false);
->>>>>>> 44390c92
+	explicit World(DescriptionManager* description_manager, bool render_only = false);
 	~World() = default;
 
 	/// Add a world object type to the world.
