/*
 * Copyright (C) 2002-2019 by the Widelands Development Team
 *
 * This program is free software; you can redistribute it and/or
 * modify it under the terms of the GNU General Public License
 * as published by the Free Software Foundation; either version 2
 * of the License, or (at your option) any later version.
 *
 * This program is distributed in the hope that it will be useful,
 * but WITHOUT ANY WARRANTY; without even the implied warranty of
 * MERCHANTABILITY or FITNESS FOR A PARTICULAR PURPOSE.  See the
 * GNU General Public License for more details.
 *
 * You should have received a copy of the GNU General Public License
 * along with this program; if not, write to the Free Software
 * Foundation, Inc., 51 Franklin Street, Fifth Floor, Boston, MA  02110-1301, USA.
 *
 */

#ifndef WL_LOGIC_MAP_OBJECTS_WORLD_CRITTER_H
#define WL_LOGIC_MAP_OBJECTS_WORLD_CRITTER_H

<<<<<<< HEAD
#include <set>
=======
#include <memory>
>>>>>>> ff9bae92

#include "base/macros.h"
#include "graphic/animation/diranimations.h"
#include "logic/map_objects/bob.h"
#include "logic/map_objects/world/critter_program.h"
#include "logic/map_objects/world/editor_category.h"

class WorldLegacyLookupTable;

namespace Widelands {

class World;

//
// Description
//
struct CritterDescr : BobDescr {
	CritterDescr(const std::string& init_descname, const LuaTable&, const Widelands::World& world);
	~CritterDescr() override;

	Bob& create_object() const override;

	bool is_swimming() const;
	uint32_t movecaps() const override;
	const DirAnimations& get_walk_anims() const {
		return walk_anims_;
	}

<<<<<<< HEAD
	bool is_herbivore() const {
		return !food_plants_.empty();
	}
	bool is_carnivore() const {
		return carnivore_;
	}
	uint8_t get_size() const {
		return size_;
	}
	const std::set<uint32_t>& food_plants() const {
		return food_plants_;
	}
	uint8_t get_appetite() const {
		return appetite_;
	}
	uint8_t get_reproduction_rate() const {
		return reproduction_rate_;
	}

	CritterProgram const* get_program(const std::string&) const;
=======
	CritterProgram const* get_program(const std::string& program_name) const;
>>>>>>> ff9bae92

	const EditorCategory* editor_category() const;

private:
	DirAnimations walk_anims_;
	using Programs = std::map<std::string, std::unique_ptr<const CritterProgram>>;
	Programs programs_;
	EditorCategory* editor_category_;  // not owned.
	const uint8_t size_;
	const bool carnivore_;
	std::set<uint32_t> food_plants_;  // set of immovable attributes
	uint8_t appetite_;  // chance that we feel hungry when we encounter one food item, in %
	const uint8_t reproduction_rate_;  // reproduction adjustment factor, in %
	DISALLOW_COPY_AND_ASSIGN(CritterDescr);
};

class Critter : public Bob {
	friend struct MapBobdataPacket;
	friend struct CritterProgram;

	MO_DESCR(CritterDescr)

public:
	explicit Critter(const CritterDescr&);
	bool init(EditorGameBase&) override;

	void init_auto_task(Game&) override;

	void start_task_program(Game&, const std::string& name);

	void save(EditorGameBase&, MapObjectSaver&, FileWrite&) override;

	static MapObject::Loader*
	load(EditorGameBase&, MapObjectLoader&, FileRead&, const WorldLegacyLookupTable& lookup_table);

protected:
	struct Loader : Bob::Loader {
		Loader();

		const Task* get_task(const std::string& name) override;
		const MapObjectProgram* get_program(const std::string& name) override;
	};

private:
	void roam_update(Game&, State&);
	void program_update(Game&, State&);

	bool run_remove(Game&, State&, const CritterAction&);

	static Task const taskRoam;
	static Task const taskProgram;

	uint32_t creation_time_;
};
}  // namespace Widelands

#endif  // end of include guard: WL_LOGIC_MAP_OBJECTS_WORLD_CRITTER_H<|MERGE_RESOLUTION|>--- conflicted
+++ resolved
@@ -20,11 +20,8 @@
 #ifndef WL_LOGIC_MAP_OBJECTS_WORLD_CRITTER_H
 #define WL_LOGIC_MAP_OBJECTS_WORLD_CRITTER_H
 
-<<<<<<< HEAD
+#include <memory>
 #include <set>
-=======
-#include <memory>
->>>>>>> ff9bae92
 
 #include "base/macros.h"
 #include "graphic/animation/diranimations.h"
@@ -53,7 +50,6 @@
 		return walk_anims_;
 	}
 
-<<<<<<< HEAD
 	bool is_herbivore() const {
 		return !food_plants_.empty();
 	}
@@ -74,9 +70,6 @@
 	}
 
 	CritterProgram const* get_program(const std::string&) const;
-=======
-	CritterProgram const* get_program(const std::string& program_name) const;
->>>>>>> ff9bae92
 
 	const EditorCategory* editor_category() const;
 
