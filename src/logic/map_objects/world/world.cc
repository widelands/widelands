--- conflicted
+++ resolved
@@ -24,13 +24,7 @@
 #include <SDL_surface.h>
 
 #include "base/i18n.h"
-<<<<<<< HEAD
-#include "graphic/image_cache.h"
-#include "graphic/image_io.h"
-=======
-#include "graphic/graphic.h"
 #include "io/filesystem/layered_filesystem.h"
->>>>>>> 8cf4d7a1
 #include "logic/game_data_error.h"
 #include "logic/map_objects/immovable.h"
 #include "logic/map_objects/world/critter.h"
@@ -45,35 +39,6 @@
      immovables_(new DescriptionMaintainer<ImmovableDescr>()),
      terrains_(new DescriptionMaintainer<TerrainDescription>()),
      resources_(new DescriptionMaintainer<ResourceDescription>()),
-<<<<<<< HEAD
-     editor_terrain_categories_(new DescriptionMaintainer<EditorCategory>()),
-     editor_critter_categories_(new DescriptionMaintainer<EditorCategory>()),
-     editor_immovable_categories_(new DescriptionMaintainer<EditorCategory>()) {
-}
-
-World::~World() {
-}
-
-void World::load_graphics() {
-	for (size_t i = 0; i < terrains_->size(); ++i) {
-		TerrainDescription* terrain = terrains_->get_mutable(i);
-		for (size_t j = 0; j < terrain->texture_paths().size(); ++j) {
-			// Set the minimap color on the first loaded image.
-			if (j == 0) {
-				SDL_Surface* sdl_surface = load_image_as_sdl_surface(terrain->texture_paths()[j]);
-				uint8_t top_left_pixel = static_cast<uint8_t*>(sdl_surface->pixels)[0];
-				const SDL_Color top_left_pixel_color =
-				   sdl_surface->format->palette->colors[top_left_pixel];
-				terrain->set_minimap_color(
-				   RGBColor(top_left_pixel_color.r, top_left_pixel_color.g, top_left_pixel_color.b));
-				SDL_FreeSurface(sdl_surface);
-			}
-			terrain->add_texture(g_image_cache->get(terrain->texture_paths()[j]));
-		}
-	}
-}
-=======
->>>>>>> 8cf4d7a1
 
      description_manager_(description_manager) {
 
