/*
 * Copyright (C) 2006-2020 by the Widelands Development Team
 *
 * This program is free software; you can redistribute it and/or
 * modify it under the terms of the GNU General Public License
 * as published by the Free Software Foundation; either version 2
 * of the License, or (at your option) any later version.
 *
 * This program is distributed in the hope that it will be useful,
 * but WITHOUT ANY WARRANTY; without even the implied warranty of
 * MERCHANTABILITY or FITNESS FOR A PARTICULAR PURPOSE.  See the
 * GNU General Public License for more details.
 *
 * You should have received a copy of the GNU General Public License
 * along with this program; if not, write to the Free Software
 * Foundation, Inc., 675 Mass Ave, Cambridge, MA 02139, USA.
 *
 */

#include "logic/map_objects/world/map_gen.h"

#include <memory>

#include "base/wexception.h"
#include "logic/game_data_error.h"
#include "logic/map_objects/descriptions.h"
#include "scripting/lua_table.h"

namespace Widelands {

MapGenBobCategory::MapGenBobCategory(const LuaTable& table)
   : immovables_(table.get_table("immovables")->array_entries<std::string>()),
     critters_(table.get_table("critters")->array_entries<std::string>()) {
}

const MapGenBobCategory*
MapGenLandResource::get_bob_category(MapGenAreaInfo::Terrain terrain_type) const {
	switch (terrain_type) {
	case MapGenAreaInfo::Terrain::kLandCoast:
		return land_coast_bob_category_;
	case MapGenAreaInfo::Terrain::kLandLand:
		return land_inner_bob_category_;
	case MapGenAreaInfo::Terrain::kLandUpper:
		return land_upper_bob_category_;
	case MapGenAreaInfo::Terrain::kWastelandInner:
		return wasteland_inner_bob_category_;
	case MapGenAreaInfo::Terrain::kWastelandOuter:
		return wasteland_outer_bob_category_;
	case MapGenAreaInfo::Terrain::kWaterOcean:
	case MapGenAreaInfo::Terrain::kWaterShelf:
	case MapGenAreaInfo::Terrain::kWaterShallow:
	case MapGenAreaInfo::Terrain::kMountainsFoot:
	case MapGenAreaInfo::Terrain::kMountainsMountain:
	case MapGenAreaInfo::Terrain::kMountainsSnow:
		return nullptr;
	}
	NEVER_HERE();
}

MapGenLandResource::MapGenLandResource(const LuaTable& table, MapGenInfo& map_gen_info) {
	weight_ = get_uint(table, "weight");

	immovable_density_ = static_cast<uint8_t>(get_uint(table, "immovable_density"));
	critter_density_ = static_cast<uint8_t>(get_uint(table, "critter_density"));

	const auto do_assign = [&table, &map_gen_info](
	                          const std::string& key, const MapGenBobCategory** our_pointer) {
		const std::string value = table.get_string(key);
		if (value.empty()) {
			*our_pointer = nullptr;
			return;
		}
		*our_pointer = map_gen_info.get_bob_category(value);
	};

	do_assign("land_coast_bobs", &land_coast_bob_category_);
	do_assign("land_inner_bobs", &land_inner_bob_category_);
	do_assign("land_upper_bobs", &land_upper_bob_category_);
	do_assign("wasteland_inner_bobs", &wasteland_inner_bob_category_);
	do_assign("wasteland_outer_bobs", &wasteland_outer_bob_category_);
}

MapGenAreaInfo::MapGenAreaInfo(const LuaTable& table,
                               const Descriptions& descriptions,
                               Area const area_type) {
	weight_ = get_positive_int(table, "weight");

	const auto read_terrains = [&table, &descriptions](
	                              const std::string& key, std::vector<DescriptionIndex>* list) {
		const std::vector<std::string> terrains = table.get_table(key)->array_entries<std::string>();

		for (const std::string& terrain : terrains) {
<<<<<<< HEAD
			const DescriptionIndex tix = descriptions.terrains().get_index(terrain);
=======
			const DescriptionIndex tix = world.terrains().get_index(terrain);
			if (tix == INVALID_INDEX) {
				throw GameDataError("Random Map Generator: Unknown terrain '%s'", terrain.c_str());
			}
>>>>>>> 7a3a5abb
			list->push_back(tix);
		}
	};

	switch (area_type) {
	case MapGenAreaInfo::Area::kWater:
		read_terrains("ocean_terrains", &terrains1_);
		read_terrains("shelf_terrains", &terrains2_);
		read_terrains("shallow_terrains", &terrains3_);
		break;
	case MapGenAreaInfo::Area::kLand:
		read_terrains("coast_terrains", &terrains1_);
		read_terrains("land_terrains", &terrains2_);
		read_terrains("upper_terrains", &terrains3_);
		break;
	case MapGenAreaInfo::Area::kMountains:
		read_terrains("mountainfoot_terrains", &terrains1_);
		read_terrains("mountain_terrains", &terrains2_);
		read_terrains("snow_terrains", &terrains3_);
		break;
	case MapGenAreaInfo::Area::kWasteland:
		read_terrains("inner_terrains", &terrains1_);
		read_terrains("outer_terrains", &terrains2_);
		break;
	}
}

size_t MapGenAreaInfo::get_num_terrains(Terrain const terrain_type) const {
	switch (terrain_type) {
	case MapGenAreaInfo::Terrain::kWaterOcean:
		return terrains1_.size();
	case MapGenAreaInfo::Terrain::kWaterShelf:
		return terrains2_.size();
	case MapGenAreaInfo::Terrain::kWaterShallow:
		return terrains3_.size();

	case MapGenAreaInfo::Terrain::kLandCoast:
		return terrains1_.size();
	case MapGenAreaInfo::Terrain::kLandLand:
		return terrains2_.size();
	case MapGenAreaInfo::Terrain::kLandUpper:
		return terrains3_.size();

	case MapGenAreaInfo::Terrain::kWastelandInner:
		return terrains1_.size();
	case MapGenAreaInfo::Terrain::kWastelandOuter:
		return terrains2_.size();

	case MapGenAreaInfo::Terrain::kMountainsFoot:
		return terrains1_.size();
	case MapGenAreaInfo::Terrain::kMountainsMountain:
		return terrains2_.size();
	case MapGenAreaInfo::Terrain::kMountainsSnow:
		return terrains3_.size();
	}
	NEVER_HERE();
}

DescriptionIndex MapGenAreaInfo::get_terrain(Terrain const terrain_type,
                                             uint32_t const index) const {
	switch (terrain_type) {
	case MapGenAreaInfo::Terrain::kWaterOcean:
		return terrains1_[index];
	case MapGenAreaInfo::Terrain::kWaterShelf:
		return terrains2_[index];
	case MapGenAreaInfo::Terrain::kWaterShallow:
		return terrains3_[index];

	case MapGenAreaInfo::Terrain::kLandCoast:
		return terrains1_[index];
	case MapGenAreaInfo::Terrain::kLandLand:
		return terrains2_[index];
	case MapGenAreaInfo::Terrain::kLandUpper:
		return terrains3_[index];

	case MapGenAreaInfo::Terrain::kWastelandInner:
		return terrains1_[index];
	case MapGenAreaInfo::Terrain::kWastelandOuter:
		return terrains2_[index];

	case MapGenAreaInfo::Terrain::kMountainsFoot:
		return terrains1_[index];
	case MapGenAreaInfo::Terrain::kMountainsMountain:
		return terrains2_[index];
	case MapGenAreaInfo::Terrain::kMountainsSnow:
		return terrains3_[index];
	}
	NEVER_HERE();
}

uint32_t MapGenInfo::get_sum_land_weight() const {
	if (land_weight_valid_) {
		return land_weight_;
	}

	uint32_t sum = 0;
	for (uint32_t ix = 0; ix < get_num_areas(MapGenAreaInfo::Area::kLand); ++ix) {
		sum += get_area(MapGenAreaInfo::Area::kLand, ix).get_weight();
	}
	land_weight_ = sum;
	land_weight_valid_ = true;

	return land_weight_;
}

const MapGenLandResource& MapGenInfo::get_land_resource(size_t index) const {
	return land_resources_[index];
}

size_t MapGenInfo::get_num_land_resources() const {
	return land_resources_.size();
}

uint32_t MapGenInfo::get_sum_land_resource_weight() const {
	if (sum_bob_area_weights_valid_) {
		return sum_bob_area_weights_;
	}

	uint32_t sum = 0;
	for (uint32_t ix = 0; ix < land_resources_.size(); ++ix) {
		sum += land_resources_[ix].get_weight();
	}
	sum_bob_area_weights_ = sum;
	sum_bob_area_weights_valid_ = true;

	return sum_bob_area_weights_;
}

size_t MapGenInfo::get_num_areas(MapGenAreaInfo::Area const area_type) const {
	switch (area_type) {
	case MapGenAreaInfo::Area::kWater:
		return water_areas_.size();
	case MapGenAreaInfo::Area::kLand:
		return land_areas_.size();
	case MapGenAreaInfo::Area::kMountains:
		return mountain_areas_.size();
	case MapGenAreaInfo::Area::kWasteland:
		return wasteland_areas_.size();
	}
	NEVER_HERE();
}

const MapGenAreaInfo& MapGenInfo::get_area(MapGenAreaInfo::Area const area_type,
                                           uint32_t const index) const {
	switch (area_type) {
	case MapGenAreaInfo::Area::kWater:
		return water_areas_.at(index);
	case MapGenAreaInfo::Area::kLand:
		return land_areas_.at(index);
	case MapGenAreaInfo::Area::kMountains:
		return mountain_areas_.at(index);
	case MapGenAreaInfo::Area::kWasteland:
		return wasteland_areas_.at(index);
	}
	NEVER_HERE();
}

const MapGenBobCategory* MapGenInfo::get_bob_category(const std::string& bob_category) const {
	if (bob_categories_.find(bob_category) == bob_categories_.end()) {
		throw wexception("invalid MapGenBobCategory %s", bob_category.c_str());
	}
	// Ugly workaround because at is not defined for some systems
	// and operator[] does not fare well with constants
	return &bob_categories_.find(bob_category)->second;
}

MapGenInfo::MapGenInfo(const LuaTable& table, const Descriptions& descriptions) {
	land_weight_valid_ = false;
	sum_bob_area_weights_valid_ = false;

	{  //  find out about the general heights
		std::unique_ptr<LuaTable> heights(table.get_table("heights"));
		ocean_height_ = get_uint(*heights, "ocean");
		shelf_height_ = get_uint(*heights, "shelf");
		shallow_height_ = get_uint(*heights, "shallow");
		coast_height_ = get_uint(*heights, "coast");
		upperland_height_ = get_uint(*heights, "upperland");
		mountainfoot_height_ = get_uint(*heights, "mountainfoot");
		mountain_height_ = get_uint(*heights, "mountain");
		snow_height_ = get_uint(*heights, "snow");
		summit_height_ = get_uint(*heights, "summit");
	}

	//  read the areas.
	{
		std::unique_ptr<LuaTable> areas(table.get_table("areas"));

		const auto read_area = [&descriptions, &areas](const std::string& area_name,
		                                               const MapGenAreaInfo::Area area_type,
		                                               std::vector<MapGenAreaInfo>* area_vector) {
			std::unique_ptr<LuaTable> area(areas->get_table(area_name));
			std::vector<std::unique_ptr<LuaTable>> entries =
			   area->array_entries<std::unique_ptr<LuaTable>>();
			for (std::unique_ptr<LuaTable>& entry : entries) {
				entry->get_string("name");  // name is only for debugging really. Touch it so LuaTable
				                            // will not complain.
				area_vector->push_back(MapGenAreaInfo(*entry, descriptions, area_type));
			}
		};

		read_area("water", MapGenAreaInfo::Area::kWater, &water_areas_);
		read_area("land", MapGenAreaInfo::Area::kLand, &land_areas_);
		read_area("wasteland", MapGenAreaInfo::Area::kWasteland, &wasteland_areas_);
		read_area("mountains", MapGenAreaInfo::Area::kMountains, &mountain_areas_);
	}

	// read the bobs.
	{
		std::unique_ptr<LuaTable> bobs(table.get_table("bob_categories"));

		for (std::unique_ptr<LuaTable>& entry : bobs->array_entries<std::unique_ptr<LuaTable>>()) {
			bob_categories_.insert(
			   std::make_pair(entry->get_string("name"), MapGenBobCategory(*entry)));
			MapGenBobCategory& category = bob_categories_.at(entry->get_string("name"));

			for (size_t jx = 0; jx < category.num_immovables(); jx++) {
				if (descriptions.immovable_index(category.get_immovable(jx).c_str()) ==
				    Widelands::INVALID_INDEX) {
					throw wexception("unknown immovable %s", category.get_immovable(jx).c_str());
				}
			}

			for (size_t jx = 0; jx < category.num_critters(); jx++) {
				if (descriptions.critter_index(category.get_critter(jx)) == Widelands::INVALID_INDEX) {
					throw wexception("unknown critter %s", category.get_critter(jx).c_str());
				}
			}
		}
	}

	// read the land resources.
	{
		std::unique_ptr<LuaTable> land_resources(table.get_table("land_resources"));

		for (std::unique_ptr<LuaTable>& entry :
		     land_resources->array_entries<std::unique_ptr<LuaTable>>()) {
			entry->get_string(
			   "name");  // name is only for debugging really. Touch it so LuaTable will not complain.
			land_resources_.push_back(MapGenLandResource(*entry, *this));
		}
	}

	if (get_num_areas(MapGenAreaInfo::Area::kWater) < 1) {
		throw GameDataError("missing a water area");
	}
	if (get_num_areas(MapGenAreaInfo::Area::kWater) > 3) {
		throw GameDataError("too many water areas (>3)");
	}
	if (get_num_areas(MapGenAreaInfo::Area::kLand) < 1) {
		throw GameDataError("missing a land area");
	}
	if (get_num_areas(MapGenAreaInfo::Area::kLand) > 3) {
		throw GameDataError("too many land areas (>3)");
	}
	if (get_num_areas(MapGenAreaInfo::Area::kWasteland) < 1) {
		throw GameDataError("missing a wasteland area");
	}
	if (get_num_areas(MapGenAreaInfo::Area::kWasteland) > 2) {
		throw GameDataError("too many wasteland areas (>2)");
	}
	if (get_num_areas(MapGenAreaInfo::Area::kMountains) < 1) {
		throw GameDataError("missing a mountain area");
	}
	if (get_num_areas(MapGenAreaInfo::Area::kMountains) > 1) {
		throw GameDataError("too many mountain areas (>1)");
	}
	if (get_area(MapGenAreaInfo::Area::kWater, 0)
	       .get_num_terrains(MapGenAreaInfo::Terrain::kWaterOcean) < 1) {
		throw GameDataError("missing a water/ocean terrain type");
	}
	if (get_area(MapGenAreaInfo::Area::kWater, 0)
	       .get_num_terrains(MapGenAreaInfo::Terrain::kWaterShelf) < 1) {
		throw GameDataError("missing a water/shelf terrain type");
	}
	if (get_area(MapGenAreaInfo::Area::kWater, 0)
	       .get_num_terrains(MapGenAreaInfo::Terrain::kWaterShallow) < 1) {
		throw GameDataError("is missing a water/shallow terrain type");
	}
	if (get_area(MapGenAreaInfo::Area::kLand, 0)
	       .get_num_terrains(MapGenAreaInfo::Terrain::kLandCoast) < 1) {
		throw GameDataError("missing a land/coast terrain type");
	}
	if (get_area(MapGenAreaInfo::Area::kLand, 0)
	       .get_num_terrains(MapGenAreaInfo::Terrain::kLandLand) < 1) {
		throw GameDataError("missing a land/land terrain type");
	}
	if (get_area(MapGenAreaInfo::Area::kMountains, 0)
	       .get_num_terrains(MapGenAreaInfo::Terrain::kMountainsFoot) < 1) {
		throw GameDataError("missing a mountain/foot terrain type");
	}
	if (get_area(MapGenAreaInfo::Area::kMountains, 0)
	       .get_num_terrains(MapGenAreaInfo::Terrain::kMountainsMountain) < 1) {
		throw GameDataError("missing a monutain/mountain terrain type");
	}
	if (get_area(MapGenAreaInfo::Area::kMountains, 0)
	       .get_num_terrains(MapGenAreaInfo::Terrain::kMountainsSnow) < 1) {
		throw GameDataError("missing a mountain/snow terrain type");
	}
	if (get_area(MapGenAreaInfo::Area::kWasteland, 0)
	       .get_num_terrains(MapGenAreaInfo::Terrain::kWastelandInner) < 1) {
		throw GameDataError("missing a land/coast terrain type");
	}
	if (get_area(MapGenAreaInfo::Area::kWasteland, 0)
	       .get_num_terrains(MapGenAreaInfo::Terrain::kWastelandOuter) < 1) {
		throw GameDataError("missing a land/land terrain type");
	}
}

}  // namespace Widelands<|MERGE_RESOLUTION|>--- conflicted
+++ resolved
@@ -90,14 +90,10 @@
 		const std::vector<std::string> terrains = table.get_table(key)->array_entries<std::string>();
 
 		for (const std::string& terrain : terrains) {
-<<<<<<< HEAD
 			const DescriptionIndex tix = descriptions.terrains().get_index(terrain);
-=======
-			const DescriptionIndex tix = world.terrains().get_index(terrain);
 			if (tix == INVALID_INDEX) {
 				throw GameDataError("Random Map Generator: Unknown terrain '%s'", terrain.c_str());
 			}
->>>>>>> 7a3a5abb
 			list->push_back(tix);
 		}
 	};
