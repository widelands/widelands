/*
 * Copyright (C) 2010-2020 by the Widelands Development Team
 *
 * This program is free software; you can redistribute it and/or
 * modify it under the terms of the GNU General Public License
 * as published by the Free Software Foundation; either version 2
 * of the License, or (at your option) any later version.
 *
 * This program is distributed in the hope that it will be useful,
 * but WITHOUT ANY WARRANTY; without even the implied warranty of
 * MERCHANTABILITY or FITNESS FOR A PARTICULAR PURPOSE.  See the
 * GNU General Public License for more details.
 *
 * You should have received a copy of the GNU General Public License
 * along with this program; if not, write to the Free Software
 * Foundation, Inc., 51 Franklin Street, Fifth Floor, Boston, MA  02110-1301, USA.
 *
 */

#ifndef WL_LOGIC_MAP_OBJECTS_BUILDCOST_H
#define WL_LOGIC_MAP_OBJECTS_BUILDCOST_H

#include <map>
#include <memory>

#include "io/fileread.h"
#include "io/filewrite.h"
#include "logic/widelands.h"
#include "scripting/lua_table.h"

namespace Widelands {

class TribeDescr;
class Descriptions;

struct Buildcost : std::map<DescriptionIndex, uint8_t> {

<<<<<<< HEAD
	Buildcost();
	Buildcost(std::unique_ptr<LuaTable> table, Widelands::Descriptions& descriptions);
=======
	Buildcost() = default;
	Buildcost(std::unique_ptr<LuaTable> table, Widelands::Tribes& tribes);
>>>>>>> ef9061b0

	Quantity total() const;

	void save(FileWrite& fw, const TribeDescr& tribe) const;
	void load(FileRead& fw, const TribeDescr& tribe);
};

}  // namespace Widelands

#endif  // end of include guard: WL_LOGIC_MAP_OBJECTS_BUILDCOST_H<|MERGE_RESOLUTION|>--- conflicted
+++ resolved
@@ -35,13 +35,8 @@
 
 struct Buildcost : std::map<DescriptionIndex, uint8_t> {
 
-<<<<<<< HEAD
-	Buildcost();
+	Buildcost() = default;
 	Buildcost(std::unique_ptr<LuaTable> table, Widelands::Descriptions& descriptions);
-=======
-	Buildcost() = default;
-	Buildcost(std::unique_ptr<LuaTable> table, Widelands::Tribes& tribes);
->>>>>>> ef9061b0
 
 	Quantity total() const;
 
