/*
 * Copyright (C) 2006-2022 by the Widelands Development Team
 *
 * This program is free software; you can redistribute it and/or
 * modify it under the terms of the GNU General Public License
 * as published by the Free Software Foundation; either version 2
 * of the License, or (at your option) any later version.
 *
 * This program is distributed in the hope that it will be useful,
 * but WITHOUT ANY WARRANTY; without even the implied warranty of
 * MERCHANTABILITY or FITNESS FOR A PARTICULAR PURPOSE.  See the
 * GNU General Public License for more details.
 *
 * You should have received a copy of the GNU General Public License
 * along with this program; if not, see <https://www.gnu.org/licenses/>.
 *
 */

#include "logic/map_objects/descriptions.h"

#include <memory>

#include "base/log.h"
#include "base/wexception.h"
#include "io/filesystem/layered_filesystem.h"
#include "logic/addons.h"
#include "logic/filesystem_constants.h"
#include "logic/game_data_error.h"
#include "logic/map_objects/descriptions_compatibility_table.h"
#include "logic/map_objects/immovable.h"
#include "logic/map_objects/tribes/building.h"
#include "logic/map_objects/tribes/carrier.h"
#include "logic/map_objects/tribes/constructionsite.h"
#include "logic/map_objects/tribes/dismantlesite.h"
#include "logic/map_objects/tribes/ferry.h"
#include "logic/map_objects/tribes/market.h"
#include "logic/map_objects/tribes/militarysite.h"
#include "logic/map_objects/tribes/productionsite.h"
#include "logic/map_objects/tribes/ship.h"
#include "logic/map_objects/tribes/soldier.h"
#include "logic/map_objects/tribes/trainingsite.h"
#include "logic/map_objects/tribes/tribe_basic_info.h"
#include "logic/map_objects/tribes/tribe_descr.h"
#include "logic/map_objects/tribes/ware_descr.h"
#include "logic/map_objects/tribes/warehouse.h"
#include "logic/map_objects/tribes/worker_descr.h"
#include "logic/map_objects/world/critter.h"
#include "logic/map_objects/world/resource_description.h"
#include "logic/map_objects/world/terrain_description.h"
#include "sound/sound_handler.h"

namespace Widelands {

uint32_t Descriptions::instances_ = 0;

Descriptions::Descriptions(LuaInterface* lua, const AddOns::AddOnsList& addons)
   : all_tribes_(get_all_tribeinfos(&addons)),
     addons_(addons),
     critters_(new DescriptionMaintainer<CritterDescr>()),
     immovables_(new DescriptionMaintainer<ImmovableDescr>()),
     terrains_(new DescriptionMaintainer<TerrainDescription>()),
     resources_(new DescriptionMaintainer<ResourceDescription>()),
     buildings_(new DescriptionMaintainer<BuildingDescr>()),
     ships_(new DescriptionMaintainer<ShipDescr>()),
     wares_(new DescriptionMaintainer<WareDescr>()),
     workers_(new DescriptionMaintainer<WorkerDescr>()),
     tribes_(new DescriptionMaintainer<TribeDescr>()),
     compatibility_table_(new PostOneWorldLegacyLookupTable()),

<<<<<<< HEAD
     scenario_tribes_(nullptr),

=======
>>>>>>> a9549ba2
     subscriber_(Notifications::subscribe<DescriptionManager::NoteMapObjectDescriptionTypeCheck>(
        [this](DescriptionManager::NoteMapObjectDescriptionTypeCheck note) { check(note); })),
     lua_(lua),
     description_manager_(new DescriptionManager(lua)) {
	instances_++;

	// Immediately preload and register all add-on units. Better to do this
	// very early than to risk crashes because it was done too late…

	assert(lua_);
	for (const auto& info : addons) {
		if (info->category == AddOns::AddOnCategory::kWorld ||
		    info->category == AddOns::AddOnCategory::kTribes) {
			const std::string script(kAddOnDir + FileSystem::file_separator() + info->internal_name +
			                         FileSystem::file_separator() + "preload.lua");
			if (g_fs->file_exists(script)) {
				log_info("Running preload script for add-on %s", info->internal_name.c_str());
				lua_->run_script(script);
			}
		}
	}

	for (const auto& info : addons) {
		if (info->category == AddOns::AddOnCategory::kWorld) {
			description_manager_->register_directory(
			   kAddOnDir + FileSystem::file_separator() + info->internal_name, g_fs,
			   DescriptionManager::RegistryCallerInfo(
			      DescriptionManager::RegistryCallerType::kWorldAddon, info->internal_name));
		} else if (info->category == AddOns::AddOnCategory::kTribes) {
			description_manager_->register_directory(
			   kAddOnDir + FileSystem::file_separator() + info->internal_name, g_fs,
			   DescriptionManager::RegistryCallerInfo(
			      DescriptionManager::RegistryCallerType::kTribeAddon, info->internal_name));
		}
	}

	// Register tribe names. Tribes have no attributes.
	std::vector<std::string> attributes;
	for (const TribeBasicInfo& tribeinfo : all_tribes_) {
		description_manager_->register_description(
		   tribeinfo.name, tribeinfo.script, attributes,
		   DescriptionManager::RegistryCallerInfo(
		      DescriptionManager::RegistryCallerType::kDefault, std::string()));
		if (!attributes.empty()) {
			throw GameDataError("Tribes can't have attributes - please remove all attributes in "
			                    "'register.lua' for tribe '%s'.",
			                    tribeinfo.name.c_str());
		}
	}

	// Walk world directory and register objects
	description_manager_->register_directory(
	   "world", g_fs,
	   DescriptionManager::RegistryCallerInfo(
	      DescriptionManager::RegistryCallerType::kDefault, std::string()));

	// We register tribes on demand in load_tribe for performance reasons
}

Descriptions::~Descriptions() {
	// We might have multiple Descriptions instances
	// so the sounds should only go with the last one
	// to prevent "Sound effect does not exist" errors
	assert(instances_ > 0);
	instances_--;
	if (g_sh != nullptr && 0 == instances_) {
		g_sh->remove_fx_set(SoundType::kAmbient);
	}
}

const DescriptionMaintainer<CritterDescr>& Descriptions::critters() const {
	return *critters_;
}
const DescriptionMaintainer<ImmovableDescr>& Descriptions::immovables() const {
	return *immovables_;
}
const DescriptionMaintainer<TerrainDescription>& Descriptions::terrains() const {
	return *terrains_;
}
const DescriptionMaintainer<WorkerDescr>& Descriptions::workers() const {
	return *workers_;
}

size_t Descriptions::nr_buildings() const {
	return buildings_->size();
}
size_t Descriptions::nr_critters() const {
	return critters_->size();
}
size_t Descriptions::nr_immovables() const {
	return immovables_->size();
}
size_t Descriptions::nr_resources() const {
	return resources_->size();
}
size_t Descriptions::nr_terrains() const {
	return terrains_->size();
}
size_t Descriptions::nr_tribes() const {
	return tribes_->size();
}
size_t Descriptions::nr_wares() const {
	return wares_->size();
}
size_t Descriptions::nr_workers() const {
	return workers_->size();
}

bool Descriptions::ware_exists(const std::string& warename) const {
	return wares_->exists(warename) != nullptr;
}
bool Descriptions::ware_exists(DescriptionIndex index) const {
	return wares_->get_mutable(index) != nullptr;
}
bool Descriptions::worker_exists(const std::string& workername) const {
	return workers_->exists(workername) != nullptr;
}
bool Descriptions::worker_exists(DescriptionIndex index) const {
	return workers_->get_mutable(index) != nullptr;
}
bool Descriptions::building_exists(const std::string& buildingname) const {
	return buildings_->exists(buildingname) != nullptr;
}
bool Descriptions::building_exists(DescriptionIndex index) const {
	return buildings_->get_mutable(index) != nullptr;
}
bool Descriptions::immovable_exists(const std::string& immoname) const {
	return immovables_->exists(immoname) != nullptr;
}
bool Descriptions::immovable_exists(DescriptionIndex index) const {
	return immovables_->get_mutable(index) != nullptr;
}
bool Descriptions::ship_exists(DescriptionIndex index) const {
	return ships_->get_mutable(index) != nullptr;
}
bool Descriptions::tribe_exists(const std::string& tribename) const {
	return tribes_->exists(tribename) != nullptr;
}
bool Descriptions::tribe_exists(DescriptionIndex index) const {
	return tribes_->get_mutable(index) != nullptr;
}
bool Descriptions::terrain_exists(const std::string& terrainname) const {
	return terrains_->exists(terrainname) != nullptr;
}
bool Descriptions::terrain_exists(DescriptionIndex index) const {
	return terrains_->get_mutable(index) != nullptr;
}

DescriptionIndex Descriptions::safe_building_index(const std::string& buildingname) const {
	DescriptionIndex result = building_index(buildingname);
	if (result == Widelands::INVALID_INDEX) {
		result = building_index(compatibility_table_->lookup_building(buildingname));
		if (result == Widelands::INVALID_INDEX) {
			throw GameDataError("Unknown building '%s'", buildingname.c_str());
		}
	}
	return result;
}
DescriptionIndex Descriptions::safe_critter_index(const std::string& crittername) const {
	DescriptionIndex const result = critter_index(crittername);

	if (result == INVALID_INDEX) {
		throw GameDataError("Unknown critter '%s'", crittername.c_str());
	}
	return result;
}
DescriptionIndex Descriptions::safe_immovable_index(const std::string& immovablename) const {
	DescriptionIndex result = immovable_index(immovablename);
	if (result == Widelands::INVALID_INDEX) {
		result = immovable_index(compatibility_table_->lookup_immovable(immovablename));
		if (result == Widelands::INVALID_INDEX) {
			throw GameDataError("Unknown immovable '%s'", immovablename.c_str());
		}
	}
	return result;
}
DescriptionIndex Descriptions::safe_resource_index(const std::string& resourcename) const {
	DescriptionIndex result = resource_index(resourcename);
	if (result == INVALID_INDEX) {
		result = resource_index(compatibility_table_->lookup_resource(resourcename));
		if (result == INVALID_INDEX) {
			throw GameDataError("Unknown resource '%s'", resourcename.c_str());
		}
	}
	return result;
}
DescriptionIndex Descriptions::safe_ship_index(const std::string& shipname) const {
	DescriptionIndex result = ship_index(shipname);
	if (result == INVALID_INDEX) {
		result = ship_index(compatibility_table_->lookup_ship(shipname));
		if (result == INVALID_INDEX) {
			throw GameDataError("Unknown ship '%s'", shipname.c_str());
		}
	}
	return result;
}
DescriptionIndex Descriptions::safe_terrain_index(const std::string& terrainname) const {
	DescriptionIndex result = terrain_index(terrainname);
	if (result == INVALID_INDEX) {
		result = terrain_index(compatibility_table_->lookup_terrain(terrainname));
		if (result == INVALID_INDEX) {
			throw GameDataError("Unknown terrain '%s'", terrainname.c_str());
		}
	}
	return result;
}
DescriptionIndex Descriptions::safe_tribe_index(const std::string& tribename) const {
	const DescriptionIndex result = tribe_index(tribename);
	if (!tribe_exists(result)) {
		throw GameDataError("Unknown tribe '%s'", tribename.c_str());
	}
	return result;
}
DescriptionIndex Descriptions::safe_ware_index(const std::string& warename) const {
	DescriptionIndex result = ware_index(warename);
	if (result == Widelands::INVALID_INDEX) {
		result = ware_index(compatibility_table_->lookup_ware(warename));
		if (result == Widelands::INVALID_INDEX) {
			throw GameDataError("Unknown ware '%s'", warename.c_str());
		}
	}
	return result;
}
DescriptionIndex Descriptions::safe_worker_index(const std::string& workername) const {
	DescriptionIndex result = worker_index(workername);
	if (result == Widelands::INVALID_INDEX) {
		result = worker_index(compatibility_table_->lookup_worker(workername));
		if (result == Widelands::INVALID_INDEX) {
			throw GameDataError("Unknown worker '%s'", workername.c_str());
		}
	}
	return result;
}

DescriptionIndex Descriptions::building_index(const std::string& buildingname) const {
	return buildings_->get_index(buildingname);
}
DescriptionIndex Descriptions::critter_index(const std::string& crittername) const {
	return critters_->get_index(crittername);
}
DescriptionIndex Descriptions::immovable_index(const std::string& immovablename) const {
	return immovables_->get_index(immovablename);
}
DescriptionIndex Descriptions::resource_index(const std::string& resourcename) const {
	// TODO(GunChleoc): Having "none" in the backend here is bad design.
	// I think we have this for supporting LuaField::get_resource only, but we need to verify this.
	return resourcename != "none" ? resources_->get_index(resourcename) : Widelands::kNoResource;
}
DescriptionIndex Descriptions::ship_index(const std::string& shipname) const {
	return ships_->get_index(shipname);
}
DescriptionIndex Descriptions::terrain_index(const std::string& terrainname) const {
	return terrains_->get_index(terrainname);
}
DescriptionIndex Descriptions::tribe_index(const std::string& tribename) const {
	return tribes_->get_index(tribename);
}

DescriptionIndex Descriptions::ware_index(const std::string& warename) const {
	return wares_->get_index(warename);
}

DescriptionIndex Descriptions::worker_index(const std::string& workername) const {
	return workers_->get_index(workername);
}

const BuildingDescr* Descriptions::get_building_descr(DescriptionIndex index) const {
	return buildings_->get_mutable(index);
}

BuildingDescr* Descriptions::get_mutable_building_descr(DescriptionIndex index) const {
	return buildings_->get_mutable(index);
}

const CritterDescr* Descriptions::get_critter_descr(DescriptionIndex index) const {
	return critters_->get_mutable(index);
}
const CritterDescr* Descriptions::get_critter_descr(const std::string& name) const {
	return critters_->exists(name);
}

const ImmovableDescr* Descriptions::get_immovable_descr(DescriptionIndex index) const {
	return immovables_->get_mutable(index);
}
ImmovableDescr* Descriptions::get_mutable_immovable_descr(DescriptionIndex index) const {
	return immovables_->get_mutable(index);
}

ResourceDescription* Descriptions::get_mutable_resource_descr(DescriptionIndex const index) const {
	assert(index < resources_->size() || index == Widelands::kNoResource);
	return resources_->get_mutable(index);
}
const ResourceDescription* Descriptions::get_resource_descr(DescriptionIndex const index) const {
	return get_mutable_resource_descr(index);
}

const ShipDescr* Descriptions::get_ship_descr(DescriptionIndex index) const {
	return ships_->get_mutable(index);
}

const TerrainDescription* Descriptions::get_terrain_descr(DescriptionIndex index) const {
	return terrains_->get_mutable(index);
}
TerrainDescription* Descriptions::get_mutable_terrain_descr(DescriptionIndex index) const {
	return terrains_->get_mutable(index);
}
const TerrainDescription* Descriptions::get_terrain_descr(const std::string& name) const {
	DescriptionIndex const i = terrains_->get_index(name);
	return i != INVALID_INDEX ? terrains_->get_mutable(i) : nullptr;
}

const WareDescr* Descriptions::get_ware_descr(DescriptionIndex index) const {
	return wares_->get_mutable(index);
}
WareDescr* Descriptions::get_mutable_ware_descr(DescriptionIndex index) const {
	return wares_->get_mutable(index);
}

const WorkerDescr* Descriptions::get_worker_descr(DescriptionIndex index) const {
	return workers_->get_mutable(index);
}
WorkerDescr* Descriptions::get_mutable_worker_descr(DescriptionIndex index) const {
	return workers_->get_mutable(index);
}

const TribeDescr* Descriptions::get_tribe_descr(DescriptionIndex index) const {
	return tribes_->get_mutable(index);
}
TribeDescr* Descriptions::get_mutable_tribe_descr(DescriptionIndex index) const {
	return tribes_->get_mutable(index);
}

// ************************ Loading *************************

void Descriptions::register_scenario_tribes(FileSystem* filesystem) {
	// If the map is a scenario with custom tribe entites, load them.
	if (filesystem->file_exists("scripting/tribes")) {
		description_manager_->clear_scenario_descriptions();
		if (scenario_tribes_ == nullptr && filesystem->file_exists("scripting/tribes/init.lua")) {
			scenario_tribes_ = lua_->run_script("map:scripting/tribes/init.lua");
		}
		description_manager_->register_directory(
		   "scripting/tribes", filesystem,
		   DescriptionManager::RegistryCallerInfo(
		      DescriptionManager::RegistryCallerType::kScenario, std::string()));
	}
}

void Descriptions::add_object_description(const LuaTable& table, MapObjectType type) {
	const std::string& type_name = table.get_string("name");
	const std::string& type_descname = table.get_string("descname");

	// TODO(GunChleoc): Compatibility, remove after v1.0
	if (table.has_key<std::string>("msgctxt")) {
		log_warn(
		   "The 'msgctxt' entry is no longer needed in '%s', please remove it", type_name.c_str());
	}

	description_manager_->mark_loading_in_progress(type_name);

	// Add
	switch (type) {
	case MapObjectType::CRITTER:
		critters_->add(
		   new CritterDescr(type_descname, table, description_manager_->get_attributes(type_name)));
		break;
	case MapObjectType::RESOURCE:
		resources_->add(new ResourceDescription(table));
		break;
	case MapObjectType::TERRAIN:
		add_terrain_description(type_name, table);
		break;
	case MapObjectType::CARRIER:
		workers_->add(new CarrierDescr(type_descname, table, *this));
		break;
	case MapObjectType::CONSTRUCTIONSITE:
		buildings_->add(new ConstructionSiteDescr(type_descname, table, *this));
		break;
	case MapObjectType::DISMANTLESITE:
		buildings_->add(new DismantleSiteDescr(type_descname, table, *this));
		break;
	case MapObjectType::FERRY:
		workers_->add(new FerryDescr(type_descname, table, *this));
		break;
	case MapObjectType::IMMOVABLE:
		immovables_->add(new ImmovableDescr(
		   type_descname, table, description_manager_->get_attributes(type_name), *this));
		break;
	case MapObjectType::MARKET:
		buildings_->add(new MarketDescr(type_descname, table, *this));
		break;
	case MapObjectType::MILITARYSITE:
		buildings_->add(new MilitarySiteDescr(type_descname, table, *this));
		break;
	case MapObjectType::PRODUCTIONSITE:
		buildings_->add(new ProductionSiteDescr(type_descname, table, *this));
		break;
	case MapObjectType::SHIP:
		ships_->add(new ShipDescr(type_descname, table));
		break;
	case MapObjectType::SOLDIER:
		workers_->add(new SoldierDescr(type_descname, table, *this));
		break;
	case MapObjectType::TRAININGSITE:
		buildings_->add(new TrainingSiteDescr(type_descname, table, *this));
		break;
	case MapObjectType::WARE:
		wares_->add(new WareDescr(type_descname, table));
		break;
	case MapObjectType::WAREHOUSE:
		buildings_->add(new WarehouseDescr(type_descname, table, *this));
		break;
	case MapObjectType::WORKER:
		workers_->add(new WorkerDescr(type_descname, table, *this));
		break;
	default:
		NEVER_HERE();
	}

	// Update status
	description_manager_->mark_loading_done(type_name);
}

void Descriptions::add_terrain_description(const std::string& type_name, const LuaTable& table) {
	const DescriptionManager::RegistryCallerInfo& c =
	   description_manager_->get_registry_caller_info(type_name);
	assert(c.second.empty() ^ (c.first == DescriptionManager::RegistryCallerType::kWorldAddon));
	uint32_t index = 0;
	if (!c.second.empty()) {
		index = addons_.size();
		for (uint32_t i = 0; i < addons_.size(); ++i) {
			if (addons_.at(i)->internal_name == c.second) {
				index = i;
				break;
			}
		}
		if (index >= addons_.size()) {
			throw wexception("Terrain %s defined by add-on %s which is not enabled", type_name.c_str(),
			                 c.second.c_str());
		}
		++index;  // To avoid conflicts between add-on number 0 and official units.
	}
	terrains_->add(new TerrainDescription(table, *this, index));
}

void Descriptions::add_tribe(const LuaTable& table) {
	const std::string name = table.get_string("name");
	// Register as in progress
	description_manager_->mark_loading_in_progress(name);

	if (Widelands::tribe_exists(name, all_tribes_)) {
		if (scenario_tribes_ != nullptr && scenario_tribes_->has_key(name)) {
			// If we're loading a scenario with custom tribe entites, load them here.
			tribes_->add(new TribeDescr(Widelands::get_tribeinfo(name, all_tribes_), *this, table,
			                            scenario_tribes_->get_table(name).get()));
		} else {
			// Normal tribes loading without scenario entities
			tribes_->add(new TribeDescr(Widelands::get_tribeinfo(name, all_tribes_), *this, table));
		}
	} else {
		throw GameDataError(
		   "The tribe '%s' is not present in data/tribes/initialization", name.c_str());
	}

	// Mark as done
	description_manager_->mark_loading_done(name);
}

void Descriptions::ensure_tribes_are_registered() {
	if (tribes_have_been_registered_) {
		return;
	}
	description_manager_->register_directory(
	   "tribes", g_fs,
	   DescriptionManager::RegistryCallerInfo(
	      DescriptionManager::RegistryCallerType::kDefault, std::string()));
	tribes_have_been_registered_ = true;
}

DescriptionIndex Descriptions::load_tribe(const std::string& tribename) {
	try {
		// Register tribes on demand for better performance during mapselect, for the editor and for
		// the website tools
		ensure_tribes_are_registered();
		description_manager_->load_description(tribename);
	} catch (WException& e) {
		throw GameDataError("Error while loading tribe '%s': %s", tribename.c_str(), e.what());
	}
	return safe_tribe_index(tribename);
}

DescriptionIndex Descriptions::load_building(const std::string& buildingname) {
	const std::string& looked_up_name = compatibility_table_->lookup_building(buildingname);
	description_manager_->load_description(looked_up_name);
	return safe_building_index(looked_up_name);
}

DescriptionIndex Descriptions::load_critter(const std::string& crittername) {
	const std::string& looked_up_name = compatibility_table_->lookup_critter(crittername);
	description_manager_->load_description(looked_up_name);
	return safe_critter_index(looked_up_name);
}

DescriptionIndex Descriptions::load_immovable(const std::string& immovablename) {
	const std::string& looked_up_name = compatibility_table_->lookup_immovable(immovablename);
	description_manager_->load_description(looked_up_name);
	return safe_immovable_index(looked_up_name);
}

DescriptionIndex Descriptions::load_resource(const std::string& resourcename) {
	const std::string& looked_up_name = compatibility_table_->lookup_resource(resourcename);
	description_manager_->load_description(looked_up_name);
	return safe_resource_index(looked_up_name);
}

DescriptionIndex Descriptions::load_ship(const std::string& shipname) {
	const std::string& looked_up_name = compatibility_table_->lookup_ship(shipname);
	description_manager_->load_description(looked_up_name);
	return safe_ship_index(looked_up_name);
}

DescriptionIndex Descriptions::load_terrain(const std::string& terrainname) {
	const std::string& looked_up_name = compatibility_table_->lookup_terrain(terrainname);
	description_manager_->load_description(looked_up_name);
	return safe_terrain_index(looked_up_name);
}

DescriptionIndex Descriptions::load_ware(const std::string& warename) {
	const std::string& looked_up_name = compatibility_table_->lookup_ware(warename);
	description_manager_->load_description(looked_up_name);
	return safe_ware_index(looked_up_name);
}

DescriptionIndex Descriptions::load_worker(const std::string& workername) {
	const std::string& looked_up_name = compatibility_table_->lookup_worker(workername);
	description_manager_->load_description(looked_up_name);
	return safe_worker_index(looked_up_name);
}

std::pair<WareWorker, DescriptionIndex>
Descriptions::load_ware_or_worker(const std::string& objectname) const {
	std::string looked_up_name = compatibility_table_->lookup_ware(objectname);
	Notifications::publish(
	   NoteMapObjectDescription(looked_up_name, NoteMapObjectDescription::LoadType::kObject, true));
	const DescriptionIndex wai = ware_index(looked_up_name);
	if (wai != Widelands::INVALID_INDEX) {
		return std::make_pair(WareWorker::wwWARE, wai);
	}
	looked_up_name = compatibility_table_->lookup_worker(objectname);
	Notifications::publish(
	   NoteMapObjectDescription(looked_up_name, NoteMapObjectDescription::LoadType::kObject));
	const DescriptionIndex woi = worker_index(looked_up_name);
	if (woi != Widelands::INVALID_INDEX) {
		return std::make_pair(WareWorker::wwWORKER, woi);
	}
	throw GameDataError("'%s' has not been registered as a ware/worker type", objectname.c_str());
}
std::pair<bool, DescriptionIndex>
Descriptions::load_building_or_immovable(const std::string& objectname) const {
	std::string looked_up_name = compatibility_table_->lookup_building(objectname);
	Notifications::publish(
	   NoteMapObjectDescription(looked_up_name, NoteMapObjectDescription::LoadType::kObject, true));
	const DescriptionIndex bi = building_index(looked_up_name);
	if (bi != Widelands::INVALID_INDEX) {
		return std::make_pair(true, bi);
	}
	looked_up_name = compatibility_table_->lookup_immovable(objectname);
	Notifications::publish(
	   NoteMapObjectDescription(looked_up_name, NoteMapObjectDescription::LoadType::kObject));
	const DescriptionIndex ii = immovable_index(looked_up_name);
	if (ii != Widelands::INVALID_INDEX) {
		return std::make_pair(false, ii);
	}
	throw GameDataError(
	   "'%s' has not been registered as a building or immovable type", objectname.c_str());
}

uint32_t Descriptions::get_largest_workarea() const {
	return largest_workarea_;
}

void Descriptions::increase_largest_workarea(uint32_t workarea) {
	largest_workarea_ = std::max(largest_workarea_, workarea);
}

void Descriptions::set_old_world_name(const std::string& name) {
	if (name.empty()) {
		compatibility_table_ =
		   std::unique_ptr<DescriptionsCompatibilityTable>(new PostOneWorldLegacyLookupTable());
	} else {
		compatibility_table_ =
		   std::unique_ptr<DescriptionsCompatibilityTable>(new OneWorldLegacyLookupTable(name));
	}
}

void Descriptions::finalize_loading() {
	postload_immovable_relations();
	scenario_tribes_.reset();
}

void Descriptions::add_immovable_relation(const std::string& a, const std::string& b) {
	immovable_relations_.emplace_back(a, b);
}
void Descriptions::postload_immovable_relations() {
	for (const auto& pair : immovable_relations_) {
		get_mutable_immovable_descr(load_immovable(pair.second))->add_became_from(*this, pair.first);
	}
	immovable_relations_.clear();
}

#define CHECK_FACTORY(addon, unit_type)                                                            \
	if (unit_type##_index(note.description_name) != INVALID_INDEX) {                                \
		throw GameDataError(#addon " add-ons must not define " #unit_type "s (offending unit: %s)",  \
		                    note.description_name.c_str());                                          \
	}

void Descriptions::check(const DescriptionManager::NoteMapObjectDescriptionTypeCheck& note) const {
	switch (note.caller.first) {
	case DescriptionManager::RegistryCallerType::kTribeAddon:
		if (note.caller.second.empty()) {
			throw wexception("Unidentified registry caller for tribe add-on (unit: %s)",
			                 note.description_name.c_str());
		}
		CHECK_FACTORY(Tribe, critter)
		CHECK_FACTORY(Tribe, terrain)
		CHECK_FACTORY(Tribe, resource)
		break;
	case DescriptionManager::RegistryCallerType::kWorldAddon:
		if (note.caller.second.empty()) {
			throw wexception("Unidentified registry caller for world add-on (unit: %s)",
			                 note.description_name.c_str());
		}
		CHECK_FACTORY(World, tribe)
		CHECK_FACTORY(World, ware)
		CHECK_FACTORY(World, worker)
		CHECK_FACTORY(World, building)
		CHECK_FACTORY(World, ship)
		break;
	default:
		if (!note.caller.second.empty()) {
			throw wexception("Unexpected registry caller identifier '%s' for offical/scenario unit %s",
			                 note.caller.second.c_str(), note.description_name.c_str());
		}
		// Scenarios and official scripts may load anything
		break;
	}
}

#undef CHECK_FACTORY

}  // namespace Widelands<|MERGE_RESOLUTION|>--- conflicted
+++ resolved
@@ -67,11 +67,6 @@
      tribes_(new DescriptionMaintainer<TribeDescr>()),
      compatibility_table_(new PostOneWorldLegacyLookupTable()),
 
-<<<<<<< HEAD
-     scenario_tribes_(nullptr),
-
-=======
->>>>>>> a9549ba2
      subscriber_(Notifications::subscribe<DescriptionManager::NoteMapObjectDescriptionTypeCheck>(
         [this](DescriptionManager::NoteMapObjectDescriptionTypeCheck note) { check(note); })),
      lua_(lua),
