/*
 * Copyright (C) 2006-2021 by the Widelands Development Team
 *
 * This program is free software; you can redistribute it and/or
 * modify it under the terms of the GNU General Public License
 * as published by the Free Software Foundation; either version 2
 * of the License, or (at your option) any later version.
 *
 * This program is distributed in the hope that it will be useful,
 * but WITHOUT ANY WARRANTY; without even the implied warranty of
 * MERCHANTABILITY or FITNESS FOR A PARTICULAR PURPOSE.  See the
 * GNU General Public License for more details.
 *
 * You should have received a copy of the GNU General Public License
 * along with this program; if not, write to the Free Software
 * Foundation, Inc., 675 Mass Ave, Cambridge, MA 02139, USA.
 *
 */

#include "logic/map_objects/descriptions.h"

#include <memory>

#include "base/log.h"
#include "base/wexception.h"
#include "io/filesystem/layered_filesystem.h"
#include "logic/addons.h"
#include "logic/filesystem_constants.h"
#include "logic/game_data_error.h"
#include "logic/map_objects/descriptions_compatibility_table.h"
#include "logic/map_objects/immovable.h"
#include "logic/map_objects/tribes/building.h"
#include "logic/map_objects/tribes/carrier.h"
#include "logic/map_objects/tribes/constructionsite.h"
#include "logic/map_objects/tribes/dismantlesite.h"
#include "logic/map_objects/tribes/ferry.h"
#include "logic/map_objects/tribes/market.h"
#include "logic/map_objects/tribes/militarysite.h"
#include "logic/map_objects/tribes/productionsite.h"
#include "logic/map_objects/tribes/ship.h"
#include "logic/map_objects/tribes/soldier.h"
#include "logic/map_objects/tribes/trainingsite.h"
#include "logic/map_objects/tribes/tribe_basic_info.h"
#include "logic/map_objects/tribes/tribe_descr.h"
#include "logic/map_objects/tribes/ware_descr.h"
#include "logic/map_objects/tribes/warehouse.h"
#include "logic/map_objects/tribes/worker_descr.h"
#include "logic/map_objects/world/critter.h"
#include "logic/map_objects/world/resource_description.h"
#include "logic/map_objects/world/terrain_description.h"
#include "sound/sound_handler.h"

namespace Widelands {

uint32_t Descriptions::instances_ = 0;

Descriptions::Descriptions(LuaInterface* lua, const AddOns::AddOnsList& addons)
   : all_tribes_(get_all_tribeinfos(&addons)),
     addons_(addons),
     critters_(new DescriptionMaintainer<CritterDescr>()),
     immovables_(new DescriptionMaintainer<ImmovableDescr>()),
     terrains_(new DescriptionMaintainer<TerrainDescription>()),
     resources_(new DescriptionMaintainer<ResourceDescription>()),
     buildings_(new DescriptionMaintainer<BuildingDescr>()),
     ships_(new DescriptionMaintainer<ShipDescr>()),
     wares_(new DescriptionMaintainer<WareDescr>()),
     workers_(new DescriptionMaintainer<WorkerDescr>()),
     tribes_(new DescriptionMaintainer<TribeDescr>()),
     compatibility_table_(new PostOneWorldLegacyLookupTable()),
     largest_workarea_(0),
     scenario_tribes_(nullptr),
     tribes_have_been_registered_(false),
     subscriber_(Notifications::subscribe<DescriptionManager::NoteMapObjectDescriptionTypeCheck>(
        [this](DescriptionManager::NoteMapObjectDescriptionTypeCheck note) { check(note); })),
     lua_(lua),
     description_manager_(new DescriptionManager(lua)) {
	instances_++;

	// Immediately preload and register all add-on units. Better to do this
	// very early than to risk crashes because it was done too late…

	assert(lua_);
	for (const auto& info : addons) {
		if (info->category == AddOns::AddOnCategory::kWorld ||
		    info->category == AddOns::AddOnCategory::kTribes) {
			const std::string script(kAddOnDir + FileSystem::file_separator() + info->internal_name +
			                         FileSystem::file_separator() + "preload.lua");
			if (g_fs->file_exists(script)) {
				log_info("Running preload script for add-on %s", info->internal_name.c_str());
				lua_->run_script(script);
			}
		}
	}

	for (const auto& info : addons) {
		if (info->category == AddOns::AddOnCategory::kWorld) {
			description_manager_->register_directory(
<<<<<<< HEAD
			   kAddOnDir + FileSystem::file_separator() + info.internal_name, g_fs,
			   DescriptionManager::RegistryCallerInfo(DescriptionManager::RegistryCallerType::kWorldAddon, info.internal_name));
		} else if (info.category == AddOns::AddOnCategory::kTribes) {
			description_manager_->register_directory(
			   kAddOnDir + FileSystem::file_separator() + info.internal_name, g_fs,
			   DescriptionManager::RegistryCallerInfo(DescriptionManager::RegistryCallerType::kTribeAddon, info.internal_name));
=======
			   kAddOnDir + FileSystem::file_separator() + info->internal_name, g_fs,
			   DescriptionManager::RegistryCaller::kWorldAddon);
		} else if (info->category == AddOns::AddOnCategory::kTribes) {
			description_manager_->register_directory(
			   kAddOnDir + FileSystem::file_separator() + info->internal_name, g_fs,
			   DescriptionManager::RegistryCaller::kTribeAddon);
>>>>>>> 03d27be1
		}
	}

	// Register tribe names. Tribes have no attributes.
	std::vector<std::string> attributes;
	for (const TribeBasicInfo& tribeinfo : all_tribes_) {
		description_manager_->register_description(tribeinfo.name, tribeinfo.script, attributes,
		                                           DescriptionManager::RegistryCallerInfo(DescriptionManager::RegistryCallerType::kDefault, std::string()));
		if (!attributes.empty()) {
			throw GameDataError("Tribes can't have attributes - please remove all attributes in "
			                    "'register.lua' for tribe '%s'.",
			                    tribeinfo.name.c_str());
		}
	}

	// Walk world directory and register objects
	description_manager_->register_directory(
	   "world", g_fs, DescriptionManager::RegistryCallerInfo(DescriptionManager::RegistryCallerType::kDefault, std::string()));

	// We register tribes on demand in load_tribe for performance reasons
}

Descriptions::~Descriptions() {
	// We might have multiple Descriptions instances
	// so the sounds should only go with the last one
	// to prevent "Sound effect does not exist" errors
	assert(instances_ > 0);
	instances_--;
	if (g_sh != nullptr && 0 == instances_) {
		g_sh->remove_fx_set(SoundType::kAmbient);
	}
}

const DescriptionMaintainer<CritterDescr>& Descriptions::critters() const {
	return *critters_;
}
const DescriptionMaintainer<ImmovableDescr>& Descriptions::immovables() const {
	return *immovables_;
}
const DescriptionMaintainer<TerrainDescription>& Descriptions::terrains() const {
	return *terrains_;
}
const DescriptionMaintainer<WorkerDescr>& Descriptions::workers() const {
	return *workers_;
}

size_t Descriptions::nr_buildings() const {
	return buildings_->size();
}
size_t Descriptions::nr_critters() const {
	return critters_->size();
}
size_t Descriptions::nr_immovables() const {
	return immovables_->size();
}
size_t Descriptions::nr_resources() const {
	return resources_->size();
}
size_t Descriptions::nr_terrains() const {
	return terrains_->size();
}
size_t Descriptions::nr_tribes() const {
	return tribes_->size();
}
size_t Descriptions::nr_wares() const {
	return wares_->size();
}
size_t Descriptions::nr_workers() const {
	return workers_->size();
}

bool Descriptions::ware_exists(const std::string& warename) const {
	return wares_->exists(warename) != nullptr;
}
bool Descriptions::ware_exists(DescriptionIndex index) const {
	return wares_->get_mutable(index) != nullptr;
}
bool Descriptions::worker_exists(const std::string& workername) const {
	return workers_->exists(workername) != nullptr;
}
bool Descriptions::worker_exists(DescriptionIndex index) const {
	return workers_->get_mutable(index) != nullptr;
}
bool Descriptions::building_exists(const std::string& buildingname) const {
	return buildings_->exists(buildingname) != nullptr;
}
bool Descriptions::building_exists(DescriptionIndex index) const {
	return buildings_->get_mutable(index) != nullptr;
}
bool Descriptions::immovable_exists(DescriptionIndex index) const {
	return immovables_->get_mutable(index) != nullptr;
}
bool Descriptions::ship_exists(DescriptionIndex index) const {
	return ships_->get_mutable(index) != nullptr;
}
bool Descriptions::tribe_exists(const std::string& tribename) const {
	return tribes_->exists(tribename) != nullptr;
}
bool Descriptions::tribe_exists(DescriptionIndex index) const {
	return tribes_->get_mutable(index) != nullptr;
}

DescriptionIndex Descriptions::safe_building_index(const std::string& buildingname) const {
	DescriptionIndex result = building_index(buildingname);
	if (result == Widelands::INVALID_INDEX) {
		result = building_index(compatibility_table_->lookup_building(buildingname));
		if (result == Widelands::INVALID_INDEX) {
			throw GameDataError("Unknown building '%s'", buildingname.c_str());
		}
	}
	return result;
}
DescriptionIndex Descriptions::safe_critter_index(const std::string& crittername) const {
	DescriptionIndex const result = critter_index(crittername);

	if (result == INVALID_INDEX) {
		throw GameDataError("Unknown critter '%s'", crittername.c_str());
	}
	return result;
}
DescriptionIndex Descriptions::safe_immovable_index(const std::string& immovablename) const {
	DescriptionIndex result = immovable_index(immovablename);
	if (result == Widelands::INVALID_INDEX) {
		result = immovable_index(compatibility_table_->lookup_immovable(immovablename));
		if (result == Widelands::INVALID_INDEX) {
			throw GameDataError("Unknown immovable '%s'", immovablename.c_str());
		}
	}
	return result;
}
DescriptionIndex Descriptions::safe_resource_index(const std::string& resourcename) const {
	DescriptionIndex result = resource_index(resourcename);
	if (result == INVALID_INDEX) {
		result = resource_index(compatibility_table_->lookup_resource(resourcename));
		if (result == INVALID_INDEX) {
			throw GameDataError("Unknown resource '%s'", resourcename.c_str());
		}
	}
	return result;
}
DescriptionIndex Descriptions::safe_ship_index(const std::string& shipname) const {
	DescriptionIndex result = ship_index(shipname);
	if (result == INVALID_INDEX) {
		result = ship_index(compatibility_table_->lookup_ship(shipname));
		if (result == INVALID_INDEX) {
			throw GameDataError("Unknown ship '%s'", shipname.c_str());
		}
	}
	return result;
}
DescriptionIndex Descriptions::safe_terrain_index(const std::string& terrainname) const {
	DescriptionIndex result = terrain_index(terrainname);
	if (result == INVALID_INDEX) {
		result = terrain_index(compatibility_table_->lookup_terrain(terrainname));
		if (result == INVALID_INDEX) {
			throw GameDataError("Unknown terrain '%s'", terrainname.c_str());
		}
	}
	return result;
}
DescriptionIndex Descriptions::safe_tribe_index(const std::string& tribename) const {
	const DescriptionIndex result = tribe_index(tribename);
	if (!tribe_exists(result)) {
		throw GameDataError("Unknown tribe '%s'", tribename.c_str());
	}
	return result;
}
DescriptionIndex Descriptions::safe_ware_index(const std::string& warename) const {
	DescriptionIndex result = ware_index(warename);
	if (result == Widelands::INVALID_INDEX) {
		result = ware_index(compatibility_table_->lookup_ware(warename));
		if (result == Widelands::INVALID_INDEX) {
			throw GameDataError("Unknown ware '%s'", warename.c_str());
		}
	}
	return result;
}
DescriptionIndex Descriptions::safe_worker_index(const std::string& workername) const {
	DescriptionIndex result = worker_index(workername);
	if (result == Widelands::INVALID_INDEX) {
		result = worker_index(compatibility_table_->lookup_worker(workername));
		if (result == Widelands::INVALID_INDEX) {
			throw GameDataError("Unknown worker '%s'", workername.c_str());
		}
	}
	return result;
}

DescriptionIndex Descriptions::building_index(const std::string& buildingname) const {
	return buildings_->get_index(buildingname);
}
DescriptionIndex Descriptions::critter_index(const std::string& crittername) const {
	return critters_->get_index(crittername);
}
DescriptionIndex Descriptions::immovable_index(const std::string& immovablename) const {
	return immovables_->get_index(immovablename);
}
DescriptionIndex Descriptions::resource_index(const std::string& resourcename) const {
	// TODO(GunChleoc): Having "none" in the backend here is bad design.
	// I think we have this for supporting LuaField::get_resource only, but we need to verify this.
	return resourcename != "none" ? resources_->get_index(resourcename) : Widelands::kNoResource;
}
DescriptionIndex Descriptions::ship_index(const std::string& shipname) const {
	return ships_->get_index(shipname);
}
DescriptionIndex Descriptions::terrain_index(const std::string& terrainname) const {
	return terrains_->get_index(terrainname);
}
DescriptionIndex Descriptions::tribe_index(const std::string& tribename) const {
	return tribes_->get_index(tribename);
}

DescriptionIndex Descriptions::ware_index(const std::string& warename) const {
	return wares_->get_index(warename);
}

DescriptionIndex Descriptions::worker_index(const std::string& workername) const {
	return workers_->get_index(workername);
}

const BuildingDescr* Descriptions::get_building_descr(DescriptionIndex index) const {
	return buildings_->get_mutable(index);
}

BuildingDescr* Descriptions::get_mutable_building_descr(DescriptionIndex index) const {
	return buildings_->get_mutable(index);
}

const CritterDescr* Descriptions::get_critter_descr(DescriptionIndex index) const {
	return critters_->get_mutable(index);
}
const CritterDescr* Descriptions::get_critter_descr(const std::string& name) const {
	return critters_->exists(name);
}

const ImmovableDescr* Descriptions::get_immovable_descr(DescriptionIndex index) const {
	return immovables_->get_mutable(index);
}
ImmovableDescr* Descriptions::get_mutable_immovable_descr(DescriptionIndex index) const {
	return immovables_->get_mutable(index);
}

ResourceDescription* Descriptions::get_mutable_resource_descr(DescriptionIndex const index) const {
	assert(index < resources_->size() || index == Widelands::kNoResource);
	return resources_->get_mutable(index);
}
const ResourceDescription* Descriptions::get_resource_descr(DescriptionIndex const index) const {
	return get_mutable_resource_descr(index);
}

const ShipDescr* Descriptions::get_ship_descr(DescriptionIndex index) const {
	return ships_->get_mutable(index);
}

const TerrainDescription* Descriptions::get_terrain_descr(DescriptionIndex index) const {
	return terrains_->get_mutable(index);
}
TerrainDescription* Descriptions::get_mutable_terrain_descr(DescriptionIndex index) const {
	return terrains_->get_mutable(index);
}
const TerrainDescription* Descriptions::get_terrain_descr(const std::string& name) const {
	DescriptionIndex const i = terrains_->get_index(name);
	return i != INVALID_INDEX ? terrains_->get_mutable(i) : nullptr;
}

const WareDescr* Descriptions::get_ware_descr(DescriptionIndex index) const {
	return wares_->get_mutable(index);
}
WareDescr* Descriptions::get_mutable_ware_descr(DescriptionIndex index) const {
	return wares_->get_mutable(index);
}

const WorkerDescr* Descriptions::get_worker_descr(DescriptionIndex index) const {
	return workers_->get_mutable(index);
}
WorkerDescr* Descriptions::get_mutable_worker_descr(DescriptionIndex index) const {
	return workers_->get_mutable(index);
}

const TribeDescr* Descriptions::get_tribe_descr(DescriptionIndex index) const {
	return tribes_->get_mutable(index);
}
TribeDescr* Descriptions::get_mutable_tribe_descr(DescriptionIndex index) const {
	return tribes_->get_mutable(index);
}

// ************************ Loading *************************

void Descriptions::register_scenario_tribes(FileSystem* filesystem) {
	// If the map is a scenario with custom tribe entites, load them.
	if (filesystem->file_exists("scripting/tribes")) {
		scenario_tribes_.reset(nullptr);
		description_manager_->clear_scenario_descriptions();
		if (filesystem->file_exists("scripting/tribes/init.lua")) {
			scenario_tribes_ = lua_->run_script("map:scripting/tribes/init.lua");
		}
		description_manager_->register_directory(
		   "scripting/tribes", filesystem, DescriptionManager::RegistryCallerInfo(DescriptionManager::RegistryCallerType::kScenario, std::string()));
	}
}

void Descriptions::add_object_description(const LuaTable& table, MapObjectType type) {
	const std::string& type_name = table.get_string("name");
	const std::string& type_descname = table.get_string("descname");

	// TODO(GunChleoc): Compatibility, remove after v1.0
	if (table.has_key<std::string>("msgctxt")) {
		log_warn(
		   "The 'msgctxt' entry is no longer needed in '%s', please remove it", type_name.c_str());
	}

	description_manager_->mark_loading_in_progress(type_name);

	// Add
	switch (type) {
	case MapObjectType::CRITTER:
		critters_->add(
		   new CritterDescr(type_descname, table, description_manager_->get_attributes(type_name)));
		break;
	case MapObjectType::RESOURCE:
		resources_->add(new ResourceDescription(table));
		break;
	case MapObjectType::TERRAIN: {
		const DescriptionManager::RegistryCallerInfo& c = description_manager_->get_registry_caller_info(type_name);
		assert(c.second.empty() ^ (c.first == DescriptionManager::RegistryCallerType::kWorldAddon));
		uint32_t index = 0;
		if (!c.second.empty()) {
			index = addons_.size();
			for (uint32_t i = 0; i < addons_.size(); ++i) {
				if (addons_[i].internal_name == c.second) {
					index = i;
					break;
				}
			}
			if (index >= addons_.size()) {
				throw wexception("Terrain %s defined by add-on %s which is not enabled", type_name.c_str(), c.second.c_str());
			}
		}
		terrains_->add(new TerrainDescription(table, *this, index));
	} break;
	case MapObjectType::CARRIER:
		workers_->add(new CarrierDescr(type_descname, table, *this));
		break;
	case MapObjectType::CONSTRUCTIONSITE:
		buildings_->add(new ConstructionSiteDescr(type_descname, table, *this));
		break;
	case MapObjectType::DISMANTLESITE:
		buildings_->add(new DismantleSiteDescr(type_descname, table, *this));
		break;
	case MapObjectType::FERRY:
		workers_->add(new FerryDescr(type_descname, table, *this));
		break;
	case MapObjectType::IMMOVABLE:
		immovables_->add(new ImmovableDescr(
		   type_descname, table, description_manager_->get_attributes(type_name), *this));
		break;
	case MapObjectType::MARKET:
		buildings_->add(new MarketDescr(type_descname, table, *this));
		break;
	case MapObjectType::MILITARYSITE:
		buildings_->add(new MilitarySiteDescr(type_descname, table, *this));
		break;
	case MapObjectType::PRODUCTIONSITE:
		buildings_->add(new ProductionSiteDescr(type_descname, table, *this));
		break;
	case MapObjectType::SHIP:
		ships_->add(new ShipDescr(type_descname, table));
		break;
	case MapObjectType::SOLDIER:
		workers_->add(new SoldierDescr(type_descname, table, *this));
		break;
	case MapObjectType::TRAININGSITE:
		buildings_->add(new TrainingSiteDescr(type_descname, table, *this));
		break;
	case MapObjectType::WARE:
		wares_->add(new WareDescr(type_descname, table));
		break;
	case MapObjectType::WAREHOUSE:
		buildings_->add(new WarehouseDescr(type_descname, table, *this));
		break;
	case MapObjectType::WORKER:
		workers_->add(new WorkerDescr(type_descname, table, *this));
		break;
	default:
		NEVER_HERE();
	}

	// Update status
	description_manager_->mark_loading_done(type_name);
}

void Descriptions::add_tribe(const LuaTable& table) {
	const std::string name = table.get_string("name");
	// Register as in progress
	description_manager_->mark_loading_in_progress(name);

	if (Widelands::tribe_exists(name, all_tribes_)) {
		if (scenario_tribes_ != nullptr && scenario_tribes_->has_key(name)) {
			// If we're loading a scenario with custom tribe entites, load them here.
			tribes_->add(new TribeDescr(Widelands::get_tribeinfo(name, all_tribes_), *this, table,
			                            scenario_tribes_->get_table(name).get()));
		} else {
			// Normal tribes loading without scenario entities
			tribes_->add(new TribeDescr(Widelands::get_tribeinfo(name, all_tribes_), *this, table));
		}
	} else {
		throw GameDataError(
		   "The tribe '%s' is not present in data/tribes/initialization", name.c_str());
	}

	// Mark as done
	description_manager_->mark_loading_done(name);
}

DescriptionIndex Descriptions::load_tribe(const std::string& tribename) {
	try {
		// Register tribes on demand for better performance during mapselect, for the editor and for
		// the website tools
		if (!tribes_have_been_registered_) {
			description_manager_->register_directory(
			   "tribes", g_fs, DescriptionManager::RegistryCallerInfo(DescriptionManager::RegistryCallerType::kDefault, std::string()));
			tribes_have_been_registered_ = true;
		}
		description_manager_->load_description(tribename);
	} catch (WException& e) {
		throw GameDataError("Error while loading tribe '%s': %s", tribename.c_str(), e.what());
	}
	return safe_tribe_index(tribename);
}

DescriptionIndex Descriptions::load_building(const std::string& buildingname) {
	const std::string& looked_up_name = compatibility_table_->lookup_building(buildingname);
	description_manager_->load_description(looked_up_name);
	return safe_building_index(looked_up_name);
}

DescriptionIndex Descriptions::load_critter(const std::string& crittername) {
	const std::string& looked_up_name = compatibility_table_->lookup_critter(crittername);
	description_manager_->load_description(looked_up_name);
	return safe_critter_index(looked_up_name);
}

DescriptionIndex Descriptions::load_immovable(const std::string& immovablename) {
	const std::string& looked_up_name = compatibility_table_->lookup_immovable(immovablename);
	description_manager_->load_description(looked_up_name);
	return safe_immovable_index(looked_up_name);
}

DescriptionIndex Descriptions::load_resource(const std::string& resourcename) {
	const std::string& looked_up_name = compatibility_table_->lookup_resource(resourcename);
	description_manager_->load_description(looked_up_name);
	return safe_resource_index(looked_up_name);
}

DescriptionIndex Descriptions::load_ship(const std::string& shipname) {
	const std::string& looked_up_name = compatibility_table_->lookup_ship(shipname);
	description_manager_->load_description(looked_up_name);
	return safe_ship_index(looked_up_name);
}

DescriptionIndex Descriptions::load_terrain(const std::string& terrainname) {
	const std::string& looked_up_name = compatibility_table_->lookup_terrain(terrainname);
	description_manager_->load_description(looked_up_name);
	return safe_terrain_index(looked_up_name);
}

DescriptionIndex Descriptions::load_ware(const std::string& warename) {
	const std::string& looked_up_name = compatibility_table_->lookup_ware(warename);
	description_manager_->load_description(looked_up_name);
	return safe_ware_index(looked_up_name);
}

DescriptionIndex Descriptions::load_worker(const std::string& workername) {
	const std::string& looked_up_name = compatibility_table_->lookup_worker(workername);
	description_manager_->load_description(looked_up_name);
	return safe_worker_index(looked_up_name);
}

std::pair<WareWorker, DescriptionIndex>
Descriptions::load_ware_or_worker(const std::string& objectname) const {
	std::string looked_up_name = compatibility_table_->lookup_ware(objectname);
	Notifications::publish(
	   NoteMapObjectDescription(looked_up_name, NoteMapObjectDescription::LoadType::kObject, true));
	const DescriptionIndex wai = ware_index(looked_up_name);
	if (wai != Widelands::INVALID_INDEX) {
		return std::make_pair(WareWorker::wwWARE, wai);
	}
	looked_up_name = compatibility_table_->lookup_worker(objectname);
	Notifications::publish(
	   NoteMapObjectDescription(looked_up_name, NoteMapObjectDescription::LoadType::kObject));
	const DescriptionIndex woi = worker_index(looked_up_name);
	if (woi != Widelands::INVALID_INDEX) {
		return std::make_pair(WareWorker::wwWORKER, woi);
	}
	throw GameDataError("'%s' has not been registered as a ware/worker type", objectname.c_str());
}
std::pair<bool, DescriptionIndex>
Descriptions::load_building_or_immovable(const std::string& objectname) const {
	std::string looked_up_name = compatibility_table_->lookup_building(objectname);
	Notifications::publish(
	   NoteMapObjectDescription(looked_up_name, NoteMapObjectDescription::LoadType::kObject, true));
	const DescriptionIndex bi = building_index(looked_up_name);
	if (bi != Widelands::INVALID_INDEX) {
		return std::make_pair(true, bi);
	}
	looked_up_name = compatibility_table_->lookup_immovable(objectname);
	Notifications::publish(
	   NoteMapObjectDescription(looked_up_name, NoteMapObjectDescription::LoadType::kObject));
	const DescriptionIndex ii = immovable_index(looked_up_name);
	if (ii != Widelands::INVALID_INDEX) {
		return std::make_pair(false, ii);
	}
	throw GameDataError(
	   "'%s' has not been registered as a building or immovable type", objectname.c_str());
}

uint32_t Descriptions::get_largest_workarea() const {
	return largest_workarea_;
}

void Descriptions::increase_largest_workarea(uint32_t workarea) {
	largest_workarea_ = std::max(largest_workarea_, workarea);
}

void Descriptions::set_old_world_name(const std::string& name) {
	if (name.empty()) {
		compatibility_table_ =
		   std::unique_ptr<DescriptionsCompatibilityTable>(new PostOneWorldLegacyLookupTable());
	} else {
		compatibility_table_ =
		   std::unique_ptr<DescriptionsCompatibilityTable>(new OneWorldLegacyLookupTable(name));
	}
}

void Descriptions::add_immovable_relation(const std::string& a, const std::string& b) {
	immovable_relations_.push_back(std::make_pair(a, b));
}
void Descriptions::postload_immovable_relations() {
	for (const auto& pair : immovable_relations_) {
		get_mutable_immovable_descr(load_immovable(pair.second))->add_became_from(pair.first);
	}
	immovable_relations_.clear();
}

#define CHECK_FACTORY(addon, unit_type)                                                            \
	if (unit_type##_index(note.description_name) != INVALID_INDEX) {                                \
		throw GameDataError(#addon " add-ons must not define " #unit_type "s (offending unit: %s)",  \
		                    note.description_name.c_str());                                          \
	}

void Descriptions::check(const DescriptionManager::NoteMapObjectDescriptionTypeCheck& note) const {
	switch (note.caller.first) {
	case DescriptionManager::RegistryCallerType::kTribeAddon:
		if (note.caller.second.empty()) {
			throw wexception("Unidentified registry caller for tribe add-on (unit: %s)", note.description_name.c_str());
		}
		CHECK_FACTORY(Tribe, critter)
		CHECK_FACTORY(Tribe, terrain)
		CHECK_FACTORY(Tribe, resource)
		break;
	case DescriptionManager::RegistryCallerType::kWorldAddon:
		if (note.caller.second.empty()) {
			throw wexception("Unidentified registry caller for world add-on (unit: %s)", note.description_name.c_str());
		}
		CHECK_FACTORY(World, tribe)
		CHECK_FACTORY(World, ware)
		CHECK_FACTORY(World, worker)
		CHECK_FACTORY(World, building)
		CHECK_FACTORY(World, ship)
		break;
	default:
		if (!note.caller.second.empty()) {
			throw wexception("Unexpected registry caller identifier '%s' for offical/scenario unit %s", note.caller.second.c_str(), note.description_name.c_str());
		}
		// Scenarios and official scripts may load anything
		break;
	}
}

#undef CHECK_FACTORY

}  // namespace Widelands<|MERGE_RESOLUTION|>--- conflicted
+++ resolved
@@ -95,21 +95,12 @@
 	for (const auto& info : addons) {
 		if (info->category == AddOns::AddOnCategory::kWorld) {
 			description_manager_->register_directory(
-<<<<<<< HEAD
-			   kAddOnDir + FileSystem::file_separator() + info.internal_name, g_fs,
-			   DescriptionManager::RegistryCallerInfo(DescriptionManager::RegistryCallerType::kWorldAddon, info.internal_name));
-		} else if (info.category == AddOns::AddOnCategory::kTribes) {
-			description_manager_->register_directory(
-			   kAddOnDir + FileSystem::file_separator() + info.internal_name, g_fs,
-			   DescriptionManager::RegistryCallerInfo(DescriptionManager::RegistryCallerType::kTribeAddon, info.internal_name));
-=======
 			   kAddOnDir + FileSystem::file_separator() + info->internal_name, g_fs,
-			   DescriptionManager::RegistryCaller::kWorldAddon);
+			   DescriptionManager::RegistryCallerInfo(DescriptionManager::RegistryCallerType::kWorldAddon, info->internal_name));
 		} else if (info->category == AddOns::AddOnCategory::kTribes) {
 			description_manager_->register_directory(
 			   kAddOnDir + FileSystem::file_separator() + info->internal_name, g_fs,
-			   DescriptionManager::RegistryCaller::kTribeAddon);
->>>>>>> 03d27be1
+			   DescriptionManager::RegistryCallerInfo(DescriptionManager::RegistryCallerType::kTribeAddon, info->internal_name));
 		}
 	}
 
@@ -439,7 +430,7 @@
 		if (!c.second.empty()) {
 			index = addons_.size();
 			for (uint32_t i = 0; i < addons_.size(); ++i) {
-				if (addons_[i].internal_name == c.second) {
+				if (addons_[i]->internal_name == c.second) {
 					index = i;
 					break;
 				}
