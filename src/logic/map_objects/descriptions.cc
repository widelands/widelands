--- conflicted
+++ resolved
@@ -553,7 +553,6 @@
 	}
 }
 
-<<<<<<< HEAD
 const ConstructionSiteDescr* Descriptions::constructionsite() const {
 	if (constructionsite_ == nullptr) {
 		throw GameDataError("The 'constructionsite' building description was not loaded");
@@ -566,7 +565,7 @@
 	}
 	return dismantlesite_;
 }
-=======
+
 #define CHECK_FACTORY(addon, unit_type)                                                            \
 	if (unit_type##_index(note.description_name) != INVALID_INDEX) {                                \
 		throw GameDataError(#addon " add-ons must not define " #unit_type "s (offending unit: %s)",  \
@@ -595,5 +594,4 @@
 
 #undef CHECK_FACTORY
 
->>>>>>> 5d2022e6
 }  // namespace Widelands