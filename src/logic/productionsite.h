/*
 * Copyright (C) 2002-2004, 2006-2010 by the Widelands Development Team
 *
 * This program is free software; you can redistribute it and/or
 * modify it under the terms of the GNU General Public License
 * as published by the Free Software Foundation; either version 2
 * of the License, or (at your option) any later version.
 *
 * This program is distributed in the hope that it will be useful,
 * but WITHOUT ANY WARRANTY; without even the implied warranty of
 * MERCHANTABILITY or FITNESS FOR A PARTICULAR PURPOSE.  See the
 * GNU General Public License for more details.
 *
 * You should have received a copy of the GNU General Public License
 * along with this program; if not, write to the Free Software
 * Foundation, Inc., 51 Franklin Street, Fifth Floor, Boston, MA  02110-1301, USA.
 *
 */

#ifndef WL_LOGIC_PRODUCTIONSITE_H
#define WL_LOGIC_PRODUCTIONSITE_H

#include <cstring>
#include <map>
#include <set>
#include <string>
#include <vector>

#include "base/macros.h"
#include "logic/bill_of_materials.h"
#include "logic/building.h"
#include "logic/production_program.h"
#include "logic/program_result.h"

namespace Widelands {

struct WareDescr;
struct ProductionProgram;
class Soldier;
class Request;
class WaresQueue;
class Worker_Descr;


/**
 * Every building that is part of the economics system is a production site.
 *
 * A production site has a worker.
 * A production site can have one (or more) output wares types (in theory it
 * should be possible to burn wares for some virtual result such as "mana", or
 *  maybe even just for the fun of it, although that's not planned).
 * A production site can have one (or more) input wares types. Every input
 * wares type has an associated store.
 */
struct ProductionSite_Descr : public Building_Descr {
	friend struct ProductionProgram; // To add animations

	ProductionSite_Descr
		(char const * name, char const * descname,
		 const std::string & directory, Profile &, Section & global_s,
		 const Tribe_Descr &, const World&);
	virtual ~ProductionSite_Descr() override;

	virtual Map_Object_Type type() const override {
		return m_type;
	}

	virtual Building & create_object() const override;

	uint32_t nr_working_positions() const {
		uint32_t result = 0;
		container_iterate_const(BillOfMaterials, working_positions(), i)
			result += i.current->second;
		return result;
	}
	const BillOfMaterials & working_positions() const {
		return m_working_positions;
	}
	bool is_output_ware_type  (const Ware_Index& i) const {
		return m_output_ware_types  .count(i);
	}
	bool is_output_worker_type(const Ware_Index& i) const {
		return m_output_worker_types.count(i);
	}
	const BillOfMaterials & inputs() const {return m_inputs;}
	typedef std::set<Ware_Index>                       Output;
	const Output   & output_ware_types  () const {return m_output_ware_types;}
	const Output   & output_worker_types() const {return m_output_worker_types;}
	const ProductionProgram * get_program(const std::string &) const;
	typedef std::map<std::string, ProductionProgram *> Programs;
	const Programs & programs() const {return m_programs;}

	const std::string& out_of_resource_title() const {
		return m_out_of_resource_title;
	}

	const std::string& out_of_resource_message() const {
		return m_out_of_resource_message;
	}
	uint32_t out_of_resource_delay_attempts() const {
		return m_out_of_resource_delay_attempts;
	}

private:
	Map_Object_Type m_type;
	BillOfMaterials m_working_positions;
	BillOfMaterials m_inputs;
	Output   m_output_ware_types;
	Output   m_output_worker_types;
	Programs m_programs;
<<<<<<< HEAD
	DISALLOW_COPY_AND_ASSIGN(ProductionSite_Descr);
=======
	std::string m_out_of_resource_title;
	std::string m_out_of_resource_message;
	uint32_t    m_out_of_resource_delay_attempts;
>>>>>>> f0a362a2
};

class ProductionSite : public Building {
	friend class Map_Buildingdata_Data_Packet;
	friend struct ProductionProgram::ActReturn;
	friend struct ProductionProgram::ActReturn::Workers_Need_Experience;
	friend struct ProductionProgram::ActCall;
	friend struct ProductionProgram::ActWorker;
	friend struct ProductionProgram::ActSleep;
	friend struct ProductionProgram::ActCheck_Map;
	friend struct ProductionProgram::ActAnimate;
	friend struct ProductionProgram::ActConsume;
	friend struct ProductionProgram::ActProduce;
	friend struct ProductionProgram::ActRecruit;
	friend struct ProductionProgram::ActMine;
	friend struct ProductionProgram::ActCheck_Soldier;
	friend struct ProductionProgram::ActTrain;
	friend struct ProductionProgram::ActPlayFX;
	friend struct ProductionProgram::ActConstruct;
	MO_DESCR(ProductionSite_Descr)

public:
	ProductionSite(const ProductionSite_Descr & descr);
	virtual ~ProductionSite();

	void log_general_info(const Editor_Game_Base &) override;

	bool is_stopped() const {return m_is_stopped;}
	void set_stopped(bool);

	struct Working_Position {
		Working_Position(Request * const wr = nullptr, Worker * const w = nullptr)
			: worker_request(wr), worker(w)
		{}
		Request * worker_request;
		Worker  * worker;
	};

	Working_Position const * working_positions() const {
		return m_working_positions;
	}

	virtual std::string get_statistics_string() override;
	virtual bool has_workers(Building_Index targetSite, Game & game);
	uint8_t get_statistics_percent() {return m_last_stat_percent;}
	uint8_t get_crude_statistics() {return (m_crude_percent + 5000) / 10000;}
	char const * result_string() const {return m_result_buffer;}

	virtual WaresQueue & waresqueue(Ware_Index) override;

	virtual void init(Editor_Game_Base &) override;
	virtual void cleanup(Editor_Game_Base &) override;
	virtual void act(Game &, uint32_t data) override;

	virtual void remove_worker(Worker &) override;
	int warp_worker(Editor_Game_Base &, const Worker_Descr & wd);

	virtual bool fetch_from_flag(Game &) override;
	virtual bool get_building_work(Game &, Worker &, bool success) override;

	virtual void set_economy(Economy *) override;

	typedef std::vector<WaresQueue *> Input_Queues;
	const Input_Queues & warequeues() const {return m_input_queues;}
	const std::vector<Worker *>& workers() const;

	bool can_start_working() const;

	/// sends a message to the player if the building's resource can't be found
	void worker_failed_to_find_resource(Game & game);

	void set_default_anim(std::string);

protected:
	virtual void create_options_window
		(Interactive_GameBase &, UI::Window * & registry) override;

protected:
	struct State {
		const ProductionProgram * program; ///< currently running program
		int32_t  ip; ///< instruction pointer
		uint32_t phase; ///< micro-step index (instruction dependent)
		uint32_t flags; ///< pfXXX flags

		/**
		 * Instruction-dependent additional data.
		 */
		/*@{*/
		Object_Ptr objvar;
		Coords coord;
		/*@}*/

		State() :
			program(nullptr),
			ip(0),
			phase(0),
			flags(0),
			coord(Coords::Null()) {}
	};

	Request & request_worker(Ware_Index);
	static void request_worker_callback
		(Game &, Request &, Ware_Index, Worker *, PlayerImmovable &);

	/**
	 * Determine the next program to be run when the last program has finished.
	 * The default implementation starts program "work".
	 */
	virtual void find_and_start_next_program(Game &);

	State & top_state() {assert(m_stack.size()); return *m_stack.rbegin();}
	State * get_state() {return m_stack.size() ? &*m_stack.rbegin() : nullptr;}
	void program_act(Game &);

	/// \param phase can be used to pass a value on to the next step in the
	/// program. For example if one step is a mine command, it can calculate
	/// how long it should take to mine, given the particular circumstances,
	/// and pass the result to the following animation command, to set the
	/// duration.
	void program_step(Game &, uint32_t delay = 10, uint32_t phase = 0);

	void program_start(Game &, const std::string & program_name);
	virtual void program_end(Game &, Program_Result);
	virtual void train_workers(Game &);

	void calc_statistics();
	void try_start_working(Game &);
	void set_post_timer (int32_t const t) {m_post_timer = t;}

protected:  // TrainingSite must have access to this stuff
	Working_Position                   * m_working_positions;

	int32_t m_fetchfromflag; ///< Number of wares to fetch from flag

	/// If a program has ended with the result Skipped, that program may not
	/// start again until a certain time has passed. This is a map from program
	/// name to game time. When a program ends with the result Skipped, its name
	/// is added to this map, with the current game time. (When the program ends
	/// with any other result, its name is removed from the map.)
	typedef std::map<std::string, Time> Skipped_Programs;
	Skipped_Programs m_skipped_programs;

	typedef std::vector<State> Stack;
	Stack        m_stack; ///<  program stack
	bool         m_program_timer; ///< execute next instruction based on pointer
	int32_t      m_program_time; ///< timer time
	int32_t      m_post_timer;    ///< Time to schedule after ends

	ProductionProgram::ActProduce::Items m_produced_wares;
	ProductionProgram::ActProduce::Items m_recruited_workers;
	Input_Queues m_input_queues; ///< input queues for all inputs
	std::vector<bool>        m_statistics;
	bool                     m_statistics_changed;
	char                     m_statistics_buffer[128];
	char                     m_result_buffer   [213];
	uint8_t                  m_last_stat_percent;
	uint32_t                 m_crude_percent; //integer0-10000000, to be shirink to range 0-10
	bool                     m_is_stopped;
	std::string              m_default_anim; // normally "idle", "empty", if empty mine.

private:
	uint32_t m_out_of_resource_delay_counter;

	DISALLOW_COPY_AND_ASSIGN(ProductionSite);
};

/**
 * Describes, how many wares of a certain ware can be stored in a house.
 *
 * This class will be extended to support ordering of certain wares directly or
 * releasing some wares out of a building
*/
struct Input {
	Input(const Ware_Index& Ware, uint8_t const Max) : m_ware(Ware), m_max(Max)
	{}
	~Input() {}

	Ware_Index ware() const {return m_ware;}
	uint8_t     max() const {return m_max;}

private:
	Ware_Index m_ware;
	uint8_t    m_max;
};

}

#endif  // end of include guard: WL_LOGIC_PRODUCTIONSITE_H<|MERGE_RESOLUTION|>--- conflicted
+++ resolved
@@ -108,13 +108,10 @@
 	Output   m_output_ware_types;
 	Output   m_output_worker_types;
 	Programs m_programs;
-<<<<<<< HEAD
-	DISALLOW_COPY_AND_ASSIGN(ProductionSite_Descr);
-=======
 	std::string m_out_of_resource_title;
 	std::string m_out_of_resource_message;
 	uint32_t    m_out_of_resource_delay_attempts;
->>>>>>> f0a362a2
+	DISALLOW_COPY_AND_ASSIGN(ProductionSite_Descr);
 };
 
 class ProductionSite : public Building {
