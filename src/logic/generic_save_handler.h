--- conflicted
+++ resolved
@@ -63,12 +63,8 @@
 	     dir_(FileSystem::fs_dirname(complete_filename.c_str())),
 	     filename_(FileSystem::fs_filename(complete_filename.c_str())),
 	     type_(type),
-<<<<<<< HEAD
-	     error_(static_cast<Error>(1132)) {}
-=======
 	     error_(static_cast<Error>(1132)) {
 	}
->>>>>>> 4567e1cb
 
 	/**
 	 * Tries to save a file.
