--- conflicted
+++ resolved
@@ -70,13 +70,8 @@
 	}
 
 private:
-<<<<<<< HEAD
-	uint32_t next_save_realtime_{0};
-	uint32_t last_save_realtime_{0};
-=======
 	uint32_t next_save_realtime_{0U};
 	uint32_t last_save_realtime_{0U};
->>>>>>> a9549ba2
 	bool initialized_{false};
 	bool allow_saving_{true};
 	bool save_requested_{false};
@@ -86,11 +81,7 @@
 	std::string autosave_filename_{kAutosavePrefix};
 
 	FileSystem::Type fs_type_{FileSystem::ZIP};
-<<<<<<< HEAD
-	int32_t autosave_interval_in_ms_;
-=======
 	int32_t autosave_interval_in_ms_{kDefaultAutosaveInterval * 60 * 1000};
->>>>>>> a9549ba2
 	int32_t number_of_rolls_{5};  // For rolling file update
 
 	void initialize(uint32_t realtime);
