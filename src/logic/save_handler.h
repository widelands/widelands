/*
 * Copyright (C) 2002-2009, 2015 by the Widelands Development Team
 *
 * This program is free software; you can redistribute it and/or
 * modify it under the terms of the GNU General Public License
 * as published by the Free Software Foundation; either version 2
 * of the License, or (at your option) any later version.
 *
 * This program is distributed in the hope that it will be useful,
 * but WITHOUT ANY WARRANTY; without even the implied warranty of
 * MERCHANTABILITY or FITNESS FOR A PARTICULAR PURPOSE.  See the
 * GNU General Public License for more details.
 *
 * You should have received a copy of the GNU General Public License
 * along with this program; if not, write to the Free Software
 * Foundation, Inc., 51 Franklin Street, Fifth Floor, Boston, MA  02110-1301, USA.
 *
 */

#ifndef WL_LOGIC_SAVE_HANDLER_H
#define WL_LOGIC_SAVE_HANDLER_H

#include <cstring>
#include <string>

#include <stdint.h>

namespace Widelands {class Game;}

// default autosave interval in minutes
#define DEFAULT_AUTOSAVE_INTERVAL 15

class SaveHandler {
public:
	SaveHandler() : last_saved_realtime_(0), initialized_(false), allow_saving_(true),
		save_requested_(false), save_filename_(""), autosave_filename_("wl_autosave") {}
	void think(Widelands::Game &);
	std::string create_file_name(const std::string& dir, const std::string& filename) const;
	bool save_game
		(Widelands::Game   &,
		 const std::string & filename,
		 std::string       * error = nullptr);

	static std::string get_base_dir() {return "save";}
<<<<<<< HEAD
	const std::string get_cur_filename() {return current_filename_;}
	void set_current_filename(std::string filename) {current_filename_ = filename;}
	void set_autosave_filename(std::string filename) {autosave_filename_ = filename;}
	void set_allow_saving(bool t) {allow_saving_ = t;}
	bool get_allow_saving() {return allow_saving_;}
	void request_save(std::string filename = "")
=======
	const std::string get_cur_filename() {return m_current_filename;}
	void set_current_filename(const std::string& filename) {m_current_filename = filename;}
	void set_autosave_filename(const std::string& filename) {autosave_filename_ = filename;}
	void set_allow_saving(bool t) {m_allow_saving = t;}
	bool get_allow_saving() {return m_allow_saving;}
	void request_save(const std::string& filename = "")
>>>>>>> 8d6cc36a
	{
		save_requested_ = true;
		save_filename_ = filename;
	}

private:
	uint32_t last_saved_realtime_;
	bool initialized_;
	bool allow_saving_;
	bool save_requested_;
	std::string save_filename_;
	std::string current_filename_;
	std::string autosave_filename_;

	void initialize(uint32_t gametime);
};

#endif  // end of include guard: WL_LOGIC_SAVE_HANDLER_H<|MERGE_RESOLUTION|>--- conflicted
+++ resolved
@@ -42,21 +42,12 @@
 		 std::string       * error = nullptr);
 
 	static std::string get_base_dir() {return "save";}
-<<<<<<< HEAD
 	const std::string get_cur_filename() {return current_filename_;}
-	void set_current_filename(std::string filename) {current_filename_ = filename;}
-	void set_autosave_filename(std::string filename) {autosave_filename_ = filename;}
+	void set_current_filename(const std::string& filename) {current_filename_ = filename;}
+	void set_autosave_filename(const std::string& filename) {autosave_filename_ = filename;}
 	void set_allow_saving(bool t) {allow_saving_ = t;}
 	bool get_allow_saving() {return allow_saving_;}
-	void request_save(std::string filename = "")
-=======
-	const std::string get_cur_filename() {return m_current_filename;}
-	void set_current_filename(const std::string& filename) {m_current_filename = filename;}
-	void set_autosave_filename(const std::string& filename) {autosave_filename_ = filename;}
-	void set_allow_saving(bool t) {m_allow_saving = t;}
-	bool get_allow_saving() {return m_allow_saving;}
 	void request_save(const std::string& filename = "")
->>>>>>> 8d6cc36a
 	{
 		save_requested_ = true;
 		save_filename_ = filename;
