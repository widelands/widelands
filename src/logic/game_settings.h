/*
 * Copyright (C) 2008-2022 by the Widelands Development Team
 *
 * This program is free software; you can redistribute it and/or
 * modify it under the terms of the GNU General Public License
 * as published by the Free Software Foundation; either version 2
 * of the License, or (at your option) any later version.
 *
 * This program is distributed in the hope that it will be useful,
 * but WITHOUT ANY WARRANTY; without even the implied warranty of
 * MERCHANTABILITY or FITNESS FOR A PARTICULAR PURPOSE.  See the
 * GNU General Public License for more details.
 *
 * You should have received a copy of the GNU General Public License
 * along with this program; if not, see <https://www.gnu.org/licenses/>.
 *
 */

#ifndef WL_LOGIC_GAME_SETTINGS_H
#define WL_LOGIC_GAME_SETTINGS_H

#include <memory>
#include <string>

#include "graphic/color.h"
#include "io/filesystem/layered_filesystem.h"
#include "logic/addons.h"
#include "logic/filesystem_constants.h"
#include "logic/map_objects/tribes/tribe_basic_info.h"
#include "logic/player_end_result.h"
#include "logic/widelands.h"
#include "notifications/note_ids.h"
#include "notifications/notifications.h"
#include "scripting/lua_interface.h"
#include "scripting/lua_table.h"

// PlayerSlot 0 will give us Widelands::PlayerNumber 1 etc., so we rename it to avoid confusion.
// TODO(GunChleoc): Rename all uint8_t to PlayerSlot or Widelands::PlayerNumber
using PlayerSlot = Widelands::PlayerNumber;

struct PlayerSettings {
	enum class State { kOpen, kHuman, kComputer, kClosed, kShared };

	/// Returns whether the given state allows sharing a slot at all
	static bool can_be_shared(PlayerSettings::State state) {
		return state != PlayerSettings::State::kClosed && state != PlayerSettings::State::kShared;
	}

	State state;
	uint8_t initialization_index;
	std::string name;
	std::string tribe;
	bool random_tribe;
	std::string ai; /**< Preferred AI provider for this player */
	bool random_ai;
	RGBColor color;
	Widelands::TeamNumber team;
	bool closeable;     // only used in multiplayer scenario maps
	uint8_t shared_in;  // the number of the player that uses this player's starting position
};

struct UserSettings {
	// Seems to be used if a user is a spectator but not a player
	constexpr static uint8_t none() {
		return std::numeric_limits<uint8_t>::max();
	}
	// Seems to be used only in the GameHost when a client connects over the
	// (low level) network but has not finished its initialization yet
	constexpr static uint8_t not_connected() {
		return none() - 1;
	}
	constexpr static uint8_t highest_playernum() {
		return not_connected() - 1;
	}

	UserSettings(Widelands::PlayerEndResult init_result, bool init_ready)
	   : result(init_result), ready(init_ready) {
	}
	UserSettings() : UserSettings(Widelands::PlayerEndResult::kUndefined, false) {
	}

	uint8_t position = 0;
	std::string name;
	Widelands::PlayerEndResult result;
	std::string win_condition_string;
	bool ready;  // until now only used as a check for whether user is currently receiving a file or
	             // not
};

/// The gamehost/gameclient are sending those to notify about status changes, which are then picked
/// up by the UI.
struct NoteGameSettings {
	CAN_BE_SENT_AS_NOTE(NoteId::GameSettings)

	enum class Action {
		kUser,    // A client has picked a different player slot / become a spectator
		kPlayer,  // A player slot has changed its status (type, tribe etc.)
		kMap      // A new map/savegame was selected
	};

	Action action;
	PlayerSlot position;
	uint8_t usernum;

	explicit NoteGameSettings(Action init_action,
	                          PlayerSlot init_position = std::numeric_limits<uint8_t>::max(),
	                          uint8_t init_usernum = UserSettings::none())
	   : action(init_action), position(init_position), usernum(init_usernum) {
	}
};

/**
 * Holds all settings about a game that can be configured before the
 * game actually starts.
 *
 * Think of it as the Model in MVC.
 */
struct GameSettings {
<<<<<<< HEAD
	GameSettings() : win_condition_duration(Widelands::kDefaultWinConditionDuration) {
=======
	GameSettings() {
>>>>>>> a9549ba2
		std::unique_ptr<LuaInterface> lua(new LuaInterface);
		std::unique_ptr<LuaTable> win_conditions(
		   lua->run_script("scripting/win_conditions/init.lua"));
		for (const int key : win_conditions->keys<int>()) {
			std::string filename = win_conditions->get_string(key);
			if (g_fs->file_exists(filename)) {
				win_condition_scripts.push_back(filename);
			} else {
				throw wexception("Win condition file \"%s\" does not exist", filename.c_str());
			}
		}
		for (const auto& pair : AddOns::g_addons) {
			if (pair.first->category == AddOns::AddOnCategory::kWinCondition && pair.second) {
				const std::string filename = kAddOnDir + LayeredFileSystem::file_separator() +
				                             pair.first->internal_name +
				                             LayeredFileSystem::file_separator() + "init.lua";
				if (g_fs->file_exists(filename)) {
					win_condition_scripts.push_back(filename);
				} else {
					throw wexception(
					   "Add-on win condition file \"%s\" does not exist", filename.c_str());
				}
			}
		}
	}

	/// Returns the basic preload info for a tribe.
	[[nodiscard]] Widelands::TribeBasicInfo get_tribeinfo(const std::string& tribename) const;

	/// Find a player number that the slot could share in. Does not guarantee that a viable slot was
	/// actually found.
	[[nodiscard]] Widelands::PlayerNumber find_shared(PlayerSlot slot) const;
	/// Check if the player number returned by find_shared is usable
	[[nodiscard]] bool is_shared_usable(PlayerSlot slot, Widelands::PlayerNumber shared) const;
	/// Savegame slots and certain scenario slots can't be closed
	[[nodiscard]] bool uncloseable(PlayerSlot slot) const;
	/// AIs cannot be changed in scenarios
	[[nodiscard]] bool allows_ais(PlayerSlot slot) const;

	/// Number of player position of the host player
	int16_t playernum{0};
	/// Number of users entry
	int8_t usernum{0};

	/// Name of the selected map
	std::string mapname;
	std::string mapfilename;

	/// Lua file defining the win condition to use.
	std::string win_condition_script;
	/// An ordered list of all win condition script files.
	std::vector<std::string> win_condition_scripts;
	/// User-configured win condition time limit, in minutes.
	int32_t win_condition_duration{Widelands::kDefaultWinConditionDuration};

	/// Is map a scenario
	bool scenario{false};

	/// Is this a multiplayer game
	bool multiplayer{false};

	/// Is a savegame selected for loading?
	bool savegame{false};

	/// Is all fighting forbidden?
	bool peaceful{false};

	// Whether players may pick their own starting positions
	bool custom_starting_positions{false};

	std::string map_theme;
	std::string map_background;

	/// List of tribes that players are allowed to choose
	std::vector<Widelands::TribeBasicInfo> tribes;

	/// Player configuration, with 0-based indices for players
	std::vector<PlayerSettings> players;

	/// Users connected to the game (0-based indices) - only used in multiplayer
	std::vector<UserSettings> users;
};

/**
 * UI classes are given a GameSettingsProvider instead of direct
 * access to \ref GameSettings. This allows pluggable behaviour in menus,
 * depending on whether the menu was called for a singleplayer game or
 * multiplayer game.
 *
 * Think of it as a mix of Model and Controller in MVC.
 */
struct GameSettingsProvider {
	virtual ~GameSettingsProvider() = default;

	virtual const GameSettings& settings() = 0;

	virtual void set_scenario(bool set) = 0;
	virtual bool can_change_map() = 0;
	virtual bool can_change_player_state(uint8_t number) = 0;
	virtual bool can_change_player_tribe(uint8_t number) = 0;
	virtual bool can_change_player_init(uint8_t number) = 0;
	virtual bool can_change_player_team(uint8_t number) = 0;
	virtual bool can_change_player_color(uint8_t number);

	virtual bool can_launch() = 0;

	virtual void set_map(const std::string& mapname,
	                     const std::string& mapfilename,
	                     const std::string& map_theme,
	                     const std::string& map_bg,
	                     uint32_t maxplayers,
	                     bool savegame = false) = 0;
	virtual void set_player_state(uint8_t number, PlayerSettings::State) = 0;
	virtual void set_player_ai(uint8_t number, const std::string&, bool random_ai = false) = 0;
	// Multiplayer no longer toggles per button
	virtual void next_player_state(uint8_t /* number */) {
	}
	virtual void set_player_tribe(uint8_t number, const std::string&, bool random_tribe = false) = 0;
	virtual void set_player_init(uint8_t number, uint8_t index) = 0;
	virtual void set_player_name(uint8_t number, const std::string&) = 0;
	virtual void set_player(uint8_t number, const PlayerSettings&) = 0;
	virtual void set_player_number(uint8_t number) = 0;
	virtual void set_player_team(uint8_t number, Widelands::TeamNumber team) = 0;
	virtual void set_player_color(uint8_t number, const RGBColor&) = 0;
	virtual void set_player_closeable(uint8_t number, bool closeable) = 0;
	virtual void set_player_shared(PlayerSlot number, Widelands::PlayerNumber shared) = 0;
	virtual void set_win_condition_script(const std::string& wc) = 0;
	virtual std::string get_win_condition_script() = 0;
	virtual void set_win_condition_duration(int32_t duration) = 0;
	virtual int32_t get_win_condition_duration() = 0;

	virtual void set_peaceful_mode(bool peace) = 0;
	virtual bool is_peaceful_mode() = 0;

	virtual void set_custom_starting_positions(bool) = 0;
	virtual bool get_custom_starting_positions() = 0;

	bool has_players_tribe() {
		return UserSettings::highest_playernum() >= settings().playernum;
	}
	// For retrieving tips texts
	struct NoTribe : public std::exception {};
	const std::string& get_players_tribe() {
		if (!has_players_tribe()) {
			throw NoTribe();
		}
		return settings().players[settings().playernum].tribe;
	}
};

#endif  // end of include guard: WL_LOGIC_GAME_SETTINGS_H<|MERGE_RESOLUTION|>--- conflicted
+++ resolved
@@ -116,11 +116,7 @@
  * Think of it as the Model in MVC.
  */
 struct GameSettings {
-<<<<<<< HEAD
-	GameSettings() : win_condition_duration(Widelands::kDefaultWinConditionDuration) {
-=======
 	GameSettings() {
->>>>>>> a9549ba2
 		std::unique_ptr<LuaInterface> lua(new LuaInterface);
 		std::unique_ptr<LuaTable> win_conditions(
 		   lua->run_script("scripting/win_conditions/init.lua"));
