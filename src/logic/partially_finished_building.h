--- conflicted
+++ resolved
@@ -43,19 +43,12 @@
 
 	virtual void set_building         (const Building_Descr &);
 
-	void init   (Editor_Game_Base &) override;
-	void cleanup(Editor_Game_Base &) override;
-
 	int32_t get_size() const override;
 	uint32_t get_playercaps() const override;
-
-<<<<<<< HEAD
-	virtual uint32_t get_ui_anim() const override;
-
-	virtual void set_economy(Economy *) override;
-=======
+	uint32_t get_ui_anim() const override;
+	void cleanup(Editor_Game_Base &) override;
+	void init   (Editor_Game_Base &) override;
 	void set_economy(Economy *) override;
->>>>>>> 1e51db2d
 
 	uint32_t get_nrwaresqueues() {return m_wares.size();}
 	WaresQueue * get_waresqueue(uint32_t const idx) {return m_wares[idx];}
