--- conflicted
+++ resolved
@@ -149,17 +149,8 @@
 	DISALLOW_COPY_AND_ASSIGN(Map_Object_Descr);
 };
 
+
 /**
-<<<<<<< HEAD
-=======
- * dummy instance because Map_Object needs a description
- */
-// TODO(unknown): move this to another header??
-extern Map_Object_Descr g_flag_descr;
-extern Map_Object_Descr g_portdock_descr;
-
-/**
->>>>>>> f0a362a2
  * \par Notes on Map_Object
  *
  * Map_Object is the base class for everything that can be on the map:
