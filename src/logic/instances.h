/*
 * Copyright (C) 2002-2004, 2006-2013 by the Widelands Development Team
 *
 * This program is free software; you can redistribute it and/or
 * modify it under the terms of the GNU General Public License
 * as published by the Free Software Foundation; either version 2
 * of the License, or (at your option) any later version.
 *
 * This program is distributed in the hope that it will be useful,
 * but WITHOUT ANY WARRANTY; without even the implied warranty of
 * MERCHANTABILITY or FITNESS FOR A PARTICULAR PURPOSE.  See the
 * GNU General Public License for more details.
 *
 * You should have received a copy of the GNU General Public License
 * along with this program; if not, write to the Free Software
 * Foundation, Inc., 51 Franklin Street, Fifth Floor, Boston, MA  02110-1301, USA.
 *
 */

#ifndef INSTANCES_H
#define INSTANCES_H

#include <cstring>
#include <map>
#include <set>
#include <string>
#include <vector>

#include <boost/function.hpp>
#include <boost/noncopyable.hpp>
#include <boost/unordered_map.hpp>
#include <boost/signals2.hpp>

#include "logic/cmd_queue.h"
#include "log.h"
#include "port.h"
#include "ref_cast.h"


struct DirAnimations;
class RenderTarget;
namespace UI {struct Tab_Panel;}

namespace Widelands {

class Map_Map_Object_Loader;
class Player;
struct Path;

/**
 * Base class for descriptions of worker, files and so on. This must just
 * link them together
 */
struct Map_Object_Descr : boost::noncopyable {
<<<<<<< HEAD
	typedef uint8_t Index;
	Map_Object_Descr(const std::string& init_name, const std::string& init_descname)
	   : m_name(init_name), m_descname(init_descname) {
	}
=======
	Map_Object_Descr(char const * const _name, char const * const _descname)
		: m_name(_name), m_descname(_descname)
	{}
>>>>>>> e517a379
	virtual ~Map_Object_Descr() {m_anims.clear();}

	const std::string &     name() const {return m_name;}
	const std::string & descname() const {return m_descname;}
	struct Animation_Nonexistent {};
	uint32_t get_animation(char const * const anim) const {
		std::map<std::string, uint32_t>::const_iterator it = m_anims.find(anim);
		if (it == m_anims.end())
			throw Animation_Nonexistent();
		return it->second;
	}
	uint32_t get_animation(const std::string & animname) const {
		return get_animation(animname.c_str());
	}

	uint32_t main_animation() const {
		return m_anims.begin() != m_anims.end() ? m_anims.begin()->second : 0;
	}

	std::string get_animation_name(uint32_t) const; ///< needed for save, debug
	bool has_attribute(uint32_t) const;
	static uint32_t get_attribute_id(const std::string & name);
	static std::string get_attribute_name(uint32_t id);

	bool is_animation_known(const std::string & name) const;
	void add_animation(const std::string & name, uint32_t anim);

protected:
	// Add all the special attributes to the attribute list. Only the 'allowed_special'
	// attributes are allowed to appear - i.e. resi are fine for immovables.
	void add_attributes(const std::vector<std::string>& attributes, const std::set<uint32_t>& allowed_special);
	void add_attribute(uint32_t attr);

private:
	typedef std::map<std::string, uint32_t> Anims;
	typedef std::map<std::string, uint32_t> AttribMap;
	typedef std::vector<uint32_t>           Attributes;

	std::string const m_name;
	std::string const m_descname;       ///< Descriptive name
	Attributes        m_attributes;
	Anims             m_anims;
	static uint32_t   s_dyn_attribhigh; ///< highest attribute ID used
	static AttribMap  s_dyn_attribs;

};

/**
 * dummy instance because Map_Object needs a description
 * \todo move this to another header??
 */
extern Map_Object_Descr g_flag_descr;
extern Map_Object_Descr g_portdock_descr;

/**
 * \par Notes on Map_Object
 *
 * Map_Object is the base class for everything that can be on the map:
 * buildings, animals, decorations, etc... most of the time, however, you'll
 * deal with one of the derived classes, BaseImmovable or Bob.
 *
 * Every Map_Object has a unique serial number. This serial number is used as
 * key in the Object_Manager map, and in the safe Object_Ptr.
 *
 * Unless you're perfectly sure about when an object can be destroyed you
 * should use an Object_Ptr or, better yet, the type safe OPtr template.
 * This is not necessary when the relationship and lifetime between objects
 * is well-defined, such as in the relationship between Building and Flag.
 *
 * Map_Objects can also have attributes. They are mainly useful for finding
 * objects of a given type (e.g. trees) within a certain radius.
 *
 * \warning DO NOT allocate/free Map_Objects directly. Use the appropriate
 * type-dependent create() function for creation, and call die() for removal.
 *
 * \note Convenient creation functions are defined in class Game.
 *
 * When you do create a new object yourself (i.e. when you're implementing one
 * of the create() functions), you need to allocate the object using new,
 * potentially set it up by calling basic functions like set_position(),
 * set_owner(), etc. and then call init(). After that, the object is supposed to
 * be fully created.
*/

/// If you find a better way to do this that doesn't cost a virtual function
/// or additional member variable, go ahead
#define MO_DESCR(type) \
public: const type & descr() const { \
      return ref_cast<type const, Map_Object_Descr const>(*m_descr);          \
   }                                                                          \

class Map_Object : boost::noncopyable {
	friend struct Object_Manager;
	friend struct Object_Ptr;

	MO_DESCR(Map_Object_Descr);

public:
	enum {
		AREAWATCHER,
		BOB,  //  class Bob

		WARE, //  class WareInstance
		BATTLE,
		FLEET,

		// everything below is at least a BaseImmovable
		IMMOVABLE,

		// everything below is at least a PlayerImmovable
		BUILDING,
		FLAG,
		ROAD,
		PORTDOCK
	};
	/// Some default, globally valid, attributes.
	/// Other attributes (such as "harvestable corn") could be
	/// allocated dynamically (?)
	enum Attribute {
		CONSTRUCTIONSITE = 1, ///< assume BUILDING
		WORKER,               ///< assume BOB
		SOLDIER,              ///<  assume WORKER
		RESI,                 ///<  resource indicator, assume IMMOVABLE

		HIGHEST_FIXED_ATTRIBUTE
	};

	struct LogSink {
		virtual void log(std::string str) = 0;
		virtual ~LogSink() {}
	};

	virtual void load_finish(Editor_Game_Base &) {}

protected:
	Map_Object(Map_Object_Descr const * descr);
	virtual ~Map_Object() {}

public:
	virtual int32_t get_type() const = 0;
	virtual char const * type_name() const {return "map object";}

	Serial serial() const {return m_serial;}

	/**
	 * Is called right before the object will be removed from
	 * the game. No conncetion is handled in this class.
	 * \param serial : the object serial
	 */
	boost::signals2::signal<void(uint32_t)> removed;

	/**
	 * Attributes are fixed boolean properties of an object.
	 * An object either has a certain attribute or it doesn't.
	 * See the \ref Attribute enume.
	 *
	 * \return whether this object has the given attribute
	 */
	bool has_attribute(uint32_t const attr) const {
		return descr().has_attribute(attr);
	}

	/**
	 * \return the value of the given \ref tAttribute. -1 if this object
	 * doesn't have this kind of attribute.
	 * The default behaviour returns \c -1 for all attributes.
	 */
	virtual int32_t get_tattribute(uint32_t attr) const;

	void remove(Editor_Game_Base &);
	virtual void destroy(Editor_Game_Base &);

	//  The next functions are really only needed in games, not in the editor.
	void schedule_destroy(Game &);
	uint32_t schedule_act(Game &, uint32_t tdelta, uint32_t data = 0);
	virtual void act(Game &, uint32_t data);

	// implementation is in game_debug_ui.cc
	virtual void create_debug_panels
		(const Editor_Game_Base & egbase, UI::Tab_Panel & tabs);

	LogSink * get_logsink() {return m_logsink;}
	void set_logsink(LogSink *);

	/// Called when a new logsink is set. Used to give general information.
	virtual void log_general_info(const Editor_Game_Base &);

	// Header bytes to distinguish between data packages for the different
	// Map_Object classes. Be careful in changing those, since they are written
	// to files.
	enum {
		header_Map_Object = 1,
		header_Immovable = 2,
		// 3 was battle object.
		// 4 was attack controller.
		header_Battle = 5,
		header_Critter = 6,
		header_Worker = 7,
		header_WareInstance = 8,
		header_Ship = 9,
		header_PortDock = 10,
		header_Fleet = 11,
	};

	/**
	 * Static load functions of derived classes will return a pointer to
	 * a Loader class. The caller needs to call the virtual functions
	 * \ref load for all instances loaded that way, after that call
	 * \ref load_pointers for all instances loaded that way and finally
	 * call \ref load_finish for all instances loaded that way.
	 * Those are the three phases of loading. After the last phase,
	 * all Loader objects should be deleted.
	 */
	struct Loader {
		Editor_Game_Base      * m_egbase;
		Map_Map_Object_Loader * m_mol;
		Map_Object            * m_object;

	protected:
		Loader() : m_egbase(nullptr), m_mol(nullptr), m_object(nullptr) {}

	public:
		virtual ~Loader() {}

		void init
			(Editor_Game_Base & e, Map_Map_Object_Loader & m, Map_Object & object)
		{
			m_egbase = &e;
			m_mol    = &m;
			m_object = &object;
		}

		Editor_Game_Base      & egbase    () {return *m_egbase;}
		Map_Map_Object_Loader & mol   () {return *m_mol;}
		Map_Object            * get_object() {return m_object;}
		template<typename T> T & get() {
			return ref_cast<T, Map_Object>(*m_object);
		}

	protected:
		void load(FileRead &);

	public:
		virtual void load_pointers();
		virtual void load_finish();
	};

	/// This is just a fail-safe guard for the time until we fully transition
	/// to the new Map_Object saving system
	virtual bool has_new_save_support() {return false;}

	virtual void save(Editor_Game_Base &, Map_Map_Object_Saver &, FileWrite &);
	// Pure Map_Objects cannot be loaded

protected:
	/// Called only when the oject is logically created in the simulation. If
	/// called again, such as when the object is loaded from a savegame, it will
	/// cause bugs.
	virtual void init(Editor_Game_Base &);

	virtual void cleanup(Editor_Game_Base &);

	void molog(char const * fmt, ...) const
		__attribute__((format(printf, 2, 3)));

protected:
	const Map_Object_Descr * m_descr;
	Serial                   m_serial;
	LogSink                * m_logsink;
};

inline int32_t get_reverse_dir(int32_t const dir) {
	return 1 + ((dir - 1) + 3) % 6;
}


/**
 *
 * Keeps the list of all objects currently in the game.
 */
struct Object_Manager : boost::noncopyable {
	typedef boost::unordered_map<Serial, Map_Object *> objmap_t;

	Object_Manager() {m_lastserial = 0;}
	~Object_Manager();

	void cleanup(Editor_Game_Base &);

	Map_Object * get_object(Serial const serial) const {
		const objmap_t::const_iterator it = m_objects.find(serial);
		return it != m_objects.end() ? it->second : nullptr;
	}

	void insert(Map_Object *);
	void remove(Map_Object &);

	bool object_still_available(const Map_Object * const t) const {
		if (!t)
			return false;
		objmap_t::const_iterator it = m_objects.begin();
		while (it != m_objects.end()) {
			if (it->second == t)
				return true;
			++it;
		}
		return false;
	}

	/**
	 * When saving the map object, ordere matters. Return a vector of all ids
	 * that are currently available;
	 */
	std::vector<Serial> all_object_serials_ordered () const;

private:
	Serial   m_lastserial;
	objmap_t m_objects;
};

/**
 * Provides a safe pointer to a Map_Object
 */
struct Object_Ptr {
	// Provide default constructor to shut up cppcheck.
	Object_Ptr() {m_serial = 0;}
	Object_Ptr(Map_Object * const obj) {m_serial = obj ? obj->m_serial : 0;}
	// can use standard copy constructor and assignment operator

	Object_Ptr & operator= (Map_Object * const obj) {
		m_serial = obj ? obj->m_serial : 0;
		return *this;
	}

	bool is_set() const {return m_serial;}

	// dammit... without a Editor_Game_Base object, we can't implement a
	// Map_Object* operator (would be _really_ nice)
	Map_Object * get(const Editor_Game_Base &);
	Map_Object * get(const Editor_Game_Base & egbase) const;

	bool operator<  (const Object_Ptr & other) const {
		return m_serial < other.m_serial;
	}
	bool operator== (const Object_Ptr & other) const {
		return m_serial == other.m_serial;
	}
	bool operator!= (const Object_Ptr & other) const {
		return m_serial != other.m_serial;
	}

	uint32_t serial() const {return m_serial;}

private:
	uint32_t m_serial;
};

template<class T>
struct OPtr {
	OPtr(T * const obj = 0) : m(obj) {}

	OPtr & operator= (T * const obj) {
		m = obj;
		return *this;
	}

	bool is_set() const {return m.is_set();}

	T * get(const Editor_Game_Base &       egbase) {
		return static_cast<T *>(m.get(egbase));
	}
	T * get(const Editor_Game_Base &       egbase) const {
		return static_cast<T *>(m.get(egbase));
	}

	bool operator<  (const OPtr<T> & other) const {return m <  other.m;}
	bool operator== (const OPtr<T> & other) const {return m == other.m;}
	bool operator!= (const OPtr<T> & other) const {return m != other.m;}

	Serial serial() const {return m.serial();}

private:
	Object_Ptr m;
};

struct Cmd_Destroy_Map_Object : public GameLogicCommand {
	Cmd_Destroy_Map_Object() : GameLogicCommand(0), obj_serial(0) {} ///< For savegame loading
	Cmd_Destroy_Map_Object (int32_t t, Map_Object &);
	virtual void execute (Game &) override;

	void Write(FileWrite &, Editor_Game_Base &, Map_Map_Object_Saver  &) override;
	void Read (FileRead  &, Editor_Game_Base &, Map_Map_Object_Loader &) override;

	virtual uint8_t id() const override {return QUEUE_CMD_DESTROY_MAPOBJECT;}

private:
	Serial obj_serial;
};

struct Cmd_Act : public GameLogicCommand {
	Cmd_Act() : GameLogicCommand(0), obj_serial(0), arg(0) {} ///< For savegame loading
	Cmd_Act (int32_t t, Map_Object &, int32_t a);

	virtual void execute (Game &) override;

	void Write(FileWrite &, Editor_Game_Base &, Map_Map_Object_Saver  &) override;
	void Read (FileRead  &, Editor_Game_Base &, Map_Map_Object_Loader &) override;

	virtual uint8_t id() const override {return QUEUE_CMD_ACT;}

private:
	Serial obj_serial;
	int32_t arg;
};

}

#endif<|MERGE_RESOLUTION|>--- conflicted
+++ resolved
@@ -52,16 +52,9 @@
  * link them together
  */
 struct Map_Object_Descr : boost::noncopyable {
-<<<<<<< HEAD
-	typedef uint8_t Index;
 	Map_Object_Descr(const std::string& init_name, const std::string& init_descname)
 	   : m_name(init_name), m_descname(init_descname) {
 	}
-=======
-	Map_Object_Descr(char const * const _name, char const * const _descname)
-		: m_name(_name), m_descname(_descname)
-	{}
->>>>>>> e517a379
 	virtual ~Map_Object_Descr() {m_anims.clear();}
 
 	const std::string &     name() const {return m_name;}
