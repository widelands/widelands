--- conflicted
+++ resolved
@@ -55,18 +55,14 @@
 	bool paused_;
 	uint32_t player_cmdserial_;
 	Widelands::PlayerNumber local_;
-<<<<<<< HEAD
 
 	struct AIData {
-		explicit AIData(ComputerPlayer*);
+		explicit AIData(AI::ComputerPlayer*);
 
-		std::shared_ptr<ComputerPlayer> ai;
+		std::shared_ptr<AI::ComputerPlayer> ai;
 		std::thread thread;
 	};
 	std::vector<std::shared_ptr<AIData>> computerplayers_;
-=======
-	std::vector<AI::ComputerPlayer*> computerplayers_;
->>>>>>> 42bdf446
 };
 
 #endif  // end of include guard: WL_LOGIC_SINGLE_PLAYER_GAME_CONTROLLER_H