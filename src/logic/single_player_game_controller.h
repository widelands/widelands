--- conflicted
+++ resolved
@@ -46,11 +46,7 @@
 	Time time_;
 	uint32_t speed_;  ///< current game speed, in milliseconds per second
 	bool paused_{false};
-<<<<<<< HEAD
-	uint32_t player_cmdserial_{0};
-=======
 	uint32_t player_cmdserial_{0U};
->>>>>>> a9549ba2
 	Widelands::PlayerNumber local_;
 	std::vector<AI::ComputerPlayer*> computerplayers_;
 };
