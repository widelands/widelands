/*
 * Copyright (C) 2004-2017 by the Widelands Development Team
 *
 * This program is free software; you can redistribute it and/or
 * modify it under the terms of the GNU General Public License
 * as published by the Free Software Foundation; either version 2
 * of the License, or (at your option) any later version.
 *
 * This program is distributed in the hope that it will be useful,
 * but WITHOUT ANY WARRANTY; without even the implied warranty of
 * MERCHANTABILITY or FITNESS FOR A PARTICULAR PURPOSE.  See the
 * GNU General Public License for more details.
 *
 * You should have received a copy of the GNU General Public License
 * along with this program; if not, write to the Free Software
 * Foundation, Inc., 51 Franklin Street, Fifth Floor, Boston, MA  02110-1301, USA.
 *
 */

#ifndef WL_LOGIC_PLAYERCOMMAND_H
#define WL_LOGIC_PLAYERCOMMAND_H

#include <memory>

#include "economy/flag.h"
#include "logic/cmd_queue.h"
#include "logic/map_objects/tribes/militarysite.h"
#include "logic/map_objects/tribes/ship.h"
#include "logic/map_objects/tribes/trainingsite.h"
#include "logic/map_objects/tribes/warehouse.h"
#include "logic/map_objects/tribes/worker.h"
#include "logic/message_id.h"
#include "logic/path.h"
#include "logic/see_unsee_node.h"

namespace Widelands {

/**
 * PlayerCommand is for commands issued by players. It has the additional
 * ability to send itself over the network
 *
 * PlayerCommands are given serial numbers once they become authoritative
 * (e.g. after being acked by the server). The serial numbers must then be
 * reasonably unique (to be precise, they must be unique per duetime) and
 * the same across all hosts, to ensure parallel simulation.
 */
class PlayerCommand : public GameLogicCommand {
public:
	PlayerCommand(uint32_t time, PlayerNumber);

	/// For savegame loading
	PlayerCommand() : GameLogicCommand(0), sender_(0), cmdserial_(0) {
	}

	PlayerNumber sender() const {
		return sender_;
	}
	uint32_t cmdserial() const {
		return cmdserial_;
	}
	void set_cmdserial(const uint32_t s) {
		cmdserial_ = s;
	}

	virtual void serialize(StreamWrite&) = 0;
	static Widelands::PlayerCommand* deserialize(StreamRead&);

	// Call these from child classes
	void write(FileWrite&, EditorGameBase&, MapObjectSaver&) override;
	void read(FileRead&, EditorGameBase&, MapObjectLoader&) override;

private:
	PlayerNumber sender_;
	uint32_t cmdserial_;
};

struct CmdBulldoze : public PlayerCommand {
	CmdBulldoze() : PlayerCommand(), serial(0), recurse(0) {
	}  // For savegame loading
	CmdBulldoze(const uint32_t t,
	            const int32_t p,
	            PlayerImmovable& pi,
	            const bool init_recurse = false)
	   : PlayerCommand(t, p), serial(pi.serial()), recurse(init_recurse) {
	}

	explicit CmdBulldoze(StreamRead&);

	void write(FileWrite&, EditorGameBase&, MapObjectSaver&) override;
	void read(FileRead&, EditorGameBase&, MapObjectLoader&) override;

	QueueCommandTypes id() const override {
		return QueueCommandTypes::kBulldoze;
	}

	void execute(Game&) override;
	void serialize(StreamWrite&) override;

private:
	Serial serial;
	bool recurse;
};

struct CmdBuild : public PlayerCommand {
	CmdBuild() : PlayerCommand() {
	}  // For savegame loading
	CmdBuild(const uint32_t init_duetime, const int32_t p, const Coords& c, const DescriptionIndex i)
	   : PlayerCommand(init_duetime, p), coords(c), bi(i) {
	}

	explicit CmdBuild(StreamRead&);

	void write(FileWrite&, EditorGameBase&, MapObjectSaver&) override;
	void read(FileRead&, EditorGameBase&, MapObjectLoader&) override;

	QueueCommandTypes id() const override {
		return QueueCommandTypes::kBuild;
	}

	void execute(Game&) override;
	void serialize(StreamWrite&) override;

private:
	Coords coords;
	DescriptionIndex bi;
};

struct CmdBuildFlag : public PlayerCommand {
	CmdBuildFlag() : PlayerCommand() {
	}  // For savegame loading
	CmdBuildFlag(const uint32_t t, const int32_t p, const Coords& c)
	   : PlayerCommand(t, p), coords(c) {
	}

	explicit CmdBuildFlag(StreamRead&);

	void write(FileWrite&, EditorGameBase&, MapObjectSaver&) override;
	void read(FileRead&, EditorGameBase&, MapObjectLoader&) override;

	QueueCommandTypes id() const override {
		return QueueCommandTypes::kFlag;
	}

	void execute(Game&) override;
	void serialize(StreamWrite&) override;

private:
	Coords coords;
};

struct CmdBuildRoad : public PlayerCommand {
	CmdBuildRoad() : PlayerCommand(), path(nullptr), start(), nsteps(0), steps(nullptr) {
	}  // For savegame loading
	CmdBuildRoad(uint32_t, int32_t, Path&);
	explicit CmdBuildRoad(StreamRead&);

	virtual ~CmdBuildRoad();

	void write(FileWrite&, EditorGameBase&, MapObjectSaver&) override;
	void read(FileRead&, EditorGameBase&, MapObjectLoader&) override;

	QueueCommandTypes id() const override {
		return QueueCommandTypes::kBuildRoad;
	}

	void execute(Game&) override;
	void serialize(StreamWrite&) override;

private:
	Path* path;
	Coords start;
	Path::StepVector::size_type nsteps;
	char* steps;
};

struct CmdFlagAction : public PlayerCommand {
	CmdFlagAction() : PlayerCommand(), serial(0) {
	}  // For savegame loading
	CmdFlagAction(const uint32_t t, const int32_t p, const Flag& f)
	   : PlayerCommand(t, p), serial(f.serial()) {
	}

	void write(FileWrite&, EditorGameBase&, MapObjectSaver&) override;
	void read(FileRead&, EditorGameBase&, MapObjectLoader&) override;

	QueueCommandTypes id() const override {
		return QueueCommandTypes::kFlagAction;
	}

	explicit CmdFlagAction(StreamRead&);

	void execute(Game&) override;
	void serialize(StreamWrite&) override;

private:
	Serial serial;
};

struct CmdStartStopBuilding : public PlayerCommand {
	CmdStartStopBuilding() : PlayerCommand(), serial(0) {
	}  // For savegame loading
	CmdStartStopBuilding(const uint32_t t, const PlayerNumber p, Building& b)
	   : PlayerCommand(t, p), serial(b.serial()) {
	}

	void write(FileWrite&, EditorGameBase&, MapObjectSaver&) override;
	void read(FileRead&, EditorGameBase&, MapObjectLoader&) override;

	QueueCommandTypes id() const override {
		return QueueCommandTypes::kStopBuilding;
	}

	explicit CmdStartStopBuilding(StreamRead&);

	void execute(Game&) override;
	void serialize(StreamWrite&) override;

private:
	Serial serial;
};

struct CmdMilitarySiteSetSoldierPreference : public PlayerCommand {
	CmdMilitarySiteSetSoldierPreference()
	   : PlayerCommand(), serial(0), preference(SoldierPreference::kRookies) {
	}  // For savegame loading
	CmdMilitarySiteSetSoldierPreference(const uint32_t t,
	                                    const PlayerNumber p,
	                                    Building& b,
	                                    SoldierPreference prefs)
	   : PlayerCommand(t, p), serial(b.serial()), preference(prefs) {
	}

	void write(FileWrite&, EditorGameBase&, MapObjectSaver&) override;
	void read(FileRead&, EditorGameBase&, MapObjectLoader&) override;

	QueueCommandTypes id() const override {
		return QueueCommandTypes::kMilitarysiteSetSoldierPreference;
	}

	explicit CmdMilitarySiteSetSoldierPreference(StreamRead&);

	void execute(Game&) override;
	void serialize(StreamWrite&) override;

private:
	Serial serial;
	Widelands::SoldierPreference preference;
};
struct CmdStartOrCancelExpedition : public PlayerCommand {
	CmdStartOrCancelExpedition() : PlayerCommand() {
	}  // For savegame loading
	CmdStartOrCancelExpedition(uint32_t const t, PlayerNumber const p, Building& b)
	   : PlayerCommand(t, p), serial(b.serial()) {
	}

	void write(FileWrite&, EditorGameBase&, MapObjectSaver&) override;
	void read(FileRead&, EditorGameBase&, MapObjectLoader&) override;

	QueueCommandTypes id() const override {
		return QueueCommandTypes::kPortStartExpedition;
	}

	explicit CmdStartOrCancelExpedition(StreamRead&);

	void execute(Game&) override;
	void serialize(StreamWrite&) override;

private:
	Serial serial;
};

struct CmdEnhanceBuilding : public PlayerCommand {
	CmdEnhanceBuilding() : PlayerCommand(), serial(0) {
	}  // For savegame loading
	CmdEnhanceBuilding(const uint32_t init_duetime,
	                   const int32_t p,
	                   Building& b,
	                   const DescriptionIndex i)
	   : PlayerCommand(init_duetime, p), serial(b.serial()), bi(i) {
	}

	// Write these commands to a file (for savegames)
	void write(FileWrite&, EditorGameBase&, MapObjectSaver&) override;
	void read(FileRead&, EditorGameBase&, MapObjectLoader&) override;

	QueueCommandTypes id() const override {
		return QueueCommandTypes::kEnhanceBuilding;
	}

	explicit CmdEnhanceBuilding(StreamRead&);

	void execute(Game&) override;
	void serialize(StreamWrite&) override;

private:
	Serial serial;
	DescriptionIndex bi;
};

struct CmdDismantleBuilding : public PlayerCommand {
	CmdDismantleBuilding() : PlayerCommand(), serial(0) {
	}  // For savegame loading
	CmdDismantleBuilding(const uint32_t t, const int32_t p, PlayerImmovable& pi)
	   : PlayerCommand(t, p), serial(pi.serial()) {
	}

	// Write these commands to a file (for savegames)
	void write(FileWrite&, EditorGameBase&, MapObjectSaver&) override;
	void read(FileRead&, EditorGameBase&, MapObjectLoader&) override;

	QueueCommandTypes id() const override {
		return QueueCommandTypes::kDismantleBuilding;
	}

	explicit CmdDismantleBuilding(StreamRead&);

	void execute(Game&) override;
	void serialize(StreamWrite&) override;

private:
	Serial serial;
};

struct CmdEvictWorker : public PlayerCommand {
	CmdEvictWorker() : PlayerCommand(), serial(0) {
	}  // For savegame loading
	CmdEvictWorker(const uint32_t t, const int32_t p, Worker& w)
	   : PlayerCommand(t, p), serial(w.serial()) {
	}

	// Write these commands to a file (for savegames)
	void write(FileWrite&, EditorGameBase&, MapObjectSaver&) override;
	void read(FileRead&, EditorGameBase&, MapObjectLoader&) override;

	QueueCommandTypes id() const override {
		return QueueCommandTypes::kEvictWorker;
	}

	explicit CmdEvictWorker(StreamRead&);

	void execute(Game&) override;
	void serialize(StreamWrite&) override;

private:
	Serial serial;
};

struct CmdShipScoutDirection : public PlayerCommand {
	CmdShipScoutDirection() : PlayerCommand(), serial(0), dir(WalkingDir::IDLE) {
	}  // For savegame loading
	CmdShipScoutDirection(uint32_t const t, PlayerNumber const p, Serial s, WalkingDir direction)
	   : PlayerCommand(t, p), serial(s), dir(direction) {
	}

	void write(FileWrite&, EditorGameBase&, MapObjectSaver&) override;
	void read(FileRead&, EditorGameBase&, MapObjectLoader&) override;

	QueueCommandTypes id() const override {
		return QueueCommandTypes::kShipScout;
	}

	explicit CmdShipScoutDirection(StreamRead&);

	void execute(Game&) override;
	void serialize(StreamWrite&) override;

private:
	Serial serial;
	WalkingDir dir;
};

struct CmdShipConstructPort : public PlayerCommand {
	CmdShipConstructPort() : PlayerCommand(), serial(0) {
	}  // For savegame loading
	CmdShipConstructPort(uint32_t const t, PlayerNumber const p, Serial s, Coords c)
	   : PlayerCommand(t, p), serial(s), coords(c) {
	}

	void write(FileWrite&, EditorGameBase&, MapObjectSaver&) override;
	void read(FileRead&, EditorGameBase&, MapObjectLoader&) override;

	QueueCommandTypes id() const override {
		return QueueCommandTypes::kShipConstructPort;
	}

	explicit CmdShipConstructPort(StreamRead&);

	void execute(Game&) override;
	void serialize(StreamWrite&) override;

private:
	Serial serial;
	Coords coords;
};

struct CmdShipExploreIsland : public PlayerCommand {
	CmdShipExploreIsland()
	   : PlayerCommand(), serial(0), island_explore_direction(IslandExploreDirection::kNotSet) {
	}  // For savegame loading
	CmdShipExploreIsland(uint32_t const t,
	                     PlayerNumber const p,
	                     Serial s,
	                     IslandExploreDirection direction)
	   : PlayerCommand(t, p), serial(s), island_explore_direction(direction) {
	}

	void write(FileWrite&, EditorGameBase&, MapObjectSaver&) override;
	void read(FileRead&, EditorGameBase&, MapObjectLoader&) override;

	QueueCommandTypes id() const override {
		return QueueCommandTypes::kShipExplore;
	}

	explicit CmdShipExploreIsland(StreamRead&);

	void execute(Game&) override;
	void serialize(StreamWrite&) override;

private:
	Serial serial;
	IslandExploreDirection island_explore_direction;
};

struct CmdShipSink : public PlayerCommand {
	CmdShipSink() : PlayerCommand(), serial(0) {
	}  // For savegame loading
	CmdShipSink(uint32_t const t, PlayerNumber const p, Serial s) : PlayerCommand(t, p), serial(s) {
	}

	void write(FileWrite&, EditorGameBase&, MapObjectSaver&) override;
	void read(FileRead&, EditorGameBase&, MapObjectLoader&) override;

	QueueCommandTypes id() const override {
		return QueueCommandTypes::kSinkShip;
	}

	explicit CmdShipSink(StreamRead&);

	void execute(Game&) override;
	void serialize(StreamWrite&) override;

private:
	Serial serial;
};

struct CmdShipCancelExpedition : public PlayerCommand {
	CmdShipCancelExpedition() : PlayerCommand(), serial(0) {
	}  // For savegame loading
	CmdShipCancelExpedition(uint32_t const t, PlayerNumber const p, Serial s)
	   : PlayerCommand(t, p), serial(s) {
	}

	void write(FileWrite&, EditorGameBase&, MapObjectSaver&) override;
	void read(FileRead&, EditorGameBase&, MapObjectLoader&) override;

	QueueCommandTypes id() const override {
		return QueueCommandTypes::kShipCancelExpedition;
	}

	explicit CmdShipCancelExpedition(StreamRead&);

	void execute(Game&) override;
	void serialize(StreamWrite&) override;

private:
	Serial serial;
};

struct CmdSetWarePriority : public PlayerCommand {
	// For savegame loading
	CmdSetWarePriority() : PlayerCommand(), serial_(0), type_(0), index_(), priority_(0) {
	}
	CmdSetWarePriority(uint32_t duetime,
	                   PlayerNumber sender,
	                   PlayerImmovable&,
	                   int32_t type,
	                   DescriptionIndex index,
	                   int32_t priority);

	// Write these commands to a file (for savegames)
	void write(FileWrite&, EditorGameBase&, MapObjectSaver&) override;
	void read(FileRead&, EditorGameBase&, MapObjectLoader&) override;

	QueueCommandTypes id() const override {
		return QueueCommandTypes::kSetWarePriority;
	}

	explicit CmdSetWarePriority(StreamRead&);

	void execute(Game&) override;
	void serialize(StreamWrite&) override;

private:
	Serial serial_;
	int32_t type_;  ///< this is always WARE right now
	DescriptionIndex index_;
	int32_t priority_;
};

struct CmdSetInputMaxFill : public PlayerCommand {
	CmdSetInputMaxFill() : PlayerCommand(), serial_(0), index_(), type_(wwWARE), max_fill_(0) {
	}  // For savegame loading
	CmdSetInputMaxFill(uint32_t duetime,
	                   PlayerNumber,
	                   PlayerImmovable&,
	                   DescriptionIndex,
	                   WareWorker,
	                   uint32_t maxfill);

	// Write these commands to a file (for savegames)
	void write(FileWrite&, EditorGameBase&, MapObjectSaver&) override;
	void read(FileRead&, EditorGameBase&, MapObjectLoader&) override;

	QueueCommandTypes id() const override {
		return QueueCommandTypes::kSetInputMaxFill;
	}

	explicit CmdSetInputMaxFill(StreamRead&);

	void execute(Game&) override;
	void serialize(StreamWrite&) override;

private:
	Serial serial_;
	DescriptionIndex index_;
	WareWorker type_;
	uint32_t max_fill_;
};

struct CmdChangeTargetQuantity : public PlayerCommand {
	CmdChangeTargetQuantity() : PlayerCommand(), economy_(0), ware_type_() {
	}  //  For savegame loading.
	CmdChangeTargetQuantity(uint32_t duetime,
	                        PlayerNumber sender,
	                        uint32_t economy,
	                        DescriptionIndex index);

	//  Write/Read these commands to/from a file (for savegames).
	void write(FileWrite&, EditorGameBase&, MapObjectSaver&) override;
	void read(FileRead&, EditorGameBase&, MapObjectLoader&) override;

	explicit CmdChangeTargetQuantity(StreamRead&);

	void serialize(StreamWrite&) override;

protected:
	uint32_t economy() const {
		return economy_;
	}
	DescriptionIndex ware_type() const {
		return ware_type_;
	}

private:
	uint32_t economy_;
	DescriptionIndex ware_type_;
};

struct CmdSetWareTargetQuantity : public CmdChangeTargetQuantity {
	CmdSetWareTargetQuantity() : CmdChangeTargetQuantity(), permanent_(0) {
	}
	CmdSetWareTargetQuantity(uint32_t duetime,
	                         PlayerNumber sender,
	                         uint32_t economy,
	                         DescriptionIndex index,
	                         uint32_t permanent);

	//  Write/Read these commands to/from a file (for savegames).
	void write(FileWrite&, EditorGameBase&, MapObjectSaver&) override;
	void read(FileRead&, EditorGameBase&, MapObjectLoader&) override;

	QueueCommandTypes id() const override {
		return QueueCommandTypes::kSetWareTargetQuantity;
	}

	explicit CmdSetWareTargetQuantity(StreamRead&);

	void execute(Game&) override;
	void serialize(StreamWrite&) override;

private:
	uint32_t permanent_;
};

struct CmdResetWareTargetQuantity : public CmdChangeTargetQuantity {
	CmdResetWareTargetQuantity() : CmdChangeTargetQuantity() {
	}
	CmdResetWareTargetQuantity(uint32_t duetime,
	                           PlayerNumber sender,
	                           uint32_t economy,
	                           DescriptionIndex index);

	//  Write/Read these commands to/from a file (for savegames).
	void write(FileWrite&, EditorGameBase&, MapObjectSaver&) override;
	void read(FileRead&, EditorGameBase&, MapObjectLoader&) override;

	QueueCommandTypes id() const override {
		return QueueCommandTypes::kResetWareTargetQuantity;
	}

	explicit CmdResetWareTargetQuantity(StreamRead&);

	void execute(Game&) override;
	void serialize(StreamWrite&) override;
};

struct CmdSetWorkerTargetQuantity : public CmdChangeTargetQuantity {
	CmdSetWorkerTargetQuantity() : CmdChangeTargetQuantity(), permanent_(0) {
	}
	CmdSetWorkerTargetQuantity(uint32_t duetime,
	                           PlayerNumber sender,
	                           uint32_t economy,
	                           DescriptionIndex index,
	                           uint32_t permanent);

	//  Write/Read these commands to/from a file (for savegames).
	void write(FileWrite&, EditorGameBase&, MapObjectSaver&) override;
	void read(FileRead&, EditorGameBase&, MapObjectLoader&) override;

	QueueCommandTypes id() const override {
		return QueueCommandTypes::kSetWorkerTargetQuantity;
	}

	explicit CmdSetWorkerTargetQuantity(StreamRead&);

	void execute(Game&) override;
	void serialize(StreamWrite&) override;

private:
	uint32_t permanent_;
};

struct CmdResetWorkerTargetQuantity : public CmdChangeTargetQuantity {
	CmdResetWorkerTargetQuantity() : CmdChangeTargetQuantity() {
	}
	CmdResetWorkerTargetQuantity(uint32_t duetime,
	                             PlayerNumber sender,
	                             uint32_t economy,
	                             DescriptionIndex index);

	//  Write/Read these commands to/from a file (for savegames).
	void write(FileWrite&, EditorGameBase&, MapObjectSaver&) override;
	void read(FileRead&, EditorGameBase&, MapObjectLoader&) override;

	QueueCommandTypes id() const override {
		return QueueCommandTypes::kResetWorkerTargetQuantity;
	}

	explicit CmdResetWorkerTargetQuantity(StreamRead&);

	void execute(Game&) override;
	void serialize(StreamWrite&) override;
};

struct CmdChangeTrainingOptions : public PlayerCommand {
	CmdChangeTrainingOptions()
	   : PlayerCommand(), serial(0), attribute(TrainingAttribute::kHealth), value(0) {
	}  // For savegame loading
	CmdChangeTrainingOptions(const uint32_t t,
	                         const PlayerNumber p,
	                         TrainingSite& ts,
	                         const TrainingAttribute at,
	                         const int32_t val)
	   : PlayerCommand(t, p), serial(ts.serial()), attribute(at), value(val) {
	}

	// Write these commands to a file (for savegames)
	void write(FileWrite&, EditorGameBase&, MapObjectSaver&) override;
	void read(FileRead&, EditorGameBase&, MapObjectLoader&) override;

	QueueCommandTypes id() const override {
		return QueueCommandTypes::kChangeTrainingOptions;
	}

	explicit CmdChangeTrainingOptions(StreamRead&);

	void execute(Game&) override;
	void serialize(StreamWrite&) override;

private:
	Serial serial;
	TrainingAttribute attribute;
	int32_t value;
};

struct CmdDropSoldier : public PlayerCommand {
	CmdDropSoldier() : PlayerCommand(), serial(0), soldier(0) {
	}  //  for savegames
	CmdDropSoldier(const uint32_t t, const int32_t p, Building& b, const int32_t init_soldier)
	   : PlayerCommand(t, p), serial(b.serial()), soldier(init_soldier) {
	}

	// Write these commands to a file (for savegames)
	void write(FileWrite&, EditorGameBase&, MapObjectSaver&) override;
	void read(FileRead&, EditorGameBase&, MapObjectLoader&) override;

	QueueCommandTypes id() const override {
		return QueueCommandTypes::kDropSoldier;
	}

	explicit CmdDropSoldier(StreamRead&);

	void execute(Game&) override;
	void serialize(StreamWrite&) override;

private:
	Serial serial;
	Serial soldier;
};

struct CmdChangeSoldierCapacity : public PlayerCommand {
	CmdChangeSoldierCapacity() : PlayerCommand(), serial(0), val(0) {
	}  //  for savegames
	CmdChangeSoldierCapacity(const uint32_t t, const int32_t p, Building& b, const int32_t i)
	   : PlayerCommand(t, p), serial(b.serial()), val(i) {
	}

	// Write these commands to a file (for savegames)
	void write(FileWrite&, EditorGameBase&, MapObjectSaver&) override;
	void read(FileRead&, EditorGameBase&, MapObjectLoader&) override;

	QueueCommandTypes id() const override {
		return QueueCommandTypes::kChangeSoldierCapacity;
	}

	explicit CmdChangeSoldierCapacity(StreamRead&);

	void execute(Game&) override;
	void serialize(StreamWrite&) override;

private:
	Serial serial;
	int32_t val;
};

struct CmdEnemyFlagAction : public PlayerCommand {
	CmdEnemyFlagAction() : PlayerCommand(), serial(0), number(0) {
	}  // For savegame loading
	CmdEnemyFlagAction(uint32_t t, int32_t p, const Flag& f, uint32_t num)
	   : PlayerCommand(t, p), serial(f.serial()), number(num) {
	}

	// Write these commands to a file (for savegames)
	void write(FileWrite&, EditorGameBase&, MapObjectSaver&) override;
	void read(FileRead&, EditorGameBase&, MapObjectLoader&) override;

	QueueCommandTypes id() const override {
		return QueueCommandTypes::kEnemyFlagAction;
	}

	explicit CmdEnemyFlagAction(StreamRead&);

	void execute(Game&) override;
	void serialize(StreamWrite&) override;

private:
	Serial serial;
	uint8_t number;
};

/// Abstract base for commands about a message.
struct PlayerMessageCommand : public PlayerCommand {
	PlayerMessageCommand() : PlayerCommand() {
	}  //  for savegames
	PlayerMessageCommand(const uint32_t t, const PlayerNumber p, const MessageId& i)
	   : PlayerCommand(t, p), message_id_(i) {
	}

	void write(FileWrite&, EditorGameBase&, MapObjectSaver&) override;
	void read(FileRead&, EditorGameBase&, MapObjectLoader&) override;

	explicit PlayerMessageCommand(StreamRead&);

	MessageId message_id() const {
		return message_id_;
	}

private:
	MessageId message_id_;
};

struct CmdMessageSetStatusRead : public PlayerMessageCommand {
	CmdMessageSetStatusRead() : PlayerMessageCommand() {
	}
	CmdMessageSetStatusRead(const uint32_t t, const PlayerNumber p, const MessageId& i)
	   : PlayerMessageCommand(t, p, i) {
	}

	QueueCommandTypes id() const override {
		return QueueCommandTypes::kMessageSetStatusRead;
	}

	explicit CmdMessageSetStatusRead(StreamRead& des) : PlayerMessageCommand(des) {
	}

	void execute(Game&) override;
	void serialize(StreamWrite&) override;
};

struct CmdMessageSetStatusArchived : public PlayerMessageCommand {
	CmdMessageSetStatusArchived() : PlayerMessageCommand() {
	}
	CmdMessageSetStatusArchived(const uint32_t t, const PlayerNumber p, const MessageId& i)
	   : PlayerMessageCommand(t, p, i) {
	}

	QueueCommandTypes id() const override {
		return QueueCommandTypes::kMessageSetStatusArchived;
	}

	explicit CmdMessageSetStatusArchived(StreamRead& des) : PlayerMessageCommand(des) {
	}

	void execute(Game&) override;
	void serialize(StreamWrite&) override;
};

/**
 * Command to change the stock policy for a ware or worker in a warehouse.
 */
struct CmdSetStockPolicy : PlayerCommand {
	CmdSetStockPolicy(uint32_t time,
	                  PlayerNumber p,
	                  Warehouse& wh,
	                  bool isworker,
	                  DescriptionIndex ware,
	                  Warehouse::StockPolicy policy);

	QueueCommandTypes id() const override {
		return QueueCommandTypes::kSetStockPolicy;
	}

	void execute(Game& game) override;

	// Network (de-)serialization
	explicit CmdSetStockPolicy(StreamRead& des);
	void serialize(StreamWrite& ser) override;

	// Savegame functions
	CmdSetStockPolicy();
	void write(FileWrite&, EditorGameBase&, MapObjectSaver&) override;
	void read(FileRead&, EditorGameBase&, MapObjectLoader&) override;

private:
	Serial warehouse_;
	bool isworker_;
	DescriptionIndex ware_;
	Warehouse::StockPolicy policy_;
};

<<<<<<< HEAD
} // namespace Widelands
=======
struct CmdProposeTrade : PlayerCommand {
	CmdProposeTrade(uint32_t time, PlayerNumber pn, const Trade& trade);

	QueueCommandTypes id() const override {
		return QueueCommandTypes::kProposeTrade;
	}

	void execute(Game& game) override;

	// Network (de-)serialization
	explicit CmdProposeTrade(StreamRead& des);
	void serialize(StreamWrite& ser) override;

	// Savegame functions
	CmdProposeTrade();
	void write(FileWrite&, EditorGameBase&, MapObjectSaver&) override;
	void read(FileRead&, EditorGameBase&, MapObjectLoader&) override;

private:
	Trade trade_;
};
}
>>>>>>> 55ce335b

#endif  // end of include guard: WL_LOGIC_PLAYERCOMMAND_H<|MERGE_RESOLUTION|>--- conflicted
+++ resolved
@@ -31,7 +31,6 @@
 #include "logic/map_objects/tribes/worker.h"
 #include "logic/message_id.h"
 #include "logic/path.h"
-#include "logic/see_unsee_node.h"
 
 namespace Widelands {
 
@@ -848,9 +847,6 @@
 	Warehouse::StockPolicy policy_;
 };
 
-<<<<<<< HEAD
-} // namespace Widelands
-=======
 struct CmdProposeTrade : PlayerCommand {
 	CmdProposeTrade(uint32_t time, PlayerNumber pn, const Trade& trade);
 
@@ -873,6 +869,5 @@
 	Trade trade_;
 };
 }
->>>>>>> 55ce335b
 
 #endif  // end of include guard: WL_LOGIC_PLAYERCOMMAND_H