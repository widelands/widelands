--- conflicted
+++ resolved
@@ -912,7 +912,6 @@
 	bool all_;
 };
 
-<<<<<<< HEAD
 struct CmdMarkMapObjectForRemoval : PlayerCommand {
 	CmdMarkMapObjectForRemoval(uint32_t t, PlayerNumber p, const MapObject& mo, bool m)
 	   : PlayerCommand(t, p), object_(mo.serial()), mark_(m) {
@@ -920,7 +919,24 @@
 
 	QueueCommandTypes id() const override {
 		return QueueCommandTypes::kMarkMapObjectForRemoval;
-=======
+	}
+
+	void execute(Game& game) override;
+
+	explicit CmdMarkMapObjectForRemoval(StreamRead& des);
+	void serialize(StreamWrite& ser) override;
+
+	CmdMarkMapObjectForRemoval() : PlayerCommand() {
+
+	}
+	void write(FileWrite&, EditorGameBase&, MapObjectSaver&) override;
+	void read(FileRead&, EditorGameBase&, MapObjectLoader&) override;
+
+private:
+	Serial object_;
+	bool mark_;
+};
+
 struct CmdPickCustomStartingPosition : PlayerCommand {
 	CmdPickCustomStartingPosition(uint32_t t, PlayerNumber p, const Coords& c)
 	   : PlayerCommand(t, p), coords_(c) {
@@ -928,33 +944,20 @@
 
 	QueueCommandTypes id() const override {
 		return QueueCommandTypes::kPickCustomStartingPosition;
->>>>>>> ab2121d4
 	}
 
 	void execute(Game& game) override;
 
-<<<<<<< HEAD
-	explicit CmdMarkMapObjectForRemoval(StreamRead& des);
-	void serialize(StreamWrite& ser) override;
-
-	CmdMarkMapObjectForRemoval() : PlayerCommand() {
-=======
 	explicit CmdPickCustomStartingPosition(StreamRead& des);
 	void serialize(StreamWrite& ser) override;
 
 	CmdPickCustomStartingPosition() : PlayerCommand() {
->>>>>>> ab2121d4
-	}
-	void write(FileWrite&, EditorGameBase&, MapObjectSaver&) override;
-	void read(FileRead&, EditorGameBase&, MapObjectLoader&) override;
-
-private:
-<<<<<<< HEAD
-	Serial object_;
-	bool mark_;
-=======
+	}
+	void write(FileWrite&, EditorGameBase&, MapObjectSaver&) override;
+	void read(FileRead&, EditorGameBase&, MapObjectLoader&) override;
+
+private:
 	Coords coords_;
->>>>>>> ab2121d4
 };
 
 }  // namespace Widelands
