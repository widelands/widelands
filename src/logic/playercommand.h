--- conflicted
+++ resolved
@@ -76,12 +76,7 @@
 };
 
 struct CmdBulldoze : public PlayerCommand {
-<<<<<<< HEAD
-	CmdBulldoze() : serial(0), recurse(false) {
-	}  // For savegame loading
-=======
 	CmdBulldoze() = default;  // For savegame loading
->>>>>>> a9549ba2
 	CmdBulldoze(const Time& t, const int32_t p, PlayerImmovable& pi, const bool init_recurse = false)
 	   : PlayerCommand(t, p), serial(pi.serial()), recurse(init_recurse) {
 	}
@@ -104,12 +99,7 @@
 };
 
 struct CmdBuild : public PlayerCommand {
-<<<<<<< HEAD
-	CmdBuild() : bi(0) {
-	}  // For savegame loading
-=======
 	CmdBuild() = default;  // For savegame loading
->>>>>>> a9549ba2
 	CmdBuild(const Time& init_duetime, const int32_t p, const Coords& c, const DescriptionIndex i)
 	   : PlayerCommand(init_duetime, p), coords(c), bi(i) {
 	}
@@ -153,12 +143,7 @@
 };
 
 struct CmdBuildRoad : public PlayerCommand {
-<<<<<<< HEAD
-	CmdBuildRoad() : path(nullptr), start(), nsteps(0), steps(nullptr) {
-	}  // For savegame loading
-=======
 	CmdBuildRoad() = default;  // For savegame loading
->>>>>>> a9549ba2
 	CmdBuildRoad(const Time&, int32_t, Path&);
 	explicit CmdBuildRoad(StreamRead&);
 
@@ -182,12 +167,7 @@
 };
 
 struct CmdBuildWaterway : public PlayerCommand {
-<<<<<<< HEAD
-	CmdBuildWaterway() : path(nullptr), start(), nsteps(0), steps(nullptr) {
-	}  // For savegame loading
-=======
 	CmdBuildWaterway() = default;  // For savegame loading
->>>>>>> a9549ba2
 	CmdBuildWaterway(const Time&, int32_t, Path&);
 	explicit CmdBuildWaterway(StreamRead&);
 
@@ -211,12 +191,7 @@
 };
 
 struct CmdFlagAction : public PlayerCommand {
-<<<<<<< HEAD
-	CmdFlagAction() : serial_(0), type_(FlagJob::Type::kGeologist) {
-	}  // For savegame loading
-=======
 	CmdFlagAction() = default;  // For savegame loading
->>>>>>> a9549ba2
 	CmdFlagAction(const Time& t, const int32_t p, const Flag& f, FlagJob::Type y)
 	   : PlayerCommand(t, p), serial_(f.serial()), type_(y) {
 	}
@@ -239,12 +214,7 @@
 };
 
 struct CmdStartStopBuilding : public PlayerCommand {
-<<<<<<< HEAD
-	CmdStartStopBuilding() : serial(0) {
-	}  // For savegame loading
-=======
 	CmdStartStopBuilding() = default;  // For savegame loading
->>>>>>> a9549ba2
 	CmdStartStopBuilding(const Time& t, const PlayerNumber p, Building& b)
 	   : PlayerCommand(t, p), serial(b.serial()) {
 	}
@@ -266,12 +236,7 @@
 };
 
 struct CmdMilitarySiteSetSoldierPreference : public PlayerCommand {
-<<<<<<< HEAD
-	CmdMilitarySiteSetSoldierPreference() : serial(0), preference(SoldierPreference::kRookies) {
-	}  // For savegame loading
-=======
 	CmdMilitarySiteSetSoldierPreference() = default;  // For savegame loading
->>>>>>> a9549ba2
 	CmdMilitarySiteSetSoldierPreference(const Time& t,
 	                                    const PlayerNumber p,
 	                                    Building& b,
@@ -297,12 +262,7 @@
 };
 
 struct CmdStartOrCancelExpedition : public PlayerCommand {
-<<<<<<< HEAD
-	CmdStartOrCancelExpedition() : serial(kInvalidSerial) {
-	}  // For savegame loading
-=======
 	CmdStartOrCancelExpedition() = default;  // For savegame loading
->>>>>>> a9549ba2
 	CmdStartOrCancelExpedition(const Time& t, PlayerNumber const p, Building& b)
 	   : PlayerCommand(t, p), serial(b.serial()) {
 	}
@@ -324,12 +284,7 @@
 };
 
 struct CmdExpeditionConfig : public PlayerCommand {
-<<<<<<< HEAD
-	CmdExpeditionConfig() : serial(kInvalidSerial), type(wwWARE), index(0), add(false) {
-	}  // For savegame loading
-=======
 	CmdExpeditionConfig() = default;  // For savegame loading
->>>>>>> a9549ba2
 	CmdExpeditionConfig(
 	   const Time& t, PlayerNumber const p, PortDock& pd, WareWorker ww, DescriptionIndex di, bool a)
 	   : PlayerCommand(t, p), serial(pd.serial()), type(ww), index(di), add(a) {
@@ -355,12 +310,7 @@
 };
 
 struct CmdEnhanceBuilding : public PlayerCommand {
-<<<<<<< HEAD
-	CmdEnhanceBuilding() : serial_(0), bi_(0), keep_wares_(false) {
-	}  // For savegame loading
-=======
 	CmdEnhanceBuilding() = default;  // For savegame loading
->>>>>>> a9549ba2
 	CmdEnhanceBuilding(
 	   const Time& init_duetime, const int32_t p, Building& b, const DescriptionIndex i, bool kw)
 	   : PlayerCommand(init_duetime, p), serial_(b.serial()), bi_(i), keep_wares_(kw) {
@@ -386,12 +336,7 @@
 };
 
 struct CmdDismantleBuilding : public PlayerCommand {
-<<<<<<< HEAD
-	CmdDismantleBuilding() : serial_(0), keep_wares_(false) {
-	}  // For savegame loading
-=======
 	CmdDismantleBuilding() = default;  // For savegame loading
->>>>>>> a9549ba2
 	CmdDismantleBuilding(const Time& t, const int32_t p, PlayerImmovable& pi, bool kw)
 	   : PlayerCommand(t, p), serial_(pi.serial()), keep_wares_(kw) {
 	}
@@ -415,12 +360,7 @@
 };
 
 struct CmdEvictWorker : public PlayerCommand {
-<<<<<<< HEAD
-	CmdEvictWorker() : serial(0) {
-	}  // For savegame loading
-=======
 	CmdEvictWorker() = default;  // For savegame loading
->>>>>>> a9549ba2
 	CmdEvictWorker(const Time& t, const int32_t p, Worker& w)
 	   : PlayerCommand(t, p), serial(w.serial()) {
 	}
@@ -443,12 +383,7 @@
 };
 
 struct CmdShipScoutDirection : public PlayerCommand {
-<<<<<<< HEAD
-	CmdShipScoutDirection() : serial(0), dir(WalkingDir::IDLE) {
-	}  // For savegame loading
-=======
 	CmdShipScoutDirection() = default;  // For savegame loading
->>>>>>> a9549ba2
 	CmdShipScoutDirection(const Time& t, PlayerNumber const p, Serial s, WalkingDir direction)
 	   : PlayerCommand(t, p), serial(s), dir(direction) {
 	}
@@ -471,12 +406,7 @@
 };
 
 struct CmdShipConstructPort : public PlayerCommand {
-<<<<<<< HEAD
-	CmdShipConstructPort() : serial(0) {
-	}  // For savegame loading
-=======
 	CmdShipConstructPort() = default;  // For savegame loading
->>>>>>> a9549ba2
 	CmdShipConstructPort(const Time& t, PlayerNumber const p, Serial s, Coords c)
 	   : PlayerCommand(t, p), serial(s), coords(c) {
 	}
@@ -499,12 +429,7 @@
 };
 
 struct CmdShipExploreIsland : public PlayerCommand {
-<<<<<<< HEAD
-	CmdShipExploreIsland() : serial(0), island_explore_direction(IslandExploreDirection::kNotSet) {
-	}  // For savegame loading
-=======
 	CmdShipExploreIsland() = default;  // For savegame loading
->>>>>>> a9549ba2
 	CmdShipExploreIsland(const Time& t,
 	                     PlayerNumber const p,
 	                     Serial s,
@@ -530,12 +455,7 @@
 };
 
 struct CmdShipSink : public PlayerCommand {
-<<<<<<< HEAD
-	CmdShipSink() : serial(0) {
-	}  // For savegame loading
-=======
 	CmdShipSink() = default;  // For savegame loading
->>>>>>> a9549ba2
 	CmdShipSink(const Time& t, PlayerNumber const p, Serial s) : PlayerCommand(t, p), serial(s) {
 	}
 
@@ -556,12 +476,7 @@
 };
 
 struct CmdShipCancelExpedition : public PlayerCommand {
-<<<<<<< HEAD
-	CmdShipCancelExpedition() : serial(0) {
-	}  // For savegame loading
-=======
 	CmdShipCancelExpedition() = default;  // For savegame loading
->>>>>>> a9549ba2
 	CmdShipCancelExpedition(const Time& t, PlayerNumber const p, Serial s)
 	   : PlayerCommand(t, p), serial(s) {
 	}
@@ -583,17 +498,7 @@
 };
 
 struct CmdSetWarePriority : public PlayerCommand {
-<<<<<<< HEAD
-	// For savegame loading
-	CmdSetWarePriority()
-	   : serial_(0),
-	     type_(wwWARE),
-	     priority_(WarePriority::kNormal),
-	     is_constructionsite_setting_(false) {
-	}
-=======
 	CmdSetWarePriority() = default;  // For savegame loading.
->>>>>>> a9549ba2
 	CmdSetWarePriority(const Time& duetime,
 	                   PlayerNumber sender,
 	                   PlayerImmovable&,
@@ -624,13 +529,7 @@
 };
 
 struct CmdSetInputMaxFill : public PlayerCommand {
-<<<<<<< HEAD
-	CmdSetInputMaxFill()
-	   : serial_(0), type_(wwWARE), max_fill_(0), is_constructionsite_setting_(false) {
-	}  // For savegame loading
-=======
 	CmdSetInputMaxFill() = default;  // For savegame loading
->>>>>>> a9549ba2
 	CmdSetInputMaxFill(const Time& duetime,
 	                   PlayerNumber,
 	                   PlayerImmovable&,
@@ -661,12 +560,7 @@
 };
 
 struct CmdChangeTargetQuantity : public PlayerCommand {
-<<<<<<< HEAD
-	CmdChangeTargetQuantity() : economy_(0), ware_type_() {
-	}  //  For savegame loading.
-=======
 	CmdChangeTargetQuantity() = default;  //  For savegame loading.
->>>>>>> a9549ba2
 	CmdChangeTargetQuantity(const Time& duetime,
 	                        PlayerNumber sender,
 	                        uint32_t economy,
@@ -694,12 +588,7 @@
 };
 
 struct CmdSetWareTargetQuantity : public CmdChangeTargetQuantity {
-<<<<<<< HEAD
-	CmdSetWareTargetQuantity() : permanent_(0) {
-	}
-=======
 	CmdSetWareTargetQuantity() = default;
->>>>>>> a9549ba2
 	CmdSetWareTargetQuantity(const Time& duetime,
 	                         PlayerNumber sender,
 	                         uint32_t economy,
@@ -724,12 +613,7 @@
 };
 
 struct CmdSetWorkerTargetQuantity : public CmdChangeTargetQuantity {
-<<<<<<< HEAD
-	CmdSetWorkerTargetQuantity() : permanent_(0) {
-	}
-=======
 	CmdSetWorkerTargetQuantity() = default;
->>>>>>> a9549ba2
 	CmdSetWorkerTargetQuantity(const Time& duetime,
 	                           PlayerNumber sender,
 	                           uint32_t economy,
@@ -754,12 +638,7 @@
 };
 
 struct CmdChangeTrainingOptions : public PlayerCommand {
-<<<<<<< HEAD
-	CmdChangeTrainingOptions() : serial(0), attribute(TrainingAttribute::kHealth), value(0) {
-	}  // For savegame loading
-=======
 	CmdChangeTrainingOptions() = default;  // For savegame loading
->>>>>>> a9549ba2
 	CmdChangeTrainingOptions(const Time& t,
 	                         const PlayerNumber p,
 	                         TrainingSite& ts,
@@ -788,12 +667,7 @@
 };
 
 struct CmdDropSoldier : public PlayerCommand {
-<<<<<<< HEAD
-	CmdDropSoldier() : serial(0), soldier(0) {
-	}  //  for savegames
-=======
 	CmdDropSoldier() = default;  //  for savegames
->>>>>>> a9549ba2
 	CmdDropSoldier(const Time& t, const int32_t p, Building& b, const int32_t init_soldier)
 	   : PlayerCommand(t, p), serial(b.serial()), soldier(init_soldier) {
 	}
@@ -817,12 +691,7 @@
 };
 
 struct CmdChangeSoldierCapacity : public PlayerCommand {
-<<<<<<< HEAD
-	CmdChangeSoldierCapacity() : serial(0), val(0) {
-	}  //  for savegames
-=======
 	CmdChangeSoldierCapacity() = default;  //  for savegames
->>>>>>> a9549ba2
 	CmdChangeSoldierCapacity(const Time& t, const int32_t p, Building& b, const int32_t i)
 	   : PlayerCommand(t, p), serial(b.serial()), val(i) {
 	}
@@ -846,12 +715,7 @@
 };
 
 struct CmdEnemyFlagAction : public PlayerCommand {
-<<<<<<< HEAD
-	CmdEnemyFlagAction() : serial_(0), allow_conquer_(true) {
-	}  // For savegame loading
-=======
 	CmdEnemyFlagAction() = default;  // For savegame loading
->>>>>>> a9549ba2
 	CmdEnemyFlagAction(const Time& t, int32_t p, const Flag& f, const std::vector<Serial>& s, bool c)
 	   : PlayerCommand(t, p), serial_(f.serial()), soldiers_(s), allow_conquer_(c) {
 	}
@@ -998,12 +862,7 @@
 	explicit CmdToggleMuteMessages(StreamRead& des);
 	void serialize(StreamWrite& ser) override;
 
-<<<<<<< HEAD
-	CmdToggleMuteMessages() : building_(kInvalidSerial), all_(false) {
-	}
-=======
 	CmdToggleMuteMessages() = default;
->>>>>>> a9549ba2
 	void write(FileWrite&, EditorGameBase&, MapObjectSaver&) override;
 	void read(FileRead&, EditorGameBase&, MapObjectLoader&) override;
 
@@ -1026,12 +885,7 @@
 	explicit CmdMarkMapObjectForRemoval(StreamRead& des);
 	void serialize(StreamWrite& ser) override;
 
-<<<<<<< HEAD
-	CmdMarkMapObjectForRemoval() : object_(kInvalidSerial), mark_(false) {
-	}
-=======
 	CmdMarkMapObjectForRemoval() = default;
->>>>>>> a9549ba2
 	void write(FileWrite&, EditorGameBase&, MapObjectSaver&) override;
 	void read(FileRead&, EditorGameBase&, MapObjectLoader&) override;
 
@@ -1054,12 +908,7 @@
 	explicit CmdDiplomacy(StreamRead& des);
 	void serialize(StreamWrite& ser) override;
 
-<<<<<<< HEAD
-	CmdDiplomacy() : action_(DiplomacyAction::kResign), other_player_(0) {
-	}
-=======
 	CmdDiplomacy() = default;
->>>>>>> a9549ba2
 	void write(FileWrite&, EditorGameBase&, MapObjectSaver&) override;
 	void read(FileRead&, EditorGameBase&, MapObjectLoader&) override;
 
