--- conflicted
+++ resolved
@@ -252,16 +252,12 @@
 		set_player_name(number, position.name);
 
 		set_player(settings().playernum, position);
-<<<<<<< HEAD
-		set_player_name(settings().playernum, player.name);
-=======
 		// NOCOM fix player name properly. Display player name in front of each row?
 		// The condition is here to prevent crash when map is changed and the new map has less slots
 		// than the current player position.
 		if (settings().playernum < static_cast<int>(settings().players.size())) {
 			set_player_name(settings().playernum, player.name);
 		}
->>>>>>> a227c750
 		s.playernum = number;
 	}
 }
