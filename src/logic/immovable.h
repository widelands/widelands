--- conflicted
+++ resolved
@@ -35,13 +35,9 @@
 class Map;
 class WareInstance;
 class Worker;
-<<<<<<< HEAD
 class World;
-=======
 struct Flag;
 struct Tribe_Descr;
-struct World;
->>>>>>> 1486b963
 
 /**
  * BaseImmovable is the base for all non-moving objects (immovables such as
