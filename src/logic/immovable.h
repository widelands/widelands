--- conflicted
+++ resolved
@@ -95,12 +95,7 @@
 		 const World & world, Tribe_Descr const * const);
 	~Immovable_Descr();
 
-<<<<<<< HEAD
-	int32_t get_size() const throw () {return m_size;}
-=======
 	int32_t get_size() const {return m_size;}
-	char const * get_picture() const {return m_picture.c_str();}
->>>>>>> 78949ad3
 	ImmovableProgram const * get_program(const std::string &) const;
 
 	Immovable & create(Editor_Game_Base &, Coords) const;
