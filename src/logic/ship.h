/*
 * Copyright (C) 2010-2013 by the Widelands Development Team
 *
 * This program is free software; you can redistribute it and/or
 * modify it under the terms of the GNU General Public License
 * as published by the Free Software Foundation; either version 2
 * of the License, or (at your option) any later version.
 *
 * This program is distributed in the hope that it will be useful,
 * but WITHOUT ANY WARRANTY; without even the implied warranty of
 * MERCHANTABILITY or FITNESS FOR A PARTICULAR PURPOSE.  See the
 * GNU General Public License for more details.
 *
 * You should have received a copy of the GNU General Public License
 * along with this program; if not, write to the Free Software
 * Foundation, Inc., 51 Franklin Street, Fifth Floor, Boston, MA  02110-1301, USA.
 *
 */

#ifndef WL_LOGIC_SHIP_H
#define WL_LOGIC_SHIP_H

#include <list>
#include <memory>

#include "base/macros.h"
#include "logic/bob.h"
#include "economy/shippingitem.h"
#include "graphic/diranimations.h"

namespace UI {class Window;}
class InteractiveGameBase;

namespace Widelands {

class Economy;
struct Fleet;
class PortDock;

<<<<<<< HEAD
class ShipDescr : BobDescr {
public:
	ShipDescr(const LuaTable& t);
=======
// This can't be part of the Ship class because of forward declaration in game.h
enum class ScoutingDirection {
	kCounterClockwise = 0, // This comes first for savegame compatibility (used to be = 0)
	kClockwise = 1
};

struct NoteShipMessage {
	CAN_BE_SEND_AS_NOTE(NoteId::ShipMessage)

	Ship* ship;

	enum class Message {kLost, kGained, kWaitingForCommand};
	Message message;

	NoteShipMessage(Ship* const init_ship, Message const init_message)
	   : ship(init_ship), message(init_message) {
	}
};

struct ShipDescr : BobDescr {
	ShipDescr
		(char const * name, char const * descname,
		 const std::string & directory, Profile &, Section & global_s,
		 const TribeDescr &);
>>>>>>> b3e41a15
	~ShipDescr() override {}

	Bob & create_object() const override;

	uint32_t movecaps() const override;
	const DirAnimations & get_sail_anims() const {return m_sail_anims;}

	uint32_t get_capacity() const {return m_capacity;}

private:
	DirAnimations m_sail_anims;
	uint32_t m_capacity;
	DISALLOW_COPY_AND_ASSIGN(ShipDescr);
};

/**
 * Ships belong to a player and to an economy. The usually are in a (unique)
 * fleet for a player, but only if they are on standard duty. Exploration ships
 * are an economy of their own and are not part of a Fleet.
 */
struct Ship : Bob {
	MO_DESCR(ShipDescr)

	Ship(const ShipDescr & descr);
	virtual ~Ship();

	// Returns the fleet the ship is a part of.
	Fleet * get_fleet() const;

	// Returns the current destination or nullptr if there is no current
	// destination.
	PortDock* get_destination(EditorGameBase& egbase) const;

	// Returns the last visited portdock of this ship or nullptr if there is none or
	// the last visited was removed.
	PortDock* get_lastdock(EditorGameBase& egbase) const;

	Economy * get_economy() const {return m_economy;}
	void set_economy(Game &, Economy * e);
	void set_destination(Game &, PortDock &);

	void init_auto_task(Game &) override;

	void init(EditorGameBase &) override;
	void cleanup(EditorGameBase &) override;

	void start_task_ship(Game &);
	void start_task_movetodock(Game &, PortDock &);
	void start_task_expedition(Game &);

	void log_general_info(const EditorGameBase &) override;

	uint32_t get_nritems() const {return m_items.size();}
	const ShippingItem & get_item(uint32_t idx) const {return m_items[idx];}

	void withdraw_items(Game & game, PortDock & pd, std::vector<ShippingItem> & items);
	void add_item(Game &, const ShippingItem & item);

	void show_window(InteractiveGameBase &, bool avoid_fastclick = false);
	void close_window();
	void refresh_window(InteractiveGameBase &);

	// A ship with task expedition can be in four states: EXP_WAITING, EXP_SCOUTING,
	// EXP_FOUNDPORTSPACE or EXP_COLONIZING in the first states, the owning player of this ship can
	// give direction change commands to change the direction of the moving ship / send the ship in a
	// direction. Once the ship is on its way, it is in EXP_SCOUTING state. In the backend, a click
	// on a direction begins to the movement into that direction until a coast is reached or the user
	// cancels the direction through a direction change.
	//
	// The EXP_WAITING state means, that an event happend and thus the ship stopped and waits for a
	// new command by the owner. An event leading to a EXP_WAITING state can be:
	// * expedition is ready to start
	// * new island appeared in vision range (only outer ring of vision range has to be checked due to the
	//   always ongoing movement).
	// * island was completely surrounded
	//
	// The EXP_FOUNDPORTSPACE state means, that a port build space was found.
	//
	enum {
		TRANSPORT          = 0,
		EXP_WAITING        = 1,
		EXP_SCOUTING       = 2,
		EXP_FOUNDPORTSPACE = 3,
		EXP_COLONIZING     = 4,
		SINK_REQUEST       = 8,
		SINK_ANIMATION     = 9
	};

	/// \returns the current state the ship is in
	uint8_t get_ship_state() {return m_ship_state;}

	/// \returns whether the ship is currently on an expedition
	bool state_is_expedition() {
		return
			(m_ship_state == EXP_SCOUTING
			 ||
			 m_ship_state == EXP_WAITING
			 ||
			 m_ship_state == EXP_FOUNDPORTSPACE
			 ||
			 m_ship_state == EXP_COLONIZING);
	}
	/// \returns whether the ship is in transport mode
	bool state_is_transport() {return (m_ship_state == TRANSPORT);}
	/// \returns whether a sink request for the ship is currently valid
	bool state_is_sinkable() {
		return
			(m_ship_state != SINK_REQUEST
			 &&
			 m_ship_state != SINK_ANIMATION
			 &&
			 m_ship_state != EXP_COLONIZING);
	}

	/// \returns (in expedition mode only!) whether the next field in direction \arg dir is swimable
	bool exp_dir_swimable(Direction dir) {
		if (!m_expedition)
			return false;
		return m_expedition->swimable[dir - 1];
	}

	/// \returns whether the expedition ship is close to the coast
	bool exp_close_to_coast() {
		if (!m_expedition)
			return false;
		for (uint8_t dir = FIRST_DIRECTION; dir <= LAST_DIRECTION; ++dir)
			if (!m_expedition->swimable[dir - 1])
				return true;
		return false;
	}

	/// \returns (in expedition mode only!) the list of currently seen port build spaces
	const std::list<Coords>* exp_port_spaces() {
		if (!m_expedition)
			return nullptr;
		return m_expedition->seen_port_buildspaces.get();
	}

	void exp_scout_direction(Game &, uint8_t);
	void exp_construct_port (Game &, const Coords&);
	void exp_explore_island (Game &, ScoutingDirection);

	void exp_cancel (Game &);
	void sink_ship  (Game &);

private:
	friend struct Fleet;
	friend struct ShipWindow;

	void wakeup_neighbours(Game &);

	static const Task taskShip;

	void ship_update(Game &, State &);
	void ship_wakeup(Game &);

	bool ship_update_transport(Game &, State &);
	void ship_update_expedition(Game &, State &);
	void ship_update_idle(Game &, State &);

	void init_fleet(EditorGameBase &);
	void set_fleet(Fleet * fleet);

	void send_message(Game &, const std::string &, const std::string &, const std::string &);

	UI::Window * m_window;

	Fleet   * m_fleet;
	Economy * m_economy;
	OPtr<PortDock> m_lastdock;
	OPtr<PortDock> m_destination;
	std::vector<ShippingItem> m_items;
	uint8_t m_ship_state;

	struct Expedition {
		std::unique_ptr<std::list<Coords> > seen_port_buildspaces;
		bool swimable[LAST_DIRECTION];
		bool island_exploration;
		uint8_t direction;
		Coords exploration_start;
		ScoutingDirection scouting_direction;
		std::unique_ptr<Economy> economy;
	};
	std::unique_ptr<Expedition> m_expedition;

	// saving and loading
protected:
	struct Loader : Bob::Loader {
		Loader();

		const Task * get_task(const std::string & name) override;

		void load(FileRead & fr, uint8_t version);
		void load_pointers() override;
		void load_finish() override;

	private:
		uint32_t m_lastdock;
		uint32_t m_destination;
		uint8_t  m_ship_state;
		std::unique_ptr<Expedition> m_expedition;
		std::vector<ShippingItem::Loader> m_items;
	};

public:
	void save(EditorGameBase &, MapObjectSaver &, FileWrite &) override;

	static MapObject::Loader * load
		(EditorGameBase &, MapObjectLoader &, FileRead &);
};

} // namespace Widelands

#endif  // end of include guard: WL_LOGIC_SHIP_H<|MERGE_RESOLUTION|>--- conflicted
+++ resolved
@@ -37,11 +37,6 @@
 struct Fleet;
 class PortDock;
 
-<<<<<<< HEAD
-class ShipDescr : BobDescr {
-public:
-	ShipDescr(const LuaTable& t);
-=======
 // This can't be part of the Ship class because of forward declaration in game.h
 enum class ScoutingDirection {
 	kCounterClockwise = 0, // This comes first for savegame compatibility (used to be = 0)
@@ -61,12 +56,8 @@
 	}
 };
 
-struct ShipDescr : BobDescr {
-	ShipDescr
-		(char const * name, char const * descname,
-		 const std::string & directory, Profile &, Section & global_s,
-		 const TribeDescr &);
->>>>>>> b3e41a15
+class ShipDescr : BobDescr {
+	ShipDescr(const LuaTable& t);
 	~ShipDescr() override {}
 
 	Bob & create_object() const override;
