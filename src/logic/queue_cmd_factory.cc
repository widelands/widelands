--- conflicted
+++ resolved
@@ -96,13 +96,9 @@
 	case QUEUE_CMD_SETWAREMAXFILL:
 		return *new Cmd_SetWareMaxFill            ();
 	case QUEUE_CMD_DISMANTLEBUILDING:
-<<<<<<< HEAD
 		return *new Cmd_DismantleBuilding         ();
-=======
-		return *new Cmd_DismantleBuilding();
 	case QUEUE_CMD_EVICTWORKER:
 		return *new Cmd_EvictWorker();
->>>>>>> 3aa5333a
 	default:
 		throw wexception("Unknown Queue_Cmd_Id in file: %u", id);
 	}
