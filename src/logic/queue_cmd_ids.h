--- conflicted
+++ resolved
@@ -104,11 +104,8 @@
 	kDeleteMessage,
 	kToggleMuteMessages,
 	kMarkMapObjectForRemoval,
-<<<<<<< HEAD
-	kToggleInfiniteProduction,  // 204
-=======
-	kDiplomacy,  // 204
->>>>>>> 6deb23cf
+	kDiplomacy,
+	kToggleInfiniteProduction,  // 205
 
 	kNetCheckSync = 250,
 	kReplaySyncWrite,
