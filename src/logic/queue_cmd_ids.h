--- conflicted
+++ resolved
@@ -63,13 +63,7 @@
 
 #define QUEUE_CMD_EVICTWORKER               25
 
-<<<<<<< HEAD
 #define QUEUE_CMD_MILITARYSITESETSOLDIERPREFERENCE   26
-
-
-#define QUEUE_CMD_DESTROY_MAPOBJECT    127
-#define QUEUE_CMD_ACT                  128
-=======
 #define QUEUE_CMD_PORT_START_EXPEDITION    123
 #define QUEUE_CMD_SHIP_CONSTRUCT_PORT      124
 #define QUEUE_CMD_SHIP_SCOUT               125
@@ -77,7 +71,6 @@
 
 #define QUEUE_CMD_DESTROY_MAPOBJECT        127
 #define QUEUE_CMD_ACT                      128
->>>>>>> b38686f2
 // 129 was a command related to old events. removed
 #define QUEUE_CMD_INCORPORATE              130
 #define QUEUE_CMD_LUASCRIPT                131
