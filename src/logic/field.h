--- conflicted
+++ resolved
@@ -60,7 +60,6 @@
 	friend class Bob;
 	friend struct BaseImmovable;
 
-<<<<<<< HEAD
 	enum class Buildhelp {
 		kFlag           = 0,
 		kSmall          = 1,
@@ -71,16 +70,6 @@
 		kSmallPortHint  = 6,
 		kMediumPortHint = 7,
 		kNone           = 8
-=======
-	enum BuildhelpIndex {
-		Buildhelp_Flag = 0,
-		Buildhelp_Small = 1,
-		Buildhelp_Medium = 2,
-		Buildhelp_Big = 3,
-		Buildhelp_Mine = 4,
-		Buildhelp_Port = 5,
-		Buildhelp_None = 6
->>>>>>> d7e78b67
 	};
 
 	using Height = uint8_t;
