--- conflicted
+++ resolved
@@ -1624,16 +1624,12 @@
 
 	// No object found, look for a field where we can build
 	std::vector<Coords> fields;
-	Map  & map = g.map();
+	Map  & map = game.map();
 	FindNodeAnd fna;
 	fna.add(FindNodeShore());
 	fna.add(FindNodeImmovableSize(FindNodeImmovableSize::sizeNone));
 	if
-<<<<<<< HEAD
-		(game.map().find_reachable_fields
-=======
 		(map.find_reachable_fields
->>>>>>> fb984755
 			(area, &fields, cstep, fna))
 	{
 		//testing received fields to get one with less immovables
