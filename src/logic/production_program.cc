/*
 * Copyright (C) 2002-2004, 2006-2013 by the Widelands Development Team
 *
 * This program is free software; you can redistribute it and/or
 * modify it under the terms of the GNU General Public License
 * as published by the Free Software Foundation; either version 2
 * of the License, or (at your option) any later version.
 *
 * This program is distributed in the hope that it will be useful,
 * but WITHOUT ANY WARRANTY; without even the implied warranty of
 * MERCHANTABILITY or FITNESS FOR A PARTICULAR PURPOSE.  See the
 * GNU General Public License for more details.
 *
 * You should have received a copy of the GNU General Public License
 * along with this program; if not, write to the Free Software
 * Foundation, Inc., 51 Franklin Street, Fifth Floor, Boston, MA  02110-1301, USA.
 *
 */

#include "logic/production_program.h"

#include <memory>
#include <sstream>

#include <boost/algorithm/string.hpp>
#include <boost/format.hpp>

#include "base/i18n.h"
#include "base/macros.h"
#include "config.h"
#include "economy/economy.h"
#include "economy/flag.h"
#include "economy/wares_queue.h"
#include "graphic/graphic.h"
#include "helper.h"
#include "io/filesystem/layered_filesystem.h"
#include "logic/checkstep.h"
#include "logic/findimmovable.h"
#include "logic/findnode.h"
#include "logic/game.h"
#include "logic/game_data_error.h"
#include "logic/mapregion.h"
#include "logic/message_queue.h"
#include "logic/player.h"
#include "logic/productionsite.h"
#include "logic/soldier.h"
#include "logic/soldiercontrol.h"
#include "logic/trainingsite.h"
#include "logic/tribes/tribe_descr.h"
#include "logic/worker_program.h"
#include "logic/world/resource_description.h"
#include "logic/world/world.h"
#include "sound/sound_handler.h"

namespace Widelands {

namespace {

/// Matches the string that candidate points to against the string that
/// template points to. Stops at when reaching a null character or the
/// character terminator. If a match is found, candidate is moved beyond the
/// matched part.
///
/// example:
///    char const * candidate = "return   75";
///    bool const result = match(candidate, "return");
/// now candidate points to "   75" and result is true
bool match(char* & candidate, const char* pattern) {
	for (char* p = candidate;; ++p, ++pattern)
		if (!*pattern) {
			candidate = p;
			return true;
		} else if (*p != *pattern)
			break;
	return false;
}

/// Skips a sequence of consecutive characters with the value c, starting at p.
/// Throws WException if no characters were skipped.
void force_skip(char* & p, char const c = ' ') {
	char* t = p;
	while (*t == c)
		++t;
	if (p < t)
		p = t;
	else
		throw wexception("expected '%c' but found \"%s\"", c, p);
}

/// Skips a sequence of consecutive characters with the value c, starting at p.
/// Returns whether any characters were skipped.
bool skip(char* & p, char const c = ' ') {
	char* t = p;
	while (*t == c)
		++t;
	if (p < t) {
		p = t;
		return true;
	} else
		return false;
}

/// Combines match and force_skip.
///
/// example:
///    char const * candidate = "return   75";
///    bool const result = match_force_skip(candidate, "return");
/// now candidate points to "75" and result is true
///
/// example:
///   char const * candidate = "return75";
///    bool const result = match_force_skip(candidate, "return");
/// throws WException
bool match_force_skip(char* & candidate, const char* pattern) {
	for (char* p = candidate;; ++p, ++pattern)
		if (!*pattern) {
			force_skip(p);
			candidate = p;
			return true;
		} else if (*p != *pattern)
			return false;

	return false;
}

ProductionProgram::ActReturn::Condition * create_economy_condition
	(char * & parameters, const Tribes& tribes)
{
	try {
		if (match_force_skip(parameters, "needs"))
			try {
				bool reached_end;
				char const * const type_name = next_word(parameters, reached_end);
				const DescriptionIndex& wareindex = tribes.ware_index(type_name);
				if (tribes.ware_exists(wareindex)) {
					for (int i = 0; i < static_cast<int>(tribes.nrtribes()); ++i) {
						const TribeDescr& tribe_descr = *tribes.get_tribe_descr(i);
						if (tribe_descr.has_ware(wareindex)) {
							tribes.set_ware_type_has_demand_check(wareindex, tribe_descr.name());
						}
					}
					return
						new ProductionProgram::ActReturn::EconomyNeedsWare
							(wareindex);
				} else if (tribes.worker_exists(tribes.worker_index(type_name))) {
					const DescriptionIndex& workerindex = tribes.worker_index(type_name);
					for (int i = 0; i < static_cast<int>(tribes.nrtribes()); ++i) {
						const TribeDescr* tribe_descr = tribes.get_tribe_descr(i);
						if (tribe_descr->has_worker(workerindex)) {
							tribes.set_worker_type_has_demand_check(workerindex);
						}
					}
					return
						new ProductionProgram::ActReturn::EconomyNeedsWorker
							(workerindex);
				} else
					throw GameDataError
						("expected %s but found \"%s\"",
						 "ware type or worker type", type_name);
			} catch (const WException & e) {
				throw GameDataError("needs: %s", e.what());
			}
		else
			throw GameDataError
				("expected %s but found \"%s\"", "\"needs\"", parameters);
	} catch (const WException & e) {
		throw GameDataError("economy: %s", e.what());
	}
}


ProductionProgram::ActReturn::Condition * create_site_condition
	(char * & parameters, const ProductionSiteDescr & descr, const Tribes& tribes)
{
	try {
		if (match_force_skip(parameters, "has"))
			return
				new ProductionProgram::ActReturn::SiteHas(parameters, descr, tribes);
		else
			throw GameDataError
				("expected %s but found \"%s\"", "\"has\"", parameters);
	} catch (const WException & e) {
		throw GameDataError("site: %s", e.what());
	}
}


ProductionProgram::ActReturn::Condition * create_workers_condition
	(char * & parameters)
{
	try {
		if (match(parameters, "need experience"))
			return new ProductionProgram::ActReturn::WorkersNeedExperience;
		else
			throw GameDataError
				("expected %s but found \"%s\"",
				 "\"need experience\"", parameters);
	} catch (const WException & e) {
		throw GameDataError("workers: %s", e.what());
	}
}



}  // namespace

ProductionProgram::Action::~Action() {}

bool ProductionProgram::Action::get_building_work(Game &, ProductionSite &, Worker &) const
{
	return false;
}

void ProductionProgram::Action::building_work_failed(Game &, ProductionSite &, Worker &) const
{
}

void ProductionProgram::parse_ware_type_group
	(char * & parameters,
	 WareTypeGroup& group,
	 const Tribes& tribes,
	 const BillOfMaterials& inputs)
{
	std::set<DescriptionIndex>::iterator last_insert_pos = group.first.end();
	uint8_t count     = 1;
	uint8_t count_max = 0;
	for (;;) {
		char const * ware = parameters;
		while
			(*parameters        && *parameters != ',' &&
			 *parameters != ':' && *parameters != ' ')
			++parameters;
		char const terminator = *parameters;
		*parameters = '\0';

		DescriptionIndex const ware_index = tribes.safe_ware_index(ware);

		for (BillOfMaterials::const_iterator input_it = inputs.begin(); input_it != inputs.end(); ++input_it) {
			if (input_it == inputs.end()) {
				throw GameDataError
					(
					 "%s is not declared as an input (\"%s=<count>\" was not "
					 "found in the [inputs] section)",
					 ware, ware);
			}
			else if (input_it->first == ware_index) {
				count_max += input_it->second;
				break;
			}
		}

		if (group.first.size() && ware_index <= *group.first.begin())
			throw GameDataError
				(
				 "wrong order of ware types within group: ware type %s appears "
				 "after ware type %s (fix order!)",
				 ware,
				 tribes.get_ware_descr(*group.first.begin())->name().c_str());
		last_insert_pos = group.first.insert(last_insert_pos, ware_index);
		*parameters = terminator;
		switch (terminator) {
		case ':': {
			++parameters;
			char * endp;
			unsigned long long int const value = strtoull(parameters, &endp, 0);
			count = value;
			if ((*endp && *endp != ' ') || value < 1 || count != value)
				throw GameDataError
					("expected %s but found \"%s\"", "count", parameters);
			parameters = endp;
			if (count_max < count)
				throw GameDataError
					(
					 "group count is %u but (total) input storage capacity of "
					 "the specified ware type(s) is only %u, so the group can "
					 "never be fulfilled by the site",
					 count, count_max);
			//  fallthrough
		}
		/* no break */
		case '\0':
		case ' ':
			group.second = count;
			return;
		case ',':
			++parameters;
			break;
		default:
			// scan for terminator should ensure that this cannot happen
			assert(false);
		}
	}
}


ProductionProgram::ActReturn::Condition::~Condition() {}

ProductionProgram::ActReturn::Negation::~Negation() {
	delete operand;
}
bool ProductionProgram::ActReturn::Negation::evaluate
	(const ProductionSite & ps) const
{
	return !operand->evaluate(ps);
}

// Just a dummy to satisfy the superclass interface. Returns an empty string.
std::string ProductionProgram::ActReturn::Negation::description
	(const Tribes&) const
{
	return "";
}

// Just a dummy to satisfy the superclass interface. Returns an empty string.
std::string ProductionProgram::ActReturn::Negation::description_negation
	(const Tribes&) const
{
	return "";
}


bool ProductionProgram::ActReturn::EconomyNeedsWare::evaluate
	(const ProductionSite & ps) const
{
	return ps.get_economy()->needs_ware(ware_type);
}
std::string ProductionProgram::ActReturn::EconomyNeedsWare::description
	(const Tribes& tribes) const
{
	/** TRANSLATORS: e.g. Completed/Skipped/Did not start ... because the economy needs the ware ‘%s’*/
	std::string result =  (boost::format(_("the economy needs the ware ‘%s’"))
			  % tribes.get_ware_descr(ware_type)->descname()).str();
	return result;
}
std::string ProductionProgram::ActReturn::EconomyNeedsWare::description_negation
	(const Tribes& tribes) const
{
	/** TRANSLATORS: e.g. Completed/Skipped/Did not start ... because the economy doesn’t need the ware ‘%s’*/
	std::string result = (boost::format(_("the economy doesn’t need the ware ‘%s’"))
			  % tribes.get_ware_descr(ware_type)->descname()).str();
	return result;
}

bool ProductionProgram::ActReturn::EconomyNeedsWorker::evaluate
	(const ProductionSite & ps) const
{
	return ps.get_economy()->needs_worker(worker_type);
}
std::string ProductionProgram::ActReturn::EconomyNeedsWorker::description
	(const Tribes& tribes) const
{
	/** TRANSLATORS: e.g. Completed/Skipped/Did not start ... because the economy needs the worker ‘%s’*/
	std::string result = (boost::format(_("the economy needs the worker ‘%s’"))
			  % tribes.get_worker_descr(worker_type)->descname()).str();
	return result;
}

std::string ProductionProgram::ActReturn::EconomyNeedsWorker::description_negation
	(const Tribes& tribes) const
{
	/** TRANSLATORS: e.g. Completed/Skipped/Did not start ...*/
	/** TRANSLATORS:      ... because the economy doesn’t need the worker ‘%s’*/
	std::string result = (boost::format(_("the economy doesn’t need the worker ‘%s’"))
			  % tribes.get_worker_descr(worker_type)->descname()).str();
	return result;
}


ProductionProgram::ActReturn::SiteHas::SiteHas
	(char * & parameters, const ProductionSiteDescr & descr, const Tribes& tribes)
{
	try {
		parse_ware_type_group(parameters, group, tribes, descr.inputs());
	} catch (const WException & e) {
		throw GameDataError
			("has ware_type1[,ware_type2[,...]][:N]: %s", e.what());
	}
}
bool ProductionProgram::ActReturn::SiteHas::evaluate
	(const ProductionSite & ps) const
{
	uint8_t count = group.second;
	for (WaresQueue * ip_queue : ps.warequeues()) {
		if (group.first.count(ip_queue->get_ware())) {
			uint8_t const filled = ip_queue->get_filled();
			if (count <= filled)
				return true;
			count -= filled;
		}
	}
	return false;
}


std::string ProductionProgram::ActReturn::SiteHas::description
	(const Tribes& tribes) const
{
	std::vector<std::string> condition_list;
	for (const DescriptionIndex& temp_ware : group.first) {
		condition_list.push_back(tribes.get_ware_descr(temp_ware)->descname());
	}
	std::string condition = i18n::localize_list(condition_list, i18n::ConcatenateWith::AND);
	if (1 < group.second) {
		/** TRANSLATORS: This is an item in a list of wares, e.g. "3x water": */
		/** TRANSLATORS:    %1$s = "3" */
		/** TRANSLATORS:    %2$i = "water" */
		condition = (boost::format(_("%1$ix %2$s"))
						 % static_cast<unsigned int>(group.second)
						 % condition).str();
	}

	/** TRANSLATORS: %s is a list of wares*/
	std::string result = (boost::format(_("the building has the following wares: %s")) % condition).str();
	return result;
}

std::string ProductionProgram::ActReturn::SiteHas::description_negation
	(const Tribes& tribes) const
{
	std::vector<std::string> condition_list;
	for (const DescriptionIndex& temp_ware : group.first) {
		condition_list.push_back(tribes.get_ware_descr(temp_ware)->descname());
	}
	std::string condition = i18n::localize_list(condition_list, i18n::ConcatenateWith::AND);
	if (1 < group.second) {
		/** TRANSLATORS: This is an item in a list of wares, e.g. "3x water": */
		/** TRANSLATORS:    %1$i = "3" */
		/** TRANSLATORS:    %2$s = "water" */
		condition = (boost::format(_("%1$ix %2$s"))
						 % static_cast<unsigned int>(group.second)
						 % condition).str();
	}

	/** TRANSLATORS: %s is a list of wares*/
	std::string result = (boost::format(_("the building doesn’t have the following wares: %s"))
								 % condition).str();
	return result;
}

bool ProductionProgram::ActReturn::WorkersNeedExperience::evaluate
	(const ProductionSite & ps) const
{
	ProductionSite::WorkingPosition const * const wp = ps.m_working_positions;
	for (uint32_t i = ps.descr().nr_working_positions(); i;)
		if (wp[--i].worker->needs_experience())
			return true;
	return false;
}
std::string ProductionProgram::ActReturn::WorkersNeedExperience::description
	(const Tribes&) const
{
	/** TRANSLATORS: 'Completed/Skipped/Did not start ... because a worker needs experience'. */
	return _("a worker needs experience");
}

std::string ProductionProgram::ActReturn::WorkersNeedExperience::description_negation
	(const Tribes&) const
{
	/** TRANSLATORS: 'Completed/Skipped/Did not start ... because the workers need no experience'. */
	return _("the workers need no experience");
}


ProductionProgram::ActReturn::Condition *
ProductionProgram::ActReturn::create_condition
	(char * & parameters, const ProductionSiteDescr & descr, const Tribes& tribes)
{
	try {
		if      (match_force_skip(parameters, "not"))
			return new ActReturn::Negation (parameters, descr, tribes);
		else if (match_force_skip(parameters, "economy"))
			return create_economy_condition(parameters, tribes);
		else if (match_force_skip(parameters, "site"))
			return create_site_condition   (parameters, descr, tribes);
		else if (match_force_skip(parameters, "workers"))
			return create_workers_condition(parameters);
		else
			throw GameDataError
				("expected %s but found \"%s\"",
				 "{\"not\"|\"economy\"|\"workers\"}", parameters);
	} catch (const WException & e) {
		throw GameDataError("invalid condition: %s", e.what());
	}
}


ProductionProgram::ActReturn::ActReturn
	(char* parameters, const ProductionSiteDescr& descr, const Tribes& tribes)
{
	try {
		if      (match(parameters, "failed"))    m_result = Failed;
		else if (match(parameters, "completed")) m_result = Completed;
		else if (match(parameters, "skipped"))   m_result = Skipped;
		else
			throw GameDataError
				("expected %s but found \"%s\"",
				"{\"failed\"|\"completed\"|\"skipped\"}", parameters);

		if (skip(parameters)) {
			if      (match_force_skip(parameters, "when")) {
				m_is_when = true;
				for (;;) {
					m_conditions.push_back(create_condition(parameters, descr, tribes));
					if (*parameters) {
						skip(parameters);
						if (!match_force_skip(parameters, "and"))
							throw GameDataError
								("expected \"%s\" or end of input", "and");
					} else
						break;
				}
			} else if (match_force_skip(parameters, "unless")) {
				m_is_when = false;
				for (;;) {
					if (!*parameters)
						throw GameDataError
							("expected condition at end of input");
					m_conditions.push_back(create_condition(parameters, descr, tribes));
					if (*parameters) {
						skip(parameters);
						if (!match_force_skip(parameters, "or"))
							throw GameDataError
								("expected \"%s\" or end of input", "or");
					} else
						break;
				}
			} else
				throw GameDataError
					("expected %s but found \"%s\"",
					 "{\"when\"|\"unless\"}", parameters);
		} else if (*parameters)
			throw GameDataError
				("expected %s but found \"%s\"",
				 ("space or end of input"), parameters);
		else
			m_is_when = true;

	} catch (const WException & e) {
		throw GameDataError("return: %s", e.what());
	}
}

ProductionProgram::ActReturn::~ActReturn() {
	for (Condition * condition : m_conditions) {
		delete condition;
	}
}

void ProductionProgram::ActReturn::execute
	(Game & game, ProductionSite & ps) const
{
	if (!m_conditions.empty()) {
		std::vector<std::string> condition_list;
		if (m_is_when) { //  'when a and b and ...' (all conditions must be true)
			for (const Condition * condition : m_conditions) {
				if (!condition->evaluate(ps)) { //  A condition is false,
					return ps.program_step(game); //  continue program.
				}
				condition_list.push_back(condition->description(game.tribes()));
			}
		} else { //  "unless a or b or ..." (all conditions must be false)
			for (const Condition * condition : m_conditions) {
				if (condition->evaluate(ps)) { //  A condition is true,
					return ps.program_step(game); //  continue program.
				}
				condition_list.push_back(condition->description_negation(game.tribes()));
			}
		}
		std::string condition_string = i18n::localize_list(condition_list, i18n::ConcatenateWith::AND);

		std::string result_string = "";
		if (m_result == Failed) {
			/** TRANSLATORS: "Did not start working because the economy needs the ware ‘%s’" */
			result_string =  (boost::format(_("Did not start %1$s because %2$s"))
									% ps.top_state().program->descname()
									% condition_string)
								  .str();
		}
		else if (m_result == Completed) {
			/** TRANSLATORS: "Completed working because the economy needs the ware ‘%s’" */
			result_string =  (boost::format(_("Completed %1$s because %2$s"))
									% ps.top_state().program->descname()
									% condition_string)
								  .str();
		}
		else {
			/** TRANSLATORS: "Skipped working because the economy needs the ware ‘%s’" */
			result_string =  (boost::format(_("Skipped %1$s because %2$s"))
									% ps.top_state().program->descname()
									% condition_string)
								  .str();
		}
		ps.set_production_result(result_string);
	}
	return ps.program_end(game, m_result);
}


ProductionProgram::ActCall::ActCall
	(char * parameters, const ProductionSiteDescr & descr)
{
	//  Initialize with default handling methods.
	m_handling_methods[Failed    - 1] = Continue;
	m_handling_methods[Completed - 1] = Continue;
	m_handling_methods[Skipped   - 1] = Continue;

	try {
		bool reached_end;
		{
			char const * const program_name = next_word(parameters, reached_end);
			const ProductionSiteDescr::Programs & programs = descr.programs();
			ProductionSiteDescr::Programs::const_iterator const it =
				programs.find(program_name);
			if (it == programs.end())
				throw GameDataError
					(
					 "the program \"%s\" has not (yet) been declared in %s "
					 "(wrong declaration order?)",
					 program_name, descr.descname().c_str());
			m_program = it->second.get();
		}

		//  Override with specified handling methods.
		while (!reached_end) {
			skip(parameters);
			match_force_skip(parameters, "on");
			log("found \"on \": parameters = \"%s\"\n", parameters);

			ProgramResult result_to_set_method_for;
			if        (match_force_skip(parameters, "failure"))    {
				if (m_handling_methods[Failed    - 1] != Continue)
					throw GameDataError
						("%s handling method already defined", "failure");
				result_to_set_method_for = Failed;
			} else if (match_force_skip(parameters, "completion")) {
				if (m_handling_methods[Completed - 1] != Continue)
					throw GameDataError
						("%s handling method already defined", "completion");
				result_to_set_method_for = Completed;
			} else if (match_force_skip(parameters, "skip"))       {
				if (m_handling_methods[Skipped   - 1] != Continue)
					throw GameDataError
						("%s handling method already defined", "skip");
				result_to_set_method_for = Skipped;
			} else
				throw GameDataError
					("expected %s but found \"%s\"",
					 "{\"failure\"|\"completion\"|\"skip\"}", parameters);

			ProgramResultHandlingMethod handling_method;
			if      (match(parameters, "fail"))
				handling_method = Fail;
			else if (match(parameters, "complete"))
				handling_method = Complete;
			else if (match(parameters, "skip"))
				handling_method = Skip;
			else if (match(parameters, "repeat"))
				handling_method = Repeat;
			else
				throw GameDataError
					("expected %s but found \"%s\"",
					 "{\"fail\"|\"complete\"|\"skip\"|\"repeat\"}",
					 parameters);
			m_handling_methods[result_to_set_method_for - 1] = handling_method;
			reached_end = !*parameters;
			log
				("read handling method for result %u: %u, parameters = \"%s\", "
				 "reached_end = %u\n",
				 result_to_set_method_for, handling_method,
				 parameters, reached_end);
		}
	} catch (const WException & e) {
		throw GameDataError("call: %s", e.what());
	}
}

void ProductionProgram::ActCall::execute
	(Game& game, ProductionSite& ps) const
{
	ProgramResult const program_result =
		static_cast<ProgramResult>(ps.top_state().phase);

	if (program_result == None) //  The program has not yet been called.
		//ps.molog("%s  Call %s\n", ps.descname().c_str(),
		//         m_program->get_name().c_str());
		return ps.program_start(game, m_program->name());

	switch (m_handling_methods[program_result - 1]) {
	case Fail:
	case Complete:
	case Skip:
		return ps.program_end(game, None);
	case Continue:
		return ps.program_step(game);
	case Repeat:
		ps.top_state().phase = None;
		ps.m_program_timer   = true;
		ps.m_program_time    = ps.schedule_act(game, 10);
		break;
	default:
		throw wexception("ProductionProgram call: bad result handling method");
	}
}

ProductionProgram::ActWorker::ActWorker(
		char* parameters,
		const std::string& production_program_name,
		ProductionSiteDescr* descr,
		const Tribes& tribes)
{
	try {
		m_program = parameters;

		//  Quote form "void ProductionSite::program_act(Game &)":
		//  "Always main worker is doing stuff"
		const WorkerDescr & main_worker_descr =
			*tribes.get_worker_descr(descr->working_positions()[0].first);

		//  This will fail unless the main worker has a program with the given
		//  name, so it also validates the parameter.
		const WorkareaInfo & worker_workarea_info =
			main_worker_descr.get_program(m_program)->get_workarea_info();

		for (const std::pair<uint32_t, std::set<std::string> >& area_info : worker_workarea_info) {
			std::set<std::string> & building_radius_infos =
				descr->m_workarea_info[area_info.first];

			for (const std::string& worker_descname : area_info.second) {
				std::string description = descr->descname();
				description += ' ';
				description += production_program_name;
				description += " worker ";
				description += main_worker_descr.name();
				description += worker_descname;
				building_radius_infos.insert(description);
			}
		}
	} catch (const WException & e) {
		throw GameDataError("worker: %s", e.what());
	}
}

void ProductionProgram::ActWorker::execute
	(Game& game, ProductionSite& ps) const
{
	// Always main worker is doing stuff
	ps.m_working_positions[0].worker->update_task_buildingwork(game);
}

bool ProductionProgram::ActWorker::get_building_work
	(Game & game, ProductionSite & psite, Worker & worker) const
{
	ProductionSite::State & state = psite.top_state();
	if (state.phase == 0) {
		worker.start_task_program(game, program());
		++state.phase;
		return true;
	} else {
		psite.program_step(game);
		return false;
	}
}

void ProductionProgram::ActWorker::building_work_failed
	(Game & game, ProductionSite & psite, Worker &) const
{
	psite.program_end(game, Failed);
}

ProductionProgram::ActSleep::ActSleep(char* parameters) {
	try {
		if (*parameters) {
			char * endp;
			long long int const value = strtoll(parameters, &endp, 0);
			m_duration = value;
			if (*endp || value <= 0 || m_duration != value)
				throw GameDataError
					("expected %s but found \"%s\"",
					 "duration in ms", parameters);
		} else
			m_duration = 0; //  Get duration from the result of a previous action.
	} catch (const WException & e) {
		throw GameDataError("sleep: %s", e.what());
	}
}

void ProductionProgram::ActSleep::execute(Game & game, ProductionSite & ps) const
{
	return
		ps.program_step(game, m_duration ? m_duration : ps.top_state().phase);
}


ProductionProgram::ActCheckMap::ActCheckMap(char * parameters)
{
	try {
		if (*parameters) {
			if (!strcmp(parameters, "seafaring"))
				m_feature = SEAFARING;
			else
				throw GameDataError("Unknown parameter \"%s\"", parameters);
		} else
			throw GameDataError("No parameter given!");
	} catch (const WException & e) {
		throw GameDataError("sleep: %s", e.what());
	}
}

void ProductionProgram::ActCheckMap::execute(Game& game, ProductionSite& ps) const
{
	switch (m_feature) {
		case SEAFARING: {
			if (game.map().get_port_spaces().size() > 1)
				return ps.program_step(game, 0);
			else {
				ps.set_production_result(_("No use for ships on this map!"));
				return ps.program_end(game, Failed);
			}
		}
		default:
			assert(false);
			break;
	}
}

ProductionProgram::ActAnimate::ActAnimate(
	char* parameters, ProductionSiteDescr* descr) {
	try {
		bool reached_end;
		char * const animation_name = next_word(parameters, reached_end);
		if (!strcmp(animation_name, "idle"))
			throw GameDataError
				("idle animation is default; calling is not allowed");
		if (descr->is_animation_known(animation_name))
			m_id = descr->get_animation(animation_name);
		else {
			throw GameDataError("Unknown animation '%s'", animation_name);
		}
		if (!reached_end) { //  The next parameter is the duration.
			char * endp;
			long long int const value = strtoll(parameters, &endp, 0);
			m_duration = value;
			if (*endp || value <= 0 || m_duration != value)
				throw GameDataError
					("expected %s but found \"%s\"",
					 "duration in ms", parameters);
		} else
			m_duration = 0; //  Get duration from the result of a previous action.
	} catch (const WException & e) {
		throw GameDataError("animate: %s", e.what());
	}
}

void ProductionProgram::ActAnimate::execute
	(Game& game, ProductionSite & ps) const
{
	ps.start_animation(game, m_id);
	return
		ps.program_step(game, m_duration ? m_duration : ps.top_state().phase);
}


ProductionProgram::ActConsume::ActConsume
	(char * parameters, const ProductionSiteDescr& descr, const Tribes& tribes)
{
	try {
		for (;;) {
			consumed_wares_.resize(consumed_wares_.size() + 1);
			parse_ware_type_group
				(parameters, *consumed_wares_.rbegin(), tribes, descr.inputs());
			if (!*parameters)
				break;
			force_skip(parameters);
		}
		if (consumed_wares_.empty()) {
			throw GameDataError
				("expected ware_type1[,ware_type2[,...]][:N] ...");
		}
	} catch (const WException & e) {
		throw GameDataError("consume: %s", e.what());
	}
}

void ProductionProgram::ActConsume::execute
	(Game & game, ProductionSite & ps) const
{
	std::vector<WaresQueue *> const warequeues = ps.warequeues();
	size_t const nr_warequeues = warequeues.size();
	std::vector<uint8_t> consumption_quantities(nr_warequeues, 0);

	Groups l_groups = consumed_wares_; //  make a copy for local modification
	//log("ActConsume::execute(%s):\n", ps.descname().c_str());

	//  Iterate over all input queues and see how much we should consume from
	//  each of them.
	for (size_t i = 0; i < nr_warequeues; ++i) {
		DescriptionIndex const ware_type = warequeues[i]->get_ware();
		uint8_t nr_available = warequeues[i]->get_filled();
		consumption_quantities[i] = 0;

		//  Iterate over all consume groups and see if they want us to consume
		//  any thing from the currently considered input queue.
		for (Groups::iterator it = l_groups.begin(); it != l_groups.end();)
			if (it->first.count(ware_type)) {
				if (it->second <= nr_available) {
					//  There are enough wares of the currently considered type
					//  to fulfill the requirements of the current group. We can
					//  therefore erase the group.
					consumption_quantities[i] += it->second;
					nr_available              -= it->second;
					it = l_groups.erase(it);
					//  No increment here, erase moved next element to the position
					//  pointed to by it.
				} else {
					consumption_quantities[i] += nr_available;
					it->second                -= nr_available;
					++it; //  Now check if the next group includes this ware type.
				}
			} else
				++it;
	}

	// "Did not start working because .... is/are missing"
	if (uint8_t const nr_missing_groups = l_groups.size()) {
		const TribeDescr & tribe = ps.owner().tribe();

		std::vector<std::string> group_list;
		for (const WareTypeGroup& group : l_groups) {
			assert(group.first.size());

			std::vector<std::string> ware_list;
			for (const DescriptionIndex& ware : group.first) {
				ware_list.push_back(tribe.get_ware_descr(ware)->descname());
			}
			std::string ware_string = i18n::localize_list(ware_list, i18n::ConcatenateWith::OR);

			uint8_t const count = group.second;
			if (1 < count) {
				ware_string =
					/** TRANSLATORS: e.g. 'Did not start working because 3x water and 3x wheat are missing' */
					/** TRANSLATORS: For this example, this is what's in the place holders: */
					/** TRANSLATORS:    %1$i = "3" */
					/** TRANSLATORS:    %2$s = "water" */
					(boost::format(_("%1$ix %2$s"))
					 % static_cast<unsigned int>(count)
					 % ware_string)
					 .str();
			}
			group_list.push_back(ware_string);
		}

		const std::string is_missing_string =
				/** TRANSLATORS: e.g. 'Did not start working because 3x water and 3x wheat are missing' */
				/** TRANSLATORS: e.g. 'Did not start working because fish, meat or pitta bread is missing' */
				(boost::format(ngettext("%s is missing", "%s are missing", nr_missing_groups))
				 % i18n::localize_list(group_list, i18n::ConcatenateWith::AND))
				 .str();

		std::string result_string =
			/** TRANSLATORS: e.g. 'Did not start working because 3x water and 3x wheat are missing' */
			/** TRANSLATORS: For this example, this is what's in the place holders: */
			/** TRANSLATORS:    %1$s = "working" */
			/** TRANSLATORS:    %2$s = "3x water and 3x wheat are missing" */
			/** TRANSLATORS: This appears in the hover text on buildings. Please test these in context*/
			/** TRANSLATORS: on a development build if you can, and let us know if there are any issues */
			/** TRANSLATORS: we need to address for your language. */
			(boost::format(_("Did not start %1$s because %2$s"))
			 % ps.top_state().program->descname()
			 % is_missing_string).str();

		ps.set_production_result(result_string);
		return ps.program_end(game, Failed);
	} else { //  we fulfilled all consumption requirements
		for (size_t i = 0; i < nr_warequeues; ++i)
			if (uint8_t const q = consumption_quantities[i]) {
				assert(q <= warequeues[i]->get_filled());
				warequeues[i]->set_filled(warequeues[i]->get_filled() - q);

				//update consumption statistic
				ps.owner().ware_consumed(warequeues[i]->get_ware(), q);
			}
		return ps.program_step(game);
	}
}


ProductionProgram::ActProduce::ActProduce
	(char* parameters, const ProductionSiteDescr& descr, const Tribes& tribes)
{
	try {
		for (bool more = true; more; ++parameters) {
			produced_wares_.resize(produced_wares_.size() + 1);
			WareAmount& item = *produced_wares_.rbegin();
			skip(parameters);
			char const * ware = parameters;
			for (;; ++parameters) {
				switch (*parameters) {
				default:
					break;
				case '\0':
				case ' ':
					item.second = 1;
					goto item_end;
				case ':': {
					*parameters = '\0';
					++parameters;
					char * endp;
					unsigned long long int const value =
						strtoull(parameters, &endp, 0);
					item.second = value;
					if
						((*endp && *endp != ' ')
						 ||
						 value < 1 || item.second != value)
						throw GameDataError
							("expected %s but found \"%s\"",
							 "count", parameters);
					parameters = endp;
					goto item_end;
				}
				}
			}
		item_end:
			more = *parameters != '\0';
			*parameters = '\0';
			if
				(!
				 descr.is_output_ware_type
					(item.first = tribes.safe_ware_index(ware)))
				throw GameDataError
					(
					 "%s is not declared as an output (\"%s\" was not "
					 "found in the \"outputs\" table)",
					 ware, ware);
		}
	} catch (const WException & e) {
		throw GameDataError("produce: %s", e.what());
	}
}

void ProductionProgram::ActProduce::execute
	(Game & game, ProductionSite & ps) const
{
	//ps.molog("  Produce\n");
	assert(ps.m_produced_wares.empty());
	ps.m_produced_wares = produced_wares_;
	ps.m_working_positions[0].worker->update_task_buildingwork(game);

	const TribeDescr & tribe = ps.owner().tribe();
	assert(produced_wares_.size());

	std::vector<std::string> ware_descnames;
<<<<<<< HEAD
	for (const auto& item_pair : produced_wares_) {
		uint8_t const count = item_pair.second;
=======
	uint8_t count = 0;
	for (const auto& item_pair : m_items) {
		count += item_pair.second;
>>>>>>> 27adb901
		std::string ware_descname = tribe.get_ware_descr(item_pair.first)->descname();
		// TODO(GunChleoc): would be nice with pngettext whenever it gets added to xgettext for Lua.
		if (1 < count) {
			/** TRANSLATORS: This is an item in a list of wares, e.g. "Produced 2x Coal": */
			/** TRANSLATORS:    %%1$i = "2" */
			/** TRANSLATORS:    %2$s = "Coal" */
			ware_descname = (boost::format(_("%1$ix %2$s"))
								  % static_cast<unsigned int>(item_pair.second)
								  % ware_descname).str();
		}
		ware_descnames.push_back(ware_descname);
	}
	std::string ware_list = i18n::localize_list(ware_descnames, i18n::ConcatenateWith::AND);

	const std::string result_string =
		/** TRANSLATORS: %s is a list of wares. String is fetched according to total amount of wares. */
		(boost::format(ngettext("Produced %s", "Produced %s", count)) % ware_list).str();
	ps.set_production_result(result_string);
}

bool ProductionProgram::ActProduce::get_building_work
	(Game & game, ProductionSite & psite, Worker & /* worker */) const
{
	// We reach this point once all wares have been carried outside the building
	psite.program_step(game);
	return false;
}


ProductionProgram::ActRecruit::ActRecruit
	(char* parameters, const ProductionSiteDescr& descr, const Tribes& tribes)
{
	try {
		for (bool more = true; more; ++parameters) {
			recruited_workers_.resize(recruited_workers_.size() + 1);
			WareAmount& item = *recruited_workers_.rbegin();
			skip(parameters);
			char const * worker = parameters;
			for (;; ++parameters) {
				switch (*parameters) {
				default:
					break;
				case '\0':
				case ' ':
					item.second = 1;
					goto item_end;
				case ':': {
					*parameters = '\0';
					++parameters;
					char * endp;
					unsigned long long int const value =
						strtoull(parameters, &endp, 0);
					item.second = value;
					if
						((*endp && *endp != ' ')
						 ||
						 value < 1 || item.second != value)
						throw GameDataError
							("expected %s but found \"%s\"",
							 "count", parameters);
					parameters = endp;
					goto item_end;
				}
				}
			}
		item_end:
			more = *parameters != '\0';
			*parameters = '\0';
			if
				(!
				 descr.is_output_worker_type
					(item.first = tribes.safe_worker_index(worker)))
				throw GameDataError
					(
					 "%s is not declared as an output (\"%s\" was not "
					 "found in the \"outputs\" table)",
					 worker, worker);
		}
	} catch (const WException & e) {
		throw GameDataError("recruit: %s", e.what());
	}
}

void ProductionProgram::ActRecruit::execute
	(Game & game, ProductionSite & ps) const
{
	assert(ps.m_recruited_workers.empty());
	ps.m_recruited_workers = recruited_workers_;
	ps.m_working_positions[0].worker->update_task_buildingwork(game);

	const TribeDescr & tribe = ps.owner().tribe();
	assert(recruited_workers_.size());
	std::vector<std::string> worker_descnames;
<<<<<<< HEAD
	for (const auto& item_pair : recruited_workers_) {
		uint8_t const count = item_pair.second;
=======
	uint8_t count = 0;
	for (const auto& item_pair : m_items) {
		count += item_pair.second;
>>>>>>> 27adb901
		std::string worker_descname = tribe.get_worker_descr(item_pair.first)->descname();
		// TODO(GunChleoc): would be nice with pngettext whenever it gets added to xgettext for Lua.
		if (1 < count) {
			/** TRANSLATORS: This is an item in a list of workers, e.g. "Recruited 2x Ox": */
			/** TRANSLATORS:    %1$i = "2" */
			/** TRANSLATORS:    %2$s = "Ox" */
			worker_descname = (boost::format(_("%1$ix %2$s"))
									 % static_cast<unsigned int>(item_pair.second)
									 % worker_descname).str();
		}
		worker_descnames.push_back(worker_descname);
	}
	std::string unit_string = i18n::localize_list(worker_descnames, i18n::ConcatenateWith::AND);

	const std::string result_string =
		/** TRANSLATORS: %s is a list of workers. String is fetched according to total amount of workers. */
		(boost::format(ngettext("Recruited %s", "Recruited %s", count)) % unit_string).str();
	ps.set_production_result(result_string);
}

bool ProductionProgram::ActRecruit::get_building_work
	(Game & game, ProductionSite & psite, Worker & /* worker */) const
{
	// We reach this point once all recruits have been guided outside the building
	psite.program_step(game);
	return false;
}

ProductionProgram::ActMine::ActMine(
		char* parameters, const World& world, const std::string& production_program_name,
		ProductionSiteDescr* descr)
{
	try {
		bool reached_end;
		m_resource = world.safe_resource_index(next_word(parameters, reached_end));

		{
			char * endp;
			unsigned long long int const value = strtoull(parameters, &endp, 0);
			m_distance = value;
			if (*endp != ' ' || m_distance != value)
				throw GameDataError
					("expected %s but found \"%s\"", "distance", parameters);
			parameters = endp;
		}

		{
			char * endp;
			unsigned long long int const value = strtoull(parameters, &endp, 0);
			m_max = value;
			if (*endp != ' ' || value < 1 || 100 < value)
				throw GameDataError
					("expected %s but found \"%s\"",
					 "percentage", parameters);
			parameters = endp;
		}

		{
			char * endp;
			unsigned long long int const value = strtoull(parameters, &endp, 0);
			m_chance = value;
			if (*endp != ' ' || value < 1 || 100 < value)
				throw GameDataError
					("expected %s but found \"%s\"",
					 "percentage", parameters);
			parameters = endp;
		}
		{
			char * endp;
			unsigned long long int const value = strtoull(parameters, &endp, 0);
			m_training = value;
			if (*endp || value < 1 || 100 < value)
				throw GameDataError
					("expected %s but found \"%s\"",
					 "percentage", parameters);
		}
		std::string description =
			(boost::format("%1$s %2$s mine %3$s") % descr->descname() % production_program_name
				% world.get_resource(m_resource)->descname())
				.str();

		descr->m_workarea_info[m_distance].insert(description);
	} catch (const WException & e) {
		throw GameDataError("mine: %s", e.what());
	}
}

void ProductionProgram::ActMine::execute
	(Game & game, ProductionSite & ps) const
{
	Map & map = game.map();

	//  select one of the nodes randomly
	uint32_t totalres    = 0;
	uint32_t totalchance = 0;
	uint32_t totalstart  = 0;

	{
		MapRegion<Area<FCoords> > mr
			(map, Area<FCoords> (map.get_fcoords(ps.get_position()), m_distance));
		do {
			uint8_t  fres   = mr.location().field->get_resources();
			uint32_t amount = mr.location().field->get_resources_amount();
			uint32_t start_amount =
				mr.location().field->get_initial_res_amount();

			if (fres != m_resource) {
				amount       = 0;
				start_amount = 0;
			}

			totalres    += amount;
			totalstart  += start_amount;
			totalchance += 8 * amount;

			//  Add penalty for fields that are running out
			if (amount == 0)
				// we already know it's completely empty, so punish is less
				totalchance += 1;
			else if (amount <= 2)
				totalchance += 6;
			else if (amount <= 4)
				totalchance += 4;
			else if (amount <= 6)
				totalchance += 2;
		} while (mr.advance(map));
	}

	//  how much is digged
	int32_t digged_percentage = 100;
	if (totalstart)
		digged_percentage = 100 - totalres * 100 / totalstart;
	if (!totalres)
		digged_percentage = 100;

	if (digged_percentage < m_max) {
		//  mine can produce normally
		if (totalres == 0)
			return ps.program_end(game, Failed);

		//  second pass through nodes
		assert(totalchance);
		int32_t pick = game.logic_rand() % totalchance;

		{
			MapRegion<Area<FCoords> > mr
				(map,
				 Area<FCoords>(map.get_fcoords(ps.get_position()), m_distance));
			do {
				uint8_t  fres   = mr.location().field->get_resources();
				uint32_t amount = mr.location().field->get_resources_amount();

				if (fres != m_resource)
					amount = 0;

				pick -= 8 * amount;
				if (pick < 0) {
					assert(amount > 0);

					--amount;

					mr.location().field->set_resources(m_resource, amount);
					break;
				}
			} while (mr.advance(map));
		}

		if (pick >= 0) {
			return ps.program_end(game, Failed);
		}

	} else {
		//  Inform the player about an empty mine, unless
		//  there is a sufficiently high chance, that the mine
		//  will still produce enough.
		//  e.g. mines have m_chance=5, wells have 65
		if (m_chance <= 20) {
				ps.notify_player(game, 60);
			// and change the default animation
			ps.set_default_anim("empty");
		}

		//  Mine has reached its limits, still try to produce something but
		//  independent of sourrunding resources. Do not decrease resources
		//  further.
		if (m_chance <= game.logic_rand() % 100) {

			// Gain experience
			if (m_training >= game.logic_rand() % 100) {
			  ps.train_workers(game);
			}
			return ps.program_end(game, Failed);
		}
	}

	//  done successful
	//  TODO(unknown): Should pass the time it takes to mine in the phase parameter of
	//  ProductionSite::program_step so that the following sleep/animate
	//  command knows how long it should last.
	return ps.program_step(game);
}

ProductionProgram::ActCheckSoldier::ActCheckSoldier(char* parameters) {
	//  TODO(unknown): This is currently hardcoded for "soldier", but should allow any
	//  soldier type name.
	if (!match_force_skip(parameters, "soldier"))
		throw GameDataError
			("expected %s but found \"%s\"", "soldier type", parameters);
	try {
		if      (match_force_skip(parameters, "hp"))
			attribute = atrHP;
		else if (match_force_skip(parameters, "attack"))
			attribute = atrAttack;
		else if (match_force_skip(parameters, "defense"))
			attribute = atrDefense;
		else if (match_force_skip(parameters, "evade"))
			attribute = atrEvade;
		else
			throw GameDataError
				("expected %s but found \"%s\"",
					"{\"hp\"|\"attack\"|\"defense\"|\"evade\"}", parameters);

		char * endp;
		unsigned long long int const value = strtoull(parameters, &endp, 0);
		level = value;
		if (*endp || level != value)
			throw GameDataError
				("expected %s but found \"%s\"", "level", parameters);
	} catch (const WException & e) {
		throw GameDataError("check_soldier: %s", e.what());
	}
}

void ProductionProgram::ActCheckSoldier::execute
	(Game & game, ProductionSite & ps) const
{
	SoldierControl & ctrl = dynamic_cast<SoldierControl &>(ps);
	const std::vector<Soldier *> soldiers = ctrl.present_soldiers();
	if (soldiers.empty()) {
		ps.set_production_result(_("No soldier to train!"));
		return ps.program_end(game, Skipped);
	}
	ps.molog("  Checking soldier (%u) level %d)\n", attribute, level);

	const std::vector<Soldier *>::const_iterator soldiers_end = soldiers.end();
	for (std::vector<Soldier *>::const_iterator it = soldiers.begin();; ++it) {
		if (it == soldiers_end) {
			ps.set_production_result(_("No soldier found for this training level!"));
			return ps.program_end(game, Skipped);
		}
		if        (attribute == atrHP)      {
			if ((*it)->get_hp_level()      == level)
				break;
		} else if (attribute == atrAttack)  {
			if ((*it)->get_attack_level()  == level)
				break;
		} else if (attribute == atrDefense) {
			if ((*it)->get_defense_level() == level)
				break;
		} else if (attribute == atrEvade)   {
			if ((*it)->get_evade_level()   == level)
				break;
		}
	}
	ps.molog("    okay\n"); // okay, do nothing

	upcast(TrainingSite, ts, &ps);
	ts->training_attempted(attribute, level);

	ps.molog("  Check done!\n");

	return ps.program_step(game);
}

ProductionProgram::ActTrain::ActTrain(char* parameters) {
	//  TODO(unknown): This is currently hardcoded for "soldier", but should allow any
	//  soldier type name.
	if (!match_force_skip(parameters, "soldier"))
		throw GameDataError
			("expected %s but found \"%s\"", "soldier type", parameters);
	try {
		if      (match_force_skip(parameters, "hp"))
			attribute = atrHP;
		else if (match_force_skip(parameters, "attack"))
			attribute = atrAttack;
		else if (match_force_skip(parameters, "defense"))
			attribute = atrDefense;
		else if (match_force_skip(parameters, "evade"))
			attribute = atrEvade;
		else
			throw GameDataError
				("expected %s but found \"%s\"",
				 "{\"hp\"|\"attack\"|\"defense\"|\"evade\"}", parameters);

		{
			char * endp;
			unsigned long long int const value = strtoull(parameters, &endp, 0);
			level = value;
			if (*endp != ' ' || level != value)
				throw GameDataError
					("expected %s but found \"%s\"", "level", parameters);
			parameters = endp;
		}

		{
			char * endp;
			unsigned long long int const value = strtoull(parameters, &endp, 0);
			target_level = value;
			if (*endp || target_level != value || target_level <= level)
				throw GameDataError
					("expected level > %u but found \"%s\"", level, parameters);
		}
	} catch (const WException & e) {
		throw GameDataError("train: %s", e.what());
	}
}

void ProductionProgram::ActTrain::execute
	(Game & game, ProductionSite & ps) const
{
	SoldierControl & ctrl = dynamic_cast<SoldierControl &>(ps);
	const std::vector<Soldier *> soldiers = ctrl.present_soldiers();
	const std::vector<Soldier *>::const_iterator soldiers_end =
		soldiers.end();
	std::vector<Soldier *>::const_iterator it = soldiers.begin();

	ps.molog
		("  Training soldier's %u (%d to %d)",
		 attribute, level, target_level);

	for (;; ++it) {
		if (it == soldiers_end) {
			ps.set_production_result(_("No soldier found for this training level!"));
			return ps.program_end(game, Skipped);
		}
		if        (attribute == atrHP)      {
			if ((*it)->get_hp_level     () == level)
				break;
		} else if (attribute == atrAttack)  {
			if ((*it)->get_attack_level () == level)
				break;
		} else if (attribute == atrDefense) {
			if ((*it)->get_defense_level() == level)
				break;
		} else if (attribute == atrEvade)
			if ((*it)->get_evade_level  () == level)
				break;
	}
	ps.molog("    okay\n"); // okay, do nothing

		try {
			if      (attribute == atrHP)
				(*it)->set_hp_level      (target_level);
			else if (attribute == atrAttack)
				(*it)->set_attack_level  (target_level);

			else if (attribute == atrDefense)
				(*it)->set_defense_level (target_level);

			else if (attribute == atrEvade)
				(*it)->set_evade_level   (target_level);

		} catch (...) {
			throw wexception ("Fail training soldier!!");
		}
		ps.molog("  Training done!\n");

	upcast(TrainingSite, ts, &ps);
	ts->training_successful(attribute, level);


	return ps.program_step(game);
}

ProductionProgram::ActPlayFX::ActPlayFX(char * parameters) {
	try {
		bool reached_end;
		const std::string& filepath = next_word(parameters, reached_end);
		const std::string& filename = next_word(parameters, reached_end);
		name = filepath + "/" + filename;

		if (!reached_end) {
			char * endp;
			unsigned long long int const value = strtoull(parameters, &endp, 0);
			priority = value;
			if (*endp || priority != value)
				throw GameDataError
					("expected %s but found \"%s\"", "priority", parameters);
		} else
			priority = 127;

		g_sound_handler.load_fx_if_needed(filepath, filename, name);
	} catch (const WException & e) {
		throw GameDataError("playFX: %s", e.what());
	}
}

void ProductionProgram::ActPlayFX::execute
	(Game & game, ProductionSite & ps) const
{
	g_sound_handler.play_fx(name, ps.m_position, priority);
	return ps.program_step(game);
}

ProductionProgram::ActConstruct::ActConstruct(
		char* parameters, const std::string& production_program_name, ProductionSiteDescr* descr) {
	try {
		std::vector<std::string> params = split_string(parameters, " ");

		if (params.size() != 3)
			throw GameDataError("usage: construct object-name worker-program radius:NN");

		objectname = params[0];
		workerprogram = params[1];
		radius = boost::lexical_cast<uint32_t>(params[2]);

		std::set<std::string> & building_radius_infos = descr->m_workarea_info[radius];
		std::string description = descr->name() + ' ' + production_program_name;
		description += " construct ";
		description += objectname;
		building_radius_infos.insert(description);
	} catch (const WException & e) {
		throw GameDataError("construct: %s", e.what());
	}
}

const ImmovableDescr & ProductionProgram::ActConstruct::get_construction_descr
	(const Tribes& tribes) const
{
	const ImmovableDescr * descr = tribes.get_immovable_descr(tribes.immovable_index(objectname));
	if (!descr)
		throw wexception("ActConstruct: immovable '%s' does not exist", objectname.c_str());

	return *descr;
}


void ProductionProgram::ActConstruct::execute(Game & game, ProductionSite & psite) const
{
	ProductionSite::State & state = psite.top_state();
	const ImmovableDescr & descr = get_construction_descr(game.tribes());

	// Early check for no resources
	const Buildcost & buildcost = descr.buildcost();
	DescriptionIndex available_resource = INVALID_INDEX;

	for (Buildcost::const_iterator it = buildcost.begin(); it != buildcost.end(); ++it) {
		if (psite.waresqueue(it->first).get_filled() > 0) {
			available_resource = it->first;
			break;
		}
	}

	if (available_resource == INVALID_INDEX) {
		psite.program_end(game, Failed);
		return;
	}

	// Look for an appropriate object in the given radius
	std::vector<ImmovableFound> immovables;
	CheckStepWalkOn cstep(MOVECAPS_WALK, true);
	Area<FCoords> area (game.map().get_fcoords(psite.base_flag().get_position()), radius);
	if
		(game.map().find_reachable_immovables
		 (area, &immovables, cstep, FindImmovableByDescr(descr)))
	{
		state.objvar = immovables[0].object;

		psite.m_working_positions[0].worker->update_task_buildingwork(game);
		return;
	}

	// No object found, look for a field where we can build
	std::vector<Coords> fields;
	Map  & map = game.map();
	FindNodeAnd fna;
	fna.add(FindNodeShore());
	fna.add(FindNodeImmovableSize(FindNodeImmovableSize::sizeNone));
	if
		(map.find_reachable_fields
			(area, &fields, cstep, fna))
	{
		//testing received fields to get one with less immovables
		//nearby
		Coords best_coords = fields.back(); //just to initialize it
		uint32_t best_score = std::numeric_limits<uint32_t>::max();
		while (!fields.empty()) {
			Coords coords = fields.back();

			//counting immovables nearby
			std::vector<ImmovableFound> found_immovables;
			const uint32_t imm_count =
				map.find_immovables(Area<FCoords>(map.get_fcoords(coords), 2), &found_immovables);
			if (best_score > imm_count){
				best_score = imm_count;
				best_coords = coords;
			}

			//no need to go on, it cannot be better
			if (imm_count == 0) {
				break;
				}

			fields.pop_back();
		}

		state.coord = best_coords;

		psite.m_working_positions[0].worker->update_task_buildingwork(game);
		return;
	}

	psite.molog("construct: no object or buildable field\n");
	psite.program_end(game, Failed);
}

bool ProductionProgram::ActConstruct::get_building_work
	(Game & game, ProductionSite & psite, Worker & worker) const
{
	ProductionSite::State & state = psite.top_state();
	if (state.phase >= 1) {
		psite.program_step(game);
		return false;
	}

	// First step: figure out which ware item to bring along
	Buildcost remaining;
	WaresQueue * wq = nullptr;

	Immovable * construction = dynamic_cast<Immovable *>(state.objvar.get(game));
	if (construction) {
		if (!construction->construct_remaining_buildcost(game, &remaining)) {
			psite.molog("construct: immovable %u not under construction", construction->serial());
			psite.program_end(game, Failed);
			return false;
		}
	} else {
		const ImmovableDescr & descr = get_construction_descr(game.tribes());
		remaining = descr.buildcost();
	}

	for (Buildcost::const_iterator it = remaining.begin(); it != remaining.end(); ++it) {
		WaresQueue & thiswq = psite.waresqueue(it->first);
		if (thiswq.get_filled() > 0) {
			wq = &thiswq;
			break;
		}
	}

	if (!wq) {
		psite.program_end(game, Failed);
		return false;
	}

	// Second step: give ware to worker
	WareInstance* ware =
		new WareInstance(wq->get_ware(), game.tribes().get_ware_descr(wq->get_ware()));
	ware->init(game);
	worker.set_carried_ware(game, ware);
	wq->set_filled(wq->get_filled() - 1);

	// Third step: send worker on his merry way, giving the target object or coords
	worker.start_task_program(game, workerprogram);
	worker.top_state().objvar1 = construction;
	worker.top_state().coords = state.coord;

	state.phase = 1;
	return true;
}

void ProductionProgram::ActConstruct::building_work_failed
	(Game & game, ProductionSite & psite, Worker &) const
{
	psite.program_end(game, Failed);
}


ProductionProgram::ProductionProgram(const std::string& _name,
		const std::string& _descname,
		std::unique_ptr<LuaTable> actions_table,
		const EditorGameBase& egbase,
		ProductionSiteDescr* building)
	: name_(_name), descname_(_descname) {

	for (const std::string& action_string : actions_table->array_entries<std::string>()) {
		std::vector<std::string> parts;
		boost::split(parts, action_string, boost::is_any_of("="));
		if (parts.size() != 2) {
			throw GameDataError("invalid line: \"%s\" in production program \"%s\" for building \"%s\"",
									  action_string.c_str(), _name.c_str(), building->name().c_str());
		}
		std::unique_ptr<char []> arguments(new char[parts[1].size() + 1]);
		strncpy(arguments.get(), parts[1].c_str(), parts[1].size() + 1);

		if (boost::iequals(parts[0], "return")) {
			actions_.push_back(std::unique_ptr<ProductionProgram::Action>(
										 new ActReturn(arguments.get(), *building, egbase.tribes())));
		} else if (boost::iequals(parts[0], "call")) {
			actions_.push_back(std::unique_ptr<ProductionProgram::Action>(
										 new ActCall(arguments.get(), *building)));
		} else if (boost::iequals(parts[0], "sleep")) {
			actions_.push_back(std::unique_ptr<ProductionProgram::Action>(
										 new ActSleep(arguments.get())));
		} else if (boost::iequals(parts[0], "animate")) {
			actions_.push_back(std::unique_ptr<ProductionProgram::Action>(
										 new ActAnimate(arguments.get(), building)));
		} else if (boost::iequals(parts[0], "consume")) {
			actions_.push_back(std::unique_ptr<ProductionProgram::Action>(
										 new ActConsume(arguments.get(), *building, egbase.tribes())));
		} else if (boost::iequals(parts[0], "produce")) {
			actions_.push_back(std::unique_ptr<ProductionProgram::Action>(
										 new ActProduce(arguments.get(), *building, egbase.tribes())));
		} else if (boost::iequals(parts[0], "recruit")) {
			actions_.push_back(std::unique_ptr<ProductionProgram::Action>(
										 new ActRecruit(arguments.get(), *building, egbase.tribes())));
		} else if (boost::iequals(parts[0], "worker")) {
			actions_.push_back(std::unique_ptr<ProductionProgram::Action>(
										 new ActWorker(arguments.get(), _name, building, egbase.tribes())));
		} else if (boost::iequals(parts[0], "mine")) {
			actions_.push_back(std::unique_ptr<ProductionProgram::Action>(
										 new ActMine(arguments.get(), egbase.world(), _name, building)));
		} else if (boost::iequals(parts[0], "check_soldier")) {
			actions_.push_back(std::unique_ptr<ProductionProgram::Action>(
										 new ActCheckSoldier(arguments.get())));
		} else if (boost::iequals(parts[0], "train")) {
			actions_.push_back(std::unique_ptr<ProductionProgram::Action>(
										 new ActTrain(arguments.get())));
		} else if (boost::iequals(parts[0], "playFX")) {
			actions_.push_back(std::unique_ptr<ProductionProgram::Action>(
										 new ActPlayFX(arguments.get())));
		} else if (boost::iequals(parts[0], "construct")) {
			actions_.push_back(std::unique_ptr<ProductionProgram::Action>(
										 new ActConstruct(arguments.get(), _name, building)));
		} else if (boost::iequals(parts[0], "check_map")) {
			actions_.push_back(std::unique_ptr<ProductionProgram::Action>(
										 new ActCheckMap(arguments.get())));
		} else {
			throw GameDataError("unknown command type \"%s\" in production program \"%s\" for building \"%s\"",
									  arguments.get(), _name.c_str(), building->name().c_str());
		}

		const ProductionProgram::Action& action = *actions_.back().get();
		for (const WareTypeGroup& group : action.consumed_wares()) {
			consumed_wares_.push_back(group);
		}
		// Add produced wares. If the ware already exists, increase the amount
		for (const WareAmount& ware : action.produced_wares()) {
			if (produced_wares_.count(ware.first) == 1) {
				produced_wares_.at(ware.first) += ware.second;
			} else {
				produced_wares_.insert(ware);
			}
		}
		// Add recruited workers. If the worker already exists, increase the amount
		for (const WareAmount& worker : action.recruited_workers()) {
			if (recruited_workers_.count(worker.first) == 1) {
				recruited_workers_.at(worker.first) += worker.second;
			} else {
				recruited_workers_.insert(worker);
			}
		}
	}
	if (actions_.empty())
		throw GameDataError("no actions in production program \"%s\" for building \"%s\"",
								  _name.c_str(), building->name().c_str());
}

const std::string & ProductionProgram::name() const {return name_;}
const std::string & ProductionProgram::descname() const {return descname_;}
size_t ProductionProgram::size() const {return actions_.size();}

const ProductionProgram::Action& ProductionProgram::operator[](size_t const idx) const {
	return *actions_.at(idx).get();
}

const ProductionProgram::Groups& ProductionProgram::consumed_wares() const {return consumed_wares_;}
const Buildcost& ProductionProgram::produced_wares() const {return produced_wares_;}
const Buildcost& ProductionProgram::recruited_workers() const {return recruited_workers_;}
} // namespace Widelands<|MERGE_RESOLUTION|>--- conflicted
+++ resolved
@@ -1050,14 +1050,9 @@
 	assert(produced_wares_.size());
 
 	std::vector<std::string> ware_descnames;
-<<<<<<< HEAD
+	uint8_t count = 0;
 	for (const auto& item_pair : produced_wares_) {
-		uint8_t const count = item_pair.second;
-=======
-	uint8_t count = 0;
-	for (const auto& item_pair : m_items) {
 		count += item_pair.second;
->>>>>>> 27adb901
 		std::string ware_descname = tribe.get_ware_descr(item_pair.first)->descname();
 		// TODO(GunChleoc): would be nice with pngettext whenever it gets added to xgettext for Lua.
 		if (1 < count) {
@@ -1151,14 +1146,9 @@
 	const TribeDescr & tribe = ps.owner().tribe();
 	assert(recruited_workers_.size());
 	std::vector<std::string> worker_descnames;
-<<<<<<< HEAD
+	uint8_t count = 0;
 	for (const auto& item_pair : recruited_workers_) {
-		uint8_t const count = item_pair.second;
-=======
-	uint8_t count = 0;
-	for (const auto& item_pair : m_items) {
 		count += item_pair.second;
->>>>>>> 27adb901
 		std::string worker_descname = tribe.get_worker_descr(item_pair.first)->descname();
 		// TODO(GunChleoc): would be nice with pngettext whenever it gets added to xgettext for Lua.
 		if (1 < count) {
