--- conflicted
+++ resolved
@@ -814,13 +814,8 @@
 			if (game.map().allows_seafaring())
 				return ps.program_step(game, 0);
 			else {
-<<<<<<< HEAD
 				ps.set_production_result(_("No use for ships on this map!"));
-				return ps.program_end(game, None);
-=======
-				ps.set_production_result("No use for ships on this map!");
 				return ps.program_end(game, Failed);
->>>>>>> 9a39de3a
 			}
 		}
 		default:
