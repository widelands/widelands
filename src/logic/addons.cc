/*
 * Copyright (C) 2020-2021 by the Widelands Development Team
 *
 * This program is free software; you can redistribute it and/or
 * modify it under the terms of the GNU General Public License
 * as published by the Free Software Foundation; either version 2
 * of the License, or (at your option) any later version.
 *
 * This program is distributed in the hope that it will be useful,
 * but WITHOUT ANY WARRANTY; without even the implied warranty of
 * MERCHANTABILITY or FITNESS FOR A PARTICULAR PURPOSE.  See the
 * GNU General Public License for more details.
 *
 * You should have received a copy of the GNU General Public License
 * along with this program; if not, write to the Free Software
 * Foundation, Inc., 51 Franklin Street, Fifth Floor, Boston, MA  02110-1301, USA.
 *
 */

#include "logic/addons.h"

#include <memory>
#include <set>

#include <boost/format.hpp>

#include "base/log.h"
#include "base/wexception.h"
#include "build_info.h"
#include "io/filesystem/layered_filesystem.h"
#include "io/profile.h"
#include "logic/filesystem_constants.h"

namespace AddOns {

// Taken from data/campaigns/campaigns.lua
const std::unordered_map<std::string, std::string> kDifficultyIcons = {
   {"Challenging.", "images/ui_fsmenu/challenging.png"},
   {"Hard.", "images/ui_fsmenu/hard.png"},
   {"Medium.", "images/ui_fsmenu/medium.png"},
   {"Easy.", "images/ui_fsmenu/easy.png"}};

const std::map<AddOnCategory, AddOnCategoryInfo> kAddOnCategories = {
   {AddOnCategory::kNone,
    AddOnCategoryInfo{"", []() { return _("Error"); }, "images/ui_basic/stop.png"}},
   {AddOnCategory::kTribes, AddOnCategoryInfo{"tribes", []() { return _("Tribes"); },
                                              "images/wui/stats/menu_tab_wares_warehouse.png"}},
   {AddOnCategory::kWorld, AddOnCategoryInfo{"world", []() { return _("World"); },
                                             "images/wui/menus/toggle_immovables.png"}},
   {AddOnCategory::kScript,
    AddOnCategoryInfo{"script", []() { return _("Script"); }, "images/logos/WL-Editor-32.png"}},
   {AddOnCategory::kMaps, AddOnCategoryInfo{"maps", []() { return _("Map Set"); },
                                            "images/wui/menus/toggle_minimap.png"}},
   {AddOnCategory::kCampaign, AddOnCategoryInfo{"campaign", []() { return _("Campaign"); },
                                                "images/wui/messages/messages_warfare.png"}},
   {AddOnCategory::kWinCondition,
    AddOnCategoryInfo{
       "win_condition", []() { return _("Win Condition"); }, "images/wui/menus/objectives.png"}},
   {AddOnCategory::kStartingCondition,
    AddOnCategoryInfo{"starting_condition", []() { return _("Starting Condition"); },
                      "tribes/buildings/warehouses/atlanteans/headquarters/menu.png"}},
   {AddOnCategory::kTheme,
    AddOnCategoryInfo{"theme", []() { return _("Theme"); }, "images/wui/menus/main_menu.png"}}};

<<<<<<< HEAD
std::vector<AddOnState> g_addons;
=======
i18n::GenericTextdomain* create_correct_textdomain(std::string mapfilename) {
	if (mapfilename.compare(0, kAddOnDir.size(), kAddOnDir) != 0) {
		return new i18n::Textdomain("maps");
	}
	mapfilename = mapfilename.substr(kAddOnDir.size() + 1);
	const size_t pos = std::min(mapfilename.find('/'), mapfilename.find('\\'));
	if (pos != std::string::npos) {
		mapfilename = mapfilename.substr(0, pos);
	}
	return new i18n::AddOnTextdomain(mapfilename);
}

std::vector<std::pair<AddOnInfo, bool>> g_addons;
>>>>>>> f501eb72

std::string version_to_string(const AddOnVersion& version, const bool localize) {
	std::string s;
	for (uint32_t v : version) {
		if (s.empty()) {
			s = std::to_string(v);
		} else if (localize) {
			s = (boost::format(_("%1$s.%2$u")) % s % v).str();
		} else {
			s += '.';
			s += std::to_string(v);
		}
	}
	return s;
}
AddOnVersion string_to_version(std::string input) {
	AddOnVersion result;
	for (;;) {
		const size_t pos = input.find('.');
		if (pos == std::string::npos) {
			result.push_back(std::stol(input));
			return result;
		}
		result.push_back(std::stol(input.substr(0, pos)));
		input = input.substr(pos + 1);
	}
	NEVER_HERE();
}

bool is_newer_version(const AddOnVersion& a, const AddOnVersion& b) {
	const size_t s_a = a.size();
	const size_t s_b = b.size();
	for (size_t i = 0; i < s_a && i < s_b; ++i) {
		if (a[i] != b[i]) {
			return a[i] < b[i];
		}
	}
	return s_a < s_b;
}

static AddOnConflict check_requirements_conflicts(const AddOnRequirements& required_addons) {
	std::set<std::string> addons_missing;
	std::map<std::string, std::pair<AddOnVersion, AddOnVersion>> addons_wrong_version;
	for (const auto& requirement : required_addons) {
		bool found = false;
		for (const auto& pair : g_addons) {
			if (pair.first->internal_name == requirement.first) {
				found = true;
				if (pair.first->version != requirement.second) {
					addons_wrong_version[requirement.first] =
					   std::make_pair(pair.first->version, requirement.second);
				}
				break;
			}
		}
		if (!found) {
			addons_missing.insert(requirement.first);
		}
	}

	if (addons_missing.empty()) {
		if (addons_wrong_version.empty()) {
			return std::make_pair(_("No conflicts"), false);
		} else {
			std::string list;
			for (const auto& a : addons_wrong_version) {
				if (list.empty()) {
					list = (boost::format(_("%1$s (expected version %2$s, found %3$s)")) % a.first %
					        version_to_string(a.second.second) % version_to_string(a.second.first))
					          .str();
				} else {
					list =
					   (boost::format(_("%1$s, %2$s (expected version %3$s, found %4$s)")) % list %
					    a.first % version_to_string(a.second.second) % version_to_string(a.second.first))
					      .str();
				}
			}
			// Wrong versions might work, so do not forbid loading
			return std::make_pair((boost::format(ngettext("%1$u add-on with wrong version: %2$s",
			                                              "%1$u add-ons with wrong version: %2$s",
			                                              addons_wrong_version.size())) %
			                       addons_wrong_version.size() % list)
			                         .str(),
			                      false);
		}
	} else {
		if (addons_wrong_version.empty()) {
			std::string list;
			for (const std::string& a : addons_missing) {
				if (list.empty()) {
					list = a;
				} else {
					list = (boost::format(_("%1$s, %2$s")) % list % a).str();
				}
			}
			return std::make_pair(
			   (boost::format(ngettext(
			       "%1$u missing add-on: %2$s", "%1$u missing add-ons: %2$s", addons_missing.size())) %
			    addons_missing.size() % list)
			      .str(),
			   true);
		} else {
			std::string list;
			for (const std::string& a : addons_missing) {
				if (list.empty()) {
					list = (boost::format(_("%s (missing)")) % a).str();
				} else {
					list = (boost::format(_("%1$s, %2$s (missing)")) % list % a).str();
				}
			}
			for (const auto& a : addons_wrong_version) {
				list =
				   (boost::format(_("%1$s, %2$s (expected version %3$s, found %4$s)")) % list %
				    a.first % version_to_string(a.second.second) % version_to_string(a.second.first))
				      .str();
			}
			return std::make_pair(
			   (boost::format(_("%1$s and %2$s: %3$s")) %
			    (boost::format(
			        ngettext(_("%u missing add-on"), _("%u missing add-ons"), addons_missing.size())) %
			     addons_missing.size())
			       .str() %
			    (boost::format(ngettext(_("%u add-on with wrong version"),
			                            _("%u add-ons with wrong version"), addons_missing.size())) %
			     addons_missing.size())
			       .str() %
			    list)
			      .str(),
			   true);
		}
	}
}

AddOnConflict check_requirements(const AddOnRequirements& required_addons) {
	const size_t nr_req = required_addons.size();
	if (nr_req == 0) {
		/** TRANSLATORS: This map or savegame uses no add-ons */
		return std::make_pair(_("None"), false);
	}
	AddOnConflict result = check_requirements_conflicts(required_addons);
	for (const auto& pair : required_addons) {
		result.first = (boost::format(_("%1$s<br>· %2$s (version %3$s)")) % result.first %
		                pair.first % version_to_string(pair.second))
		                  .str();
	}
	return result;
}

unsigned count_all_dependencies(const std::string& info,
                                const std::map<std::string, AddOnState>& all) {
	const auto it = all.find(info);
	if (it == all.end()) {
		log_warn("count_all_dependencies: '%s' not installed", info.c_str());
		return 0;
	}
	unsigned deps = 0;
	for (const std::string& req : it->second.first->requirements) {
		deps += count_all_dependencies(req, all);
	}
	return deps;
}

AddOnCategory get_category(const std::string& name) {
	for (const auto& pair : kAddOnCategories) {
		if (pair.second.internal_name == name) {
			return pair.first;
		}
	}
	throw wexception("Invalid add-on category '%s'", name.c_str());
}

uint32_t AddOnInfo::number_of_votes() const {
	uint32_t total = 0;
	for (uint32_t v : votes) {
		total += v;
	}
	return total;
}
double AddOnInfo::average_rating() const {
	double total = 0, sum = 0;
	for (uint8_t i = 1; i <= kMaxRating; ++i) {
		total += votes[i - 1];
		sum += votes[i - 1] * i;
	}
	return (total > 0) ? (sum / total) : 0;
}

bool AddOnInfo::matches_widelands_version() const {
	if (min_wl_version.empty() && max_wl_version.empty()) {
		return true;
	}

	const std::string& wl_version = build_id();
	// Two cases. Either we have a release version such as "1.0".
	// Or we have a development version such as "1.0~git25169[9d77594@master]" –
	// which is then considered older than the version string before the '~'
	// but newer than any version less than that.
	const size_t tilde = wl_version.find('~');
	if (tilde == std::string::npos) {
		AddOnVersion wl = string_to_version(wl_version);
		if (!min_wl_version.empty() && wl < string_to_version(min_wl_version)) {
			return false;
		}
		if (!max_wl_version.empty() && wl > string_to_version(max_wl_version)) {
			return false;
		}
	} else {
		AddOnVersion next_wl = string_to_version(wl_version.substr(0, tilde));
		if (!min_wl_version.empty() && next_wl <= string_to_version(min_wl_version)) {
			return false;
		}
		if (!max_wl_version.empty() && next_wl > string_to_version(max_wl_version)) {
			return false;
		}
	}
	return true;
}

const AddOnInfo* find_addon(const std::string& name) {
	for (const auto& pair : g_addons) {
		if (pair.first->internal_name == name) {
			return pair.first.get();
		}
	}
	return nullptr;
}

std::shared_ptr<AddOnInfo> preload_addon(const std::string& name) {
	std::unique_ptr<FileSystem> fs(
	   g_fs->make_sub_file_system(kAddOnDir + FileSystem::file_separator() + name));
	Profile profile;
	profile.read("addon", nullptr, *fs);
	Section& s = profile.get_safe_section("global");

	Profile i18n_profile(kAddOnLocaleVersions.c_str());
	Section* i18n_section = i18n_profile.get_section("global");

	AddOnInfo* i = new AddOnInfo{name,
	               s.get_safe_untranslated_string("name"),
	               s.get_safe_untranslated_string("description"),
	               s.get_safe_untranslated_string("author"),
	               nullptr, nullptr, nullptr,
	               string_to_version(s.get_safe_string("version")),
	               i18n_section ? i18n_section->get_natural(name.c_str(), 0) : 0,
	               get_category(s.get_safe_string("category")),
	               {},
	               s.get_bool("sync_safe", false),
	               s.get_string("min_wl_version", ""),
	               s.get_string("max_wl_version", ""),
	               false,
	               {{}, {}, {}, {}},
	               {},
	               0,
	               "",
	               0,
	               0,
	               {},
	               {}};
	i->descname = [i]() {
		               i18n::AddOnTextdomain td(i->internal_name, i->i18n_version);
		               return i18n::translate(i->unlocalized_descname);
	               };
	i->description = [i]() {
		               i18n::AddOnTextdomain td(i->internal_name, i->i18n_version);
		               return i18n::translate(i->unlocalized_description);
	               };
	i->author = [i]() {
		               i18n::AddOnTextdomain td(i->internal_name, i->i18n_version);
		               return i18n::translate(i->unlocalized_author);
	               };

	if (i->category == AddOnCategory::kNone) {
		throw wexception("preload_addon (%s): category is None", name.c_str());
	}
	if (i->version.empty()) {
		throw wexception("preload_addon (%s): version string is empty", name.c_str());
	}

	for (std::string req(s.get_safe_string("requires")); !req.empty();) {
		const size_t commapos = req.find(',');
		if (commapos == std::string::npos) {
			i->requirements.push_back(req);
			break;
		} else {
			i->requirements.push_back(req.substr(0, commapos));
			req = req.substr(commapos + 1);
		}
	}

	return std::shared_ptr<AddOnInfo>(i);
}

}  // namespace AddOns<|MERGE_RESOLUTION|>--- conflicted
+++ resolved
@@ -62,9 +62,6 @@
    {AddOnCategory::kTheme,
     AddOnCategoryInfo{"theme", []() { return _("Theme"); }, "images/wui/menus/main_menu.png"}}};
 
-<<<<<<< HEAD
-std::vector<AddOnState> g_addons;
-=======
 i18n::GenericTextdomain* create_correct_textdomain(std::string mapfilename) {
 	if (mapfilename.compare(0, kAddOnDir.size(), kAddOnDir) != 0) {
 		return new i18n::Textdomain("maps");
@@ -74,11 +71,10 @@
 	if (pos != std::string::npos) {
 		mapfilename = mapfilename.substr(0, pos);
 	}
-	return new i18n::AddOnTextdomain(mapfilename);
-}
-
-std::vector<std::pair<AddOnInfo, bool>> g_addons;
->>>>>>> f501eb72
+	return new i18n::AddOnTextdomain(mapfilename, find_addon(mapfilename).i18n_version);
+}
+
+std::vector<AddOnState> g_addons;
 
 std::string version_to_string(const AddOnVersion& version, const bool localize) {
 	std::string s;
@@ -297,13 +293,13 @@
 	return true;
 }
 
-const AddOnInfo* find_addon(const std::string& name) {
+const AddOnInfo& find_addon(const std::string& name) {
 	for (const auto& pair : g_addons) {
 		if (pair.first->internal_name == name) {
-			return pair.first.get();
-		}
-	}
-	return nullptr;
+			return *pair.first;
+		}
+	}
+	throw wexception("Add-on %s is not installed", name.c_str());
 }
 
 std::shared_ptr<AddOnInfo> preload_addon(const std::string& name) {
