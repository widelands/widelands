/*
 * Copyright (C) 2020-2021 by the Widelands Development Team
 *
 * This program is free software; you can redistribute it and/or
 * modify it under the terms of the GNU General Public License
 * as published by the Free Software Foundation; either version 2
 * of the License, or (at your option) any later version.
 *
 * This program is distributed in the hope that it will be useful,
 * but WITHOUT ANY WARRANTY; without even the implied warranty of
 * MERCHANTABILITY or FITNESS FOR A PARTICULAR PURPOSE.  See the
 * GNU General Public License for more details.
 *
 * You should have received a copy of the GNU General Public License
 * along with this program; if not, write to the Free Software
 * Foundation, Inc., 51 Franklin Street, Fifth Floor, Boston, MA  02110-1301, USA.
 *
 */

#include "logic/addons.h"

#include <memory>
#include <set>

#include <boost/format.hpp>

#include "base/i18n.h"
#include "base/log.h"
#include "base/wexception.h"
#include "build_info.h"
#include "io/filesystem/layered_filesystem.h"
#include "io/profile.h"
#include "logic/filesystem_constants.h"

namespace AddOns {

// Taken from data/campaigns/campaigns.lua
const std::unordered_map<std::string, std::string> kDifficultyIcons = {
   {"Challenging.", "images/ui_fsmenu/challenging.png"},
   {"Hard.", "images/ui_fsmenu/hard.png"},
   {"Medium.", "images/ui_fsmenu/medium.png"},
   {"Easy.", "images/ui_fsmenu/easy.png"}};

const std::map<AddOnCategory, AddOnCategoryInfo> kAddOnCategories = {
   {AddOnCategory::kNone,
    AddOnCategoryInfo{"", []() { return _("Error"); }, "images/ui_basic/stop.png"}},
   {AddOnCategory::kTribes, AddOnCategoryInfo{"tribes", []() { return _("Tribes"); },
                                              "images/wui/stats/menu_tab_wares_warehouse.png"}},
   {AddOnCategory::kWorld, AddOnCategoryInfo{"world", []() { return _("World"); },
                                             "images/wui/menus/toggle_immovables.png"}},
   {AddOnCategory::kScript,
    AddOnCategoryInfo{"script", []() { return _("Script"); }, "images/logos/WL-Editor-32.png"}},
   {AddOnCategory::kMaps, AddOnCategoryInfo{"maps", []() { return _("Map Set"); },
                                            "images/wui/menus/toggle_minimap.png"}},
   {AddOnCategory::kCampaign, AddOnCategoryInfo{"campaign", []() { return _("Campaign"); },
                                                "images/wui/messages/messages_warfare.png"}},
   {AddOnCategory::kWinCondition,
    AddOnCategoryInfo{
       "win_condition", []() { return _("Win Condition"); }, "images/wui/menus/objectives.png"}},
   {AddOnCategory::kStartingCondition,
    AddOnCategoryInfo{"starting_condition", []() { return _("Starting Condition"); },
                      "tribes/buildings/warehouses/atlanteans/headquarters/menu.png"}},
   {AddOnCategory::kTheme,
    AddOnCategoryInfo{"theme", []() { return _("Theme"); }, "images/wui/menus/main_menu.png"}}};

std::vector<std::pair<AddOnInfo, bool>> g_addons;

std::string version_to_string(const AddOnVersion& version, const bool localize) {
	std::string s;
	for (uint32_t v : version) {
		if (s.empty()) {
			s = std::to_string(v);
		} else if (localize) {
			s = (boost::format(_("%1$s.%2$u")) % s % v).str();
		} else {
			s += '.';
			s += std::to_string(v);
		}
	}
	return s;
}
AddOnVersion string_to_version(std::string input) {
	AddOnVersion result;
	for (;;) {
		const size_t pos = input.find('.');
		if (pos == std::string::npos) {
			result.push_back(std::stol(input));
			return result;
		}
		result.push_back(std::stol(input.substr(0, pos)));
		input = input.substr(pos + 1);
	}
	NEVER_HERE();
}

bool is_newer_version(const AddOnVersion& a, const AddOnVersion& b) {
	const size_t s_a = a.size();
	const size_t s_b = b.size();
	for (size_t i = 0; i < s_a && i < s_b; ++i) {
		if (a[i] != b[i]) {
			return a[i] < b[i];
		}
	}
	return s_a < s_b;
}

static std::string check_requirements_conflicts(const AddOnRequirements& required_addons) {
	std::set<std::string> addons_missing;
	std::map<std::string, std::pair<AddOnVersion, AddOnVersion>> addons_wrong_version;
	for (const auto& requirement : required_addons) {
		bool found = false;
		for (const auto& pair : g_addons) {
			if (pair.first.internal_name == requirement.first) {
				found = true;
				if (pair.first.version != requirement.second) {
					addons_wrong_version[requirement.first] =
					   std::make_pair(pair.first.version, requirement.second);
				}
				break;
			}
		}
		if (!found) {
			addons_missing.insert(requirement.first);
		}
	}

	if (addons_missing.empty()) {
		if (addons_wrong_version.empty()) {
			return _("No conflicts");
		} else {
			std::string list;
			for (const auto& a : addons_wrong_version) {
				if (list.empty()) {
					list = (boost::format(_("%1$s (expected version %2$s, found %3$s)")) % a.first %
					        version_to_string(a.second.second) % version_to_string(a.second.first))
					          .str();
				} else {
					list =
					   (boost::format(_("%1$s, %2$s (expected version %3$s, found %4$s)")) % list %
					    a.first % version_to_string(a.second.second) % version_to_string(a.second.first))
					      .str();
				}
			}
			return (boost::format(ngettext("%1$u add-on with wrong version: %2$s",
			                               "%1$u add-ons with wrong version: %2$s",
			                               addons_wrong_version.size())) %
			        addons_wrong_version.size() % list)
			   .str();
		}
	} else {
		if (addons_wrong_version.empty()) {
			std::string list;
			for (const std::string& a : addons_missing) {
				if (list.empty()) {
					list = a;
				} else {
					list = (boost::format(_("%1$s, %2$s")) % list % a).str();
				}
			}
			return (boost::format(ngettext("%1$u missing add-on: %2$s", "%1$u missing add-ons: %2$s",
			                               addons_missing.size())) %
			        addons_missing.size() % list)
			   .str();
		} else {
			std::string list;
			for (const std::string& a : addons_missing) {
				if (list.empty()) {
					list = (boost::format(_("%s (missing)")) % a).str();
				} else {
					list = (boost::format(_("%1$s, %2$s (missing)")) % list % a).str();
				}
			}
			for (const auto& a : addons_wrong_version) {
				list =
				   (boost::format(_("%1$s, %2$s (expected version %3$s, found %4$s)")) % list %
				    a.first % version_to_string(a.second.second) % version_to_string(a.second.first))
				      .str();
			}
			return (boost::format(_("%1$s and %2$s: %3$s")) %
			        (boost::format(ngettext(
			            _("%u missing add-on"), _("%u missing add-ons"), addons_missing.size())) %
			         addons_missing.size())
			           .str() %
			        (boost::format(ngettext(_("%u add-on with wrong version"),
			                                _("%u add-ons with wrong version"),
			                                addons_missing.size())) %
			         addons_missing.size())
			           .str() %
			        list)
			   .str();
		}
	}
}

std::string check_requirements(const AddOnRequirements& required_addons) {
	const size_t nr_req = required_addons.size();
	if (nr_req == 0) {
		/** TRANSLATORS: This map or savegame uses no add-ons */
		return _("None");
	}
	std::string result = check_requirements_conflicts(required_addons);
	for (const auto& pair : required_addons) {
		result = (boost::format(_("%1$s<br>· %2$s (version %3$s)")) % result % pair.first %
		          version_to_string(pair.second))
		            .str();
	}
	return result;
}

unsigned count_all_dependencies(const std::string& info,
                                const std::map<std::string, AddOnState>& all) {
	const auto it = all.find(info);
	if (it == all.end()) {
		log_warn("count_all_dependencies: '%s' not installed", info.c_str());
		return 0;
	}
	unsigned deps = 0;
	for (const std::string& req : it->second.first.requirements) {
		deps += count_all_dependencies(req, all);
	}
	return deps;
}

AddOnCategory get_category(const std::string& name) {
	for (const auto& pair : kAddOnCategories) {
		if (pair.second.internal_name == name) {
			return pair.first;
		}
	}
	throw wexception("Invalid add-on category '%s'", name.c_str());
}

uint32_t AddOnInfo::number_of_votes() const {
	uint32_t total = 0;
	for (uint32_t v : votes) {
		total += v;
	}
	return total;
}
double AddOnInfo::average_rating() const {
	double total = 0, sum = 0;
	for (uint8_t i = 1; i <= kMaxRating; ++i) {
		total += votes[i - 1];
		sum += votes[i - 1] * i;
	}
	return (total > 0) ? (sum / total) : 0;
}

bool AddOnInfo::matches_widelands_version() const {
	if (min_wl_version.empty() && max_wl_version.empty()) {
		return true;
	}

	const std::string& wl_version = build_id();
	// Two cases. Either we have a release version such as "1.0".
	// Or we have a development version such as "1.0~git25169[9d77594@master]" –
	// which is then considered older than the version string before the '~'
	// but newer than any version less than that.
	const size_t tilde = wl_version.find('~');
	if (tilde == std::string::npos) {
		AddOnVersion wl = string_to_version(wl_version);
		if (!min_wl_version.empty() && wl < string_to_version(min_wl_version)) {
			return false;
		}
		if (!max_wl_version.empty() && wl > string_to_version(max_wl_version)) {
			return false;
		}
	} else {
		AddOnVersion next_wl = string_to_version(wl_version.substr(0, tilde));
		if (!min_wl_version.empty() && next_wl <= string_to_version(min_wl_version)) {
			return false;
		}
		if (!max_wl_version.empty() && next_wl > string_to_version(max_wl_version)) {
			return false;
		}
	}
	return true;
}

AddOnInfo preload_addon(const std::string& name) {
	std::unique_ptr<FileSystem> fs(
	   g_fs->make_sub_file_system(kAddOnDir + FileSystem::file_separator() + name));
	Profile profile;
	profile.read("addon", nullptr, *fs);
	Section& s = profile.get_safe_section("global");

	// Fetch strings from the correct textdomain
	i18n::AddOnTextdomain addon_textdomain(name);
	Profile i18n_profile(kAddOnLocaleVersions.c_str());
	Section* i18n_section = i18n_profile.get_section("global");

	const std::string unlocalized_descname = s.get_safe_untranslated_string("name");
	const std::string unlocalized_description = s.get_safe_untranslated_string("description");
	const std::string unlocalized_author = s.get_safe_untranslated_string("author");

	AddOnInfo i = {name,
	               unlocalized_descname,
	               unlocalized_description,
	               unlocalized_author,
	               [name, unlocalized_descname]() {
		               i18n::AddOnTextdomain td(name);
		               return i18n::translate(unlocalized_descname);
	               },
	               [name, unlocalized_description]() {
		               i18n::AddOnTextdomain td(name);
		               return i18n::translate(unlocalized_description);
	               },
	               [name, unlocalized_author]() {
		               i18n::AddOnTextdomain td(name);
		               return i18n::translate(unlocalized_author);
	               },
	               string_to_version(s.get_safe_string("version")),
	               i18n_section ? i18n_section->get_natural(name.c_str(), 0) : 0,
	               get_category(s.get_safe_string("category")),
<<<<<<< HEAD
	               {},     // Requirements (will be initialized later)
	               /* Everything below is used only for remote add-ons. */
	               {},     // Screenies
	               false,  // Verified
	               0,      // Size
	               "",     // Uploader
	               0,      // Timestamp
	               0,      // Downloads
	               0, 0, 0, 0, 0, 0, 0, 0, 0, 0,  // Votes
	               {}      // Comments
	               };
=======
	               {},
	               s.get_bool("sync_safe", false),
	               s.get_string("min_wl_version", ""),
	               s.get_string("max_wl_version", ""),
	               false,
	               {{}, {}, {}, {}},
	               {},
	               0,
	               "",
	               0,
	               0,
	               {},
	               {}};
>>>>>>> e344896b

	if (i.category == AddOnCategory::kNone) {
		throw wexception("preload_addon (%s): category is None", name.c_str());
	}
	if (i.version.empty()) {
		throw wexception("preload_addon (%s): version string is empty", name.c_str());
	}

	for (std::string req(s.get_safe_string("requires")); !req.empty();) {
		const size_t commapos = req.find(',');
		if (commapos == std::string::npos) {
			i.requirements.push_back(req);
			break;
		} else {
			i.requirements.push_back(req.substr(0, commapos));
			req = req.substr(commapos + 1);
		}
	}

	return i;
}

}  // namespace AddOns<|MERGE_RESOLUTION|>--- conflicted
+++ resolved
@@ -312,33 +312,20 @@
 	               string_to_version(s.get_safe_string("version")),
 	               i18n_section ? i18n_section->get_natural(name.c_str(), 0) : 0,
 	               get_category(s.get_safe_string("category")),
-<<<<<<< HEAD
-	               {},     // Requirements (will be initialized later)
+	               {},  // Requirements (will be initialized later)
+	               s.get_bool("sync_safe", false),
+	               s.get_string("min_wl_version", ""),
+	               s.get_string("max_wl_version", ""),
 	               /* Everything below is used only for remote add-ons. */
-	               {},     // Screenies
+	               {},     // Screenshots
 	               false,  // Verified
 	               0,      // Size
 	               "",     // Uploader
 	               0,      // Timestamp
 	               0,      // Downloads
-	               0, 0, 0, 0, 0, 0, 0, 0, 0, 0,  // Votes
+	               {},     // Votes
 	               {}      // Comments
 	               };
-=======
-	               {},
-	               s.get_bool("sync_safe", false),
-	               s.get_string("min_wl_version", ""),
-	               s.get_string("max_wl_version", ""),
-	               false,
-	               {{}, {}, {}, {}},
-	               {},
-	               0,
-	               "",
-	               0,
-	               0,
-	               {},
-	               {}};
->>>>>>> e344896b
 
 	if (i.category == AddOnCategory::kNone) {
 		throw wexception("preload_addon (%s): category is None", name.c_str());
