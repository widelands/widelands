/*
 * Copyright (C) 2020-2021 by the Widelands Development Team
 *
 * This program is free software; you can redistribute it and/or
 * modify it under the terms of the GNU General Public License
 * as published by the Free Software Foundation; either version 2
 * of the License, or (at your option) any later version.
 *
 * This program is distributed in the hope that it will be useful,
 * but WITHOUT ANY WARRANTY; without even the implied warranty of
 * MERCHANTABILITY or FITNESS FOR A PARTICULAR PURPOSE.  See the
 * GNU General Public License for more details.
 *
 * You should have received a copy of the GNU General Public License
 * along with this program; if not, write to the Free Software
 * Foundation, Inc., 51 Franklin Street, Fifth Floor, Boston, MA  02110-1301, USA.
 *
 */

#include "logic/addons.h"

#include <list>
#include <memory>
#include <set>

#include <boost/format.hpp>

#include "base/log.h"
#include "base/wexception.h"
#include "build_info.h"
#include "graphic/image_cache.h"
#include "graphic/style_manager.h"
#include "io/filesystem/layered_filesystem.h"
#include "io/profile.h"
#include "wlapplication_options.h"

namespace AddOns {

// Taken from data/campaigns/campaigns.lua
const std::unordered_map<std::string, std::string> kDifficultyIcons = {
   {"Challenging.", "images/ui_fsmenu/challenging.png"},
   {"Hard.", "images/ui_fsmenu/hard.png"},
   {"Medium.", "images/ui_fsmenu/medium.png"},
   {"Easy.", "images/ui_fsmenu/easy.png"}};

const std::map<AddOnCategory, AddOnCategoryInfo> kAddOnCategories = {
   {AddOnCategory::kNone,
    AddOnCategoryInfo{"", []() { return _("Error"); }, "images/ui_basic/stop.png"}},
   {AddOnCategory::kTribes, AddOnCategoryInfo{"tribes", []() { return _("Tribes"); },
                                              "images/wui/stats/menu_tab_wares_warehouse.png"}},
   {AddOnCategory::kWorld, AddOnCategoryInfo{"world", []() { return _("World"); },
                                             "images/wui/menus/toggle_immovables.png"}},
   {AddOnCategory::kScript,
    AddOnCategoryInfo{"script", []() { return _("Script"); }, "images/logos/WL-Editor-32.png"}},
   {AddOnCategory::kMaps, AddOnCategoryInfo{"maps", []() { return _("Map Set"); },
                                            "images/wui/menus/toggle_minimap.png"}},
   {AddOnCategory::kCampaign, AddOnCategoryInfo{"campaign", []() { return _("Campaign"); },
                                                "images/wui/messages/messages_warfare.png"}},
   {AddOnCategory::kWinCondition,
    AddOnCategoryInfo{
       "win_condition", []() { return _("Win Condition"); }, "images/wui/menus/objectives.png"}},
   {AddOnCategory::kStartingCondition,
    AddOnCategoryInfo{"starting_condition", []() { return _("Starting Condition"); },
                      "tribes/buildings/warehouses/atlanteans/headquarters/menu.png"}},
   {AddOnCategory::kTheme,
    AddOnCategoryInfo{"theme", []() { return _("Theme"); }, "images/wui/menus/main_menu.png"}}};

i18n::GenericTextdomain* create_correct_textdomain(std::string mapfilename) {
	if (mapfilename.compare(0, kAddOnDir.size(), kAddOnDir) != 0) {
		return new i18n::Textdomain("maps");
	}
	mapfilename = mapfilename.substr(kAddOnDir.size() + 1);
	const size_t pos = std::min(mapfilename.find('/'), mapfilename.find('\\'));
	if (pos != std::string::npos) {
		mapfilename = mapfilename.substr(0, pos);
	}
	return new i18n::AddOnTextdomain(mapfilename, find_addon(mapfilename).i18n_version);
}

std::vector<AddOnState> g_addons;

std::string version_to_string(const AddOnVersion& version, const bool localize) {
	std::string s;
	for (uint32_t v : version) {
		if (s.empty()) {
			s = std::to_string(v);
		} else if (localize) {
			s = (boost::format(_("%1$s.%2$u")) % s % v).str();
		} else {
			s += '.';
			s += std::to_string(v);
		}
	}
	return s;
}
AddOnVersion string_to_version(std::string input) {
	AddOnVersion result;
	for (;;) {
		const size_t pos = input.find('.');
		if (pos == std::string::npos) {
			result.push_back(std::stol(input));
			return result;
		}
		result.push_back(std::stol(input.substr(0, pos)));
		input = input.substr(pos + 1);
	}
	NEVER_HERE();
}

bool is_newer_version(const AddOnVersion& a, const AddOnVersion& b) {
	const size_t s_a = a.size();
	const size_t s_b = b.size();
	for (size_t i = 0; i < s_a && i < s_b; ++i) {
		if (a[i] != b[i]) {
			return a[i] < b[i];
		}
	}
	return s_a < s_b;
}

static AddOnConflict check_requirements_conflicts(const AddOnRequirements& required_addons) {
	std::set<std::string> addons_missing;
	std::map<std::string, std::pair<AddOnVersion, AddOnVersion>> addons_wrong_version;
	for (const auto& requirement : required_addons) {
		bool found = false;
		for (const auto& pair : g_addons) {
			if (pair.first->internal_name == requirement.first) {
				found = true;
				if (pair.first->version != requirement.second) {
					addons_wrong_version[requirement.first] =
					   std::make_pair(pair.first->version, requirement.second);
				}
				break;
			}
		}
		if (!found) {
			addons_missing.insert(requirement.first);
		}
	}

	if (addons_missing.empty()) {
		if (addons_wrong_version.empty()) {
			return std::make_pair(_("No conflicts"), false);
		} else {
			std::string list;
			for (const auto& a : addons_wrong_version) {
				if (list.empty()) {
					list = (boost::format(_("%1$s (expected version %2$s, found %3$s)")) % a.first %
					        version_to_string(a.second.second) % version_to_string(a.second.first))
					          .str();
				} else {
					list =
					   (boost::format(_("%1$s, %2$s (expected version %3$s, found %4$s)")) % list %
					    a.first % version_to_string(a.second.second) % version_to_string(a.second.first))
					      .str();
				}
			}
			// Wrong versions might work, so do not forbid loading
			return std::make_pair((boost::format(ngettext("%1$u add-on with wrong version: %2$s",
			                                              "%1$u add-ons with wrong version: %2$s",
			                                              addons_wrong_version.size())) %
			                       addons_wrong_version.size() % list)
			                         .str(),
			                      false);
		}
	} else {
		if (addons_wrong_version.empty()) {
			std::string list;
			for (const std::string& a : addons_missing) {
				if (list.empty()) {
					list = a;
				} else {
					list = (boost::format(_("%1$s, %2$s")) % list % a).str();
				}
			}
			return std::make_pair(
			   (boost::format(ngettext(
			       "%1$u missing add-on: %2$s", "%1$u missing add-ons: %2$s", addons_missing.size())) %
			    addons_missing.size() % list)
			      .str(),
			   true);
		} else {
			std::string list;
			for (const std::string& a : addons_missing) {
				if (list.empty()) {
					list = (boost::format(_("%s (missing)")) % a).str();
				} else {
					list = (boost::format(_("%1$s, %2$s (missing)")) % list % a).str();
				}
			}
			for (const auto& a : addons_wrong_version) {
				list =
				   (boost::format(_("%1$s, %2$s (expected version %3$s, found %4$s)")) % list %
				    a.first % version_to_string(a.second.second) % version_to_string(a.second.first))
				      .str();
			}
			return std::make_pair(
			   (boost::format(_("%1$s and %2$s: %3$s")) %
			    (boost::format(
			        ngettext("%u missing add-on", "%u missing add-ons", addons_missing.size())) %
			     addons_missing.size())
			       .str() %
			    (boost::format(ngettext("%u add-on with wrong version",
			                            "%u add-ons with wrong version", addons_missing.size())) %
			     addons_missing.size())
			       .str() %
			    list)
			      .str(),
			   true);
		}
	}
}

AddOnConflict check_requirements(const AddOnRequirements& required_addons) {
	const size_t nr_req = required_addons.size();
	if (nr_req == 0) {
		/** TRANSLATORS: This map or savegame uses no add-ons */
		return std::make_pair(_("None"), false);
	}
	AddOnConflict result = check_requirements_conflicts(required_addons);
	for (const auto& pair : required_addons) {
		result.first = (boost::format(_("%1$s<br>· %2$s (version %3$s)")) % result.first %
		                pair.first % version_to_string(pair.second))
		                  .str();
	}
	return result;
}

unsigned count_all_dependencies(const std::string& info,
                                const std::map<std::string, AddOnState>& all) {
	const auto it = all.find(info);
	if (it == all.end()) {
		log_warn("count_all_dependencies: '%s' not installed", info.c_str());
		return 0;
	}
	unsigned deps = 0;
	for (const std::string& req : it->second.first->requirements) {
		deps += count_all_dependencies(req, all);
	}
	return deps;
}

AddOnCategory get_category(const std::string& name) {
	for (const auto& pair : kAddOnCategories) {
		if (pair.second.internal_name == name) {
			return pair.first;
		}
	}
	throw wexception("Invalid add-on category '%s'", name.c_str());
}

uint32_t AddOnInfo::number_of_votes() const {
	uint32_t total = 0;
	for (uint32_t v : votes) {
		total += v;
	}
	return total;
}
double AddOnInfo::average_rating() const {
	double total = 0, sum = 0;
	for (uint8_t i = 1; i <= kMaxRating; ++i) {
		total += votes[i - 1];
		sum += votes[i - 1] * i;
	}
	return (total > 0) ? (sum / total) : 0;
}

static bool contains_png(const std::string& dir) {
	for (const std::string& f : g_fs->list_directory(dir)) {
		if (g_fs->is_directory(f)) {
			if (contains_png(f)) {
				return true;
			}
		} else if (FileSystem::filename_ext(f) == ".png") {
			return true;
		}
	}
	return false;
}
// Rebuilding the texture atlas is required if an add-on defines new terrain, flag, or road
// textures.
bool AddOnInfo::requires_texture_atlas_rebuild() const {
	std::string dir_to_check = kAddOnDir;
	dir_to_check += FileSystem::file_separator();
	dir_to_check += internal_name;
	switch (category) {
	case AddOnCategory::kTribes: {
		// We do not support replacing road or flag images of existing tribes,
		// so we only need to check in case there's a new tribe.
		return g_fs->is_directory(dir_to_check + FileSystem::file_separator() + "tribes") &&
		       contains_png(dir_to_check);
	}
	case AddOnCategory::kWorld:
		return contains_png(dir_to_check);
	default:
		return false;
	}
}

void update_ui_theme(const UpdateThemeAction action, std::string arg) {
	AddOnState* previously_enabled = nullptr;
	std::list<AddOnState*> installed;
	for (AddOnState& s : g_addons) {
		if (s.first->category == AddOnCategory::kTheme) {
			if (s.second) {
				previously_enabled = &s;
			}
			s.second = false;
			installed.push_back(&s);
		}
	}

	switch (action) {
	case UpdateThemeAction::kEnableArgument:
		for (AddOnState* s : installed) {
			if (s->first->internal_name == arg) {
				s->second = true;
				set_template_dir(theme_addon_template_dir(arg));
				set_config_string("theme", arg);
				return;
			}
		}
		NEVER_HERE();

	case UpdateThemeAction::kLoadFromConfig:
		arg = get_config_string("theme", "");
		if (arg.empty()) {
			return set_template_dir("");
		}
		for (AddOnState* s : installed) {
			if (s->first->internal_name == arg) {
				s->second = true;
				set_template_dir(theme_addon_template_dir(arg));
				return;
			}
		}
		log_warn("Theme '%s' not found", arg.c_str());
		FALLS_THROUGH;
	case UpdateThemeAction::kAutodetect:
		if (!previously_enabled) {
			set_config_string("theme", "");
			set_template_dir("");
			return;
		}
		previously_enabled->second = true;
		set_config_string("theme", previously_enabled->first->internal_name);
		set_template_dir(theme_addon_template_dir(previously_enabled->first->internal_name));
		return;
	}
	NEVER_HERE();
}

bool AddOnInfo::matches_widelands_version() const {
	if (min_wl_version.empty() && max_wl_version.empty()) {
		return true;
	}

	const std::string& wl_version = build_id();
	// Two cases. Either we have a release version such as "1.0".
	// Or we have a development version such as "1.0~git25169[9d77594@master]" –
	// which is then considered older than the version string before the '~'
	// but newer than any version less than that.
	const size_t tilde = wl_version.find('~');
	if (tilde == std::string::npos) {
		AddOnVersion wl = string_to_version(wl_version);
		if (!min_wl_version.empty() && wl < string_to_version(min_wl_version)) {
			return false;
		}
		if (!max_wl_version.empty() && wl > string_to_version(max_wl_version)) {
			return false;
		}
	} else {
		AddOnVersion next_wl = string_to_version(wl_version.substr(0, tilde));
		if (!min_wl_version.empty() && next_wl <= string_to_version(min_wl_version)) {
			return false;
		}
		if (!max_wl_version.empty() && next_wl > string_to_version(max_wl_version)) {
			return false;
		}
	}
	return true;
}

const AddOnInfo& find_addon(const std::string& name) {
	for (const auto& pair : g_addons) {
		if (pair.first->internal_name == name) {
			return *pair.first;
		}
	}
	throw wexception("Add-on %s is not installed", name.c_str());
}

std::shared_ptr<AddOnInfo> preload_addon(const std::string& name) {
	std::unique_ptr<FileSystem> fs(
	   g_fs->make_sub_file_system(kAddOnDir + FileSystem::file_separator() + name));
	Profile profile;
	profile.read("addon", nullptr, *fs);
	Section& s = profile.get_safe_section("global");

	Profile i18n_profile(kAddOnLocaleVersions.c_str());
	Section* i18n_section = i18n_profile.get_section("global");

<<<<<<< HEAD
	const std::string unlocalized_descname = s.get_safe_untranslated_string("name");
	const std::string unlocalized_description = s.get_safe_untranslated_string("description");
	const std::string unlocalized_author = s.get_safe_untranslated_string("author");

	AddOnInfo i = {name,
	               unlocalized_descname,
	               unlocalized_description,
	               unlocalized_author,
	               [name, unlocalized_descname]() {
		               i18n::AddOnTextdomain td(name);
		               return i18n::translate(unlocalized_descname);
	               },
	               [name, unlocalized_description]() {
		               i18n::AddOnTextdomain td(name);
		               return i18n::translate(unlocalized_description);
	               },
	               [name, unlocalized_author]() {
		               i18n::AddOnTextdomain td(name);
		               return i18n::translate(unlocalized_author);
	               },
	               string_to_version(s.get_safe_string("version")),
	               i18n_section ? i18n_section->get_natural(name.c_str(), 0) : 0,
	               get_category(s.get_safe_string("category")),
	               g_image_cache->get(fs->file_exists(kAddOnIconFile) ?
	               		kAddOnDir + FileSystem::file_separator() + name + FileSystem::file_separator() + kAddOnIconFile
	               		: kAddOnCategories.at(i.category).icon),
	               {},  // Requirements (will be initialized later)
	               s.get_bool("sync_safe", false),
	               s.get_string("min_wl_version", ""),
	               s.get_string("max_wl_version", ""),
	               /* Everything below is used only for remote add-ons. */
	               {},     // Screenshots
	               false,  // Verified
	               0,      // Size
	               "",     // Uploader
	               0,      // Timestamp
	               0,      // Downloads
	               {},     // Votes
	               {}      // Comments
	               };
=======
	AddOnInfo* i = new AddOnInfo();
	i->internal_name = name;
	i->unlocalized_descname = s.get_safe_untranslated_string("name");
	i->unlocalized_description = s.get_safe_untranslated_string("description");
	i->unlocalized_author = s.get_safe_untranslated_string("author");
	i->version = string_to_version(s.get_safe_string("version"));
	i->i18n_version = i18n_section ? i18n_section->get_natural(name.c_str(), 0) : 0;
	i->category = get_category(s.get_safe_string("category"));
	i->sync_safe = s.get_bool("sync_safe", false);
	i->min_wl_version = s.get_string("min_wl_version", "");
	i->max_wl_version = s.get_string("max_wl_version", "");
	i->descname = [i]() {
		i18n::AddOnTextdomain td(i->internal_name, i->i18n_version);
		return i18n::translate(i->unlocalized_descname);
	};
	i->description = [i]() {
		i18n::AddOnTextdomain td(i->internal_name, i->i18n_version);
		return i18n::translate(i->unlocalized_description);
	};
	i->author = [i]() {
		i18n::AddOnTextdomain td(i->internal_name, i->i18n_version);
		return i18n::translate(i->unlocalized_author);
	};
>>>>>>> 99258816

	if (i->category == AddOnCategory::kNone) {
		throw wexception("preload_addon (%s): category is None", name.c_str());
	}
	if (i->version.empty()) {
		throw wexception("preload_addon (%s): version string is empty", name.c_str());
	}

	for (std::string req(s.get_safe_string("requires")); !req.empty();) {
		const size_t commapos = req.find(',');
		if (commapos == std::string::npos) {
			i->requirements.push_back(req);
			break;
		} else {
			i->requirements.push_back(req.substr(0, commapos));
			req = req.substr(commapos + 1);
		}
	}

	return std::shared_ptr<AddOnInfo>(i);
}

}  // namespace AddOns<|MERGE_RESOLUTION|>--- conflicted
+++ resolved
@@ -400,48 +400,6 @@
 	Profile i18n_profile(kAddOnLocaleVersions.c_str());
 	Section* i18n_section = i18n_profile.get_section("global");
 
-<<<<<<< HEAD
-	const std::string unlocalized_descname = s.get_safe_untranslated_string("name");
-	const std::string unlocalized_description = s.get_safe_untranslated_string("description");
-	const std::string unlocalized_author = s.get_safe_untranslated_string("author");
-
-	AddOnInfo i = {name,
-	               unlocalized_descname,
-	               unlocalized_description,
-	               unlocalized_author,
-	               [name, unlocalized_descname]() {
-		               i18n::AddOnTextdomain td(name);
-		               return i18n::translate(unlocalized_descname);
-	               },
-	               [name, unlocalized_description]() {
-		               i18n::AddOnTextdomain td(name);
-		               return i18n::translate(unlocalized_description);
-	               },
-	               [name, unlocalized_author]() {
-		               i18n::AddOnTextdomain td(name);
-		               return i18n::translate(unlocalized_author);
-	               },
-	               string_to_version(s.get_safe_string("version")),
-	               i18n_section ? i18n_section->get_natural(name.c_str(), 0) : 0,
-	               get_category(s.get_safe_string("category")),
-	               g_image_cache->get(fs->file_exists(kAddOnIconFile) ?
-	               		kAddOnDir + FileSystem::file_separator() + name + FileSystem::file_separator() + kAddOnIconFile
-	               		: kAddOnCategories.at(i.category).icon),
-	               {},  // Requirements (will be initialized later)
-	               s.get_bool("sync_safe", false),
-	               s.get_string("min_wl_version", ""),
-	               s.get_string("max_wl_version", ""),
-	               /* Everything below is used only for remote add-ons. */
-	               {},     // Screenshots
-	               false,  // Verified
-	               0,      // Size
-	               "",     // Uploader
-	               0,      // Timestamp
-	               0,      // Downloads
-	               {},     // Votes
-	               {}      // Comments
-	               };
-=======
 	AddOnInfo* i = new AddOnInfo();
 	i->internal_name = name;
 	i->unlocalized_descname = s.get_safe_untranslated_string("name");
@@ -465,7 +423,9 @@
 		i18n::AddOnTextdomain td(i->internal_name, i->i18n_version);
 		return i18n::translate(i->unlocalized_author);
 	};
->>>>>>> 99258816
+	i->icon = g_image_cache->get(fs->file_exists(kAddOnIconFile) ?
+	               		kAddOnDir + FileSystem::file_separator() + name + FileSystem::file_separator() + kAddOnIconFile
+	               		: kAddOnCategories.at(i->category).icon);
 
 	if (i->category == AddOnCategory::kNone) {
 		throw wexception("preload_addon (%s): category is None", name.c_str());
