--- conflicted
+++ resolved
@@ -433,13 +433,10 @@
 
 		gl.load_game();
 
-<<<<<<< HEAD
-		ipl->info_panel_fast_forward_message_queue();
-=======
 		if (!gl.did_postload_addons()) {
 			postload_addons();
 		}
->>>>>>> 3b572c1b
+		ipl->info_panel_fast_forward_message_queue();
 	}
 
 	// Store the filename for further saves
