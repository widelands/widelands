--- conflicted
+++ resolved
@@ -211,11 +211,7 @@
 	if (!maploader)
 		throw wexception("could not load \"%s\"", mapname.c_str());
 	assert(!loader_ui_);
-<<<<<<< HEAD
-	create_loader_ui();
-=======
 	create_loader_ui({});
->>>>>>> 4eff9935
 
 	step_loader_ui(_("Preloading map…"));
 	maploader->preload_map(true);
@@ -232,13 +228,9 @@
 	mutable_tribes()->register_scenario_tribes(map().filesystem());
 
 	// We have to create the players here.
-<<<<<<< HEAD
-=======
-	step_loader_ui(_("Creating players…"));
->>>>>>> 4eff9935
 	PlayerNumber const nr_players = map().get_nrplayers();
 	iterate_player_numbers(p, nr_players) {
-		loader_ui_->step(
+		step_loader_ui(
 		   (boost::format(_("Creating player %d")) % static_cast<unsigned int>(p)).str());
 		// If tribe name is empty, pick a random tribe
 		std::string tribe = map().get_scenario_player_tribe(p);
@@ -261,18 +253,10 @@
 	set_game_controller(new SinglePlayerGameController(*this, true, 1));
 	try {
 		bool const result = run(NewSPScenario, script_to_run, false, "single_player");
-<<<<<<< HEAD
-		remove_loader_ui();
-=======
->>>>>>> 4eff9935
 		delete ctrl_;
 		ctrl_ = nullptr;
 		return result;
 	} catch (...) {
-<<<<<<< HEAD
-		remove_loader_ui();
-=======
->>>>>>> 4eff9935
 		delete ctrl_;
 		ctrl_ = nullptr;
 		throw;
@@ -302,15 +286,11 @@
 	if (!background.empty()) {
 		loader_ui_->set_background(background);
 	}
-<<<<<<< HEAD
-=======
-	step_loader_ui(_("Creating players…"));
->>>>>>> 4eff9935
 
 	std::vector<PlayerSettings> shared;
 	std::vector<uint8_t> shared_num;
 	for (uint32_t i = 0; i < settings.players.size(); ++i) {
-		loader_ui_->step((boost::format(_("Creating player %d")) % (i + 1)).str());
+		step_loader_ui((boost::format(_("Creating player %d")) % (i + 1)).str());
 		const PlayerSettings& playersettings = settings.players[i];
 
 		if (playersettings.state == PlayerSettings::State::kClosed ||
@@ -407,15 +387,7 @@
 
 bool Game::run_load_game(const std::string& filename, const std::string& script_to_run) {
 	assert(!loader_ui_);
-<<<<<<< HEAD
-	create_loader_ui();
-	std::vector<std::string> tipstext;
-	tipstext.push_back("general_game");
-	tipstext.push_back("singleplayer");
-	GameTips tips(*loader_ui_, tipstext);
-=======
 	create_loader_ui({"general_game", "singleplayer"});
->>>>>>> 4eff9935
 	int8_t player_nr;
 
 	step_loader_ui(_("Preloading map…"));
@@ -445,18 +417,10 @@
 	set_game_controller(new SinglePlayerGameController(*this, true, player_nr));
 	try {
 		bool const result = run(Loaded, script_to_run, false, "single_player");
-<<<<<<< HEAD
-		remove_loader_ui();
-=======
->>>>>>> 4eff9935
 		delete ctrl_;
 		ctrl_ = nullptr;
 		return result;
 	} catch (...) {
-<<<<<<< HEAD
-		remove_loader_ui();
-=======
->>>>>>> 4eff9935
 		delete ctrl_;
 		ctrl_ = nullptr;
 		throw;
@@ -504,12 +468,8 @@
 	if (start_game_type != Loaded) {
 		PlayerNumber const nr_players = map().get_nrplayers();
 		if (start_game_type == NewNonScenario) {
-<<<<<<< HEAD
 			/** TRANSLATORS: All players (plural) */
-			loader_ui_->step(_("Creating player infrastructure…"));
-=======
 			step_loader_ui(_("Creating player infrastructure…"));
->>>>>>> 4eff9935
 			iterate_players_existing(p, nr_players, *this, plr) {
 				plr->create_default_infrastructure();
 			}
