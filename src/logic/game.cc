/*
 * Copyright (C) 2002-2020 by the Widelands Development Team
 *
 * This program is free software; you can redistribute it and/or
 * modify it under the terms of the GNU General Public License
 * as published by the Free Software Foundation; either version 2
 * of the License, or (at your option) any later version.
 *
 * This program is distributed in the hope that it will be useful,
 * but WITHOUT ANY WARRANTY; without even the implied warranty of
 * MERCHANTABILITY or FITNESS FOR A PARTICULAR PURPOSE.  See the
 * GNU General Public License for more details.
 *
 * You should have received a copy of the GNU General Public License
 * along with this program; if not, write to the Free Software
 * Foundation, Inc., 51 Franklin Street, Fifth Floor, Boston, MA  02110-1301, USA.
 *
 */

#include "logic/game.h"

#include <memory>
#include <string>

#ifndef _WIN32
#include <unistd.h>  // for usleep
#else
#include <SDL_events.h>  // for a dirty hack.
#include <windows.h>
#endif

#include "base/i18n.h"
#include "base/log.h"
#include "base/macros.h"
#include "base/time_string.h"
#include "base/warning.h"
#include "build_info.h"
#include "economy/economy.h"
#include "economy/portdock.h"
#include "game_io/game_loader.h"
#include "game_io/game_preload_packet.h"
#include "io/fileread.h"
#include "io/filesystem/filesystem_exceptions.h"
#include "io/filesystem/layered_filesystem.h"
#include "io/filewrite.h"
#include "logic/cmd_calculate_statistics.h"
#include "logic/cmd_luacoroutine.h"
#include "logic/cmd_luascript.h"
#include "logic/filesystem_constants.h"
#include "logic/game_settings.h"
#include "logic/map_objects/tribes/carrier.h"
#include "logic/map_objects/tribes/market.h"
#include "logic/map_objects/tribes/militarysite.h"
#include "logic/map_objects/tribes/ship.h"
#include "logic/map_objects/tribes/soldier.h"
#include "logic/map_objects/tribes/trainingsite.h"
#include "logic/map_objects/tribes/tribe_descr.h"
#include "logic/map_objects/tribes/warehouse.h"
#include "logic/player.h"
#include "logic/playercommand.h"
#include "logic/replay.h"
#include "logic/single_player_game_controller.h"
#include "map_io/widelands_map_loader.h"
#include "scripting/lua_table.h"
#include "sound/sound_handler.h"
#include "ui_basic/progresswindow.h"
#include "wlapplication_options.h"
#include "wui/interactive_player.h"

namespace Widelands {

/// Define this to get lots of debugging output concerned with syncs
// #define SYNC_DEBUG

Game::SyncWrapper::~SyncWrapper() {
	if (dump_ != nullptr) {
		if (!syncstreamsave_) {
			try {
				g_fs->fs_unlink(dumpfname_);
			} catch (const FileError& e) {
				// not really a problem if deletion fails, but we'll log it
				log("Deleting synchstream file %s failed: %s\n", dumpfname_.c_str(), e.what());
			}
		}
	}
}

void Game::SyncWrapper::start_dump(const std::string& fname) {
	dumpfname_ = fname + kSyncstreamExtension;
	dump_.reset(g_fs->open_stream_write(dumpfname_));
	current_excerpt_id_ = 0;
	excerpts_buffer_[current_excerpt_id_].clear();
}

void Game::SyncWrapper::data(void const* const sync_data, size_t const size) {
#ifdef SYNC_DEBUG
	uint32_t time = game_.get_gametime();
	log("[sync:%08u t=%6u]", counter_, time);
	for (size_t i = 0; i < size; ++i)
		log(" %02x", (static_cast<uint8_t const*>(sync_data))[i]);
	log("\n");
#endif

	if (dump_ != nullptr && static_cast<int32_t>(counter_ - next_diskspacecheck_) >= 0) {
		next_diskspacecheck_ = counter_ + 16 * 1024 * 1024;

		if (g_fs->disk_space() < kMinimumDiskSpace) {
			log("Stop writing to syncstream file: disk is getting full.\n");
			dump_.reset();
		}
	}

	if (dump_ != nullptr) {
		try {
			dump_->data(sync_data, size);
		} catch (const WException&) {
			log("Writing to syncstream file %s failed. Stop synctream dump.\n", dumpfname_.c_str());
			dump_.reset();
		}
		assert(current_excerpt_id_ < kExcerptSize);
		excerpts_buffer_[current_excerpt_id_].append(static_cast<const char*>(sync_data), size);
	}

	target_.data(sync_data, size);
	counter_ += size;
}

Game::Game()
   : EditorGameBase(new LuaGameInterface(this)),
     forester_cache_(),
     syncwrapper_(*this, synchash_),
     ctrl_(nullptr),
     writereplay_(true),
     writesyncstream_(false),
     ai_training_mode_(false),
     auto_speed_(false),
     state_(gs_notrunning),
     cmdqueue_(*this),
     scenario_difficulty_(kScenarioDifficultyNotSet),
     /** TRANSLATORS: Win condition for this game has not been set. */
     win_condition_displayname_(_("Not set")),
     replay_(false) {
	Economy::initialize_serial();
}

Game::~Game() {
}

void Game::sync_reset() {
	syncwrapper_.counter_ = 0;

	synchash_.reset();
	log("[sync] Reset\n");
}

/**
 * \return a pointer to the \ref InteractivePlayer if any.
 * \note This function may return 0 (in particular, it will return 0 during
 * playback or if player is spectator)
 */
InteractivePlayer* Game::get_ipl() {
	return dynamic_cast<InteractivePlayer*>(get_ibase());
}

void Game::set_game_controller(GameController* const ctrl) {
	ctrl_ = ctrl;
}

void Game::set_ai_training_mode(const bool mode) {
	ai_training_mode_ = mode;
}

void Game::set_auto_speed(const bool mode) {
	auto_speed_ = mode;
}

GameController* Game::game_controller() {
	return ctrl_;
}

void Game::set_write_replay(bool const wr) {
	//  we want to allow for the possibility to stop writing our replay
	//  this is to ensure we do not crash because of diskspace
	//  still this is only possibe to go from true->false
	//  still probally should not do this with an assert but with better checks
	assert(state_ == gs_notrunning || !wr);

	writereplay_ = wr;
}

void Game::set_write_syncstream(bool const wr) {
	assert(state_ == gs_notrunning);

	writesyncstream_ = wr;
}

/**
 * Set whether the syncstream dump should be copied to a permanent location
 * at the end of the game.
 */
void Game::save_syncstream(bool const save) {
	syncwrapper_.syncstreamsave_ = save;
}

bool Game::run_splayer_scenario_direct(const std::string& mapname,
                                       const std::string& script_to_run) {
	// Replays can't handle scenarios
	set_write_replay(false);

	std::unique_ptr<MapLoader> maploader(mutable_map()->get_correct_loader(mapname));
	if (!maploader) {
		throw wexception("could not load \"%s\"", mapname.c_str());
	}

	create_loader_ui({"general_game"}, false);

	Notifications::publish(UI::NoteLoadingMessage(_("Preloading map…")));
	maploader->preload_map(true);
	change_loader_ui_background(map().get_background());

	world();
	tribes();

	// If the map is a scenario with custom tribe entites, load them too.
	mutable_tribes()->register_scenario_tribes(map().filesystem());

	// We have to create the players here.
	PlayerNumber const nr_players = map().get_nrplayers();
	iterate_player_numbers(p, nr_players) {
		// If tribe name is empty, pick a random tribe
		std::string tribe = map().get_scenario_player_tribe(p);
		if (tribe.empty()) {
			log("Setting random tribe for Player %d\n", static_cast<unsigned int>(p));
			const DescriptionIndex random = std::rand() % tribes().nrtribes();  // NOLINT
			tribe = tribes().get_tribe_descr(random)->name();
		}
		add_player(p, 0, tribe, map().get_scenario_player_name(p));
		get_player(p)->set_ai(map().get_scenario_player_ai(p));
	}
	win_condition_displayname_ = "Scenario";

	set_ibase(new InteractivePlayer(*this, get_config_section(), 1, false));

	maploader->load_map_complete(*this, Widelands::MapLoader::LoadType::kScenario);
	maploader.reset();

	set_game_controller(new SinglePlayerGameController(*this, true, 1));
	try {
		bool const result =
		   run(StartGameType::kSinglePlayerScenario, script_to_run, false, "single_player");
		delete ctrl_;
		ctrl_ = nullptr;
		return result;
	} catch (...) {
		delete ctrl_;
		ctrl_ = nullptr;
		throw;
	}
}

/**
 * Initialize the game based on the given settings.
 *
 */
void Game::init_newgame(const GameSettings& settings) {
	assert(has_loader_ui());

	Notifications::publish(UI::NoteLoadingMessage(_("Preloading map…")));

	std::unique_ptr<MapLoader> maploader(mutable_map()->get_correct_loader(settings.mapfilename));
	assert(maploader != nullptr);
	maploader->preload_map(settings.scenario);
	change_loader_ui_background(map().get_background());

	world();
	tribes();

	std::vector<PlayerSettings> shared;
	std::vector<uint8_t> shared_num;
	for (uint32_t i = 0; i < settings.players.size(); ++i) {
		const PlayerSettings& playersettings = settings.players[i];

		if (playersettings.state == PlayerSettings::State::kClosed ||
		    playersettings.state == PlayerSettings::State::kOpen) {
			continue;
		} else if (playersettings.state == PlayerSettings::State::kShared) {
			shared.push_back(playersettings);
			shared_num.push_back(i + 1);
			continue;
		}

		add_player(i + 1, playersettings.initialization_index, playersettings.tribe,
		           playersettings.name, playersettings.team);
		get_player(i + 1)->set_ai(playersettings.ai);
	}

	// Add shared in starting positions
	for (uint8_t n = 0; n < shared.size(); ++n) {
		// This player's starting position is used in another (shared) kingdom
		get_player(shared.at(n).shared_in)
		   ->add_further_starting_position(shared_num.at(n), shared.at(n).initialization_index);
	}

	maploader->load_map_complete(*this, settings.scenario ?
	                                       Widelands::MapLoader::LoadType::kScenario :
	                                       Widelands::MapLoader::LoadType::kGame);

	// Check for win_conditions
	if (!settings.scenario) {
		Notifications::publish(UI::NoteLoadingMessage(_("Initializing game…")));
		if (settings.peaceful) {
			for (uint32_t i = 1; i < settings.players.size(); ++i) {
				if (Player* p1 = get_player(i)) {
					for (uint32_t j = i + 1; j <= settings.players.size(); ++j) {
						if (Player* p2 = get_player(j)) {
							p1->set_attack_forbidden(j, true);
							p2->set_attack_forbidden(i, true);
						}
					}
				}
			}
		}

		std::unique_ptr<LuaTable> table(lua().run_script(settings.win_condition_script));
		table->do_not_warn_about_unaccessed_keys();
		win_condition_displayname_ = table->get_string("name");
		if (table->has_key<std::string>("init")) {
			std::unique_ptr<LuaCoroutine> cr = table->get_coroutine("init");
			cr->resume();
		}
		std::unique_ptr<LuaCoroutine> cr = table->get_coroutine("func");
		enqueue_command(new CmdLuaCoroutine(get_gametime() + 100, std::move(cr)));
	} else {
		win_condition_displayname_ = "Scenario";
	}
}

/**
 * Initialize the savegame based on the given settings.
 * At return the game is at the same state like a map loaded with Game::init()
 * Only difference is, that players are already initialized.
 * run<Returncode>() takes care about this difference.
 */
void Game::init_savegame(const GameSettings& settings) {
	assert(has_loader_ui());

	Notifications::publish(UI::NoteLoadingMessage(_("Preloading map…")));

	try {
		GameLoader gl(settings.mapfilename, *this);
		Widelands::GamePreloadPacket gpdp;
		gl.preload_game(gpdp);
		change_loader_ui_background(gpdp.get_background());

		win_condition_displayname_ = gpdp.get_win_condition();
		if (win_condition_displayname_ == "Scenario") {
			// Replays can't handle scenarios
			set_write_replay(false);
		}

		gl.load_game(settings.multiplayer);
		// Players might have selected a different AI type
		for (uint8_t i = 0; i < settings.players.size(); ++i) {
			const PlayerSettings& playersettings = settings.players[i];
			if (playersettings.state == PlayerSettings::State::kComputer) {
				get_player(i + 1)->set_ai(playersettings.ai);
			}
		}
	} catch (...) {
		throw;
	}
}

bool Game::run_load_game(const std::string& filename, const std::string& script_to_run) {
	create_loader_ui({"general_game", "singleplayer"}, false);
	int8_t player_nr;

	Notifications::publish(UI::NoteLoadingMessage(_("Preloading map…")));

	{
		GameLoader gl(filename, *this);

		Widelands::GamePreloadPacket gpdp;
		gl.preload_game(gpdp);
		change_loader_ui_background(gpdp.get_background());

		win_condition_displayname_ = gpdp.get_win_condition();
		if (win_condition_displayname_ == "Scenario") {
			// Replays can't handle scenarios
			set_write_replay(false);
		}

		player_nr = gpdp.get_player_nr();
		set_ibase(new InteractivePlayer(*this, get_config_section(), player_nr, false));

		gl.load_game();
	}

	// Store the filename for further saves
	save_handler().set_current_filename(filename);

	set_game_controller(new SinglePlayerGameController(*this, true, player_nr));
	try {
		bool const result = run(StartGameType::kSaveGame, script_to_run, false, "single_player");
		delete ctrl_;
		ctrl_ = nullptr;
		return result;
	} catch (...) {
		delete ctrl_;
		ctrl_ = nullptr;
		throw;
	}
}

/**
 * Called for every game after loading (from a savegame or just from a map
 * during single/multiplayer/scenario).
 *
 * Ensure that players and player controllers are setup properly (in particular
 * AI and the \ref InteractivePlayer if any).
 */
void Game::postload() {
	EditorGameBase::postload();
	get_ibase()->postload();
}

/**
 * This runs a game, including game creation phase.
 *
 * The setup and loading of a game happens (or rather: will happen) in three
 * stages.
 * 1.  First of all, the host (or single player) configures the game. During
 *     this time, only short descriptions of the game data (such as map
 *     headers)are loaded to minimize loading times.
 * 2a. Once the game is about to start and the configuration screen is finished,
 *     all logic data (map, tribe information, building information) is loaded
 *     during postload.
 * 2b. If a game is created, initial player positions are set. This step is
 *     skipped when a game is loaded.
 * 3.  After this has happened, the game graphics are loaded.
 *
 * \return true if a game actually took place, false otherwise
 */
bool Game::run(StartGameType const start_game_type,
               const std::string& script_to_run,
               bool replay,
               const std::string& prefix_for_replays) {
	assert(has_loader_ui());

	replay_ = replay;
	postload();

	if (start_game_type != StartGameType::kSaveGame) {
		PlayerNumber const nr_players = map().get_nrplayers();
<<<<<<< HEAD
		if (start_game_type == NewNonScenario) {
			/** TRANSLATORS: All players (plural) */
			Notifications::publish(UI::NoteLoadingMessage(_("Creating player infrastructure…")));
=======
		if (start_game_type == StartGameType::kMap) {
			step_loader_ui(_("Creating player infrastructure…"));
>>>>>>> 6b58ed38
			iterate_players_existing(p, nr_players, *this, plr) {
				plr->create_default_infrastructure();
			}
		} else {
			// Is a scenario!
			// Replays can't handle scenarios
			set_write_replay(false);
			iterate_players_existing_novar(p, nr_players, *this) {
				if (!map().get_starting_pos(p)) {
					throw WLWarning(_("Missing starting position"),
					                _("Widelands could not start the game, because player %u has "
					                  "no starting position.\n"
					                  "You can manually add a starting position with the Widelands "
					                  "Editor to fix this problem."),
					                static_cast<unsigned int>(p));
				}
			}
		}

		if (get_ipl()) {
			// Scroll map to starting position for new games.
			// Loaded games are handled in GameInteractivePlayerPacket for single player, and in
			// InteractiveGameBase::start() for multiplayer.
			get_ipl()->map_view()->scroll_to_field(
			   map().get_starting_pos(get_ipl()->player_number()), MapView::Transition::Jump);
		}

		// Prepare the map, set default textures
		mutable_map()->recalc_default_resources(world());

		// Finally, set the scenario names and tribes to represent
		// the correct names of the players
		iterate_player_numbers(p, nr_players) {
			const Player* const plr = get_player(p);
			const std::string no_name;
			const std::string& player_tribe = plr ? plr->tribe().name() : no_name;
			const std::string& player_name = plr ? plr->get_name() : no_name;
			const std::string& player_ai = plr ? plr->get_ai() : no_name;
			mutable_map()->set_scenario_player_tribe(p, player_tribe);
			mutable_map()->set_scenario_player_name(p, player_name);
			mutable_map()->set_scenario_player_ai(p, player_ai);
			mutable_map()->set_scenario_player_closeable(p, false);  // player is already initialized.
		}

		// Run the init script, if the map provides one.
		if (start_game_type == StartGameType::kSinglePlayerScenario) {
			enqueue_command(new CmdLuaScript(get_gametime(), "map:scripting/init.lua"));
		} else if (start_game_type == StartGameType::kMultiPlayerScenario) {
			enqueue_command(new CmdLuaScript(get_gametime(), "map:scripting/multiplayer_init.lua"));
		}

		// Queue first statistics calculation
		enqueue_command(new CmdCalculateStatistics(get_gametime() + 1));
	}

	if (!script_to_run.empty() && (start_game_type == StartGameType::kSinglePlayerScenario ||
	                               start_game_type == StartGameType::kSaveGame)) {
		enqueue_command(new CmdLuaScript(get_gametime() + 1, script_to_run));
	}

	if (writereplay_ || writesyncstream_) {
		// Derive a replay filename from the current time
		const std::string fname = kReplayDir + g_fs->file_separator() + std::string(timestring()) +
		                          std::string("_") + prefix_for_replays + kReplayExtension;
		if (writereplay_) {
			log("Starting replay writer\n");

			assert(!replaywriter_);
			replaywriter_.reset(new ReplayWriter(*this, fname));

			log("Replay writer has started\n");
		}

		if (writesyncstream_) {
			syncwrapper_.start_dump(fname);
		}
	}

	sync_reset();

#ifdef _WIN32
	//  Clear the event queue before starting game because we don't want
	//  to handle events at game start that happened during loading procedure.
	SDL_Event event;
	while (SDL_PollEvent(&event))
		;
#endif

	g_sh->change_music("ingame", 1000);

	state_ = gs_running;

	remove_loader_ui();

	get_ibase()->run<UI::Panel::Returncodes>();

	state_ = gs_ending;

	g_sh->change_music("menu", 1000);

	cleanup_objects();
	set_ibase(nullptr);

	state_ = gs_notrunning;

	return true;
}

/**
 * think() is called by the UI objects initiated during Game::run()
 * during their modal loop.
 * Depending on the current state we advance game logic and stuff,
 * running the cmd queue etc.
 */
void Game::think() {
	assert(ctrl_);

	ctrl_->think();

	if (state_ == gs_running) {
		// TODO(sirver): This is not good. Here, it depends on the speed of the
		// computer and the fps if and when the game is saved - this is very bad
		// for scenarios and even worse for the regression suite (which relies on
		// the timings of savings.
		cmdqueue().run_queue(ctrl_->get_frametime(), get_gametime_pointer());

		// check if autosave is needed
		savehandler_.think(*this);
	}
}

/**
 * Cleanup for load
 * \deprecated
 */
// TODO(unknown): Get rid of this. Prefer to delete and recreate Game-style objects
// Note that this needs fixes in the editor.
void Game::cleanup_for_load() {
	state_ = gs_notrunning;

	EditorGameBase::cleanup_for_load();

	cmdqueue().flush();

	// Statistics
	general_stats_.clear();
}

/**
 * Game logic code may write to the synchronization
 * token stream. All written data will be hashed and can be used to
 * check for network or replay desyncs.
 *
 * \return the synchronization token stream
 *
 * \note This is returned as a \ref StreamWrite object to prevent
 * the caller from messing with the checksumming process.
 */
StreamWrite& Game::syncstream() {
	return syncwrapper_;
}

/**
 * Switches to the next part of the syncstream excerpt.
 */
void Game::report_sync_request() {
	syncwrapper_.current_excerpt_id_ =
	   (syncwrapper_.current_excerpt_id_ + 1) % SyncWrapper::kExcerptSize;
	syncwrapper_.excerpts_buffer_[syncwrapper_.current_excerpt_id_].clear();
}

/**
 * Triggers writing of syncstream excerpt and adds the playernumber of the desynced player
 * to the stream.
 * Playernumber should be negative when called by network clients
 */
void Game::report_desync(int32_t playernumber) {
	if (syncwrapper_.dumpfname_.empty()) {
		log("Error: A desync occurred but no filename for the syncstream has been set.");
		return;
	}
	// Replace .wss extension of syncstream file with .wse extension for syncstream extract
	std::string filename = syncwrapper_.dumpfname_;
	assert(syncwrapper_.dumpfname_.length() > kSyncstreamExtension.length());
	filename.replace(filename.length() - kSyncstreamExtension.length(),
	                 kSyncstreamExtension.length(), kSyncstreamExcerptExtension);
	std::unique_ptr<StreamWrite> file(g_fs->open_stream_write(filename));
	assert(file != nullptr);
	// Write revision, branch and build type of this build to the file
	file->unsigned_32(build_id().length());
	file->text(build_id());
	file->unsigned_32(build_type().length());
	file->text(build_type());
	file->signed_32(playernumber);
	// Write our buffers to the file. Start with the oldest one
	const size_t i2 = (syncwrapper_.current_excerpt_id_ + 1) % SyncWrapper::kExcerptSize;
	size_t i = i2;
	do {
		file->text(syncwrapper_.excerpts_buffer_[i]);
		syncwrapper_.excerpts_buffer_[i].clear();
		i = (i + 1) % SyncWrapper::kExcerptSize;
	} while (i != i2);
	file->unsigned_8(SyncEntry::kDesync);
	file->signed_32(playernumber);
	// Restart buffers
	syncwrapper_.current_excerpt_id_ = 0;
}

/**
 * Calculate the current synchronization checksum and copy
 * it into the given array, without affecting the subsequent
 * checksumming process.
 *
 * \return the checksum
 */
Md5Checksum Game::get_sync_hash() const {
	MD5Checksum<StreamWrite> copy(synchash_);

	copy.finish_checksum();
	return copy.get_checksum();
}

/**
 * Return a random value that can be used in parallel game logic
 * simulation.
 *
 * \note Do NOT use for random events in the UI or other display code.
 */
uint32_t Game::logic_rand() {
	uint32_t const result = rng().rand();
	syncstream().unsigned_8(SyncEntry::kRandom);
	syncstream().unsigned_32(result);
	return result;
}

/**
 * All player-issued commands must enter the queue through this function.
 * It takes the appropriate action, i.e. either add to the cmd_queue or send
 * across the network.
 */
void Game::send_player_command(PlayerCommand* pc) {
	ctrl_->send_player_command(pc);
}

/**
 * Actually enqueue a command.
 *
 * \note In a network game, player commands are only allowed to enter the
 * command queue after being accepted by the networking logic via
 * \ref send_player_command, so you must never enqueue a player command
 * directly.
 */
void Game::enqueue_command(Command* const cmd) {
	if (writereplay_ && replaywriter_) {
		if (upcast(PlayerCommand, plcmd, cmd)) {
			replaywriter_->send_player_command(plcmd);
		}
	}
	cmdqueue().enqueue(cmd);
}

// we might want to make these inlines:
void Game::send_player_bulldoze(PlayerImmovable& pi, bool const recurse) {
	send_player_command(new CmdBulldoze(get_gametime(), pi.owner().player_number(), pi, recurse));
}

void Game::send_player_dismantle(PlayerImmovable& pi, bool kw) {
	send_player_command(
	   new CmdDismantleBuilding(get_gametime(), pi.owner().player_number(), pi, kw));
}

void Game::send_player_build(int32_t const pid, const Coords& coords, DescriptionIndex const id) {
	assert(tribes().building_exists(id));
	send_player_command(new CmdBuild(get_gametime(), pid, coords, id));
}

void Game::send_player_build_flag(int32_t const pid, const Coords& coords) {
	send_player_command(new CmdBuildFlag(get_gametime(), pid, coords));
}

void Game::send_player_build_road(int32_t pid, Path& path) {
	send_player_command(new CmdBuildRoad(get_gametime(), pid, path));
}

void Game::send_player_build_waterway(int32_t pid, Path& path) {
	send_player_command(new CmdBuildWaterway(get_gametime(), pid, path));
}

void Game::send_player_flagaction(Flag& flag) {
	send_player_command(new CmdFlagAction(get_gametime(), flag.owner().player_number(), flag));
}

void Game::send_player_start_stop_building(Building& building) {
	send_player_command(
	   new CmdStartStopBuilding(get_gametime(), building.owner().player_number(), building));
}

void Game::send_player_militarysite_set_soldier_preference(Building& building,
                                                           SoldierPreference my_preference) {
	send_player_command(new CmdMilitarySiteSetSoldierPreference(
	   get_gametime(), building.owner().player_number(), building, my_preference));
}

void Game::send_player_start_or_cancel_expedition(Building& building) {
	send_player_command(
	   new CmdStartOrCancelExpedition(get_gametime(), building.owner().player_number(), building));
}

void Game::send_player_enhance_building(Building& building, DescriptionIndex const id, bool kw) {
	assert(building.descr().type() == MapObjectType::CONSTRUCTIONSITE ||
	       building.owner().tribe().has_building(id));
	send_player_command(
	   new CmdEnhanceBuilding(get_gametime(), building.owner().player_number(), building, id, kw));
}

void Game::send_player_evict_worker(Worker& worker) {
	send_player_command(new CmdEvictWorker(get_gametime(), worker.owner().player_number(), worker));
}

void Game::send_player_set_ware_priority(PlayerImmovable& imm,
                                         int32_t const type,
                                         DescriptionIndex const index,
                                         int32_t const prio,
                                         bool cs) {
	send_player_command(new CmdSetWarePriority(
	   get_gametime(), imm.owner().player_number(), imm, type, index, prio, cs));
}

void Game::send_player_set_input_max_fill(PlayerImmovable& imm,
                                          DescriptionIndex const index,
                                          WareWorker type,
                                          uint32_t const max_fill,
                                          bool cs) {
	send_player_command(new CmdSetInputMaxFill(
	   get_gametime(), imm.owner().player_number(), imm, index, type, max_fill, cs));
}

void Game::send_player_change_training_options(TrainingSite& ts,
                                               TrainingAttribute attr,
                                               int32_t const val) {
	send_player_command(
	   new CmdChangeTrainingOptions(get_gametime(), ts.owner().player_number(), ts, attr, val));
}

void Game::send_player_drop_soldier(Building& b, int32_t const ser) {
	assert(ser != -1);
	send_player_command(new CmdDropSoldier(get_gametime(), b.owner().player_number(), b, ser));
}

void Game::send_player_change_soldier_capacity(Building& b, int32_t const val) {
	send_player_command(
	   new CmdChangeSoldierCapacity(get_gametime(), b.owner().player_number(), b, val));
}

void Game::send_player_enemyflagaction(const Flag& flag,
                                       PlayerNumber const who_attacks,
                                       const std::vector<Serial>& soldiers) {
	if (player(who_attacks)
	       .is_seeing(Map::get_index(flag.get_building()->get_position(), map().get_width()))) {
		send_player_command(new CmdEnemyFlagAction(get_gametime(), who_attacks, flag, soldiers));
	}
}

void Game::send_player_ship_scouting_direction(Ship& ship, WalkingDir direction) {
	send_player_command(new CmdShipScoutDirection(
	   get_gametime(), ship.get_owner()->player_number(), ship.serial(), direction));
}

void Game::send_player_ship_construct_port(Ship& ship, Coords coords) {
	send_player_command(new CmdShipConstructPort(
	   get_gametime(), ship.get_owner()->player_number(), ship.serial(), coords));
}

void Game::send_player_ship_explore_island(Ship& ship, IslandExploreDirection direction) {
	send_player_command(new CmdShipExploreIsland(
	   get_gametime(), ship.get_owner()->player_number(), ship.serial(), direction));
}

void Game::send_player_sink_ship(Ship& ship) {
	send_player_command(
	   new CmdShipSink(get_gametime(), ship.get_owner()->player_number(), ship.serial()));
}

void Game::send_player_cancel_expedition_ship(Ship& ship) {
	send_player_command(new CmdShipCancelExpedition(
	   get_gametime(), ship.get_owner()->player_number(), ship.serial()));
}

void Game::send_player_expedition_config(PortDock& pd,
                                         WareWorker ww,
                                         DescriptionIndex di,
                                         bool add) {
	send_player_command(
	   new CmdExpeditionConfig(get_gametime(), pd.get_owner()->player_number(), pd, ww, di, add));
}

void Game::send_player_propose_trade(const Trade& trade) {
	auto* object = objects().get_object(trade.initiator);
	assert(object != nullptr);
	send_player_command(
	   new CmdProposeTrade(get_gametime(), object->get_owner()->player_number(), trade));
}

void Game::send_player_set_stock_policy(Building& imm,
                                        WareWorker ww,
                                        DescriptionIndex di,
                                        StockPolicy sp) {
	send_player_command(new CmdSetStockPolicy(
	   get_gametime(), imm.get_owner()->player_number(), imm, ww == wwWORKER, di, sp));
}

void Game::send_player_toggle_mute(const Building& b, bool all) {
	send_player_command(
	   new CmdToggleMuteMessages(get_gametime(), b.owner().player_number(), b, all));
}

int Game::propose_trade(const Trade& trade) {
	// TODO(sirver,trading): Check if a trade is possible (i.e. if there is a
	// path between the two markets);
	const int id = next_trade_agreement_id_;
	++next_trade_agreement_id_;

	auto* initiator = dynamic_cast<Market*>(objects().get_object(trade.initiator));
	auto* receiver = dynamic_cast<Market*>(objects().get_object(trade.receiver));
	// This is only ever called through a PlayerCommand and that already made
	// sure that the objects still exist. Since no time has passed, they should
	// not have vanished under us.
	assert(initiator != nullptr);
	assert(receiver != nullptr);

	receiver->removed.connect([this, id](const uint32_t /* serial */) { cancel_trade(id); });
	initiator->removed.connect([this, id](const uint32_t /* serial */) { cancel_trade(id); });

	receiver->send_message(*this, Message::Type::kTradeOfferReceived, _("Trade Offer"),
	                       receiver->descr().icon_filename(), receiver->descr().descname(),
	                       _("This market has received a new trade offer."), true);
	trade_agreements_[id] = TradeAgreement{TradeAgreement::State::kProposed, trade};

	// TODO(sirver,trading): this should be done through another player_command, but I
	// want to get to the trade logic implementation now.
	accept_trade(id);
	return id;
}

void Game::accept_trade(const int trade_id) {
	auto it = trade_agreements_.find(trade_id);
	if (it == trade_agreements_.end()) {
		log("Game::accept_trade: Trade %d has vanished. Ignoring.\n", trade_id);
		return;
	}
	const Trade& trade = it->second.trade;
	auto* initiator = dynamic_cast<Market*>(objects().get_object(trade.initiator));
	auto* receiver = dynamic_cast<Market*>(objects().get_object(trade.receiver));
	if (initiator == nullptr || receiver == nullptr) {
		cancel_trade(trade_id);
		return;
	}

	initiator->new_trade(trade_id, trade.items_to_send, trade.num_batches, trade.receiver);
	receiver->new_trade(trade_id, trade.items_to_receive, trade.num_batches, trade.initiator);

	// TODO(sirver,trading): Message the users that the trade has been accepted.
}

void Game::cancel_trade(int trade_id) {
	// The trade id might be long gone - since we never disconnect from the
	// 'removed' signal of the two buildings, we might be invoked long after the
	// trade was deleted for other reasons.
	const auto it = trade_agreements_.find(trade_id);
	if (it == trade_agreements_.end()) {
		return;
	}
	const auto& trade = it->second.trade;

	auto* initiator = dynamic_cast<Market*>(objects().get_object(trade.initiator));
	if (initiator != nullptr) {
		initiator->cancel_trade(trade_id);
		// TODO(sirver,trading): Send message to owner that the trade has been canceled.
	}

	auto* receiver = dynamic_cast<Market*>(objects().get_object(trade.receiver));
	if (receiver != nullptr) {
		receiver->cancel_trade(trade_id);
		// TODO(sirver,trading): Send message to owner that the trade has been canceled.
	}
	trade_agreements_.erase(trade_id);
}

LuaGameInterface& Game::lua() {
	return dynamic_cast<LuaGameInterface&>(EditorGameBase::lua());
}

const std::string& Game::get_win_condition_displayname() const {
	return win_condition_displayname_;
}
void Game::set_win_condition_displayname(const std::string& name) {
	win_condition_displayname_ = name;
}

/**
 * Sample global statistics for the game.
 */
void Game::sample_statistics() {
	// Update general stats
	PlayerNumber const nr_plrs = map().get_nrplayers();
	std::vector<uint32_t> land_size;
	std::vector<uint32_t> nr_buildings;
	std::vector<uint32_t> nr_casualties;
	std::vector<uint32_t> nr_kills;
	std::vector<uint32_t> nr_msites_lost;
	std::vector<uint32_t> nr_msites_defeated;
	std::vector<uint32_t> nr_civil_blds_lost;
	std::vector<uint32_t> nr_civil_blds_defeated;
	std::vector<uint32_t> miltary_strength;
	std::vector<uint32_t> nr_workers;
	std::vector<uint32_t> nr_wares;
	std::vector<uint32_t> productivity;
	std::vector<uint32_t> nr_production_sites;
	std::vector<uint32_t> custom_statistic;
	land_size.resize(nr_plrs);
	nr_buildings.resize(nr_plrs);
	nr_casualties.resize(nr_plrs);
	nr_kills.resize(nr_plrs);
	nr_msites_lost.resize(nr_plrs);
	nr_msites_defeated.resize(nr_plrs);
	nr_civil_blds_lost.resize(nr_plrs);
	nr_civil_blds_defeated.resize(nr_plrs);
	miltary_strength.resize(nr_plrs);
	nr_workers.resize(nr_plrs);
	nr_wares.resize(nr_plrs);
	productivity.resize(nr_plrs);
	nr_production_sites.resize(nr_plrs);
	custom_statistic.resize(nr_plrs);

	//  We walk the map, to gain all needed information.
	const Map& themap = map();
	Extent const extent = themap.extent();
	iterate_Map_FCoords(themap, extent, fc) {
		if (PlayerNumber const owner = fc.field->get_owned_by()) {
			++land_size[owner - 1];
		}

		// Get the immovable
		if (upcast(Building, building, fc.field->get_immovable())) {
			if (building->get_position() == fc) {  // only count main location
				uint8_t const player_index = building->owner().player_number() - 1;
				++nr_buildings[player_index];

				//  If it is a productionsite, add its productivity.
				if (upcast(ProductionSite, productionsite, building)) {
					++nr_production_sites[player_index];
					productivity[player_index] += productionsite->get_statistics_percent();
				}
			}
		}

		// Now, walk the bobs
		for (Bob const* b = fc.field->get_first_bob(); b; b = b->get_next_bob()) {
			if (upcast(Soldier const, s, b)) {
				miltary_strength[s->owner().player_number() - 1] +=
				   s->get_level(TrainingAttribute::kTotal) + 1;  //  So that level 0 also counts.
			}
		}
	}

	//  Number of workers / wares / casualties / kills.
	iterate_players_existing(p, nr_plrs, *this, plr) {
		uint32_t wostock = 0;
		uint32_t wastock = 0;

		for (const auto& economy : plr->economies()) {
			const TribeDescr& tribe = plr->tribe();

			switch (economy.second->type()) {
			case wwWARE:
				for (const DescriptionIndex& ware_index : tribe.wares()) {
					wastock += economy.second->stock_ware_or_worker(ware_index);
				}
				break;
			case wwWORKER:
				for (const DescriptionIndex& worker_index : tribe.workers()) {
					if (tribe.get_worker_descr(worker_index)->type() != MapObjectType::CARRIER) {
						wostock += economy.second->stock_ware_or_worker(worker_index);
					}
				}
				break;
			}
		}
		nr_wares[p - 1] = wastock;
		nr_workers[p - 1] = wostock;
		nr_casualties[p - 1] = plr->casualties();
		nr_kills[p - 1] = plr->kills();
		nr_msites_lost[p - 1] = plr->msites_lost();
		nr_msites_defeated[p - 1] = plr->msites_defeated();
		nr_civil_blds_lost[p - 1] = plr->civil_blds_lost();
		nr_civil_blds_defeated[p - 1] = plr->civil_blds_defeated();
	}

	// Now, divide the statistics
	for (uint32_t i = 0; i < map().get_nrplayers(); ++i) {
		if (productivity[i]) {
			productivity[i] /= nr_production_sites[i];
		}
	}

	// If there is a hook function defined to sample special statistics in this
	// game, call the corresponding Lua function
	std::unique_ptr<LuaTable> hook = lua().get_hook("custom_statistic");
	if (hook) {
		hook->do_not_warn_about_unaccessed_keys();
		iterate_players_existing(p, nr_plrs, *this, plr) {
			std::unique_ptr<LuaCoroutine> cr(hook->get_coroutine("calculator"));
			cr->push_arg(plr);
			cr->resume();
			custom_statistic[p - 1] = cr->pop_uint32();
		}
	}

	// Now, push this on the general statistics
	general_stats_.resize(map().get_nrplayers());
	for (uint32_t i = 0; i < map().get_nrplayers(); ++i) {
		general_stats_[i].land_size.push_back(land_size[i]);
		general_stats_[i].nr_buildings.push_back(nr_buildings[i]);
		general_stats_[i].nr_casualties.push_back(nr_casualties[i]);
		general_stats_[i].nr_kills.push_back(nr_kills[i]);
		general_stats_[i].nr_msites_lost.push_back(nr_msites_lost[i]);
		general_stats_[i].nr_msites_defeated.push_back(nr_msites_defeated[i]);
		general_stats_[i].nr_civil_blds_lost.push_back(nr_civil_blds_lost[i]);
		general_stats_[i].nr_civil_blds_defeated.push_back(nr_civil_blds_defeated[i]);
		general_stats_[i].miltary_strength.push_back(miltary_strength[i]);
		general_stats_[i].nr_workers.push_back(nr_workers[i]);
		general_stats_[i].nr_wares.push_back(nr_wares[i]);
		general_stats_[i].productivity.push_back(productivity[i]);
		general_stats_[i].custom_statistic.push_back(custom_statistic[i]);
	}

	// Calculate statistics for the players
	const PlayerNumber nr_players = map().get_nrplayers();
	iterate_players_existing(p, nr_players, *this, plr) plr->sample_statistics();
}

/**
 * Read statistics data from a file.
 *
 * \param fr file to read from
 */
void Game::read_statistics(FileRead& fr) {
	fr.unsigned_32();  // used to be last stats update time

	// Read general statistics
	uint32_t entries = fr.unsigned_16();
	const PlayerNumber nr_players = map().get_nrplayers();
	general_stats_.resize(nr_players);

	iterate_players_existing_novar(p, nr_players, *this) {
		general_stats_[p - 1].land_size.resize(entries);
		general_stats_[p - 1].nr_workers.resize(entries);
		general_stats_[p - 1].nr_buildings.resize(entries);
		general_stats_[p - 1].nr_wares.resize(entries);
		general_stats_[p - 1].productivity.resize(entries);
		general_stats_[p - 1].nr_casualties.resize(entries);
		general_stats_[p - 1].nr_kills.resize(entries);
		general_stats_[p - 1].nr_msites_lost.resize(entries);
		general_stats_[p - 1].nr_msites_defeated.resize(entries);
		general_stats_[p - 1].nr_civil_blds_lost.resize(entries);
		general_stats_[p - 1].nr_civil_blds_defeated.resize(entries);
		general_stats_[p - 1].miltary_strength.resize(entries);
		general_stats_[p - 1].custom_statistic.resize(entries);
	}

	iterate_players_existing_novar(
	   p, nr_players, *this) for (uint32_t j = 0; j < general_stats_[p - 1].land_size.size(); ++j) {
		general_stats_[p - 1].land_size[j] = fr.unsigned_32();
		general_stats_[p - 1].nr_workers[j] = fr.unsigned_32();
		general_stats_[p - 1].nr_buildings[j] = fr.unsigned_32();
		general_stats_[p - 1].nr_wares[j] = fr.unsigned_32();
		general_stats_[p - 1].productivity[j] = fr.unsigned_32();
		general_stats_[p - 1].nr_casualties[j] = fr.unsigned_32();
		general_stats_[p - 1].nr_kills[j] = fr.unsigned_32();
		general_stats_[p - 1].nr_msites_lost[j] = fr.unsigned_32();
		general_stats_[p - 1].nr_msites_defeated[j] = fr.unsigned_32();
		general_stats_[p - 1].nr_civil_blds_lost[j] = fr.unsigned_32();
		general_stats_[p - 1].nr_civil_blds_defeated[j] = fr.unsigned_32();
		general_stats_[p - 1].miltary_strength[j] = fr.unsigned_32();
		general_stats_[p - 1].custom_statistic[j] = fr.unsigned_32();
	}
}

/**
 * Write general statistics to the given file.
 */
void Game::write_statistics(FileWrite& fw) {
	fw.unsigned_32(0);  // Used to be last stats update time. No longer needed

	// General statistics
	// First, we write the size of the statistics arrays
	uint32_t entries = 0;

	const PlayerNumber nr_players = map().get_nrplayers();
	iterate_players_existing_novar(p, nr_players, *this) if (!general_stats_.empty()) {
		entries = general_stats_[p - 1].land_size.size();
		break;
	}

	fw.unsigned_16(entries);

	iterate_players_existing_novar(p, nr_players, *this) for (uint32_t j = 0; j < entries; ++j) {
		fw.unsigned_32(general_stats_[p - 1].land_size[j]);
		fw.unsigned_32(general_stats_[p - 1].nr_workers[j]);
		fw.unsigned_32(general_stats_[p - 1].nr_buildings[j]);
		fw.unsigned_32(general_stats_[p - 1].nr_wares[j]);
		fw.unsigned_32(general_stats_[p - 1].productivity[j]);
		fw.unsigned_32(general_stats_[p - 1].nr_casualties[j]);
		fw.unsigned_32(general_stats_[p - 1].nr_kills[j]);
		fw.unsigned_32(general_stats_[p - 1].nr_msites_lost[j]);
		fw.unsigned_32(general_stats_[p - 1].nr_msites_defeated[j]);
		fw.unsigned_32(general_stats_[p - 1].nr_civil_blds_lost[j]);
		fw.unsigned_32(general_stats_[p - 1].nr_civil_blds_defeated[j]);
		fw.unsigned_32(general_stats_[p - 1].miltary_strength[j]);
		fw.unsigned_32(general_stats_[p - 1].custom_statistic[j]);
	}
}
}  // namespace Widelands<|MERGE_RESOLUTION|>--- conflicted
+++ resolved
@@ -452,14 +452,9 @@
 
 	if (start_game_type != StartGameType::kSaveGame) {
 		PlayerNumber const nr_players = map().get_nrplayers();
-<<<<<<< HEAD
-		if (start_game_type == NewNonScenario) {
+		if (start_game_type == StartGameType::kMap) {
 			/** TRANSLATORS: All players (plural) */
 			Notifications::publish(UI::NoteLoadingMessage(_("Creating player infrastructure…")));
-=======
-		if (start_game_type == StartGameType::kMap) {
-			step_loader_ui(_("Creating player infrastructure…"));
->>>>>>> 6b58ed38
 			iterate_players_existing(p, nr_players, *this, plr) {
 				plr->create_default_infrastructure();
 			}
