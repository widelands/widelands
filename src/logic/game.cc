--- conflicted
+++ resolved
@@ -212,11 +212,7 @@
 		throw wexception("could not load \"%s\"", mapname.c_str());
 	}
 
-<<<<<<< HEAD
-	create_loader_ui({"general_game"});
-=======
 	create_loader_ui({"general_game"}, false);
->>>>>>> 93acc664
 
 	step_loader_ui(_("Preloading map…"));
 	maploader->preload_map(true);
@@ -231,13 +227,9 @@
 	mutable_tribes()->register_scenario_tribes(map().filesystem());
 
 	// We have to create the players here.
-<<<<<<< HEAD
-=======
-	step_loader_ui(_("Creating players…"));
->>>>>>> 93acc664
 	PlayerNumber const nr_players = map().get_nrplayers();
 	iterate_player_numbers(p, nr_players) {
-		step_loader_ui((boost::format(_("Creating player %d")) % static_cast<unsigned int>(p)).str());
+		step_loader_ui((boost::format(_("Creating player %d…")) % static_cast<unsigned int>(p)).str());
 		// If tribe name is empty, pick a random tribe
 		std::string tribe = map().get_scenario_player_tribe(p);
 		if (tribe.empty()) {
@@ -294,7 +286,7 @@
 	std::vector<PlayerSettings> shared;
 	std::vector<uint8_t> shared_num;
 	for (uint32_t i = 0; i < settings.players.size(); ++i) {
-		step_loader_ui((boost::format(_("Creating player %d")) % (i + 1)).str());
+		step_loader_ui((boost::format(_("Creating player %d…")) % (i + 1)).str());
 		const PlayerSettings& playersettings = settings.players[i];
 
 		if (playersettings.state == PlayerSettings::State::kClosed ||
@@ -391,11 +383,7 @@
 }
 
 bool Game::run_load_game(const std::string& filename, const std::string& script_to_run) {
-<<<<<<< HEAD
-	create_loader_ui({"general_game", "singleplayer"});
-=======
 	create_loader_ui({"general_game", "singleplayer"}, false);
->>>>>>> 93acc664
 	int8_t player_nr;
 
 	step_loader_ui(_("Preloading map…"));
@@ -477,10 +465,7 @@
 	if (start_game_type != Loaded) {
 		PlayerNumber const nr_players = map().get_nrplayers();
 		if (start_game_type == NewNonScenario) {
-<<<<<<< HEAD
 			/** TRANSLATORS: All players (plural) */
-=======
->>>>>>> 93acc664
 			step_loader_ui(_("Creating player infrastructure…"));
 			iterate_players_existing(p, nr_players, *this, plr) {
 				plr->create_default_infrastructure();
