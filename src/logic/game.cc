/*
 * Copyright (C) 2002-2020 by the Widelands Development Team
 *
 * This program is free software; you can redistribute it and/or
 * modify it under the terms of the GNU General Public License
 * as published by the Free Software Foundation; either version 2
 * of the License, or (at your option) any later version.
 *
 * This program is distributed in the hope that it will be useful,
 * but WITHOUT ANY WARRANTY; without even the implied warranty of
 * MERCHANTABILITY or FITNESS FOR A PARTICULAR PURPOSE.  See the
 * GNU General Public License for more details.
 *
 * You should have received a copy of the GNU General Public License
 * along with this program; if not, write to the Free Software
 * Foundation, Inc., 51 Franklin Street, Fifth Floor, Boston, MA  02110-1301, USA.
 *
 */

#include "logic/game.h"

#include <cstdlib>
#include <memory>
#include <string>

#ifndef _WIN32
#include <unistd.h>  // for usleep
#else
#include <SDL_events.h>  // for a dirty hack.
#include <windows.h>
#endif

#include "base/i18n.h"
#include "base/log.h"
#include "base/macros.h"
#include "base/time_string.h"
#include "base/warning.h"
#include "build_info.h"
#include "economy/economy.h"
#include "economy/portdock.h"
#include "game_io/game_loader.h"
#include "game_io/game_preload_packet.h"
#include "io/fileread.h"
#include "io/filesystem/filesystem_exceptions.h"
#include "io/filesystem/layered_filesystem.h"
#include "io/filewrite.h"
#include "logic/cmd_calculate_statistics.h"
#include "logic/cmd_luacoroutine.h"
#include "logic/cmd_luascript.h"
#include "logic/filesystem_constants.h"
#include "logic/game_settings.h"
#include "logic/map_objects/tribes/carrier.h"
#include "logic/map_objects/tribes/market.h"
#include "logic/map_objects/tribes/militarysite.h"
#include "logic/map_objects/tribes/ship.h"
#include "logic/map_objects/tribes/soldier.h"
#include "logic/map_objects/tribes/trainingsite.h"
#include "logic/map_objects/tribes/tribe_descr.h"
#include "logic/map_objects/tribes/warehouse.h"
#include "logic/player.h"
#include "logic/playercommand.h"
#include "logic/replay.h"
#include "logic/single_player_game_controller.h"
#include "map_io/widelands_map_loader.h"
#include "scripting/lua_table.h"
#include "sound/sound_handler.h"
#include "ui_basic/progresswindow.h"
#include "wlapplication_options.h"
#include "wui/interactive_player.h"

namespace Widelands {

/// Define this to get lots of debugging output concerned with syncs
// #define SYNC_DEBUG

Game::SyncWrapper::~SyncWrapper() {
	if (dump_ != nullptr) {
		if (!syncstreamsave_) {
			try {
				g_fs->fs_unlink(dumpfname_);
			} catch (const FileError& e) {
				// not really a problem if deletion fails, but we'll log it
				log_warn_time(game_.get_gametime(), "Deleting synchstream file %s failed: %s\n",
				              dumpfname_.c_str(), e.what());
			}
		}
	}
}

void Game::SyncWrapper::start_dump(const std::string& fname) {
	dumpfname_ = fname + kSyncstreamExtension;
	dump_.reset(g_fs->open_stream_write(dumpfname_));
	current_excerpt_id_ = 0;
	excerpts_buffer_[current_excerpt_id_].clear();
}

void Game::SyncWrapper::data(void const* const sync_data, size_t const size) {
#ifdef SYNC_DEBUG
	uint32_t time = game_.get_gametime();
	log_dbg_time(game_.get_gametime(), "[sync:%08u t=%6u]", counter_, time);
	for (size_t i = 0; i < size; ++i) {
		log_dbg_time(game_.get_gametime(), " %02x", (static_cast<uint8_t const*>(sync_data))[i]);
	}
	log_dbg_time(game_.get_gametime(), "\n");
#endif

	if (dump_ != nullptr && static_cast<int32_t>(counter_ - next_diskspacecheck_) >= 0) {
		next_diskspacecheck_ = counter_ + 16 * 1024 * 1024;

		if (g_fs->disk_space() < kMinimumDiskSpace) {
			log_warn_time(
			   game_.get_gametime(), "Stop writing to syncstream file: disk is getting full.\n");
			dump_.reset();
		}
	}

	if (dump_ != nullptr) {
		try {
			dump_->data(sync_data, size);
		} catch (const WException&) {
			log_warn_time(game_.get_gametime(),
			              "Writing to syncstream file %s failed. Stop synctream dump.\n",
			              dumpfname_.c_str());
			dump_.reset();
		}
		assert(current_excerpt_id_ < kExcerptSize);
		excerpts_buffer_[current_excerpt_id_].append(static_cast<const char*>(sync_data), size);
	}

	target_.data(sync_data, size);
	counter_ += size;
}

Game::Game()
   : EditorGameBase(new LuaGameInterface(this)),
     forester_cache_(),
     syncwrapper_(*this, synchash_),
     ctrl_(nullptr),
     writereplay_(true),
     writesyncstream_(false),
     ai_training_mode_(false),
     auto_speed_(false),
     state_(gs_notrunning),
     cmdqueue_(*this),
     scenario_difficulty_(kScenarioDifficultyNotSet),
     /** TRANSLATORS: Win condition for this game has not been set. */
     win_condition_displayname_(_("Not set")),
     replay_(false) {
	Economy::initialize_serial();
}

Game::~Game() {
}

void Game::sync_reset() {
	syncwrapper_.counter_ = 0;

	synchash_.reset();
	log_dbg_time(get_gametime(), "[sync] Reset\n");
}

/**
 * \return a pointer to the \ref InteractivePlayer if any.
 * \note This function may return 0 (in particular, it will return 0 during
 * playback or if player is spectator)
 */
InteractivePlayer* Game::get_ipl() {
	return dynamic_cast<InteractivePlayer*>(get_ibase());
}

void Game::set_game_controller(GameController* const ctrl) {
	ctrl_ = ctrl;
}

void Game::set_ai_training_mode(const bool mode) {
	ai_training_mode_ = mode;
}

void Game::set_auto_speed(const bool mode) {
	auto_speed_ = mode;
}

GameController* Game::game_controller() {
	return ctrl_;
}

void Game::set_write_replay(bool const wr) {
	//  we want to allow for the possibility to stop writing our replay
	//  this is to ensure we do not crash because of diskspace
	//  still this is only possibe to go from true->false
	//  still probally should not do this with an assert but with better checks
	assert(state_ == gs_notrunning || !wr);

	writereplay_ = wr;
}

void Game::set_write_syncstream(bool const wr) {
	assert(state_ == gs_notrunning);

	writesyncstream_ = wr;
}

/**
 * Set whether the syncstream dump should be copied to a permanent location
 * at the end of the game.
 */
void Game::save_syncstream(bool const save) {
	syncwrapper_.syncstreamsave_ = save;
}

bool Game::run_splayer_scenario_direct(const std::string& mapname,
                                       const std::string& script_to_run) {
	// Replays can't handle scenarios
	set_write_replay(false);

	std::unique_ptr<MapLoader> maploader(mutable_map()->get_correct_loader(mapname));
	if (!maploader) {
		throw wexception("could not load \"%s\"", mapname.c_str());
	}

	// Need to do this first so we can set the theme and background.
	maploader->preload_map(true);

	create_loader_ui({"general_game"}, false, map().get_background_theme(), map().get_background());

	Notifications::publish(UI::NoteLoadingMessage(_("Preloading map…")));

	world();
	tribes();

	// If the map is a scenario with custom tribe entites, load them too.
	mutable_tribes()->register_scenario_tribes(map().filesystem());

	// We have to create the players here.
	PlayerNumber const nr_players = map().get_nrplayers();
	iterate_player_numbers(p, nr_players) {
		// If tribe name is empty, pick a random tribe
		std::string tribe = map().get_scenario_player_tribe(p);
		if (tribe.empty()) {
			log_info_time(
			   get_gametime(), "Setting random tribe for Player %d\n", static_cast<unsigned int>(p));
			const DescriptionIndex random = std::rand() % tribes().nrtribes();  // NOLINT
			tribe = tribes().get_tribe_descr(random)->name();
		}
		add_player(p, 0, tribe, map().get_scenario_player_name(p));
		get_player(p)->set_ai(map().get_scenario_player_ai(p));
	}
	win_condition_displayname_ = "Scenario";

	set_ibase(new InteractivePlayer(*this, get_config_section(), 1, false));

	maploader->load_map_complete(*this, Widelands::MapLoader::LoadType::kScenario);
	maploader.reset();

	set_game_controller(new SinglePlayerGameController(*this, true, 1));
	try {
		bool const result =
		   run(StartGameType::kSinglePlayerScenario, script_to_run, false, "single_player");
		delete ctrl_;
		ctrl_ = nullptr;
		return result;
	} catch (...) {
		delete ctrl_;
		ctrl_ = nullptr;
		throw;
	}
}

/**
 * Initialize the game based on the given settings.
 *
 */
void Game::init_newgame(const GameSettings& settings) {
	assert(has_loader_ui());

	Notifications::publish(UI::NoteLoadingMessage(_("Preloading map…")));

<<<<<<< HEAD
	std::unique_ptr<MapLoader> maploader;
	if (!settings.mapfilename.empty()) {
		maploader = mutable_map()->get_correct_loader(settings.mapfilename);
		assert(maploader != nullptr);
		maploader->preload_map(settings.scenario);
	}
	change_loader_ui_background(map().get_background());
=======
	std::unique_ptr<MapLoader> maploader(mutable_map()->get_correct_loader(settings.mapfilename));
	assert(maploader != nullptr);
	maploader->preload_map(settings.scenario);
>>>>>>> 0df31aad

	// Load world and tribes, if they were not loaded already
	world();
	tribes();

	std::vector<PlayerSettings> shared;
	std::vector<uint8_t> shared_num;
	for (uint32_t i = 0; i < settings.players.size(); ++i) {
		const PlayerSettings& playersettings = settings.players[i];

		if (playersettings.state == PlayerSettings::State::kClosed ||
		    playersettings.state == PlayerSettings::State::kOpen) {
			continue;
		} else if (playersettings.state == PlayerSettings::State::kShared) {
			shared.push_back(playersettings);
			shared_num.push_back(i + 1);
			continue;
		}

		add_player(i + 1, playersettings.initialization_index, playersettings.tribe,
		           playersettings.name, playersettings.team);
		get_player(i + 1)->set_ai(playersettings.ai);
	}

	// Add shared in starting positions
	for (uint8_t n = 0; n < shared.size(); ++n) {
		// This player's starting position is used in another (shared) kingdom
		get_player(shared.at(n).shared_in)
		   ->add_further_starting_position(shared_num.at(n), shared.at(n).initialization_index);
	}

	if (!settings.mapfilename.empty()) {
		maploader->load_map_complete(*this, settings.scenario ?
		                                       Widelands::MapLoader::LoadType::kScenario :
		                                       Widelands::MapLoader::LoadType::kGame);
	} else {
		// Normally the map loader takes care of this, but if the map was
		// previously created for us we need to call this manually
		allocate_player_maps();
	}

	// Check for win_conditions
	if (!settings.scenario) {
		Notifications::publish(UI::NoteLoadingMessage(_("Initializing game…")));
		if (settings.peaceful) {
			for (uint32_t i = 1; i < settings.players.size(); ++i) {
				if (Player* p1 = get_player(i)) {
					for (uint32_t j = i + 1; j <= settings.players.size(); ++j) {
						if (Player* p2 = get_player(j)) {
							p1->set_attack_forbidden(j, true);
							p2->set_attack_forbidden(i, true);
						}
					}
				}
			}
		}
		if (settings.custom_starting_positions) {
			iterate_players_existing(p, map().get_nrplayers(), *this, pl) {
				pl->start_picking_custom_starting_position();
			}
		}

		std::unique_ptr<LuaTable> table(lua().run_script(settings.win_condition_script));
		table->do_not_warn_about_unaccessed_keys();
		win_condition_displayname_ = table->get_string("name");
		if (table->has_key<std::string>("init")) {
			std::unique_ptr<LuaCoroutine> cr = table->get_coroutine("init");
			cr->resume();
		}
		std::unique_ptr<LuaCoroutine> cr = table->get_coroutine("func");
		enqueue_command(new CmdLuaCoroutine(get_gametime() + 100, std::move(cr)));
	} else {
		win_condition_displayname_ = "Scenario";
	}
}

/**
 * Initialize the savegame based on the given settings.
 * At return the game is at the same state like a map loaded with Game::init()
 * Only difference is, that players are already initialized.
 * run<Returncode>() takes care about this difference.
 */
void Game::init_savegame(const GameSettings& settings) {
	assert(has_loader_ui());

	Notifications::publish(UI::NoteLoadingMessage(_("Preloading map…")));

	try {
		GameLoader gl(settings.mapfilename, *this);
		Widelands::GamePreloadPacket gpdp;
		gl.preload_game(gpdp);

		win_condition_displayname_ = gpdp.get_win_condition();
		if (win_condition_displayname_ == "Scenario") {
			// Replays can't handle scenarios
			set_write_replay(false);
		}

		gl.load_game(settings.multiplayer);
		// Players might have selected a different AI type
		for (uint8_t i = 0; i < settings.players.size(); ++i) {
			const PlayerSettings& playersettings = settings.players[i];
			if (playersettings.state == PlayerSettings::State::kComputer) {
				get_player(i + 1)->set_ai(playersettings.ai);
			}
		}
	} catch (...) {
		throw;
	}
}

bool Game::run_load_game(const std::string& filename, const std::string& script_to_run) {
	int8_t player_nr;

	{
		GameLoader gl(filename, *this);

		Widelands::GamePreloadPacket gpdp;
		// Need to do this first so we can set the theme and background
		gl.preload_game(gpdp);

		create_loader_ui({"general_game", "singleplayer"}, false, gpdp.get_background_theme(),
		                 gpdp.get_background());
		Notifications::publish(UI::NoteLoadingMessage(_("Preloading map…")));

		win_condition_displayname_ = gpdp.get_win_condition();
		if (win_condition_displayname_ == "Scenario") {
			// Replays can't handle scenarios
			set_write_replay(false);
		}

		player_nr = gpdp.get_player_nr();
		set_ibase(new InteractivePlayer(*this, get_config_section(), player_nr, false));

		gl.load_game();
	}

	// Store the filename for further saves
	save_handler().set_current_filename(filename);

	set_game_controller(new SinglePlayerGameController(*this, true, player_nr));
	try {
		bool const result = run(StartGameType::kSaveGame, script_to_run, false, "single_player");
		delete ctrl_;
		ctrl_ = nullptr;
		return result;
	} catch (...) {
		delete ctrl_;
		ctrl_ = nullptr;
		throw;
	}
}

/**
 * Called for every game after loading (from a savegame or just from a map
 * during single/multiplayer/scenario).
 *
 * Ensure that players and player controllers are setup properly (in particular
 * AI and the \ref InteractivePlayer if any).
 */
void Game::postload() {
	EditorGameBase::postload();
	get_ibase()->postload();
}

/**
 * This runs a game, including game creation phase.
 *
 * The setup and loading of a game happens (or rather: will happen) in three
 * stages.
 * 1.  First of all, the host (or single player) configures the game. During
 *     this time, only short descriptions of the game data (such as map
 *     headers)are loaded to minimize loading times.
 * 2a. Once the game is about to start and the configuration screen is finished,
 *     all logic data (map, tribe information, building information) is loaded
 *     during postload.
 * 2b. If a game is created, initial player positions are set. This step is
 *     skipped when a game is loaded.
 * 3.  After this has happened, the game graphics are loaded.
 *
 * \return true if a game actually took place, false otherwise
 */
bool Game::run(StartGameType const start_game_type,
               const std::string& script_to_run,
               bool replay,
               const std::string& prefix_for_replays) {
	assert(has_loader_ui());

	replay_ = replay;
	postload();

	if (start_game_type != StartGameType::kSaveGame) {
		PlayerNumber const nr_players = map().get_nrplayers();
		if (start_game_type == StartGameType::kMap) {
			/** TRANSLATORS: All players (plural) */
			Notifications::publish(UI::NoteLoadingMessage(_("Creating player infrastructure…")));
			iterate_players_existing(p, nr_players, *this, plr) {
				plr->create_default_infrastructure();
			}
		} else {
			// Is a scenario!
			// Replays can't handle scenarios
			set_write_replay(false);
			iterate_players_existing_novar(p, nr_players, *this) {
				if (!map().get_starting_pos(p)) {
					throw WLWarning(_("Missing starting position"),
					                _("Widelands could not start the game, because player %u has "
					                  "no starting position.\n"
					                  "You can manually add a starting position with the Widelands "
					                  "Editor to fix this problem."),
					                static_cast<unsigned int>(p));
				}
			}
		}

		if (get_ipl()) {
			// Scroll map to starting position for new games.
			// Loaded games are handled in GameInteractivePlayerPacket for single player, and in
			// InteractiveGameBase::start() for multiplayer.
			get_ipl()->map_view()->scroll_to_field(
			   map().get_starting_pos(get_ipl()->player_number()), MapView::Transition::Jump);
		}

		// Prepare the map, set default textures
		mutable_map()->recalc_default_resources(world());

		// Finally, set the scenario names and tribes to represent
		// the correct names of the players
		iterate_player_numbers(p, nr_players) {
			const Player* const plr = get_player(p);
			const std::string no_name;
			const std::string& player_tribe = plr ? plr->tribe().name() : no_name;
			const std::string& player_name = plr ? plr->get_name() : no_name;
			const std::string& player_ai = plr ? plr->get_ai() : no_name;
			mutable_map()->set_scenario_player_tribe(p, player_tribe);
			mutable_map()->set_scenario_player_name(p, player_name);
			mutable_map()->set_scenario_player_ai(p, player_ai);
			mutable_map()->set_scenario_player_closeable(p, false);  // player is already initialized.
		}

		// Run the init script, if the map provides one.
		if (start_game_type == StartGameType::kSinglePlayerScenario) {
			enqueue_command(new CmdLuaScript(get_gametime(), "map:scripting/init.lua"));
		} else if (start_game_type == StartGameType::kMultiPlayerScenario) {
			enqueue_command(new CmdLuaScript(get_gametime(), "map:scripting/multiplayer_init.lua"));
		}

		// Queue first statistics calculation
		enqueue_command(new CmdCalculateStatistics(get_gametime() + 1));
	}

	if (!script_to_run.empty() && (start_game_type == StartGameType::kSinglePlayerScenario ||
	                               start_game_type == StartGameType::kSaveGame)) {
		enqueue_command(new CmdLuaScript(get_gametime() + 1, script_to_run));
	}

	if (writereplay_ || writesyncstream_) {
		// Derive a replay filename from the current time
		const std::string fname = kReplayDir + g_fs->file_separator() + std::string(timestring()) +
		                          std::string("_") + prefix_for_replays + kReplayExtension;
		if (writereplay_) {
			log_info_time(get_gametime(), "Starting replay writer\n");

			assert(!replaywriter_);
			replaywriter_.reset(new ReplayWriter(*this, fname));

			log_info_time(get_gametime(), "Replay writer has started\n");
		}

		if (writesyncstream_) {
			syncwrapper_.start_dump(fname);
		}
	}

	sync_reset();

#ifdef _WIN32
	//  Clear the event queue before starting game because we don't want
	//  to handle events at game start that happened during loading procedure.
	SDL_Event event;
	while (SDL_PollEvent(&event))
		;
#endif

	g_sh->change_music("ingame", 1000);

	state_ = gs_running;

	remove_loader_ui();

	get_ibase()->run<UI::Panel::Returncodes>();

	state_ = gs_ending;

	g_sh->change_music("menu", 1000);

	cleanup_objects();
	set_ibase(nullptr);

	state_ = gs_notrunning;

	return true;
}

/**
 * think() is called by the UI objects initiated during Game::run()
 * during their modal loop.
 * Depending on the current state we advance game logic and stuff,
 * running the cmd queue etc.
 */
void Game::think() {
	assert(ctrl_);

	ctrl_->think();

	if (state_ == gs_running) {
		// TODO(sirver): This is not good. Here, it depends on the speed of the
		// computer and the fps if and when the game is saved - this is very bad
		// for scenarios and even worse for the regression suite (which relies on
		// the timings of savings.
		cmdqueue().run_queue(ctrl_->get_frametime(), get_gametime_pointer());

		// check if autosave is needed
		savehandler_.think(*this);
	}
}

/**
 * Cleanup for load
 * \deprecated
 */
// TODO(unknown): Get rid of this. Prefer to delete and recreate Game-style objects
// Note that this needs fixes in the editor.
void Game::cleanup_for_load() {
	state_ = gs_notrunning;

	EditorGameBase::cleanup_for_load();

	cmdqueue().flush();

	// Statistics
	general_stats_.clear();
}

/**
 * Game logic code may write to the synchronization
 * token stream. All written data will be hashed and can be used to
 * check for network or replay desyncs.
 *
 * \return the synchronization token stream
 *
 * \note This is returned as a \ref StreamWrite object to prevent
 * the caller from messing with the checksumming process.
 */
StreamWrite& Game::syncstream() {
	return syncwrapper_;
}

/**
 * Switches to the next part of the syncstream excerpt.
 */
void Game::report_sync_request() {
	syncwrapper_.current_excerpt_id_ =
	   (syncwrapper_.current_excerpt_id_ + 1) % SyncWrapper::kExcerptSize;
	syncwrapper_.excerpts_buffer_[syncwrapper_.current_excerpt_id_].clear();
}

/**
 * Triggers writing of syncstream excerpt and adds the playernumber of the desynced player
 * to the stream.
 * Playernumber should be negative when called by network clients
 */
void Game::report_desync(int32_t playernumber) {
	if (syncwrapper_.dumpfname_.empty()) {
		log_err_time(get_gametime(),
		             "Error: A desync occurred but no filename for the syncstream has been set.");
		return;
	}
	// Replace .wss extension of syncstream file with .wse extension for syncstream extract
	std::string filename = syncwrapper_.dumpfname_;
	assert(syncwrapper_.dumpfname_.length() > kSyncstreamExtension.length());
	filename.replace(filename.length() - kSyncstreamExtension.length(),
	                 kSyncstreamExtension.length(), kSyncstreamExcerptExtension);
	std::unique_ptr<StreamWrite> file(g_fs->open_stream_write(filename));
	assert(file != nullptr);
	// Write revision, branch and build type of this build to the file
	file->unsigned_32(build_id().length());
	file->text(build_id());
	file->unsigned_32(build_type().length());
	file->text(build_type());
	file->signed_32(playernumber);
	// Write our buffers to the file. Start with the oldest one
	const size_t i2 = (syncwrapper_.current_excerpt_id_ + 1) % SyncWrapper::kExcerptSize;
	size_t i = i2;
	do {
		file->text(syncwrapper_.excerpts_buffer_[i]);
		syncwrapper_.excerpts_buffer_[i].clear();
		i = (i + 1) % SyncWrapper::kExcerptSize;
	} while (i != i2);
	file->unsigned_8(SyncEntry::kDesync);
	file->signed_32(playernumber);
	// Restart buffers
	syncwrapper_.current_excerpt_id_ = 0;
}

/**
 * Calculate the current synchronization checksum and copy
 * it into the given array, without affecting the subsequent
 * checksumming process.
 *
 * \return the checksum
 */
Md5Checksum Game::get_sync_hash() const {
	MD5Checksum<StreamWrite> copy(synchash_);

	copy.finish_checksum();
	return copy.get_checksum();
}

/**
 * Return a random value that can be used in parallel game logic
 * simulation.
 *
 * \note Do NOT use for random events in the UI or other display code.
 */
uint32_t Game::logic_rand() {
	uint32_t const result = rng().rand();
	syncstream().unsigned_8(SyncEntry::kRandom);
	syncstream().unsigned_32(result);
	return result;
}

/**
 * All player-issued commands must enter the queue through this function.
 * It takes the appropriate action, i.e. either add to the cmd_queue or send
 * across the network.
 */
void Game::send_player_command(PlayerCommand* pc) {
	ctrl_->send_player_command(pc);
}

/**
 * Actually enqueue a command.
 *
 * \note In a network game, player commands are only allowed to enter the
 * command queue after being accepted by the networking logic via
 * \ref send_player_command, so you must never enqueue a player command
 * directly.
 */
void Game::enqueue_command(Command* const cmd) {
	if (writereplay_ && replaywriter_) {
		if (upcast(PlayerCommand, plcmd, cmd)) {
			replaywriter_->send_player_command(plcmd);
		}
	}
	cmdqueue().enqueue(cmd);
}

// we might want to make these inlines:
void Game::send_player_bulldoze(PlayerImmovable& pi, bool const recurse) {
	send_player_command(new CmdBulldoze(get_gametime(), pi.owner().player_number(), pi, recurse));
}

void Game::send_player_dismantle(PlayerImmovable& pi, bool kw) {
	send_player_command(
	   new CmdDismantleBuilding(get_gametime(), pi.owner().player_number(), pi, kw));
}

void Game::send_player_build(int32_t const pid, const Coords& coords, DescriptionIndex const id) {
	assert(tribes().building_exists(id));
	send_player_command(new CmdBuild(get_gametime(), pid, coords, id));
}

void Game::send_player_build_flag(int32_t const pid, const Coords& coords) {
	send_player_command(new CmdBuildFlag(get_gametime(), pid, coords));
}

void Game::send_player_build_road(int32_t pid, Path& path) {
	send_player_command(new CmdBuildRoad(get_gametime(), pid, path));
}

void Game::send_player_build_waterway(int32_t pid, Path& path) {
	send_player_command(new CmdBuildWaterway(get_gametime(), pid, path));
}

void Game::send_player_flagaction(Flag& flag) {
	send_player_command(new CmdFlagAction(get_gametime(), flag.owner().player_number(), flag));
}

void Game::send_player_start_stop_building(Building& building) {
	send_player_command(
	   new CmdStartStopBuilding(get_gametime(), building.owner().player_number(), building));
}

void Game::send_player_militarysite_set_soldier_preference(Building& building,
                                                           SoldierPreference my_preference) {
	send_player_command(new CmdMilitarySiteSetSoldierPreference(
	   get_gametime(), building.owner().player_number(), building, my_preference));
}

void Game::send_player_start_or_cancel_expedition(Building& building) {
	send_player_command(
	   new CmdStartOrCancelExpedition(get_gametime(), building.owner().player_number(), building));
}

void Game::send_player_enhance_building(Building& building, DescriptionIndex const id, bool kw) {
	assert(building.descr().type() == MapObjectType::CONSTRUCTIONSITE ||
	       building.owner().tribe().has_building(id));
	send_player_command(
	   new CmdEnhanceBuilding(get_gametime(), building.owner().player_number(), building, id, kw));
}

void Game::send_player_evict_worker(Worker& worker) {
	send_player_command(new CmdEvictWorker(get_gametime(), worker.owner().player_number(), worker));
}

void Game::send_player_set_ware_priority(PlayerImmovable& imm,
                                         int32_t const type,
                                         DescriptionIndex const index,
                                         int32_t const prio,
                                         bool cs) {
	send_player_command(new CmdSetWarePriority(
	   get_gametime(), imm.owner().player_number(), imm, type, index, prio, cs));
}

void Game::send_player_set_input_max_fill(PlayerImmovable& imm,
                                          DescriptionIndex const index,
                                          WareWorker type,
                                          uint32_t const max_fill,
                                          bool cs) {
	send_player_command(new CmdSetInputMaxFill(
	   get_gametime(), imm.owner().player_number(), imm, index, type, max_fill, cs));
}

void Game::send_player_change_training_options(TrainingSite& ts,
                                               TrainingAttribute attr,
                                               int32_t const val) {
	send_player_command(
	   new CmdChangeTrainingOptions(get_gametime(), ts.owner().player_number(), ts, attr, val));
}

void Game::send_player_drop_soldier(Building& b, int32_t const ser) {
	assert(ser != -1);
	send_player_command(new CmdDropSoldier(get_gametime(), b.owner().player_number(), b, ser));
}

void Game::send_player_change_soldier_capacity(Building& b, int32_t const val) {
	send_player_command(
	   new CmdChangeSoldierCapacity(get_gametime(), b.owner().player_number(), b, val));
}

void Game::send_player_enemyflagaction(const Flag& flag,
                                       PlayerNumber const who_attacks,
                                       const std::vector<Serial>& soldiers) {
	for (Widelands::Coords& coords : flag.get_building()->get_positions(*this)) {
		if (player(who_attacks).is_seeing(Map::get_index(coords, map().get_width()))) {
			send_player_command(new CmdEnemyFlagAction(get_gametime(), who_attacks, flag, soldiers));
			break;
		}
	}
}

void Game::send_player_ship_scouting_direction(Ship& ship, WalkingDir direction) {
	send_player_command(new CmdShipScoutDirection(
	   get_gametime(), ship.get_owner()->player_number(), ship.serial(), direction));
}

void Game::send_player_ship_construct_port(Ship& ship, Coords coords) {
	send_player_command(new CmdShipConstructPort(
	   get_gametime(), ship.get_owner()->player_number(), ship.serial(), coords));
}

void Game::send_player_ship_explore_island(Ship& ship, IslandExploreDirection direction) {
	send_player_command(new CmdShipExploreIsland(
	   get_gametime(), ship.get_owner()->player_number(), ship.serial(), direction));
}

void Game::send_player_sink_ship(Ship& ship) {
	send_player_command(
	   new CmdShipSink(get_gametime(), ship.get_owner()->player_number(), ship.serial()));
}

void Game::send_player_cancel_expedition_ship(Ship& ship) {
	send_player_command(new CmdShipCancelExpedition(
	   get_gametime(), ship.get_owner()->player_number(), ship.serial()));
}

void Game::send_player_expedition_config(PortDock& pd,
                                         WareWorker ww,
                                         DescriptionIndex di,
                                         bool add) {
	send_player_command(
	   new CmdExpeditionConfig(get_gametime(), pd.get_owner()->player_number(), pd, ww, di, add));
}

void Game::send_player_propose_trade(const Trade& trade) {
	auto* object = objects().get_object(trade.initiator);
	assert(object != nullptr);
	send_player_command(
	   new CmdProposeTrade(get_gametime(), object->get_owner()->player_number(), trade));
}

void Game::send_player_set_stock_policy(Building& imm,
                                        WareWorker ww,
                                        DescriptionIndex di,
                                        StockPolicy sp) {
	send_player_command(new CmdSetStockPolicy(
	   get_gametime(), imm.get_owner()->player_number(), imm, ww == wwWORKER, di, sp));
}

void Game::send_player_toggle_mute(const Building& b, bool all) {
	send_player_command(
	   new CmdToggleMuteMessages(get_gametime(), b.owner().player_number(), b, all));
}

void Game::send_player_mark_object_for_removal(PlayerNumber p, Immovable& mo, bool mark) {
	send_player_command(new CmdMarkMapObjectForRemoval(get_gametime(), p, mo, mark));
}

int Game::propose_trade(const Trade& trade) {
	// TODO(sirver,trading): Check if a trade is possible (i.e. if there is a
	// path between the two markets);
	const int id = next_trade_agreement_id_;
	++next_trade_agreement_id_;

	auto* initiator = dynamic_cast<Market*>(objects().get_object(trade.initiator));
	auto* receiver = dynamic_cast<Market*>(objects().get_object(trade.receiver));
	// This is only ever called through a PlayerCommand and that already made
	// sure that the objects still exist. Since no time has passed, they should
	// not have vanished under us.
	assert(initiator != nullptr);
	assert(receiver != nullptr);

	receiver->removed.connect([this, id](const uint32_t /* serial */) { cancel_trade(id); });
	initiator->removed.connect([this, id](const uint32_t /* serial */) { cancel_trade(id); });

	receiver->send_message(*this, Message::Type::kTradeOfferReceived, _("Trade Offer"),
	                       receiver->descr().icon_filename(), receiver->descr().descname(),
	                       _("This market has received a new trade offer."), true);
	trade_agreements_[id] = TradeAgreement{TradeAgreement::State::kProposed, trade};

	// TODO(sirver,trading): this should be done through another player_command, but I
	// want to get to the trade logic implementation now.
	accept_trade(id);
	return id;
}

void Game::accept_trade(const int trade_id) {
	auto it = trade_agreements_.find(trade_id);
	if (it == trade_agreements_.end()) {
		log_warn_time(
		   get_gametime(), "Game::accept_trade: Trade %d has vanished. Ignoring.\n", trade_id);
		return;
	}
	const Trade& trade = it->second.trade;
	auto* initiator = dynamic_cast<Market*>(objects().get_object(trade.initiator));
	auto* receiver = dynamic_cast<Market*>(objects().get_object(trade.receiver));
	if (initiator == nullptr || receiver == nullptr) {
		cancel_trade(trade_id);
		return;
	}

	initiator->new_trade(trade_id, trade.items_to_send, trade.num_batches, trade.receiver);
	receiver->new_trade(trade_id, trade.items_to_receive, trade.num_batches, trade.initiator);

	// TODO(sirver,trading): Message the users that the trade has been accepted.
}

void Game::cancel_trade(int trade_id) {
	// The trade id might be long gone - since we never disconnect from the
	// 'removed' signal of the two buildings, we might be invoked long after the
	// trade was deleted for other reasons.
	const auto it = trade_agreements_.find(trade_id);
	if (it == trade_agreements_.end()) {
		return;
	}
	const auto& trade = it->second.trade;

	auto* initiator = dynamic_cast<Market*>(objects().get_object(trade.initiator));
	if (initiator != nullptr) {
		initiator->cancel_trade(trade_id);
		// TODO(sirver,trading): Send message to owner that the trade has been canceled.
	}

	auto* receiver = dynamic_cast<Market*>(objects().get_object(trade.receiver));
	if (receiver != nullptr) {
		receiver->cancel_trade(trade_id);
		// TODO(sirver,trading): Send message to owner that the trade has been canceled.
	}
	trade_agreements_.erase(trade_id);
}

LuaGameInterface& Game::lua() {
	return dynamic_cast<LuaGameInterface&>(EditorGameBase::lua());
}

const std::string& Game::get_win_condition_displayname() const {
	return win_condition_displayname_;
}
void Game::set_win_condition_displayname(const std::string& name) {
	win_condition_displayname_ = name;
}

/**
 * Sample global statistics for the game.
 */
void Game::sample_statistics() {
	// Update general stats
	PlayerNumber const nr_plrs = map().get_nrplayers();
	std::vector<uint32_t> land_size;
	std::vector<uint32_t> nr_buildings;
	std::vector<uint32_t> nr_casualties;
	std::vector<uint32_t> nr_kills;
	std::vector<uint32_t> nr_msites_lost;
	std::vector<uint32_t> nr_msites_defeated;
	std::vector<uint32_t> nr_civil_blds_lost;
	std::vector<uint32_t> nr_civil_blds_defeated;
	std::vector<uint32_t> miltary_strength;
	std::vector<uint32_t> nr_workers;
	std::vector<uint32_t> nr_wares;
	std::vector<uint32_t> productivity;
	std::vector<uint32_t> nr_production_sites;
	std::vector<uint32_t> custom_statistic;
	land_size.resize(nr_plrs);
	nr_buildings.resize(nr_plrs);
	nr_casualties.resize(nr_plrs);
	nr_kills.resize(nr_plrs);
	nr_msites_lost.resize(nr_plrs);
	nr_msites_defeated.resize(nr_plrs);
	nr_civil_blds_lost.resize(nr_plrs);
	nr_civil_blds_defeated.resize(nr_plrs);
	miltary_strength.resize(nr_plrs);
	nr_workers.resize(nr_plrs);
	nr_wares.resize(nr_plrs);
	productivity.resize(nr_plrs);
	nr_production_sites.resize(nr_plrs);
	custom_statistic.resize(nr_plrs);

	//  We walk the map, to gain all needed information.
	const Map& themap = map();
	Extent const extent = themap.extent();
	iterate_Map_FCoords(themap, extent, fc) {
		if (PlayerNumber const owner = fc.field->get_owned_by()) {
			++land_size[owner - 1];
		}

		// Get the immovable
		if (upcast(Building, building, fc.field->get_immovable())) {
			if (building->get_position() == fc) {  // only count main location
				uint8_t const player_index = building->owner().player_number() - 1;
				++nr_buildings[player_index];

				//  If it is a productionsite, add its productivity.
				if (upcast(ProductionSite, productionsite, building)) {
					++nr_production_sites[player_index];
					productivity[player_index] += productionsite->get_statistics_percent();
				}
			}
		}

		// Now, walk the bobs
		for (Bob const* b = fc.field->get_first_bob(); b; b = b->get_next_bob()) {
			if (upcast(Soldier const, s, b)) {
				miltary_strength[s->owner().player_number() - 1] +=
				   s->get_level(TrainingAttribute::kTotal) + 1;  //  So that level 0 also counts.
			}
		}
	}

	//  Number of workers / wares / casualties / kills.
	iterate_players_existing(p, nr_plrs, *this, plr) {
		uint32_t wostock = 0;
		uint32_t wastock = 0;

		for (const auto& economy : plr->economies()) {
			const TribeDescr& tribe = plr->tribe();

			switch (economy.second->type()) {
			case wwWARE:
				for (const DescriptionIndex& ware_index : tribe.wares()) {
					wastock += economy.second->stock_ware_or_worker(ware_index);
				}
				break;
			case wwWORKER:
				for (const DescriptionIndex& worker_index : tribe.workers()) {
					if (tribe.get_worker_descr(worker_index)->type() != MapObjectType::CARRIER) {
						wostock += economy.second->stock_ware_or_worker(worker_index);
					}
				}
				break;
			}
		}
		nr_wares[p - 1] = wastock;
		nr_workers[p - 1] = wostock;
		nr_casualties[p - 1] = plr->casualties();
		nr_kills[p - 1] = plr->kills();
		nr_msites_lost[p - 1] = plr->msites_lost();
		nr_msites_defeated[p - 1] = plr->msites_defeated();
		nr_civil_blds_lost[p - 1] = plr->civil_blds_lost();
		nr_civil_blds_defeated[p - 1] = plr->civil_blds_defeated();
	}

	// Now, divide the statistics
	for (uint32_t i = 0; i < map().get_nrplayers(); ++i) {
		if (productivity[i]) {
			productivity[i] /= nr_production_sites[i];
		}
	}

	// If there is a hook function defined to sample special statistics in this
	// game, call the corresponding Lua function
	std::unique_ptr<LuaTable> hook = lua().get_hook("custom_statistic");
	if (hook) {
		hook->do_not_warn_about_unaccessed_keys();
		iterate_players_existing(p, nr_plrs, *this, plr) {
			std::unique_ptr<LuaCoroutine> cr(hook->get_coroutine("calculator"));
			cr->push_arg(plr);
			cr->resume();
			custom_statistic[p - 1] = cr->pop_uint32();
		}
	}

	// Now, push this on the general statistics
	general_stats_.resize(map().get_nrplayers());
	for (uint32_t i = 0; i < map().get_nrplayers(); ++i) {
		general_stats_[i].land_size.push_back(land_size[i]);
		general_stats_[i].nr_buildings.push_back(nr_buildings[i]);
		general_stats_[i].nr_casualties.push_back(nr_casualties[i]);
		general_stats_[i].nr_kills.push_back(nr_kills[i]);
		general_stats_[i].nr_msites_lost.push_back(nr_msites_lost[i]);
		general_stats_[i].nr_msites_defeated.push_back(nr_msites_defeated[i]);
		general_stats_[i].nr_civil_blds_lost.push_back(nr_civil_blds_lost[i]);
		general_stats_[i].nr_civil_blds_defeated.push_back(nr_civil_blds_defeated[i]);
		general_stats_[i].miltary_strength.push_back(miltary_strength[i]);
		general_stats_[i].nr_workers.push_back(nr_workers[i]);
		general_stats_[i].nr_wares.push_back(nr_wares[i]);
		general_stats_[i].productivity.push_back(productivity[i]);
		general_stats_[i].custom_statistic.push_back(custom_statistic[i]);
	}

	// Calculate statistics for the players
	const PlayerNumber nr_players = map().get_nrplayers();
	iterate_players_existing(p, nr_players, *this, plr) plr->sample_statistics();
}

/**
 * Read statistics data from a file.
 *
 * \param fr file to read from
 */
void Game::read_statistics(FileRead& fr) {
	fr.unsigned_32();  // used to be last stats update time

	// Read general statistics
	uint32_t entries = fr.unsigned_16();
	const PlayerNumber nr_players = map().get_nrplayers();
	general_stats_.resize(nr_players);

	iterate_players_existing_novar(p, nr_players, *this) {
		general_stats_[p - 1].land_size.resize(entries);
		general_stats_[p - 1].nr_workers.resize(entries);
		general_stats_[p - 1].nr_buildings.resize(entries);
		general_stats_[p - 1].nr_wares.resize(entries);
		general_stats_[p - 1].productivity.resize(entries);
		general_stats_[p - 1].nr_casualties.resize(entries);
		general_stats_[p - 1].nr_kills.resize(entries);
		general_stats_[p - 1].nr_msites_lost.resize(entries);
		general_stats_[p - 1].nr_msites_defeated.resize(entries);
		general_stats_[p - 1].nr_civil_blds_lost.resize(entries);
		general_stats_[p - 1].nr_civil_blds_defeated.resize(entries);
		general_stats_[p - 1].miltary_strength.resize(entries);
		general_stats_[p - 1].custom_statistic.resize(entries);
	}

	iterate_players_existing_novar(
	   p, nr_players, *this) for (uint32_t j = 0; j < general_stats_[p - 1].land_size.size(); ++j) {
		general_stats_[p - 1].land_size[j] = fr.unsigned_32();
		general_stats_[p - 1].nr_workers[j] = fr.unsigned_32();
		general_stats_[p - 1].nr_buildings[j] = fr.unsigned_32();
		general_stats_[p - 1].nr_wares[j] = fr.unsigned_32();
		general_stats_[p - 1].productivity[j] = fr.unsigned_32();
		general_stats_[p - 1].nr_casualties[j] = fr.unsigned_32();
		general_stats_[p - 1].nr_kills[j] = fr.unsigned_32();
		general_stats_[p - 1].nr_msites_lost[j] = fr.unsigned_32();
		general_stats_[p - 1].nr_msites_defeated[j] = fr.unsigned_32();
		general_stats_[p - 1].nr_civil_blds_lost[j] = fr.unsigned_32();
		general_stats_[p - 1].nr_civil_blds_defeated[j] = fr.unsigned_32();
		general_stats_[p - 1].miltary_strength[j] = fr.unsigned_32();
		general_stats_[p - 1].custom_statistic[j] = fr.unsigned_32();
	}
}

/**
 * Write general statistics to the given file.
 */
void Game::write_statistics(FileWrite& fw) {
	fw.unsigned_32(0);  // Used to be last stats update time. No longer needed

	// General statistics
	// First, we write the size of the statistics arrays
	uint32_t entries = 0;

	const PlayerNumber nr_players = map().get_nrplayers();
	iterate_players_existing_novar(p, nr_players, *this) if (!general_stats_.empty()) {
		entries = general_stats_[p - 1].land_size.size();
		break;
	}

	fw.unsigned_16(entries);

	iterate_players_existing_novar(p, nr_players, *this) for (uint32_t j = 0; j < entries; ++j) {
		fw.unsigned_32(general_stats_[p - 1].land_size[j]);
		fw.unsigned_32(general_stats_[p - 1].nr_workers[j]);
		fw.unsigned_32(general_stats_[p - 1].nr_buildings[j]);
		fw.unsigned_32(general_stats_[p - 1].nr_wares[j]);
		fw.unsigned_32(general_stats_[p - 1].productivity[j]);
		fw.unsigned_32(general_stats_[p - 1].nr_casualties[j]);
		fw.unsigned_32(general_stats_[p - 1].nr_kills[j]);
		fw.unsigned_32(general_stats_[p - 1].nr_msites_lost[j]);
		fw.unsigned_32(general_stats_[p - 1].nr_msites_defeated[j]);
		fw.unsigned_32(general_stats_[p - 1].nr_civil_blds_lost[j]);
		fw.unsigned_32(general_stats_[p - 1].nr_civil_blds_defeated[j]);
		fw.unsigned_32(general_stats_[p - 1].miltary_strength[j]);
		fw.unsigned_32(general_stats_[p - 1].custom_statistic[j]);
	}
}
}  // namespace Widelands<|MERGE_RESOLUTION|>--- conflicted
+++ resolved
@@ -275,19 +275,12 @@
 
 	Notifications::publish(UI::NoteLoadingMessage(_("Preloading map…")));
 
-<<<<<<< HEAD
 	std::unique_ptr<MapLoader> maploader;
 	if (!settings.mapfilename.empty()) {
 		maploader = mutable_map()->get_correct_loader(settings.mapfilename);
-		assert(maploader != nullptr);
+		assert(maploader);
 		maploader->preload_map(settings.scenario);
 	}
-	change_loader_ui_background(map().get_background());
-=======
-	std::unique_ptr<MapLoader> maploader(mutable_map()->get_correct_loader(settings.mapfilename));
-	assert(maploader != nullptr);
-	maploader->preload_map(settings.scenario);
->>>>>>> 0df31aad
 
 	// Load world and tribes, if they were not loaded already
 	world();
@@ -320,6 +313,7 @@
 	}
 
 	if (!settings.mapfilename.empty()) {
+		assert(maploader);
 		maploader->load_map_complete(*this, settings.scenario ?
 		                                       Widelands::MapLoader::LoadType::kScenario :
 		                                       Widelands::MapLoader::LoadType::kGame);
