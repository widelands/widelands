--- conflicted
+++ resolved
@@ -1003,234 +1003,4 @@
 		}
 }
 
-<<<<<<< HEAD
-=======
-/// This unconquers an area. This is only possible, when there is a building
-/// placed on this node.
-void Game::unconquer_area
-	(Player_Area<Area<FCoords> > player_area,
-	 Player_Number         const destroying_player)
-{
-	assert(0 <= player_area.x);
-	assert     (player_area.x < map().get_width());
-	assert(0 <= player_area.y);
-	assert     (player_area.y < map().get_height());
-	assert(&map()[0] <= player_area.field);
-	assert             (player_area.field < &map()[map().max_index()]);
-	assert(0 < player_area.player_number);
-	assert    (player_area.player_number <= map().get_nrplayers());
-
-	//  Here must be a building.
-	assert
-		(dynamic_cast<Building const &>(*map().get_immovable(player_area))
-		 .owner().player_number()
-		 ==
-		 player_area.player_number);
-
-	//  step 1: unconquer area of this building
-	do_conquer_area(player_area, false, destroying_player);
-
-	//  step 5: deal with player immovables in the lost area
-	//  Players are not allowed to have their immovables on their borders.
-	//  Therefore the area must be enlarged before calling
-	//  cleanup_playerimmovables_area, so that those new border locations are
-	//  covered.
-	++player_area.radius;
-	player_area.player_number = destroying_player;
-	cleanup_playerimmovables_area(player_area);
-}
-
-/// This conquers a given area because of a new (military) building that is set
-/// there.
-void Game::conquer_area(Player_Area<Area<FCoords> > player_area) {
-	assert(0 <= player_area.x);
-	assert     (player_area.x < map().get_width());
-	assert(0 <= player_area.y);
-	assert     (player_area.y < map().get_height());
-	assert(&map()[0] <= player_area.field);
-	assert             (player_area.field < &map()[map().max_index()]);
-	assert(0 < player_area.player_number);
-	assert    (player_area.player_number <= map().get_nrplayers());
-
-	do_conquer_area(player_area, true);
-
-	//  Players are not allowed to have their immovables on their borders.
-	//  Therefore the area must be enlarged before calling
-	//  cleanup_playerimmovables_area, so that those new border locations are
-	//  covered.
-	++player_area.radius;
-	cleanup_playerimmovables_area(player_area);
-}
-
-
-void Game::conquer_area_no_building(Player_Area<Area<FCoords> > player_area) {
-	assert(0 <= player_area.x);
-	assert     (player_area.x < map().get_width());
-	assert(0 <= player_area.y);
-	assert     (player_area.y < map().get_height());
-	Field const & first_field = map()[0];
-	assert(&first_field <= player_area.field);
-	assert(player_area.field < &first_field + map().max_index());
-	assert(0 < player_area.player_number);
-	assert    (player_area.player_number <= map().get_nrplayers());
-	MapRegion<Area<FCoords> > mr(map(), player_area);
-	do {
-		Player_Number const owner = mr.location().field->get_owned_by();
-		if (owner != player_area.player_number) {
-			if (owner)
-				receive(NoteFieldPossession(mr.location(), LOSE));
-			mr.location().field->set_owned_by(player_area.player_number);
-			inform_players_about_ownership
-				(mr.location().field - &first_field, player_area.player_number);
-			receive (NoteFieldPossession(mr.location(), GAIN));
-		}
-	} while (mr.advance(map()));
-
-	//  This must reach one step beyond the conquered area to adjust the borders
-	//  of neighbour players.
-	++player_area.radius;
-	map().recalc_for_field_area(player_area);
-}
-
-
-/// Conquers the given area for that player; does the actual work.
-/// Additionally, it updates the visible area for that player.
-// TODO: this needs a more fine grained refactoring
-// for example scripts will want to (un)conquer area of non oval shape
-// or give area back to the neutral player (this is very important for the Lua
-// testsuite).
-void Game::do_conquer_area
-	(Player_Area<Area<FCoords> > player_area,
-	 bool          const conquer,
-	 Player_Number const preferred_player,
-	 bool          const neutral_when_no_influence,
-	 bool          const neutral_when_competing_influence,
-	 bool          const conquer_guarded_location_by_superior_influence)
-{
-	assert(0 <= player_area.x);
-	assert(player_area.x < map().get_width());
-	assert(0 <= player_area.y);
-	assert(player_area.y < map().get_height());
-	Field const & first_field = map()[0];
-	assert(&first_field <= player_area.field);
-	assert                (player_area.field < &first_field + map().max_index());
-	assert(0 < player_area.player_number);
-	assert    (player_area.player_number <= map().get_nrplayers());
-	assert    (preferred_player          <= map().get_nrplayers());
-	assert(preferred_player != player_area.player_number);
-	assert(not conquer or not preferred_player);
-	Player & conquering_player = player(player_area.player_number);
-	MapRegion<Area<FCoords> > mr(map(), player_area);
-	do {
-		Map_Index const index = mr.location().field - &first_field;
-		Military_Influence const influence =
-			map().calc_influence
-				(mr.location(), Area<>(player_area, player_area.radius));
-
-		Player_Number const owner = mr.location().field->get_owned_by();
-		if (conquer) {
-			//  adds the influence
-			Military_Influence new_influence_modified =
-				conquering_player.military_influence(index) += influence;
-			if (owner and not conquer_guarded_location_by_superior_influence)
-				new_influence_modified = 1;
-			if
-				(not owner
-				 or
-				 player(owner).military_influence(index) < new_influence_modified)
-			{
-				if (owner)
-					receive(NoteFieldPossession(mr.location(), LOSE));
-				mr.location().field->set_owned_by(player_area.player_number);
-				inform_players_about_ownership(index, player_area.player_number);
-				receive (NoteFieldPossession(mr.location(), GAIN));
-			}
-		} else if
-			(not (conquering_player.military_influence(index) -= influence)
-			 and
-			 owner == player_area.player_number)
-		{
-			//  The player completely lost influence over the location, which he
-			//  owned. Now we must see if some other player has influence and if
-			//  so, transfer the ownership to that player.
-			Player_Number best_player;
-			if
-				(preferred_player
-				 and
-				 player(preferred_player).military_influence(index))
-				best_player = preferred_player;
-			else {
-				best_player =
-					neutral_when_no_influence ? 0 : player_area.player_number;
-				Military_Influence highest_military_influence = 0;
-				Player_Number const nr_players = map().get_nrplayers();
-				iterate_players_existing_const(p, nr_players, *this, plr) {
-					if
-						(Military_Influence const value =
-						 	plr->military_influence(index))
-					{
-						if        (value >  highest_military_influence) {
-							highest_military_influence = value;
-							best_player = p;
-						} else if (value == highest_military_influence) {
-							Coords const c = map().get_fcoords(map()[index]);
-							best_player = neutral_when_competing_influence ?
-								0 : player_area.player_number;
-						}
-					}
-				}
-			}
-			if (best_player != player_area.player_number) {
-				receive (NoteFieldPossession(mr.location(), LOSE));
-				mr.location().field->set_owned_by (best_player);
-				inform_players_about_ownership(index, best_player);
-				if (best_player)
-					receive (NoteFieldPossession(mr.location(), GAIN));
-			}
-		}
-	} while (mr.advance(map()));
-
-	//  This must reach one step beyond the conquered area to adjust the borders
-	//  of neighbour players.
-	++player_area.radius;
-	map().recalc_for_field_area(player_area);
-}
-
-
-/// Makes sure that buildings cannot exist outside their owner's territory.
-void Game::cleanup_playerimmovables_area
-	(Player_Area<Area<FCoords> > const area)
-{
-	std::vector<ImmovableFound> immovables;
-	std::vector<PlayerImmovable *> burnlist;
-	Map & m = map();
-
-	//  find all immovables that need fixing
-	m.find_immovables(area, &immovables, FindImmovablePlayerImmovable());
-
-	container_iterate_const(std::vector<ImmovableFound>, immovables, i) {
-		PlayerImmovable & imm =
-			ref_cast<PlayerImmovable, BaseImmovable>(*i.current->object);
-		if
-			(not
-			 m[i.current->coords].is_interior(imm.owner().player_number()))
-			if
-				(std::find(burnlist.begin(), burnlist.end(), &imm)
-				 ==
-				 burnlist.end())
-				burnlist.push_back(&imm);
-	}
-
-	//  fix all immovables
-	container_iterate_const(std::vector<PlayerImmovable *>, burnlist, i) {
-		if (upcast(Building, building, *i.current))
-			building->set_defeating_player(area.player_number);
-		else if (upcast(Flag,     flag,     *i.current))
-			if (Building * const flag_building = flag->get_building())
-				flag_building->set_defeating_player(area.player_number);
-		(*i.current)->schedule_destroy(*this);
-	}
-}
->>>>>>> f57722f1
-
 }