/*
 * Copyright (C) 2002-2022 by the Widelands Development Team
 *
 * This program is free software; you can redistribute it and/or
 * modify it under the terms of the GNU General Public License
 * as published by the Free Software Foundation; either version 2
 * of the License, or (at your option) any later version.
 *
 * This program is distributed in the hope that it will be useful,
 * but WITHOUT ANY WARRANTY; without even the implied warranty of
 * MERCHANTABILITY or FITNESS FOR A PARTICULAR PURPOSE.  See the
 * GNU General Public License for more details.
 *
 * You should have received a copy of the GNU General Public License
 * along with this program; if not, see <https://www.gnu.org/licenses/>.
 *
 */

#include "logic/game.h"

#include <cstdlib>
#include <memory>
#include <string>

#ifndef _WIN32
#include <unistd.h>  // for usleep
#else
#include <SDL_events.h>  // for a dirty hack.
#include <windows.h>
#endif

#include "base/i18n.h"
#include "base/log.h"
#include "base/macros.h"
#include "base/multithreading.h"
#include "base/time_string.h"
#include "base/warning.h"
#include "build_info.h"
#include "economy/economy.h"
#include "economy/portdock.h"
#include "editor/editorinteractive.h"
#include "game_io/game_loader.h"
#include "game_io/game_preload_packet.h"
#include "io/fileread.h"
#include "io/filesystem/filesystem_exceptions.h"
#include "io/filesystem/layered_filesystem.h"
#include "io/filewrite.h"
#include "logic/addons.h"
#include "logic/cmd_calculate_statistics.h"
#include "logic/cmd_luacoroutine.h"
#include "logic/cmd_luascript.h"
#include "logic/filesystem_constants.h"
#include "logic/game_settings.h"
#include "logic/map_objects/tribes/carrier.h"
#include "logic/map_objects/tribes/market.h"
#include "logic/map_objects/tribes/militarysite.h"
#include "logic/map_objects/tribes/ship.h"
#include "logic/map_objects/tribes/soldier.h"
#include "logic/map_objects/tribes/trainingsite.h"
#include "logic/map_objects/tribes/tribe_descr.h"
#include "logic/map_objects/tribes/warehouse.h"
#include "logic/player.h"
#include "logic/playercommand.h"
#include "logic/replay.h"
#include "logic/replay_game_controller.h"
#include "logic/single_player_game_controller.h"
#if 0  // TODO(Nordfriese): Re-add training wheels code after v1.0
#include "logic/training_wheels.h"
#endif
#include "map_io/widelands_map_loader.h"
#include "scripting/lua_table.h"
#include "sound/sound_handler.h"
#include "ui_basic/progresswindow.h"
#include "wlapplication_options.h"
#include "wui/interactive_player.h"
#include "wui/interactive_spectator.h"

namespace Widelands {

/// Define this to get lots of debugging output concerned with syncs
// #define SYNC_DEBUG

Game::SyncWrapper::~SyncWrapper() {
	if (dump_ != nullptr) {
		if (!syncstreamsave_) {
			try {
				g_fs->fs_unlink(dumpfname_);
			} catch (const FileError& e) {
				// not really a problem if deletion fails, but we'll log it
				log_warn_time(game_.get_gametime(), "Deleting syncstream file %s failed: %s\n",
				              dumpfname_.c_str(), e.what());
			}
		}
	}
}

void Game::SyncWrapper::start_dump(const std::string& fname) {
	dumpfname_ = fname + kSyncstreamExtension;
	dump_.reset(g_fs->open_stream_write(dumpfname_));
	current_excerpt_id_ = 0;
	excerpts_buffer_[current_excerpt_id_].clear();
}

void Game::SyncWrapper::data(void const* const sync_data, size_t const size) {
#ifdef SYNC_DEBUG
	const Time& time = game_.get_gametime();
	log_dbg_time(game_.get_gametime(), "[sync:%08u t=%6u]", counter_, time.get());
	for (size_t i = 0; i < size; ++i) {
		log_dbg_time(game_.get_gametime(), " %02x", (static_cast<uint8_t const*>(sync_data))[i]);
	}
	log_dbg_time(game_.get_gametime(), "\n");
#endif

	if (dump_ != nullptr && static_cast<int32_t>(counter_ - next_diskspacecheck_) >= 0) {
		next_diskspacecheck_ = counter_ + 16 * 1024 * 1024;

		if (g_fs->disk_space() < kMinimumDiskSpace) {
			log_warn_time(
			   game_.get_gametime(), "Stop writing to syncstream file: disk is getting full.\n");
			dump_.reset();
		}
	}

	if (dump_ != nullptr) {
		try {
			dump_->data(sync_data, size);
		} catch (const WException&) {
			log_warn_time(game_.get_gametime(),
			              "Writing to syncstream file %s failed. Stop syncstream dump.\n",
			              dumpfname_.c_str());
			dump_.reset();
		}
		assert(current_excerpt_id_ < kExcerptSize);
		excerpts_buffer_[current_excerpt_id_].append(static_cast<const char*>(sync_data), size);
	}

	target_.data(sync_data, size);
	counter_ += size;
}

Game::Game()
   : EditorGameBase(new LuaGameInterface(this)),
     did_postload_addons_before_loading_(false),
     syncwrapper_(*this, synchash_),
     ctrl_(nullptr),
     writereplay_(true),
     writesyncstream_(false),
     ai_training_mode_(false),
     auto_speed_(false),
     state_(gs_notrunning),
     cmdqueue_(*this),
     scenario_difficulty_(kScenarioDifficultyNotSet),
     diplomacy_allowed_(true),
     /** TRANSLATORS: Win condition for this game has not been set. */
<<<<<<< HEAD
     win_condition_displayname_(_("Not set")),
     win_condition_duration_(kDefaultWinConditionDuration),
=======
     win_condition_displayname_(_("Not set"))
>>>>>>> b7be8e58
#if 0  // TODO(Nordfriese): Re-add training wheels code after v1.0
     ,
     training_wheels_wanted_(false)
#endif
{
	Economy::initialize_serial();
}

Game::~Game() {  // NOLINT
	              // ReplayWriter needs this
}

void Game::sync_reset() {
	syncwrapper_.counter_ = 0;

	synchash_.reset();
	verb_log_info_time(get_gametime(), "[sync] Reset\n");
}

/**
 * \return a pointer to the \ref InteractivePlayer if any.
 * \note This function may return 0 (in particular, it will return 0 during
 * playback or if player is spectator)
 */
InteractivePlayer* Game::get_ipl() {
	return dynamic_cast<InteractivePlayer*>(get_ibase());
}

void Game::set_game_controller(std::shared_ptr<GameController> c) {
	ctrl_ = c;
}

void Game::set_ai_training_mode(const bool mode) {
	ai_training_mode_ = mode;
}

void Game::set_auto_speed(const bool mode) {
	auto_speed_ = mode;
}

GameController* Game::game_controller() {
	return ctrl_.get();
}

void Game::set_write_replay(bool const wr) {
	//  we want to allow for the possibility to stop writing our replay
	//  this is to ensure we do not crash because of diskspace
	//  still this is only possibe to go from true->false
	//  still probally should not do this with an assert but with better checks
	assert(state_ == gs_notrunning || !wr);

	writereplay_ = wr;
}

void Game::set_write_syncstream(bool const wr) {
	assert(state_ == gs_notrunning);

	writesyncstream_ = wr;
}

/**
 * Set whether the syncstream dump should be copied to a permanent location
 * at the end of the game.
 */
void Game::save_syncstream(bool const save) {
	syncwrapper_.syncstreamsave_ = save;
}

void Game::postload_addons_before_loading() {
	if (did_postload_addons_before_loading_) {
		return;
	}
	did_postload_addons_before_loading_ = true;
	delete_world_and_tribes();
	mutable_descriptions()->ensure_tribes_are_registered();
	postload_addons();
}

// TODO(Nordfriese): Needed for v1.0 savegame compatibility, remove after v1.1
void Game::check_legacy_addons_desync_magic() {
	bool needed = false;
	for (const auto& a : enabled_addons()) {
		if (a->category == AddOns::AddOnCategory::kWorld ||
		    a->category == AddOns::AddOnCategory::kTribes) {
			needed = true;
			break;
		}
	}
	if (!needed) {
		postload_addons();
		return;
	}

	did_postload_addons_before_loading_ = true;
	did_postload_addons_ = false;

	delete_world_and_tribes();
	descriptions();

	// Cyclic dependency. Can and must be gotten rid of when fixing the above TO-DO.
	EditorInteractive::load_world_units(nullptr, *this);
	load_all_tribes();

	postload_addons();
}

bool Game::run_splayer_scenario_direct(const std::list<std::string>& list_of_scenarios,
                                       const std::string& script_to_run) {
	full_cleanup();
	list_of_scenarios_ = list_of_scenarios;
	assert(!list_of_scenarios_.empty());
	// Replays can't handle scenarios
	set_write_replay(false);
#if 0  // TODO(Nordfriese): Re-add training wheels code after v1.0
	training_wheels_wanted_ = false;
#endif

	std::unique_ptr<MapLoader> maploader(
	   mutable_map()->get_correct_loader(list_of_scenarios.front()));
	if (!maploader) {
		throw wexception("could not load \"%s\"", list_of_scenarios.front().c_str());
	}

	// Need to do this first so we can set the theme and background.
	maploader->preload_map(true, &enabled_addons());

	create_loader_ui({"general_game"}, false /* no game tips in scenarios */,
	                 map().get_background_theme(), map().get_background());

	Notifications::publish(UI::NoteLoadingMessage(_("Preloading map…")));

	// If the map is a scenario with custom tribe entites, load them too.
	mutable_descriptions()->register_scenario_tribes(map().filesystem());

	// We have to create the players here.
	PlayerNumber const nr_players = map().get_nrplayers();
	iterate_player_numbers(p, nr_players) {
		// If tribe name is empty, pick a random tribe
		std::string tribe = map().get_scenario_player_tribe(p);
		if (tribe.empty()) {
			verb_log_info_time(
			   get_gametime(), "Setting random tribe for Player %d\n", static_cast<unsigned int>(p));
			const DescriptionIndex random = RNG::static_rand(descriptions().nr_tribes());
			tribe = descriptions().get_tribe_descr(random)->name();
		}
		add_player(p, 0, kPlayerColors[p - 1], tribe, map().get_scenario_player_name(p));
		get_player(p)->set_ai(map().get_scenario_player_ai(p));
	}
	win_condition_displayname_ = "Scenario";

	set_ibase(new InteractivePlayer(*this, get_config_section(), 1, false));

	maploader->load_map_complete(*this, Widelands::MapLoader::LoadType::kScenario);
	maploader.reset();

	set_game_controller(std::make_shared<SinglePlayerGameController>(*this, true, 1));
	try {
		bool const result = run(StartGameType::kSinglePlayerScenario, script_to_run, "single_player");
		ctrl_.reset();
		return result;
	} catch (...) {
		ctrl_.reset();
		throw;
	}
}

/**
 * Initialize the game based on the given settings.
 */
void Game::init_newgame(const GameSettings& settings) {
	assert(has_loader_ui());

	Notifications::publish(UI::NoteLoadingMessage(_("Preloading map…")));

	std::unique_ptr<MapLoader> maploader;
	if (!settings.mapfilename.empty()) {
		maploader = mutable_map()->get_correct_loader(settings.mapfilename);
		assert(maploader);
		maploader->preload_map(settings.scenario, &enabled_addons());
		postload_addons_before_loading();
	} else {
		// TODO(matthiakl): Once random games support world Add-Ons, call
		// postload_addons_before_loading() here as well
		postload_addons();
		did_postload_addons_before_loading_ = true;
	}

	std::vector<PlayerSettings> shared;
	std::vector<uint8_t> shared_num;
	for (uint32_t i = 0; i < settings.players.size(); ++i) {
		const PlayerSettings& playersettings = settings.players[i];

		if (playersettings.state == PlayerSettings::State::kClosed ||
		    playersettings.state == PlayerSettings::State::kOpen) {
			continue;
		}
		if (playersettings.state == PlayerSettings::State::kShared) {
			shared.push_back(playersettings);
			shared_num.push_back(i + 1);
			continue;
		}

		add_player(i + 1, playersettings.initialization_index, playersettings.color,
		           playersettings.tribe, playersettings.name, playersettings.team);
		get_player(i + 1)->set_random_tribe(playersettings.random_tribe);
		get_player(i + 1)->set_ai(playersettings.ai);
	}

	// Add shared in starting positions
	for (uint8_t n = 0; n < shared.size(); ++n) {
		// This player's starting position is used in another (shared) kingdom
		get_player(shared.at(n).shared_in)
		   ->add_further_starting_position(shared_num.at(n), shared.at(n).initialization_index);
	}

	if (!settings.mapfilename.empty()) {
		assert(maploader);
		maploader->load_map_complete(*this, settings.scenario ?
                                             Widelands::MapLoader::LoadType::kScenario :
                                             Widelands::MapLoader::LoadType::kGame);
	} else {
		// Normally the map loader takes care of this, but if the map was
		// previously created for us we need to call this manually
		allocate_player_maps();
	}

	// Check for win_conditions
	if (!settings.scenario) {
		Notifications::publish(UI::NoteLoadingMessage(_("Initializing game…")));
		if (settings.peaceful) {
			for (uint32_t i = 1; i < settings.players.size(); ++i) {
				if (Player* p1 = get_player(i)) {
					for (uint32_t j = i + 1; j <= settings.players.size(); ++j) {
						if (Player* p2 = get_player(j)) {
							p1->set_attack_forbidden(j, true);
							p2->set_attack_forbidden(i, true);
						}
					}
				}
			}
		}
		if (settings.custom_starting_positions) {
			iterate_players_existing(p, map().get_nrplayers(), *this, pl) {
				if (settings.get_tribeinfo(pl->tribe().name())
				       .initializations[pl->initialization_index()]
				       .uses_map_starting_position) {
					pl->start_picking_custom_starting_position();
				}
			}
		}

		win_condition_duration_ = settings.win_condition_duration;
		std::unique_ptr<LuaTable> table(lua().run_script(settings.win_condition_script));
		table->do_not_warn_about_unaccessed_keys();
		win_condition_displayname_ = table->get_string("name");
		if (table->has_key<std::string>("init")) {
			std::unique_ptr<LuaCoroutine> cr = table->get_coroutine("init");
			cr->resume();
		}
		std::unique_ptr<LuaCoroutine> cr = table->get_coroutine("func");
		enqueue_command(new CmdLuaCoroutine(get_gametime() + Duration(100), std::move(cr)));
	} else {
		win_condition_displayname_ = "Scenario";
	}
}

/**
 * Initialize the savegame based on the given settings.
 * At return the game is at the same state like a map loaded with Game::init()
 * Only difference is, that players are already initialized.
 * run<Returncode>() takes care about this difference.
 */
void Game::init_savegame(const GameSettings& settings) {
	assert(has_loader_ui());

	Notifications::publish(UI::NoteLoadingMessage(_("Preloading map…")));

	try {
		GameLoader gl(settings.mapfilename, *this);
		Widelands::GamePreloadPacket gpdp;
		gl.preload_game(gpdp);

		win_condition_displayname_ = gpdp.get_win_condition();
		win_condition_duration_ = gpdp.get_win_condition_duration();

#if 0  // TODO(Nordfriese): Re-add training wheels code after v1.0
		training_wheels_wanted_ =
		   gpdp.get_training_wheels_wanted() && get_config_bool("training_wheels", true);
		if (training_wheels_wanted_ && !gpdp.get_active_training_wheel().empty()) {
			training_wheels_.reset(new TrainingWheels(lua()));
			training_wheels_->acquire_lock(gpdp.get_active_training_wheel());
			verb_log_dbg("Training wheel from savegame");
		}
#endif
		if (win_condition_displayname_ == "Scenario") {
			// Replays can't handle scenarios
			set_write_replay(false);
		}

		gl.load_game(settings.multiplayer);

		// Discover the links between resources and geologist flags,
		// dependencies of productionsites etc.
		postload_addons();

		// Players might have selected a different AI type
		for (uint8_t i = 0; i < settings.players.size(); ++i) {
			const PlayerSettings& playersettings = settings.players[i];
			if (playersettings.state == PlayerSettings::State::kComputer) {
				get_player(i + 1)->set_ai(playersettings.ai);
			}
		}
	} catch (...) {
		throw;
	}
}

bool Game::run_load_game(const std::string& filename, const std::string& script_to_run) {
	full_cleanup();  // Reset and cleanup all values

	int8_t player_nr;
	{
		GameLoader gl(filename, *this);

		Widelands::GamePreloadPacket gpdp;
		// Need to do this first so we can set the theme and background
		gl.preload_game(gpdp);

		create_loader_ui({"general_game", "singleplayer"}, true, gpdp.get_background_theme(),
		                 gpdp.get_background());
		Notifications::publish(UI::NoteLoadingMessage(_("Preloading map…")));

		win_condition_displayname_ = gpdp.get_win_condition();
		win_condition_duration_ = gpdp.get_win_condition_duration();
#if 0  // TODO(Nordfriese): Re-add training wheels code after v1.0
		training_wheels_wanted_ =
		   gpdp.get_training_wheels_wanted() && get_config_bool("training_wheels", true);
		if (training_wheels_wanted_ && !gpdp.get_active_training_wheel().empty()) {
			training_wheels_.reset(new TrainingWheels(lua()));
			training_wheels_->acquire_lock(gpdp.get_active_training_wheel());
			verb_log_dbg("Training wheel from savegame");
		}
#endif
		if (win_condition_displayname_ == "Scenario") {
			// Replays can't handle scenarios
			set_write_replay(false);
		}

		player_nr = gpdp.get_player_nr();
		InteractivePlayer* ipl = new InteractivePlayer(*this, get_config_section(), player_nr, false);
		set_ibase(ipl);

		gl.load_game();
		postload_addons();

		ipl->info_panel_fast_forward_message_queue();
	}

	// Store the filename for further saves
	save_handler().set_current_filename(filename);

	set_game_controller(std::make_shared<SinglePlayerGameController>(*this, true, player_nr));
	try {
		bool const result = run(StartGameType::kSaveGame, script_to_run, "single_player");
		ctrl_.reset();
		return result;
	} catch (...) {
		ctrl_.reset();
		throw;
	}
}

#if 0  // TODO(Nordfriese): Re-add training wheels code after v1.0
bool Game::acquire_training_wheel_lock(const std::string& objective) {
	if (training_wheels_ != nullptr) {
		return training_wheels_->acquire_lock(objective);
	}
	return false;
}
void Game::release_training_wheel_lock() {
	if (training_wheels_ != nullptr) {
		training_wheels_->release_lock();
	}
}
void Game::mark_training_wheel_as_solved(const std::string& objective) {
	if (training_wheels_ == nullptr) {
		training_wheels_.reset(new TrainingWheels(lua()));
	}
	training_wheels_->mark_as_solved(objective, training_wheels_wanted_);
}
void Game::run_training_wheel(const std::string& objective, bool force) {
	if (training_wheels_ == nullptr) {
		training_wheels_.reset(new TrainingWheels(lua()));
	}
	training_wheels_->run(objective, force);
}
void Game::skip_training_wheel(const std::string& objective) {
	if (training_wheels_ != nullptr) {
		training_wheels_->skip(objective, training_wheels_wanted_);
	}
}
bool Game::training_wheels_wanted() const {
	return training_wheels_wanted_;
}
std::string Game::active_training_wheel() const {
	return training_wheels_ ? training_wheels_->current_objective() : "";
}
#endif

/**
 * Called for every game after loading (from a savegame or just from a map
 * during single/multiplayer/scenario).
 *
 * Ensure that players and player controllers are setup properly (in particular
 * AI and the \ref InteractivePlayer if any).
 */
void Game::postload() {
	EditorGameBase::postload();
	get_ibase()->postload();
}

/**
 * This runs a game, including game creation phase.
 *
 * The setup and loading of a game happens (or rather: will happen) in three
 * stages.
 * 1.  First of all, the host (or single player) configures the game. During
 *     this time, only short descriptions of the game data (such as map
 *     headers)are loaded to minimize loading times.
 * 2a. Once the game is about to start and the configuration screen is finished,
 *     all logic data (map, tribe information, building information) is loaded
 *     during postload.
 * 2b. If a game is created, initial player positions are set. This step is
 *     skipped when a game is loaded.
 * 3.  After this has happened, the game graphics are loaded.
 *
 * \return true if a game actually took place, false otherwise
 */
bool Game::run(StartGameType const start_game_type,
               const std::string& script_to_run,
               const std::string& prefix_for_replays) {
	assert(has_loader_ui());

	postload();

	InteractivePlayer* ipl = get_ipl();

	if (start_game_type != StartGameType::kSaveGame) {
		// Check whether we need to disable replays because of add-ons.
		// For savegames this has already been done by the game class packet.
		if (writereplay_) {
			for (const auto& a : enabled_addons()) {
				if (!a->sync_safe) {
					set_write_replay(false);
					break;
				}
			}
			if (writereplay_) {
				// We need to check all enabled add-ons as well because enabled_addons() does
				// not contain e.g. desync-prone starting condition or win condition add-ons.
				for (const auto& pair : AddOns::g_addons) {
					if (pair.second && !pair.first->sync_safe) {
						set_write_replay(false);
						break;
					}
				}
			}
		}

		PlayerNumber const nr_players = map().get_nrplayers();
		if (start_game_type == StartGameType::kMap) {
			/** TRANSLATORS: All players (plural) */
			Notifications::publish(UI::NoteLoadingMessage(_("Creating player infrastructure…")));
			iterate_players_existing(p, nr_players, *this, plr) {
				plr->create_default_infrastructure();
			}
#if 0  // TODO(Nordfriese): Re-add training wheels code after v1.0
			training_wheels_wanted_ =
			   get_config_bool("training_wheels", true) && ipl && !ipl->is_multiplayer();
#endif
		} else {
			// Is a scenario!
			// Replays can't handle scenarios
			set_write_replay(false);
#if 0  // TODO(Nordfriese): Re-add training wheels code after v1.0
			training_wheels_wanted_ = false;
#endif
			iterate_players_existing_novar(p, nr_players, *this) {
				if (!map().get_starting_pos(p)) {
					throw WLWarning(_("Missing starting position"),
					                _("Widelands could not start the game, because player %u has "
					                  "no starting position.\n"
					                  "You can manually add a starting position with the Widelands "
					                  "Editor to fix this problem."),
					                static_cast<unsigned int>(p));
				}
			}
		}

		if (ipl != nullptr) {
			// Scroll map to starting position for new games.
			// Loaded games are handled in GameInteractivePlayerPacket for single player, and in
			// InteractiveGameBase::start() for multiplayer.
			ipl->map_view()->scroll_to_field(
			   map().get_starting_pos(ipl->player_number()), MapView::Transition::Jump);
		}

		// Prepare the map, set default textures
		mutable_map()->recalc_default_resources(descriptions());

		// Finally, set the scenario names and tribes to represent
		// the correct names of the players
		iterate_player_numbers(p, nr_players) {
			const Player* const plr = get_player(p);
			const std::string no_name;
			const std::string& player_tribe = plr != nullptr ? plr->tribe().name() : no_name;
			const std::string& player_name = plr != nullptr ? plr->get_name() : no_name;
			const std::string& player_ai = plr != nullptr ? plr->get_ai() : no_name;
			mutable_map()->set_scenario_player_tribe(p, player_tribe);
			mutable_map()->set_scenario_player_name(p, player_name);
			mutable_map()->set_scenario_player_ai(p, player_ai);
			mutable_map()->set_scenario_player_closeable(p, false);  // player is already initialized.
		}

		// Run the init script, if the map provides one.
		if (start_game_type == StartGameType::kSinglePlayerScenario) {
			enqueue_command(new CmdLuaScript(get_gametime(), "map:scripting/init.lua"));
		} else if (start_game_type == StartGameType::kMultiPlayerScenario) {
			enqueue_command(new CmdLuaScript(get_gametime(), "map:scripting/multiplayer_init.lua"));
		} else {
			// Run all selected add-on scripts (not in scenarios)
			for (const auto& addon : enabled_addons()) {
				if (addon->category == AddOns::AddOnCategory::kScript) {
					enqueue_command(new CmdLuaScript(
					   get_gametime() + Duration(1), kAddOnDir + FileSystem::file_separator() +
					                                    addon->internal_name +
					                                    FileSystem::file_separator() + "init.lua"));
				}
			}
		}

		// Queue first statistics calculation
		enqueue_command(new CmdCalculateStatistics(get_gametime() + Duration(1)));
	}

	dynamic_cast<InteractiveGameBase&>(*get_ibase()).rebuild_main_menu();

	if (!script_to_run.empty()) {
		enqueue_command(new CmdLuaScript(get_gametime() + Duration(1), script_to_run));
	}

#if 0  // TODO(Nordfriese): Re-add training wheels code after v1.0
	// We don't run the training wheel objectives in scenarios, but we want the objectives available
	// for marking them as solved if a scenario teaches the same content.
	if (training_wheels_wanted_) {
		if (training_wheels_ == nullptr) {
			training_wheels_.reset(new TrainingWheels(lua()));
		}
		if (!training_wheels_->has_objectives()) {
			// Nothing to do, so let's free the memory
			training_wheels_.reset(nullptr);
		} else {
			// Just like with scenarios, replays will desync, so we switch them off.
			set_write_replay(false);
		}
	}
#endif

	if (writereplay_ || writesyncstream_) {
		// Derive a replay filename from the current time
		const std::string fname = kReplayDir + FileSystem::file_separator() +
		                          std::string(timestring()) + std::string("_") + prefix_for_replays +
		                          kReplayExtension;
		if (writereplay_) {
			verb_log_info_time(get_gametime(), "Starting replay writer\n");

			assert(!replaywriter_);
			replaywriter_.reset(new ReplayWriter(*this, fname));

			verb_log_info_time(get_gametime(), "Replay writer has started\n");
		}

		if (writesyncstream_) {
			syncwrapper_.start_dump(fname);
		}
	}

	postload_addons();

	sync_reset();
	Notifications::publish(UI::NoteLoadingMessage(_("Initializing…")));

#ifdef _WIN32
	//  Clear the event queue before starting game because we don't want
	//  to handle events at game start that happened during loading procedure.
	SDL_Event event;
	while (SDL_PollEvent(&event))
		;
#endif

	g_sh->change_music(Songset::kIngame, 1000);

	state_ = gs_running;

	// Immediately progress the game by 1 tick before removing the loader UI
	// to ensure that there is no black screen in the brief interval between
	// the initialization and the loading of the initial scripts.
	think();
	remove_loader_ui();

#if 0  // TODO(Nordfriese): Re-add training wheels code after v1.0
	// If this is a singleplayer map or non-scenario savegame, put on our training wheels unless the
	// user switched off the option
	if (training_wheels_ != nullptr && training_wheels_wanted_) {
		verb_log_dbg("Running training wheels. Current active is %s", active_training_wheel().c_str());
		training_wheels_->run_objectives();
	}
#endif

	get_ibase()->run<UI::Panel::Returncodes>();

	state_ = gs_ending;

	g_sh->change_music(Songset::kMenu, 1000);

	cleanup_objects();
	set_ibase(nullptr);

	state_ = gs_notrunning;

	if (next_game_to_load_.empty()) {
		return true;
	}

	const std::string load = next_game_to_load_;  // Pass-by-reference does have its disadvantages…

	if (FileSystem::filename_ext(load) == kReplayExtension) {
		return run_replay(load, script_to_run);
	}
	if (FileSystem::filename_ext(load) == kSavegameExtension) {
		create_loader_ui(
		   {"general_game"}, false, map().get_background_theme(), map().get_background());
		return run_load_game(load, script_to_run);
	}

	/* Load a scenario. This should be either the current one, or the next one if existent. */
	assert(!list_of_scenarios_.empty());
	std::list<std::string> list = list_of_scenarios_;
	if (list.front() != load) {
		list.pop_front();
		assert(!list.empty());
		assert(list.front() == load);
	}
	return run_splayer_scenario_direct(list, script_to_run);
}

bool Game::run_replay(const std::string& filename, const std::string& script_to_run) {
	full_cleanup();
	replay_filename_ = filename;

	create_loader_ui({"general_game"}, false, map().get_background_theme(), map().get_background());
	set_ibase(new InteractiveSpectator(*this, get_config_section()));

	set_write_replay(false);
	new ReplayGameController(*this);
	save_handler().set_allow_saving(false);

	return run(Widelands::Game::StartGameType::kSaveGame, script_to_run, "replay");
}

void Game::set_next_game_to_load(const std::string& file) {
	next_game_to_load_ = file;
}

void Game::do_send_player_command(PlayerCommand* pc) {
	// At this point, the command has not yet been distributed to the other
	// clients, nor written to the replay. If multithreading has caused the
	// command's duetime to lie in the past, we can just safely increase it.
	if (pc->duetime() <= get_gametime()) {
		const Time new_time = get_gametime() + Duration(1);
		verb_log_info_time(get_gametime(),
		                   "Increasing a PlayerCommand's duetime from %u to %u (delta %u)",
		                   pc->duetime().get(), new_time.get(), (new_time - pc->duetime()).get());
		pc->set_duetime(new_time);
	}

	ctrl_->send_player_command(pc);
}

/**
 * think() is called by the UI objects initiated during Game::run()
 * during their modal loop.
 * Depending on the current state we advance game logic and stuff,
 * running the cmd queue etc.
 */
void Game::think() {
	assert(ctrl_);

	while (!pending_player_commands_.empty()) {
		MutexLock m(MutexLock::ID::kCommands);
		do_send_player_command(pending_player_commands_.front());
		pending_player_commands_.pop_front();
	}

	ctrl_->think();

	if (state_ == gs_running) {
		// TODO(sirver): This is not good. Here, it depends on the speed of the
		// computer and the fps if and when the game is saved - this is very bad
		// for scenarios and even worse for the regression suite (which relies on
		// the timings of savings.
		cmdqueue().run_queue(Duration(ctrl_->get_frametime()), get_gametime_pointer());

		// check if autosave is needed
		savehandler_.think(*this);
	}
}

/**
 * Cleanup for load
 * \deprecated
 */
// TODO(unknown): Get rid of this. Prefer to delete and recreate Game-style objects
// Note that this needs fixes in the editor.
void Game::cleanup_for_load() {
	state_ = gs_notrunning;

	EditorGameBase::cleanup_for_load();

	cmdqueue().flush();

	pending_diplomacy_actions_.clear();
	diplomacy_allowed_ = true;

	// Statistics
	general_stats_.clear();
}

void Game::full_cleanup() {
	EditorGameBase::full_cleanup();

	did_postload_addons_before_loading_ = false;
	ctrl_.reset();
	replaywriter_.reset();
	writereplay_ = true;  // Not using `set_write_replay()` on purpose.
	next_game_to_load_.clear();
	list_of_scenarios_.clear();
	replay_filename_.clear();
	Economy::initialize_serial();

	if (has_loader_ui()) {
		remove_loader_ui();
	}
}

/**
 * Game logic code may write to the synchronization
 * token stream. All written data will be hashed and can be used to
 * check for network or replay desyncs.
 *
 * \return the synchronization token stream
 *
 * \note This is returned as a \ref StreamWrite object to prevent
 * the caller from messing with the checksumming process.
 */
StreamWrite& Game::syncstream() {
	return syncwrapper_;
}

/**
 * Switches to the next part of the syncstream excerpt.
 */
void Game::report_sync_request() {
	syncwrapper_.current_excerpt_id_ =
	   (syncwrapper_.current_excerpt_id_ + 1) % SyncWrapper::kExcerptSize;
	syncwrapper_.excerpts_buffer_[syncwrapper_.current_excerpt_id_].clear();
}

/**
 * Triggers writing of syncstream excerpt and adds the playernumber of the desynced player
 * to the stream.
 * Playernumber should be negative when called by network clients
 */
void Game::report_desync(int32_t playernumber) {
	if (syncwrapper_.dumpfname_.empty()) {
		log_err_time(get_gametime(),
		             "Error: A desync occurred but no filename for the syncstream has been set.");
		return;
	}
	// Replace .wss extension of syncstream file with .wse extension for syncstream extract
	std::string filename = syncwrapper_.dumpfname_;
	assert(syncwrapper_.dumpfname_.length() > kSyncstreamExtension.length());
	filename.replace(filename.length() - kSyncstreamExtension.length(),
	                 kSyncstreamExtension.length(), kSyncstreamExcerptExtension);
	std::unique_ptr<StreamWrite> file(g_fs->open_stream_write(filename));
	assert(file != nullptr);
	// Write revision, branch and build type of this build to the file
	file->unsigned_32(build_id().length());
	file->text(build_id());
	file->unsigned_32(build_type().length());
	file->text(build_type());
	file->signed_32(playernumber);
	// Write our buffers to the file. Start with the oldest one
	const size_t i2 = (syncwrapper_.current_excerpt_id_ + 1) % SyncWrapper::kExcerptSize;
	size_t i = i2;
	do {
		file->text(syncwrapper_.excerpts_buffer_[i]);
		syncwrapper_.excerpts_buffer_[i].clear();
		i = (i + 1) % SyncWrapper::kExcerptSize;
	} while (i != i2);
	file->unsigned_8(SyncEntry::kDesync);
	file->signed_32(playernumber);
	// Restart buffers
	syncwrapper_.current_excerpt_id_ = 0;
}

/**
 * Calculate the current synchronization checksum and copy
 * it into the given array, without affecting the subsequent
 * checksumming process.
 *
 * \return the checksum
 */
Md5Checksum Game::get_sync_hash() const {
	MD5Checksum<StreamWrite> copy(synchash_);

	copy.finish_checksum();
	return copy.get_checksum();
}

/**
 * Return a random value that can be used in parallel game logic
 * simulation.
 *
 * \note Do NOT use for random events in the UI or other display code.
 */
uint32_t Game::logic_rand() {
	uint32_t const result = rng().rand();
	syncstream().unsigned_8(SyncEntry::kRandom);
	syncstream().unsigned_32(result);
	return result;
}

/**
 * All player-issued commands must enter the queue through this function.
 * It takes the appropriate action, i.e. either add to the cmd_queue or send
 * across the network.
 */
void Game::send_player_command(PlayerCommand* pc) {
	MutexLock m(MutexLock::ID::kCommands);
	if (is_logic_thread()) {
		do_send_player_command(pc);
	} else {
		pending_player_commands_.push_back(pc);
	}
}

/**
 * Actually enqueue a command.
 *
 * \note In a network game, player commands are only allowed to enter the
 * command queue after being accepted by the networking logic via
 * \ref send_player_command, so you must never enqueue a player command
 * directly.
 */
void Game::enqueue_command(Command* const cmd) {
	if (writereplay_ && replaywriter_) {
		if (upcast(PlayerCommand, plcmd, cmd)) {
			replaywriter_->send_player_command(plcmd);
		}
	}
	cmdqueue().enqueue(cmd);
}

// we might want to make these inlines:
void Game::send_player_bulldoze(PlayerImmovable& pi, bool const recurse) {
	send_player_command(new CmdBulldoze(get_gametime(), pi.owner().player_number(), pi, recurse));
}

void Game::send_player_dismantle(PlayerImmovable& pi, bool keep_wares) {
	send_player_command(
	   new CmdDismantleBuilding(get_gametime(), pi.owner().player_number(), pi, keep_wares));
}

void Game::send_player_build(int32_t const pid, const Coords& coords, DescriptionIndex const id) {
	assert(descriptions().building_exists(id));
	send_player_command(new CmdBuild(get_gametime(), pid, coords, id));
}

void Game::send_player_build_flag(int32_t const pid, const Coords& coords) {
	send_player_command(new CmdBuildFlag(get_gametime(), pid, coords));
}

void Game::send_player_build_road(int32_t pid, Path& path) {
	send_player_command(new CmdBuildRoad(get_gametime(), pid, path));
}

void Game::send_player_build_waterway(int32_t pid, Path& path) {
	send_player_command(new CmdBuildWaterway(get_gametime(), pid, path));
}

void Game::send_player_flagaction(Flag& flag, FlagJob::Type t) {
	send_player_command(new CmdFlagAction(get_gametime(), flag.owner().player_number(), flag, t));
}

void Game::send_player_start_stop_building(Building& building) {
	send_player_command(
	   new CmdStartStopBuilding(get_gametime(), building.owner().player_number(), building));
}

void Game::send_player_militarysite_set_soldier_preference(Building& building,
                                                           SoldierPreference my_preference) {
	send_player_command(new CmdMilitarySiteSetSoldierPreference(
	   get_gametime(), building.owner().player_number(), building, my_preference));
}

void Game::send_player_start_or_cancel_expedition(Building& building) {
	send_player_command(
	   new CmdStartOrCancelExpedition(get_gametime(), building.owner().player_number(), building));
}

void Game::send_player_enhance_building(Building& building,
                                        DescriptionIndex const id,
                                        bool keep_wares) {
	assert(building.descr().type() == MapObjectType::CONSTRUCTIONSITE ||
	       building.owner().tribe().has_building(id));
	send_player_command(new CmdEnhanceBuilding(
	   get_gametime(), building.owner().player_number(), building, id, keep_wares));
}

void Game::send_player_evict_worker(Worker& worker) {
	send_player_command(new CmdEvictWorker(get_gametime(), worker.owner().player_number(), worker));
}

void Game::send_player_set_ware_priority(PlayerImmovable& imm,
                                         const WareWorker type,
                                         const DescriptionIndex index,
                                         const WarePriority& prio,
                                         bool cs) {
	send_player_command(new CmdSetWarePriority(
	   get_gametime(), imm.owner().player_number(), imm, type, index, prio, cs));
}

void Game::send_player_set_input_max_fill(PlayerImmovable& imm,
                                          DescriptionIndex const index,
                                          WareWorker type,
                                          uint32_t const max_fill,
                                          bool cs) {
	send_player_command(new CmdSetInputMaxFill(
	   get_gametime(), imm.owner().player_number(), imm, index, type, max_fill, cs));
}

void Game::send_player_change_training_options(TrainingSite& ts,
                                               TrainingAttribute attr,
                                               int32_t const val) {
	send_player_command(
	   new CmdChangeTrainingOptions(get_gametime(), ts.owner().player_number(), ts, attr, val));
}

void Game::send_player_drop_soldier(Building& b, int32_t const ser) {
	assert(ser != -1);
	send_player_command(new CmdDropSoldier(get_gametime(), b.owner().player_number(), b, ser));
}

void Game::send_player_change_soldier_capacity(Building& b, int32_t const val) {
	send_player_command(
	   new CmdChangeSoldierCapacity(get_gametime(), b.owner().player_number(), b, val));
}

void Game::send_player_enemyflagaction(const Flag& flag,
                                       PlayerNumber const who_attacks,
                                       const std::vector<Serial>& soldiers,
                                       const bool allow_conquer) {
	for (Widelands::Coords& coords : flag.get_building()->get_positions(*this)) {
		if (player(who_attacks).is_seeing(Map::get_index(coords, map().get_width()))) {
			send_player_command(
			   new CmdEnemyFlagAction(get_gametime(), who_attacks, flag, soldiers, allow_conquer));
			break;
		}
	}
}

void Game::send_player_ship_scouting_direction(const Ship& ship, WalkingDir direction) {
	send_player_command(new CmdShipScoutDirection(
	   get_gametime(), ship.get_owner()->player_number(), ship.serial(), direction));
}

void Game::send_player_ship_construct_port(const Ship& ship, Coords coords) {
	send_player_command(new CmdShipConstructPort(
	   get_gametime(), ship.get_owner()->player_number(), ship.serial(), coords));
}

void Game::send_player_ship_explore_island(const Ship& ship, IslandExploreDirection direction) {
	send_player_command(new CmdShipExploreIsland(
	   get_gametime(), ship.get_owner()->player_number(), ship.serial(), direction));
}

void Game::send_player_sink_ship(const Ship& ship) {
	send_player_command(
	   new CmdShipSink(get_gametime(), ship.get_owner()->player_number(), ship.serial()));
}

void Game::send_player_cancel_expedition_ship(const Ship& ship) {
	send_player_command(new CmdShipCancelExpedition(
	   get_gametime(), ship.get_owner()->player_number(), ship.serial()));
}

void Game::send_player_expedition_config(PortDock& pd,
                                         WareWorker ww,
                                         DescriptionIndex di,
                                         bool add) {
	send_player_command(
	   new CmdExpeditionConfig(get_gametime(), pd.get_owner()->player_number(), pd, ww, di, add));
}

void Game::send_player_diplomacy(PlayerNumber p1, DiplomacyAction a, PlayerNumber p2) {
	send_player_command(new CmdDiplomacy(get_gametime(), p1, a, p2));
}

void Game::send_player_propose_trade(const Trade& trade) {
	auto* object = objects().get_object(trade.initiator);
	assert(object != nullptr);
	send_player_command(
	   new CmdProposeTrade(get_gametime(), object->get_owner()->player_number(), trade));
}

void Game::send_player_set_stock_policy(Building& imm,
                                        WareWorker ww,
                                        DescriptionIndex di,
                                        StockPolicy sp) {
	send_player_command(new CmdSetStockPolicy(
	   get_gametime(), imm.get_owner()->player_number(), imm, ww == wwWORKER, di, sp));
}

void Game::send_player_toggle_mute(const Building& b, bool all) {
	send_player_command(
	   new CmdToggleMuteMessages(get_gametime(), b.owner().player_number(), b, all));
}

void Game::send_player_mark_object_for_removal(PlayerNumber p, Immovable& mo, bool mark) {
	send_player_command(new CmdMarkMapObjectForRemoval(get_gametime(), p, mo, mark));
}

int Game::propose_trade(const Trade& trade) {
	// TODO(sirver,trading): Check if a trade is possible (i.e. if there is a
	// path between the two markets);
	const int id = next_trade_agreement_id_;
	++next_trade_agreement_id_;

	auto* initiator = dynamic_cast<Market*>(objects().get_object(trade.initiator));
	auto* receiver = dynamic_cast<Market*>(objects().get_object(trade.receiver));
	// This is only ever called through a PlayerCommand and that already made
	// sure that the objects still exist. Since no time has passed, they should
	// not have vanished under us.
	assert(initiator != nullptr);
	assert(receiver != nullptr);

	receiver->removed.connect([this, id](const uint32_t /* serial */) { cancel_trade(id); });
	initiator->removed.connect([this, id](const uint32_t /* serial */) { cancel_trade(id); });

	receiver->send_message(*this, Message::Type::kTradeOfferReceived, _("Trade Offer"),
	                       receiver->descr().icon_filename(), receiver->descr().descname(),
	                       _("This market has received a new trade offer."), true);
	trade_agreements_[id] = TradeAgreement{TradeAgreement::State::kProposed, trade};

	// TODO(sirver,trading): this should be done through another player_command, but I
	// want to get to the trade logic implementation now.
	accept_trade(id);
	return id;
}

void Game::accept_trade(const int trade_id) {
	auto it = trade_agreements_.find(trade_id);
	if (it == trade_agreements_.end()) {
		log_warn_time(
		   get_gametime(), "Game::accept_trade: Trade %d has vanished. Ignoring.\n", trade_id);
		return;
	}
	const Trade& trade = it->second.trade;
	auto* initiator = dynamic_cast<Market*>(objects().get_object(trade.initiator));
	auto* receiver = dynamic_cast<Market*>(objects().get_object(trade.receiver));
	if (initiator == nullptr || receiver == nullptr) {
		cancel_trade(trade_id);
		return;
	}

	initiator->new_trade(trade_id, trade.items_to_send, trade.num_batches, trade.receiver);
	receiver->new_trade(trade_id, trade.items_to_receive, trade.num_batches, trade.initiator);

	// TODO(sirver,trading): Message the users that the trade has been accepted.
}

void Game::cancel_trade(int trade_id) {
	// The trade id might be long gone - since we never disconnect from the
	// 'removed' signal of the two buildings, we might be invoked long after the
	// trade was deleted for other reasons.
	const auto it = trade_agreements_.find(trade_id);
	if (it == trade_agreements_.end()) {
		return;
	}
	const auto& trade = it->second.trade;

	auto* initiator = dynamic_cast<Market*>(objects().get_object(trade.initiator));
	if (initiator != nullptr) {
		initiator->cancel_trade(trade_id);
		// TODO(sirver,trading): Send message to owner that the trade has been canceled.
	}

	auto* receiver = dynamic_cast<Market*>(objects().get_object(trade.receiver));
	if (receiver != nullptr) {
		receiver->cancel_trade(trade_id);
		// TODO(sirver,trading): Send message to owner that the trade has been canceled.
	}
	trade_agreements_.erase(trade_id);
}

LuaGameInterface& Game::lua() {
	return dynamic_cast<LuaGameInterface&>(EditorGameBase::lua());
}

const std::string& Game::get_win_condition_displayname() const {
	return win_condition_displayname_;
}
void Game::set_win_condition_displayname(const std::string& name) {
	win_condition_displayname_ = name;
}
int32_t Game::get_win_condition_duration() const {
	return win_condition_duration_;
}

/**
 * Sample global statistics for the game.
 */
void Game::sample_statistics() {
	// Update general stats
	PlayerNumber const nr_plrs = map().get_nrplayers();
	std::vector<uint32_t> land_size;
	std::vector<uint32_t> nr_buildings;
	std::vector<uint32_t> nr_casualties;
	std::vector<uint32_t> nr_kills;
	std::vector<uint32_t> nr_msites_lost;
	std::vector<uint32_t> nr_msites_defeated;
	std::vector<uint32_t> nr_civil_blds_lost;
	std::vector<uint32_t> nr_civil_blds_defeated;
	std::vector<uint32_t> miltary_strength;
	std::vector<uint32_t> nr_workers;
	std::vector<uint32_t> nr_wares;
	std::vector<uint32_t> productivity;
	std::vector<uint32_t> nr_production_sites;
	std::vector<uint32_t> custom_statistic;
	land_size.resize(nr_plrs);
	nr_buildings.resize(nr_plrs);
	nr_casualties.resize(nr_plrs);
	nr_kills.resize(nr_plrs);
	nr_msites_lost.resize(nr_plrs);
	nr_msites_defeated.resize(nr_plrs);
	nr_civil_blds_lost.resize(nr_plrs);
	nr_civil_blds_defeated.resize(nr_plrs);
	miltary_strength.resize(nr_plrs);
	nr_workers.resize(nr_plrs);
	nr_wares.resize(nr_plrs);
	productivity.resize(nr_plrs);
	nr_production_sites.resize(nr_plrs);
	custom_statistic.resize(nr_plrs);

	//  We walk the map, to gain all needed information.
	const Map& themap = map();
	Extent const extent = themap.extent();
	iterate_Map_FCoords(themap, extent, fc) {
		if (PlayerNumber const owner = fc.field->get_owned_by()) {
			++land_size[owner - 1];
		}

		// Get the immovable
		if (upcast(Building, building, fc.field->get_immovable())) {
			if (building->get_position() == fc) {  // only count main location
				uint8_t const player_index = building->owner().player_number() - 1;
				++nr_buildings[player_index];

				//  If it is a productionsite, add its productivity.
				if (upcast(ProductionSite, productionsite, building)) {
					++nr_production_sites[player_index];
					productivity[player_index] += productionsite->get_statistics_percent();
				}
			}
		}

		// Now, walk the bobs
		for (Bob const* b = fc.field->get_first_bob(); b != nullptr; b = b->get_next_bob()) {
			if (upcast(Soldier const, s, b)) {
				miltary_strength[s->owner().player_number() - 1] +=
				   s->get_level(TrainingAttribute::kTotal) + 1;  //  So that level 0 also counts.
			}
		}
	}

	//  Number of workers / wares / casualties / kills.
	iterate_players_existing(p, nr_plrs, *this, plr) {
		uint32_t wostock = 0;
		uint32_t wastock = 0;

		for (const auto& economy : plr->economies()) {
			const TribeDescr& tribe = plr->tribe();

			switch (economy.second->type()) {
			case wwWARE:
				for (const DescriptionIndex& ware_index : tribe.wares()) {
					wastock += economy.second->stock_ware_or_worker(ware_index);
				}
				break;
			case wwWORKER:
				for (const DescriptionIndex& worker_index : tribe.workers()) {
					if (tribe.get_worker_descr(worker_index)->type() != MapObjectType::CARRIER) {
						wostock += economy.second->stock_ware_or_worker(worker_index);
					}
				}
				break;
			}
		}
		nr_wares[p - 1] = wastock;
		nr_workers[p - 1] = wostock;
		nr_casualties[p - 1] = plr->casualties();
		nr_kills[p - 1] = plr->kills();
		nr_msites_lost[p - 1] = plr->msites_lost();
		nr_msites_defeated[p - 1] = plr->msites_defeated();
		nr_civil_blds_lost[p - 1] = plr->civil_blds_lost();
		nr_civil_blds_defeated[p - 1] = plr->civil_blds_defeated();
	}

	// Now, divide the statistics
	for (uint32_t i = 0; i < map().get_nrplayers(); ++i) {
		if (productivity[i] != 0u) {
			productivity[i] /= nr_production_sites[i];
		}
	}

	// If there is a hook function defined to sample special statistics in this
	// game, call the corresponding Lua function
	std::unique_ptr<LuaTable> hook = lua().get_hook("custom_statistic");
	if (hook) {
		hook->do_not_warn_about_unaccessed_keys();
		iterate_players_existing(p, nr_plrs, *this, plr) {
			std::unique_ptr<LuaCoroutine> cr(hook->get_coroutine("calculator"));
			cr->push_arg(plr);
			cr->resume();
			custom_statistic[p - 1] = cr->pop_uint32();
		}
	}

	// Now, push this on the general statistics
	general_stats_.resize(map().get_nrplayers());
	for (uint32_t i = 0; i < map().get_nrplayers(); ++i) {
		general_stats_[i].land_size.push_back(land_size[i]);
		general_stats_[i].nr_buildings.push_back(nr_buildings[i]);
		general_stats_[i].nr_casualties.push_back(nr_casualties[i]);
		general_stats_[i].nr_kills.push_back(nr_kills[i]);
		general_stats_[i].nr_msites_lost.push_back(nr_msites_lost[i]);
		general_stats_[i].nr_msites_defeated.push_back(nr_msites_defeated[i]);
		general_stats_[i].nr_civil_blds_lost.push_back(nr_civil_blds_lost[i]);
		general_stats_[i].nr_civil_blds_defeated.push_back(nr_civil_blds_defeated[i]);
		general_stats_[i].miltary_strength.push_back(miltary_strength[i]);
		general_stats_[i].nr_workers.push_back(nr_workers[i]);
		general_stats_[i].nr_wares.push_back(nr_wares[i]);
		general_stats_[i].productivity.push_back(productivity[i]);
		general_stats_[i].custom_statistic.push_back(custom_statistic[i]);
	}

	// Calculate statistics for the players
	const PlayerNumber nr_players = map().get_nrplayers();
	iterate_players_existing(p, nr_players, *this, plr) plr->sample_statistics();
}

/**
 * Read statistics data from a file.
 *
 * \param fr file to read from
 */
void Game::read_statistics(FileRead& fr) {
	fr.unsigned_32();  // used to be last stats update time

	// Read general statistics
	uint32_t entries = fr.unsigned_16();
	const PlayerNumber nr_players = map().get_nrplayers();
	general_stats_.resize(nr_players);

	iterate_players_existing_novar(p, nr_players, *this) {
		general_stats_[p - 1].land_size.resize(entries);
		general_stats_[p - 1].nr_workers.resize(entries);
		general_stats_[p - 1].nr_buildings.resize(entries);
		general_stats_[p - 1].nr_wares.resize(entries);
		general_stats_[p - 1].productivity.resize(entries);
		general_stats_[p - 1].nr_casualties.resize(entries);
		general_stats_[p - 1].nr_kills.resize(entries);
		general_stats_[p - 1].nr_msites_lost.resize(entries);
		general_stats_[p - 1].nr_msites_defeated.resize(entries);
		general_stats_[p - 1].nr_civil_blds_lost.resize(entries);
		general_stats_[p - 1].nr_civil_blds_defeated.resize(entries);
		general_stats_[p - 1].miltary_strength.resize(entries);
		general_stats_[p - 1].custom_statistic.resize(entries);
	}

	iterate_players_existing_novar(
	   p, nr_players, *this) for (uint32_t j = 0; j < general_stats_[p - 1].land_size.size(); ++j) {
		general_stats_[p - 1].land_size[j] = fr.unsigned_32();
		general_stats_[p - 1].nr_workers[j] = fr.unsigned_32();
		general_stats_[p - 1].nr_buildings[j] = fr.unsigned_32();
		general_stats_[p - 1].nr_wares[j] = fr.unsigned_32();
		general_stats_[p - 1].productivity[j] = fr.unsigned_32();
		general_stats_[p - 1].nr_casualties[j] = fr.unsigned_32();
		general_stats_[p - 1].nr_kills[j] = fr.unsigned_32();
		general_stats_[p - 1].nr_msites_lost[j] = fr.unsigned_32();
		general_stats_[p - 1].nr_msites_defeated[j] = fr.unsigned_32();
		general_stats_[p - 1].nr_civil_blds_lost[j] = fr.unsigned_32();
		general_stats_[p - 1].nr_civil_blds_defeated[j] = fr.unsigned_32();
		general_stats_[p - 1].miltary_strength[j] = fr.unsigned_32();
		general_stats_[p - 1].custom_statistic[j] = fr.unsigned_32();
	}
}

/**
 * Write general statistics to the given file.
 */
void Game::write_statistics(FileWrite& fw) {
	fw.unsigned_32(0);  // Used to be last stats update time. No longer needed

	// General statistics
	// First, we write the size of the statistics arrays
	uint32_t entries = 0;

	const PlayerNumber nr_players = map().get_nrplayers();
	iterate_players_existing_novar(p, nr_players, *this) if (!general_stats_.empty()) {
		entries = general_stats_[p - 1].land_size.size();
		break;
	}

	fw.unsigned_16(entries);

	iterate_players_existing_novar(p, nr_players, *this) for (uint32_t j = 0; j < entries; ++j) {
		fw.unsigned_32(general_stats_[p - 1].land_size[j]);
		fw.unsigned_32(general_stats_[p - 1].nr_workers[j]);
		fw.unsigned_32(general_stats_[p - 1].nr_buildings[j]);
		fw.unsigned_32(general_stats_[p - 1].nr_wares[j]);
		fw.unsigned_32(general_stats_[p - 1].productivity[j]);
		fw.unsigned_32(general_stats_[p - 1].nr_casualties[j]);
		fw.unsigned_32(general_stats_[p - 1].nr_kills[j]);
		fw.unsigned_32(general_stats_[p - 1].nr_msites_lost[j]);
		fw.unsigned_32(general_stats_[p - 1].nr_msites_defeated[j]);
		fw.unsigned_32(general_stats_[p - 1].nr_civil_blds_lost[j]);
		fw.unsigned_32(general_stats_[p - 1].nr_civil_blds_defeated[j]);
		fw.unsigned_32(general_stats_[p - 1].miltary_strength[j]);
		fw.unsigned_32(general_stats_[p - 1].custom_statistic[j]);
	}
}
}  // namespace Widelands<|MERGE_RESOLUTION|>--- conflicted
+++ resolved
@@ -152,12 +152,8 @@
      scenario_difficulty_(kScenarioDifficultyNotSet),
      diplomacy_allowed_(true),
      /** TRANSLATORS: Win condition for this game has not been set. */
-<<<<<<< HEAD
      win_condition_displayname_(_("Not set")),
-     win_condition_duration_(kDefaultWinConditionDuration),
-=======
-     win_condition_displayname_(_("Not set"))
->>>>>>> b7be8e58
+     win_condition_duration_(kDefaultWinConditionDuration)
 #if 0  // TODO(Nordfriese): Re-add training wheels code after v1.0
      ,
      training_wheels_wanted_(false)
