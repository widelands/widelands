/*
 * Copyright (C) 2002-2004, 2006-2012 by the Widelands Development Team
 *
 * This program is free software; you can redistribute it and/or
 * modify it under the terms of the GNU General Public License
 * as published by the Free Software Foundation; either version 2
 * of the License, or (at your option) any later version.
 *
 * This program is distributed in the hope that it will be useful,
 * but WITHOUT ANY WARRANTY; without even the implied warranty of
 * MERCHANTABILITY or FITNESS FOR A PARTICULAR PURPOSE.  See the
 * GNU General Public License for more details.
 *
 * You should have received a copy of the GNU General Public License
 * along with this program; if not, write to the Free Software
 * Foundation, Inc., 51 Franklin Street, Fifth Floor, Boston, MA  02110-1301, USA.
 *
 */

#include "logic/game.h"

#include <cstring>
#include <string>

#ifndef _WIN32
#include <unistd.h> // for usleep
#else
#include <windows.h>
#endif

#include "computer_player.h"
#include "economy/economy.h"
#include "game_io/game_loader.h"
#include "game_io/game_preload_data_packet.h"
#include "gamesettings.h"
#include "graphic/graphic.h"
#include "i18n.h"
#include "io/filesystem/layered_filesystem.h"
#include "log.h"
#include "logic/carrier.h"
#include "logic/cmd_calculate_statistics.h"
#include "logic/cmd_luacoroutine.h"
#include "logic/cmd_luascript.h"
#include "logic/militarysite.h"
#include "logic/player.h"
#include "logic/playercommand.h"
#include "logic/replay.h"
#include "logic/ship.h"
#include "logic/soldier.h"
#include "logic/trainingsite.h"
#include "logic/tribe.h"
#include "logic/widelands_fileread.h"
#include "logic/widelands_filewrite.h"
#include "map_io/widelands_map_loader.h"
#include "network/network.h"
#include "profile/profile.h"
#include "scripting/lua_table.h"
#include "scripting/scripting.h"
#include "single_player_game_controller.h"
#include "sound/sound_handler.h"
#include "timestring.h"
#include "ui_basic/progresswindow.h"
#include "upcast.h"
#include "warning.h"
#include "wlapplication.h"
#include "wui/game_tips.h"
#include "wui/interactive_player.h"

namespace Widelands {

/// Define this to get lots of debugging output concerned with syncs
//#define SYNC_DEBUG

Game::SyncWrapper::~SyncWrapper() {
	if (m_dump) {
		delete m_dump;
		m_dump = nullptr;

		if (!m_syncstreamsave)
			g_fs->Unlink(m_dumpfname);
	}
}

void Game::SyncWrapper::StartDump(const std::string & fname) {
	m_dumpfname = fname + ".wss";
	m_dump = g_fs->OpenStreamWrite(m_dumpfname);
}

static const unsigned long long MINIMUM_DISK_SPACE = 256 * 1024 * 1024;

void Game::SyncWrapper::Data(void const * const data, size_t const size) {
#ifdef SYNC_DEBUG
	uint32_t time = m_game.get_gametime();
	log("[sync:%08u t=%6u]", m_counter, time);
	for (size_t i = 0; i < size; ++i)
		log(" %02x", (static_cast<uint8_t const *>(data))[i]);
	log("\n");
#endif

	if
		(m_dump &&
		 static_cast<int32_t>(m_counter - m_next_diskspacecheck) >= 0)
	{
		m_next_diskspacecheck = m_counter + 16 * 1024 * 1024;

		if (g_fs->DiskSpace() < MINIMUM_DISK_SPACE) {
			log("Stop writing to syncstream file: disk is getting full.\n");
			delete m_dump;
			m_dump = nullptr;
		}
	}

	if (m_dump) {
		try {
			m_dump->Data(data, size);
		} catch (const _wexception &) {
			log
				("Writing to syncstream file %s failed. Stop synctream dump.\n",
				 m_dumpfname.c_str());

			delete m_dump;
			m_dump = nullptr;
		}
	}

	m_target.Data(data, size);
	m_counter += size;
}


Game::Game() :
	Editor_Game_Base(new LuaGameInterface(this)),
	m_syncwrapper         (*this, m_synchash),
	m_ctrl                (nullptr),
	m_writereplay         (true),
	m_writesyncstream     (false),
	m_state               (gs_notrunning),
	m_cmdqueue            (*this),
	m_replaywriter        (nullptr),
	m_win_condition_displayname(_("Not set"))
{
}

Game::~Game()
{
	delete m_replaywriter;
}


void Game::SyncReset() {
	m_syncwrapper.m_counter = 0;

	m_synchash.Reset();
	log("[sync] Reset\n");
}


/**
 * Returns true if cheat codes have been activated (single-player only)
 */
bool Game::get_allow_cheats()
{
	return true;
}


/**
 * \return a pointer to the \ref Interactive_Player if any.
 * \note This function may return 0 (in particular, it will return 0 during
 * playback or if player is spectator)
 */
Interactive_Player * Game::get_ipl()
{
	return dynamic_cast<Interactive_Player *>(get_ibase());
}

void Game::set_game_controller(GameController * const ctrl)
{
	m_ctrl = ctrl;
}

GameController * Game::gameController()
{
	return m_ctrl;
}

void Game::set_write_replay(bool const wr)
{
	//  we want to allow for the possibility to stop writing our replay
	//  this is to ensure we do not crash because of diskspace
	//  still this is only possibe to go from true->false
	//  still probally should not do this with an assert but with better checks
	assert(m_state == gs_notrunning || not wr);

	m_writereplay = wr;
}

void Game::set_write_syncstream(bool const wr)
{
	assert(m_state == gs_notrunning);

	m_writesyncstream = wr;
}


/**
 * Set whether the syncstream dump should be copied to a permanent location
 * at the end of the game.
 */
void Game::save_syncstream(bool const save)
{
	m_syncwrapper.m_syncstreamsave = save;
}


bool Game::run_splayer_scenario_direct(char const * const mapname, const std::string& script_to_run) {
	assert(!get_map());

	set_map(new Map);

	std::unique_ptr<Map_Loader> maploader(map().get_correct_loader(mapname));
	if (!maploader)
		throw wexception("could not load \"%s\"", mapname);
	UI::ProgressWindow loaderUI;

	loaderUI.step (_("Preloading a map"));
	maploader->preload_map(true);
	std::string const background = map().get_background();
	if (background.size() > 0)
		loaderUI.set_background(background);
	else
		loaderUI.set_background(map().get_world_name());
	loaderUI.step (_("Loading a world"));
	maploader->load_world();

	// We have to create the players here.
	Player_Number const nr_players = map().get_nrplayers();
	iterate_player_numbers(p, nr_players) {
		loaderUI.stepf (_("Adding player %u"), p);
		add_player
			(p,
			 0,
			 map().get_scenario_player_tribe(p),
			 map().get_scenario_player_name (p));
		get_player(p)->setAI(map().get_scenario_player_ai(p));
	}
	m_win_condition_displayname = _("Scenario");

	set_ibase
		(new Interactive_Player
		 	(*this, g_options.pull_section("global"), 1, true, false));

	loaderUI.step (_("Loading a map"));
	maploader->load_map_complete(*this, true);
	maploader.reset();

	set_game_controller(new SinglePlayerGameController(*this, true, 1));
	try {
		bool const result = run(&loaderUI, NewSPScenario, script_to_run, false);
		delete m_ctrl;
		m_ctrl = nullptr;
		return result;
	} catch (...) {
		delete m_ctrl;
		m_ctrl = nullptr;
		throw;
	}

	return false;
}


/**
 * Initialize the game based on the given settings.
 *
 * \note loaderUI can be nullptr, if this is run as dedicated server.
 */
void Game::init_newgame
	(UI::ProgressWindow * loaderUI, const GameSettings & settings)
{
	if (loaderUI) {
		loaderUI->step(_("Preloading map"));
	}

	assert(!get_map());
	set_map(new Map);

	std::unique_ptr<Map_Loader> maploader
		(map().get_correct_loader(settings.mapfilename));
	maploader->preload_map(settings.scenario);
	std::string const background = map().get_background();
	if (loaderUI) {
		if (background.size() > 0)
			loaderUI->set_background(background);
		else
			loaderUI->set_background(map().get_world_name());
		loaderUI->step(_("Configuring players"));
	}
	std::vector<PlayerSettings> shared;
	std::vector<uint8_t>        shared_num;
	for (uint32_t i = 0; i < settings.players.size(); ++i) {
		const PlayerSettings & playersettings = settings.players[i];

		if
			(playersettings.state == PlayerSettings::stateClosed ||
			 playersettings.state == PlayerSettings::stateOpen)
			continue;
		else if (playersettings.state == PlayerSettings::stateShared) {
			shared.push_back(playersettings);
			shared_num.push_back(i + 1);
			continue;
		}

		add_player
			(i + 1,
			 playersettings.initialization_index,
			 playersettings.tribe,
			 playersettings.name,
			 playersettings.team);
		get_player(i + 1)->setAI(playersettings.ai);
	}

	// Add shared in starting positions
	for (uint8_t n = 0; n < shared.size(); ++n) {
		// This player's starting position is used in another (shared) kingdom
		get_player(shared.at(n).shared_in)
			->add_further_starting_position(shared_num.at(n), shared.at(n).initialization_index);
	}

	if (loaderUI)
		loaderUI->step(_("Loading map"));
	maploader->load_map_complete(*this, settings.scenario);

	// Check for win_conditions
	if (!settings.scenario) {
		std::unique_ptr<LuaTable> table(lua().run_script(settings.win_condition_script));
		m_win_condition_displayname = table->get_string("name");
		std::unique_ptr<LuaCoroutine> cr = table->get_coroutine("func");
		enqueue_command(new Cmd_LuaCoroutine(get_gametime() + 100, cr.release()));
	} else {
		m_win_condition_displayname = _("Scenario");
	}
}



/**
 * Initialize the savegame based on the given settings.
 * At return the game is at the same state like a map loaded with Game::init()
 * Only difference is, that players are already initialized.
 * run() takes care about this difference.
 *
 * \note loaderUI can be nullptr, if this is run as dedicated server.
 */
void Game::init_savegame
	(UI::ProgressWindow * loaderUI, const GameSettings & settings)
{
	if (loaderUI) {
		loaderUI->step(_("Preloading map"));
	}

	assert(!get_map());
	set_map(new Map);
	try {
		Game_Loader gl(settings.mapfilename, *this);
		Widelands::Game_Preload_Data_Packet gpdp;
		gl.preload_game(gpdp);
		m_win_condition_displayname = gpdp.get_win_condition();
		if (loaderUI) {
			std::string background(gpdp.get_background());
			loaderUI->set_background(background);
			loaderUI->step(_("Loading..."));
		}
		gl.load_game(settings.multiplayer);
	} catch (...) {
		throw;
	}
}

bool Game::run_load_game(std::string filename, const std::string& script_to_run) {
	UI::ProgressWindow loaderUI;
	std::vector<std::string> tipstext;
	tipstext.push_back("general_game");
	tipstext.push_back("singleplayer");
	GameTips tips (loaderUI, tipstext);
	int8_t player_nr;

	loaderUI.step(_("Preloading map"));

	// We have to create an empty map, otherwise nothing will load properly
	set_map(new Map);

	{
		Game_Loader gl(filename, *this);

		Widelands::Game_Preload_Data_Packet gpdp;
		gl.preload_game(gpdp);
		std::string background(gpdp.get_background());
		loaderUI.set_background(background);
		player_nr = gpdp.get_player_nr();
		set_ibase
			(new Interactive_Player
			 	(*this, g_options.pull_section("global"), player_nr, true, false));

		loaderUI.step(_("Loading..."));
		gl.load_game();
	}

	// Store the filename for further saves
	save_handler().set_current_filename(filename);

	set_game_controller(new SinglePlayerGameController(*this, true, player_nr));
	try {
		bool const result = run(&loaderUI, Loaded, script_to_run, false);
		delete m_ctrl;
		m_ctrl = nullptr;
		return result;
	} catch (...) {
		delete m_ctrl;
		m_ctrl = nullptr;
		throw;
	}

	return false;
}

/**
 * Called for every game after loading (from a savegame or just from a map
 * during single/multiplayer/scenario).
 *
 * Ensure that players and player controllers are setup properly (in particular
 * AI and the \ref Interactive_Player if any).
 */
void Game::postload()
{
	Editor_Game_Base::postload();

	if (g_gr) {
		assert(get_ibase() != nullptr);
		get_ibase()->postload();
	} else
		log("Note: Widelands runs without graphics, probably in dedicated server mode!\n");
}


/**
 * This runs a game, including game creation phase.
 *
 * The setup and loading of a game happens (or rather: will happen) in three
 * stages.
 * 1.  First of all, the host (or single player) configures the game. During
 *     this time, only short descriptions of the game data (such as map
 *     headers)are loaded to minimize loading times.
 * 2a. Once the game is about to start and the configuration screen is finished,
 *     all logic data (map, tribe information, building information) is loaded
 *     during postload.
 * 2b. If a game is created, initial player positions are set. This step is
 *     skipped when a game is loaded.
 * 3.  After this has happened, the game graphics are loaded.
 *
 * \return true if a game actually took place, false otherwise
 *
 * \note loader_ui can be nullptr, if this is run as dedicated server.
 */
bool Game::run
	(UI::ProgressWindow * loader_ui, Start_Game_Type const start_game_type,
	 const std::string& script_to_run, bool replay)
{
	m_replay = replay;
	postload();

	if (start_game_type != Loaded) {
		Player_Number const nr_players = map().get_nrplayers();
		if (start_game_type == NewNonScenario) {
			std::string step_description = _("Creating player infrastructure");
			iterate_players_existing(p, nr_players, *this, plr) {
				if (loader_ui) {
					step_description += ".";
					loader_ui->step(step_description);
				}
				plr->create_default_infrastructure();
			}
		} else {
			// Is a scenario!
			iterate_players_existing_novar(p, nr_players, *this) {
				if (not map().get_starting_pos(p))
				throw warning
					(_("Missing starting position"),
					 _
					 	("Widelands could not start the game, because player %u has "
					 	 "no starting position.\n"
					 	 "You can manually add a starting position with the Widelands "
					 	 "Editor to fix this problem."),
					 p);
			}
		}

		if (get_ipl())
			get_ipl()->move_view_to
				(map().get_starting_pos(get_ipl()->player_number()));

		// Prepare the map, set default textures
		map().recalc_default_resources();

		// Finally, set the scenario names and tribes to represent
		// the correct names of the players
		iterate_player_numbers(p, nr_players) {
			const Player * const plr = get_player(p);
			const std::string                                              no_name;
			const std::string & player_tribe = plr ? plr->tribe().name() : no_name;
			const std::string & player_name  = plr ? plr->    get_name() : no_name;
			const std::string & player_ai    = plr ? plr->    getAI()    : no_name;
			map().set_scenario_player_tribe    (p, player_tribe);
			map().set_scenario_player_name     (p, player_name);
			map().set_scenario_player_ai       (p, player_ai);
			map().set_scenario_player_closeable(p, false); // player is already initialized.
		}

		// Run the init script, if the map provides one.
		if (start_game_type == NewSPScenario)
			enqueue_command(new Cmd_LuaScript(get_gametime(), "map:scripting/init.lua"));
		else if (start_game_type == NewMPScenario)
			enqueue_command
				(new Cmd_LuaScript(get_gametime(), "map:scripting/multiplayer_init.lua"));

		// Queue first statistics calculation
		enqueue_command(new Cmd_CalculateStatistics(get_gametime() + 1));
	}

	if (!script_to_run.empty() && (start_game_type == NewSPScenario || start_game_type == Loaded)) {
		enqueue_command(new Cmd_LuaScript(get_gametime() + 1, script_to_run));
	}

	if (m_writereplay || m_writesyncstream) {
		// Derive a replay filename from the current time
		std::string fname(REPLAY_DIR);
		fname += '/';
		fname += timestring();
		if (m_ctrl) {
			fname += ' ';
			fname += m_ctrl->getGameDescription();
		}
		fname += REPLAY_SUFFIX;

		if (m_writereplay) {
			log("Starting replay writer\n");

			assert(not m_replaywriter);
			m_replaywriter = new ReplayWriter(*this, fname);

			log("Replay writer has started\n");
		}

		if (m_writesyncstream)
			m_syncwrapper.StartDump(fname);
	}

	SyncReset();

	if (loader_ui) {
		load_graphics(*loader_ui);

#ifdef _WIN32
		//  Clear the event queue before starting game because we don't want
		//  to handle events at game start that happened during loading procedure.
		SDL_Event event;
		while (SDL_PollEvent(&event));
#endif

		g_sound_handler.change_music("ingame", 1000, 0);

		m_state = gs_running;

		get_ibase()->run();

		m_state = gs_ending;

		g_sound_handler.change_music("menu", 1000, 0);

		cleanup_objects();
		delete get_ibase();
		set_ibase(nullptr);

		m_state = gs_notrunning;
	} else {
		// dedicated server
		m_state = gs_running;
		//handle network
		while (m_state == gs_running) {
			// TODO this should be improved.
#ifndef _WIN32
			if (usleep(100) == -1)
				break;
#else
			Sleep(1);
#endif
			think();
		}
	}

	return true;
}


/**
 * think() is called by the UI objects initiated during Game::run()
 * during their modal loop.
 * Depending on the current state we advance game logic and stuff,
 * running the cmd queue etc.
 */
void Game::think()
{
	assert(m_ctrl);

	m_ctrl->think();

	if (m_state == gs_running) {
		// TODO(sirver): This is not good. Here, it depends on the speed of the
		// computer and the fps if and when the game is saved - this is very bad
		// for scenarios and even worse for the regression suite (which relies on
		// the timings of savings.
		cmdqueue().run_queue(m_ctrl->getFrametime(), get_game_time_pointer());

		if (g_gr) // not in dedicated server mode
			g_gr->animate_maptextures(get_gametime());

		// check if autosave is needed
		m_savehandler.think(*this, WLApplication::get()->get_time());
	}
}

/// (Only) called by the dedicated server, to end a game once all players left
void Game::end_dedicated_game() {
	assert(not g_gr);
	m_state = gs_notrunning;
}

/**
 * Cleanup for load
 * \deprecated
 * \todo Get rid of this. Prefer to delete and recreate Game-style objects
 * Note that this needs fixes in the editor.
 */
void Game::cleanup_for_load()
{
	m_state = gs_notrunning;

	Editor_Game_Base::cleanup_for_load();
	container_iterate_const(std::vector<Tribe_Descr *>, m_tribes, i)
		delete *i.current;
	m_tribes.clear();
	cmdqueue().flush();

	// Statistics
	m_general_stats.clear();
}


/**
 * Game logic code may write to the synchronization
 * token stream. All written data will be hashed and can be used to
 * check for network or replay desyncs.
 *
 * \return the synchronization token stream
 *
 * \note This is returned as a \ref StreamWrite object to prevent
 * the caller from messing with the checksumming process.
 */
StreamWrite & Game::syncstream()
{
	return m_syncwrapper;
}


/**
 * Calculate the current synchronization checksum and copy
 * it into the given array, without affecting the subsequent
 * checksumming process.
 *
 * \return the checksum
 */
md5_checksum Game::get_sync_hash() const
{
	MD5Checksum<StreamWrite> copy(m_synchash);

	copy.FinishChecksum();
	return copy.GetChecksum();
}


/**
 * Return a random value that can be used in parallel game logic
 * simulation.
 *
 * \note Do NOT use for random events in the UI or other display code.
 */
uint32_t Game::logic_rand()
{
	uint32_t const result = rng().rand();
	syncstream().Unsigned32(result);
	return result;
}


/**
 * All player-issued commands must enter the queue through this function.
 * It takes the appropriate action, i.e. either add to the cmd_queue or send
 * across the network.
 */
void Game::send_player_command (PlayerCommand & pc)
{
	m_ctrl->sendPlayerCommand(pc);
}


/**
 * Actually enqueue a command.
 *
 * \note In a network game, player commands are only allowed to enter the
 * command queue after being accepted by the networking logic via
 * \ref send_player_command, so you must never enqueue a player command
 * directly.
 */
void Game::enqueue_command (Command * const cmd)
{
	if (m_writereplay && m_replaywriter) {
		if (upcast(PlayerCommand, plcmd, cmd)) {
			m_replaywriter->SendPlayerCommand(plcmd);
		}
	}
	cmdqueue().enqueue(cmd);
}

// we might want to make these inlines:
void Game::send_player_bulldoze (PlayerImmovable & pi, bool const recurse)
{
	send_player_command
		(*new Cmd_Bulldoze
		 	(get_gametime(), pi.owner().player_number(), pi, recurse));
}

void Game::send_player_dismantle (PlayerImmovable & pi)
{
	send_player_command
		(*new Cmd_DismantleBuilding
		 	(get_gametime(), pi.owner().player_number(), pi));
}


void Game::send_player_build
	(int32_t const pid, Coords const coords, Building_Index const id)
{
	assert(id);
	send_player_command (*new Cmd_Build(get_gametime(), pid, coords, id));
}

void Game::send_player_build_flag (int32_t const pid, Coords const coords)
{
	send_player_command (*new Cmd_BuildFlag(get_gametime(), pid, coords));
}

void Game::send_player_build_road (int32_t pid, Path & path)
{
	send_player_command (*new Cmd_BuildRoad(get_gametime(), pid, path));
}

void Game::send_player_flagaction (Flag & flag)
{
	send_player_command
		(*new Cmd_FlagAction
		 	(get_gametime(), flag.owner().player_number(), flag));
}

void Game::send_player_start_stop_building (Building & building)
{
	send_player_command
		(*new Cmd_StartStopBuilding
		 	(get_gametime(), building.owner().player_number(), building));
}

void Game::send_player_militarysite_set_soldier_preference (Building & building, uint8_t my_preference)
{
	send_player_command
		(*new Cmd_MilitarySiteSetSoldierPreference
		 (get_gametime(), building.owner().player_number(), building, my_preference));
}

void Game::send_player_start_or_cancel_expedition (Building & building)
{
	send_player_command
		(*new Cmd_StartOrCancelExpedition
		 	(get_gametime(), building.owner().player_number(), building));
}

void Game::send_player_enhance_building
	(Building & building, Building_Index const id)
{
	assert(id);

	send_player_command
		(*new Cmd_EnhanceBuilding
		 	(get_gametime(), building.owner().player_number(), building, id));
}

void Game::send_player_evict_worker(Worker & worker)
{
	send_player_command
		(*new Cmd_EvictWorker
			(get_gametime(), worker.owner().player_number(), worker));
}

void Game::send_player_set_ware_priority
	(PlayerImmovable &       imm,
	 int32_t           const type,
	 Ware_Index        const index,
	 int32_t           const prio)
{
	send_player_command
		(*new Cmd_SetWarePriority
		 	(get_gametime(),
		 	 imm.owner().player_number(),
		 	 imm,
		 	 type,
		 	 index,
		 	 prio));
}

void Game::send_player_set_ware_max_fill
	(PlayerImmovable &       imm,
	 Ware_Index        const index,
	 uint32_t          const max_fill)
{
	send_player_command
		(*new Cmd_SetWareMaxFill
		 	(get_gametime(),
		 	 imm.owner().player_number(),
		 	 imm,
		 	 index,
		 	 max_fill));
}


void Game::send_player_change_training_options
	(TrainingSite & ts, int32_t const atr, int32_t const val)
{
	send_player_command
		(*new Cmd_ChangeTrainingOptions
		 	(get_gametime(), ts.owner().player_number(), ts, atr, val));
}

void Game::send_player_drop_soldier (Building & b, int32_t const ser)
{
	assert(ser != -1);
	send_player_command
		(*new Cmd_DropSoldier
		 	(get_gametime(), b.owner().player_number(), b, ser));
}

void Game::send_player_change_soldier_capacity
	(Building & b, int32_t const val)
{
	send_player_command
		(*new Cmd_ChangeSoldierCapacity
		 	(get_gametime(), b.owner().player_number(), b, val));
}

/////////////////////// TESTING STUFF
void Game::send_player_enemyflagaction
	(const Flag  &       flag,
	 Player_Number const who_attacks,
	 uint32_t      const num_soldiers,
	 uint8_t       const retreat)
{
	if
		(1
		 <
		 player(who_attacks).vision
		 	(Map::get_index
		 	 	(flag.get_building()->get_position(), map().get_width())))
		send_player_command
			(*new Cmd_EnemyFlagAction
			 	(get_gametime(), who_attacks, flag, num_soldiers, retreat));
}


void Game::send_player_changemilitaryconfig(Player_Number const pid, uint8_t const retreat)
{
	send_player_command
		(*new Cmd_ChangeMilitaryConfig(get_gametime(), pid, retreat));
}

void Game::send_player_ship_scout_direction(Ship & ship, uint8_t direction)
{
	send_player_command
		(*new Cmd_ShipScoutDirection
			(get_gametime(), ship.get_owner()->player_number(), ship.serial(), direction));
}

void Game::send_player_ship_construct_port(Ship & ship, Coords coords)
{
	send_player_command
		(*new Cmd_ShipConstructPort
			(get_gametime(), ship.get_owner()->player_number(), ship.serial(), coords));
}

void Game::send_player_ship_explore_island(Ship & ship, bool cw)
{
	send_player_command
		(*new Cmd_ShipExploreIsland
			(get_gametime(), ship.get_owner()->player_number(), ship.serial(), cw));
}

void Game::send_player_sink_ship(Ship & ship) {
	send_player_command
		(*new Cmd_ShipSink
			(get_gametime(), ship.get_owner()->player_number(), ship.serial()));
}

void Game::send_player_cancel_expedition_ship(Ship & ship) {
	send_player_command
		(*new Cmd_ShipCancelExpedition
			(get_gametime(), ship.get_owner()->player_number(), ship.serial()));
}


/**
 * Sample global statistics for the game.
 */
void Game::sample_statistics()
{
	// Update general stats
	Player_Number const nr_plrs = map().get_nrplayers();
	std::vector<uint32_t> land_size;
	std::vector<uint32_t> nr_buildings;
	std::vector<uint32_t> nr_casualties;
	std::vector<uint32_t> nr_kills;
	std::vector<uint32_t> nr_msites_lost;
	std::vector<uint32_t> nr_msites_defeated;
	std::vector<uint32_t> nr_civil_blds_lost;
	std::vector<uint32_t> nr_civil_blds_defeated;
	std::vector<uint32_t> miltary_strength;
	std::vector<uint32_t> nr_workers;
	std::vector<uint32_t> nr_wares;
	std::vector<uint32_t> productivity;
	std::vector<uint32_t> nr_production_sites;
	std::vector<uint32_t> custom_statistic;
	land_size             .resize(nr_plrs);
	nr_buildings          .resize(nr_plrs);
	nr_casualties         .resize(nr_plrs);
	nr_kills              .resize(nr_plrs);
	nr_msites_lost        .resize(nr_plrs);
	nr_msites_defeated    .resize(nr_plrs);
	nr_civil_blds_lost    .resize(nr_plrs);
	nr_civil_blds_defeated.resize(nr_plrs);
	miltary_strength      .resize(nr_plrs);
	nr_workers            .resize(nr_plrs);
	nr_wares              .resize(nr_plrs);
	productivity          .resize(nr_plrs);
	nr_production_sites   .resize(nr_plrs);
	custom_statistic      .resize(nr_plrs);

	//  We walk the map, to gain all needed information.
	const Map &  themap = map();
	Extent const extent = themap.extent();
	iterate_Map_FCoords(themap, extent, fc) {
		if (Player_Number const owner = fc.field->get_owned_by())
			++land_size[owner - 1];

			// Get the immovable
		if (upcast(Building, building, fc.field->get_immovable()))
			if (building->get_position() == fc) { // only count main location
				uint8_t const player_index = building->owner().player_number() - 1;
				++nr_buildings[player_index];

				//  If it is a productionsite, add its productivity.
				if (upcast(ProductionSite, productionsite, building)) {
					++nr_production_sites[player_index];
					productivity[player_index] +=
						productionsite->get_statistics_percent();
				}
			}

			// Now, walk the bobs
		for (Bob const * b = fc.field->get_first_bob(); b; b = b->get_next_bob())
			if (upcast(Soldier const, s, b))
				miltary_strength[s->owner().player_number() - 1] +=
					s->get_level(atrTotal) + 1; //  So that level 0 also counts.
	}

	//  Number of workers / wares / casualties / kills.
	iterate_players_existing(p, nr_plrs, *this, plr) {
		uint32_t wostock = 0;
		uint32_t wastock = 0;

		for (uint32_t j = 0; j < plr->get_nr_economies(); ++j) {
			Economy * const eco = plr->get_economy_by_number(j);
			const Tribe_Descr & tribe = plr->tribe();
			Ware_Index const tribe_wares = tribe.get_nrwares();
			for
				(Ware_Index wareid = Ware_Index::First();
				 wareid < tribe_wares;
				 ++wareid)
				wastock += eco->stock_ware(wareid);
			Ware_Index const tribe_workers = tribe.get_nrworkers();
			for
				(Ware_Index workerid = Ware_Index::First();
				 workerid < tribe_workers;
				 ++workerid)
				if
					(not
					 dynamic_cast<Carrier::Descr const *>
					 	(tribe.get_worker_descr(workerid)))
					wostock += eco->stock_worker(workerid);
		}
		nr_wares  [p - 1] = wastock;
		nr_workers[p - 1] = wostock;
		nr_casualties[p - 1] = plr->casualties();
		nr_kills     [p - 1] = plr->kills     ();
		nr_msites_lost        [p - 1] = plr->msites_lost        ();
		nr_msites_defeated    [p - 1] = plr->msites_defeated    ();
		nr_civil_blds_lost    [p - 1] = plr->civil_blds_lost    ();
		nr_civil_blds_defeated[p - 1] = plr->civil_blds_defeated();
	}

	// Now, divide the statistics
	for (uint32_t i = 0; i < map().get_nrplayers(); ++i) {
		if (productivity[i])
			productivity[i] /= nr_production_sites[i];
	}

	// If there is a hook function defined to sample special statistics in this
	// game, call the corresponding Lua function
	std::unique_ptr<LuaTable> hook = lua().get_hook("custom_statistic");
	if (hook) {
		iterate_players_existing(p, nr_plrs, *this, plr) {
<<<<<<< HEAD
			std::unique_ptr<LuaCoroutine> cr(hook->get_coroutine("calculator"));
			cr->push_arg(plr);
			cr->resume();
			custom_statistic[p - 1] = cr->pop_uint32();
=======
			std::unique_ptr<LuaCoroutine> cr = hook->get_coroutine("calculator");
			cr->push_arg(plr);
			cr->resume(&custom_statistic[p - 1]);
>>>>>>> 9e207436
		}
	}

	// Now, push this on the general statistics
	m_general_stats.resize(map().get_nrplayers());
	for (uint32_t i = 0; i < map().get_nrplayers(); ++i) {
		m_general_stats[i].land_size       .push_back(land_size       [i]);
		m_general_stats[i].nr_buildings    .push_back(nr_buildings    [i]);
		m_general_stats[i].nr_casualties   .push_back(nr_casualties   [i]);
		m_general_stats[i].nr_kills        .push_back(nr_kills        [i]);
		m_general_stats[i].nr_msites_lost        .push_back
			(nr_msites_lost        [i]);
		m_general_stats[i].nr_msites_defeated    .push_back
			(nr_msites_defeated    [i]);
		m_general_stats[i].nr_civil_blds_lost    .push_back
			(nr_civil_blds_lost    [i]);
		m_general_stats[i].nr_civil_blds_defeated.push_back
			(nr_civil_blds_defeated[i]);
		m_general_stats[i].miltary_strength.push_back(miltary_strength[i]);
		m_general_stats[i].nr_workers      .push_back(nr_workers      [i]);
		m_general_stats[i].nr_wares        .push_back(nr_wares        [i]);
		m_general_stats[i].productivity    .push_back(productivity    [i]);
		m_general_stats[i].custom_statistic.push_back(custom_statistic[i]);
	}


	// Calculate statistics for the players
	const Player_Number nr_players = map().get_nrplayers();
	iterate_players_existing(p, nr_players, *this, plr)
		plr->sample_statistics();
}


/**
 * Read statistics data from a file.
 *
 * \param fr file to read from
 * \param version indicates the kind of statistics file; the current version
 *   is 4, support for older versions (used in widelands build <= 12) was
 *   dropped after the release of build 15
 */
void Game::ReadStatistics(FileRead & fr, uint32_t const version)
{
	if (version >= 3) {
		fr.Unsigned32(); // used to be last stats update time

		// Read general statistics
		uint32_t entries = fr.Unsigned16();
		const Player_Number nr_players = map().get_nrplayers();
		m_general_stats.resize(nr_players);

		iterate_players_existing_novar(p, nr_players, *this) {
			m_general_stats[p - 1].land_size       .resize(entries);
			m_general_stats[p - 1].nr_workers      .resize(entries);
			m_general_stats[p - 1].nr_buildings    .resize(entries);
			m_general_stats[p - 1].nr_wares        .resize(entries);
			m_general_stats[p - 1].productivity    .resize(entries);
			m_general_stats[p - 1].nr_casualties   .resize(entries);
			m_general_stats[p - 1].nr_kills        .resize(entries);
			m_general_stats[p - 1].nr_msites_lost        .resize(entries);
			m_general_stats[p - 1].nr_msites_defeated    .resize(entries);
			m_general_stats[p - 1].nr_civil_blds_lost    .resize(entries);
			m_general_stats[p - 1].nr_civil_blds_defeated.resize(entries);
			m_general_stats[p - 1].miltary_strength.resize(entries);
			m_general_stats[p - 1].custom_statistic.resize(entries);
		}

		iterate_players_existing_novar(p, nr_players, *this)
			for (uint32_t j = 0; j < m_general_stats[p - 1].land_size.size(); ++j)
			{
				m_general_stats[p - 1].land_size       [j] = fr.Unsigned32();
				m_general_stats[p - 1].nr_workers      [j] = fr.Unsigned32();
				m_general_stats[p - 1].nr_buildings    [j] = fr.Unsigned32();
				m_general_stats[p - 1].nr_wares        [j] = fr.Unsigned32();
				m_general_stats[p - 1].productivity    [j] = fr.Unsigned32();
				m_general_stats[p - 1].nr_casualties   [j] = fr.Unsigned32();
				m_general_stats[p - 1].nr_kills        [j] = fr.Unsigned32();
				m_general_stats[p - 1].nr_msites_lost        [j] = fr.Unsigned32();
				m_general_stats[p - 1].nr_msites_defeated    [j] = fr.Unsigned32();
				m_general_stats[p - 1].nr_civil_blds_lost    [j] = fr.Unsigned32();
				m_general_stats[p - 1].nr_civil_blds_defeated[j] = fr.Unsigned32();
				m_general_stats[p - 1].miltary_strength[j] = fr.Unsigned32();
				if (version == 4)
					m_general_stats[p - 1].custom_statistic[j] = fr.Unsigned32();
			}
	} else
		throw wexception("Unsupported version %i", version);
}


/**
 * Write general statistics to the given file.
 */
void Game::WriteStatistics(FileWrite & fw)
{
	fw.Unsigned32(0); // Used to be last stats update time. No longer needed

	// General statistics
	// First, we write the size of the statistics arrays
	uint32_t entries = 0;

	const Player_Number nr_players = map().get_nrplayers();
	iterate_players_existing_novar(p, nr_players, *this)
		if (!m_general_stats.empty()) {
			entries = m_general_stats[p - 1].land_size.size();
			break;
		}

	fw.Unsigned16(entries);

	iterate_players_existing_novar(p, nr_players, *this)
		for (uint32_t j = 0; j < entries; ++j) {
			fw.Unsigned32(m_general_stats[p - 1].land_size       [j]);
			fw.Unsigned32(m_general_stats[p - 1].nr_workers      [j]);
			fw.Unsigned32(m_general_stats[p - 1].nr_buildings    [j]);
			fw.Unsigned32(m_general_stats[p - 1].nr_wares        [j]);
			fw.Unsigned32(m_general_stats[p - 1].productivity    [j]);
			fw.Unsigned32(m_general_stats[p - 1].nr_casualties   [j]);
			fw.Unsigned32(m_general_stats[p - 1].nr_kills        [j]);
			fw.Unsigned32(m_general_stats[p - 1].nr_msites_lost        [j]);
			fw.Unsigned32(m_general_stats[p - 1].nr_msites_defeated    [j]);
			fw.Unsigned32(m_general_stats[p - 1].nr_civil_blds_lost    [j]);
			fw.Unsigned32(m_general_stats[p - 1].nr_civil_blds_defeated[j]);
			fw.Unsigned32(m_general_stats[p - 1].miltary_strength[j]);
			fw.Unsigned32(m_general_stats[p - 1].custom_statistic[j]);
		}
}

}<|MERGE_RESOLUTION|>--- conflicted
+++ resolved
@@ -1033,16 +1033,9 @@
 	std::unique_ptr<LuaTable> hook = lua().get_hook("custom_statistic");
 	if (hook) {
 		iterate_players_existing(p, nr_plrs, *this, plr) {
-<<<<<<< HEAD
-			std::unique_ptr<LuaCoroutine> cr(hook->get_coroutine("calculator"));
-			cr->push_arg(plr);
-			cr->resume();
-			custom_statistic[p - 1] = cr->pop_uint32();
-=======
 			std::unique_ptr<LuaCoroutine> cr = hook->get_coroutine("calculator");
 			cr->push_arg(plr);
 			cr->resume(&custom_statistic[p - 1]);
->>>>>>> 9e207436
 		}
 	}
 
