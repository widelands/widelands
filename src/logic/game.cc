/*
 * Copyright (C) 2002-2022 by the Widelands Development Team
 *
 * This program is free software; you can redistribute it and/or
 * modify it under the terms of the GNU General Public License
 * as published by the Free Software Foundation; either version 2
 * of the License, or (at your option) any later version.
 *
 * This program is distributed in the hope that it will be useful,
 * but WITHOUT ANY WARRANTY; without even the implied warranty of
 * MERCHANTABILITY or FITNESS FOR A PARTICULAR PURPOSE.  See the
 * GNU General Public License for more details.
 *
 * You should have received a copy of the GNU General Public License
 * along with this program; if not, see <https://www.gnu.org/licenses/>.
 *
 */

#include "logic/game.h"

#include <cstdlib>
#include <memory>
#include <string>

#ifndef _WIN32
#include <unistd.h>  // for usleep
#else
#include <SDL_events.h>  // for a dirty hack.
#include <windows.h>
#endif

#include "base/i18n.h"
#include "base/log.h"
#include "base/macros.h"
#include "base/multithreading.h"
#include "base/time_string.h"
#include "base/warning.h"
#include "build_info.h"
#include "economy/economy.h"
#include "economy/portdock.h"
#include "editor/editorinteractive.h"
#include "game_io/game_loader.h"
#include "game_io/game_preload_packet.h"
#include "io/fileread.h"
#include "io/filesystem/filesystem_exceptions.h"
#include "io/filesystem/layered_filesystem.h"
#include "io/filewrite.h"
#include "logic/addons.h"
#include "logic/cmd_calculate_statistics.h"
#include "logic/cmd_luacoroutine.h"
#include "logic/cmd_luascript.h"
#include "logic/filesystem_constants.h"
#include "logic/game_settings.h"
#include "logic/map_objects/tribes/carrier.h"
#include "logic/map_objects/tribes/market.h"
#include "logic/map_objects/tribes/militarysite.h"
#include "logic/map_objects/tribes/ship.h"
#include "logic/map_objects/tribes/soldier.h"
#include "logic/map_objects/tribes/trainingsite.h"
#include "logic/map_objects/tribes/tribe_descr.h"
#include "logic/map_objects/tribes/warehouse.h"
#include "logic/player.h"
#include "logic/playercommand.h"
#include "logic/replay.h"
#include "logic/replay_game_controller.h"
#include "logic/single_player_game_controller.h"
#if 0  // TODO(Nordfriese): Re-add training wheels code after v1.0
#include "logic/training_wheels.h"
#endif
#include "map_io/widelands_map_loader.h"
#include "scripting/lua_table.h"
#include "sound/sound_handler.h"
#include "ui_basic/progresswindow.h"
#include "wlapplication_options.h"
#include "wui/interactive_player.h"
#include "wui/interactive_spectator.h"

namespace Widelands {

/// Define this to get lots of debugging output concerned with syncs
// #define SYNC_DEBUG

Game::SyncWrapper::~SyncWrapper() {
	if (dump_ != nullptr) {
		if (!syncstreamsave_) {
			try {
				g_fs->fs_unlink(dumpfname_);
			} catch (const FileError& e) {
				// not really a problem if deletion fails, but we'll log it
				log_warn_time(game_.get_gametime(), "Deleting syncstream file %s failed: %s\n",
				              dumpfname_.c_str(), e.what());
			}
		}
	}
}

void Game::SyncWrapper::start_dump(const std::string& fname) {
	dumpfname_ = fname + kSyncstreamExtension;
	dump_.reset(g_fs->open_stream_write(dumpfname_));
	current_excerpt_id_ = 0;
	excerpts_buffer_[current_excerpt_id_].clear();
}

void Game::SyncWrapper::data(void const* const sync_data, size_t const size) {
#ifdef SYNC_DEBUG
	const Time& time = game_.get_gametime();
	log_dbg_time(game_.get_gametime(), "[sync:%08u t=%6u]", counter_, time.get());
	for (size_t i = 0; i < size; ++i) {
		log_dbg_time(game_.get_gametime(), " %02x", (static_cast<uint8_t const*>(sync_data))[i]);
	}
	log_dbg_time(game_.get_gametime(), "\n");
#endif

	if (dump_ != nullptr && static_cast<int32_t>(counter_ - next_diskspacecheck_) >= 0) {
		next_diskspacecheck_ = counter_ + 16 * 1024 * 1024;

		if (g_fs->disk_space() < kMinimumDiskSpace) {
			log_warn_time(
			   game_.get_gametime(), "Stop writing to syncstream file: disk is getting full.\n");
			dump_.reset();
		}
	}

	if (dump_ != nullptr) {
		try {
			dump_->data(sync_data, size);
		} catch (const WException&) {
			log_warn_time(game_.get_gametime(),
			              "Writing to syncstream file %s failed. Stop syncstream dump.\n",
			              dumpfname_.c_str());
			dump_.reset();
		}
		assert(current_excerpt_id_ < kExcerptSize);
		excerpts_buffer_[current_excerpt_id_].append(static_cast<const char*>(sync_data), size);
	}

	target_.data(sync_data, size);
	counter_ += size;
}

Game::Game()
   : EditorGameBase(new LuaGameInterface(this)),
<<<<<<< HEAD

     syncwrapper_(*this, synchash_),
     ctrl_(nullptr),

     cmdqueue_(*this),
     scenario_difficulty_(kScenarioDifficultyNotSet),

=======
     syncwrapper_(*this, synchash_),
     cmdqueue_(*this),
>>>>>>> a9549ba2
     /** TRANSLATORS: Win condition for this game has not been set. */
     win_condition_displayname_(_("Not set")) {
	Economy::initialize_serial();
}

Game::~Game() {  // NOLINT
	              // ReplayWriter needs this
}

void Game::sync_reset() {
	syncwrapper_.counter_ = 0;

	synchash_.reset();
	verb_log_info_time(get_gametime(), "[sync] Reset\n");
}

/**
 * \return a pointer to the \ref InteractivePlayer if any.
 * \note This function may return 0 (in particular, it will return 0 during
 * playback or if player is spectator)
 */
InteractivePlayer* Game::get_ipl() {
	return dynamic_cast<InteractivePlayer*>(get_ibase());
}
const InteractivePlayer* Game::get_ipl() const {
	return dynamic_cast<const InteractivePlayer*>(get_ibase());
}

void Game::set_game_controller(std::shared_ptr<GameController> c) {
	ctrl_ = c;
}

void Game::set_ai_training_mode(const bool mode) {
	ai_training_mode_ = mode;
}

void Game::set_auto_speed(const bool mode) {
	auto_speed_ = mode;
}

GameController* Game::game_controller() {
	return ctrl_.get();
}

void Game::set_write_replay(bool const wr) {
	//  we want to allow for the possibility to stop writing our replay
	//  this is to ensure we do not crash because of diskspace
	//  still this is only possibe to go from true->false
	//  still probally should not do this with an assert but with better checks
	assert(state_ == gs_notrunning || !wr);

	writereplay_ = wr;
}

void Game::set_write_syncstream(bool const wr) {
	assert(state_ == gs_notrunning);

	writesyncstream_ = wr;
}

/**
 * Set whether the syncstream dump should be copied to a permanent location
 * at the end of the game.
 */
void Game::save_syncstream(bool const save) {
	syncwrapper_.syncstreamsave_ = save;
}

void Game::postload_addons_before_loading() {
	if (did_postload_addons_before_loading_) {
		return;
	}
	did_postload_addons_before_loading_ = true;
	delete_world_and_tribes();
	mutable_descriptions()->ensure_tribes_are_registered();
	postload_addons();
}

// TODO(Nordfriese): Needed for v1.0 savegame compatibility, remove after v1.1
void Game::check_legacy_addons_desync_magic() {
	bool needed = false;
	for (const auto& a : enabled_addons()) {
		if (a->category == AddOns::AddOnCategory::kWorld ||
		    a->category == AddOns::AddOnCategory::kTribes) {
			needed = true;
			break;
		}
	}
	if (!needed) {
		postload_addons();
		return;
	}

	did_postload_addons_before_loading_ = true;
	did_postload_addons_ = false;

	delete_world_and_tribes();
	descriptions();

	// Cyclic dependency. Can and must be gotten rid of when fixing the above TO-DO.
	EditorInteractive::load_world_units(nullptr, *this);
	load_all_tribes();

	postload_addons();
}

bool Game::run_splayer_scenario_direct(const std::list<std::string>& list_of_scenarios,
                                       const std::string& script_to_run) {
	full_cleanup();
	list_of_scenarios_ = list_of_scenarios;
	assert(!list_of_scenarios_.empty());
	// Replays can't handle scenarios
	set_write_replay(false);
#if 0  // TODO(Nordfriese): Re-add training wheels code after v1.0
	training_wheels_wanted_ = false;
#endif

	std::unique_ptr<MapLoader> maploader(
	   mutable_map()->get_correct_loader(list_of_scenarios.front()));
	if (!maploader) {
		throw wexception("could not load \"%s\"", list_of_scenarios.front().c_str());
	}

	// Need to do this first so we can set the theme and background.
	maploader->preload_map(true, &enabled_addons());

	create_loader_ui({"general_game"}, false /* no game tips in scenarios */,
	                 map().get_background_theme(), map().get_background(), true);

	Notifications::publish(UI::NoteLoadingMessage(_("Preloading map…")));

	// If the map is a scenario with custom tribe entites, load them too.
	mutable_descriptions()->register_scenario_tribes(map().filesystem());

	// We have to create the players here.
	PlayerNumber const nr_players = map().get_nrplayers();
	iterate_player_numbers(p, nr_players) {
		// If tribe name is empty, pick a random tribe
		std::string tribe = map().get_scenario_player_tribe(p);
		if (tribe.empty()) {
			verb_log_info_time(
			   get_gametime(), "Setting random tribe for Player %d\n", static_cast<unsigned int>(p));
			const DescriptionIndex random = RNG::static_rand(descriptions().nr_tribes());
			tribe = descriptions().get_tribe_descr(random)->name();
		}
		add_player(p, 0, kPlayerColors[p - 1], tribe, map().get_scenario_player_name(p));
		get_player(p)->set_ai(map().get_scenario_player_ai(p));
	}
	win_condition_displayname_ = "Scenario";

	set_ibase(new InteractivePlayer(*this, get_config_section(), 1, false));

	maploader->load_map_complete(*this, Widelands::MapLoader::LoadType::kScenario);
	maploader.reset();

	set_game_controller(std::make_shared<SinglePlayerGameController>(*this, true, 1));
	try {
		bool const result = run(StartGameType::kSinglePlayerScenario, script_to_run, "single_player");
		ctrl_.reset();
		return result;
	} catch (...) {
		ctrl_.reset();
		throw;
	}
}

/**
 * Initialize the game based on the given settings.
 */
void Game::init_newgame(const GameSettings& settings) {
	assert(has_loader_ui());

	Notifications::publish(UI::NoteLoadingMessage(_("Preloading map…")));

	std::unique_ptr<MapLoader> maploader;
	if (!settings.mapfilename.empty()) {
		maploader = mutable_map()->get_correct_loader(settings.mapfilename);
		assert(maploader);
		maploader->preload_map(settings.scenario, &enabled_addons());
		postload_addons_before_loading();
	} else {
		// TODO(matthiakl): Once random games support world Add-Ons, call
		// postload_addons_before_loading() here as well
		postload_addons();
		did_postload_addons_before_loading_ = true;
	}

	std::vector<PlayerSettings> shared;
	std::vector<uint8_t> shared_num;
	for (uint32_t i = 0; i < settings.players.size(); ++i) {
		const PlayerSettings& playersettings = settings.players[i];

		if (playersettings.state == PlayerSettings::State::kClosed ||
		    playersettings.state == PlayerSettings::State::kOpen) {
			continue;
		}
		if (playersettings.state == PlayerSettings::State::kShared) {
			shared.push_back(playersettings);
			shared_num.push_back(i + 1);
			continue;
		}

		add_player(i + 1, playersettings.initialization_index, playersettings.color,
		           playersettings.tribe, playersettings.name, playersettings.team);
		get_player(i + 1)->set_random_tribe(playersettings.random_tribe);
		get_player(i + 1)->set_ai(playersettings.ai);
	}

	// Add shared in starting positions
	for (uint8_t n = 0; n < shared.size(); ++n) {
		// This player's starting position is used in another (shared) kingdom
		get_player(shared.at(n).shared_in)
		   ->add_further_starting_position(shared_num.at(n), shared.at(n).initialization_index);
	}

	if (!settings.mapfilename.empty()) {
		assert(maploader);
		maploader->load_map_complete(*this, settings.scenario ?
                                             Widelands::MapLoader::LoadType::kScenario :
                                             Widelands::MapLoader::LoadType::kGame);
	} else {
		// Normally the map loader takes care of this, but if the map was
		// previously created for us we need to call this manually
		allocate_player_maps();
	}

	// Check for win_conditions
	if (!settings.scenario) {
		Notifications::publish(UI::NoteLoadingMessage(_("Initializing game…")));
		if (settings.peaceful) {
			for (uint32_t i = 1; i < settings.players.size(); ++i) {
				if (Player* p1 = get_player(i)) {
					for (uint32_t j = i + 1; j <= settings.players.size(); ++j) {
						if (Player* p2 = get_player(j)) {
							p1->set_attack_forbidden(j, true);
							p2->set_attack_forbidden(i, true);
						}
					}
				}
			}
		}
		if (settings.custom_starting_positions) {
			iterate_players_existing(p, map().get_nrplayers(), *this, pl) {
				if (settings.get_tribeinfo(pl->tribe().name())
				       .initializations[pl->initialization_index()]
				       .uses_map_starting_position) {
					pl->start_picking_custom_starting_position();
				}
			}
		}

		win_condition_duration_ = settings.win_condition_duration;
		std::unique_ptr<LuaTable> table(lua().run_script(settings.win_condition_script));
		table->do_not_warn_about_unaccessed_keys();
		win_condition_displayname_ = table->get_string("name");
		if (table->has_key<std::string>("init")) {
			std::unique_ptr<LuaCoroutine> cr = table->get_coroutine("init");
			cr->resume();
		}
		std::unique_ptr<LuaCoroutine> cr = table->get_coroutine("func");
		enqueue_command(new CmdLuaCoroutine(get_gametime() + Duration(100), std::move(cr)));
	} else {
		win_condition_displayname_ = "Scenario";
	}
}

/**
 * Initialize the savegame based on the given settings.
 * At return the game is at the same state like a map loaded with Game::init()
 * Only difference is, that players are already initialized.
 * run<Returncode>() takes care about this difference.
 */
void Game::init_savegame(const GameSettings& settings) {
	assert(has_loader_ui());

	Notifications::publish(UI::NoteLoadingMessage(_("Preloading map…")));

	try {
		GameLoader gl(settings.mapfilename, *this);
		Widelands::GamePreloadPacket gpdp;
		gl.preload_game(gpdp);

		win_condition_displayname_ = gpdp.get_win_condition();
		win_condition_duration_ = gpdp.get_win_condition_duration();

#if 0  // TODO(Nordfriese): Re-add training wheels code after v1.0
		training_wheels_wanted_ =
		   gpdp.get_training_wheels_wanted() && get_config_bool("training_wheels", true);
		if (training_wheels_wanted_ && !gpdp.get_active_training_wheel().empty()) {
			training_wheels_.reset(new TrainingWheels(lua()));
			training_wheels_->acquire_lock(gpdp.get_active_training_wheel());
			verb_log_dbg("Training wheel from savegame");
		}
#endif
		if (win_condition_displayname_ == "Scenario") {
			// Replays can't handle scenarios
			set_write_replay(false);
		}

		gl.load_game(settings.multiplayer);

		// Discover the links between resources and geologist flags,
		// dependencies of productionsites etc.
		postload_addons();

		// Players might have selected a different AI type
		for (uint8_t i = 0; i < settings.players.size(); ++i) {
			const PlayerSettings& playersettings = settings.players[i];
			if (playersettings.state == PlayerSettings::State::kComputer) {
				get_player(i + 1)->set_ai(playersettings.ai);
			}
		}
	} catch (...) {
		throw;
	}
}

bool Game::run_load_game(const std::string& filename, const std::string& script_to_run) {
	full_cleanup();  // Reset and cleanup all values

	int8_t player_nr;
	{
		GameLoader gl(filename, *this);

		Widelands::GamePreloadPacket gpdp;
		// Need to do this first so we can set the theme and background
		gl.preload_game(gpdp);

		create_loader_ui({"general_game", "singleplayer"}, true, gpdp.get_background_theme(),
		                 gpdp.get_background(), true);
		Notifications::publish(UI::NoteLoadingMessage(_("Preloading map…")));

		win_condition_displayname_ = gpdp.get_win_condition();
		win_condition_duration_ = gpdp.get_win_condition_duration();
#if 0  // TODO(Nordfriese): Re-add training wheels code after v1.0
		training_wheels_wanted_ =
		   gpdp.get_training_wheels_wanted() && get_config_bool("training_wheels", true);
		if (training_wheels_wanted_ && !gpdp.get_active_training_wheel().empty()) {
			training_wheels_.reset(new TrainingWheels(lua()));
			training_wheels_->acquire_lock(gpdp.get_active_training_wheel());
			verb_log_dbg("Training wheel from savegame");
		}
#endif
		if (win_condition_displayname_ == "Scenario") {
			// Replays can't handle scenarios
			set_write_replay(false);
		}

		player_nr = gpdp.get_player_nr();
		InteractivePlayer* ipl = new InteractivePlayer(*this, get_config_section(), player_nr, false);
		set_ibase(ipl);

		gl.load_game();
		postload_addons();

		ipl->info_panel_fast_forward_message_queue();
	}

	// Store the filename for further saves
	save_handler().set_current_filename(filename);

	set_game_controller(std::make_shared<SinglePlayerGameController>(*this, true, player_nr));
	try {
		bool const result = run(StartGameType::kSaveGame, script_to_run, "single_player");
		ctrl_.reset();
		return result;
	} catch (...) {
		ctrl_.reset();
		throw;
	}
}

#if 0  // TODO(Nordfriese): Re-add training wheels code after v1.0
bool Game::acquire_training_wheel_lock(const std::string& objective) {
	if (training_wheels_ != nullptr) {
		return training_wheels_->acquire_lock(objective);
	}
	return false;
}
void Game::release_training_wheel_lock() {
	if (training_wheels_ != nullptr) {
		training_wheels_->release_lock();
	}
}
void Game::mark_training_wheel_as_solved(const std::string& objective) {
	if (training_wheels_ == nullptr) {
		training_wheels_.reset(new TrainingWheels(lua()));
	}
	training_wheels_->mark_as_solved(objective, training_wheels_wanted_);
}
void Game::run_training_wheel(const std::string& objective, bool force) {
	if (training_wheels_ == nullptr) {
		training_wheels_.reset(new TrainingWheels(lua()));
	}
	training_wheels_->run(objective, force);
}
void Game::skip_training_wheel(const std::string& objective) {
	if (training_wheels_ != nullptr) {
		training_wheels_->skip(objective, training_wheels_wanted_);
	}
}
bool Game::training_wheels_wanted() const {
	return training_wheels_wanted_;
}
std::string Game::active_training_wheel() const {
	return training_wheels_ ? training_wheels_->current_objective() : "";
}
#endif

/**
 * Called for every game after loading (from a savegame or just from a map
 * during single/multiplayer/scenario).
 *
 * Ensure that players and player controllers are setup properly (in particular
 * AI and the \ref InteractivePlayer if any).
 */
void Game::postload() {
	EditorGameBase::postload();
	get_ibase()->postload();
}

/**
 * This runs a game, including game creation phase.
 *
 * The setup and loading of a game happens (or rather: will happen) in three
 * stages.
 * 1.  First of all, the host (or single player) configures the game. During
 *     this time, only short descriptions of the game data (such as map
 *     headers)are loaded to minimize loading times.
 * 2a. Once the game is about to start and the configuration screen is finished,
 *     all logic data (map, tribe information, building information) is loaded
 *     during postload.
 * 2b. If a game is created, initial player positions are set. This step is
 *     skipped when a game is loaded.
 * 3.  After this has happened, the game graphics are loaded.
 *
 * \return true if a game actually took place, false otherwise
 */
bool Game::run(StartGameType const start_game_type,
               const std::string& script_to_run,
               const std::string& prefix_for_replays) {
	assert(has_loader_ui());

	postload();

	InteractivePlayer* ipl = get_ipl();

	if (start_game_type != StartGameType::kSaveGame) {
		// Check whether we need to disable replays because of add-ons.
		// For savegames this has already been done by the game class packet.
		if (writereplay_) {
			for (const auto& a : enabled_addons()) {
				if (!a->sync_safe) {
					set_write_replay(false);
					break;
				}
			}
			if (writereplay_) {
				// We need to check all enabled add-ons as well because enabled_addons() does
				// not contain e.g. desync-prone starting condition or win condition add-ons.
				for (const auto& pair : AddOns::g_addons) {
					if (pair.second && !pair.first->sync_safe) {
						set_write_replay(false);
						break;
					}
				}
			}
		}

		PlayerNumber const nr_players = map().get_nrplayers();
		if (start_game_type == StartGameType::kMap) {
			/** TRANSLATORS: All players (plural) */
			Notifications::publish(UI::NoteLoadingMessage(_("Creating player infrastructure…")));
			iterate_players_existing(p, nr_players, *this, plr) {
				plr->create_default_infrastructure();
			}
#if 0  // TODO(Nordfriese): Re-add training wheels code after v1.0
			training_wheels_wanted_ =
			   get_config_bool("training_wheels", true) && ipl && !ipl->is_multiplayer();
#endif
		} else {
			// Is a scenario!
			// Replays can't handle scenarios
			set_write_replay(false);
#if 0  // TODO(Nordfriese): Re-add training wheels code after v1.0
			training_wheels_wanted_ = false;
#endif
			iterate_players_existing_novar(p, nr_players, *this) {
				if (!map().get_starting_pos(p)) {
					throw WLWarning(_("Missing starting position"),
					                _("Widelands could not start the game, because player %u has "
					                  "no starting position.\n"
					                  "You can manually add a starting position with the Widelands "
					                  "Editor to fix this problem."),
					                static_cast<unsigned int>(p));
				}
			}
		}

		if (ipl != nullptr) {
			// Scroll map to starting position for new games.
			// Loaded games are handled in GameInteractivePlayerPacket for single player, and in
			// InteractiveGameBase::start() for multiplayer.
			ipl->map_view()->scroll_to_field(
			   map().get_starting_pos(ipl->player_number()), MapView::Transition::Jump);
		}

		// Prepare the map, set default textures
		mutable_map()->recalc_default_resources(descriptions());

		// Finally, set the scenario names and tribes to represent
		// the correct names of the players
		iterate_player_numbers(p, nr_players) {
			const Player* const plr = get_player(p);
			const std::string no_name;
			const std::string& player_tribe = plr != nullptr ? plr->tribe().name() : no_name;
			const std::string& player_name = plr != nullptr ? plr->get_name() : no_name;
			const std::string& player_ai = plr != nullptr ? plr->get_ai() : no_name;
			mutable_map()->set_scenario_player_tribe(p, player_tribe);
			mutable_map()->set_scenario_player_name(p, player_name);
			mutable_map()->set_scenario_player_ai(p, player_ai);
			mutable_map()->set_scenario_player_closeable(p, false);  // player is already initialized.
		}

		// Run the init script, if the map provides one.
		if (start_game_type == StartGameType::kSinglePlayerScenario) {
			enqueue_command(new CmdLuaScript(get_gametime(), "map:scripting/init.lua"));
		} else if (start_game_type == StartGameType::kMultiPlayerScenario) {
			enqueue_command(new CmdLuaScript(get_gametime(), "map:scripting/multiplayer_init.lua"));
		} else {
			// Run all selected add-on scripts (not in scenarios)
			for (const auto& addon : enabled_addons()) {
				if (addon->category == AddOns::AddOnCategory::kScript) {
					enqueue_command(new CmdLuaScript(
					   get_gametime() + Duration(1), kAddOnDir + FileSystem::file_separator() +
					                                    addon->internal_name +
					                                    FileSystem::file_separator() + "init.lua"));
				}
			}
		}

		// Queue first statistics calculation
		enqueue_command(new CmdCalculateStatistics(get_gametime() + Duration(1)));
	}

	dynamic_cast<InteractiveGameBase&>(*get_ibase()).rebuild_main_menu();

	if (!script_to_run.empty()) {
		enqueue_command(new CmdLuaScript(get_gametime() + Duration(1), script_to_run));
	}

#if 0  // TODO(Nordfriese): Re-add training wheels code after v1.0
	// We don't run the training wheel objectives in scenarios, but we want the objectives available
	// for marking them as solved if a scenario teaches the same content.
	if (training_wheels_wanted_) {
		if (training_wheels_ == nullptr) {
			training_wheels_.reset(new TrainingWheels(lua()));
		}
		if (!training_wheels_->has_objectives()) {
			// Nothing to do, so let's free the memory
			training_wheels_.reset(nullptr);
		} else {
			// Just like with scenarios, replays will desync, so we switch them off.
			set_write_replay(false);
		}
	}
#endif

	if (writereplay_ || writesyncstream_) {
		// Derive a replay filename from the current time
		const std::string fname = kReplayDir + FileSystem::file_separator() +
		                          std::string(timestring()) + std::string("_") + prefix_for_replays +
		                          kReplayExtension;
		if (writereplay_) {
			verb_log_info_time(get_gametime(), "Starting replay writer\n");

			assert(!replaywriter_);
			replaywriter_.reset(new ReplayWriter(*this, fname));

			verb_log_info_time(get_gametime(), "Replay writer has started\n");
		}

		if (writesyncstream_) {
			syncwrapper_.start_dump(fname);
		}
	}

	postload_addons();

	sync_reset();
	Notifications::publish(UI::NoteLoadingMessage(_("Initializing…")));

#ifdef _WIN32
	//  Clear the event queue before starting game because we don't want
	//  to handle events at game start that happened during loading procedure.
	SDL_Event event;
	while (SDL_PollEvent(&event))
		;
#endif

	g_sh->change_music(Songset::kIngame, 1000);

	state_ = gs_running;

	// Immediately progress the game by 1 tick before removing the loader UI
	// to ensure that there is no black screen in the brief interval between
	// the initialization and the loading of the initial scripts.
	think();
	remove_loader_ui();

#if 0  // TODO(Nordfriese): Re-add training wheels code after v1.0
	// If this is a singleplayer map or non-scenario savegame, put on our training wheels unless the
	// user switched off the option
	if (training_wheels_ != nullptr && training_wheels_wanted_) {
		verb_log_dbg("Running training wheels. Current active is %s", active_training_wheel().c_str());
		training_wheels_->run_objectives();
	}
#endif

	get_ibase()->run<UI::Panel::Returncodes>();

	state_ = gs_ending;

	g_sh->change_music(Songset::kMenu, 1000);

	cleanup_objects();
	set_ibase(nullptr);

	state_ = gs_notrunning;

	if (next_game_to_load_.empty()) {
		return true;
	}

	const std::string load = next_game_to_load_;  // Pass-by-reference does have its disadvantages…

	if (FileSystem::filename_ext(load) == kReplayExtension) {
		return run_replay(load, script_to_run);
	}
	if (FileSystem::filename_ext(load) == kSavegameExtension) {
		create_loader_ui(
		   {"general_game"}, false, map().get_background_theme(), map().get_background(), true);
		return run_load_game(load, script_to_run);
	}

	/* Load a scenario. This should be either the current one, or the next one if existent. */
	assert(!list_of_scenarios_.empty());
	std::list<std::string> list = list_of_scenarios_;
	if (list.front() != load) {
		list.pop_front();
		assert(!list.empty());
		assert(list.front() == load);
	}
	return run_splayer_scenario_direct(list, script_to_run);
}

bool Game::run_replay(const std::string& filename, const std::string& script_to_run) {
	full_cleanup();
	replay_filename_ = filename;

	create_loader_ui(
	   {"general_game"}, false, map().get_background_theme(), map().get_background(), true);
	set_ibase(new InteractiveSpectator(*this, get_config_section()));

	set_write_replay(false);
	new ReplayGameController(*this);
	save_handler().set_allow_saving(false);

	return run(Widelands::Game::StartGameType::kSaveGame, script_to_run, "replay");
}

void Game::set_next_game_to_load(const std::string& file) {
	next_game_to_load_ = file;
}

void Game::do_send_player_command(PlayerCommand* pc) {
	// At this point, the command has not yet been distributed to the other
	// clients, nor written to the replay. If multithreading has caused the
	// command's duetime to lie in the past, we can just safely increase it.
	if (pc->duetime() <= get_gametime()) {
		const Time new_time = get_gametime() + Duration(1);
		verb_log_info_time(get_gametime(),
		                   "Increasing a PlayerCommand's duetime from %u to %u (delta %u)",
		                   pc->duetime().get(), new_time.get(), (new_time - pc->duetime()).get());
		pc->set_duetime(new_time);
	}

	ctrl_->send_player_command(pc);
}

/**
 * think() is called by the UI objects initiated during Game::run()
 * during their modal loop.
 * Depending on the current state we advance game logic and stuff,
 * running the cmd queue etc.
 */
void Game::think() {
	assert(ctrl_);

	while (!pending_player_commands_.empty()) {
		MutexLock m(MutexLock::ID::kCommands);
		do_send_player_command(pending_player_commands_.front());
		pending_player_commands_.pop_front();
	}

	ctrl_->think();

	if (state_ == gs_running) {
		// TODO(sirver): This is not good. Here, it depends on the speed of the
		// computer and the fps if and when the game is saved - this is very bad
		// for scenarios and even worse for the regression suite (which relies on
		// the timings of savings.
		cmdqueue().run_queue(Duration(ctrl_->get_frametime()), get_gametime_pointer());

		// check if autosave is needed
		savehandler_.think(*this);
	}
}

/**
 * Cleanup for load
 * \deprecated
 */
// TODO(unknown): Get rid of this. Prefer to delete and recreate Game-style objects
// Note that this needs fixes in the editor.
void Game::cleanup_for_load() {
	state_ = gs_notrunning;

	EditorGameBase::cleanup_for_load();

	cmdqueue().flush();

	pending_diplomacy_actions_.clear();
	diplomacy_allowed_ = true;

	// Statistics
	general_stats_.clear();
}

void Game::full_cleanup() {
	EditorGameBase::full_cleanup();

	did_postload_addons_before_loading_ = false;
	ctrl_.reset();
	replaywriter_.reset();
	writereplay_ = true;  // Not using `set_write_replay()` on purpose.
	next_game_to_load_.clear();
	list_of_scenarios_.clear();
	replay_filename_.clear();
	Economy::initialize_serial();

	if (has_loader_ui()) {
		remove_loader_ui();
	}
}

/**
 * Game logic code may write to the synchronization
 * token stream. All written data will be hashed and can be used to
 * check for network or replay desyncs.
 *
 * \return the synchronization token stream
 *
 * \note This is returned as a \ref StreamWrite object to prevent
 * the caller from messing with the checksumming process.
 */
StreamWrite& Game::syncstream() {
	return syncwrapper_;
}

/**
 * Switches to the next part of the syncstream excerpt.
 */
void Game::report_sync_request() {
	syncwrapper_.current_excerpt_id_ =
	   (syncwrapper_.current_excerpt_id_ + 1) % SyncWrapper::kExcerptSize;
	syncwrapper_.excerpts_buffer_[syncwrapper_.current_excerpt_id_].clear();
}

/**
 * Triggers writing of syncstream excerpt and adds the playernumber of the desynced player
 * to the stream.
 * Playernumber should be negative when called by network clients
 */
void Game::report_desync(int32_t playernumber) {
	if (syncwrapper_.dumpfname_.empty()) {
		log_err_time(get_gametime(),
		             "Error: A desync occurred but no filename for the syncstream has been set.");
		return;
	}
	// Replace .wss extension of syncstream file with .wse extension for syncstream extract
	std::string filename = syncwrapper_.dumpfname_;
	assert(syncwrapper_.dumpfname_.length() > kSyncstreamExtension.length());
	filename.replace(filename.length() - kSyncstreamExtension.length(),
	                 kSyncstreamExtension.length(), kSyncstreamExcerptExtension);
	std::unique_ptr<StreamWrite> file(g_fs->open_stream_write(filename));
	assert(file != nullptr);
	// Write revision, branch and build type of this build to the file
	file->unsigned_32(build_id().length());
	file->text(build_id());
	file->unsigned_32(build_type().length());
	file->text(build_type());
	file->signed_32(playernumber);
	// Write our buffers to the file. Start with the oldest one
	const size_t i2 = (syncwrapper_.current_excerpt_id_ + 1) % SyncWrapper::kExcerptSize;
	size_t i = i2;
	do {
		file->text(syncwrapper_.excerpts_buffer_[i]);
		syncwrapper_.excerpts_buffer_[i].clear();
		i = (i + 1) % SyncWrapper::kExcerptSize;
	} while (i != i2);
	file->unsigned_8(SyncEntry::kDesync);
	file->signed_32(playernumber);
	// Restart buffers
	syncwrapper_.current_excerpt_id_ = 0;
}

/**
 * Calculate the current synchronization checksum and copy
 * it into the given array, without affecting the subsequent
 * checksumming process.
 *
 * \return the checksum
 */
Md5Checksum Game::get_sync_hash() const {
	MD5Checksum<StreamWrite> copy(synchash_);

	copy.finish_checksum();
	return copy.get_checksum();
}

/**
 * Return a random value that can be used in parallel game logic
 * simulation.
 *
 * \note Do NOT use for random events in the UI or other display code.
 */
uint32_t Game::logic_rand() {
	uint32_t const result = rng().rand();
	syncstream().unsigned_8(SyncEntry::kRandom);
	syncstream().unsigned_32(result);
	return result;
}

/**
 * All player-issued commands must enter the queue through this function.
 * It takes the appropriate action, i.e. either add to the cmd_queue or send
 * across the network.
 */
void Game::send_player_command(PlayerCommand* pc) {
	MutexLock m(MutexLock::ID::kCommands);
	if (is_logic_thread()) {
		do_send_player_command(pc);
	} else {
		pending_player_commands_.push_back(pc);
	}
}

/**
 * Actually enqueue a command.
 *
 * \note In a network game, player commands are only allowed to enter the
 * command queue after being accepted by the networking logic via
 * \ref send_player_command, so you must never enqueue a player command
 * directly.
 */
void Game::enqueue_command(Command* const cmd) {
	if (writereplay_ && replaywriter_) {
		if (upcast(PlayerCommand, plcmd, cmd)) {
			replaywriter_->send_player_command(plcmd);
		}
	}
	cmdqueue().enqueue(cmd);
}

// we might want to make these inlines:
void Game::send_player_bulldoze(PlayerImmovable& pi, bool const recurse) {
	send_player_command(new CmdBulldoze(get_gametime(), pi.owner().player_number(), pi, recurse));
}

void Game::send_player_dismantle(PlayerImmovable& pi, bool keep_wares) {
	send_player_command(
	   new CmdDismantleBuilding(get_gametime(), pi.owner().player_number(), pi, keep_wares));
}

void Game::send_player_build(int32_t const pid, const Coords& coords, DescriptionIndex const id) {
	assert(descriptions().building_exists(id));
	send_player_command(new CmdBuild(get_gametime(), pid, coords, id));
}

void Game::send_player_build_flag(int32_t const pid, const Coords& coords) {
	send_player_command(new CmdBuildFlag(get_gametime(), pid, coords));
}

void Game::send_player_build_road(int32_t pid, Path& path) {
	send_player_command(new CmdBuildRoad(get_gametime(), pid, path));
}

void Game::send_player_build_waterway(int32_t pid, Path& path) {
	send_player_command(new CmdBuildWaterway(get_gametime(), pid, path));
}

void Game::send_player_flagaction(Flag& flag, FlagJob::Type t) {
	send_player_command(new CmdFlagAction(get_gametime(), flag.owner().player_number(), flag, t));
}

void Game::send_player_start_stop_building(Building& building) {
	send_player_command(
	   new CmdStartStopBuilding(get_gametime(), building.owner().player_number(), building));
}

void Game::send_player_militarysite_set_soldier_preference(Building& building,
                                                           SoldierPreference my_preference) {
	send_player_command(new CmdMilitarySiteSetSoldierPreference(
	   get_gametime(), building.owner().player_number(), building, my_preference));
}

void Game::send_player_start_or_cancel_expedition(Building& building) {
	send_player_command(
	   new CmdStartOrCancelExpedition(get_gametime(), building.owner().player_number(), building));
}

void Game::send_player_enhance_building(Building& building,
                                        DescriptionIndex const id,
                                        bool keep_wares) {
	assert(building.descr().type() == MapObjectType::CONSTRUCTIONSITE ||
	       building.owner().tribe().has_building(id));
	send_player_command(new CmdEnhanceBuilding(
	   get_gametime(), building.owner().player_number(), building, id, keep_wares));
}

void Game::send_player_evict_worker(Worker& worker) {
	send_player_command(new CmdEvictWorker(get_gametime(), worker.owner().player_number(), worker));
}

void Game::send_player_set_ware_priority(PlayerImmovable& imm,
                                         const WareWorker type,
                                         const DescriptionIndex index,
                                         const WarePriority& prio,
                                         bool cs) {
	send_player_command(new CmdSetWarePriority(
	   get_gametime(), imm.owner().player_number(), imm, type, index, prio, cs));
}

void Game::send_player_set_input_max_fill(PlayerImmovable& imm,
                                          DescriptionIndex const index,
                                          WareWorker type,
                                          uint32_t const max_fill,
                                          bool cs) {
	send_player_command(new CmdSetInputMaxFill(
	   get_gametime(), imm.owner().player_number(), imm, index, type, max_fill, cs));
}

void Game::send_player_change_training_options(TrainingSite& ts,
                                               TrainingAttribute attr,
                                               int32_t const val) {
	send_player_command(
	   new CmdChangeTrainingOptions(get_gametime(), ts.owner().player_number(), ts, attr, val));
}

void Game::send_player_drop_soldier(Building& b, int32_t const ser) {
	assert(ser != -1);
	send_player_command(new CmdDropSoldier(get_gametime(), b.owner().player_number(), b, ser));
}

void Game::send_player_change_soldier_capacity(Building& b, int32_t const val) {
	send_player_command(
	   new CmdChangeSoldierCapacity(get_gametime(), b.owner().player_number(), b, val));
}

void Game::send_player_enemyflagaction(const Flag& flag,
                                       PlayerNumber const who_attacks,
                                       const std::vector<Serial>& soldiers,
                                       const bool allow_conquer) {
	for (Widelands::Coords& coords : flag.get_building()->get_positions(*this)) {
		if (player(who_attacks).is_seeing(Map::get_index(coords, map().get_width()))) {
			send_player_command(
			   new CmdEnemyFlagAction(get_gametime(), who_attacks, flag, soldiers, allow_conquer));
			break;
		}
	}
}

void Game::send_player_ship_scouting_direction(const Ship& ship, WalkingDir direction) {
	send_player_command(new CmdShipScoutDirection(
	   get_gametime(), ship.get_owner()->player_number(), ship.serial(), direction));
}

void Game::send_player_ship_construct_port(const Ship& ship, Coords coords) {
	send_player_command(new CmdShipConstructPort(
	   get_gametime(), ship.get_owner()->player_number(), ship.serial(), coords));
}

void Game::send_player_ship_explore_island(const Ship& ship, IslandExploreDirection direction) {
	send_player_command(new CmdShipExploreIsland(
	   get_gametime(), ship.get_owner()->player_number(), ship.serial(), direction));
}

void Game::send_player_sink_ship(const Ship& ship) {
	send_player_command(
	   new CmdShipSink(get_gametime(), ship.get_owner()->player_number(), ship.serial()));
}

void Game::send_player_cancel_expedition_ship(const Ship& ship) {
	send_player_command(new CmdShipCancelExpedition(
	   get_gametime(), ship.get_owner()->player_number(), ship.serial()));
}

void Game::send_player_expedition_config(PortDock& pd,
                                         WareWorker ww,
                                         DescriptionIndex di,
                                         bool add) {
	send_player_command(
	   new CmdExpeditionConfig(get_gametime(), pd.get_owner()->player_number(), pd, ww, di, add));
}

void Game::send_player_diplomacy(PlayerNumber p1, DiplomacyAction a, PlayerNumber p2) {
	send_player_command(new CmdDiplomacy(get_gametime(), p1, a, p2));
}

void Game::send_player_propose_trade(const Trade& trade) {
	auto* object = objects().get_object(trade.initiator);
	assert(object != nullptr);
	send_player_command(
	   new CmdProposeTrade(get_gametime(), object->get_owner()->player_number(), trade));
}

void Game::send_player_set_stock_policy(Building& imm,
                                        WareWorker ww,
                                        DescriptionIndex di,
                                        StockPolicy sp) {
	send_player_command(new CmdSetStockPolicy(
	   get_gametime(), imm.get_owner()->player_number(), imm, ww == wwWORKER, di, sp));
}

void Game::send_player_toggle_mute(const Building& b, bool all) {
	send_player_command(
	   new CmdToggleMuteMessages(get_gametime(), b.owner().player_number(), b, all));
}

void Game::send_player_mark_object_for_removal(PlayerNumber p, Immovable& mo, bool mark) {
	send_player_command(new CmdMarkMapObjectForRemoval(get_gametime(), p, mo, mark));
}

void Game::send_player_pinned_note(
   PlayerNumber p, Coords pos, const std::string& text, const RGBColor& rgb, bool del) {
	send_player_command(new CmdPinnedNote(get_gametime(), p, text, pos, rgb, del));
}

int Game::propose_trade(const Trade& trade) {
	// TODO(sirver,trading): Check if a trade is possible (i.e. if there is a
	// path between the two markets);
	const int id = next_trade_agreement_id_;
	++next_trade_agreement_id_;

	auto* initiator = dynamic_cast<Market*>(objects().get_object(trade.initiator));
	auto* receiver = dynamic_cast<Market*>(objects().get_object(trade.receiver));
	// This is only ever called through a PlayerCommand and that already made
	// sure that the objects still exist. Since no time has passed, they should
	// not have vanished under us.
	assert(initiator != nullptr);
	assert(receiver != nullptr);

	receiver->removed.connect([this, id](const uint32_t /* serial */) { cancel_trade(id); });
	initiator->removed.connect([this, id](const uint32_t /* serial */) { cancel_trade(id); });

	receiver->send_message(*this, Message::Type::kTradeOfferReceived, _("Trade Offer"),
	                       receiver->descr().icon_filename(), receiver->descr().descname(),
	                       _("This market has received a new trade offer."), true);
	trade_agreements_[id] = TradeAgreement{TradeAgreement::State::kProposed, trade};

	// TODO(sirver,trading): this should be done through another player_command, but I
	// want to get to the trade logic implementation now.
	accept_trade(id);
	return id;
}

void Game::accept_trade(const int trade_id) {
	auto it = trade_agreements_.find(trade_id);
	if (it == trade_agreements_.end()) {
		log_warn_time(
		   get_gametime(), "Game::accept_trade: Trade %d has vanished. Ignoring.\n", trade_id);
		return;
	}
	const Trade& trade = it->second.trade;
	auto* initiator = dynamic_cast<Market*>(objects().get_object(trade.initiator));
	auto* receiver = dynamic_cast<Market*>(objects().get_object(trade.receiver));
	if (initiator == nullptr || receiver == nullptr) {
		cancel_trade(trade_id);
		return;
	}

	initiator->new_trade(trade_id, trade.items_to_send, trade.num_batches, trade.receiver);
	receiver->new_trade(trade_id, trade.items_to_receive, trade.num_batches, trade.initiator);

	// TODO(sirver,trading): Message the users that the trade has been accepted.
}

void Game::cancel_trade(int trade_id) {
	// The trade id might be long gone - since we never disconnect from the
	// 'removed' signal of the two buildings, we might be invoked long after the
	// trade was deleted for other reasons.
	const auto it = trade_agreements_.find(trade_id);
	if (it == trade_agreements_.end()) {
		return;
	}
	const auto& trade = it->second.trade;

	auto* initiator = dynamic_cast<Market*>(objects().get_object(trade.initiator));
	if (initiator != nullptr) {
		initiator->cancel_trade(trade_id);
		// TODO(sirver,trading): Send message to owner that the trade has been canceled.
	}

	auto* receiver = dynamic_cast<Market*>(objects().get_object(trade.receiver));
	if (receiver != nullptr) {
		receiver->cancel_trade(trade_id);
		// TODO(sirver,trading): Send message to owner that the trade has been canceled.
	}
	trade_agreements_.erase(trade_id);
}

LuaGameInterface& Game::lua() {
	return dynamic_cast<LuaGameInterface&>(EditorGameBase::lua());
}

const std::string& Game::get_win_condition_displayname() const {
	return win_condition_displayname_;
}
void Game::set_win_condition_displayname(const std::string& name) {
	win_condition_displayname_ = name;
}
int32_t Game::get_win_condition_duration() const {
	return win_condition_duration_;
}

/**
 * Sample global statistics for the game.
 */
void Game::sample_statistics() {
	// Update general stats
	PlayerNumber const nr_plrs = map().get_nrplayers();
	std::vector<uint32_t> land_size;
	std::vector<uint32_t> nr_buildings;
	std::vector<uint32_t> nr_casualties;
	std::vector<uint32_t> nr_kills;
	std::vector<uint32_t> nr_msites_lost;
	std::vector<uint32_t> nr_msites_defeated;
	std::vector<uint32_t> nr_civil_blds_lost;
	std::vector<uint32_t> nr_civil_blds_defeated;
	std::vector<float> miltary_strength;
	std::vector<uint32_t> nr_workers;
	std::vector<uint32_t> nr_wares;
	std::vector<uint32_t> productivity;
	std::vector<uint32_t> nr_production_sites;
	std::vector<uint32_t> custom_statistic;
	land_size.resize(nr_plrs);
	nr_buildings.resize(nr_plrs);
	nr_casualties.resize(nr_plrs);
	nr_kills.resize(nr_plrs);
	nr_msites_lost.resize(nr_plrs);
	nr_msites_defeated.resize(nr_plrs);
	nr_civil_blds_lost.resize(nr_plrs);
	nr_civil_blds_defeated.resize(nr_plrs);
	miltary_strength.resize(nr_plrs);
	nr_workers.resize(nr_plrs);
	nr_wares.resize(nr_plrs);
	productivity.resize(nr_plrs);
	nr_production_sites.resize(nr_plrs);
	custom_statistic.resize(nr_plrs);

	//  We walk the map, to gain all needed information.
	const Map& themap = map();
	Extent const extent = themap.extent();
	iterate_Map_FCoords(themap, extent, fc) {
		if (PlayerNumber const owner = fc.field->get_owned_by()) {
			++land_size[owner - 1];
		}

		// Get the immovable
		if (fc.field->get_immovable() != nullptr &&
		    fc.field->get_immovable()->descr().type() >= MapObjectType::BUILDING) {
			upcast(Building, building, fc.field->get_immovable());
			if (building->get_position() == fc) {  // only count main location
				uint8_t const player_index = building->owner().player_number() - 1;
				++nr_buildings[player_index];

				//  If it is a productionsite, add its productivity.
				if (building->descr().type() == MapObjectType::PRODUCTIONSITE ||
				    building->descr().type() == MapObjectType::TRAININGSITE) {
					++nr_production_sites[player_index];
					productivity[player_index] +=
					   dynamic_cast<const ProductionSite&>(*building).get_statistics_percent();
				}
			}
		}

		// Now, walk the bobs
		for (Bob const* b = fc.field->get_first_bob(); b != nullptr; b = b->get_next_bob()) {
			if (b->descr().type() != MapObjectType::SOLDIER) {
				continue;
			}

			constexpr int kHeroValue = 19;
			upcast(Soldier const, soldier, b);
			assert(soldier != nullptr);
			const float total_level = soldier->get_level(TrainingAttribute::kTotal);
			const float max_level = std::max<float>(soldier->descr().get_max_total_level(), 1);
			miltary_strength[soldier->owner().player_number() - 1] +=
			   (total_level * total_level * kHeroValue) / (max_level * max_level) + 1.f;
		}
	}

	//  Number of workers / wares / casualties / kills.
	iterate_players_existing(p, nr_plrs, *this, plr) {
		const TribeDescr& tribe = plr->tribe();
		uint32_t wostock = 0;
		uint32_t wastock = 0;

		for (const auto& economy : plr->economies()) {
			switch (economy.second->type()) {
			case wwWARE:
				for (const DescriptionIndex& ware_index : tribe.wares()) {
					wastock += economy.second->stock_ware_or_worker(ware_index);
				}
				break;
			case wwWORKER:
				for (const DescriptionIndex& worker_index : tribe.workers()) {
					if (worker_index == tribe.soldier()) {
						continue;  // Ignore soldiers.
					}
					const WorkerDescr& d = *tribe.get_worker_descr(worker_index);
					if (d.is_buildable() && d.buildcost().empty()) {
						continue;  // Don't count free workers.
					}
					wostock += economy.second->stock_ware_or_worker(worker_index);
				}
				break;
			}
		}
		nr_wares[p - 1] = wastock;
		nr_workers[p - 1] = wostock;
		nr_casualties[p - 1] = plr->casualties();
		nr_kills[p - 1] = plr->kills();
		nr_msites_lost[p - 1] = plr->msites_lost();
		nr_msites_defeated[p - 1] = plr->msites_defeated();
		nr_civil_blds_lost[p - 1] = plr->civil_blds_lost();
		nr_civil_blds_defeated[p - 1] = plr->civil_blds_defeated();
	}

	// Now, divide the statistics
	for (uint32_t i = 0; i < map().get_nrplayers(); ++i) {
		if (productivity[i] != 0u) {
			productivity[i] /= nr_production_sites[i];
		}
	}

	// If there is a hook function defined to sample special statistics in this
	// game, call the corresponding Lua function
	std::unique_ptr<LuaTable> hook = lua().get_hook("custom_statistic");
	if (hook) {
		hook->do_not_warn_about_unaccessed_keys();
		iterate_players_existing(p, nr_plrs, *this, plr) {
			std::unique_ptr<LuaCoroutine> cr(hook->get_coroutine("calculator"));
			cr->push_arg(plr);
			cr->resume();
			custom_statistic[p - 1] = cr->pop_uint32();
		}
	}

	// Now, push this on the general statistics
	general_stats_.resize(map().get_nrplayers());
	for (uint32_t i = 0; i < map().get_nrplayers(); ++i) {
		general_stats_[i].land_size.push_back(land_size[i]);
		general_stats_[i].nr_buildings.push_back(nr_buildings[i]);
		general_stats_[i].nr_casualties.push_back(nr_casualties[i]);
		general_stats_[i].nr_kills.push_back(nr_kills[i]);
		general_stats_[i].nr_msites_lost.push_back(nr_msites_lost[i]);
		general_stats_[i].nr_msites_defeated.push_back(nr_msites_defeated[i]);
		general_stats_[i].nr_civil_blds_lost.push_back(nr_civil_blds_lost[i]);
		general_stats_[i].nr_civil_blds_defeated.push_back(nr_civil_blds_defeated[i]);
		general_stats_[i].miltary_strength.push_back(lroundf(miltary_strength[i]));
		general_stats_[i].nr_workers.push_back(nr_workers[i]);
		general_stats_[i].nr_wares.push_back(nr_wares[i]);
		general_stats_[i].productivity.push_back(productivity[i]);
		general_stats_[i].custom_statistic.push_back(custom_statistic[i]);
	}

	// Calculate statistics for the players
	const PlayerNumber nr_players = map().get_nrplayers();
	iterate_players_existing(p, nr_players, *this, plr) plr->sample_statistics();
}

/**
 * Read statistics data from a file.
 *
 * \param fr file to read from
 */
void Game::read_statistics(FileRead& fr) {
	fr.unsigned_32();  // used to be last stats update time

	// Read general statistics
	uint32_t entries = fr.unsigned_16();
	const PlayerNumber nr_players = map().get_nrplayers();
	general_stats_.resize(nr_players);

	iterate_players_existing_novar(p, nr_players, *this) {
		general_stats_[p - 1].land_size.resize(entries);
		general_stats_[p - 1].nr_workers.resize(entries);
		general_stats_[p - 1].nr_buildings.resize(entries);
		general_stats_[p - 1].nr_wares.resize(entries);
		general_stats_[p - 1].productivity.resize(entries);
		general_stats_[p - 1].nr_casualties.resize(entries);
		general_stats_[p - 1].nr_kills.resize(entries);
		general_stats_[p - 1].nr_msites_lost.resize(entries);
		general_stats_[p - 1].nr_msites_defeated.resize(entries);
		general_stats_[p - 1].nr_civil_blds_lost.resize(entries);
		general_stats_[p - 1].nr_civil_blds_defeated.resize(entries);
		general_stats_[p - 1].miltary_strength.resize(entries);
		general_stats_[p - 1].custom_statistic.resize(entries);
	}

	iterate_players_existing_novar(
	   p, nr_players, *this) for (uint32_t j = 0; j < general_stats_[p - 1].land_size.size(); ++j) {
		general_stats_[p - 1].land_size[j] = fr.unsigned_32();
		general_stats_[p - 1].nr_workers[j] = fr.unsigned_32();
		general_stats_[p - 1].nr_buildings[j] = fr.unsigned_32();
		general_stats_[p - 1].nr_wares[j] = fr.unsigned_32();
		general_stats_[p - 1].productivity[j] = fr.unsigned_32();
		general_stats_[p - 1].nr_casualties[j] = fr.unsigned_32();
		general_stats_[p - 1].nr_kills[j] = fr.unsigned_32();
		general_stats_[p - 1].nr_msites_lost[j] = fr.unsigned_32();
		general_stats_[p - 1].nr_msites_defeated[j] = fr.unsigned_32();
		general_stats_[p - 1].nr_civil_blds_lost[j] = fr.unsigned_32();
		general_stats_[p - 1].nr_civil_blds_defeated[j] = fr.unsigned_32();
		general_stats_[p - 1].miltary_strength[j] = fr.unsigned_32();
		general_stats_[p - 1].custom_statistic[j] = fr.unsigned_32();
	}
}

/**
 * Write general statistics to the given file.
 */
void Game::write_statistics(FileWrite& fw) {
	fw.unsigned_32(0);  // Used to be last stats update time. No longer needed

	// General statistics
	// First, we write the size of the statistics arrays
	uint32_t entries = 0;

	const PlayerNumber nr_players = map().get_nrplayers();
	iterate_players_existing_novar(p, nr_players, *this) if (!general_stats_.empty()) {
		entries = general_stats_[p - 1].land_size.size();
		break;
	}

	fw.unsigned_16(entries);

	iterate_players_existing_novar(p, nr_players, *this) for (uint32_t j = 0; j < entries; ++j) {
		fw.unsigned_32(general_stats_[p - 1].land_size[j]);
		fw.unsigned_32(general_stats_[p - 1].nr_workers[j]);
		fw.unsigned_32(general_stats_[p - 1].nr_buildings[j]);
		fw.unsigned_32(general_stats_[p - 1].nr_wares[j]);
		fw.unsigned_32(general_stats_[p - 1].productivity[j]);
		fw.unsigned_32(general_stats_[p - 1].nr_casualties[j]);
		fw.unsigned_32(general_stats_[p - 1].nr_kills[j]);
		fw.unsigned_32(general_stats_[p - 1].nr_msites_lost[j]);
		fw.unsigned_32(general_stats_[p - 1].nr_msites_defeated[j]);
		fw.unsigned_32(general_stats_[p - 1].nr_civil_blds_lost[j]);
		fw.unsigned_32(general_stats_[p - 1].nr_civil_blds_defeated[j]);
		fw.unsigned_32(general_stats_[p - 1].miltary_strength[j]);
		fw.unsigned_32(general_stats_[p - 1].custom_statistic[j]);
	}
}
}  // namespace Widelands<|MERGE_RESOLUTION|>--- conflicted
+++ resolved
@@ -140,18 +140,8 @@
 
 Game::Game()
    : EditorGameBase(new LuaGameInterface(this)),
-<<<<<<< HEAD
-
-     syncwrapper_(*this, synchash_),
-     ctrl_(nullptr),
-
-     cmdqueue_(*this),
-     scenario_difficulty_(kScenarioDifficultyNotSet),
-
-=======
      syncwrapper_(*this, synchash_),
      cmdqueue_(*this),
->>>>>>> a9549ba2
      /** TRANSLATORS: Win condition for this game has not been set. */
      win_condition_displayname_(_("Not set")) {
 	Economy::initialize_serial();
