/*
 * Copyright (C) 2002-2020 by the Widelands Development Team
 *
 * This program is free software; you can redistribute it and/or
 * modify it under the terms of the GNU General Public License
 * as published by the Free Software Foundation; either version 2
 * of the License, or (at your option) any later version.
 *
 * This program is distributed in the hope that it will be useful,
 * but WITHOUT ANY WARRANTY; without even the implied warranty of
 * MERCHANTABILITY or FITNESS FOR A PARTICULAR PURPOSE.  See the
 * GNU General Public License for more details.
 *
 * You should have received a copy of the GNU General Public License
 * along with this program; if not, write to the Free Software
 * Foundation, Inc., 51 Franklin Street, Fifth Floor, Boston, MA  02110-1301, USA.
 *
 */

#include "logic/game.h"

#include <cstdlib>
#include <memory>
#include <string>

#ifndef _WIN32
#include <unistd.h>  // for usleep
#else
#include <SDL_events.h>  // for a dirty hack.
#include <windows.h>
#endif

#include "base/i18n.h"
#include "base/log.h"
#include "base/macros.h"
#include "base/time_string.h"
#include "base/warning.h"
#include "build_info.h"
#include "economy/economy.h"
#include "economy/portdock.h"
#include "game_io/game_loader.h"
#include "game_io/game_preload_packet.h"
#include "io/fileread.h"
#include "io/filesystem/filesystem_exceptions.h"
#include "io/filesystem/layered_filesystem.h"
#include "io/filewrite.h"
#include "logic/cmd_calculate_statistics.h"
#include "logic/cmd_luacoroutine.h"
#include "logic/cmd_luascript.h"
#include "logic/filesystem_constants.h"
#include "logic/game_settings.h"
#include "logic/map_objects/tribes/carrier.h"
#include "logic/map_objects/tribes/market.h"
#include "logic/map_objects/tribes/militarysite.h"
#include "logic/map_objects/tribes/ship.h"
#include "logic/map_objects/tribes/soldier.h"
#include "logic/map_objects/tribes/trainingsite.h"
#include "logic/map_objects/tribes/tribe_descr.h"
#include "logic/map_objects/tribes/warehouse.h"
#include "logic/player.h"
#include "logic/playercommand.h"
#include "logic/replay.h"
#include "logic/single_player_game_controller.h"
#include "map_io/widelands_map_loader.h"
#include "scripting/lua_table.h"
#include "sound/sound_handler.h"
#include "ui_basic/progresswindow.h"
#include "wlapplication_options.h"
#include "wui/interactive_player.h"

namespace Widelands {

/// Define this to get lots of debugging output concerned with syncs
// #define SYNC_DEBUG

Game::SyncWrapper::~SyncWrapper() {
	if (dump_ != nullptr) {
		if (!syncstreamsave_) {
			try {
				g_fs->fs_unlink(dumpfname_);
			} catch (const FileError& e) {
				// not really a problem if deletion fails, but we'll log it
				log_warn_time(game_.get_gametime(), "Deleting synchstream file %s failed: %s\n",
				              dumpfname_.c_str(), e.what());
			}
		}
	}
}

void Game::SyncWrapper::start_dump(const std::string& fname) {
	dumpfname_ = fname + kSyncstreamExtension;
	dump_.reset(g_fs->open_stream_write(dumpfname_));
	current_excerpt_id_ = 0;
	excerpts_buffer_[current_excerpt_id_].clear();
}

void Game::SyncWrapper::data(void const* const sync_data, size_t const size) {
#ifdef SYNC_DEBUG
	uint32_t time = game_.get_gametime();
	log_dbg_time(game_.get_gametime(), "[sync:%08u t=%6u]", counter_, time);
	for (size_t i = 0; i < size; ++i) {
		log_dbg_time(game_.get_gametime(), " %02x", (static_cast<uint8_t const*>(sync_data))[i]);
	}
	log_dbg_time(game_.get_gametime(), "\n");
#endif

	if (dump_ != nullptr && static_cast<int32_t>(counter_ - next_diskspacecheck_) >= 0) {
		next_diskspacecheck_ = counter_ + 16 * 1024 * 1024;

		if (g_fs->disk_space() < kMinimumDiskSpace) {
			log_warn_time(
			   game_.get_gametime(), "Stop writing to syncstream file: disk is getting full.\n");
			dump_.reset();
		}
	}

	if (dump_ != nullptr) {
		try {
			dump_->data(sync_data, size);
		} catch (const WException&) {
			log_warn_time(game_.get_gametime(),
			              "Writing to syncstream file %s failed. Stop synctream dump.\n",
			              dumpfname_.c_str());
			dump_.reset();
		}
		assert(current_excerpt_id_ < kExcerptSize);
		excerpts_buffer_[current_excerpt_id_].append(static_cast<const char*>(sync_data), size);
	}

	target_.data(sync_data, size);
	counter_ += size;
}

Game::Game()
   : EditorGameBase(new LuaGameInterface(this)),
     forester_cache_(),
     syncwrapper_(*this, synchash_),
     ctrl_(nullptr),
     writereplay_(true),
     writesyncstream_(false),
     ai_training_mode_(false),
     auto_speed_(false),
     state_(gs_notrunning),
     cmdqueue_(*this),
     scenario_difficulty_(kScenarioDifficultyNotSet),
     /** TRANSLATORS: Win condition for this game has not been set. */
     win_condition_displayname_(_("Not set")),
     replay_(false) {
	Economy::initialize_serial();
}

Game::~Game() {
}

void Game::sync_reset() {
	syncwrapper_.counter_ = 0;

	synchash_.reset();
	log_dbg_time(get_gametime(), "[sync] Reset\n");
}

/**
 * \return a pointer to the \ref InteractivePlayer if any.
 * \note This function may return 0 (in particular, it will return 0 during
 * playback or if player is spectator)
 */
InteractivePlayer* Game::get_ipl() {
	return dynamic_cast<InteractivePlayer*>(get_ibase());
}

void Game::set_game_controller(GameController* const ctrl) {
	ctrl_ = ctrl;
}

void Game::set_ai_training_mode(const bool mode) {
	ai_training_mode_ = mode;
}

void Game::set_auto_speed(const bool mode) {
	auto_speed_ = mode;
}

GameController* Game::game_controller() {
	return ctrl_;
}

void Game::set_write_replay(bool const wr) {
	//  we want to allow for the possibility to stop writing our replay
	//  this is to ensure we do not crash because of diskspace
	//  still this is only possibe to go from true->false
	//  still probally should not do this with an assert but with better checks
	assert(state_ == gs_notrunning || !wr);

	writereplay_ = wr;
}

void Game::set_write_syncstream(bool const wr) {
	assert(state_ == gs_notrunning);

	writesyncstream_ = wr;
}

/**
 * Set whether the syncstream dump should be copied to a permanent location
 * at the end of the game.
 */
void Game::save_syncstream(bool const save) {
	syncwrapper_.syncstreamsave_ = save;
}

bool Game::run_splayer_scenario_direct(const std::string& mapname,
                                       const std::string& script_to_run) {
	// Replays can't handle scenarios
	set_write_replay(false);

	std::unique_ptr<MapLoader> maploader(mutable_map()->get_correct_loader(mapname));
	if (!maploader) {
		throw wexception("could not load \"%s\"", mapname.c_str());
	}

	// Need to do this first so we can set the theme and background.
	maploader->preload_map(true);

	create_loader_ui({"general_game"}, false, map().get_background_theme(), map().get_background());

	Notifications::publish(UI::NoteLoadingMessage(_("Preloading map…")));

	// If the map is a scenario with custom tribe entites, load them too.
	mutable_descriptions()->register_scenario_tribes(map().filesystem());

	// We have to create the players here.
	PlayerNumber const nr_players = map().get_nrplayers();
	iterate_player_numbers(p, nr_players) {
		// If tribe name is empty, pick a random tribe
		std::string tribe = map().get_scenario_player_tribe(p);
		if (tribe.empty()) {
			log_info_time(
			   get_gametime(), "Setting random tribe for Player %d\n", static_cast<unsigned int>(p));
			const DescriptionIndex random = std::rand() % descriptions().nr_tribes();  // NOLINT
			tribe = descriptions().get_tribe_descr(random)->name();
		}
		add_player(p, 0, tribe, map().get_scenario_player_name(p));
		get_player(p)->set_ai(map().get_scenario_player_ai(p));
	}
	win_condition_displayname_ = "Scenario";

	set_ibase(new InteractivePlayer(*this, get_config_section(), 1, false));

	maploader->load_map_complete(*this, Widelands::MapLoader::LoadType::kScenario);
	maploader.reset();

	set_game_controller(new SinglePlayerGameController(*this, true, 1));
	try {
		bool const result =
		   run(StartGameType::kSinglePlayerScenario, script_to_run, false, "single_player");
		delete ctrl_;
		ctrl_ = nullptr;
		return result;
	} catch (...) {
		delete ctrl_;
		ctrl_ = nullptr;
		throw;
	}
}

/**
 * Initialize the game based on the given settings.
 *
 */
void Game::init_newgame(const GameSettings& settings) {
	assert(has_loader_ui());

	Notifications::publish(UI::NoteLoadingMessage(_("Preloading map…")));

	std::unique_ptr<MapLoader> maploader;
	if (!settings.mapfilename.empty()) {
		maploader = mutable_map()->get_correct_loader(settings.mapfilename);
		assert(maploader);
		maploader->preload_map(settings.scenario);
	}

<<<<<<< HEAD
=======
	// Load world and tribes, if they were not loaded already
	world();
	tribes();

>>>>>>> 9f6338eb
	std::vector<PlayerSettings> shared;
	std::vector<uint8_t> shared_num;
	for (uint32_t i = 0; i < settings.players.size(); ++i) {
		const PlayerSettings& playersettings = settings.players[i];

		if (playersettings.state == PlayerSettings::State::kClosed ||
		    playersettings.state == PlayerSettings::State::kOpen) {
			continue;
		} else if (playersettings.state == PlayerSettings::State::kShared) {
			shared.push_back(playersettings);
			shared_num.push_back(i + 1);
			continue;
		}

		add_player(i + 1, playersettings.initialization_index, playersettings.tribe,
		           playersettings.name, playersettings.team);
		get_player(i + 1)->set_ai(playersettings.ai);
	}

	// Add shared in starting positions
	for (uint8_t n = 0; n < shared.size(); ++n) {
		// This player's starting position is used in another (shared) kingdom
		get_player(shared.at(n).shared_in)
		   ->add_further_starting_position(shared_num.at(n), shared.at(n).initialization_index);
	}

	if (!settings.mapfilename.empty()) {
		assert(maploader);
		maploader->load_map_complete(*this, settings.scenario ?
		                                       Widelands::MapLoader::LoadType::kScenario :
		                                       Widelands::MapLoader::LoadType::kGame);
	} else {
		// Normally the map loader takes care of this, but if the map was
		// previously created for us we need to call this manually
		allocate_player_maps();
	}

	// Check for win_conditions
	if (!settings.scenario) {
		Notifications::publish(UI::NoteLoadingMessage(_("Initializing game…")));
		if (settings.peaceful) {
			for (uint32_t i = 1; i < settings.players.size(); ++i) {
				if (Player* p1 = get_player(i)) {
					for (uint32_t j = i + 1; j <= settings.players.size(); ++j) {
						if (Player* p2 = get_player(j)) {
							p1->set_attack_forbidden(j, true);
							p2->set_attack_forbidden(i, true);
						}
					}
				}
			}
		}
		if (settings.custom_starting_positions) {
			iterate_players_existing(p, map().get_nrplayers(), *this, pl) {
				pl->start_picking_custom_starting_position();
			}
		}

		std::unique_ptr<LuaTable> table(lua().run_script(settings.win_condition_script));
		table->do_not_warn_about_unaccessed_keys();
		win_condition_displayname_ = table->get_string("name");
		if (table->has_key<std::string>("init")) {
			std::unique_ptr<LuaCoroutine> cr = table->get_coroutine("init");
			cr->resume();
		}
		std::unique_ptr<LuaCoroutine> cr = table->get_coroutine("func");
		enqueue_command(new CmdLuaCoroutine(get_gametime() + Duration(100), std::move(cr)));
	} else {
		win_condition_displayname_ = "Scenario";
	}
}

/**
 * Initialize the savegame based on the given settings.
 * At return the game is at the same state like a map loaded with Game::init()
 * Only difference is, that players are already initialized.
 * run<Returncode>() takes care about this difference.
 */
void Game::init_savegame(const GameSettings& settings) {
	assert(has_loader_ui());

	Notifications::publish(UI::NoteLoadingMessage(_("Preloading map…")));

	try {
		GameLoader gl(settings.mapfilename, *this);
		Widelands::GamePreloadPacket gpdp;
		gl.preload_game(gpdp);

		win_condition_displayname_ = gpdp.get_win_condition();
		if (win_condition_displayname_ == "Scenario") {
			// Replays can't handle scenarios
			set_write_replay(false);
		}

		gl.load_game(settings.multiplayer);
		// Players might have selected a different AI type
		for (uint8_t i = 0; i < settings.players.size(); ++i) {
			const PlayerSettings& playersettings = settings.players[i];
			if (playersettings.state == PlayerSettings::State::kComputer) {
				get_player(i + 1)->set_ai(playersettings.ai);
			}
		}
	} catch (...) {
		throw;
	}
}

bool Game::run_load_game(const std::string& filename, const std::string& script_to_run) {
	int8_t player_nr;

	{
		GameLoader gl(filename, *this);

		Widelands::GamePreloadPacket gpdp;
		// Need to do this first so we can set the theme and background
		gl.preload_game(gpdp);

		create_loader_ui({"general_game", "singleplayer"}, false, gpdp.get_background_theme(),
		                 gpdp.get_background());
		Notifications::publish(UI::NoteLoadingMessage(_("Preloading map…")));

		win_condition_displayname_ = gpdp.get_win_condition();
		if (win_condition_displayname_ == "Scenario") {
			// Replays can't handle scenarios
			set_write_replay(false);
		}

		player_nr = gpdp.get_player_nr();
		set_ibase(new InteractivePlayer(*this, get_config_section(), player_nr, false));

		gl.load_game();
	}

	// Store the filename for further saves
	save_handler().set_current_filename(filename);

	set_game_controller(new SinglePlayerGameController(*this, true, player_nr));
	try {
		bool const result = run(StartGameType::kSaveGame, script_to_run, false, "single_player");
		delete ctrl_;
		ctrl_ = nullptr;
		return result;
	} catch (...) {
		delete ctrl_;
		ctrl_ = nullptr;
		throw;
	}
}

/**
 * Called for every game after loading (from a savegame or just from a map
 * during single/multiplayer/scenario).
 *
 * Ensure that players and player controllers are setup properly (in particular
 * AI and the \ref InteractivePlayer if any).
 */
void Game::postload() {
	EditorGameBase::postload();
	get_ibase()->postload();
}

/**
 * This runs a game, including game creation phase.
 *
 * The setup and loading of a game happens (or rather: will happen) in three
 * stages.
 * 1.  First of all, the host (or single player) configures the game. During
 *     this time, only short descriptions of the game data (such as map
 *     headers)are loaded to minimize loading times.
 * 2a. Once the game is about to start and the configuration screen is finished,
 *     all logic data (map, tribe information, building information) is loaded
 *     during postload.
 * 2b. If a game is created, initial player positions are set. This step is
 *     skipped when a game is loaded.
 * 3.  After this has happened, the game graphics are loaded.
 *
 * \return true if a game actually took place, false otherwise
 */
bool Game::run(StartGameType const start_game_type,
               const std::string& script_to_run,
               bool replay,
               const std::string& prefix_for_replays) {
	assert(has_loader_ui());

	replay_ = replay;
	postload();

	if (start_game_type != StartGameType::kSaveGame) {
		PlayerNumber const nr_players = map().get_nrplayers();
		if (start_game_type == StartGameType::kMap) {
			/** TRANSLATORS: All players (plural) */
			Notifications::publish(UI::NoteLoadingMessage(_("Creating player infrastructure…")));
			iterate_players_existing(p, nr_players, *this, plr) {
				plr->create_default_infrastructure();
			}
		} else {
			// Is a scenario!
			// Replays can't handle scenarios
			set_write_replay(false);
			iterate_players_existing_novar(p, nr_players, *this) {
				if (!map().get_starting_pos(p)) {
					throw WLWarning(_("Missing starting position"),
					                _("Widelands could not start the game, because player %u has "
					                  "no starting position.\n"
					                  "You can manually add a starting position with the Widelands "
					                  "Editor to fix this problem."),
					                static_cast<unsigned int>(p));
				}
			}
		}

		if (get_ipl()) {
			// Scroll map to starting position for new games.
			// Loaded games are handled in GameInteractivePlayerPacket for single player, and in
			// InteractiveGameBase::start() for multiplayer.
			get_ipl()->map_view()->scroll_to_field(
			   map().get_starting_pos(get_ipl()->player_number()), MapView::Transition::Jump);
		}

		// Prepare the map, set default textures
		mutable_map()->recalc_default_resources(descriptions());

		// Finally, set the scenario names and tribes to represent
		// the correct names of the players
		iterate_player_numbers(p, nr_players) {
			const Player* const plr = get_player(p);
			const std::string no_name;
			const std::string& player_tribe = plr ? plr->tribe().name() : no_name;
			const std::string& player_name = plr ? plr->get_name() : no_name;
			const std::string& player_ai = plr ? plr->get_ai() : no_name;
			mutable_map()->set_scenario_player_tribe(p, player_tribe);
			mutable_map()->set_scenario_player_name(p, player_name);
			mutable_map()->set_scenario_player_ai(p, player_ai);
			mutable_map()->set_scenario_player_closeable(p, false);  // player is already initialized.
		}

		// Run the init script, if the map provides one.
		if (start_game_type == StartGameType::kSinglePlayerScenario) {
			enqueue_command(new CmdLuaScript(get_gametime(), "map:scripting/init.lua"));
		} else if (start_game_type == StartGameType::kMultiPlayerScenario) {
			enqueue_command(new CmdLuaScript(get_gametime(), "map:scripting/multiplayer_init.lua"));
		}

		// Queue first statistics calculation
		enqueue_command(new CmdCalculateStatistics(get_gametime() + Duration(1)));
	}

	if (!script_to_run.empty() && (start_game_type == StartGameType::kSinglePlayerScenario ||
	                               start_game_type == StartGameType::kSaveGame)) {
		enqueue_command(new CmdLuaScript(get_gametime() + Duration(1), script_to_run));
	}

	if (writereplay_ || writesyncstream_) {
		// Derive a replay filename from the current time
		const std::string fname = kReplayDir + g_fs->file_separator() + std::string(timestring()) +
		                          std::string("_") + prefix_for_replays + kReplayExtension;
		if (writereplay_) {
			log_info_time(get_gametime(), "Starting replay writer\n");

			assert(!replaywriter_);
			replaywriter_.reset(new ReplayWriter(*this, fname));

			log_info_time(get_gametime(), "Replay writer has started\n");
		}

		if (writesyncstream_) {
			syncwrapper_.start_dump(fname);
		}
	}

	sync_reset();

#ifdef _WIN32
	//  Clear the event queue before starting game because we don't want
	//  to handle events at game start that happened during loading procedure.
	SDL_Event event;
	while (SDL_PollEvent(&event))
		;
#endif

	g_sh->change_music("ingame", 1000);

	state_ = gs_running;

	remove_loader_ui();

	get_ibase()->run<UI::Panel::Returncodes>();

	state_ = gs_ending;

	g_sh->change_music("menu", 1000);

	cleanup_objects();
	set_ibase(nullptr);

	state_ = gs_notrunning;

	return true;
}

/**
 * think() is called by the UI objects initiated during Game::run()
 * during their modal loop.
 * Depending on the current state we advance game logic and stuff,
 * running the cmd queue etc.
 */
void Game::think() {
	assert(ctrl_);

	ctrl_->think();

	if (state_ == gs_running) {
		// TODO(sirver): This is not good. Here, it depends on the speed of the
		// computer and the fps if and when the game is saved - this is very bad
		// for scenarios and even worse for the regression suite (which relies on
		// the timings of savings.
		cmdqueue().run_queue(Duration(ctrl_->get_frametime()), get_gametime_pointer());

		// check if autosave is needed
		savehandler_.think(*this);
	}
}

/**
 * Cleanup for load
 * \deprecated
 */
// TODO(unknown): Get rid of this. Prefer to delete and recreate Game-style objects
// Note that this needs fixes in the editor.
void Game::cleanup_for_load() {
	state_ = gs_notrunning;

	EditorGameBase::cleanup_for_load();

	cmdqueue().flush();

	// Statistics
	general_stats_.clear();
}

/**
 * Game logic code may write to the synchronization
 * token stream. All written data will be hashed and can be used to
 * check for network or replay desyncs.
 *
 * \return the synchronization token stream
 *
 * \note This is returned as a \ref StreamWrite object to prevent
 * the caller from messing with the checksumming process.
 */
StreamWrite& Game::syncstream() {
	return syncwrapper_;
}

/**
 * Switches to the next part of the syncstream excerpt.
 */
void Game::report_sync_request() {
	syncwrapper_.current_excerpt_id_ =
	   (syncwrapper_.current_excerpt_id_ + 1) % SyncWrapper::kExcerptSize;
	syncwrapper_.excerpts_buffer_[syncwrapper_.current_excerpt_id_].clear();
}

/**
 * Triggers writing of syncstream excerpt and adds the playernumber of the desynced player
 * to the stream.
 * Playernumber should be negative when called by network clients
 */
void Game::report_desync(int32_t playernumber) {
	if (syncwrapper_.dumpfname_.empty()) {
		log_err_time(get_gametime(),
		             "Error: A desync occurred but no filename for the syncstream has been set.");
		return;
	}
	// Replace .wss extension of syncstream file with .wse extension for syncstream extract
	std::string filename = syncwrapper_.dumpfname_;
	assert(syncwrapper_.dumpfname_.length() > kSyncstreamExtension.length());
	filename.replace(filename.length() - kSyncstreamExtension.length(),
	                 kSyncstreamExtension.length(), kSyncstreamExcerptExtension);
	std::unique_ptr<StreamWrite> file(g_fs->open_stream_write(filename));
	assert(file != nullptr);
	// Write revision, branch and build type of this build to the file
	file->unsigned_32(build_id().length());
	file->text(build_id());
	file->unsigned_32(build_type().length());
	file->text(build_type());
	file->signed_32(playernumber);
	// Write our buffers to the file. Start with the oldest one
	const size_t i2 = (syncwrapper_.current_excerpt_id_ + 1) % SyncWrapper::kExcerptSize;
	size_t i = i2;
	do {
		file->text(syncwrapper_.excerpts_buffer_[i]);
		syncwrapper_.excerpts_buffer_[i].clear();
		i = (i + 1) % SyncWrapper::kExcerptSize;
	} while (i != i2);
	file->unsigned_8(SyncEntry::kDesync);
	file->signed_32(playernumber);
	// Restart buffers
	syncwrapper_.current_excerpt_id_ = 0;
}

/**
 * Calculate the current synchronization checksum and copy
 * it into the given array, without affecting the subsequent
 * checksumming process.
 *
 * \return the checksum
 */
Md5Checksum Game::get_sync_hash() const {
	MD5Checksum<StreamWrite> copy(synchash_);

	copy.finish_checksum();
	return copy.get_checksum();
}

/**
 * Return a random value that can be used in parallel game logic
 * simulation.
 *
 * \note Do NOT use for random events in the UI or other display code.
 */
uint32_t Game::logic_rand() {
	uint32_t const result = rng().rand();
	syncstream().unsigned_8(SyncEntry::kRandom);
	syncstream().unsigned_32(result);
	return result;
}

/**
 * All player-issued commands must enter the queue through this function.
 * It takes the appropriate action, i.e. either add to the cmd_queue or send
 * across the network.
 */
void Game::send_player_command(PlayerCommand* pc) {
	ctrl_->send_player_command(pc);
}

/**
 * Actually enqueue a command.
 *
 * \note In a network game, player commands are only allowed to enter the
 * command queue after being accepted by the networking logic via
 * \ref send_player_command, so you must never enqueue a player command
 * directly.
 */
void Game::enqueue_command(Command* const cmd) {
	if (writereplay_ && replaywriter_) {
		if (upcast(PlayerCommand, plcmd, cmd)) {
			replaywriter_->send_player_command(plcmd);
		}
	}
	cmdqueue().enqueue(cmd);
}

// we might want to make these inlines:
void Game::send_player_bulldoze(PlayerImmovable& pi, bool const recurse) {
	send_player_command(new CmdBulldoze(get_gametime(), pi.owner().player_number(), pi, recurse));
}

void Game::send_player_dismantle(PlayerImmovable& pi, bool kw) {
	send_player_command(
	   new CmdDismantleBuilding(get_gametime(), pi.owner().player_number(), pi, kw));
}

void Game::send_player_build(int32_t const pid, const Coords& coords, DescriptionIndex const id) {
	assert(descriptions().building_exists(id));
	send_player_command(new CmdBuild(get_gametime(), pid, coords, id));
}

void Game::send_player_build_flag(int32_t const pid, const Coords& coords) {
	send_player_command(new CmdBuildFlag(get_gametime(), pid, coords));
}

void Game::send_player_build_road(int32_t pid, Path& path) {
	send_player_command(new CmdBuildRoad(get_gametime(), pid, path));
}

void Game::send_player_build_waterway(int32_t pid, Path& path) {
	send_player_command(new CmdBuildWaterway(get_gametime(), pid, path));
}

void Game::send_player_flagaction(Flag& flag) {
	send_player_command(new CmdFlagAction(get_gametime(), flag.owner().player_number(), flag));
}

void Game::send_player_start_stop_building(Building& building) {
	send_player_command(
	   new CmdStartStopBuilding(get_gametime(), building.owner().player_number(), building));
}

void Game::send_player_militarysite_set_soldier_preference(Building& building,
                                                           SoldierPreference my_preference) {
	send_player_command(new CmdMilitarySiteSetSoldierPreference(
	   get_gametime(), building.owner().player_number(), building, my_preference));
}

void Game::send_player_start_or_cancel_expedition(Building& building) {
	send_player_command(
	   new CmdStartOrCancelExpedition(get_gametime(), building.owner().player_number(), building));
}

void Game::send_player_enhance_building(Building& building, DescriptionIndex const id, bool kw) {
	assert(building.descr().type() == MapObjectType::CONSTRUCTIONSITE ||
	       building.owner().tribe().has_building(id));
	send_player_command(
	   new CmdEnhanceBuilding(get_gametime(), building.owner().player_number(), building, id, kw));
}

void Game::send_player_evict_worker(Worker& worker) {
	send_player_command(new CmdEvictWorker(get_gametime(), worker.owner().player_number(), worker));
}

void Game::send_player_set_ware_priority(PlayerImmovable& imm,
                                         int32_t const type,
                                         DescriptionIndex const index,
                                         int32_t const prio,
                                         bool cs) {
	send_player_command(new CmdSetWarePriority(
	   get_gametime(), imm.owner().player_number(), imm, type, index, prio, cs));
}

void Game::send_player_set_input_max_fill(PlayerImmovable& imm,
                                          DescriptionIndex const index,
                                          WareWorker type,
                                          uint32_t const max_fill,
                                          bool cs) {
	send_player_command(new CmdSetInputMaxFill(
	   get_gametime(), imm.owner().player_number(), imm, index, type, max_fill, cs));
}

void Game::send_player_change_training_options(TrainingSite& ts,
                                               TrainingAttribute attr,
                                               int32_t const val) {
	send_player_command(
	   new CmdChangeTrainingOptions(get_gametime(), ts.owner().player_number(), ts, attr, val));
}

void Game::send_player_drop_soldier(Building& b, int32_t const ser) {
	assert(ser != -1);
	send_player_command(new CmdDropSoldier(get_gametime(), b.owner().player_number(), b, ser));
}

void Game::send_player_change_soldier_capacity(Building& b, int32_t const val) {
	send_player_command(
	   new CmdChangeSoldierCapacity(get_gametime(), b.owner().player_number(), b, val));
}

void Game::send_player_enemyflagaction(const Flag& flag,
                                       PlayerNumber const who_attacks,
                                       const std::vector<Serial>& soldiers) {
	for (Widelands::Coords& coords : flag.get_building()->get_positions(*this)) {
		if (player(who_attacks).is_seeing(Map::get_index(coords, map().get_width()))) {
			send_player_command(new CmdEnemyFlagAction(get_gametime(), who_attacks, flag, soldiers));
			break;
		}
	}
}

void Game::send_player_ship_scouting_direction(const Ship& ship, WalkingDir direction) {
	send_player_command(new CmdShipScoutDirection(
	   get_gametime(), ship.get_owner()->player_number(), ship.serial(), direction));
}

void Game::send_player_ship_construct_port(const Ship& ship, Coords coords) {
	send_player_command(new CmdShipConstructPort(
	   get_gametime(), ship.get_owner()->player_number(), ship.serial(), coords));
}

void Game::send_player_ship_explore_island(const Ship& ship, IslandExploreDirection direction) {
	send_player_command(new CmdShipExploreIsland(
	   get_gametime(), ship.get_owner()->player_number(), ship.serial(), direction));
}

void Game::send_player_sink_ship(const Ship& ship) {
	send_player_command(
	   new CmdShipSink(get_gametime(), ship.get_owner()->player_number(), ship.serial()));
}

void Game::send_player_cancel_expedition_ship(const Ship& ship) {
	send_player_command(new CmdShipCancelExpedition(
	   get_gametime(), ship.get_owner()->player_number(), ship.serial()));
}

void Game::send_player_expedition_config(PortDock& pd,
                                         WareWorker ww,
                                         DescriptionIndex di,
                                         bool add) {
	send_player_command(
	   new CmdExpeditionConfig(get_gametime(), pd.get_owner()->player_number(), pd, ww, di, add));
}

void Game::send_player_propose_trade(const Trade& trade) {
	auto* object = objects().get_object(trade.initiator);
	assert(object != nullptr);
	send_player_command(
	   new CmdProposeTrade(get_gametime(), object->get_owner()->player_number(), trade));
}

void Game::send_player_set_stock_policy(Building& imm,
                                        WareWorker ww,
                                        DescriptionIndex di,
                                        StockPolicy sp) {
	send_player_command(new CmdSetStockPolicy(
	   get_gametime(), imm.get_owner()->player_number(), imm, ww == wwWORKER, di, sp));
}

void Game::send_player_toggle_mute(const Building& b, bool all) {
	send_player_command(
	   new CmdToggleMuteMessages(get_gametime(), b.owner().player_number(), b, all));
}

void Game::send_player_mark_object_for_removal(PlayerNumber p, Immovable& mo, bool mark) {
	send_player_command(new CmdMarkMapObjectForRemoval(get_gametime(), p, mo, mark));
}

int Game::propose_trade(const Trade& trade) {
	// TODO(sirver,trading): Check if a trade is possible (i.e. if there is a
	// path between the two markets);
	const int id = next_trade_agreement_id_;
	++next_trade_agreement_id_;

	auto* initiator = dynamic_cast<Market*>(objects().get_object(trade.initiator));
	auto* receiver = dynamic_cast<Market*>(objects().get_object(trade.receiver));
	// This is only ever called through a PlayerCommand and that already made
	// sure that the objects still exist. Since no time has passed, they should
	// not have vanished under us.
	assert(initiator != nullptr);
	assert(receiver != nullptr);

	receiver->removed.connect([this, id](const uint32_t /* serial */) { cancel_trade(id); });
	initiator->removed.connect([this, id](const uint32_t /* serial */) { cancel_trade(id); });

	receiver->send_message(*this, Message::Type::kTradeOfferReceived, _("Trade Offer"),
	                       receiver->descr().icon_filename(), receiver->descr().descname(),
	                       _("This market has received a new trade offer."), true);
	trade_agreements_[id] = TradeAgreement{TradeAgreement::State::kProposed, trade};

	// TODO(sirver,trading): this should be done through another player_command, but I
	// want to get to the trade logic implementation now.
	accept_trade(id);
	return id;
}

void Game::accept_trade(const int trade_id) {
	auto it = trade_agreements_.find(trade_id);
	if (it == trade_agreements_.end()) {
		log_warn_time(
		   get_gametime(), "Game::accept_trade: Trade %d has vanished. Ignoring.\n", trade_id);
		return;
	}
	const Trade& trade = it->second.trade;
	auto* initiator = dynamic_cast<Market*>(objects().get_object(trade.initiator));
	auto* receiver = dynamic_cast<Market*>(objects().get_object(trade.receiver));
	if (initiator == nullptr || receiver == nullptr) {
		cancel_trade(trade_id);
		return;
	}

	initiator->new_trade(trade_id, trade.items_to_send, trade.num_batches, trade.receiver);
	receiver->new_trade(trade_id, trade.items_to_receive, trade.num_batches, trade.initiator);

	// TODO(sirver,trading): Message the users that the trade has been accepted.
}

void Game::cancel_trade(int trade_id) {
	// The trade id might be long gone - since we never disconnect from the
	// 'removed' signal of the two buildings, we might be invoked long after the
	// trade was deleted for other reasons.
	const auto it = trade_agreements_.find(trade_id);
	if (it == trade_agreements_.end()) {
		return;
	}
	const auto& trade = it->second.trade;

	auto* initiator = dynamic_cast<Market*>(objects().get_object(trade.initiator));
	if (initiator != nullptr) {
		initiator->cancel_trade(trade_id);
		// TODO(sirver,trading): Send message to owner that the trade has been canceled.
	}

	auto* receiver = dynamic_cast<Market*>(objects().get_object(trade.receiver));
	if (receiver != nullptr) {
		receiver->cancel_trade(trade_id);
		// TODO(sirver,trading): Send message to owner that the trade has been canceled.
	}
	trade_agreements_.erase(trade_id);
}

LuaGameInterface& Game::lua() {
	return dynamic_cast<LuaGameInterface&>(EditorGameBase::lua());
}

const std::string& Game::get_win_condition_displayname() const {
	return win_condition_displayname_;
}
void Game::set_win_condition_displayname(const std::string& name) {
	win_condition_displayname_ = name;
}

/**
 * Sample global statistics for the game.
 */
void Game::sample_statistics() {
	// Update general stats
	PlayerNumber const nr_plrs = map().get_nrplayers();
	std::vector<uint32_t> land_size;
	std::vector<uint32_t> nr_buildings;
	std::vector<uint32_t> nr_casualties;
	std::vector<uint32_t> nr_kills;
	std::vector<uint32_t> nr_msites_lost;
	std::vector<uint32_t> nr_msites_defeated;
	std::vector<uint32_t> nr_civil_blds_lost;
	std::vector<uint32_t> nr_civil_blds_defeated;
	std::vector<uint32_t> miltary_strength;
	std::vector<uint32_t> nr_workers;
	std::vector<uint32_t> nr_wares;
	std::vector<uint32_t> productivity;
	std::vector<uint32_t> nr_production_sites;
	std::vector<uint32_t> custom_statistic;
	land_size.resize(nr_plrs);
	nr_buildings.resize(nr_plrs);
	nr_casualties.resize(nr_plrs);
	nr_kills.resize(nr_plrs);
	nr_msites_lost.resize(nr_plrs);
	nr_msites_defeated.resize(nr_plrs);
	nr_civil_blds_lost.resize(nr_plrs);
	nr_civil_blds_defeated.resize(nr_plrs);
	miltary_strength.resize(nr_plrs);
	nr_workers.resize(nr_plrs);
	nr_wares.resize(nr_plrs);
	productivity.resize(nr_plrs);
	nr_production_sites.resize(nr_plrs);
	custom_statistic.resize(nr_plrs);

	//  We walk the map, to gain all needed information.
	const Map& themap = map();
	Extent const extent = themap.extent();
	iterate_Map_FCoords(themap, extent, fc) {
		if (PlayerNumber const owner = fc.field->get_owned_by()) {
			++land_size[owner - 1];
		}

		// Get the immovable
		if (upcast(Building, building, fc.field->get_immovable())) {
			if (building->get_position() == fc) {  // only count main location
				uint8_t const player_index = building->owner().player_number() - 1;
				++nr_buildings[player_index];

				//  If it is a productionsite, add its productivity.
				if (upcast(ProductionSite, productionsite, building)) {
					++nr_production_sites[player_index];
					productivity[player_index] += productionsite->get_statistics_percent();
				}
			}
		}

		// Now, walk the bobs
		for (Bob const* b = fc.field->get_first_bob(); b; b = b->get_next_bob()) {
			if (upcast(Soldier const, s, b)) {
				miltary_strength[s->owner().player_number() - 1] +=
				   s->get_level(TrainingAttribute::kTotal) + 1;  //  So that level 0 also counts.
			}
		}
	}

	//  Number of workers / wares / casualties / kills.
	iterate_players_existing(p, nr_plrs, *this, plr) {
		uint32_t wostock = 0;
		uint32_t wastock = 0;

		for (const auto& economy : plr->economies()) {
			const TribeDescr& tribe = plr->tribe();

			switch (economy.second->type()) {
			case wwWARE:
				for (const DescriptionIndex& ware_index : tribe.wares()) {
					wastock += economy.second->stock_ware_or_worker(ware_index);
				}
				break;
			case wwWORKER:
				for (const DescriptionIndex& worker_index : tribe.workers()) {
					if (tribe.get_worker_descr(worker_index)->type() != MapObjectType::CARRIER) {
						wostock += economy.second->stock_ware_or_worker(worker_index);
					}
				}
				break;
			}
		}
		nr_wares[p - 1] = wastock;
		nr_workers[p - 1] = wostock;
		nr_casualties[p - 1] = plr->casualties();
		nr_kills[p - 1] = plr->kills();
		nr_msites_lost[p - 1] = plr->msites_lost();
		nr_msites_defeated[p - 1] = plr->msites_defeated();
		nr_civil_blds_lost[p - 1] = plr->civil_blds_lost();
		nr_civil_blds_defeated[p - 1] = plr->civil_blds_defeated();
	}

	// Now, divide the statistics
	for (uint32_t i = 0; i < map().get_nrplayers(); ++i) {
		if (productivity[i]) {
			productivity[i] /= nr_production_sites[i];
		}
	}

	// If there is a hook function defined to sample special statistics in this
	// game, call the corresponding Lua function
	std::unique_ptr<LuaTable> hook = lua().get_hook("custom_statistic");
	if (hook) {
		hook->do_not_warn_about_unaccessed_keys();
		iterate_players_existing(p, nr_plrs, *this, plr) {
			std::unique_ptr<LuaCoroutine> cr(hook->get_coroutine("calculator"));
			cr->push_arg(plr);
			cr->resume();
			custom_statistic[p - 1] = cr->pop_uint32();
		}
	}

	// Now, push this on the general statistics
	general_stats_.resize(map().get_nrplayers());
	for (uint32_t i = 0; i < map().get_nrplayers(); ++i) {
		general_stats_[i].land_size.push_back(land_size[i]);
		general_stats_[i].nr_buildings.push_back(nr_buildings[i]);
		general_stats_[i].nr_casualties.push_back(nr_casualties[i]);
		general_stats_[i].nr_kills.push_back(nr_kills[i]);
		general_stats_[i].nr_msites_lost.push_back(nr_msites_lost[i]);
		general_stats_[i].nr_msites_defeated.push_back(nr_msites_defeated[i]);
		general_stats_[i].nr_civil_blds_lost.push_back(nr_civil_blds_lost[i]);
		general_stats_[i].nr_civil_blds_defeated.push_back(nr_civil_blds_defeated[i]);
		general_stats_[i].miltary_strength.push_back(miltary_strength[i]);
		general_stats_[i].nr_workers.push_back(nr_workers[i]);
		general_stats_[i].nr_wares.push_back(nr_wares[i]);
		general_stats_[i].productivity.push_back(productivity[i]);
		general_stats_[i].custom_statistic.push_back(custom_statistic[i]);
	}

	// Calculate statistics for the players
	const PlayerNumber nr_players = map().get_nrplayers();
	iterate_players_existing(p, nr_players, *this, plr) plr->sample_statistics();
}

/**
 * Read statistics data from a file.
 *
 * \param fr file to read from
 */
void Game::read_statistics(FileRead& fr) {
	fr.unsigned_32();  // used to be last stats update time

	// Read general statistics
	uint32_t entries = fr.unsigned_16();
	const PlayerNumber nr_players = map().get_nrplayers();
	general_stats_.resize(nr_players);

	iterate_players_existing_novar(p, nr_players, *this) {
		general_stats_[p - 1].land_size.resize(entries);
		general_stats_[p - 1].nr_workers.resize(entries);
		general_stats_[p - 1].nr_buildings.resize(entries);
		general_stats_[p - 1].nr_wares.resize(entries);
		general_stats_[p - 1].productivity.resize(entries);
		general_stats_[p - 1].nr_casualties.resize(entries);
		general_stats_[p - 1].nr_kills.resize(entries);
		general_stats_[p - 1].nr_msites_lost.resize(entries);
		general_stats_[p - 1].nr_msites_defeated.resize(entries);
		general_stats_[p - 1].nr_civil_blds_lost.resize(entries);
		general_stats_[p - 1].nr_civil_blds_defeated.resize(entries);
		general_stats_[p - 1].miltary_strength.resize(entries);
		general_stats_[p - 1].custom_statistic.resize(entries);
	}

	iterate_players_existing_novar(
	   p, nr_players, *this) for (uint32_t j = 0; j < general_stats_[p - 1].land_size.size(); ++j) {
		general_stats_[p - 1].land_size[j] = fr.unsigned_32();
		general_stats_[p - 1].nr_workers[j] = fr.unsigned_32();
		general_stats_[p - 1].nr_buildings[j] = fr.unsigned_32();
		general_stats_[p - 1].nr_wares[j] = fr.unsigned_32();
		general_stats_[p - 1].productivity[j] = fr.unsigned_32();
		general_stats_[p - 1].nr_casualties[j] = fr.unsigned_32();
		general_stats_[p - 1].nr_kills[j] = fr.unsigned_32();
		general_stats_[p - 1].nr_msites_lost[j] = fr.unsigned_32();
		general_stats_[p - 1].nr_msites_defeated[j] = fr.unsigned_32();
		general_stats_[p - 1].nr_civil_blds_lost[j] = fr.unsigned_32();
		general_stats_[p - 1].nr_civil_blds_defeated[j] = fr.unsigned_32();
		general_stats_[p - 1].miltary_strength[j] = fr.unsigned_32();
		general_stats_[p - 1].custom_statistic[j] = fr.unsigned_32();
	}
}

/**
 * Write general statistics to the given file.
 */
void Game::write_statistics(FileWrite& fw) {
	fw.unsigned_32(0);  // Used to be last stats update time. No longer needed

	// General statistics
	// First, we write the size of the statistics arrays
	uint32_t entries = 0;

	const PlayerNumber nr_players = map().get_nrplayers();
	iterate_players_existing_novar(p, nr_players, *this) if (!general_stats_.empty()) {
		entries = general_stats_[p - 1].land_size.size();
		break;
	}

	fw.unsigned_16(entries);

	iterate_players_existing_novar(p, nr_players, *this) for (uint32_t j = 0; j < entries; ++j) {
		fw.unsigned_32(general_stats_[p - 1].land_size[j]);
		fw.unsigned_32(general_stats_[p - 1].nr_workers[j]);
		fw.unsigned_32(general_stats_[p - 1].nr_buildings[j]);
		fw.unsigned_32(general_stats_[p - 1].nr_wares[j]);
		fw.unsigned_32(general_stats_[p - 1].productivity[j]);
		fw.unsigned_32(general_stats_[p - 1].nr_casualties[j]);
		fw.unsigned_32(general_stats_[p - 1].nr_kills[j]);
		fw.unsigned_32(general_stats_[p - 1].nr_msites_lost[j]);
		fw.unsigned_32(general_stats_[p - 1].nr_msites_defeated[j]);
		fw.unsigned_32(general_stats_[p - 1].nr_civil_blds_lost[j]);
		fw.unsigned_32(general_stats_[p - 1].nr_civil_blds_defeated[j]);
		fw.unsigned_32(general_stats_[p - 1].miltary_strength[j]);
		fw.unsigned_32(general_stats_[p - 1].custom_statistic[j]);
	}
}
}  // namespace Widelands<|MERGE_RESOLUTION|>--- conflicted
+++ resolved
@@ -279,13 +279,6 @@
 		maploader->preload_map(settings.scenario);
 	}
 
-<<<<<<< HEAD
-=======
-	// Load world and tribes, if they were not loaded already
-	world();
-	tribes();
-
->>>>>>> 9f6338eb
 	std::vector<PlayerSettings> shared;
 	std::vector<uint8_t> shared_num;
 	for (uint32_t i = 0; i < settings.players.size(); ++i) {
