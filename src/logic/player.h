--- conflicted
+++ resolved
@@ -174,57 +174,29 @@
 		// Seafaring constants for controlling expeditions
 		static constexpr uint32_t kColonyScanStartArea = 35;
 		static constexpr uint32_t kColonyScanMinArea = 12;
-<<<<<<< HEAD
-		static constexpr Time kNoExpedition{0};
-
-		AiPersistentState()
-		   : expedition_start_time(0),
-
-		     magic_numbers(kMagicNumbersSize, 0),
-		     neuron_weights(kNeuronPoolSize, 0),
-		     neuron_functs(kNeuronPoolSize, 0),
-		     f_neurons(kFNeuronPoolSize, 0) {
-		}
-=======
 		static constexpr Time kNoExpedition{0U};
 
 		AiPersistentState() = default;
->>>>>>> a9549ba2
 
 		void initialize();
 
 		// Was initialized
 		bool initialized{false};
-<<<<<<< HEAD
-		uint32_t colony_scan_area{0};
-		uint32_t trees_around_cutters{0};
-		Time expedition_start_time;
-=======
 		uint32_t colony_scan_area{0U};
 		uint32_t trees_around_cutters{0U};
 		Time expedition_start_time{0U};
->>>>>>> a9549ba2
 		int16_t ships_utilization{
 		   0};  // 0-10000 to avoid floats, used for decision for building new ships
 		bool no_more_expeditions{false};
 		int16_t last_attacked_player{0};
 		int32_t least_military_score{0};
 		int32_t target_military_score{0};
-<<<<<<< HEAD
-		uint32_t ai_productionsites_ratio{0};
-		int32_t ai_personality_mil_upper_limit{0};
-		std::vector<int16_t> magic_numbers;
-		std::vector<int8_t> neuron_weights;
-		std::vector<int8_t> neuron_functs;
-		std::vector<uint32_t> f_neurons;
-=======
 		uint32_t ai_productionsites_ratio{0U};
 		int32_t ai_personality_mil_upper_limit{0};
 		std::vector<int16_t> magic_numbers{std::vector<int16_t>(kMagicNumbersSize, 0)};
 		std::vector<int8_t> neuron_weights{std::vector<int8_t>(kNeuronPoolSize, 0)};
 		std::vector<int8_t> neuron_functs{std::vector<int8_t>(kNeuronPoolSize, 0)};
 		std::vector<uint32_t> f_neurons{std::vector<uint32_t>(kFNeuronPoolSize, 0)};
->>>>>>> a9549ba2
 		std::unordered_map<Widelands::DescriptionIndex, uint32_t> remaining_basic_buildings;
 	} ai_data;
 
@@ -234,16 +206,7 @@
 
 	/// Per-player field information.
 	struct Field {
-<<<<<<< HEAD
-		Field()
-		   : vision(VisibleState::kUnexplored),
-
-		     time_node_last_unseen(0),
-
-		     dismantlesite() {
-=======
 		Field() {
->>>>>>> a9549ba2
 			//  Must be initialized because the rendering code is accessing it
 			//  even for triangles that the player does not see (it is the
 			//  darkening that actually hides the ground from the user).
@@ -271,11 +234,7 @@
 		/// This is not saved/loaded. It is recalculated during the loading
 		/// process by adding influence values to the nodes surrounding a
 		/// building when the first soldier located in it is loaded.
-<<<<<<< HEAD
-		MilitaryInfluence military_influence{0};
-=======
 		MilitaryInfluence military_influence{0U};
->>>>>>> a9549ba2
 
 		/// Indicates whether the player is currently seeing this node or has
 		/// ever seen it.
@@ -428,11 +387,7 @@
 		 * The owner of this node, as far as this player knows.
 		 * Only valid when this player has seen this node.
 		 */
-<<<<<<< HEAD
-		PlayerNumber owner{0};
-=======
 		PlayerNumber owner{0U};
->>>>>>> a9549ba2
 
 		/**
 		 * The amount of resource at each of the triangles, as far as this player
@@ -697,25 +652,12 @@
 	std::vector<uint8_t> further_initializations_;   // used in shared kingdom mode
 	std::vector<uint8_t> further_shared_in_player_;  //  ''  ''   ''     ''     ''
 	RGBColor playercolor_;
-<<<<<<< HEAD
-	TeamNumber team_number_{0};
-=======
 	TeamNumber team_number_{0U};
->>>>>>> a9549ba2
 	std::set<PlayerNumber> team_players_;  // this player's allies, not including this player
 	bool see_all_{false};
 	const PlayerNumber player_number_;
 	const TribeDescr& tribe_;  // buildings, wares, workers, sciences
 	bool random_tribe_{false};
-<<<<<<< HEAD
-	uint32_t casualties_{0}, kills_{0};
-	uint32_t msites_lost_{0}, msites_defeated_{0};
-	uint32_t civil_blds_lost_{0}, civil_blds_defeated_{0};
-
-	std::list<std::string> remaining_shipnames_;
-	// If we run out of ship names, we'll want to continue with unique numbers
-	uint32_t ship_name_counter_{0};
-=======
 	uint32_t casualties_{0U};
 	uint32_t kills_{0U};
 	uint32_t msites_lost_{0U};
@@ -726,7 +668,6 @@
 	std::list<std::string> remaining_shipnames_;
 	// If we run out of ship names, we'll want to continue with unique numbers
 	uint32_t ship_name_counter_{0U};
->>>>>>> a9549ba2
 
 	std::unique_ptr<Field[]> fields_;
 	std::set<DescriptionIndex> allowed_worker_types_;
@@ -775,11 +716,7 @@
 
 	struct SoldierStatistics {
 		const unsigned health, attack, defense, evade;
-<<<<<<< HEAD
-		Quantity total{0};
-=======
 		Quantity total{0U};
->>>>>>> a9549ba2
 		SoldierStatistics(unsigned h, unsigned a, unsigned d, unsigned e)
 		   : health(h), attack(a), defense(d), evade(e) {
 		}
