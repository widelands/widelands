/*
 * Copyright (C) 2002-2020 by the Widelands Development Team
 *
 * This program is free software; you can redistribute it and/or
 * modify it under the terms of the GNU General Public License
 * as published by the Free Software Foundation; either version 2
 * of the License, or (at your option) any later version.
 *
 * This program is distributed in the hope that it will be useful,
 * but WITHOUT ANY WARRANTY; without even the implied warranty of
 * MERCHANTABILITY or FITNESS FOR A PARTICULAR PURPOSE.  See the
 * GNU General Public License for more details.
 *
 * You should have received a copy of the GNU General Public License
 * along with this program; if not, write to the Free Software
 * Foundation, Inc., 51 Franklin Street, Fifth Floor, Boston, MA  02110-1301, USA.
 *
 */

#ifndef WL_LOGIC_PLAYER_H
#define WL_LOGIC_PLAYER_H

#include <memory>

#include "base/macros.h"
#include "economy/economy.h"
#include "graphic/color.h"
#include "logic/editor_game_base.h"
#include "logic/map_objects/tribes/building.h"
#include "logic/map_objects/tribes/constructionsite.h"
#include "logic/map_objects/tribes/tribe_descr.h"
#include "logic/map_objects/tribes/warehouse.h"
#include "logic/mapregion.h"
#include "logic/message_queue.h"
#include "logic/see_unsee_node.h"
#include "logic/widelands.h"
#include "sound/constants.h"

class Node;
namespace Widelands {

struct Path;
struct PlayerImmovable;
class TrainingSite;
struct Road;
struct Waterway;

/**
 * Manage in-game aspects of players, such as tribe, team, fog-of-war, statistics,
 * messages (notification when a resource has been found etc.) and so on.
 *
 * Also provides functions for directly building player immovables; however,
 * from the UI and AI codes, those should only ever be issued indirectly via
 * \ref GameController and friends, so that replays and network games function
 * properly.
 */
class Player {
public:
	struct BuildingStats {
		bool is_constructionsite;
		Coords pos;
	};
	using BuildingStatsVector = std::vector<BuildingStats>;
	using PlayerBuildingStats = std::vector<BuildingStatsVector>;

	friend class EditorGameBase;
	friend struct GamePlayerInfoPacket;
	friend struct GamePlayerEconomiesPacket;
	friend struct GamePlayerAiPersistentPacket;
	friend class MapBuildingdataPacket;
	friend class MapPlayersViewPacket;
	friend class MapExplorationPacket;

	Player(EditorGameBase&,
	       PlayerNumber,
	       uint8_t initialization_index,
	       const TribeDescr& tribe,
	       const std::string& name);
	~Player();

	void allocate_map();

	const MessageQueue& messages() const {
		return messages_;
	}
	MessageQueue* get_messages() {
		return &messages_;
	}

	/// Adds the message to the queue.
	MessageId add_message(Game&, std::unique_ptr<Message> message, bool popup = false);

	/// Like add_message, but if there has been a message from the same sender
	/// in the last timeout milliseconds in a radius r around the coordinates
	/// of m, the message deallocated instead.
	MessageId add_message_with_timeout(Game&,
	                                   std::unique_ptr<Message> message,
	                                   uint32_t timeout,
	                                   uint32_t radius);

	/// Indicates that the object linked to the message has been removed
	/// from the game. This implementation deletes the message.
	void message_object_removed(MessageId mid) const;

	void set_message_status(const MessageId& id, Message::Status const status) {
		get_messages()->set_message_status(id, status);
	}

	const std::set<Serial>& ships() const;
	void add_ship(Serial ship);
	void remove_ship(Serial ship);

	const EditorGameBase& egbase() const {
		return egbase_;
	}
	EditorGameBase& egbase() {
		return egbase_;
	}
	PlayerNumber player_number() const {
		return player_number_;
	}
	TeamNumber team_number() const {
		return team_number_;
	}
	const RGBColor& get_playercolor() const {
		return kPlayerColors[player_number_ - 1];
	}
	const TribeDescr& tribe() const {
		return tribe_;
	}

	const std::string& get_name() const {
		return name_;
	}
	void set_name(const std::string& name) {
		name_ = name;
	}
	void set_team_number(TeamNumber team);

	void create_default_infrastructure();

	NodeCaps get_buildcaps(const FCoords&) const;

	bool is_hostile(const Player&) const;

	/**
	 * Returns whether the player lost the last warehouse.
	 */
	bool is_defeated() const;

	// For cheating
	void set_see_all(bool const t) {
		see_all_ = t;
	}
	bool see_all() const {
		return see_all_;
	}

	/// Data that are used and managed by AI. They are here to have it saved as a part of player's
	/// data
	struct AiPersistentState {
		// TODO(tiborb): this should be replaced by command line switch
		static constexpr size_t kMagicNumbersSize = 200;
		static constexpr size_t kNeuronPoolSize = 80;
		static constexpr size_t kFNeuronPoolSize = 60;

		// Seafaring constants for controlling expeditions
		static constexpr uint32_t kColonyScanStartArea = 35;
		static constexpr uint32_t kColonyScanMinArea = 12;
		static constexpr uint32_t kNoExpedition = 0;

		AiPersistentState()
		   : initialized(false),
		     colony_scan_area(0),
		     trees_around_cutters(0),
		     expedition_start_time(0),
		     ships_utilization(0),
		     no_more_expeditions(false),
		     last_attacked_player(0),
		     least_military_score(0),
		     target_military_score(0),
		     ai_productionsites_ratio(0),
		     ai_personality_mil_upper_limit(0),
		     magic_numbers(kMagicNumbersSize, 0),
		     neuron_weights(kNeuronPoolSize, 0),
		     neuron_functs(kNeuronPoolSize, 0),
		     f_neurons(kFNeuronPoolSize, 0) {
		}

		void initialize();

		// Was initialized
		bool initialized;
		uint32_t colony_scan_area;
		uint32_t trees_around_cutters;
		uint32_t expedition_start_time;
		int16_t
		   ships_utilization;  // 0-10000 to avoid floats, used for decision for building new ships
		bool no_more_expeditions;
		int16_t last_attacked_player;
		int32_t least_military_score;
		int32_t target_military_score;
		uint32_t ai_productionsites_ratio;
		int32_t ai_personality_mil_upper_limit;
		std::vector<int16_t> magic_numbers;
		std::vector<int8_t> neuron_weights;
		std::vector<int8_t> neuron_functs;
		std::vector<uint32_t> f_neurons;
		std::unordered_map<Widelands::DescriptionIndex, uint32_t> remaining_basic_buildings;
	} ai_data;

	AiPersistentState* get_mutable_ai_persistent_state() {
		return &ai_data;
	}

	/// Per-player field information.
	struct Field {
		Field()
		   : military_influence(0),
		     vision(0),
		     r_e(RoadSegment::kNone),
		     r_se(RoadSegment::kNone),
		     r_sw(RoadSegment::kNone),
		     owner(0),
		     time_node_last_unseen(0),
		     map_object_descr(nullptr),
		     border(0),
		     border_r(0),
		     border_br(0),
		     border_bl(0) {
			//  Must be initialized because the rendering code is accessing it
			//  even for triangles that the player does not see (it is the
			//  darkening that actually hides the ground from the user).
			terrains.d = terrains.r = 0;

			time_triangle_last_surveyed[0] = never();
			time_triangle_last_surveyed[1] = never();
		}

		/// Military influence is exerted by buildings with the help of soldiers.
		/// When the first soldier enters a building, it starts to exert military
		/// influence on the nodes within its conquer radius. When a building
		/// starts to exert military influence, it adds influence values to the
		/// nodes. When the last soldier leaves the building, it stops to exert
		/// military influence. Then the same values are subtracted from the
		/// nodes. Adding and subtracting military influence values affects land
		/// ownership according to certain rules.
		///
		/// This is not saved/loaded. It is recalculated during the loading
		/// process by adding influence values to the nodes surrounding a
		/// building when the first soldier located in it is loaded.
		MilitaryInfluence military_influence;

		/// Indicates whether the player is currently seeing this node or has
		/// has ever seen it.
		///
		/// The value is
		///  0    if the player has never seen the node
		///  1    if the player does not currently see the node, but has seen it
		///       previously
		///  1+n  if the player currently sees the node, where n is the number of
		///       objects that can see the node.
		///
		/// Note a fundamental difference between seeing a node, and having
		/// knownledge about resources. A node is considered continuously seen by
		/// a player as long as it is within vision range of any person of that
		/// player. If something on the node changes, the game engine will inform
		/// that player about it. But resource knowledge is not continuous. It is
		/// instant (given at the time when the geological survey completes) and
		/// immediately starts aging. Mining implies geological surveying, so a
		/// player will be informed about resource changes that he causes himself
		/// by mining.
		///
		/// Buildings do not see on their own. Only people can see. But as soon
		/// as a person enters a building, the person stops seeing. If it is the
		/// only person in the building, the building itself starts to see (some
		/// buildings, such as fortresses usually see much further than persons
		/// standing on the ground). As soon as a person leaves a building, the
		/// person begins to see on its own. If the building becomes empty of
		/// people, it stops seeing.
		///
		/// Only the Boolean representation of this value (whether the node has
		/// ever been seen) is saved/loaded. The complete value is then obtained
		/// by the calls to see_node or see_area peformed by all the building and
		/// worker objects that can see the node.
		///
		/// \note Never change this variable directly. Instead, use the functions
		/// \ref see_node and \ref unsee_node or, more conveniently,
		/// \ref see_area and \ref unsee_area .
		Vision vision;

		//  Below follows information about the field, as far as this player
		//  knows.

		/**
		 * The terrain types of the 2 triangles, as far as this player knows.
		 * Each value is only valid when one of the corner nodes of the triangle
		 * has been seen.
		 */
		Widelands::Field::Terrains terrains;

		/**
		 * The road types of the 3 edges, as far as this player knows.
		 * Each value is only valid when this player has seen this node
		 * or the node to the the edge leads up to.
		 */
		RoadSegment r_e;
		RoadSegment r_se;
		RoadSegment r_sw;

		/**
		 * The owner of this node, as far as this player knows.
		 * Only valid when this player has seen this node.
		 */
		PlayerNumber owner;

		/**
		 * The amount of resource at each of the triangles, as far as this player
		 * knows.
		 * The d component is only valid when time_last_surveyed[0] != Never().
		 * The r component is only valid when time_last_surveyed[1] != Never().
		 */
		// TODO(unknown): Check this on access, at least in debug builds
		Widelands::Field::ResourceAmounts resource_amounts;

		/// Whether there is a road between this node and the node to the
		/// east, as far as this player knows.
		/// Only valid when this player has seen this node or the node to the
		/// east.
		RoadSegment road_e() const {
			return r_e;
		}

		/// Whether there is a road between this node and the node to the
		/// southeast, as far as this player knows.
		/// Only valid when this player has seen this node or the node to the
		/// southeast.
		RoadSegment road_se() const {
			return r_se;
		}

		/// Whether there is a road between this node and the node to the
		/// southwest, as far as this player knows.
		/// Only valid when this player has seen this node or the node to the
		/// southwest.
		RoadSegment road_sw() const {
			return r_sw;
		}

		/**
		 * The last time when this player surveyed the respective triangle
		 * geologically. Indexed by TCoords::TriangleIndex. A geologic survey is a
		 * thorough investigation. Therefore it is considered impossible to have
		 * knowledge about the resources of a triangle without having knowledge
		 * about each of the surrounding nodes:
		 *
		 *     geologic information about a triangle =>
		 *         each neighbouring node has been seen
		 *
		 * and the contrapositive:
		 *
		 *     some neighbouring node has never been seen =>
		 *         no geologic information about the triangle
		 *
		 * Is EditorGameBase::Never() when never surveyed.
		 */
		Time time_triangle_last_surveyed[2];

		/**
		 * The last time when this player saw this node.
		 * Only valid when \ref vision is 1, i.e. the player has previously seen
		 * this node but can't see it right now.
		 *
		 * This value is only for the node.
		 *
		 * The corresponding value for a triangle between the nodes A, B and C is
		 *   max
		 *     (time_node_last_unseen for A,
		 *      time_node_last_unseen for B,
		 *      time_node_last_unseen for C)
		 * and is only valid if all of {A, B, C} are currently not seen
		 * (i.e. \ref vision <= 1)
		 * and at least one of them has been seen at least once
		 * (i.e. \ref vision == 1).
		 *
		 * The corresponding value for an edge between the nodes A and B is
		 *   max(time_node_last_unseen for A, time_node_last_unseen for B)
		 * and is only valid if all of {A, B} are currently not seen and at
		 * least one of them has been seen at least once.
		 *
		 */
		Time time_node_last_unseen;

		/**
		 * The type of immovable on this node, as far as this player knows.
		 * Only valid when the player has seen this node (or maybe a nearby node
		 * if the immovable is big?). (Roads are not stored here.)
		 */
		const MapObjectDescr* map_object_descr;

		/// Information for constructionsite's animation.
		/// only valid, if there is a constructionsite on this node
		ConstructionsiteInformation constructionsite;

		/// Save whether the player saw a border the last time (s)he saw the node.
		bool border;
		bool border_r;
		bool border_br;
		bool border_bl;

		//  Summary of intended layout (not yet fully implemented)
		//
		//                                  32bit arch    64bit arch
		//                                 ============  ============
		//  Identifier                     offset  size  offset  size
		//  =======================        ======  ====  ======  ====
		//  military_influence              0x000  0x10   0x000  0x10
		//  vision                          0x010  0x10   0x010  0x10
		//  terrains                        0x020  0x08   0x020  0x08
		//  roads                           0x028  0x06   0x028  0x06
		//  owner_d                         0x02e  0x05   0x02e  0x05
		//  owner_r                         0x033  0x05   0x033  0x05
		//  resource_amounts                0x038  0x08   0x038  0x08
		//  time_triangle_last_surveyed[0]  0x040  0x20   0x040  0x20
		//  time_triangle_last_surveyed[1]  0x060  0x20   0x060  0x20
		//  time_node_last_unseen           0x080  0x20   0x080  0x20
		//  map_object_descr                0x0a0  0x20   0x0a0  0x40
		//  ConstructionsiteInformation
		//  border
		//  border_r
		//  border_br
		//  border_bl
		//  <end>                           0x100         0x160

	private:
		DISALLOW_COPY_AND_ASSIGN(Field);
	};

	const Field* fields() const {
		return fields_.get();
	}

	// See area
	Vision vision(MapIndex const i) const {
		// Node visible if > 1
		return (see_all_ ? 2 : 0) + fields_[i].vision;
	}

	/**
	 * Update this player's information about this node and the surrounding
	 * triangles and edges.
	 */
	Vision see_node(const Map&, const FCoords&, const Time, const bool forward = false);

	/// Decrement this player's vision for a node.

	Vision
	unsee_node(MapIndex, Time, SeeUnseeNode mode = SeeUnseeNode::kUnsee, bool forward = false);

	/// Call see_node for each node in the area.
	void see_area(const Area<FCoords>& area) {
		const Time gametime = egbase().get_gametime();
		const Map& map = egbase().map();
		MapRegion<Area<FCoords>> mr(map, area);
		do {
			see_node(map, mr.location(), gametime);
		} while (mr.advance(map));
	}

	/// Decrement this player's vision for each node in an area.
	void unsee_area(const Area<FCoords>& area) {
		const Time gametime = egbase().get_gametime();
		const Map& map = egbase().map();
		const Widelands::Field& first_map_field = map[0];
		MapRegion<Area<FCoords>> mr(map, area);
		do
			unsee_node(mr.location().field - &first_map_field, gametime);
		while (mr.advance(map));
	}

	/// Explicitly hide or reveal the field at 'c'. The modes are as follows:
	/// - kUnsee:     Decrement the field's vision
	/// - kUnexplore: Set the field's vision to 0
	/// - kReveal:    If the field was hidden previously, restore the vision to the value it had
	///               at the time of hiding. Otherwise, increment the vision.
	void hide_or_reveal_field(const uint32_t gametime, const Coords& c, SeeUnseeNode mode);

	MilitaryInfluence military_influence(MapIndex const i) const {
		return fields_[i].military_influence;
	}

	MilitaryInfluence& military_influence(MapIndex const i) {
		return fields_[i].military_influence;
	}

	bool is_worker_type_allowed(const DescriptionIndex& i) const;
	void allow_worker_type(DescriptionIndex, bool allow);

	// Allowed buildings. A building is also allowed if it's a militarysite that the player's tribe
	// doesn't have.
	bool is_building_type_allowed(const DescriptionIndex& i) const;
	void allow_building_type(DescriptionIndex, bool allow);

	// Player commands
	// Only to be called indirectly via CmdQueue
	Flag& force_flag(const FCoords&);  /// Do what it takes to create the flag.
	Flag* build_flag(const Coords&);   /// Build a flag if it is allowed.
	Road& force_road(const Path&);
	Road* build_road(const Path&);  /// Build a road if it is allowed.
	Waterway& force_waterway(const Path&);
	Waterway* build_waterway(const Path&);  /// Build a waterway if it is allowed.
	Building& force_building(Coords, const FormerBuildings&);
	Building& force_csite(Coords, DescriptionIndex, const FormerBuildings& = FormerBuildings());
	Building* build(Coords, DescriptionIndex, bool, FormerBuildings&);
	void bulldoze(PlayerImmovable&, bool recurse = false);
	void flagaction(Flag&);
	void start_stop_building(PlayerImmovable&);
	void military_site_set_soldier_preference(PlayerImmovable&,
	                                          SoldierPreference soldier_preference);
	void start_or_cancel_expedition(Warehouse&);
	void enhance_building(Building*, DescriptionIndex index_of_new_building, bool keep_wares);
	void dismantle_building(Building*, bool keep_wares);

	Economy* create_economy(WareWorker);
	Economy* create_economy(Serial serial, WareWorker);  // For saveloading only
	void remove_economy(Serial serial);
	const std::map<Serial, std::unique_ptr<Economy>>& economies() const;
	Economy* get_economy(Widelands::Serial serial) const;
	bool has_economy(Widelands::Serial serial) const;

	uint32_t get_current_produced_statistics(uint8_t);

	// Military stuff
	void drop_soldier(PlayerImmovable&, Soldier&);
	void change_training_options(TrainingSite&, TrainingAttribute attr, int32_t val);

	uint32_t find_attack_soldiers(Flag&,
	                              std::vector<Soldier*>* soldiers = nullptr,
	                              uint32_t max = std::numeric_limits<uint32_t>::max());
	void enemyflagaction(Flag&, PlayerNumber attacker, const std::vector<Widelands::Soldier*>&);

	uint32_t casualties() const {
		return casualties_;
	}
	uint32_t kills() const {
		return kills_;
	}
	uint32_t msites_lost() const {
		return msites_lost_;
	}
	uint32_t msites_defeated() const {
		return msites_defeated_;
	}
	uint32_t civil_blds_lost() const {
		return civil_blds_lost_;
	}
	uint32_t civil_blds_defeated() const {
		return civil_blds_defeated_;
	}
	void count_casualty() {
		++casualties_;
	}
	void count_kill() {
		++kills_;
	}
	void count_msite_lost() {
		++msites_lost_;
	}
	void count_msite_defeated() {
		++msites_defeated_;
	}
	void count_civil_bld_lost() {
		++civil_blds_lost_;
	}
	void count_civil_bld_defeated() {
		++civil_blds_defeated_;
	}

	// Statistics
	const BuildingStatsVector& get_building_statistics(const DescriptionIndex& i) const;

	std::vector<uint32_t> const* get_ware_production_statistics(DescriptionIndex const) const;

	std::vector<uint32_t> const* get_ware_consumption_statistics(DescriptionIndex const) const;

	std::vector<uint32_t> const* get_ware_stock_statistics(DescriptionIndex const) const;

	void init_statistics();
	void
	read_statistics(FileRead&, uint16_t packet_version, const TribesLegacyLookupTable& lookup_table);
	void write_statistics(FileWrite&) const;
	void read_remaining_shipnames(FileRead&);
	void write_remaining_shipnames(FileWrite&) const;
	void sample_statistics();
	void ware_produced(DescriptionIndex);

	void ware_consumed(DescriptionIndex, uint8_t);
	void next_ware_production_period();

	void set_ai(const std::string&);
	const std::string& get_ai() const;

	// used in shared kingdom mode
	void add_further_starting_position(uint8_t plr, uint8_t init) {
		further_shared_in_player_.push_back(plr);
		further_initializations_.push_back(init);
	}

	void set_attack_forbidden(PlayerNumber who, bool forbid);
	bool is_attack_forbidden(PlayerNumber who) const;

	const std::string pick_shipname();

private:
	BuildingStatsVector* get_mutable_building_statistics(const DescriptionIndex& i);
	void update_building_statistics(Building&, NoteImmovable::Ownership ownership);
	void update_team_players();
	void play_message_sound(const Message* message);
	void enhance_or_dismantle(Building*, DescriptionIndex index_of_new_building, bool keep_wares);

	// Called when a node becomes seen or has changed.  Discovers the node and
	// those of the 6 surrounding edges/triangles that are not seen from another
	// node.
	void rediscover_node(const Map&, const FCoords&);

	std::unique_ptr<Notifications::Subscriber<NoteImmovable>> immovable_subscriber_;
	std::unique_ptr<Notifications::Subscriber<NoteFieldTerrainChanged>>
	   field_terrain_changed_subscriber_;

	MessageQueue messages_;

	EditorGameBase& egbase_;
	uint8_t initialization_index_;
	std::vector<uint8_t> further_initializations_;   // used in shared kingdom mode
	std::vector<uint8_t> further_shared_in_player_;  //  ''  ''   ''     ''     ''
	TeamNumber team_number_;
	std::vector<Player*> team_player_;
	bool team_player_uptodate_;
	bool see_all_;
	const PlayerNumber player_number_;
	const TribeDescr& tribe_;  // buildings, wares, workers, sciences
	uint32_t casualties_, kills_;
	uint32_t msites_lost_, msites_defeated_;
	uint32_t civil_blds_lost_, civil_blds_defeated_;
	std::unordered_set<std::string> remaining_shipnames_;
	// If we run out of ship names, we'll want to continue with unique numbers
	uint32_t ship_name_counter_;

<<<<<<< HEAD
	Field* fields_;
	std::set<DescriptionIndex> allowed_worker_types_;
	std::set<DescriptionIndex> allowed_building_types_;
=======
	std::unique_ptr<Field[]> fields_;
	std::vector<bool> allowed_worker_types_;
	std::vector<bool> allowed_building_types_;
>>>>>>> be6a4777
	std::map<Serial, std::unique_ptr<Economy>> economies_;
	std::set<Serial> ships_;
	std::string name_;  // Player name
	std::string ai_;    /**< Name of preferred AI implementation */

	// Fields that were explicitly hidden, with their vision at the time of hiding
	std::map<MapIndex, Widelands::Vision> hidden_fields_;

	/**
	 * Wares produced (by ware id) since the last call to @ref sample_statistics
	 */
	std::map<DescriptionIndex, Quantity> current_produced_statistics_;

	/**
	 * Wares consumed (by ware id) since the last call to @ref sample_statistics
	 */
	std::map<DescriptionIndex, Quantity> current_consumed_statistics_;

	using StatisticsMap = std::map<DescriptionIndex, std::vector<Quantity>>;

	/**
	 * Statistics of wares produced over the life of the game, indexed as
	 * ware_productions_[ware id][time index]
	 */
	StatisticsMap ware_productions_;

	/**
	 * Statistics of wares consumed over the life of the game, indexed as
	 * ware_consumptions_[ware_id][time_index]
	 */
	StatisticsMap ware_consumptions_;

	/**
	 * Statistics of wares stored inside of warehouses over the
	 * life of the game, indexed as
	 * ware_stocks_[ware_id][time_index]
	 */
	StatisticsMap ware_stocks_;

	std::set<PlayerNumber> forbid_attack_;

	PlayerBuildingStats building_stats_;

	FxId message_fx_;
	FxId attack_fx_;
	FxId occupied_fx_;

	DISALLOW_COPY_AND_ASSIGN(Player);
};

void find_former_buildings(const Tribes& tribes,
                           const DescriptionIndex bi,
                           FormerBuildings* former_buildings);
}  // namespace Widelands

#endif  // end of include guard: WL_LOGIC_PLAYER_H<|MERGE_RESOLUTION|>--- conflicted
+++ resolved
@@ -646,15 +646,9 @@
 	// If we run out of ship names, we'll want to continue with unique numbers
 	uint32_t ship_name_counter_;
 
-<<<<<<< HEAD
-	Field* fields_;
+	std::unique_ptr<Field[]> fields_;
 	std::set<DescriptionIndex> allowed_worker_types_;
 	std::set<DescriptionIndex> allowed_building_types_;
-=======
-	std::unique_ptr<Field[]> fields_;
-	std::vector<bool> allowed_worker_types_;
-	std::vector<bool> allowed_building_types_;
->>>>>>> be6a4777
 	std::map<Serial, std::unique_ptr<Economy>> economies_;
 	std::set<Serial> ships_;
 	std::string name_;  // Player name
