/*
 * Copyright (C) 2002-2003, 2006-2011 by the Widelands Development Team
 *
 * This program is free software; you can redistribute it and/or
 * modify it under the terms of the GNU General Public License
 * as published by the Free Software Foundation; either version 2
 * of the License, or (at your option) any later version.
 *
 * This program is distributed in the hope that it will be useful,
 * but WITHOUT ANY WARRANTY; without even the implied warranty of
 * MERCHANTABILITY or FITNESS FOR A PARTICULAR PURPOSE.  See the
 * GNU General Public License for more details.
 *
 * You should have received a copy of the GNU General Public License
 * along with this program; if not, write to the Free Software
 * Foundation, Inc., 51 Franklin Street, Fifth Floor, Boston, MA  02110-1301, USA.
 *
 */

#ifndef WL_LOGIC_PLAYER_H
#define WL_LOGIC_PLAYER_H

#include <memory>
#include <unordered_set>

#include "base/macros.h"
#include "graphic/color.h"
#include "logic/constants.h"
#include "logic/editor_game_base.h"
#include "logic/map_objects/tribes/building.h"
#include "logic/map_objects/tribes/constructionsite.h"
#include "logic/map_objects/tribes/tribe_descr.h"
#include "logic/map_objects/tribes/warehouse.h"
#include "logic/mapregion.h"
#include "logic/message_queue.h"
#include "logic/widelands.h"

class Node;
namespace Widelands {

class Economy;
struct Path;
struct PlayerImmovable;
class Soldier;
class TrainingSite;
struct Flag;
class TribeDescr;
struct Road;
struct AttackController;

/**
 * Manage in-game aspects of players, such as tribe, team, fog-of-war, statistics,
 * messages (notification when a resource has been found etc.) and so on.
 *
 * Also provides functions for directly building player immovables; however,
 * from the UI and AI codes, those should only ever be issued indirectly via
 * \ref GameController and friends, so that replays and network games function
 * properly.
 */
class Player {
public:
	// hard-coded playercolors
	static const RGBColor Colors[MAX_PLAYERS];

	struct BuildingStats {
		bool is_constructionsite;
		Coords pos;
	};
	using BuildingStatsVector = std::vector<BuildingStats>;
	using PlayerBuildingStats = std::vector<BuildingStatsVector>;

	friend class EditorGameBase;
	friend struct GamePlayerInfoPacket;
	friend struct GamePlayerEconomiesPacket;
	friend struct GamePlayerAiPersistentPacket;
	friend class MapBuildingdataPacket;
	friend class MapPlayersViewPacket;
	friend class MapExplorationPacket;

	Player(EditorGameBase&,
	       PlayerNumber,
	       uint8_t initialization_index,
	       const TribeDescr& tribe,
	       const std::string& name);
	~Player();

	void allocate_map();

	const MessageQueue& messages() const {
		return messages_;
	}
	MessageQueue& messages() {
		return messages_;
	}

	/// Adds the message to the queue. Takes ownership of the message. Assumes
	/// that it has been allocated in a separate memory block (not as a
	/// component of an array or struct) with operator new, so that it can be
	/// deallocated with operator delete.
	MessageId add_message(Game&, Message&, bool popup = false);

	/// Like add_message, but if there has been a message from the same sender
	/// in the last timeout milliseconds in a radius r around the coordinates
	/// of m, the message deallocated instead.
	MessageId add_message_with_timeout(Game&, Message&, uint32_t timeout, uint32_t radius);

	/// Indicates that the object linked to the message has been removed
	/// from the game. This implementation deletes the message.
	void message_object_removed(MessageId mid) const;

	void set_message_status(const MessageId& id, Message::Status const status) {
		messages().set_message_status(id, status);
	}

	const EditorGameBase& egbase() const {
		return egbase_;
	}
	EditorGameBase& egbase() {
		return egbase_;
	}
	PlayerNumber player_number() const {
		return player_number_;
	}
	TeamNumber team_number() const {
		return team_number_;
	}
	const RGBColor& get_playercolor() const {
		return Colors[player_number_ - 1];
	}
	const TribeDescr& tribe() const {
		return tribe_;
	}

	const std::string& get_name() const {
		return name_;
	}
	void set_name(const std::string& name) {
		name_ = name;
	}
	void set_team_number(TeamNumber team);

	void create_default_infrastructure();

	NodeCaps get_buildcaps(const FCoords&) const;

	bool is_hostile(const Player&) const;

	// For cheating
	void set_see_all(bool const t) {
		see_all_ = t;
		view_changed_ = true;
	}
	bool see_all() const {
		return see_all_;
	}

	/// Data that are used and managed by AI. They are here to have it saved as a part of player's
	/// data
	struct AiPersistentState {
		AiPersistentState()
<<<<<<< HEAD
		: initialized(0), // zero here is important, it means "~first time"
		 colony_scan_area(0),
		 trees_around_cutters(0),
		 expedition_start_time(0),
		 ships_utilization(0),
		 no_more_expeditions(0),
		 last_attacked_player(0),
		 least_military_score(0),
		 target_military_score(0),
		 ai_personality_military_dismatlement(0),
		 ai_personality_attack_margin(0),
		 ai_productionsites_ratio(0),
		 ai_personality_wood_difference(0),
		 ai_personality_early_militarysites(0),
		 last_soldier_trained(0),
		 ai_personality_mil_upper_limit(0) {}
=======
		   : initialized(0),  // zero here is important, it means "~first time"
		     colony_scan_area(0),
		     trees_around_cutters(0),
		     expedition_start_time(0),
		     ships_utilization(0),
		     no_more_expeditions(0),
		     last_attacked_player(0),
		     least_military_score(0),
		     target_military_score(0),
		     ai_personality_military_loneliness(0),
		     ai_personality_attack_margin(0),
		     ai_productionsites_ratio(0),
		     ai_personality_wood_difference(0),
		     ai_personality_early_militarysites(0),
		     last_soldier_trained(0) {
		}
>>>>>>> 54016a29

		// Was initialized
		uint8_t initialized;
		uint32_t colony_scan_area;
		uint32_t trees_around_cutters;
		uint32_t expedition_start_time;
		int16_t
		   ships_utilization;  // 0-10000 to avoid floats, used for decision for building new ships
		uint8_t no_more_expeditions;
		int16_t last_attacked_player;
		int32_t least_military_score;
		int32_t target_military_score;
		int16_t ai_personality_military_dismatlement;
		int32_t ai_personality_attack_margin;
		uint32_t ai_productionsites_ratio;
		int32_t ai_personality_wood_difference;
		uint32_t ai_personality_early_militarysites;
		uint32_t last_soldier_trained;
		int32_t ai_personality_mil_upper_limit;
	} ai_data;

	AiPersistentState* get_mutable_ai_persistent_state() {
		return &ai_data;
	}

	/// Per-player field information.
	struct Field {
		Field()
		   : military_influence(0),
		     vision(0),
		     roads(0),
		     owner(0),
		     time_node_last_unseen(0),
		     border(0),
		     border_r(0),
		     border_br(0),
		     border_bl(0) {
			//  Must be initialized because the rendering code is accessing it
			//  even for triangles that the player does not see (it is the
			//  darkening that actually hides the ground from the user).
			terrains.d = terrains.r = 0;

			time_triangle_last_surveyed[0] = never();
			time_triangle_last_surveyed[1] = never();

			//  Initialized for debug purposes only.
			map_object_descr[0] = map_object_descr[1] = map_object_descr[2] = nullptr;
		}

		/// Military influence is exerted by buildings with the help of soldiers.
		/// When the first soldier enters a building, it starts to exert military
		/// influence on the nodes within its conquer radius. When a building
		/// starts to exert military influence, it adds influence values to the
		/// nodes. When the last soldier leaves the building, it stops to exert
		/// military influence. Then the same values are subtracted from the
		/// nodes. Adding and subtracting military influence values affects land
		/// ownership according to certain rules.
		///
		/// This is not saved/loaded. It is recalculated during the loading
		/// process by adding influence values to the nodes surrounding a
		/// building when the first soldier located in it is loaded.
		MilitaryInfluence military_influence;

		/// Indicates whether the player is currently seeing this node or has
		/// has ever seen it.
		///
		/// The value is
		///  0    if the player has never seen the node
		///  1    if the player does not currently see the node, but has seen it
		///       previously
		///  1+n  if the player currently sees the node, where n is the number of
		///       objects that can see the node.
		///
		/// Note a fundamental difference between seeing a node, and having
		/// knownledge about resources. A node is considered continuously seen by
		/// a player as long as it is within vision range of any person of that
		/// player. If something on the node changes, the game engine will inform
		/// that player about it. But resource knowledge is not continuous. It is
		/// instant (given at the time when the geological survey completes) and
		/// immediately starts aging. Mining implies geological surveying, so a
		/// player will be informed about resource changes that he causes himself
		/// by mining.
		///
		/// Buildings do not see on their own. Only people can see. But as soon
		/// as a person enters a building, the person stops seeing. If it is the
		/// only person in the building, the building itself starts to see (some
		/// buildings, such as fortresses usually see much further than persons
		/// standing on the ground). As soon as a person leaves a building, the
		/// person begins to see on its own. If the building becomes empty of
		/// people, it stops seeing.
		///
		/// Only the Boolean representation of this value (whether the node has
		/// ever been seen) is saved/loaded. The complete value is then obtained
		/// by the calls to see_node or see_area peformed by all the building and
		/// worker objects that can see the node.
		///
		/// \note Never change this variable directly. Instead, use the functions
		/// \ref see_node and \ref unsee_node or, more conveniently,
		/// \ref see_area and \ref unsee_area .
		Vision vision;

		//  Below follows information about the field, as far as this player
		//  knows.

		/**
		 * The terrain types of the 2 triangles, as far as this player knows.
		 * Each value is only valid when one of the corner nodes of the triangle
		 * has been seen.
		 */
		Widelands::Field::Terrains terrains;

		uint8_t roads;

		/**
		 * The owner of this node, as far as this player knows.
		 * Only valid when this player has seen this node.
		 */
		PlayerNumber owner;

		/**
		 * The amount of resource at each of the triangles, as far as this player
		 * knows.
		 * The d component is only valid when time_last_surveyed[0] != Never().
		 * The r component is only valid when time_last_surveyed[1] != Never().
		 */
		// TODO(unknown): Check this on access, at least in debug builds
		Widelands::Field::ResourceAmounts resource_amounts;

		/// Whether there is a road between this node and the node to the
		/// east, as far as this player knows.
		/// Only valid when this player has seen this node or the node to the
		/// east.
		uint8_t road_e() const {
			return roads & RoadType::kMask;
		}

		/// Whether there is a road between this node and the node to the
		/// southeast, as far as this player knows.
		/// Only valid when this player has seen this node or the node to the
		/// southeast.
		uint8_t road_se() const {
			return roads >> RoadType::kSouthEast & RoadType::kMask;
		}

		/// Whether there is a road between this node and the node to the
		/// southwest, as far as this player knows.
		/// Only valid when this player has seen this node or the node to the
		/// southwest.
		uint8_t road_sw() const {
			return roads >> RoadType::kSouthWest & RoadType::kMask;
		}

		/**
		 * The last time when this player surveyed the respective triangle
		 * geologically. Indexed by TCoords::TriangleIndex. A geologic survey is a
		 * thorough investigation. Therefore it is considered impossible to have
		 * knowledge about the resources of a triangle without having knowledge
		 * about each of the surrounding nodes:
		 *
		 *     geologic information about a triangle =>
		 *         each neighbouring node has been seen
		 *
		 * and the contrapositive:
		 *
		 *     some neighbouring node has never been seen =>
		 *         no geologic information about the triangle
		 *
		 * Is EditorGameBase::Never() when never surveyed.
		 */
		Time time_triangle_last_surveyed[2];

		/**
		 * The last time when this player saw this node.
		 * Only valid when \ref vision is 1, i.e. the player has previously seen
		 * this node but can't see it right now.
		 *
		 * This value is only for the node.
		 *
		 * The corresponding value for a triangle between the nodes A, B and C is
		 *   max
		 *     (time_node_last_unseen for A,
		 *      time_node_last_unseen for B,
		 *      time_node_last_unseen for C)
		 * and is only valid if all of {A, B, C} are currently not seen
		 * (i.e. \ref vision <= 1)
		 * and at least one of them has been seen at least once
		 * (i.e. \ref vision == 1).
		 *
		 * The corresponding value for an edge between the nodes A and B is
		 *   max(time_node_last_unseen for A, time_node_last_unseen for B)
		 * and is only valid if all of {A, B} are currently not seen and at
		 * least one of them has been seen at least once.
		 *
		 */
		Time time_node_last_unseen;

		/**
		 * The type of immovable on this node, as far as this player knows.
		 * Only valid when the player has seen this node (or maybe a nearby node
		 * if the immovable is big?). (Roads are not stored here.)
		 */
		const MapObjectDescr* map_object_descr[3];

		/// Information for constructionsite's animation.
		/// only valid, if there is a constructionsite on this node
		ConstructionsiteInformation constructionsite;

		/// Save whether the player saw a border the last time (s)he saw the node.
		bool border;
		bool border_r;
		bool border_br;
		bool border_bl;

		//  Summary of intended layout (not yet fully implemented)
		//
		//                                  32bit arch    64bit arch
		//                                 ============  ============
		//  Identifier                     offset  size  offset  size
		//  =======================        ======  ====  ======  ====
		//  military_influence              0x000  0x10   0x000  0x10
		//  vision                          0x010  0x10   0x010  0x10
		//  terrains                        0x020  0x08   0x020  0x08
		//  roads                           0x028  0x06   0x028  0x06
		//  owner_d                         0x02e  0x05   0x02e  0x05
		//  owner_r                         0x033  0x05   0x033  0x05
		//  resource_amounts                0x038  0x08   0x038  0x08
		//  time_triangle_last_surveyed[0]  0x040  0x20   0x040  0x20
		//  time_triangle_last_surveyed[1]  0x060  0x20   0x060  0x20
		//  time_node_last_unseen           0x080  0x20   0x080  0x20
		//  map_object_descr[0]             0x0a0  0x20   0x0a0  0x40
		//  map_object_descr[1]             0x0c0  0x20   0x0e0  0x40
		//  map_object_descr[2]             0x0e0  0x20   0x120  0x40
		//  ConstructionsiteInformation
		//  border
		//  border_r
		//  border_br
		//  border_bl
		//  <end>                           0x100         0x160

	private:
		DISALLOW_COPY_AND_ASSIGN(Field);
	};

	const Field* fields() const {
		return fields_;
	}

	// See area
	Vision vision(MapIndex const i) const {
		// Node visible if > 1
		return (see_all_ ? 2 : 0) + fields_[i].vision;
	}

	bool has_view_changed() {
		bool t = view_changed_;
		view_changed_ = false;
		return t;
	}

	/**
	 * Update this player's information about this node and the surrounding
	 * triangles and edges.
	 */
	void see_node(const Map&,
	              const Widelands::Field& first_map_field,
	              const FCoords&,
	              const Time,
	              const bool forward = false);

	/// Decrement this player's vision for a node.
	void unsee_node(const MapIndex, const Time, const bool forward = false);

	/// Call see_node for each node in the area.
	void see_area(const Area<FCoords>& area) {
		const Time gametime = egbase().get_gametime();
		const Map& map = egbase().map();
		const Widelands::Field& first_map_field = map[0];
		MapRegion<Area<FCoords>> mr(map, area);
		do {
			see_node(map, first_map_field, mr.location(), gametime);
		} while (mr.advance(map));
		view_changed_ = true;
	}

	/// Decrement this player's vision for each node in an area.
	void unsee_area(const Area<FCoords>& area) {
		const Time gametime = egbase().get_gametime();
		const Map& map = egbase().map();
		const Widelands::Field& first_map_field = map[0];
		MapRegion<Area<FCoords>> mr(map, area);
		do
			unsee_node(mr.location().field - &first_map_field, gametime);
		while (mr.advance(map));
		view_changed_ = true;
	}

	MilitaryInfluence military_influence(MapIndex const i) const {
		return fields_[i].military_influence;
	}

	MilitaryInfluence& military_influence(MapIndex const i) {
		return fields_[i].military_influence;
	}

	bool is_worker_type_allowed(const DescriptionIndex& i) const {
		return allowed_worker_types_.at(i);
	}
	void allow_worker_type(DescriptionIndex, bool allow);

	// Allowed buildings
	bool is_building_type_allowed(const DescriptionIndex& i) const {
		return allowed_building_types_[i];
	}
	void allow_building_type(DescriptionIndex, bool allow);

	// Player commands
	// Only to be called indirectly via CmdQueue
	Flag& force_flag(const FCoords&);  /// Do what it takes to create the flag.
	Flag* build_flag(const Coords&);   /// Build a flag if it is allowed.
	Road& force_road(const Path&);
	Road* build_road(const Path&);  /// Build a road if it is allowed.
	Building& force_building(Coords, const Building::FormerBuildings&);
	Building& force_csite(Coords,
	                      DescriptionIndex,
	                      const Building::FormerBuildings& = Building::FormerBuildings());
	Building* build(Coords, DescriptionIndex, bool, Building::FormerBuildings&);
	void bulldoze(PlayerImmovable&, bool recurse = false);
	void flagaction(Flag&);
	void start_stop_building(PlayerImmovable&);
	void military_site_set_soldier_preference(PlayerImmovable&, uint8_t soldier_preference);
	void start_or_cancel_expedition(Warehouse&);
	void enhance_building(Building*, DescriptionIndex index_of_new_building);
	void dismantle_building(Building*);

	// Economy stuff
	void add_economy(Economy&);
	void remove_economy(Economy&);
	bool has_economy(Economy&) const;
	using Economies = std::vector<Economy*>;
	Economies::size_type get_economy_number(Economy const*) const;
	Economy* get_economy_by_number(Economies::size_type const i) const {
		return economies_[i];
	}
	uint32_t get_nr_economies() const {
		return economies_.size();
	}

	// Military stuff
	void drop_soldier(PlayerImmovable&, Soldier&);
	void change_training_options(TrainingSite&, TrainingAttribute attr, int32_t val);

	uint32_t find_attack_soldiers(Flag&,
	                              std::vector<Soldier*>* soldiers = nullptr,
	                              uint32_t max = std::numeric_limits<uint32_t>::max());
	void enemyflagaction(Flag&, PlayerNumber attacker, uint32_t count);

	uint32_t casualties() const {
		return casualties_;
	}
	uint32_t kills() const {
		return kills_;
	}
	uint32_t msites_lost() const {
		return msites_lost_;
	}
	uint32_t msites_defeated() const {
		return msites_defeated_;
	}
	uint32_t civil_blds_lost() const {
		return civil_blds_lost_;
	}
	uint32_t civil_blds_defeated() const {
		return civil_blds_defeated_;
	}
	void count_casualty() {
		++casualties_;
	}
	void count_kill() {
		++kills_;
	}
	void count_msite_lost() {
		++msites_lost_;
	}
	void count_msite_defeated() {
		++msites_defeated_;
	}
	void count_civil_bld_lost() {
		++civil_blds_lost_;
	}
	void count_civil_bld_defeated() {
		++civil_blds_defeated_;
	}

	// Statistics
	const BuildingStatsVector& get_building_statistics(const DescriptionIndex& i) const;

	std::vector<uint32_t> const* get_ware_production_statistics(DescriptionIndex const) const;

	std::vector<uint32_t> const* get_ware_consumption_statistics(DescriptionIndex const) const;

	std::vector<uint32_t> const* get_ware_stock_statistics(DescriptionIndex const) const;

	void read_statistics(FileRead&);
	void write_statistics(FileWrite&) const;
	void read_remaining_shipnames(FileRead&);
	void write_remaining_shipnames(FileWrite&) const;
	void sample_statistics();
	void ware_produced(DescriptionIndex);

	void ware_consumed(DescriptionIndex, uint8_t);
	void next_ware_production_period();

	void set_ai(const std::string&);
	const std::string& get_ai() const;

	// used in shared kingdom mode
	void add_further_starting_position(uint8_t plr, uint8_t init) {
		further_shared_in_player_.push_back(plr);
		further_initializations_.push_back(init);
	}

	const std::string pick_shipname();

private:
	BuildingStatsVector* get_mutable_building_statistics(const DescriptionIndex& i);
	void update_building_statistics(Building&, NoteImmovable::Ownership ownership);
	void update_team_players();
	void play_message_sound(const Message::Type& msgtype);
	void enhance_or_dismantle(Building*, DescriptionIndex index_of_new_building);

	// Called when a node becomes seen or has changed.  Discovers the node and
	// those of the 6 surrounding edges/triangles that are not seen from another
	// node.
	void rediscover_node(const Map&, const Widelands::Field&, const FCoords&);

	std::unique_ptr<Notifications::Subscriber<NoteImmovable>> immovable_subscriber_;
	std::unique_ptr<Notifications::Subscriber<NoteFieldTerrainChanged>>
	   field_terrain_changed_subscriber_;

	MessageQueue messages_;

	EditorGameBase& egbase_;
	uint8_t initialization_index_;
	std::vector<uint8_t> further_initializations_;   // used in shared kingdom mode
	std::vector<uint8_t> further_shared_in_player_;  //  ''  ''   ''     ''     ''
	TeamNumber team_number_;
	std::vector<Player*> team_player_;
	bool team_player_uptodate_;
	bool see_all_;
	bool view_changed_;
	const PlayerNumber player_number_;
	const TribeDescr& tribe_;  // buildings, wares, workers, sciences
	uint32_t casualties_, kills_;
	uint32_t msites_lost_, msites_defeated_;
	uint32_t civil_blds_lost_, civil_blds_defeated_;
	std::unordered_set<std::string> remaining_shipnames_;

	Field* fields_;
	std::vector<bool> allowed_worker_types_;
	std::vector<bool> allowed_building_types_;
	Economies economies_;
	std::string name_;  // Player name
	std::string ai_;    /**< Name of preferred AI implementation */

	/**
	 * Wares produced (by ware id) since the last call to @ref sample_statistics
	 */
	std::vector<uint32_t> current_produced_statistics_;

	/**
	 * Wares consumed (by ware id) since the last call to @ref sample_statistics
	 */
	std::vector<uint32_t> current_consumed_statistics_;

	/**
	 * Statistics of wares produced over the life of the game, indexed as
	 * ware_productions_[ware id][time index]
	 */
	std::vector<std::vector<uint32_t>> ware_productions_;

	/**
	 * Statistics of wares consumed over the life of the game, indexed as
	 * ware_consumptions_[ware_id][time_index]
	 */
	std::vector<std::vector<uint32_t>> ware_consumptions_;

	/**
	 * Statistics of wares stored inside of warehouses over the
	 * life of the game, indexed as
	 * ware_stocks_[ware_id][time_index]
	 */
	std::vector<std::vector<uint32_t>> ware_stocks_;

	PlayerBuildingStats building_stats_;

	DISALLOW_COPY_AND_ASSIGN(Player);
};

void find_former_buildings(const Tribes& tribes,
                           const DescriptionIndex bi,
                           Building::FormerBuildings* former_buildings);
}

#endif  // end of include guard: WL_LOGIC_PLAYER_H<|MERGE_RESOLUTION|>--- conflicted
+++ resolved
@@ -158,41 +158,23 @@
 	/// data
 	struct AiPersistentState {
 		AiPersistentState()
-<<<<<<< HEAD
-		: initialized(0), // zero here is important, it means "~first time"
-		 colony_scan_area(0),
-		 trees_around_cutters(0),
-		 expedition_start_time(0),
-		 ships_utilization(0),
-		 no_more_expeditions(0),
-		 last_attacked_player(0),
-		 least_military_score(0),
-		 target_military_score(0),
-		 ai_personality_military_dismatlement(0),
-		 ai_personality_attack_margin(0),
-		 ai_productionsites_ratio(0),
-		 ai_personality_wood_difference(0),
-		 ai_personality_early_militarysites(0),
-		 last_soldier_trained(0),
-		 ai_personality_mil_upper_limit(0) {}
-=======
-		   : initialized(0),  // zero here is important, it means "~first time"
-		     colony_scan_area(0),
-		     trees_around_cutters(0),
-		     expedition_start_time(0),
-		     ships_utilization(0),
-		     no_more_expeditions(0),
-		     last_attacked_player(0),
-		     least_military_score(0),
-		     target_military_score(0),
-		     ai_personality_military_loneliness(0),
-		     ai_personality_attack_margin(0),
-		     ai_productionsites_ratio(0),
-		     ai_personality_wood_difference(0),
-		     ai_personality_early_militarysites(0),
-		     last_soldier_trained(0) {
+			: initialized(0), // zero here is important, it means "~first time"
+			 colony_scan_area(0),
+			 trees_around_cutters(0),
+			 expedition_start_time(0),
+			 ships_utilization(0),
+			 no_more_expeditions(0),
+			 last_attacked_player(0),
+			 least_military_score(0),
+			 target_military_score(0),
+			 ai_personality_military_dismatlement(0),
+			 ai_personality_attack_margin(0),
+			 ai_productionsites_ratio(0),
+			 ai_personality_wood_difference(0),
+			 ai_personality_early_militarysites(0),
+			 last_soldier_trained(0),
+			 ai_personality_mil_upper_limit(0) {
 		}
->>>>>>> 54016a29
 
 		// Was initialized
 		uint8_t initialized;
