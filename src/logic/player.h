--- conflicted
+++ resolved
@@ -666,11 +666,8 @@
 	 * ware_stocks_[ware_id][time_index]
 	 */
 	StatisticsMap ware_stocks_;
-<<<<<<< HEAD
-=======
 
 	std::set<DescriptionIndex> muted_building_types_;
->>>>>>> d06d4c4a
 
 	std::set<PlayerNumber> forbid_attack_;
 
