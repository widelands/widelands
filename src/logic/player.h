/*
 * Copyright (C) 2002-2020 by the Widelands Development Team
 *
 * This program is free software; you can redistribute it and/or
 * modify it under the terms of the GNU General Public License
 * as published by the Free Software Foundation; either version 2
 * of the License, or (at your option) any later version.
 *
 * This program is distributed in the hope that it will be useful,
 * but WITHOUT ANY WARRANTY; without even the implied warranty of
 * MERCHANTABILITY or FITNESS FOR A PARTICULAR PURPOSE.  See the
 * GNU General Public License for more details.
 *
 * You should have received a copy of the GNU General Public License
 * along with this program; if not, write to the Free Software
 * Foundation, Inc., 51 Franklin Street, Fifth Floor, Boston, MA  02110-1301, USA.
 *
 */

#ifndef WL_LOGIC_PLAYER_H
#define WL_LOGIC_PLAYER_H

#include <memory>

#include "base/macros.h"
#include "economy/economy.h"
#include "graphic/color.h"
#include "logic/editor_game_base.h"
#include "logic/map_objects/tribes/building.h"
#include "logic/map_objects/tribes/constructionsite.h"
#include "logic/map_objects/tribes/tribe_descr.h"
#include "logic/map_objects/tribes/warehouse.h"
#include "logic/message_queue.h"
#include "logic/see_unsee_node.h"
#include "logic/widelands.h"
#include "sound/constants.h"

class Node;
namespace Widelands {

struct Path;
struct PlayerImmovable;
class TrainingSite;
struct Road;
struct Waterway;

/**
 * Manage in-game aspects of players, such as tribe, team, fog-of-war, statistics,
 * messages (notification when a resource has been found etc.) and so on.
 *
 * Also provides functions for directly building player immovables; however,
 * from the UI and AI codes, those should only ever be issued indirectly via
 * \ref GameController and friends, so that replays and network games function
 * properly.
 */
class Player {
public:
	struct BuildingStats {
		bool is_constructionsite;
		Coords pos;
	};
	using BuildingStatsVector = std::vector<BuildingStats>;
	using PlayerBuildingStats = std::vector<BuildingStatsVector>;

	friend class EditorGameBase;
	friend struct GamePlayerInfoPacket;
	friend struct GamePlayerEconomiesPacket;
	friend struct GamePlayerAiPersistentPacket;
	friend class MapBuildingdataPacket;
	friend class MapPlayersViewPacket;

	Player(EditorGameBase&,
	       PlayerNumber,
	       uint8_t initialization_index,
	       const TribeDescr& tribe,
	       const std::string& name);
	~Player();

	void allocate_map();

	const MessageQueue& messages() const {
		return messages_;
	}
	MessageQueue* get_messages() {
		return &messages_;
	}

	/// Adds the message to the queue.
	MessageId add_message(Game&, std::unique_ptr<Message> message, bool popup = false);

	/// Like add_message, but if there has been a message from the same sender
	/// in the last timeout milliseconds in a radius r around the coordinates
	/// of m, the message deallocated instead.
	MessageId add_message_with_timeout(Game&,
	                                   std::unique_ptr<Message> message,
	                                   uint32_t timeout,
	                                   uint32_t radius);

	/// Indicates that the object linked to the message has been removed
	/// from the game. This implementation deletes the message.
	void message_object_removed(MessageId mid) const;

	void set_message_status(const MessageId& id, Message::Status const status) {
		get_messages()->set_message_status(id, status);
	}

	const std::set<Serial>& ships() const;
	void add_ship(Serial ship);
	void remove_ship(Serial ship);

	const EditorGameBase& egbase() const {
		return egbase_;
	}
	EditorGameBase& egbase() {
		return egbase_;
	}
	PlayerNumber player_number() const {
		return player_number_;
	}
	TeamNumber team_number() const {
		return team_number_;
	}
	const RGBColor& get_playercolor() const {
		return kPlayerColors[player_number_ - 1];
	}
	const TribeDescr& tribe() const {
		return tribe_;
	}

	const std::string& get_name() const {
		return name_;
	}
	void set_name(const std::string& name) {
		name_ = name;
	}
	void set_team_number(TeamNumber team);

	void create_default_infrastructure();

	NodeCaps get_buildcaps(const FCoords&) const;

	bool is_hostile(const Player&) const;

	/**
	 * Returns whether the player lost the last warehouse.
	 */
	bool is_defeated() const;

	// For cheating
	void set_see_all(bool const t) {
		see_all_ = t;
	}
	bool see_all() const {
		return see_all_;
	}

	/// Data that are used and managed by AI. They are here to have it saved as a part of player's
	/// data
	struct AiPersistentState {
		// TODO(tiborb): this should be replaced by command line switch
		static constexpr size_t kMagicNumbersSize = 200;
		static constexpr size_t kNeuronPoolSize = 80;
		static constexpr size_t kFNeuronPoolSize = 60;

		// Seafaring constants for controlling expeditions
		static constexpr uint32_t kColonyScanStartArea = 35;
		static constexpr uint32_t kColonyScanMinArea = 12;
		static constexpr uint32_t kNoExpedition = 0;

		AiPersistentState()
		   : initialized(false),
		     colony_scan_area(0),
		     trees_around_cutters(0),
		     expedition_start_time(0),
		     ships_utilization(0),
		     no_more_expeditions(false),
		     last_attacked_player(0),
		     least_military_score(0),
		     target_military_score(0),
		     ai_productionsites_ratio(0),
		     ai_personality_mil_upper_limit(0),
		     magic_numbers(kMagicNumbersSize, 0),
		     neuron_weights(kNeuronPoolSize, 0),
		     neuron_functs(kNeuronPoolSize, 0),
		     f_neurons(kFNeuronPoolSize, 0) {
		}

		void initialize();

		// Was initialized
		bool initialized;
		uint32_t colony_scan_area;
		uint32_t trees_around_cutters;
		uint32_t expedition_start_time;
		int16_t
		   ships_utilization;  // 0-10000 to avoid floats, used for decision for building new ships
		bool no_more_expeditions;
		int16_t last_attacked_player;
		int32_t least_military_score;
		int32_t target_military_score;
		uint32_t ai_productionsites_ratio;
		int32_t ai_personality_mil_upper_limit;
		std::vector<int16_t> magic_numbers;
		std::vector<int8_t> neuron_weights;
		std::vector<int8_t> neuron_functs;
		std::vector<uint32_t> f_neurons;
		std::unordered_map<Widelands::DescriptionIndex, uint32_t> remaining_basic_buildings;
	} ai_data;

	AiPersistentState* get_mutable_ai_persistent_state() {
		return &ai_data;
	}

	/// Per-player field information.
	struct Field {
		Field()
		   : military_influence(0),
		     seeing(SeeUnseeNode::kUnexplore),
		     r_e(RoadSegment::kNone),
		     r_se(RoadSegment::kNone),
		     r_sw(RoadSegment::kNone),
		     owner(0),
		     time_node_last_unseen(0),
		     map_object_descr(nullptr),
		     border(0),
		     border_r(0),
		     border_br(0),
		     border_bl(0) {
			//  Must be initialized because the rendering code is accessing it
			//  even for triangles that the player does not see (it is the
			//  darkening that actually hides the ground from the user).
			terrains.d = terrains.r = 0;

			time_triangle_last_surveyed[0] = never();
			time_triangle_last_surveyed[1] = never();
		}

		/// Military influence is exerted by buildings with the help of soldiers.
		/// When the first soldier enters a building, it starts to exert military
		/// influence on the nodes within its conquer radius. When a building
		/// starts to exert military influence, it adds influence values to the
		/// nodes. When the last soldier leaves the building, it stops to exert
		/// military influence. Then the same values are subtracted from the
		/// nodes. Adding and subtracting military influence values affects land
		/// ownership according to certain rules.
		///
		/// This is not saved/loaded. It is recalculated during the loading
		/// process by adding influence values to the nodes surrounding a
		/// building when the first soldier located in it is loaded.
		MilitaryInfluence military_influence;

		/// Indicates whether the player is currently seeing this node or has
		/// has ever seen it.
		///
		/// The value is
		///  `kUnexplore` if the player has never seen the node
		///  `kUnsee`     if the player does not currently see
		///               the node, but has seen it previously
		///  `kReveal`    if the player currently sees the node
		///
		/// Note a fundamental difference between seeing a node, and having
		/// knownledge about resources. A node is considered continuously seen by
		/// a player as long as it is within vision range of any person of that
		/// player. If something on the node changes, the game engine will inform
		/// that player about it. But resource knowledge is not continuous. It is
		/// instant (given at the time when the geological survey completes) and
		/// immediately starts aging. Mining implies geological surveying, so a
		/// player will be informed about resource changes that he causes himself
		/// by mining.
		///
		/// Buildings do not see on their own. Only people can see. But as soon
		/// as a person enters a building, the person stops seeing. If it is the
		/// only person in the building, the building itself starts to see (some
		/// buildings, such as fortresses usually see much further than persons
		/// standing on the ground). As soon as a person leaves a building, the
		/// person begins to see on its own. If the building becomes empty of
		/// people, it stops seeing. Exception: Warehouses always see.
		///
		/// Only the Boolean representation of this value (whether the node has
		/// ever been seen) is saved/loaded. The complete value is then obtained
		/// by the calls to see_node or see_area peformed by all the building and
		/// worker objects that can see the node.
		///
		/// \note Never change this directly. Use update_vision() to recalculate.
		SeeUnseeNode seeing;

		//  Below follows information about the field, as far as this player
		//  knows.

		/**
		 * The terrain types of the 2 triangles, as far as this player knows.
		 * Each value is only valid when one of the corner nodes of the triangle
		 * has been seen.
		 */
		Widelands::Field::Terrains terrains;

		/**
		 * The road types of the 3 edges, as far as this player knows.
		 * Each value is only valid when this player has seen this node
		 * or the node to the the edge leads up to.
		 */
		RoadSegment r_e;
		RoadSegment r_se;
		RoadSegment r_sw;

		/**
		 * The owner of this node, as far as this player knows.
		 * Only valid when this player has seen this node.
		 */
		PlayerNumber owner;

		/**
		 * The amount of resource at each of the triangles, as far as this player
		 * knows.
		 * The d component is only valid when time_last_surveyed[0] != Never().
		 * The r component is only valid when time_last_surveyed[1] != Never().
		 */
		// TODO(unknown): Check this on access, at least in debug builds
		Widelands::Field::ResourceAmounts resource_amounts;

		/// Whether there is a road between this node and the node to the
		/// east, as far as this player knows.
		/// Only valid when this player has seen this node or the node to the
		/// east.
		RoadSegment road_e() const {
			return r_e;
		}

		/// Whether there is a road between this node and the node to the
		/// southeast, as far as this player knows.
		/// Only valid when this player has seen this node or the node to the
		/// southeast.
		RoadSegment road_se() const {
			return r_se;
		}

		/// Whether there is a road between this node and the node to the
		/// southwest, as far as this player knows.
		/// Only valid when this player has seen this node or the node to the
		/// southwest.
		RoadSegment road_sw() const {
			return r_sw;
		}

		/**
		 * The last time when this player surveyed the respective triangle
		 * geologically. Indexed by TCoords::TriangleIndex. A geologic survey is a
		 * thorough investigation. Therefore it is considered impossible to have
		 * knowledge about the resources of a triangle without having knowledge
		 * about each of the surrounding nodes:
		 *
		 *     geologic information about a triangle =>
		 *         each neighbouring node has been seen
		 *
		 * and the contrapositive:
		 *
		 *     some neighbouring node has never been seen =>
		 *         no geologic information about the triangle
		 *
		 * Is EditorGameBase::Never() when never surveyed.
		 */
		Time time_triangle_last_surveyed[2];

		/**
		 * The last time when this player saw this node.
		 * Only valid when \ref seeing is kUnsee, i.e. the player has previously seen
		 * this node but can't see it right now.
		 *
		 * This value is only for the node.
		 *
		 * The corresponding value for a triangle between the nodes A, B and C is
		 *   max
		 *     (time_node_last_unseen for A,
		 *      time_node_last_unseen for B,
		 *      time_node_last_unseen for C)
		 * and is only valid if all of {A, B, C} are currently not seen
		 * (i.e. \ref seeing != kReveal)
		 * and at least one of them has been seen at least once
		 * (i.e. \ref seeing == kUnsee).
		 *
		 * The corresponding value for an edge between the nodes A and B is
		 *   max(time_node_last_unseen for A, time_node_last_unseen for B)
		 * and is only valid if all of {A, B} are currently not seen and at
		 * least one of them has been seen at least once.
		 *
		 */
		Time time_node_last_unseen;

		/**
		 * The type of immovable on this node, as far as this player knows.
		 * Only valid when the player has seen this node (or maybe a nearby node
		 * if the immovable is big?). (Roads are not stored here.)
		 */
		const MapObjectDescr* map_object_descr;

		/// Information for constructionsite's animation.
		/// only valid, if there is a constructionsite on this node
		ConstructionsiteInformation constructionsite;

		/// Save whether the player saw a border the last time (s)he saw the node.
		bool border;
		bool border_r;
		bool border_br;
		bool border_bl;

	private:
		DISALLOW_COPY_AND_ASSIGN(Field);
	};

	const Field* fields() const {
		return fields_.get();
	}

	SeeUnseeNode get_vision(MapIndex) const;
	bool is_seeing(MapIndex i) const {
		return get_vision(i) == SeeUnseeNode::kReveal;
	}

	// Cause this player and all his team mates to recalculate the visibility
	// state of the given area of fields. If `force_visible` is true, we
	// will assume without checking that we can see all fields of this area.
	void update_vision(const Area<FCoords>&, bool force_visible);

	/// Explicitly hide or reveal the field at 'c'. The modes are as follows:
	/// - kUnsee:     Decrement the field's vision
	/// - kUnexplore: Set the field's vision to 0
	/// - kReveal:    If the field was hidden previously, restore the vision to the value it had
	///               at the time of hiding. Otherwise, increment the vision.
	void hide_or_reveal_field(const Coords&, SeeUnseeNode);

	MilitaryInfluence military_influence(MapIndex const i) const {
		return fields_[i].military_influence;
	}

	MilitaryInfluence& military_influence(MapIndex const i) {
		return fields_[i].military_influence;
	}

	bool is_worker_type_allowed(const DescriptionIndex& i) const {
		return allowed_worker_types_.at(i);
	}
	void allow_worker_type(DescriptionIndex, bool allow);

	// Allowed buildings
	bool is_building_type_allowed(const DescriptionIndex& i) const {
		return allowed_building_types_[i];
	}
	void allow_building_type(DescriptionIndex, bool allow);

	// Player commands
	// Only to be called indirectly via CmdQueue
	Flag& force_flag(const FCoords&);  /// Do what it takes to create the flag.
	Flag* build_flag(const Coords&);   /// Build a flag if it is allowed.
	Road& force_road(const Path&);
	Road* build_road(const Path&);  /// Build a road if it is allowed.
	Waterway& force_waterway(const Path&);
	Waterway* build_waterway(const Path&);  /// Build a waterway if it is allowed.
	Building& force_building(Coords, const FormerBuildings&);
	Building& force_csite(Coords, DescriptionIndex, const FormerBuildings& = FormerBuildings());
	Building* build(Coords, DescriptionIndex, bool, FormerBuildings&);
	void bulldoze(PlayerImmovable&, bool recurse = false);
	void flagaction(Flag&);
	void start_stop_building(PlayerImmovable&);
	void military_site_set_soldier_preference(PlayerImmovable&,
	                                          SoldierPreference soldier_preference);
	void start_or_cancel_expedition(Warehouse&);
	void enhance_building(Building*, DescriptionIndex index_of_new_building, bool keep_wares);
	void dismantle_building(Building*, bool keep_wares);

	Economy* create_economy(WareWorker);
	Economy* create_economy(Serial serial, WareWorker);  // For saveloading only
	void remove_economy(Serial serial);
	const std::map<Serial, std::unique_ptr<Economy>>& economies() const;
	Economy* get_economy(Widelands::Serial serial) const;
	bool has_economy(Widelands::Serial serial) const;

	uint32_t get_current_produced_statistics(uint8_t);

	// Military stuff
	void drop_soldier(PlayerImmovable&, Soldier&);
	void change_training_options(TrainingSite&, TrainingAttribute attr, int32_t val);

	uint32_t find_attack_soldiers(Flag&,
	                              std::vector<Soldier*>* soldiers = nullptr,
	                              uint32_t max = std::numeric_limits<uint32_t>::max());
	void enemyflagaction(Flag&, PlayerNumber attacker, const std::vector<Widelands::Soldier*>&);

	uint32_t casualties() const {
		return casualties_;
	}
	uint32_t kills() const {
		return kills_;
	}
	uint32_t msites_lost() const {
		return msites_lost_;
	}
	uint32_t msites_defeated() const {
		return msites_defeated_;
	}
	uint32_t civil_blds_lost() const {
		return civil_blds_lost_;
	}
	uint32_t civil_blds_defeated() const {
		return civil_blds_defeated_;
	}
	void count_casualty() {
		++casualties_;
	}
	void count_kill() {
		++kills_;
	}
	void count_msite_lost() {
		++msites_lost_;
	}
	void count_msite_defeated() {
		++msites_defeated_;
	}
	void count_civil_bld_lost() {
		++civil_blds_lost_;
	}
	void count_civil_bld_defeated() {
		++civil_blds_defeated_;
	}

	// Statistics
	const BuildingStatsVector& get_building_statistics(const DescriptionIndex& i) const;

	std::vector<uint32_t> const* get_ware_production_statistics(DescriptionIndex const) const;

	std::vector<uint32_t> const* get_ware_consumption_statistics(DescriptionIndex const) const;

	std::vector<uint32_t> const* get_ware_stock_statistics(DescriptionIndex const) const;

	void
	read_statistics(FileRead&, uint16_t packet_version, const TribesLegacyLookupTable& lookup_table);
	void write_statistics(FileWrite&) const;
	void read_remaining_shipnames(FileRead&);
	void write_remaining_shipnames(FileWrite&) const;
	void sample_statistics();
	void ware_produced(DescriptionIndex);

	void ware_consumed(DescriptionIndex, uint8_t);
	void next_ware_production_period();

	void set_ai(const std::string&);
	const std::string& get_ai() const;

	// used in shared kingdom mode
	void add_further_starting_position(uint8_t plr, uint8_t init) {
		further_shared_in_player_.push_back(plr);
		further_initializations_.push_back(init);
	}

	void set_attack_forbidden(PlayerNumber who, bool forbid);
	bool is_attack_forbidden(PlayerNumber who) const;

	const std::string pick_shipname();

<<<<<<< HEAD
	void add_seer(const MapObject&, const Area<FCoords>&);
	void add_seer(const MapObject&);
	void remove_seer(const MapObject&, const Area<FCoords>&);
=======
	void add_soldier(unsigned h, unsigned a, unsigned d, unsigned e);
	void remove_soldier(unsigned h, unsigned a, unsigned d, unsigned e);
	uint32_t count_soldiers(unsigned h, unsigned a, unsigned d, unsigned e) const;
	uint32_t count_soldiers_h(unsigned) const;
	uint32_t count_soldiers_a(unsigned) const;
	uint32_t count_soldiers_d(unsigned) const;
	uint32_t count_soldiers_e(unsigned) const;
>>>>>>> b50d436d

	bool is_muted(DescriptionIndex di) const {
		return muted_building_types_.count(di);
	}
	void set_muted(DescriptionIndex, bool mute);

private:
	BuildingStatsVector* get_mutable_building_statistics(const DescriptionIndex& i);
	void update_building_statistics(Building&, NoteImmovable::Ownership ownership);
	void update_team_players();
	void play_message_sound(const Message* message);
	void enhance_or_dismantle(Building*, DescriptionIndex index_of_new_building, bool keep_wares);

	// Called when a node becomes seen or has changed.  Discovers the node and
	// those of the 6 surrounding edges/triangles that are not seen from another
	// node.
	void rediscover_node(const Map&, const FCoords&);

	std::unique_ptr<Notifications::Subscriber<NoteImmovable>> immovable_subscriber_;
	std::unique_ptr<Notifications::Subscriber<NoteFieldTerrainChanged>>
	   field_terrain_changed_subscriber_;

	MessageQueue messages_;

	EditorGameBase& egbase_;
	uint8_t initialization_index_;
	std::vector<uint8_t> further_initializations_;   // used in shared kingdom mode
	std::vector<uint8_t> further_shared_in_player_;  //  ''  ''   ''     ''     ''
	TeamNumber team_number_;
	std::set<PlayerNumber> team_player_;
	bool see_all_;
	const PlayerNumber player_number_;
	const TribeDescr& tribe_;  // buildings, wares, workers, sciences
	uint32_t casualties_, kills_;
	uint32_t msites_lost_, msites_defeated_;
	uint32_t civil_blds_lost_, civil_blds_defeated_;

	std::list<std::string> remaining_shipnames_;
	// If we run out of ship names, we'll want to continue with unique numbers
	uint32_t ship_name_counter_;

	std::unique_ptr<Field[]> fields_;
	std::vector<bool> allowed_worker_types_;
	std::vector<bool> allowed_building_types_;
	std::map<Serial, std::unique_ptr<Economy>> economies_;
	std::set<Serial> ships_;
	std::string name_;  // Player name
	std::string ai_;    /**< Name of preferred AI implementation */

	bool should_see(const FCoords&) const;
	// Own bobs and buildings that are seeing fields in their vicinity
	std::list<const MapObject*> seers_;

	void update_vision(const FCoords&, bool force_visible);
	void update_vision_whole_map();
	// Fields that were explicitly revealed, with their vision at the time of revealing
	std::set<MapIndex> revealed_fields_;

	/**
	 * Wares produced (by ware id) since the last call to @ref sample_statistics
	 */
	std::vector<uint32_t> current_produced_statistics_;

	/**
	 * Wares consumed (by ware id) since the last call to @ref sample_statistics
	 */
	std::vector<uint32_t> current_consumed_statistics_;

	/**
	 * Statistics of wares produced over the life of the game, indexed as
	 * ware_productions_[ware id][time index]
	 */
	std::vector<std::vector<uint32_t>> ware_productions_;

	/**
	 * Statistics of wares consumed over the life of the game, indexed as
	 * ware_consumptions_[ware_id][time_index]
	 */
	std::vector<std::vector<uint32_t>> ware_consumptions_;

	/**
	 * Statistics of wares stored inside of warehouses over the
	 * life of the game, indexed as
	 * ware_stocks_[ware_id][time_index]
	 */
	std::vector<std::vector<uint32_t>> ware_stocks_;

	std::set<DescriptionIndex> muted_building_types_;

	std::set<PlayerNumber> forbid_attack_;

	PlayerBuildingStats building_stats_;

	struct SoldierStatistics {
		const unsigned health, attack, defense, evade;
		Quantity total;
		SoldierStatistics(unsigned h, unsigned a, unsigned d, unsigned e)
		   : health(h), attack(a), defense(d), evade(e), total(0) {
		}
		bool operator==(const SoldierStatistics& s) const {
			return s.health == health && s.attack == attack && s.defense == defense &&
			       s.evade == evade;
		}
	};
	std::vector<SoldierStatistics> soldier_stats_;

	FxId message_fx_;
	FxId attack_fx_;
	FxId occupied_fx_;

	DISALLOW_COPY_AND_ASSIGN(Player);
};

void find_former_buildings(const Tribes& tribes,
                           const DescriptionIndex bi,
                           FormerBuildings* former_buildings);
}  // namespace Widelands

#endif  // end of include guard: WL_LOGIC_PLAYER_H<|MERGE_RESOLUTION|>--- conflicted
+++ resolved
@@ -556,11 +556,10 @@
 
 	const std::string pick_shipname();
 
-<<<<<<< HEAD
 	void add_seer(const MapObject&, const Area<FCoords>&);
 	void add_seer(const MapObject&);
 	void remove_seer(const MapObject&, const Area<FCoords>&);
-=======
+
 	void add_soldier(unsigned h, unsigned a, unsigned d, unsigned e);
 	void remove_soldier(unsigned h, unsigned a, unsigned d, unsigned e);
 	uint32_t count_soldiers(unsigned h, unsigned a, unsigned d, unsigned e) const;
@@ -568,7 +567,6 @@
 	uint32_t count_soldiers_a(unsigned) const;
 	uint32_t count_soldiers_d(unsigned) const;
 	uint32_t count_soldiers_e(unsigned) const;
->>>>>>> b50d436d
 
 	bool is_muted(DescriptionIndex di) const {
 		return muted_building_types_.count(di);
