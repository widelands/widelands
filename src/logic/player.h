/*
 * Copyright (C) 2002-2023 by the Widelands Development Team
 *
 * This program is free software; you can redistribute it and/or
 * modify it under the terms of the GNU General Public License
 * as published by the Free Software Foundation; either version 2
 * of the License, or (at your option) any later version.
 *
 * This program is distributed in the hope that it will be useful,
 * but WITHOUT ANY WARRANTY; without even the implied warranty of
 * MERCHANTABILITY or FITNESS FOR A PARTICULAR PURPOSE.  See the
 * GNU General Public License for more details.
 *
 * You should have received a copy of the GNU General Public License
 * along with this program; if not, see <https://www.gnu.org/licenses/>.
 *
 */

#ifndef WL_LOGIC_PLAYER_H
#define WL_LOGIC_PLAYER_H

#include <atomic>
#include <memory>
#include <set>

#include "base/macros.h"
#include "economy/economy.h"
#include "economy/flag_job.h"
#include "graphic/color.h"
#include "logic/detected_port_space.h"
#include "logic/editor_game_base.h"
#include "logic/map_objects/tribes/building.h"
#include "logic/map_objects/tribes/constructionsite.h"
#include "logic/map_objects/tribes/tribe_descr.h"
#include "logic/map_objects/tribes/warehouse.h"
#include "logic/message_queue.h"
#include "logic/vision.h"
#include "sound/constants.h"

class Node;
namespace Widelands {

struct Path;
class PinnedNote;
struct PlayerImmovable;
class TrainingSite;
struct Road;
struct Waterway;

/**
 * Manage in-game aspects of players, such as tribe, team, fog-of-war, statistics,
 * messages (notification when a resource has been found etc.) and so on.
 *
 * Also provides functions for directly building player immovables; however,
 * from the UI and AI codes, those should only ever be issued indirectly via
 * \ref GameController and friends, so that replays and network games function
 * properly.
 */
class Player {
public:
	struct BuildingStats {
		bool is_constructionsite;
		Coords pos;
	};
	using BuildingStatsVector = std::vector<BuildingStats>;
	using PlayerBuildingStats = std::vector<BuildingStatsVector>;

	friend class EditorGameBase;
	friend struct GamePlayerInfoPacket;
	friend struct GamePlayerEconomiesPacket;
	friend struct GamePlayerAiPersistentPacket;
	friend class MapBuildingdataPacket;
	friend class MapPlayersViewPacket;

	Player(EditorGameBase&,
	       PlayerNumber,
	       uint8_t initialization_index,
	       const RGBColor&,
	       const TribeDescr& tribe,
	       const std::string& name);
	~Player() = default;

	void allocate_map();

	const MessageQueue& messages() const {
		return messages_;
	}
	MessageQueue* get_messages() {
		return &messages_;
	}

	/// Adds the message to the queue.
	MessageId add_message(Game&, std::unique_ptr<Message> message, bool popup = false);

	/// Like add_message, but if there has been a message from the same sender
	/// in the last timeout milliseconds in a radius r around the coordinates
	/// of m, the message deallocated instead.
	MessageId add_message_with_timeout(Game&,
	                                   std::unique_ptr<Message> message,
	                                   const Duration& timeout,
	                                   uint32_t radius);

	/// Indicates that the object linked to the message has been removed
	/// from the game. This implementation deletes the message.
	void message_object_removed(MessageId message_id) const;

	void set_message_status(const MessageId& id, Message::Status const status) {
		get_messages()->set_message_status(id, status);
	}

	// Open a watch window following the given bob, provided that this is the interactive player.
	void show_watch_window(Game&, Bob&);

	const std::set<Serial>& ships() const;
	void add_ship(Serial ship);
	void remove_ship(Serial ship);

	const EditorGameBase& egbase() const {
		return egbase_;
	}
	EditorGameBase& egbase() {
		return egbase_;
	}
	PlayerNumber player_number() const {
		return player_number_;
	}
	TeamNumber team_number() const {
		return team_number_;
	}
	const TribeDescr& tribe() const {
		return tribe_;
	}

	const RGBColor& get_playercolor() const {
		return playercolor_;
	}
	void set_playercolor(const RGBColor& c) {
		playercolor_ = c;
	}

	const std::string& get_name() const {
		return name_;
	}
	void set_name(const std::string& name) {
		name_ = name;
	}
	void set_team_number(TeamNumber team);
	bool may_approve_request(DiplomacyAction action, PlayerNumber from, PlayerNumber to) const;

	void create_default_infrastructure();

	NodeCaps get_buildcaps(const FCoords&) const;

	bool is_hostile(const Player&) const;

	/**
	 * Returns whether the player lost the last warehouse.
	 */
	bool is_defeated() const;

	// For cheating
	void set_see_all(bool const t) {
		see_all_ = t;
	}
	bool see_all() const {
		return see_all_ || is_picking_custom_starting_position_;
	}

	/// Data that are used and managed by AI. They are here to have it saved as a part of player's
	/// data
	struct AiPersistentState {
		// TODO(tiborb): this should be replaced by command line switch
		static constexpr size_t kMagicNumbersSize = 200;
		static constexpr size_t kNeuronPoolSize = 80;
		static constexpr size_t kFNeuronPoolSize = 60;

		// Seafaring constants for controlling expeditions
		static constexpr uint32_t kColonyScanStartArea = 35;
		static constexpr uint32_t kColonyScanMinArea = 12;
		static constexpr Time kNoExpedition{0U};

		AiPersistentState() = default;

		void initialize();

		// Was initialized
		bool initialized{false};
		uint32_t colony_scan_area{0U};
		uint32_t trees_around_cutters{0U};
		Time expedition_start_time{0U};
		int16_t ships_utilization{
		   0};  // 0-10000 to avoid floats, used for decision for building new ships
		bool no_more_expeditions{false};
		int16_t last_attacked_player{0};
		int32_t least_military_score{0};
		int32_t target_military_score{0};
		uint32_t ai_productionsites_ratio{0U};
		int32_t ai_personality_mil_upper_limit{0};
		std::vector<int16_t> magic_numbers{std::vector<int16_t>(kMagicNumbersSize, 0)};
		std::vector<int8_t> neuron_weights{std::vector<int8_t>(kNeuronPoolSize, 0)};
		std::vector<int8_t> neuron_functs{std::vector<int8_t>(kNeuronPoolSize, 0)};
		std::vector<uint32_t> f_neurons{std::vector<uint32_t>(kFNeuronPoolSize, 0)};
		std::unordered_map<Widelands::DescriptionIndex, uint32_t> remaining_basic_buildings;
	};

	[[nodiscard]] AiPersistentState* get_mutable_ai_persistent_state() {
		return &ai_data_;
	}

	/// Per-player field information.
	struct Field {
		Field() {
			//  Must be initialized because the rendering code is accessing it
			//  even for triangles that the player does not see (it is the
			//  darkening that actually hides the ground from the user).
			terrains.store(Widelands::Field::Terrains{0, 0});
		}

		~Field() {
			if (is_constructionsite) {
				delete constructionsite;
			}
		}

		/// Military influence is exerted by buildings with the help of soldiers.
		/// When the first soldier enters a building, it starts to exert military
		/// influence on the nodes within its conquer radius. When a building
		/// starts to exert military influence, it adds influence values to the
		/// nodes. When the last soldier leaves the building, it stops to exert
		/// military influence. Then the same values are subtracted from the
		/// nodes. Adding and subtracting military influence values affects land
		/// ownership according to certain rules.
		///
		/// This is not saved/loaded. It is recalculated during the loading
		/// process by adding influence values to the nodes surrounding a
		/// building when the first soldier located in it is loaded.
		MilitaryInfluence military_influence{0U};

		/// Indicates whether the player is currently seeing this node or has
		/// ever seen it.
		///
		/// Note a fundamental difference between seeing a node, and having
		/// knownledge about resources. A node is considered continuously seen by
		/// a player as long as it is within vision range of any person of that
		/// player. If something on the node changes, the game engine will inform
		/// that player about it. But resource knowledge is not continuous. It is
		/// instant (given at the time when the geological survey completes) and
		/// immediately starts aging. Mining implies geological surveying, so a
		/// player will be informed about resource changes that he causes himself
		/// by mining.
		///
		/// Buildings do not see on their own. Only people can see. But as soon
		/// as a person enters a building, the building itself starts to see
		/// (some buildings, such as fortresses usually see much further than
		/// persons standing on the ground). If the building becomes empty of
		/// people, it stops seeing. Exception: Warehouses always see.
		///
		/// \note Do not change this directly. Instead, use see_area whenever
		/// a worker or a building starts seeing an area, unsee_area when it
		/// stops seeing that area, and hide_or_reveal_field to add or remove
		/// permanent vision.
		Vision vision{VisibleState::kUnexplored};

		//  Below follows information about the field, as far as this player
		//  knows.

		/**
		 * The terrain types of the 2 triangles, as far as this player knows.
		 * Each value is only valid when one of the corner nodes of the triangle
		 * has been seen.
		 */
		std::atomic<Widelands::Field::Terrains> terrains;

		/**
		 * The road types of the 3 edges, as far as this player knows.
		 * Each value is only valid when this player has seen this node
		 * or the node to the the edge leads up to.
		 */
		RoadSegment r_e{RoadSegment::kNone};
		RoadSegment r_se{RoadSegment::kNone};
		RoadSegment r_sw{RoadSegment::kNone};

		/// Whether there is a road between this node and the node to the
		/// east, as far as this player knows.
		/// Only valid when this player has seen this node or the node to the
		/// east.
		[[nodiscard]] RoadSegment road_e() const {
			return r_e;
		}

		/// Whether there is a road between this node and the node to the
		/// southeast, as far as this player knows.
		/// Only valid when this player has seen this node or the node to the
		/// southeast.
		[[nodiscard]] RoadSegment road_se() const {
			return r_se;
		}

		/// Whether there is a road between this node and the node to the
		/// southwest, as far as this player knows.
		/// Only valid when this player has seen this node or the node to the
		/// southwest.
		[[nodiscard]] RoadSegment road_sw() const {
			return r_sw;
		}

		/**
		 * The last time when this player saw this node.
		 * Only valid when \ref seeing is kPreviouslySeen, i.e. the player has previously seen
		 * this node but can't see it right now.
		 *
		 * This value is only for the node.
		 *
		 * The corresponding value for a triangle between the nodes A, B and C is
		 *   max
		 *     (time_node_last_unseen for A,
		 *      time_node_last_unseen for B,
		 *      time_node_last_unseen for C)
		 * and is only valid if all of {A, B, C} are currently not seen
		 * (i.e. \ref seeing != kVisible)
		 * and at least one of them has been seen at least once
		 * (i.e. \ref seeing == kPreviouslySeen).
		 *
		 * The corresponding value for an edge between the nodes A and B is
		 *   max(time_node_last_unseen for A, time_node_last_unseen for B)
		 * and is only valid if all of {A, B} are currently not seen and at
		 * least one of them has been seen at least once.
		 *
		 */
		Time time_node_last_unseen{0U};

		/**
		 * The type of immovable on this node, as far as this player knows.
		 * Only valid when the player has seen this node (or maybe a nearby node
		 * if the immovable is big?). (Roads are not stored here.)
		 */
		const MapObjectDescr* map_object_descr{nullptr};

		/* Information for ConstructionSite and DismantleSite animation.
		 * `constructionsite` is only valid if there is a constructionsite
		 * on this node. `dismantlesite` is only valid if there is a dismantlesite.
		 *
		 * `dismantlesite.progress` equals the value of `get_built_per64k()`
		 * at the time the dismantlesite was last seen.
		 *
		 * `constructionsite` is allocated on demand because of its size.
		 * Call `set_constructionsite(true)` before using `constructionsite`,
		 * and call `set_constructionsite(false)` before using `dismantlesite`.
		 */
		struct DismantlesiteInformation {
			uint32_t progress;
			const BuildingDescr* building;
		};
		union {
			DismantlesiteInformation dismantlesite;
			ConstructionsiteInformation* constructionsite;
		};
		bool is_constructionsite{false};
		void set_constructionsite(bool);

		/// Save whether the player saw a border the last time (s)he saw the node.
		bool border{false};
		bool border_r{false};
		bool border_br{false};
		bool border_bl{false};

		/**
		 * The owner of this node, as far as this player knows.
		 * Only valid when this player has seen this node.
		 */
		PlayerNumber owner{0U};

	private:
		DISALLOW_COPY_AND_ASSIGN(Field);
	};

	const Field* fields() const {
		return fields_.get();
	}

	/// Returns whether the field is kUnexplored, kPreviouslySeen or kVisible.
	/// Always kVisible in see_all mode.
	VisibleState get_vision(MapIndex) const;

	/// Returns whether this player is currently seeing this field.
	/// Always true in see_all mode.
	bool is_seeing(MapIndex) const;

	/// Increment this player's vision for this node.
	void see_node(MapIndex);

	/// Decrement this player's vision for this node.
	void unsee_node(MapIndex);

	/// Increment this player's vision for each node in the area.
	/// Called when a building or bob starts seeing this area.
	void see_area(const Area<FCoords>&);

	/// Decrement this player's vision for each node in an area.
	/// Called when a building or bob stops seeing this area.
	void unsee_area(const Area<FCoords>&);

	/// Explicitly hide or reveal the given field. The modes are as follows:
	/// - kReveal:        Give the player full permanent vision of this field,
	///                   independent of buildings' and workers' vision.
	/// - kHide:          Remove permanent vision of this field.
	/// - kHideAndForget: Same as kHide, plus make the field completely black.
	// Note that kHide and kHideAndForget will have a visible effect only when
	// no building or worker is seeing the field. But they will always unset
	// the permanent vision state given by revealing the field with kReveal.
	void hide_or_reveal_field(const Coords&, HideOrRevealFieldMode);

	/// Update the team vision state of this field according to 'visible'.
	void force_update_team_vision(MapIndex, bool visible);

	/// Check if any of this player's allies is seeing this field right now
	/// and update the field's vision state accordingly.
	void update_team_vision(MapIndex);

	/// Update the team vision state of all fields on the map.
	/// This is slow, so use sparingly.
	void update_team_vision_whole_map();

	MilitaryInfluence military_influence(MapIndex const i) const {
		return fields_[i].military_influence;
	}

	MilitaryInfluence& military_influence(MapIndex const i) {
		return fields_[i].military_influence;
	}

	bool is_worker_type_allowed(const DescriptionIndex& i) const;
	void allow_worker_type(DescriptionIndex, bool allow);

	// Allowed buildings. A building is also allowed if it's a militarysite that the player's tribe
	// doesn't have.
	bool is_building_type_allowed(const DescriptionIndex& i) const;
	void allow_building_type(DescriptionIndex, bool allow);

	// Player commands
	// Only to be called indirectly via CmdQueue
	Flag& force_flag(const FCoords&);  /// Do what it takes to create the flag.
	Flag* build_flag(const Coords&);   /// Build a flag if it is allowed.
	Road& force_road(const Path&);
	Road* build_road(const Path&);  /// Build a road if it is allowed.
	Waterway& force_waterway(const Path&);
	Waterway* build_waterway(const Path&);  /// Build a waterway if it is allowed.
	Building& force_building(Coords, const FormerBuildings&);
	Building& force_csite(Coords, DescriptionIndex, const FormerBuildings& = FormerBuildings());
	Building* build(Coords, DescriptionIndex, bool, FormerBuildings&);
	void bulldoze(PlayerImmovable&, bool recurse = false);
	void flagaction(Flag&, FlagJob::Type);
	void start_stop_building(PlayerImmovable&);
	void start_or_cancel_expedition(const Warehouse&);
	void enhance_building(Building*, DescriptionIndex index_of_new_building, bool keep_wares);
	void dismantle_building(Building*, bool keep_wares);

	bool check_can_build(const BuildingDescr&, const FCoords&) const;

	Economy* create_economy(WareWorker);
	Economy* create_economy(Serial serial, WareWorker);  // For saveloading only
	void remove_economy(Serial serial);
	const std::map<Serial, std::unique_ptr<Economy>>& economies() const;
	Economy* get_economy(Widelands::Serial serial) const;
	bool has_economy(Widelands::Serial serial) const;

	Quantity get_total_economy_target(WareWorker, DescriptionIndex) const;

	uint32_t get_current_produced_statistics(uint8_t);

	// Military stuff
	void drop_soldier(PlayerImmovable&, Soldier&);
	void change_training_options(TrainingSite&, TrainingAttribute attr, int32_t val);

	uint32_t find_attack_soldiers(const Flag&,
	                              std::vector<Soldier*>* soldiers = nullptr,
	                              uint32_t nr_wanted = std::numeric_limits<uint32_t>::max());
	void enemyflagaction(const Flag&,
	                     PlayerNumber attacker,
	                     const std::vector<Widelands::Soldier*>&,
	                     bool allow_conquer);

	uint32_t casualties() const {
		return casualties_;
	}
	uint32_t kills() const {
		return kills_;
	}
	uint32_t msites_lost() const {
		return msites_lost_;
	}
	uint32_t msites_defeated() const {
		return msites_defeated_;
	}
	uint32_t civil_blds_lost() const {
		return civil_blds_lost_;
	}
	uint32_t civil_blds_defeated() const {
		return civil_blds_defeated_;
	}
	uint32_t naval_losses() const {
		return naval_losses_;
	}
	uint32_t naval_victories() const {
		return naval_victories_;
	}
	void count_casualty() {
		++casualties_;
	}
	void count_kill() {
		++kills_;
	}
	void count_msite_lost() {
		++msites_lost_;
	}
	void count_msite_defeated() {
		++msites_defeated_;
	}
	void count_civil_bld_lost() {
		++civil_blds_lost_;
	}
	void count_civil_bld_defeated() {
		++civil_blds_defeated_;
	}
	void count_naval_victory() {
		++naval_victories_;
	}
	void count_naval_loss() {
		++naval_losses_;
	}

	// Statistics
	const BuildingStatsVector& get_building_statistics(const DescriptionIndex& i) const;

	std::vector<uint32_t> const* get_ware_production_statistics(DescriptionIndex) const;

	std::vector<uint32_t> const* get_ware_consumption_statistics(DescriptionIndex) const;

	std::vector<uint32_t> const* get_ware_stock_statistics(DescriptionIndex) const;
	std::vector<uint32_t> const* get_worker_stock_statistics(DescriptionIndex) const;

	void init_statistics();
	void read_statistics(FileRead&, uint16_t packet_version);
	void write_statistics(FileWrite&) const;
	void read_remaining_shipnames(FileRead&);
	void write_remaining_shipnames(FileWrite&) const;
	void read_remaining_warehousenames(FileRead&);
	void write_remaining_warehousenames(FileWrite&) const;
	void sample_statistics();
	void ware_produced(DescriptionIndex);

	void ware_consumed(DescriptionIndex, uint8_t);
	void next_ware_production_period();

	void set_ai(const std::string&);
	const std::string& get_ai() const;

	void set_random_tribe(bool random) {
		random_tribe_ = random;
	}
	bool has_random_tribe() const {
		return random_tribe_;
	}

	// used in shared kingdom mode
	void add_further_starting_position(uint8_t plr, uint8_t init) {
		further_shared_in_player_.push_back(plr);
		further_initializations_.push_back(init);
	}

	void set_attack_forbidden(PlayerNumber who, bool forbid);
	bool is_attack_forbidden(PlayerNumber who) const;

	[[nodiscard]] std::string pick_shipname();
	[[nodiscard]] std::string pick_warehousename(bool port);

	// Remove name from the list of remaining names
	void reserve_shipname(const std::string& name);
	void reserve_warehousename(const std::string& name);

<<<<<<< HEAD
	[[nodiscard]] const std::vector<std::unique_ptr<DetectedPortSpace>>&
	detected_port_spaces() const {
		return detected_port_spaces_;
	}
	void detect_port_space(std::unique_ptr<DetectedPortSpace> new_dps);
	DetectedPortSpace* has_detected_port_space(const Coords& coords);
	[[nodiscard]] const DetectedPortSpace& get_detected_port_space(Serial serial) const;
	bool remove_detected_port_space(const Coords& coords, PortDock* replaced_by);
=======
	void set_shipnames(const std::set<std::string>& names);
	void set_warehousenames(const std::set<std::string>& names);
>>>>>>> 17b6a388

	void add_soldier(unsigned h, unsigned a, unsigned d, unsigned e);
	void remove_soldier(unsigned h, unsigned a, unsigned d, unsigned e);
	uint32_t count_soldiers() const;
	uint32_t count_soldiers(unsigned h, unsigned a, unsigned d, unsigned e) const;
	uint32_t count_soldiers_h(unsigned) const;
	uint32_t count_soldiers_a(unsigned) const;
	uint32_t count_soldiers_d(unsigned) const;
	uint32_t count_soldiers_e(unsigned) const;

	void register_pinned_note(PinnedNote* note);
	void unregister_pinned_note(PinnedNote* note);
	[[nodiscard]] const std::set<OPtr<PinnedNote>>& all_pinned_notes() const {
		return pinned_notes_;
	}

	bool is_muted(DescriptionIndex di) const {
		return muted_building_types_.count(di) != 0u;
	}
	void set_muted(DescriptionIndex, bool mute);

	void start_picking_custom_starting_position() {
		assert(!is_picking_custom_starting_position_);
		is_picking_custom_starting_position_ = true;
	}
	bool pick_custom_starting_position(const Coords&);
	void do_pick_custom_starting_position(const Coords&);
	bool is_picking_custom_starting_position() const {
		return is_picking_custom_starting_position_;
	}
	bool get_starting_position_suitability(const Coords&) const;

	bool additional_expedition_items_allowed() const {
		return allow_additional_expedition_items_;
	}
	void set_allow_additional_expedition_items(const bool allow) {
		allow_additional_expedition_items_ = allow;
	}

	void set_hidden_from_general_statistics(bool);
	bool is_hidden_from_general_statistics() const {
		return hidden_from_general_statistics_;
	}

	uint8_t initialization_index() const {
		return initialization_index_;
	}

private:
	BuildingStatsVector* get_mutable_building_statistics(const DescriptionIndex& i);
	void update_building_statistics(Building&, NoteImmovable::Ownership ownership);
	void update_team_players();
	void play_message_sound(const Message* message) const;
	void enhance_or_dismantle(Building*, DescriptionIndex index_of_new_building, bool keep_wares);

	/// Called when a node becomes seen, stops being seen or has changed. Discovers the node and
	/// those of the 6 surrounding edges/triangles that are not seen from another node.
	void rediscover_node(const Map&, const FCoords&);

	using StatisticsMap = std::map<DescriptionIndex, std::vector<Quantity>>;

	struct SoldierStatistics {
		const unsigned health, attack, defense, evade;
		Quantity total{0U};
		SoldierStatistics(unsigned h, unsigned a, unsigned d, unsigned e)
		   : health(h), attack(a), defense(d), evade(e) {
		}
		bool operator==(const SoldierStatistics& s) const {
			return s.health == health && s.attack == attack && s.defense == defense &&
			       s.evade == evade;
		}
	};

	std::unique_ptr<Notifications::Subscriber<NoteImmovable>> immovable_subscriber_;
	std::unique_ptr<Notifications::Subscriber<NoteFieldTerrainChanged>>
	   field_terrain_changed_subscriber_;

	EditorGameBase& egbase_;
	const TribeDescr& tribe_;  // buildings, wares, workers, sciences

	std::unique_ptr<Field[]> fields_;

	std::vector<uint8_t> further_initializations_;   // used in shared kingdom mode
	std::vector<uint8_t> further_shared_in_player_;  //  ''  ''   ''     ''     ''

<<<<<<< HEAD
	std::list<std::string> remaining_shipnames_;
	std::list<std::string> remaining_warehousenames_;
	std::vector<std::unique_ptr<DetectedPortSpace>> detected_port_spaces_;
=======
	std::vector<std::string> remaining_shipnames_;
	std::vector<std::string> remaining_warehousenames_;
>>>>>>> 17b6a388

	PlayerBuildingStats building_stats_;
	std::vector<SoldierStatistics> soldier_stats_;
	std::set<OPtr<PinnedNote>> pinned_notes_;

	std::string name_;                     // Player name
	std::string ai_;                       /**< Name of preferred AI implementation */
	std::set<PlayerNumber> team_players_;  // this player's allies, not including this player

	std::set<DescriptionIndex> allowed_worker_types_;
	std::set<DescriptionIndex> allowed_building_types_;

	std::map<Serial, std::unique_ptr<Economy>> economies_;
	std::set<Serial> ships_;

	/**
	 * Wares produced (by ware id) since the last call to @ref sample_statistics
	 */
	std::map<DescriptionIndex, Quantity> current_produced_statistics_;

	/**
	 * Wares consumed (by ware id) since the last call to @ref sample_statistics
	 */
	std::map<DescriptionIndex, Quantity> current_consumed_statistics_;

	/**
	 * Statistics of wares produced over the life of the game, indexed as
	 * ware_productions_[ware id][time index]
	 */
	StatisticsMap ware_productions_;

	/**
	 * Statistics of wares consumed over the life of the game, indexed as
	 * ware_consumptions_[ware_id][time_index]
	 */
	StatisticsMap ware_consumptions_;

	/**
	 * Statistics of wares stored inside of warehouses over the
	 * life of the game, indexed as
	 * ware_stocks_[ware_id][time_index]
	 */
	StatisticsMap ware_stocks_;
	StatisticsMap worker_stocks_;

	std::set<DescriptionIndex> muted_building_types_;

	std::set<PlayerNumber> forbid_attack_;

	MessageQueue messages_;

	AiPersistentState ai_data_;

	uint32_t casualties_{0U};
	uint32_t kills_{0U};
	uint32_t msites_lost_{0U};
	uint32_t msites_defeated_{0U};
	uint32_t civil_blds_lost_{0U};
	uint32_t civil_blds_defeated_{0U};
	uint32_t naval_victories_{0U};
	uint32_t naval_losses_{0U};

	// If we run out of ship names, we'll want to continue with unique numbers
	uint32_t ship_name_counter_{0U};
	uint32_t warehouse_name_counter_{0U};

	FxId message_fx_;
	FxId attack_fx_;
	FxId occupied_fx_;

	RGBColor playercolor_;
	const PlayerNumber player_number_;
	TeamNumber team_number_{0U};
	uint8_t initialization_index_;
	bool see_all_{false};
	bool random_tribe_{false};
	bool is_picking_custom_starting_position_{false};
	bool allow_additional_expedition_items_{true};
	bool hidden_from_general_statistics_{false};

	DISALLOW_COPY_AND_ASSIGN(Player);
};

struct NotePlayerDetailsEvent {
	CAN_BE_SENT_AS_NOTE(NoteId::PlayerDetailsEvent)

	enum class Event { kGeneralStatisticsVisibilityChanged };

	const Event event;
	Player& player;

	NotePlayerDetailsEvent(const Event e, Player& p) : event(e), player(p) {
	}
};

void find_former_buildings(const Descriptions& descriptions,
                           DescriptionIndex bi,
                           FormerBuildings* former_buildings);

std::pair<std::set<std::string>, std::set<std::string>> read_custom_warehouse_ship_names();
}  // namespace Widelands

#endif  // end of include guard: WL_LOGIC_PLAYER_H<|MERGE_RESOLUTION|>--- conflicted
+++ resolved
@@ -578,7 +578,9 @@
 	void reserve_shipname(const std::string& name);
 	void reserve_warehousename(const std::string& name);
 
-<<<<<<< HEAD
+	void set_shipnames(const std::set<std::string>& names);
+	void set_warehousenames(const std::set<std::string>& names);
+
 	[[nodiscard]] const std::vector<std::unique_ptr<DetectedPortSpace>>&
 	detected_port_spaces() const {
 		return detected_port_spaces_;
@@ -587,10 +589,6 @@
 	DetectedPortSpace* has_detected_port_space(const Coords& coords);
 	[[nodiscard]] const DetectedPortSpace& get_detected_port_space(Serial serial) const;
 	bool remove_detected_port_space(const Coords& coords, PortDock* replaced_by);
-=======
-	void set_shipnames(const std::set<std::string>& names);
-	void set_warehousenames(const std::set<std::string>& names);
->>>>>>> 17b6a388
 
 	void add_soldier(unsigned h, unsigned a, unsigned d, unsigned e);
 	void remove_soldier(unsigned h, unsigned a, unsigned d, unsigned e);
@@ -676,14 +674,9 @@
 	std::vector<uint8_t> further_initializations_;   // used in shared kingdom mode
 	std::vector<uint8_t> further_shared_in_player_;  //  ''  ''   ''     ''     ''
 
-<<<<<<< HEAD
-	std::list<std::string> remaining_shipnames_;
-	std::list<std::string> remaining_warehousenames_;
-	std::vector<std::unique_ptr<DetectedPortSpace>> detected_port_spaces_;
-=======
 	std::vector<std::string> remaining_shipnames_;
 	std::vector<std::string> remaining_warehousenames_;
->>>>>>> 17b6a388
+	std::vector<std::unique_ptr<DetectedPortSpace>> detected_port_spaces_;
 
 	PlayerBuildingStats building_stats_;
 	std::vector<SoldierStatistics> soldier_stats_;
