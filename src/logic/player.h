/*
 * Copyright (C) 2002-2022 by the Widelands Development Team
 *
 * This program is free software; you can redistribute it and/or
 * modify it under the terms of the GNU General Public License
 * as published by the Free Software Foundation; either version 2
 * of the License, or (at your option) any later version.
 *
 * This program is distributed in the hope that it will be useful,
 * but WITHOUT ANY WARRANTY; without even the implied warranty of
 * MERCHANTABILITY or FITNESS FOR A PARTICULAR PURPOSE.  See the
 * GNU General Public License for more details.
 *
 * You should have received a copy of the GNU General Public License
 * along with this program; if not, see <https://www.gnu.org/licenses/>.
 *
 */

#ifndef WL_LOGIC_PLAYER_H
#define WL_LOGIC_PLAYER_H

#include <atomic>
#include <memory>

#include "base/macros.h"
#include "economy/economy.h"
#include "economy/flag_job.h"
#include "graphic/color.h"
#include "logic/editor_game_base.h"
#include "logic/map_objects/tribes/building.h"
#include "logic/map_objects/tribes/constructionsite.h"
#include "logic/map_objects/tribes/tribe_descr.h"
#include "logic/map_objects/tribes/warehouse.h"
#include "logic/message_queue.h"
#include "logic/vision.h"
#include "sound/constants.h"

class Node;
namespace Widelands {

struct Path;
struct PlayerImmovable;
class TrainingSite;
struct Road;
struct Waterway;

/**
 * Manage in-game aspects of players, such as tribe, team, fog-of-war, statistics,
 * messages (notification when a resource has been found etc.) and so on.
 *
 * Also provides functions for directly building player immovables; however,
 * from the UI and AI codes, those should only ever be issued indirectly via
 * \ref GameController and friends, so that replays and network games function
 * properly.
 */
class Player {
public:
	struct BuildingStats {
		bool is_constructionsite;
		Coords pos;
	};
	using BuildingStatsVector = std::vector<BuildingStats>;
	using PlayerBuildingStats = std::vector<BuildingStatsVector>;

	friend class EditorGameBase;
	friend struct GamePlayerInfoPacket;
	friend struct GamePlayerEconomiesPacket;
	friend struct GamePlayerAiPersistentPacket;
	friend class MapBuildingdataPacket;
	friend class MapPlayersViewPacket;

	Player(EditorGameBase&,
	       PlayerNumber,
	       uint8_t initialization_index,
	       const RGBColor&,
	       const TribeDescr& tribe,
	       const std::string& name);
	~Player() = default;

	void allocate_map();

	const MessageQueue& messages() const {
		return messages_;
	}
	MessageQueue* get_messages() {
		return &messages_;
	}

	/// Adds the message to the queue.
	MessageId add_message(Game&, std::unique_ptr<Message> message, bool popup = false);

	/// Like add_message, but if there has been a message from the same sender
	/// in the last timeout milliseconds in a radius r around the coordinates
	/// of m, the message deallocated instead.
	MessageId add_message_with_timeout(Game&,
	                                   std::unique_ptr<Message> message,
	                                   const Duration& timeout,
	                                   uint32_t radius);

	/// Indicates that the object linked to the message has been removed
	/// from the game. This implementation deletes the message.
	void message_object_removed(MessageId message_id) const;

	void set_message_status(const MessageId& id, Message::Status const status) {
		get_messages()->set_message_status(id, status);
	}

	// Open a watch window following the given bob, provided that this is the interactive player.
	void show_watch_window(Game&, Bob&);

	const std::set<Serial>& ships() const;
	void add_ship(Serial ship);
	void remove_ship(Serial ship);

	const EditorGameBase& egbase() const {
		return egbase_;
	}
	EditorGameBase& egbase() {
		return egbase_;
	}
	PlayerNumber player_number() const {
		return player_number_;
	}
	TeamNumber team_number() const {
		return team_number_;
	}
	const TribeDescr& tribe() const {
		return tribe_;
	}

	const RGBColor& get_playercolor() const {
		return playercolor_;
	}
	void set_playercolor(const RGBColor& c) {
		playercolor_ = c;
	}

	const std::string& get_name() const {
		return name_;
	}
	void set_name(const std::string& name) {
		name_ = name;
	}
	void set_team_number(TeamNumber team);
	bool may_approve_request(DiplomacyAction action, PlayerNumber from, PlayerNumber to) const;

	void create_default_infrastructure();

	NodeCaps get_buildcaps(const FCoords&) const;

	bool is_hostile(const Player&) const;

	/**
	 * Returns whether the player lost the last warehouse.
	 */
	bool is_defeated() const;

	// For cheating
	void set_see_all(bool const t) {
		see_all_ = t;
	}
	bool see_all() const {
		return see_all_ || is_picking_custom_starting_position_;
	}

	/// Data that are used and managed by AI. They are here to have it saved as a part of player's
	/// data
	struct AiPersistentState {
		// TODO(tiborb): this should be replaced by command line switch
		static constexpr size_t kMagicNumbersSize = 200;
		static constexpr size_t kNeuronPoolSize = 80;
		static constexpr size_t kFNeuronPoolSize = 60;

		// Seafaring constants for controlling expeditions
		static constexpr uint32_t kColonyScanStartArea = 35;
		static constexpr uint32_t kColonyScanMinArea = 12;
		static constexpr Time kNoExpedition{0U};

		AiPersistentState() = default;

		void initialize();

		// Was initialized
		bool initialized{false};
		uint32_t colony_scan_area{0U};
		uint32_t trees_around_cutters{0U};
		Time expedition_start_time{0U};
		int16_t ships_utilization{
		   0};  // 0-10000 to avoid floats, used for decision for building new ships
		bool no_more_expeditions{false};
		int16_t last_attacked_player{0};
		int32_t least_military_score{0};
		int32_t target_military_score{0};
		uint32_t ai_productionsites_ratio{0U};
		int32_t ai_personality_mil_upper_limit{0};
		std::vector<int16_t> magic_numbers{std::vector<int16_t>(kMagicNumbersSize, 0)};
		std::vector<int8_t> neuron_weights{std::vector<int8_t>(kNeuronPoolSize, 0)};
		std::vector<int8_t> neuron_functs{std::vector<int8_t>(kNeuronPoolSize, 0)};
		std::vector<uint32_t> f_neurons{std::vector<uint32_t>(kFNeuronPoolSize, 0)};
		std::unordered_map<Widelands::DescriptionIndex, uint32_t> remaining_basic_buildings;
	};

	[[nodiscard]] AiPersistentState* get_mutable_ai_persistent_state() {
		return &ai_data_;
	}

	/// Per-player field information.
	struct Field {
		Field() {
			//  Must be initialized because the rendering code is accessing it
			//  even for triangles that the player does not see (it is the
			//  darkening that actually hides the ground from the user).
			terrains.store(Widelands::Field::Terrains{0, 0});

			time_triangle_last_surveyed[0] = Time();
			time_triangle_last_surveyed[1] = Time();
		}

		~Field() {
			if (is_constructionsite) {
				delete constructionsite;
			}
		}

		/// Military influence is exerted by buildings with the help of soldiers.
		/// When the first soldier enters a building, it starts to exert military
		/// influence on the nodes within its conquer radius. When a building
		/// starts to exert military influence, it adds influence values to the
		/// nodes. When the last soldier leaves the building, it stops to exert
		/// military influence. Then the same values are subtracted from the
		/// nodes. Adding and subtracting military influence values affects land
		/// ownership according to certain rules.
		///
		/// This is not saved/loaded. It is recalculated during the loading
		/// process by adding influence values to the nodes surrounding a
		/// building when the first soldier located in it is loaded.
		MilitaryInfluence military_influence{0U};

		/// Indicates whether the player is currently seeing this node or has
		/// ever seen it.
		///
		/// Note a fundamental difference between seeing a node, and having
		/// knownledge about resources. A node is considered continuously seen by
		/// a player as long as it is within vision range of any person of that
		/// player. If something on the node changes, the game engine will inform
		/// that player about it. But resource knowledge is not continuous. It is
		/// instant (given at the time when the geological survey completes) and
		/// immediately starts aging. Mining implies geological surveying, so a
		/// player will be informed about resource changes that he causes himself
		/// by mining.
		///
		/// Buildings do not see on their own. Only people can see. But as soon
		/// as a person enters a building, the building itself starts to see
		/// (some buildings, such as fortresses usually see much further than
		/// persons standing on the ground). If the building becomes empty of
		/// people, it stops seeing. Exception: Warehouses always see.
		///
		/// \note Do not change this directly. Instead, use see_area whenever
		/// a worker or a building starts seeing an area, unsee_area when it
		/// stops seeing that area, and hide_or_reveal_field to add or remove
		/// permanent vision.
		Vision vision{VisibleState::kUnexplored};

		//  Below follows information about the field, as far as this player
		//  knows.

		/**
		 * The terrain types of the 2 triangles, as far as this player knows.
		 * Each value is only valid when one of the corner nodes of the triangle
		 * has been seen.
		 */
		std::atomic<Widelands::Field::Terrains> terrains;

		/**
		 * The road types of the 3 edges, as far as this player knows.
		 * Each value is only valid when this player has seen this node
		 * or the node to the the edge leads up to.
		 */
		RoadSegment r_e{RoadSegment::kNone};
		RoadSegment r_se{RoadSegment::kNone};
		RoadSegment r_sw{RoadSegment::kNone};

		/// Whether there is a road between this node and the node to the
		/// east, as far as this player knows.
		/// Only valid when this player has seen this node or the node to the
		/// east.
		[[nodiscard]] RoadSegment road_e() const {
			return r_e;
		}

		/// Whether there is a road between this node and the node to the
		/// southeast, as far as this player knows.
		/// Only valid when this player has seen this node or the node to the
		/// southeast.
		[[nodiscard]] RoadSegment road_se() const {
			return r_se;
		}

		/// Whether there is a road between this node and the node to the
		/// southwest, as far as this player knows.
		/// Only valid when this player has seen this node or the node to the
		/// southwest.
		[[nodiscard]] RoadSegment road_sw() const {
			return r_sw;
		}

		/**
		 * The last time when this player surveyed the respective triangle
		 * geologically. Indexed by TCoords::TriangleIndex. A geologic survey is a
		 * thorough investigation. Therefore it is considered impossible to have
		 * knowledge about the resources of a triangle without having knowledge
		 * about each of the surrounding nodes:
		 *
		 *     geologic information about a triangle =>
		 *         each neighbouring node has been seen
		 *
		 * and the contrapositive:
		 *
		 *     some neighbouring node has never been seen =>
		 *         no geologic information about the triangle
		 *
		 * Is EditorGameBase::Never() when never surveyed.
		 */
		Time time_triangle_last_surveyed[2];

		/**
		 * The last time when this player saw this node.
		 * Only valid when \ref seeing is kPreviouslySeen, i.e. the player has previously seen
		 * this node but can't see it right now.
		 *
		 * This value is only for the node.
		 *
		 * The corresponding value for a triangle between the nodes A, B and C is
		 *   max
		 *     (time_node_last_unseen for A,
		 *      time_node_last_unseen for B,
		 *      time_node_last_unseen for C)
		 * and is only valid if all of {A, B, C} are currently not seen
		 * (i.e. \ref seeing != kVisible)
		 * and at least one of them has been seen at least once
		 * (i.e. \ref seeing == kPreviouslySeen).
		 *
		 * The corresponding value for an edge between the nodes A and B is
		 *   max(time_node_last_unseen for A, time_node_last_unseen for B)
		 * and is only valid if all of {A, B} are currently not seen and at
		 * least one of them has been seen at least once.
		 *
		 */
		Time time_node_last_unseen{0U};

		/**
		 * The type of immovable on this node, as far as this player knows.
		 * Only valid when the player has seen this node (or maybe a nearby node
		 * if the immovable is big?). (Roads are not stored here.)
		 */
		const MapObjectDescr* map_object_descr{nullptr};

		/* Information for ConstructionSite and DismantleSite animation.
		 * `constructionsite` is only valid if there is a constructionsite
		 * on this node. `dismantlesite` is only valid if there is a dismantlesite.
		 *
		 * `dismantlesite.progress` equals the value of `get_built_per64k()`
		 * at the time the dismantlesite was last seen.
		 *
		 * `constructionsite` is allocated on demand because of its size.
		 * Call `set_constructionsite(true)` before using `constructionsite`,
		 * and call `set_constructionsite(false)` before using `dismantlesite`.
		 */
		struct DismantlesiteInformation {
			uint32_t progress;
			const BuildingDescr* building;
		};
		union {
			DismantlesiteInformation dismantlesite;
			ConstructionsiteInformation* constructionsite;
		};
		bool is_constructionsite{false};
		void set_constructionsite(bool);

		/// Save whether the player saw a border the last time (s)he saw the node.
		bool border{false};
		bool border_r{false};
		bool border_br{false};
		bool border_bl{false};

		/**
		 * The owner of this node, as far as this player knows.
		 * Only valid when this player has seen this node.
		 */
		PlayerNumber owner{0U};

		/**
		 * The amount of resource at each of the triangles, as far as this player
		 * knows.
		 * The d component is only valid when time_last_surveyed[0] != Never().
		 * The r component is only valid when time_last_surveyed[1] != Never().
		 */
		// TODO(unknown): Check this on access, at least in debug builds
		Widelands::Field::ResourceAmounts resource_amounts;

	private:
		DISALLOW_COPY_AND_ASSIGN(Field);
	};

	const Field* fields() const {
		return fields_.get();
	}

	/// Returns whether the field is kUnexplored, kPreviouslySeen or kVisible.
	/// Always kVisible in see_all mode.
	VisibleState get_vision(MapIndex) const;

	/// Returns whether this player is currently seeing this field.
	/// Always true in see_all mode.
	bool is_seeing(MapIndex) const;

	/// Increment this player's vision for this node.
	void see_node(MapIndex);

	/// Decrement this player's vision for this node.
	void unsee_node(MapIndex);

	/// Increment this player's vision for each node in the area.
	/// Called when a building or bob starts seeing this area.
	void see_area(const Area<FCoords>&);

	/// Decrement this player's vision for each node in an area.
	/// Called when a building or bob stops seeing this area.
	void unsee_area(const Area<FCoords>&);

	/// Explicitly hide or reveal the given field. The modes are as follows:
	/// - kReveal:        Give the player full permanent vision of this field,
	///                   independent of buildings' and workers' vision.
	/// - kHide:          Remove permanent vision of this field.
	/// - kHideAndForget: Same as kHide, plus make the field completely black.
	// Note that kHide and kHideAndForget will have a visible effect only when
	// no building or worker is seeing the field. But they will always unset
	// the permanent vision state given by revealing the field with kReveal.
	void hide_or_reveal_field(const Coords&, HideOrRevealFieldMode);

	/// Update the team vision state of this field according to 'visible'.
	void force_update_team_vision(MapIndex, bool visible);

	/// Check if any of this player's allies is seeing this field right now
	/// and update the field's vision state accordingly.
	void update_team_vision(MapIndex);

	/// Update the team vision state of all fields on the map.
	/// This is slow, so use sparingly.
	void update_team_vision_whole_map();

	MilitaryInfluence military_influence(MapIndex const i) const {
		return fields_[i].military_influence;
	}

	MilitaryInfluence& military_influence(MapIndex const i) {
		return fields_[i].military_influence;
	}

	bool is_worker_type_allowed(const DescriptionIndex& i) const;
	void allow_worker_type(DescriptionIndex, bool allow);

	// Allowed buildings. A building is also allowed if it's a militarysite that the player's tribe
	// doesn't have.
	bool is_building_type_allowed(const DescriptionIndex& i) const;
	void allow_building_type(DescriptionIndex, bool allow);

	// Player commands
	// Only to be called indirectly via CmdQueue
	Flag& force_flag(const FCoords&);  /// Do what it takes to create the flag.
	Flag* build_flag(const Coords&);   /// Build a flag if it is allowed.
	Road& force_road(const Path&);
	Road* build_road(const Path&);  /// Build a road if it is allowed.
	Waterway& force_waterway(const Path&);
	Waterway* build_waterway(const Path&);  /// Build a waterway if it is allowed.
	Building& force_building(Coords, const FormerBuildings&);
	Building& force_csite(Coords, DescriptionIndex, const FormerBuildings& = FormerBuildings());
	Building* build(Coords, DescriptionIndex, bool, FormerBuildings&);
	void bulldoze(PlayerImmovable&, bool recurse = false);
	void flagaction(Flag&, FlagJob::Type);
	void start_stop_building(PlayerImmovable&);
	void military_site_set_soldier_preference(PlayerImmovable&,
	                                          SoldierPreference soldier_preference);
	void start_or_cancel_expedition(const Warehouse&);
	void enhance_building(Building*, DescriptionIndex index_of_new_building, bool keep_wares);
	void dismantle_building(Building*, bool keep_wares);

	bool check_can_build(const BuildingDescr&, const FCoords&) const;

	Economy* create_economy(WareWorker);
	Economy* create_economy(Serial serial, WareWorker);  // For saveloading only
	void remove_economy(Serial serial);
	const std::map<Serial, std::unique_ptr<Economy>>& economies() const;
	Economy* get_economy(Widelands::Serial serial) const;
	bool has_economy(Widelands::Serial serial) const;

	Quantity get_total_economy_target(WareWorker, DescriptionIndex) const;

	uint32_t get_current_produced_statistics(uint8_t);

	// Military stuff
	void drop_soldier(PlayerImmovable&, Soldier&);
	void change_training_options(TrainingSite&, TrainingAttribute attr, int32_t val);

	uint32_t find_attack_soldiers(const Flag&,
	                              std::vector<Soldier*>* soldiers = nullptr,
	                              uint32_t nr_wanted = std::numeric_limits<uint32_t>::max());
	void enemyflagaction(const Flag&,
	                     PlayerNumber attacker,
	                     const std::vector<Widelands::Soldier*>&,
	                     bool allow_conquer);

	uint32_t casualties() const {
		return casualties_;
	}
	uint32_t kills() const {
		return kills_;
	}
	uint32_t msites_lost() const {
		return msites_lost_;
	}
	uint32_t msites_defeated() const {
		return msites_defeated_;
	}
	uint32_t civil_blds_lost() const {
		return civil_blds_lost_;
	}
	uint32_t civil_blds_defeated() const {
		return civil_blds_defeated_;
	}
	void count_casualty() {
		++casualties_;
	}
	void count_kill() {
		++kills_;
	}
	void count_msite_lost() {
		++msites_lost_;
	}
	void count_msite_defeated() {
		++msites_defeated_;
	}
	void count_civil_bld_lost() {
		++civil_blds_lost_;
	}
	void count_civil_bld_defeated() {
		++civil_blds_defeated_;
	}

	// Statistics
	const BuildingStatsVector& get_building_statistics(const DescriptionIndex& i) const;

	std::vector<uint32_t> const* get_ware_production_statistics(DescriptionIndex) const;

	std::vector<uint32_t> const* get_ware_consumption_statistics(DescriptionIndex) const;

	std::vector<uint32_t> const* get_ware_stock_statistics(DescriptionIndex) const;
	std::vector<uint32_t> const* get_worker_stock_statistics(DescriptionIndex) const;

	void init_statistics();
	void read_statistics(FileRead&, uint16_t packet_version);
	void write_statistics(FileWrite&) const;
	void read_remaining_shipnames(FileRead&);
	void write_remaining_shipnames(FileWrite&) const;
	void read_remaining_portnames(FileRead&);
	void write_remaining_portnames(FileWrite&) const;
	void sample_statistics();
	void ware_produced(DescriptionIndex);

	void ware_consumed(DescriptionIndex, uint8_t);
	void next_ware_production_period();

	void set_ai(const std::string&);
	const std::string& get_ai() const;

	void set_random_tribe(bool random) {
		random_tribe_ = random;
	}
	bool has_random_tribe() const {
		return random_tribe_;
	}

	// used in shared kingdom mode
	void add_further_starting_position(uint8_t plr, uint8_t init) {
		further_shared_in_player_.push_back(plr);
		further_initializations_.push_back(init);
	}

	void set_attack_forbidden(PlayerNumber who, bool forbid);
	bool is_attack_forbidden(PlayerNumber who) const;

	const std::string pick_shipname();
	const std::string pick_portname();

	void add_soldier(unsigned h, unsigned a, unsigned d, unsigned e);
	void remove_soldier(unsigned h, unsigned a, unsigned d, unsigned e);
	uint32_t count_soldiers() const;
	uint32_t count_soldiers(unsigned h, unsigned a, unsigned d, unsigned e) const;
	uint32_t count_soldiers_h(unsigned) const;
	uint32_t count_soldiers_a(unsigned) const;
	uint32_t count_soldiers_d(unsigned) const;
	uint32_t count_soldiers_e(unsigned) const;

	bool is_muted(DescriptionIndex di) const {
		return muted_building_types_.count(di) != 0u;
	}
	void set_muted(DescriptionIndex, bool mute);

	void start_picking_custom_starting_position() {
		assert(!is_picking_custom_starting_position_);
		is_picking_custom_starting_position_ = true;
	}
	bool pick_custom_starting_position(const Coords&);
	void do_pick_custom_starting_position(const Coords&);
	bool is_picking_custom_starting_position() const {
		return is_picking_custom_starting_position_;
	}
	bool get_starting_position_suitability(const Coords&) const;

	bool additional_expedition_items_allowed() const {
		return allow_additional_expedition_items_;
	}
	void set_allow_additional_expedition_items(const bool allow) {
		allow_additional_expedition_items_ = allow;
	}

	void set_hidden_from_general_statistics(bool);
	bool is_hidden_from_general_statistics() const {
		return hidden_from_general_statistics_;
	}

	uint8_t initialization_index() const {
		return initialization_index_;
	}

private:
	BuildingStatsVector* get_mutable_building_statistics(const DescriptionIndex& i);
	void update_building_statistics(Building&, NoteImmovable::Ownership ownership);
	void update_team_players();
	void play_message_sound(const Message* message) const;
	void enhance_or_dismantle(Building*, DescriptionIndex index_of_new_building, bool keep_wares);

	/// Called when a node becomes seen, stops being seen or has changed. Discovers the node and
	/// those of the 6 surrounding edges/triangles that are not seen from another node.
	void rediscover_node(const Map&, const FCoords&);

	using StatisticsMap = std::map<DescriptionIndex, std::vector<Quantity>>;

	struct SoldierStatistics {
		const unsigned health, attack, defense, evade;
		Quantity total{0U};
		SoldierStatistics(unsigned h, unsigned a, unsigned d, unsigned e)
		   : health(h), attack(a), defense(d), evade(e) {
		}
		bool operator==(const SoldierStatistics& s) const {
			return s.health == health && s.attack == attack && s.defense == defense &&
			       s.evade == evade;
		}
	};

	std::unique_ptr<Notifications::Subscriber<NoteImmovable>> immovable_subscriber_;
	std::unique_ptr<Notifications::Subscriber<NoteFieldTerrainChanged>>
	   field_terrain_changed_subscriber_;

	EditorGameBase& egbase_;
	const TribeDescr& tribe_;  // buildings, wares, workers, sciences

	std::unique_ptr<Field[]> fields_;

	std::vector<uint8_t> further_initializations_;   // used in shared kingdom mode
	std::vector<uint8_t> further_shared_in_player_;  //  ''  ''   ''     ''     ''

	std::list<std::string> remaining_shipnames_;
<<<<<<< HEAD
	std::list<std::string> remaining_portnames_;
	// If we run out of ship/port names, we'll want to continue with unique numbers
	uint32_t ship_name_counter_{0U};
	uint32_t port_name_counter_{0U};
=======
>>>>>>> 23495080

	PlayerBuildingStats building_stats_;
	std::vector<SoldierStatistics> soldier_stats_;

	std::string name_;                     // Player name
	std::string ai_;                       /**< Name of preferred AI implementation */
	std::set<PlayerNumber> team_players_;  // this player's allies, not including this player

	std::set<DescriptionIndex> allowed_worker_types_;
	std::set<DescriptionIndex> allowed_building_types_;

	std::map<Serial, std::unique_ptr<Economy>> economies_;
	std::set<Serial> ships_;

	/**
	 * Wares produced (by ware id) since the last call to @ref sample_statistics
	 */
	std::map<DescriptionIndex, Quantity> current_produced_statistics_;

	/**
	 * Wares consumed (by ware id) since the last call to @ref sample_statistics
	 */
	std::map<DescriptionIndex, Quantity> current_consumed_statistics_;

	/**
	 * Statistics of wares produced over the life of the game, indexed as
	 * ware_productions_[ware id][time index]
	 */
	StatisticsMap ware_productions_;

	/**
	 * Statistics of wares consumed over the life of the game, indexed as
	 * ware_consumptions_[ware_id][time_index]
	 */
	StatisticsMap ware_consumptions_;

	/**
	 * Statistics of wares stored inside of warehouses over the
	 * life of the game, indexed as
	 * ware_stocks_[ware_id][time_index]
	 */
	StatisticsMap ware_stocks_;
	StatisticsMap worker_stocks_;

	std::set<DescriptionIndex> muted_building_types_;

	std::set<PlayerNumber> forbid_attack_;

	MessageQueue messages_;

	AiPersistentState ai_data_;

	uint32_t casualties_{0U};
	uint32_t kills_{0U};
	uint32_t msites_lost_{0U};
	uint32_t msites_defeated_{0U};
	uint32_t civil_blds_lost_{0U};
	uint32_t civil_blds_defeated_{0U};

	// If we run out of ship names, we'll want to continue with unique numbers
	uint32_t ship_name_counter_{0U};

	FxId message_fx_;
	FxId attack_fx_;
	FxId occupied_fx_;

	RGBColor playercolor_;
	const PlayerNumber player_number_;
	TeamNumber team_number_{0U};
	uint8_t initialization_index_;
	bool see_all_{false};
	bool random_tribe_{false};
	bool is_picking_custom_starting_position_{false};
	bool allow_additional_expedition_items_{true};
	bool hidden_from_general_statistics_{false};

	DISALLOW_COPY_AND_ASSIGN(Player);
};

struct NotePlayerDetailsEvent {
	CAN_BE_SENT_AS_NOTE(NoteId::PlayerDetailsEvent)

	enum class Event { kGeneralStatisticsVisibilityChanged };

	const Event event;
	Player& player;

	NotePlayerDetailsEvent(const Event e, Player& p) : event(e), player(p) {
	}
};

void find_former_buildings(const Descriptions& descriptions,
                           DescriptionIndex bi,
                           FormerBuildings* former_buildings);
}  // namespace Widelands

#endif  // end of include guard: WL_LOGIC_PLAYER_H<|MERGE_RESOLUTION|>--- conflicted
+++ resolved
@@ -671,13 +671,7 @@
 	std::vector<uint8_t> further_shared_in_player_;  //  ''  ''   ''     ''     ''
 
 	std::list<std::string> remaining_shipnames_;
-<<<<<<< HEAD
 	std::list<std::string> remaining_portnames_;
-	// If we run out of ship/port names, we'll want to continue with unique numbers
-	uint32_t ship_name_counter_{0U};
-	uint32_t port_name_counter_{0U};
-=======
->>>>>>> 23495080
 
 	PlayerBuildingStats building_stats_;
 	std::vector<SoldierStatistics> soldier_stats_;
@@ -739,6 +733,7 @@
 
 	// If we run out of ship names, we'll want to continue with unique numbers
 	uint32_t ship_name_counter_{0U};
+	uint32_t port_name_counter_{0U};
 
 	FxId message_fx_;
 	FxId attack_fx_;
