/*
 * Copyright (C) 2002-2018 by the Widelands Development Team
 *
 * This program is free software; you can redistribute it and/or
 * modify it under the terms of the GNU General Public License
 * as published by the Free Software Foundation; either version 2
 * of the License, or (at your option) any later version.
 *
 * This program is distributed in the hope that it will be useful,
 * but WITHOUT ANY WARRANTY; without even the implied warranty of
 * MERCHANTABILITY or FITNESS FOR A PARTICULAR PURPOSE.  See the
 * GNU General Public License for more details.
 *
 * You should have received a copy of the GNU General Public License
 * along with this program; if not, write to the Free Software
 * Foundation, Inc., 51 Franklin Street, Fifth Floor, Boston, MA  02110-1301, USA.
 *
 */

#ifndef WL_LOGIC_PLAYER_H
#define WL_LOGIC_PLAYER_H

#include <memory>
#include <unordered_set>
#include <unordered_map>

#include "base/macros.h"
#include "economy/economy.h"
#include "graphic/color.h"
#include "graphic/playercolor.h"
#include "logic/editor_game_base.h"
#include "logic/map_objects/tribes/building.h"
#include "logic/map_objects/tribes/constructionsite.h"
#include "logic/map_objects/tribes/tribe_descr.h"
#include "logic/map_objects/tribes/warehouse.h"
#include "logic/mapregion.h"
#include "logic/message_queue.h"
#include "logic/see_unsee_node.h"
#include "logic/widelands.h"

class Node;
namespace Widelands {

struct Path;
struct PlayerImmovable;
class Soldier;
class TrainingSite;
struct Flag;
class TribeDescr;
struct Road;
struct AttackController;

/**
 * Manage in-game aspects of players, such as tribe, team, fog-of-war, statistics,
 * messages (notification when a resource has been found etc.) and so on.
 *
 * Also provides functions for directly building player immovables; however,
 * from the UI and AI codes, those should only ever be issued indirectly via
 * \ref GameController and friends, so that replays and network games function
 * properly.
 */
class Player {
public:
	struct BuildingStats {
		bool is_constructionsite;
		Coords pos;
	};
	using BuildingStatsVector = std::vector<BuildingStats>;
	using PlayerBuildingStats = std::vector<BuildingStatsVector>;

	friend class EditorGameBase;
	friend struct GamePlayerInfoPacket;
	friend struct GamePlayerEconomiesPacket;
	friend struct GamePlayerAiPersistentPacket;
	friend class MapBuildingdataPacket;
	friend class MapPlayersViewPacket;
	friend class MapExplorationPacket;

	Player(EditorGameBase&,
	       PlayerNumber,
	       uint8_t initialization_index,
	       const TribeDescr& tribe,
	       const std::string& name);
	~Player();

	void allocate_map();

	const MessageQueue& messages() const {
		return messages_;
	}
	MessageQueue* get_messages() {
		return &messages_;
	}

	/// Adds the message to the queue.
	MessageId add_message(Game&, std::unique_ptr<Message> message, bool popup = false);

	/// Like add_message, but if there has been a message from the same sender
	/// in the last timeout milliseconds in a radius r around the coordinates
	/// of m, the message deallocated instead.
	MessageId add_message_with_timeout(Game&,
	                                   std::unique_ptr<Message> message,
	                                   uint32_t timeout,
	                                   uint32_t radius);

	/// Indicates that the object linked to the message has been removed
	/// from the game. This implementation deletes the message.
	void message_object_removed(MessageId mid) const;

	void set_message_status(const MessageId& id, Message::Status const status) {
		get_messages()->set_message_status(id, status);
	}

	const std::set<Serial>& ships() const;
	void add_ship(Serial ship);
	void remove_ship(Serial ship);

	const EditorGameBase& egbase() const {
		return egbase_;
	}
	EditorGameBase& egbase() {
		return egbase_;
	}
	PlayerNumber player_number() const {
		return player_number_;
	}
	TeamNumber team_number() const {
		return team_number_;
	}
	const RGBColor& get_playercolor() const {
		return kPlayerColors[player_number_ - 1];
	}
	const TribeDescr& tribe() const {
		return tribe_;
	}

	const std::string& get_name() const {
		return name_;
	}
	void set_name(const std::string& name) {
		name_ = name;
	}
	void set_team_number(TeamNumber team);

	void create_default_infrastructure();

	NodeCaps get_buildcaps(const FCoords&) const;

	bool is_hostile(const Player&) const;

	// For cheating
	void set_see_all(bool const t) {
		see_all_ = t;
	}
	bool see_all() const {
		return see_all_;
	}

	/// Data that are used and managed by AI. They are here to have it saved as a part of player's
	/// data
	struct AiPersistentState {
		// TODO(tiborb): this should be replaced by command line switch
		static constexpr size_t kMagicNumbersSize = 200;
		static constexpr size_t kNeuronPoolSize = 80;
		static constexpr size_t kFNeuronPoolSize = 60;

		// Seafaring constants for controlling expeditions
		static constexpr uint32_t kColonyScanStartArea = 35;
		static constexpr uint32_t kColonyScanMinArea = 12;
		static constexpr uint32_t kNoExpedition = 0;

		AiPersistentState()
		   : initialized(false),
		     colony_scan_area(0),
		     trees_around_cutters(0),
		     expedition_start_time(0),
		     ships_utilization(0),
		     no_more_expeditions(false),
		     last_attacked_player(0),
		     least_military_score(0),
		     target_military_score(0),
		     ai_productionsites_ratio(0),
		     ai_personality_mil_upper_limit(0),
		     magic_numbers(kMagicNumbersSize, 0),
		     neuron_weights(kNeuronPoolSize, 0),
		     neuron_functs(kNeuronPoolSize, 0),
		     f_neurons(kFNeuronPoolSize, 0) {
		}

		void initialize();

		// Was initialized
		bool initialized;
		uint32_t colony_scan_area;
		uint32_t trees_around_cutters;
		uint32_t expedition_start_time;
		int16_t
		   ships_utilization;  // 0-10000 to avoid floats, used for decision for building new ships
		bool no_more_expeditions;
		int16_t last_attacked_player;
		int32_t least_military_score;
		int32_t target_military_score;
		uint32_t ai_productionsites_ratio;
		int32_t ai_personality_mil_upper_limit;
		std::vector<int16_t> magic_numbers;
		std::vector<int8_t> neuron_weights;
		std::vector<int8_t> neuron_functs;
		std::vector<uint32_t> f_neurons;
		std::unordered_map<Widelands::DescriptionIndex, uint32_t> remaining_basic_buildings;
	} ai_data;

	AiPersistentState* get_mutable_ai_persistent_state() {
		return &ai_data;
	}

	/// Per-player field information.
	struct Field {
		Field()
		   : military_influence(0),
		     vision(0),
		     roads(0),
		     owner(0),
		     time_node_last_unseen(0),
		     map_object_descr(nullptr),
		     border(0),
		     border_r(0),
		     border_br(0),
		     border_bl(0) {
			//  Must be initialized because the rendering code is accessing it
			//  even for triangles that the player does not see (it is the
			//  darkening that actually hides the ground from the user).
			terrains.d = terrains.r = 0;

			time_triangle_last_surveyed[0] = never();
			time_triangle_last_surveyed[1] = never();
		}

		/// Military influence is exerted by buildings with the help of soldiers.
		/// When the first soldier enters a building, it starts to exert military
		/// influence on the nodes within its conquer radius. When a building
		/// starts to exert military influence, it adds influence values to the
		/// nodes. When the last soldier leaves the building, it stops to exert
		/// military influence. Then the same values are subtracted from the
		/// nodes. Adding and subtracting military influence values affects land
		/// ownership according to certain rules.
		///
		/// This is not saved/loaded. It is recalculated during the loading
		/// process by adding influence values to the nodes surrounding a
		/// building when the first soldier located in it is loaded.
		MilitaryInfluence military_influence;

		/// Indicates whether the player is currently seeing this node or has
		/// has ever seen it.
		///
		/// The value is
		///  0    if the player has never seen the node
		///  1    if the player does not currently see the node, but has seen it
		///       previously
		///  1+n  if the player currently sees the node, where n is the number of
		///       objects that can see the node.
		///
		/// Note a fundamental difference between seeing a node, and having
		/// knownledge about resources. A node is considered continuously seen by
		/// a player as long as it is within vision range of any person of that
		/// player. If something on the node changes, the game engine will inform
		/// that player about it. But resource knowledge is not continuous. It is
		/// instant (given at the time when the geological survey completes) and
		/// immediately starts aging. Mining implies geological surveying, so a
		/// player will be informed about resource changes that he causes himself
		/// by mining.
		///
		/// Buildings do not see on their own. Only people can see. But as soon
		/// as a person enters a building, the person stops seeing. If it is the
		/// only person in the building, the building itself starts to see (some
		/// buildings, such as fortresses usually see much further than persons
		/// standing on the ground). As soon as a person leaves a building, the
		/// person begins to see on its own. If the building becomes empty of
		/// people, it stops seeing.
		///
		/// Only the Boolean representation of this value (whether the node has
		/// ever been seen) is saved/loaded. The complete value is then obtained
		/// by the calls to see_node or see_area peformed by all the building and
		/// worker objects that can see the node.
		///
		/// \note Never change this variable directly. Instead, use the functions
		/// \ref see_node and \ref unsee_node or, more conveniently,
		/// \ref see_area and \ref unsee_area .
		Vision vision;

		//  Below follows information about the field, as far as this player
		//  knows.

		/**
		 * The terrain types of the 2 triangles, as far as this player knows.
		 * Each value is only valid when one of the corner nodes of the triangle
		 * has been seen.
		 */
		Widelands::Field::Terrains terrains;

		uint8_t roads;

		/**
		 * The owner of this node, as far as this player knows.
		 * Only valid when this player has seen this node.
		 */
		PlayerNumber owner;

		/**
		 * The amount of resource at each of the triangles, as far as this player
		 * knows.
		 * The d component is only valid when time_last_surveyed[0] != Never().
		 * The r component is only valid when time_last_surveyed[1] != Never().
		 */
		// TODO(unknown): Check this on access, at least in debug builds
		Widelands::Field::ResourceAmounts resource_amounts;

		/// Whether there is a road between this node and the node to the
		/// east, as far as this player knows.
		/// Only valid when this player has seen this node or the node to the
		/// east.
		uint8_t road_e() const {
			return roads & RoadType::kMask;
		}

		/// Whether there is a road between this node and the node to the
		/// southeast, as far as this player knows.
		/// Only valid when this player has seen this node or the node to the
		/// southeast.
		uint8_t road_se() const {
			return roads >> RoadType::kSouthEast & RoadType::kMask;
		}

		/// Whether there is a road between this node and the node to the
		/// southwest, as far as this player knows.
		/// Only valid when this player has seen this node or the node to the
		/// southwest.
		uint8_t road_sw() const {
			return roads >> RoadType::kSouthWest & RoadType::kMask;
		}

		/**
		 * The last time when this player surveyed the respective triangle
		 * geologically. Indexed by TCoords::TriangleIndex. A geologic survey is a
		 * thorough investigation. Therefore it is considered impossible to have
		 * knowledge about the resources of a triangle without having knowledge
		 * about each of the surrounding nodes:
		 *
		 *     geologic information about a triangle =>
		 *         each neighbouring node has been seen
		 *
		 * and the contrapositive:
		 *
		 *     some neighbouring node has never been seen =>
		 *         no geologic information about the triangle
		 *
		 * Is EditorGameBase::Never() when never surveyed.
		 */
		Time time_triangle_last_surveyed[2];

		/**
		 * The last time when this player saw this node.
		 * Only valid when \ref vision is 1, i.e. the player has previously seen
		 * this node but can't see it right now.
		 *
		 * This value is only for the node.
		 *
		 * The corresponding value for a triangle between the nodes A, B and C is
		 *   max
		 *     (time_node_last_unseen for A,
		 *      time_node_last_unseen for B,
		 *      time_node_last_unseen for C)
		 * and is only valid if all of {A, B, C} are currently not seen
		 * (i.e. \ref vision <= 1)
		 * and at least one of them has been seen at least once
		 * (i.e. \ref vision == 1).
		 *
		 * The corresponding value for an edge between the nodes A and B is
		 *   max(time_node_last_unseen for A, time_node_last_unseen for B)
		 * and is only valid if all of {A, B} are currently not seen and at
		 * least one of them has been seen at least once.
		 *
		 */
		Time time_node_last_unseen;

		/**
		 * The type of immovable on this node, as far as this player knows.
		 * Only valid when the player has seen this node (or maybe a nearby node
		 * if the immovable is big?). (Roads are not stored here.)
		 */
		const MapObjectDescr* map_object_descr;

		/// Information for constructionsite's animation.
		/// only valid, if there is a constructionsite on this node
		ConstructionsiteInformation constructionsite;

		/// Save whether the player saw a border the last time (s)he saw the node.
		bool border;
		bool border_r;
		bool border_br;
		bool border_bl;

		//  Summary of intended layout (not yet fully implemented)
		//
		//                                  32bit arch    64bit arch
		//                                 ============  ============
		//  Identifier                     offset  size  offset  size
		//  =======================        ======  ====  ======  ====
		//  military_influence              0x000  0x10   0x000  0x10
		//  vision                          0x010  0x10   0x010  0x10
		//  terrains                        0x020  0x08   0x020  0x08
		//  roads                           0x028  0x06   0x028  0x06
		//  owner_d                         0x02e  0x05   0x02e  0x05
		//  owner_r                         0x033  0x05   0x033  0x05
		//  resource_amounts                0x038  0x08   0x038  0x08
		//  time_triangle_last_surveyed[0]  0x040  0x20   0x040  0x20
		//  time_triangle_last_surveyed[1]  0x060  0x20   0x060  0x20
		//  time_node_last_unseen           0x080  0x20   0x080  0x20
		//  map_object_descr                0x0a0  0x20   0x0a0  0x40
		//  ConstructionsiteInformation
		//  border
		//  border_r
		//  border_br
		//  border_bl
		//  <end>                           0x100         0x160

	private:
		DISALLOW_COPY_AND_ASSIGN(Field);
	};

	const Field* fields() const {
		return fields_;
	}

	// See area
	Vision vision(MapIndex const i) const {
		// Node visible if > 1
		return (see_all_ ? 2 : 0) + fields_[i].vision;
	}

	/**
	 * Update this player's information about this node and the surrounding
	 * triangles and edges.
	 */
	Vision see_node(const Map&, const FCoords&, const Time, const bool forward = false);

	/// Decrement this player's vision for a node.

	Vision
	unsee_node(MapIndex, Time, SeeUnseeNode mode = SeeUnseeNode::kUnsee, bool forward = false);

	/// Call see_node for each node in the area.
	void see_area(const Area<FCoords>& area) {
		const Time gametime = egbase().get_gametime();
		const Map& map = egbase().map();
		MapRegion<Area<FCoords>> mr(map, area);
		do {
			see_node(map, mr.location(), gametime);
		} while (mr.advance(map));
	}

	/// Decrement this player's vision for each node in an area.
	void unsee_area(const Area<FCoords>& area) {
		const Time gametime = egbase().get_gametime();
		const Map& map = egbase().map();
		const Widelands::Field& first_map_field = map[0];
		MapRegion<Area<FCoords>> mr(map, area);
		do
			unsee_node(mr.location().field - &first_map_field, gametime);
		while (mr.advance(map));
	}

	/// Explicitly hide or reveal the field at 'c'. The modes are as follows:
	/// - kUnsee:     Decrement the field's vision
	/// - kUnexplore: Set the field's vision to 0
	/// - kReveal:    If the field was hidden previously, restore the vision to the value it had
	///               at the time of hiding. Otherwise, increment the vision.
	void hide_or_reveal_field(const uint32_t gametime, const Coords& c, SeeUnseeNode mode);

	MilitaryInfluence military_influence(MapIndex const i) const {
		return fields_[i].military_influence;
	}

	MilitaryInfluence& military_influence(MapIndex const i) {
		return fields_[i].military_influence;
	}

	bool is_worker_type_allowed(const DescriptionIndex& i) const {
		return allowed_worker_types_.at(i);
	}
	void allow_worker_type(DescriptionIndex, bool allow);

	// Allowed buildings
	bool is_building_type_allowed(const DescriptionIndex& i) const {
		return allowed_building_types_[i];
	}
	void allow_building_type(DescriptionIndex, bool allow);

	// Player commands
	// Only to be called indirectly via CmdQueue
	Flag& force_flag(const FCoords&);  /// Do what it takes to create the flag.
	Flag* build_flag(const Coords&);   /// Build a flag if it is allowed.
	Road& force_road(const Path&);
	Road* build_road(const Path&);  /// Build a road if it is allowed.
	Building& force_building(Coords, const Building::FormerBuildings&);
	Building& force_csite(Coords,
	                      DescriptionIndex,
	                      const Building::FormerBuildings& = Building::FormerBuildings());
	Building* build(Coords, DescriptionIndex, bool, Building::FormerBuildings&);
	void bulldoze(PlayerImmovable&, bool recurse = false);
	void flagaction(Flag&);
	void start_stop_building(PlayerImmovable&);
	void military_site_set_soldier_preference(PlayerImmovable&,
	                                          SoldierPreference soldier_preference);
	void start_or_cancel_expedition(Warehouse&);
	void enhance_building(Building*, DescriptionIndex index_of_new_building);
	void dismantle_building(Building*);

	Economy* create_economy();
	Economy* create_economy(Serial serial); // For saveloading only
	void remove_economy(Serial serial);
	const std::map<Serial,std::unique_ptr<Economy>>& economies() const;
	Economy* get_economy(Widelands::Serial serial) const;
	bool has_economy(Widelands::Serial serial) const;

	uint32_t get_current_produced_statistics(uint8_t);

	// Military stuff
	void drop_soldier(PlayerImmovable&, Soldier&);
	void change_training_options(TrainingSite&, TrainingAttribute attr, int32_t val);

	uint32_t find_attack_soldiers(Flag&,
	                              std::vector<Soldier*>* soldiers = nullptr,
	                              uint32_t max = std::numeric_limits<uint32_t>::max());
	void enemyflagaction(Flag&, PlayerNumber attacker, uint32_t count);

	uint32_t casualties() const {
		return casualties_;
	}
	uint32_t kills() const {
		return kills_;
	}
	uint32_t msites_lost() const {
		return msites_lost_;
	}
	uint32_t msites_defeated() const {
		return msites_defeated_;
	}
	uint32_t civil_blds_lost() const {
		return civil_blds_lost_;
	}
	uint32_t civil_blds_defeated() const {
		return civil_blds_defeated_;
	}
	void count_casualty() {
		++casualties_;
	}
	void count_kill() {
		++kills_;
	}
	void count_msite_lost() {
		++msites_lost_;
	}
	void count_msite_defeated() {
		++msites_defeated_;
	}
	void count_civil_bld_lost() {
		++civil_blds_lost_;
	}
	void count_civil_bld_defeated() {
		++civil_blds_defeated_;
	}

	// Statistics
	const BuildingStatsVector& get_building_statistics(const DescriptionIndex& i) const;

	std::vector<uint32_t> const* get_ware_production_statistics(DescriptionIndex const) const;

	std::vector<uint32_t> const* get_ware_consumption_statistics(DescriptionIndex const) const;

	std::vector<uint32_t> const* get_ware_stock_statistics(DescriptionIndex const) const;

	void read_statistics(FileRead&);
	void write_statistics(FileWrite&) const;
	void read_remaining_shipnames(FileRead&, uint16_t packet_version);
	void write_remaining_shipnames(FileWrite&) const;
	void sample_statistics();
	void ware_produced(DescriptionIndex);

	void ware_consumed(DescriptionIndex, uint8_t);
	void next_ware_production_period();

	void set_ai(const std::string&);
	const std::string& get_ai() const;

	// used in shared kingdom mode
	void add_further_starting_position(uint8_t plr, uint8_t init) {
		further_shared_in_player_.push_back(plr);
		further_initializations_.push_back(init);
	}

	const std::string pick_shipname();

private:
	BuildingStatsVector* get_mutable_building_statistics(const DescriptionIndex& i);
	void update_building_statistics(Building&, NoteImmovable::Ownership ownership);
	void update_team_players();
	void play_message_sound(const Message::Type& msgtype);
	void enhance_or_dismantle(Building*, DescriptionIndex index_of_new_building);

	// Called when a node becomes seen or has changed.  Discovers the node and
	// those of the 6 surrounding edges/triangles that are not seen from another
	// node.
	void rediscover_node(const Map&, const FCoords&);

	std::unique_ptr<Notifications::Subscriber<NoteImmovable>> immovable_subscriber_;
	std::unique_ptr<Notifications::Subscriber<NoteFieldTerrainChanged>>
	   field_terrain_changed_subscriber_;

	MessageQueue messages_;

	EditorGameBase& egbase_;
	uint8_t initialization_index_;
	std::vector<uint8_t> further_initializations_;   // used in shared kingdom mode
	std::vector<uint8_t> further_shared_in_player_;  //  ''  ''   ''     ''     ''
	TeamNumber team_number_;
	std::vector<Player*> team_player_;
	bool team_player_uptodate_;
	bool see_all_;
	const PlayerNumber player_number_;
	const TribeDescr& tribe_;  // buildings, wares, workers, sciences
	uint32_t casualties_, kills_;
	uint32_t msites_lost_, msites_defeated_;
	uint32_t civil_blds_lost_, civil_blds_defeated_;
	std::unordered_set<std::string> remaining_shipnames_;
	// If we run out of ship names, we'll want to continue with unique numbers
	uint32_t ship_name_counter_;

	Field* fields_;
	std::vector<bool> allowed_worker_types_;
	std::vector<bool> allowed_building_types_;
<<<<<<< HEAD
	std::map<Serial,std::unique_ptr<Economy>> economies_;
=======
	Economies economies_;
	std::set<Serial> ships_;
>>>>>>> 1cee1622
	std::string name_;  // Player name
	std::string ai_;    /**< Name of preferred AI implementation */

	// Fields that were explicitly hidden, with their vision at the time of hiding
	std::map<MapIndex, Widelands::Vision> hidden_fields_;

	/**
	 * Wares produced (by ware id) since the last call to @ref sample_statistics
	 */
	std::vector<uint32_t> current_produced_statistics_;

	/**
	 * Wares consumed (by ware id) since the last call to @ref sample_statistics
	 */
	std::vector<uint32_t> current_consumed_statistics_;

	/**
	 * Statistics of wares produced over the life of the game, indexed as
	 * ware_productions_[ware id][time index]
	 */
	std::vector<std::vector<uint32_t>> ware_productions_;

	/**
	 * Statistics of wares consumed over the life of the game, indexed as
	 * ware_consumptions_[ware_id][time_index]
	 */
	std::vector<std::vector<uint32_t>> ware_consumptions_;

	/**
	 * Statistics of wares stored inside of warehouses over the
	 * life of the game, indexed as
	 * ware_stocks_[ware_id][time_index]
	 */
	std::vector<std::vector<uint32_t>> ware_stocks_;

	PlayerBuildingStats building_stats_;

	DISALLOW_COPY_AND_ASSIGN(Player);
};

void find_former_buildings(const Tribes& tribes,
                           const DescriptionIndex bi,
                           Building::FormerBuildings* former_buildings);
}

#endif  // end of include guard: WL_LOGIC_PLAYER_H<|MERGE_RESOLUTION|>--- conflicted
+++ resolved
@@ -638,12 +638,8 @@
 	Field* fields_;
 	std::vector<bool> allowed_worker_types_;
 	std::vector<bool> allowed_building_types_;
-<<<<<<< HEAD
 	std::map<Serial,std::unique_ptr<Economy>> economies_;
-=======
-	Economies economies_;
 	std::set<Serial> ships_;
->>>>>>> 1cee1622
 	std::string name_;  // Player name
 	std::string ai_;    /**< Name of preferred AI implementation */
 
