--- conflicted
+++ resolved
@@ -556,16 +556,14 @@
 
 	const std::string pick_shipname();
 
-<<<<<<< HEAD
 	void add_seer(const MapObject&, const Area<FCoords>&);
 	void add_seer(const MapObject&);
 	void remove_seer(const MapObject&, const Area<FCoords>&);
-=======
-	bool is_muted(DescriptionIndex di) const {
+
+  bool is_muted(DescriptionIndex di) const {
 		return muted_building_types_.count(di);
 	}
 	void set_muted(DescriptionIndex, bool mute);
->>>>>>> 4c338cc3
 
 private:
 	BuildingStatsVector* get_mutable_building_statistics(const DescriptionIndex& i);
