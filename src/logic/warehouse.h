/*
 * Copyright (C) 2002-2004, 2006-2011 by the Widelands Development Team
 *
 * This program is free software; you can redistribute it and/or
 * modify it under the terms of the GNU General Public License
 * as published by the Free Software Foundation; either version 2
 * of the License, or (at your option) any later version.
 *
 * This program is distributed in the hope that it will be useful,
 * but WITHOUT ANY WARRANTY; without even the implied warranty of
 * MERCHANTABILITY or FITNESS FOR A PARTICULAR PURPOSE.  See the
 * GNU General Public License for more details.
 *
 * You should have received a copy of the GNU General Public License
 * along with this program; if not, write to the Free Software
 * Foundation, Inc., 51 Franklin Street, Fifth Floor, Boston, MA  02110-1301, USA.
 *
 */

#ifndef WL_LOGIC_WAREHOUSE_H
#define WL_LOGIC_WAREHOUSE_H

#include "base/macros.h"
#include "base/wexception.h"
#include "economy/request.h"
#include "logic/attackable.h"
#include "logic/building.h"
#include "logic/soldiercontrol.h"
#include "logic/wareworker.h"

class InteractivePlayer;

namespace Widelands {

class EditorGameBase;
class PortDock;
class Request;
struct Requirements;
class Soldier;
class TribeDescr;
class WareInstance;
struct WareList;


/*
Warehouse
*/
struct WarehouseSupply;

class WarehouseDescr : public BuildingDescr {
public:
	WarehouseDescr(const std::string& init_descname, const LuaTable& t, const EditorGameBase& egbase);
	~WarehouseDescr() override {}

	Building & create_object() const override;

	uint32_t get_conquers() const override {return m_conquers;}

	uint32_t get_heal_per_second        () const {
		return m_heal_per_second;
	}

private:
	int32_t m_conquers;
	uint32_t m_heal_per_second;
	DISALLOW_COPY_AND_ASSIGN(WarehouseDescr);
};


class Warehouse : public Building, public Attackable, public SoldierControl {
	friend class PortDock;
	friend class MapBuildingdataPacket;

	MO_DESCR(WarehouseDescr)

public:
	/**
	 * Each ware and worker type has an associated per-warehouse
	 * stock policy that defines whether it will be stocked by this
	 * warehouse.
	 *
	 * \note The values of this enum are written directly into savegames,
	 * so be careful when changing them.
	 */
	enum StockPolicy {
		/**
		 * The default policy allows stocking wares without any special priority.
		 */
		SP_Normal = 0,

		/**
		 * As long as there are warehouses with this policy for a ware, all
		 * available unstocked supplies will be transferred to warehouses
		 * with this policy.
		 */
		SP_Prefer = 1,

		/**
		 * If a ware has this stock policy, no more of this ware will enter
		 * the warehouse.
		 */
		SP_DontStock = 2,

		/**
		 * Like \ref SP_DontStock, but in addition, existing stock of this ware
		 * will be transported out of the warehouse over time.
		 */
		SP_Remove = 3,
	};

	Warehouse(const WarehouseDescr &);
	virtual ~Warehouse();

	void load_finish(EditorGameBase &) override;

	/// Called only when the oject is logically created in the simulation. If
	/// called again, such as when the object is loaded from a savegame, it will
	/// cause bugs.
	///
	/// * Calls Building::init.
	/// * Creates an idle_request for each ware and worker type.
	/// * Sets a next_spawn time for each buildable worker type without cost
	///   that the owning player is allowed to create and schedules act for for
	///   the spawn.
	/// * Schedules act for military stuff (and sets m_next_military_act).
	/// * Sees the area (since a warehouse is considered to be always occupied).
	/// * Conquers land if the the warehouse type is configured to do that.
	/// * Sends a message to the player about the creation of this warehouse.
	/// * Sets up @ref PortDock for ports
	void init(EditorGameBase &) override;

	void cleanup(EditorGameBase &) override;

	void destroy(EditorGameBase &) override;

	void restore_portdock_or_destroy(EditorGameBase &);

	void act(Game & game, uint32_t data) override;

	void set_economy(Economy *) override;

	const WareList & get_wares() const;
	const WareList & get_workers() const;

	/**
	 * Returns a vector of all incorporated workers. These are the workers
	 * that are still present in the game, not just a stock figure.
	 */
	Workers get_incorporated_workers();

	void insert_wares  (DescriptionIndex, uint32_t count);
	void remove_wares  (DescriptionIndex, uint32_t count);
	void insert_workers(DescriptionIndex, uint32_t count);
	void remove_workers(DescriptionIndex, uint32_t count);

	/* SoldierControl implementation */
	std::vector<Soldier *> present_soldiers() const override;
	std::vector<Soldier *> stationed_soldiers() const override {
		return present_soldiers();
	}
	uint32_t min_soldier_capacity() const override {return 0;}
	uint32_t max_soldier_capacity() const override {return 4294967295U;}
	uint32_t soldier_capacity() const override {return max_soldier_capacity();}
	void set_soldier_capacity(uint32_t /* capacity */) override {
		throw wexception("Not implemented for a Warehouse!");
	}
	void drop_soldier(Soldier &) override {
		throw wexception("Not implemented for a Warehouse!");
	}
	int outcorporate_soldier(EditorGameBase &, Soldier &) override;
	int incorporate_soldier(EditorGameBase &, Soldier& soldier) override;

	bool fetch_from_flag(Game &) override;

<<<<<<< HEAD
	uint32_t count_workers(const Game &, WareIndex, const Requirements &);
	Worker & launch_worker(Game &, WareIndex worker, const Requirements &);
=======
	uint32_t count_workers(const Game &, DescriptionIndex, const Requirements &);
	Worker & launch_worker(Game &, DescriptionIndex, const Requirements &);
>>>>>>> 12834ec0

	// Adds the worker to the inventory. Takes ownership and might delete
	// 'worker'.
	void incorporate_worker(EditorGameBase&, Worker* worker);

	WareInstance & launch_ware(Game &, DescriptionIndex);
	bool do_launch_ware(Game &, WareInstance &);

	// Adds the ware to our inventory. Takes ownership and might delete 'ware'.
	void incorporate_ware(EditorGameBase&, WareInstance* ware);

	bool can_create_worker(Game &, DescriptionIndex) const;
	void     create_worker(Game &, DescriptionIndex);

	uint32_t get_planned_workers(Game &, DescriptionIndex index) const;
	void plan_workers(Game &, DescriptionIndex index, uint32_t amount);
	std::vector<uint32_t> calc_available_for_worker
		(Game &, DescriptionIndex index) const;

	void enable_spawn(Game &, uint8_t worker_types_without_cost_index);
	void disable_spawn(uint8_t worker_types_without_cost_index);

	// Begin Attackable implementation
	Player & owner() const override {return Building::owner();}
	bool can_attack() override;
	void aggressor(Soldier &) override;
	bool attack   (Soldier &) override;
	// End Attackable implementation

	void receive_ware(Game &, DescriptionIndex ware) override;
	void receive_worker(Game &, Worker & worker) override;

	StockPolicy get_ware_policy(DescriptionIndex ware) const;
	StockPolicy get_worker_policy(DescriptionIndex ware) const;
	StockPolicy get_stock_policy(WareWorker waretype, DescriptionIndex wareindex) const;
	void set_ware_policy(DescriptionIndex ware, StockPolicy policy);
	void set_worker_policy(DescriptionIndex ware, StockPolicy policy);

	// Get the portdock if this is a port.
	PortDock * get_portdock() const {return m_portdock;}

	// Returns the waresqueue of the expedition if this is a port. Will
	// assert(false) otherwise.
	WaresQueue& waresqueue(DescriptionIndex) override;

	void log_general_info(const EditorGameBase &) override;

protected:
	/// Initializes the container sizes for the owner's tribe.
	void init_containers(Player& owner);
	/// Create the warehouse information window.
	virtual void create_options_window
		(InteractiveGameBase &, UI::Window * & registry) override;

private:
	void init_portdock(EditorGameBase & egbase);

	/**
	 * Plan to produce a certain worker type in this warehouse. This means
	 * requesting all the necessary wares, if multiple different wares types are
	 * needed.
	 */
	struct PlannedWorkers {
		/// Index of the worker type we plan to create
		DescriptionIndex index;

		/// How many workers of this type are we supposed to create?
		uint32_t amount;

		/// Requests to obtain the required build costs
		std::vector<Request *> requests;

		void cleanup();
	};

	static void request_cb
		(Game &, Request &, DescriptionIndex, Worker *, PlayerImmovable &);
	void check_remove_stock(Game &);

	bool _load_finish_planned_worker(PlannedWorkers & pw);
	void _update_planned_workers(Game &, PlannedWorkers & pw);
	void _update_all_planned_workers(Game &);

	WarehouseSupply       * m_supply;

	std::vector<StockPolicy> m_ware_policy;
	std::vector<StockPolicy> m_worker_policy;

	// Workers who live here at the moment
	using WorkerList = std::vector<Worker *>;
	using IncorporatedWorkers = std::map<DescriptionIndex, WorkerList>;
	IncorporatedWorkers        m_incorporated_workers;
	std::vector<Time>          m_next_worker_without_cost_spawn;
	Time                       m_next_military_act;
	Time                       m_next_stock_remove_act;

	std::vector<PlannedWorkers> m_planned_workers;

	PortDock * m_portdock;

	//this is information for portdock,to know whether it should
	//try to recreate itself
	bool m_cleanup_in_progress;

};

}

#endif  // end of include guard: WL_LOGIC_WAREHOUSE_H<|MERGE_RESOLUTION|>--- conflicted
+++ resolved
@@ -172,13 +172,8 @@
 
 	bool fetch_from_flag(Game &) override;
 
-<<<<<<< HEAD
-	uint32_t count_workers(const Game &, WareIndex, const Requirements &);
-	Worker & launch_worker(Game &, WareIndex worker, const Requirements &);
-=======
 	uint32_t count_workers(const Game &, DescriptionIndex, const Requirements &);
-	Worker & launch_worker(Game &, DescriptionIndex, const Requirements &);
->>>>>>> 12834ec0
+	Worker & launch_worker(Game &, DescriptionIndex worker, const Requirements &);
 
 	// Adds the worker to the inventory. Takes ownership and might delete
 	// 'worker'.
