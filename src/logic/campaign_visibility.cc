/*
 * Copyright (C) 2007-2017 by the Widelands Development Team
 *
 * This program is free software; you can redistribute it and/or
 * modify it under the terms of the GNU General Public License
 * as published by the Free Software Foundation; either version 2
 * of the License, or (at your option) any later version.
 *
 * This program is distributed in the hope that it will be useful,
 * but WITHOUT ANY WARRANTY; without even the implied warranty of
 * MERCHANTABILITY or FITNESS FOR A PARTICULAR PURPOSE.  See the
 * GNU General Public License for more details.
 *
 * You should have received a copy of the GNU General Public License
 * along with this program; if not, write to the Free Software
 * Foundation, Inc., 51 Franklin Street, Fifth Floor, Boston, MA  02110-1301, USA.
 *
 */

#include "logic/campaign_visibility.h"

#include <cstdio>
#include <cstdlib>
#include <map>
#include <memory>

#include <sys/stat.h>

#include "base/wexception.h"
#include "io/filesystem/filesystem.h"
#include "logic/filesystem_constants.h"
#include "profile/profile.h"
#include "scripting/lua_interface.h"
#include "scripting/lua_table.h"

namespace {
constexpr int kCurrentVersion = 8;
}

/**
 * Get the path of campaign visibility save-file
 */
std::string CampaignVisibilitySave::get_path() {
	g_fs->ensure_directory_exists(kSaveDir);  // Make sure save directory exists

<<<<<<< HEAD
	// Make sure that campaigns visibility-save is up to date and well-formed
=======
	// check if campaigns visibility-save is available
	if (!(g_fs->file_exists(kCampVisFile))) {
		make_campvis(kCampVisFile);
	}

	// check if campaigns visibility-save is up to date
	Profile ca(kCampVisFile.c_str());

	//  1st version of campvis had no global section
	if (!ca.get_section("global"))
		update_campvis(kCampVisFile);
	else {
		Section& ca_s = ca.get_safe_section("global");
		Profile cc("campaigns/campaigns.conf");
		Section& cc_s = cc.get_safe_section("global");
		if (cc_s.get_int("version") > ca_s.get_int("version"))
			update_campvis(kCampVisFile);
	}

	return kCampVisFile;
}

/**
 * Create the campaign visibility save-file of the user
 */
void CampaignVisibilitySave::make_campvis(const std::string& savepath) {
	// Only prepare campvis-file -> data will be written via update_campvis
	Profile campvis(savepath.c_str());
	campvis.pull_section("global");
	campvis.pull_section("campaigns");
	campvis.pull_section("campmaps");
	campvis.write(savepath.c_str(), true);

>>>>>>> ae3e02e1
	update_campvis(savepath);
	return savepath;
}

/**
 * Update the campaign visibility save-file of the user
 */
void CampaignVisibilitySave::update_campvis(const std::string& savepath) {
	// Prepare campvis
	if (!(g_fs->file_exists(savepath))) {
		// There is no campvis file - create one.
		Profile campvis(savepath.c_str());
		campvis.pull_section("global");
		campvis.pull_section("campaigns");
		campvis.pull_section("scenarios");
		campvis.write(savepath.c_str(), true);
	}

	Profile campvis(savepath.c_str());

	// TODO(GunChleoc): Remove compatibility code after Build 21.
	std::map<std::string, std::string> legacy_scenarios;
	bool is_legacy = false;
	const int campvis_version = campvis.pull_section("global").get_int("version");
	if (campvis_version > 0 && campvis_version < 8) {
		is_legacy = true;
		legacy_scenarios = {
		   {"bar01", "barbariantut00"}, {"bar02", "barbariantut01"}, {"emp01", "empiretut00"},
		   {"emp02", "empiretut01"},    {"emp03", "empiretut02"},    {"emp04", "empiretut03"},
		   {"atl01", "atlanteans00"},   {"atl02", "atlanteans01"},
		};
	}

	Section& campvis_campaigns = campvis.get_safe_section("campaigns");
	Section& campvis_scenarios =
	   is_legacy ? campvis.get_safe_section("campmaps") : campvis.get_safe_section("scenarios");

	// Prepare campaigns.lua
	LuaInterface lua;
	std::unique_ptr<LuaTable> table(lua.run_script("campaigns/campaigns.lua"));
	table->do_not_warn_about_unaccessed_keys();
	std::unique_ptr<LuaTable> campaigns_table(table->get_table("campaigns"));
	campaigns_table->do_not_warn_about_unaccessed_keys();

	// Collect all information about campaigns and scenarios
	std::map<std::string, bool> campaigns;
	std::map<std::string, bool> scenarios;
	for (const auto& campaign : campaigns_table->array_entries<std::unique_ptr<LuaTable>>()) {
		campaign->do_not_warn_about_unaccessed_keys();
		const std::string campaign_name = campaign->get_string("name");
		if (campaigns.count(campaign_name) != 1) {
			campaigns[campaign_name] = false;
		}
		campaigns[campaign_name] = campaigns[campaign_name] || !campaign->has_key("prerequisite") ||
		                           campvis_campaigns.get_bool(campaign_name.c_str());

		std::unique_ptr<LuaTable> scenarios_table(campaign->get_table("scenarios"));
		scenarios_table->do_not_warn_about_unaccessed_keys();
		for (const auto& scenario : scenarios_table->array_entries<std::unique_ptr<LuaTable>>()) {
			scenario->do_not_warn_about_unaccessed_keys();
			const std::string scenario_name = scenario->get_string("name");
			scenarios[scenario_name] =
			   is_legacy ? campvis_scenarios.get_bool(legacy_scenarios[scenario_name].c_str()) :
			               campvis_scenarios.get_bool(scenario_name.c_str());

			// If a scenario is visible, this campaign is visible too.
			if (scenarios[scenario_name]) {
				campaigns[campaign_name] = true;
			}
		}

		// A campaign can also make sure that scenarios of a previous campaign are visible
		if (campaigns[campaign_name] && campaign->has_key<std::string>("reveal_scenarios")) {
			for (const auto& scenario :
			     campaign->get_table("reveal_scenarios")->array_entries<std::string>()) {
				scenarios[scenario] = true;
			}
		}
	}

	// Make sure that all visible campaigns have their first scenario visible.
	for (const auto& campaign : campaigns_table->array_entries<std::unique_ptr<LuaTable>>()) {
		campaign->do_not_warn_about_unaccessed_keys();
		const std::string campaign_name = campaign->get_string("name");
		if (campaigns[campaign_name]) {
			std::unique_ptr<LuaTable> scenarios_table(campaign->get_table("scenarios"));
			scenarios_table->do_not_warn_about_unaccessed_keys();
			const auto& scenario = scenarios_table->get_table(1);
			scenario->do_not_warn_about_unaccessed_keys();
			scenarios[scenario->get_string("name")] = true;
		}
	}

	// Now write everything
	Profile write_campvis(savepath.c_str());
	write_campvis.pull_section("global").set_int("version", kCurrentVersion);

	Section& write_campaigns = write_campvis.pull_section("campaigns");
	for (const auto& campaign : campaigns) {
		write_campaigns.set_bool(campaign.first.c_str(), campaign.second);
	}

	Section& write_scenarios = write_campvis.pull_section("scenarios");
	for (const auto& scenario : scenarios) {
		write_scenarios.set_bool(scenario.first.c_str(), scenario.second);
	}

	write_campvis.write(savepath.c_str(), true);
}

/**
 * Searches for the scenario with the given 'name' in data/campaigns/campaigns.lua,
 * and if the scenario has 'reveal_campaign' and/or 'reveal_scenario' defined, marks the respective
 * campaign/scenario as visible.
 */
void CampaignVisibilitySave::mark_scenario_as_solved(const std::string& name) {
	// Check which campaign and/or scenario to reveal
	std::string campaign_to_reveal = "";
	std::string scenario_to_reveal = "";

	LuaInterface lua;
	std::unique_ptr<LuaTable> table(lua.run_script("campaigns/campaigns.lua"));
	table->do_not_warn_about_unaccessed_keys();
	std::unique_ptr<LuaTable> campaigns_table(table->get_table("campaigns"));
	campaigns_table->do_not_warn_about_unaccessed_keys();

	bool found = false;
	for (const auto& campaign : campaigns_table->array_entries<std::unique_ptr<LuaTable>>()) {
		campaign->do_not_warn_about_unaccessed_keys();
		if (found) {
			continue;
		}
		std::unique_ptr<LuaTable> scenarios_table(campaign->get_table("scenarios"));
		scenarios_table->do_not_warn_about_unaccessed_keys();
		for (const auto& scenario : scenarios_table->array_entries<std::unique_ptr<LuaTable>>()) {
			scenario->do_not_warn_about_unaccessed_keys();
			if (name == scenario->get_string("name")) {
				if (scenario->has_key<std::string>("reveal_scenario")) {
					scenario_to_reveal = scenario->get_string("reveal_scenario");
				}
				if (scenario->has_key<std::string>("reveal_campaign")) {
					campaign_to_reveal = scenario->get_string("reveal_campaign");
				}
				// We can't break here, because we need to shut up the table warnings.
				found = true;
			}
		}
	}

	// Write the campvis
	std::string savepath = get_path();
	Profile campvis(savepath.c_str());
	if (!campaign_to_reveal.empty()) {
		campvis.pull_section("campaigns").set_bool(campaign_to_reveal.c_str(), true);
	}
	if (!scenario_to_reveal.empty()) {
		campvis.pull_section("scenarios").set_bool(scenario_to_reveal.c_str(), true);
	}
	campvis.write(savepath.c_str(), false);
}<|MERGE_RESOLUTION|>--- conflicted
+++ resolved
@@ -38,67 +38,31 @@
 }
 
 /**
- * Get the path of campaign visibility save-file
- */
-std::string CampaignVisibilitySave::get_path() {
-	g_fs->ensure_directory_exists(kSaveDir);  // Make sure save directory exists
-
-<<<<<<< HEAD
-	// Make sure that campaigns visibility-save is up to date and well-formed
-=======
-	// check if campaigns visibility-save is available
+ * Make sure that campaigns visibility-save is up to date and well-formed
+ */
+void CampaignVisibilitySave::ensure_campvis_file_exists() {
+	g_fs->ensure_directory_exists(kSaveDir);
+	// NOCOM add compatibility layer to save/campvis?
+	// Use completed rather than visible?
+
 	if (!(g_fs->file_exists(kCampVisFile))) {
-		make_campvis(kCampVisFile);
-	}
-
-	// check if campaigns visibility-save is up to date
-	Profile ca(kCampVisFile.c_str());
-
-	//  1st version of campvis had no global section
-	if (!ca.get_section("global"))
-		update_campvis(kCampVisFile);
-	else {
-		Section& ca_s = ca.get_safe_section("global");
-		Profile cc("campaigns/campaigns.conf");
-		Section& cc_s = cc.get_safe_section("global");
-		if (cc_s.get_int("version") > ca_s.get_int("version"))
-			update_campvis(kCampVisFile);
-	}
-
-	return kCampVisFile;
-}
-
-/**
- * Create the campaign visibility save-file of the user
- */
-void CampaignVisibilitySave::make_campvis(const std::string& savepath) {
-	// Only prepare campvis-file -> data will be written via update_campvis
-	Profile campvis(savepath.c_str());
-	campvis.pull_section("global");
-	campvis.pull_section("campaigns");
-	campvis.pull_section("campmaps");
-	campvis.write(savepath.c_str(), true);
-
->>>>>>> ae3e02e1
-	update_campvis(savepath);
-	return savepath;
-}
-
-/**
- * Update the campaign visibility save-file of the user
- */
-void CampaignVisibilitySave::update_campvis(const std::string& savepath) {
-	// Prepare campvis
-	if (!(g_fs->file_exists(savepath))) {
 		// There is no campvis file - create one.
-		Profile campvis(savepath.c_str());
+		Profile campvis(kCampVisFile.c_str());
 		campvis.pull_section("global");
 		campvis.pull_section("campaigns");
 		campvis.pull_section("scenarios");
-		campvis.write(savepath.c_str(), true);
-	}
-
-	Profile campvis(savepath.c_str());
+		campvis.write(kCampVisFile.c_str(), true);
+	}
+}
+
+
+/**
+ * Update the campaign visibility save-file of the user
+ */
+void CampaignVisibilitySave::update_campvis() const {
+	ensure_campvis_file_exists();
+
+	Profile campvis(kCampVisFile.c_str());
 
 	// TODO(GunChleoc): Remove compatibility code after Build 21.
 	std::map<std::string, std::string> legacy_scenarios;
@@ -174,7 +138,7 @@
 	}
 
 	// Now write everything
-	Profile write_campvis(savepath.c_str());
+	Profile write_campvis(kCampVisFile.c_str());
 	write_campvis.pull_section("global").set_int("version", kCurrentVersion);
 
 	Section& write_campaigns = write_campvis.pull_section("campaigns");
@@ -187,7 +151,7 @@
 		write_scenarios.set_bool(scenario.first.c_str(), scenario.second);
 	}
 
-	write_campvis.write(savepath.c_str(), true);
+	write_campvis.write(kCampVisFile.c_str(), true);
 }
 
 /**
@@ -196,6 +160,8 @@
  * campaign/scenario as visible.
  */
 void CampaignVisibilitySave::mark_scenario_as_solved(const std::string& name) {
+	ensure_campvis_file_exists();
+
 	// Check which campaign and/or scenario to reveal
 	std::string campaign_to_reveal = "";
 	std::string scenario_to_reveal = "";
@@ -230,13 +196,12 @@
 	}
 
 	// Write the campvis
-	std::string savepath = get_path();
-	Profile campvis(savepath.c_str());
+	Profile campvis(kCampVisFile.c_str());
 	if (!campaign_to_reveal.empty()) {
 		campvis.pull_section("campaigns").set_bool(campaign_to_reveal.c_str(), true);
 	}
 	if (!scenario_to_reveal.empty()) {
 		campvis.pull_section("scenarios").set_bool(scenario_to_reveal.c_str(), true);
 	}
-	campvis.write(savepath.c_str(), false);
+	campvis.write(kCampVisFile.c_str(), false);
 }