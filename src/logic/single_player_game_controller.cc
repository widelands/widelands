/*
 * Copyright (C) 2015-2020 by the Widelands Development Team
 *
 * This program is free software; you can redistribute it and/or
 * modify it under the terms of the GNU General Public License
 * as published by the Free Software Foundation; either version 2
 * of the License, or (at your option) any later version.
 *
 * This program is distributed in the hope that it will be useful,
 * but WITHOUT ANY WARRANTY; without even the implied warranty of
 * MERCHANTABILITY or FITNESS FOR A PARTICULAR PURPOSE.  See the
 * GNU General Public License for more details.
 *
 * You should have received a copy of the GNU General Public License
 * along with this program; if not, write to the Free Software
 * Foundation, Inc., 51 Franklin Street, Fifth Floor, Boston, MA  02110-1301, USA.
 *
 */

#include "logic/single_player_game_controller.h"

#include <SDL_timer.h>

#include "ai/computer_player.h"
#include "base/multithreading.h"
#include "logic/game.h"
#include "logic/player.h"
#include "logic/playercommand.h"
#include "logic/playersmanager.h"
#include "wlapplication_options.h"

SinglePlayerGameController::SinglePlayerGameController(Widelands::Game& game,
                                                       bool const useai,
                                                       Widelands::PlayerNumber const local)
   : game_(game),
     use_ai_(useai),
     lastframe_(SDL_GetTicks()),
     time_(game_.get_gametime()),
     speed_(get_config_natural("speed_of_new_game", 1000)),
     paused_(false),
     player_cmdserial_(0),
     local_(local) {
}

SinglePlayerGameController::~SinglePlayerGameController() {
	stop_ais();
}

void SinglePlayerGameController::stop_ais() {
	for (auto& cp : computerplayers_) {
		if (cp) {
			cp->thread.join();
		}
	}
	computerplayers_.clear();
}

void SinglePlayerGameController::think() {
	uint32_t const curtime = SDL_GetTicks();
	int32_t frametime = curtime - lastframe_;
	lastframe_ = curtime;

	// prevent crazy frametimes
	if (frametime < 0) {
		frametime = 0;
	} else if (frametime > 1000) {
		frametime = 1000;
	}

	frametime = frametime * real_speed() / 1000;

	time_ = game_.get_gametime() + frametime;

	if (use_ai_ && game_.is_loaded()) {
		const Widelands::PlayerNumber nr_players = game_.map().get_nrplayers();
		iterate_players_existing(p, nr_players, game_, plr) if (p != local_) {
			if (p > computerplayers_.size()) {
				computerplayers_.resize(p);
			} else if (!computerplayers_[p - 1].get()) {
				// Deliberately use an else-if here to ensure the AI threads will be started with a
				// brief delay. This fixes a race condition with the DefaultAI's lazy initialization.
				computerplayers_[p - 1].reset(new AIData(
				   ComputerPlayer::get_implementation(plr->get_ai())->instantiate(game_, p)));
			}
<<<<<<< HEAD
=======
			if (!computerplayers_[p - 1]) {
				computerplayers_[p - 1] =
				   AI::ComputerPlayer::get_implementation(plr->get_ai())->instantiate(game_, p);
			}
			computerplayers_[p - 1]->think();
>>>>>>> 42bdf446
		}
	}
}

SinglePlayerGameController::AIData::AIData(ComputerPlayer* cp)
   : ai(cp), thread(&ComputerPlayer::runthread, cp) {
}

void SinglePlayerGameController::send_player_command(Widelands::PlayerCommand* pc) {
	pc->set_cmdserial(++player_cmdserial_);
	game_.enqueue_command(pc);
}

int32_t SinglePlayerGameController::get_frametime() {
	return time_ - game_.get_gametime();
}

GameController::GameType SinglePlayerGameController::get_game_type() {
	return GameController::GameType::kSingleplayer;
}

uint32_t SinglePlayerGameController::real_speed() {
	return paused_ ? 0 : speed_;
}

uint32_t SinglePlayerGameController::desired_speed() {
	return speed_;
}

void SinglePlayerGameController::set_desired_speed(uint32_t const speed) {
	speed_ = speed;
}

bool SinglePlayerGameController::is_paused() {
	return paused_;
}

void SinglePlayerGameController::set_paused(bool paused) {
	paused_ = paused;
}

void SinglePlayerGameController::report_result(uint8_t p_nr,
                                               Widelands::PlayerEndResult result,
                                               const std::string& info) {
	Widelands::PlayerEndStatus pes;
	Widelands::Player* player = game_.get_player(p_nr);
	assert(player);
	pes.player = player->player_number();
	pes.time = game_.get_gametime();
	pes.result = result;
	pes.info = info;
	game_.player_manager()->add_player_end_status(pes);
}<|MERGE_RESOLUTION|>--- conflicted
+++ resolved
@@ -80,22 +80,14 @@
 				// Deliberately use an else-if here to ensure the AI threads will be started with a
 				// brief delay. This fixes a race condition with the DefaultAI's lazy initialization.
 				computerplayers_[p - 1].reset(new AIData(
-				   ComputerPlayer::get_implementation(plr->get_ai())->instantiate(game_, p)));
+				   AI::ComputerPlayer::get_implementation(plr->get_ai())->instantiate(game_, p)));
 			}
-<<<<<<< HEAD
-=======
-			if (!computerplayers_[p - 1]) {
-				computerplayers_[p - 1] =
-				   AI::ComputerPlayer::get_implementation(plr->get_ai())->instantiate(game_, p);
-			}
-			computerplayers_[p - 1]->think();
->>>>>>> 42bdf446
 		}
 	}
 }
 
-SinglePlayerGameController::AIData::AIData(ComputerPlayer* cp)
-   : ai(cp), thread(&ComputerPlayer::runthread, cp) {
+SinglePlayerGameController::AIData::AIData(AI::ComputerPlayer* cp)
+   : ai(cp), thread(&AI::ComputerPlayer::runthread, cp) {
 }
 
 void SinglePlayerGameController::send_player_command(Widelands::PlayerCommand* pc) {
