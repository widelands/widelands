/*
 * Copyright (C) 2008-2011, 2013, 2014 by the Widelands Development Team
 *
 * This program is free software; you can redistribute it and/or
 * modify it under the terms of the GNU General Public License
 * as published by the Free Software Foundation; either version 2
 * of the License, or (at your option) any later version.
 *
 * This program is distributed in the hope that it will be useful,
 * but WITHOUT ANY WARRANTY; without even the implied warranty of
 * MERCHANTABILITY or FITNESS FOR A PARTICULAR PURPOSE.  See the
 * GNU General Public License for more details.
 *
 * You should have received a copy of the GNU General Public License
 * along with this program; if not, write to the Free Software
 * Foundation, Inc., 51 Franklin Street, Fifth Floor, Boston, MA  02110-1301, USA.
 *
 */

#ifndef WL_LOGIC_GAME_CONTROLLER_H
#define WL_LOGIC_GAME_CONTROLLER_H

#include <string>

#include "logic/widelands.h"

namespace Widelands {
class Game;
class PlayerCommand;
enum class PlayerEndResult: uint8_t;
}


/**
 * A game controller implements the policies surrounding the actual
 * game simulation. For example, the GameController decides where
 * player commands go and how fast the simulation runs.
 *
 * The idea is to empty the current \ref Game class from singleplayer
 * vs. multiplayer vs. replay issues and have a \ref GameController
 * handle all that.
 */
class GameController {
public:
	enum class GameType : uint8_t {
		SINGLEPLAYER = 1, // we don't want SINGLEPLAYER just because a value is empty
		NETCLIENT,
		NETHOST,
		REPLAY
	};

	virtual ~GameController() {}

	virtual void think() = 0;
<<<<<<< HEAD
	virtual void sendPlayerCommand(Widelands::PlayerCommand &) = 0;
	virtual int32_t getFrametime() = 0;
	virtual GameType getGameType() = 0;
=======
	virtual void send_player_command(Widelands::PlayerCommand &) = 0;
	virtual int32_t get_frametime() = 0;
	virtual std::string get_game_description() = 0;
>>>>>>> 92986e06

	/**
	 * \return the effective speed, in milliseconds per second,
	 * that the game is running at.
	 */
	virtual uint32_t real_speed() = 0;

	/**
	 * \return the speed that the local player wants the game to run at.
	 */
	virtual uint32_t desired_speed() = 0;

	/**
	 * Indicate to the game controller the speed (in milliseconds per second)
	 * that the local player wants the game to run at.
	 */
	virtual void set_desired_speed(uint32_t speed) = 0;

	/**
	 * Whether the game is paused.
	 */
	virtual bool is_paused() = 0;

	/**
	 * Sets whether the game is paused.
	 */
	virtual void set_paused(const bool paused) = 0;

	/**
	 * Toggle pause state (convenience function)
	 */
	void toggle_paused() {
		set_paused(!is_paused());
	}

	/**
	 * Report a player result once he has left the game. This may be done through lua
	 * by the win_condition scripts.
	 * \param player : the player idx;
	 * \param result : the player result
	 * \param info : The info string (\see \struct PlayerEndStatus for allowed values)
	 */
	virtual void report_result
	    (uint8_t /* player */,
	     Widelands::PlayerEndResult /*result*/,
	     const std::string & /* info */)
	{}
};

#endif  // end of include guard: WL_LOGIC_GAME_CONTROLLER_H<|MERGE_RESOLUTION|>--- conflicted
+++ resolved
@@ -52,15 +52,9 @@
 	virtual ~GameController() {}
 
 	virtual void think() = 0;
-<<<<<<< HEAD
-	virtual void sendPlayerCommand(Widelands::PlayerCommand &) = 0;
-	virtual int32_t getFrametime() = 0;
-	virtual GameType getGameType() = 0;
-=======
 	virtual void send_player_command(Widelands::PlayerCommand &) = 0;
 	virtual int32_t get_frametime() = 0;
-	virtual std::string get_game_description() = 0;
->>>>>>> 92986e06
+	virtual GameType get_game_type() = 0;
 
 	/**
 	 * \return the effective speed, in milliseconds per second,
