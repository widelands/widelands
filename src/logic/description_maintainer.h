--- conflicted
+++ resolved
@@ -33,28 +33,17 @@
 template <typename T> struct DescriptionMaintainer {
 	// Adds the 'entry', will assert() if it is already registered. Returns the
 	// index of the entry. Ownership is taken.
-<<<<<<< HEAD
-	Widelands::WareIndex add(T* entry);
-
-	// Returns the number of entries in the container.
-	Widelands::WareIndex size() const {return items_.size();}
-=======
 	Widelands::DescriptionIndex add(T* entry);
 
 	// Returns the number of entries in the container.
 	Widelands::DescriptionIndex size() const {return items_.size();}
->>>>>>> 326c66e9
 
 	// Returns the entry with the given 'name' if it exists or nullptr.
 	T* exists(const std::string& name) const;
 
 	// Returns the index of the entry with the given 'name' or INVALID_INDEX if the entry
 	// is not in the container.
-<<<<<<< HEAD
-	Widelands::WareIndex get_index(const std::string& name) const {
-=======
 	Widelands::DescriptionIndex get_index(const std::string& name) const {
->>>>>>> 326c66e9
 		NameToIndexMap::const_iterator i = name_to_index_.find(name);
 		if (i == name_to_index_.end()) {
 			return Widelands::INVALID_INDEX;
@@ -64,21 +53,13 @@
 
 	// Returns the entry with the given 'idx' or nullptr if 'idx' is out of
 	// bounds. Ownership is retained.
-<<<<<<< HEAD
-	T* get_mutable(const Widelands::WareIndex idx) const {
-=======
 	T* get_mutable(const Widelands::DescriptionIndex idx) const {
->>>>>>> 326c66e9
 		return (idx < items_.size()) ? items_[idx].get() : nullptr;
 	}
 
 	// Returns the entry at 'index'. If 'index' is out of bounds the result is
 	// undefined.
-<<<<<<< HEAD
-	T& get(const Widelands::WareIndex index) const {
-=======
 	const T& get(const Widelands::DescriptionIndex index) const {
->>>>>>> 326c66e9
 		assert(index < items_.size());
 		return *items_.at(index);
 	}
@@ -91,11 +72,7 @@
 
 
 template <typename T>
-<<<<<<< HEAD
-Widelands::WareIndex DescriptionMaintainer<T>::add(T * const item) {
-=======
 Widelands::DescriptionIndex DescriptionMaintainer<T>::add(T * const item) {
->>>>>>> 326c66e9
 	if (exists(item->name()) != nullptr) {
 		throw wexception("Tried to add %s twice.", item->name().c_str());
 	}
