--- conflicted
+++ resolved
@@ -29,11 +29,8 @@
 #include <vector>
 
 #include "base/i18n.h"
-<<<<<<< HEAD
 #include "base/macros.h"
-=======
 #include "logic/filesystem_constants.h"
->>>>>>> 3eb5163b
 
 namespace AddOns {
 
@@ -136,9 +133,8 @@
 	DISALLOW_COPY_AND_ASSIGN(AddOnInfo);
 };
 
-<<<<<<< HEAD
 using AddOnsList = std::vector<std::shared_ptr<AddOns::AddOnInfo>>;
-=======
+
 inline static std::string theme_addon_template_dir(const std::string& name) {
 	std::string s = kAddOnDir;
 	s += '/';
@@ -146,7 +142,6 @@
 	s += '/';
 	return s;
 }
->>>>>>> 3eb5163b
 
 // Sorted list of all add-ons mapped to whether they are currently enabled
 using AddOnState = std::pair<std::shared_ptr<AddOnInfo>, bool>;
