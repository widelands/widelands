--- conflicted
+++ resolved
@@ -71,9 +71,6 @@
 constexpr uint8_t kMaxRating = 10;
 
 struct AddOnInfo {
-<<<<<<< HEAD
-	std::string internal_name;  ///< "cool_feature.wad"
-=======
 	/*
 	 * When adding any new add-on properties that are stored in the `addon` file,
 	 * be sure to add them to MutableAddon as well so they are preserved/updated
@@ -81,7 +78,6 @@
 	 */
 
 	std::string internal_name;  // "cool_feature.wad"
->>>>>>> e344896b
 
 	std::string unlocalized_descname;
 	std::string unlocalized_description;
@@ -97,16 +93,10 @@
 	std::vector<std::string> requirements;  // This add-on will only work correctly if these
 	                                        // add-ons are present in this order and active
 
-<<<<<<< HEAD
-=======
 	bool sync_safe;              // Whether this add-on will not desync in MP and replays.
 	std::string min_wl_version;  // Minimum required Widelands version, or "" if invalid.
 	std::string max_wl_version;  // Maximum supported Widelands version, or "" if invalid.
 
-	bool verified;  // Only valid for Remote add-ons.
-
-	AddOnFileList file_list;  // Get rid of this ASAP
->>>>>>> e344896b
 	std::map<std::string /* name */, std::string /* description */> screenshots;
 
 	bool verified;                 ///< Only valid for Remote add-ons.
