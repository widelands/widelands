/*
 * Copyright (C) 2007-2024 by the Widelands Development Team
 *
 * This program is free software; you can redistribute it and/or
 * modify it under the terms of the GNU General Public License
 * as published by the Free Software Foundation; either version 2
 * of the License, or (at your option) any later version.
 *
 * This program is distributed in the hope that it will be useful,
 * but WITHOUT ANY WARRANTY; without even the implied warranty of
 * MERCHANTABILITY or FITNESS FOR A PARTICULAR PURPOSE.  See the
 * GNU General Public License for more details.
 *
 * You should have received a copy of the GNU General Public License
 * along with this program; if not, see <https://www.gnu.org/licenses/>.
 *
 */

#include "logic/replay.h"

#include <memory>

#include "base/log.h"
#include "base/random.h"
#include "base/time_string.h"
#include "base/wexception.h"
#include "commands/cmd_replay_sync_read.h"
#include "commands/cmd_replay_sync_write.h"
#include "game_io/game_loader.h"
#include "game_io/game_preload_packet.h"
#include "io/filesystem/filesystem.h"
#include "io/filesystem/layered_filesystem.h"
#include "io/streamread.h"
#include "io/streamwrite.h"
#include "logic/filesystem_constants.h"
#include "logic/game.h"
#include "logic/game_controller.h"
#include "logic/game_data_error.h"
#include "logic/save_handler.h"
#include "wui/interactive_base.h"

namespace Widelands {

static inline void delete_temp_file(const std::string& temp_file) {
	try {
		g_fs->fs_unlink(temp_file);
	} catch (const std::exception& e) {
		log_err("Unable to delete temporary file '%s': %s", temp_file.c_str(), e.what());
	}
}

// File format definitions
constexpr uint32_t kReplayMagic = 0x2E21A102;
constexpr uint8_t kCurrentPacketVersion = 4;

enum { pkt_end = 2, pkt_playercommand = 3, pkt_syncreport = 4 };

<<<<<<< HEAD
=======
class CmdReplaySyncRead : public Command {
public:
	CmdReplaySyncRead(const Time& init_duetime, crypto::MD5Checksum hash)
	   : Command(init_duetime), hash_(hash) {
	}

	[[nodiscard]] QueueCommandTypes id() const override {
		return QueueCommandTypes::kReplaySyncRead;
	}

	void execute(Game& game) override {
		if (reported_desync_for_ == &game) {
			// We already know there was a desync
			return;
		}

		const crypto::MD5Checksum myhash = game.get_sync_hash();

		if (hash_ != myhash) {
			reported_desync_for_ = &game;
			log_err_time(game.get_gametime(),
			             "REPLAY: Lost synchronization at time %u\n"
			             "I have:     %s\n"
			             "Replay has: %s\n",
			             duetime().get(), myhash.str().c_str(), hash_.str().c_str());

			// In case syncstream logging is on, save it for analysis
			game.save_syncstream(true);

			// There has to be a better way to do this.
			game.game_controller()->set_desired_speed(0);

			UI::WLMessageBox m(
			   game.get_ibase(), UI::WindowStyle::kWui, _("Desync"),
			   format(_("The replay has desynced and the game was paused.\n"
			            "You are probably watching a replay created with another version of "
			            "Widelands, which is not supported.\n\n"
			            "If you are certain that the replay was created with the same version "
			            "of Widelands, %1$s, please report this problem as a bug.\n"
			            "You will find related messages in the standard output (stdout.txt on "
			            "Windows). Please add this information to your report."),
			          build_ver_details()),
			   UI::WLMessageBox::MBoxType::kOk);
			m.run<UI::Panel::Returncodes>();
		}
	}

private:
	crypto::MD5Checksum hash_;

	static const Game* reported_desync_for_;
};
const Game* CmdReplaySyncRead::reported_desync_for_(nullptr);

>>>>>>> 689274f6
/**
 * Load the savegame part of the given replay and open the command log.
 */
ReplayReader::ReplayReader(Game& game, const std::string& filename) : replaytime_(Time(0)) {
	if (!g_fs->file_exists(filename)) {
		// Try locating file in a distinct fs
		std::unique_ptr<FileSystem> fs(g_fs->make_sub_file_system(FileSystem::fs_dirname(filename)));
		cmdlog_ = fs->open_stream_read(FileSystem::fs_filename(filename.c_str()));
	} else {
		cmdlog_ = g_fs->open_stream_read(filename);
	}

	try {
		const uint32_t magic = cmdlog_->unsigned_32();
		if (magic != kReplayMagic) {
			throw wexception("%s not a valid replay file", filename.c_str());
		}

		const uint8_t packet_version = cmdlog_->unsigned_8();
		if (packet_version != kCurrentPacketVersion) {
			throw UnhandledVersionError("ReplayReader", packet_version, kCurrentPacketVersion);
		}

		const std::string temp_file =
		   kTempFileDir + FileSystem::file_separator() + timestring() + kSavegameExtension;
		{
			const uint32_t bytes = cmdlog_->unsigned_32();
			std::unique_ptr<char[]> buffer(new char[bytes]);
			cmdlog_->data_complete(buffer.get(), bytes);
			FileWrite fw;
			fw.data(buffer.get(), bytes);
			fw.write(*g_fs, temp_file);
		}

		game.enabled_addons().clear();
		GameLoader gl(temp_file, game);
		Widelands::GamePreloadPacket gpdp;
		gl.preload_game(gpdp);
		game.set_win_condition_displayname(gpdp.get_win_condition());
		game.set_win_condition_duration(gpdp.get_win_condition_duration());
		gl.load_game();
		game.postload_addons();

		delete_temp_file(temp_file);

		game.rng().read_state(*cmdlog_);
	} catch (...) {
		delete cmdlog_;
		throw;
	}
}

/**
 * Cleanup after replays
 */
ReplayReader::~ReplayReader() {
	delete cmdlog_;
}

/**
 * Retrieve the next command, until no more commands before the given
 * timestamp are available.
 *
 * \return a \ref Command that should be enqueued in the command queue
 * or 0 if there are no remaining commands before the given time.
 */
Command* ReplayReader::get_next_command(const Time& time) {
	if (cmdlog_ == nullptr) {
		return nullptr;
	}

	if (replaytime_ > time) {
		return nullptr;
	}

	try {
		uint8_t pkt = cmdlog_->unsigned_8();

		switch (pkt) {
		case pkt_playercommand: {
			replaytime_ = Time(cmdlog_->unsigned_32());

			Time duetime(cmdlog_->unsigned_32());
			uint32_t cmdserial = cmdlog_->unsigned_32();
			PlayerCommand& cmd = *PlayerCommand::deserialize(*cmdlog_);
			cmd.set_duetime(duetime);
			cmd.set_cmdserial(cmdserial);

			return &cmd;
		}

		case pkt_syncreport: {
			Time duetime(cmdlog_->unsigned_32());
			crypto::MD5Checksum hash;
			cmdlog_->data(hash.value.data(), hash.value.size());

			return new CmdReplaySyncRead(duetime, hash);
		}

		case pkt_end: {
			Time endtime(cmdlog_->unsigned_32());
			verb_log_info_time(time, "REPLAY: End of replay (gametime: %u)\n", endtime.get());
			delete cmdlog_;
			cmdlog_ = nullptr;
			return nullptr;
		}

		default:
			throw wexception("Unknown packet %u", pkt);
		}
	} catch (const WException& e) {
		log_err_time(time, "REPLAY: Caught exception %s\n", e.what());
		delete cmdlog_;
		cmdlog_ = nullptr;
	}

	return nullptr;
}

/**
 * \return \c true if the end of the replay was reached
 */
bool ReplayReader::end_of_replay() {
	return cmdlog_ == nullptr;
}

/**
 * Start a replay at the given filename (the caller must add the suffix).
 *
 * This will immediately save the given game.
 * This is expected to be called just after game load has completed
 * and the game has changed into running state.
 */
ReplayWriter::ReplayWriter(Game& game, const std::string& filename)
   : game_(game), filename_(filename) {
	g_fs->ensure_directory_exists(kReplayDir);
	g_fs->ensure_directory_exists(kTempFileDir);

	SaveHandler& save_handler = game_.save_handler();

	const std::string temp_savegame =
	   g_fs->create_unique_temp_file_path(kTempFileDir, kSavegameExtension);
	std::string error;
	if (!save_handler.save_game(game_, temp_savegame, FileSystem::ZIP, &error)) {
		throw wexception("Failed to save game for replay: %s", error.c_str());
	}

	verb_log_info("Initializing replay stream");
	cmdlog_ = g_fs->open_stream_write(filename);
	cmdlog_->unsigned_32(kReplayMagic);
	cmdlog_->unsigned_8(kCurrentPacketVersion);

	{
		std::unique_ptr<FileSystem> sub_fs(
		   g_fs->make_sub_file_system(FileSystem::fs_dirname(temp_savegame)));
		FileRead fr;
		fr.open(*sub_fs, FileSystem::fs_filename(temp_savegame.c_str()));
		const size_t bytes = fr.get_size();
		cmdlog_->unsigned_32(bytes);
		cmdlog_->data(fr.data(bytes), bytes);
	}

	verb_log_info("Reloading the game from replay");
	game.cleanup_for_load();
	{
		GameLoader gl(temp_savegame, game);
		gl.load_game();
	}
	verb_log_info("Done reloading the game from replay");
	delete_temp_file(temp_savegame);

	game.enqueue_command(new CmdReplaySyncWrite(game.get_gametime() + kReplaySyncInterval));

	game.rng().write_state(*cmdlog_);
}

/**
 * Close the command log
 */
ReplayWriter::~ReplayWriter() {
	cmdlog_->unsigned_8(pkt_end);
	cmdlog_->unsigned_32(game_.get_gametime().get());

	delete cmdlog_;
}

/**
 * Call this whenever a new player command has entered the command queue.
 */
void ReplayWriter::send_player_command(PlayerCommand* cmd) {
	cmdlog_->unsigned_8(pkt_playercommand);
	// The semantics of the timestamp is
	// "There will be no more player commands that are due *before* the
	// given time".
	cmdlog_->unsigned_32(game_.get_gametime().get());
	cmdlog_->unsigned_32(cmd->duetime().get());
	cmdlog_->unsigned_32(cmd->cmdserial());
	cmd->serialize(*cmdlog_);

	cmdlog_->flush();
}

/**
 * Store a synchronization hash for the current game time in the replay.
 */
void ReplayWriter::send_sync(const crypto::MD5Checksum& hash) {
	cmdlog_->unsigned_8(pkt_syncreport);
	cmdlog_->unsigned_32(game_.get_gametime().get());
	cmdlog_->data(hash.value.data(), hash.value.size());
	cmdlog_->flush();
}

ReplayfileSavegameExtractor::ReplayfileSavegameExtractor(const std::string& gamefilename)
   : source_file_(gamefilename) {
	if (!ends_with(source_file_, kReplayExtension)) {
		return;
	}

	FileRead fr;
	fr.open(*g_fs, source_file_);

	const uint32_t magic = fr.unsigned_32();
	if (magic != kReplayMagic) {
		throw wexception("%s not a valid replay file", source_file_.c_str());
	}

	is_replay_ = true;

	const uint8_t packet_version = fr.unsigned_8();
	if (packet_version != kCurrentPacketVersion) {
		throw UnhandledVersionError(
		   "ReplayfileSavegameExtractor", packet_version, kCurrentPacketVersion);
	}

	const uint32_t bytes = fr.unsigned_32();
	std::unique_ptr<char[]> buffer(new char[bytes]);
	fr.data_complete(buffer.get(), bytes);
	FileWrite fw;
	fw.data(buffer.get(), bytes);
	temp_file_ = g_fs->create_unique_temp_file_path(kTempFileDir, kSavegameExtension);
	fw.write(*g_fs, temp_file_);
}

ReplayfileSavegameExtractor::~ReplayfileSavegameExtractor() {
	if (!temp_file_.empty()) {
		delete_temp_file(temp_file_);
	}
}
}  // namespace Widelands<|MERGE_RESOLUTION|>--- conflicted
+++ resolved
@@ -55,63 +55,6 @@
 
 enum { pkt_end = 2, pkt_playercommand = 3, pkt_syncreport = 4 };
 
-<<<<<<< HEAD
-=======
-class CmdReplaySyncRead : public Command {
-public:
-	CmdReplaySyncRead(const Time& init_duetime, crypto::MD5Checksum hash)
-	   : Command(init_duetime), hash_(hash) {
-	}
-
-	[[nodiscard]] QueueCommandTypes id() const override {
-		return QueueCommandTypes::kReplaySyncRead;
-	}
-
-	void execute(Game& game) override {
-		if (reported_desync_for_ == &game) {
-			// We already know there was a desync
-			return;
-		}
-
-		const crypto::MD5Checksum myhash = game.get_sync_hash();
-
-		if (hash_ != myhash) {
-			reported_desync_for_ = &game;
-			log_err_time(game.get_gametime(),
-			             "REPLAY: Lost synchronization at time %u\n"
-			             "I have:     %s\n"
-			             "Replay has: %s\n",
-			             duetime().get(), myhash.str().c_str(), hash_.str().c_str());
-
-			// In case syncstream logging is on, save it for analysis
-			game.save_syncstream(true);
-
-			// There has to be a better way to do this.
-			game.game_controller()->set_desired_speed(0);
-
-			UI::WLMessageBox m(
-			   game.get_ibase(), UI::WindowStyle::kWui, _("Desync"),
-			   format(_("The replay has desynced and the game was paused.\n"
-			            "You are probably watching a replay created with another version of "
-			            "Widelands, which is not supported.\n\n"
-			            "If you are certain that the replay was created with the same version "
-			            "of Widelands, %1$s, please report this problem as a bug.\n"
-			            "You will find related messages in the standard output (stdout.txt on "
-			            "Windows). Please add this information to your report."),
-			          build_ver_details()),
-			   UI::WLMessageBox::MBoxType::kOk);
-			m.run<UI::Panel::Returncodes>();
-		}
-	}
-
-private:
-	crypto::MD5Checksum hash_;
-
-	static const Game* reported_desync_for_;
-};
-const Game* CmdReplaySyncRead::reported_desync_for_(nullptr);
-
->>>>>>> 689274f6
 /**
  * Load the savegame part of the given replay and open the command log.
  */
