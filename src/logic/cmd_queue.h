/*
 * Copyright (C) 2002-2004, 2006-2009, 2015 by the Widelands Development Team
 *
 * This program is free software; you can redistribute it and/or
 * modify it under the terms of the GNU General Public License
 * as published by the Free Software Foundation; either version 2
 * of the License, or (at your option) any later version.
 *
 * This program is distributed in the hope that it will be useful,
 * but WITHOUT ANY WARRANTY; without even the implied warranty of
 * MERCHANTABILITY or FITNESS FOR A PARTICULAR PURPOSE.  See the
 * GNU General Public License for more details.
 *
 * You should have received a copy of the GNU General Public License
 * along with this program; if not, write to the Free Software
 * Foundation, Inc., 51 Franklin Street, Fifth Floor, Boston, MA  02110-1301, USA.
 *
 */

#ifndef WL_LOGIC_CMD_QUEUE_H
#define WL_LOGIC_CMD_QUEUE_H

#include <memory>
#include <queue>
#include <stdint.h>

#include <stdint.h>

#include "logic/queue_cmd_ids.h"
#include <stdint.h>

class FileRead;
class FileWrite;

namespace Widelands {

class EditorGameBase;
class Game;
class MapObjectLoader;
struct MapObjectSaver;

constexpr uint32_t kCommandQueueBucketSize = 65536; // Make this a power of two, so that % is fast

// This is the command queue. It is fully widelands specific,
// it needs to know nearly all modules.
//
// It used to be implemented as a priority_queue sorted by execution_time,
// serial and type of commands. This proved to be a performance bottleneck on
// big games. I then changed this to use a constant size hash_map[gametime] of
// priority_queues. This allows for ~O(1) access by time and in my analyses,
// practically all buckets were used, so there is not much memory overhead.
// This removed the bottleneck for big games.
//
// I first tried with boost::unordered_map, but as expected, it grew beyond all
// limits when accessed with gametime. Therefore I reverted back to a simple
// vector.
//
// The price we pay is that when saving, we also have to traverse till we no
// longer find any new command to write. This could theoretically take forever
// but in my tests it was not noticeable.

/**
 * A command that is supposed to be executed at a certain gametime.
 *
 * Unlike \ref GameLogicCommand objects, base Command object may be used to
 * orchestrate network synchronization and other things that are outside the
 * game simulation itself.
 *
 * Therefore, base Commands are not saved in savegames and do not need to be
 * the same for all parallel simulation.
 */
struct Command {
<<<<<<< HEAD
	Command (const uint32_t init_duetime) : duetime_(init_duetime) {}
=======
	Command (const uint32_t init_duetime) : m_duetime(init_duetime) {}
>>>>>>> 0cf481cd
	virtual ~Command ();

	virtual void execute (Game &) = 0;
	virtual QueueCommandTypes id() const = 0;

	uint32_t duetime() const {return duetime_;}
	void set_duetime(uint32_t const t) {duetime_ = t;}

private:
	uint32_t duetime_;
};


/**
 * All commands that affect the game simulation (e.g. acting of \ref Bob
 * objects), players' commands, etc. must be derived from this class.
 *
 * GameLogicCommands are stored in savegames, and they must run in parallel
 * for all instances of a game to ensure parallel simulation.
 */
struct GameLogicCommand : public Command {
	GameLogicCommand (uint32_t const init_duetime) : Command(init_duetime) {}

	// Write these commands to a file (for savegames)
	virtual void write
		(FileWrite &, EditorGameBase &, MapObjectSaver  &);
	virtual void read
		(FileRead  &, EditorGameBase &, MapObjectLoader &);
};

class CmdQueue {
	friend struct GameCmdQueuePacket;

	enum {
		cat_nongamelogic = 0,
		cat_gamelogic,
		cat_playercommand
	};

	struct CmdItem {
		Command * cmd;

		/**
		 * category and serial are used to sort commands such that
		 * commands will be executed in the same order on all systems
		 * independent of details of the priority_queue implementation.
		 */
		int32_t category;
		uint32_t serial;

		bool operator< (const CmdItem & c) const
		{
			if (cmd->duetime() != c.cmd->duetime())
				return cmd->duetime() > c.cmd->duetime();
			else if (category != c.category)
				return category > c.category;
			else
				return serial > c.serial;
		}
	};

public:
	CmdQueue(Game &);
	~CmdQueue();

	/// Add a command to the queue. Takes ownership.
	void enqueue (Command *);

	// Run all commands scheduled for the next interval milliseconds, and update
	// the internal time as well. the game_time_var represents the current game
	// time, which we update and with which we must mess around (to run all
	// queued cmd.s) and which we update (add the interval)
	void run_queue(int32_t interval, uint32_t & game_time_var);

	void flush(); // delete all commands in the queue now

private:
	Game& game_;
	uint32_t nextserial_;
	uint32_t ncmds_;
	using CommandsContainer = std::vector<std::priority_queue<CmdItem>>;
	CommandsContainer cmds_;
};

}

#endif  // end of include guard: WL_LOGIC_CMD_QUEUE_H<|MERGE_RESOLUTION|>--- conflicted
+++ resolved
@@ -70,11 +70,7 @@
  * the same for all parallel simulation.
  */
 struct Command {
-<<<<<<< HEAD
 	Command (const uint32_t init_duetime) : duetime_(init_duetime) {}
-=======
-	Command (const uint32_t init_duetime) : m_duetime(init_duetime) {}
->>>>>>> 0cf481cd
 	virtual ~Command ();
 
 	virtual void execute (Game &) = 0;
