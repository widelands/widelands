--- conflicted
+++ resolved
@@ -42,14 +42,11 @@
 	void set_desired_speed(uint32_t const speed) override;
 	bool is_paused() override;
 	void set_paused(bool const paused) override;
-<<<<<<< HEAD
+	void
+	report_result(uint8_t p_nr, Widelands::PlayerEndResult result, const std::string& info) override;
 	void set_write_replay(bool /* replay */) override {
 		NEVER_HERE();
 	}
-=======
-	void
-	report_result(uint8_t p_nr, Widelands::PlayerEndResult result, const std::string& info) override;
->>>>>>> 3220ea53
 
 private:
 	struct CmdReplayEnd : public Widelands::Command {
