/*
 * Copyright (C) 2002-2004, 2006-2013 by the Widelands Development Team
 *
 * This program is free software; you can redistribute it and/or
 * modify it under the terms of the GNU General Public License
 * as published by the Free Software Foundation; either version 2
 * of the License, or (at your option) any later version.
 *
 * This program is distributed in the hope that it will be useful,
 * but WITHOUT ANY WARRANTY; without even the implied warranty of
 * MERCHANTABILITY or FITNESS FOR A PARTICULAR PURPOSE.  See the
 * GNU General Public License for more details.
 *
 * You should have received a copy of the GNU General Public License
 * along with this program; if not, write to the Free Software
 * Foundation, Inc., 51 Franklin Street, Fifth Floor, Boston, MA  02110-1301, USA.
 *
 */

#ifndef GAME_H
#define GAME_H

#include "cmd_queue.h"
#include "editor_game_base.h"
#include "md5.h"
#include "random.h"
#include "save_handler.h"

namespace UI {struct ProgressWindow;}
struct Computer_Player;
struct Interactive_Player;
struct Game_Main_Menu_Load_Game;
struct WLApplication;
struct GameSettings;
struct GameController;

namespace Widelands {

struct Flag;
struct Path;
struct PlayerImmovable;
struct Ship;
class TrainingSite;
class MilitarySite;

#define WLGF_SUFFIX ".wgf"
#define WLGF_MAGIC      "WLgf"

/** struct Game
 *
 * This class manages the entire lifetime of a game session, from creating the
 * game and setting options, selecting maps to the actual playing phase and the
 * final statistics screen(s).
 */
enum {
	gs_notrunning = 0, // game is being prepared
	gs_running,        // game was fully prepared at some point and is now in-game
	gs_ending
};

struct Player;
struct Map_Loader;
class PlayerCommand;
class ReplayReader;
class ReplayWriter;

struct Game : Editor_Game_Base {
	struct General_Stats {
		std::vector< uint32_t > land_size;
		std::vector< uint32_t > nr_workers;
		std::vector< uint32_t > nr_buildings;
		std::vector< uint32_t > nr_wares;
		std::vector< uint32_t > productivity;
		std::vector< uint32_t > nr_casualties;
		std::vector< uint32_t > nr_kills;
		std::vector< uint32_t > nr_msites_lost;
		std::vector< uint32_t > nr_msites_defeated;
		std::vector< uint32_t > nr_civil_blds_lost;
		std::vector< uint32_t > nr_civil_blds_defeated;
		std::vector< uint32_t > miltary_strength;

		std::vector< uint32_t > custom_statistic;
	};
	typedef std::vector<General_Stats> General_Stats_vector;

	friend class Cmd_Queue; // this class handles the commands
	friend struct Game_Game_Class_Data_Packet;
	friend struct Game_Player_Info_Data_Packet;
	friend struct Game_Loader;
	friend struct ::Game_Main_Menu_Load_Game;
	friend struct ::WLApplication;

	// This friend is for legacy reasons and should probably be removed
	// at least after summer 2008, maybe even earlier.
	friend struct Game_Interactive_Player_Data_Packet;

	Game();
	~Game();

	// life cycle
	void set_game_controller(GameController *);
	GameController * gameController();
	void set_write_replay(bool wr);
	void set_write_syncstream(bool wr);
	void save_syncstream(bool save);
	void init_newgame (UI::ProgressWindow *, const GameSettings &);
	void init_savegame(UI::ProgressWindow *, const GameSettings &);
	bool run_splayer_scenario_direct(char const * mapname);
	bool run_load_game (std::string filename);
	enum Start_Game_Type {NewSPScenario, NewNonScenario, Loaded, NewMPScenario};
	bool run(UI::ProgressWindow * loader_ui, Start_Game_Type);

	virtual void postload();

	void think();

	ReplayWriter * get_replaywriter() {return m_replaywriter;}

	/**
	 * \return \c true if the game is completely loaded and running (or paused)
	 * or \c false otherwise.
	 */
	bool is_loaded() {return m_state == gs_running;}
	void end_dedicated_game();

	void cleanup_for_load
		(const bool flush_graphics = true, const bool flush_animations = true);

	// in-game logic
	const Cmd_Queue & cmdqueue() const {return m_cmdqueue;}
	Cmd_Queue       & cmdqueue()       {return m_cmdqueue;}
	const RNG       & rng     () const {return m_rng;}
	RNG             & rng     ()       {return m_rng;}

	uint32_t logic_rand();

	/// Generate a random location within radius from location.
	Coords random_location(Coords location, uint8_t radius);

	void logic_rand_seed (uint32_t const seed) {rng().seed (seed);}

	StreamWrite & syncstream();
	md5_checksum get_sync_hash() const;

	bool get_allow_cheats();

	void enqueue_command (Command * const);

	void send_player_command (Widelands::PlayerCommand &);

	void send_player_bulldoze   (PlayerImmovable &, bool recurse = false);
	void send_player_dismantle  (PlayerImmovable &);
	void send_player_build      (int32_t, Coords, Building_Index);
	void send_player_build_flag (int32_t, Coords);
	void send_player_build_road (int32_t, Path &);
	void send_player_flagaction (Flag &);
	void send_player_start_stop_building (Building &);
<<<<<<< HEAD
	void send_player_militarysite_set_soldier_preference (Building &, uint8_t preference);
=======
	void send_player_start_or_cancel_expedition    (Building &);
>>>>>>> b38686f2
	void send_player_enhance_building (Building &, Building_Index);
	void send_player_evict_worker (Worker &);
	void send_player_set_ware_priority
		(PlayerImmovable &, int32_t type, Ware_Index index, int32_t prio);
	void send_player_set_ware_max_fill
		(PlayerImmovable &, Ware_Index index, uint32_t);
	void send_player_change_training_options(TrainingSite &, int32_t, int32_t);
	void send_player_drop_soldier(Building &, int32_t);
	void send_player_change_soldier_capacity(Building &, int32_t);
	void send_player_enemyflagaction
		(const Flag &, Player_Number, uint32_t count, uint8_t retreat);
	void send_player_changemilitaryconfig(Player_Number, uint8_t);

	void send_player_ship_scout_direction(Ship &, uint8_t);
	void send_player_ship_construct_port(Ship &, Coords);
	void send_player_ship_explore_island(Ship &, bool);

	Interactive_Player * get_ipl();

	SaveHandler & save_handler() {return m_savehandler;}

	// Statistics
	const General_Stats_vector & get_general_statistics() const {
		return m_general_stats;
	}

	void ReadStatistics(FileRead &, uint32_t version);
	void WriteStatistics(FileWrite &);

	void sample_statistics();

	const std::string & get_win_condition_string() {return m_win_condition_string;}

private:
	void SyncReset();

	MD5Checksum<StreamWrite> m_synchash;

	struct SyncWrapper : public StreamWrite {
		SyncWrapper(Game & game, StreamWrite & target) :
			m_game          (game),
			m_target        (target),
			m_counter       (0),
			m_next_diskspacecheck(0),
			m_dump          (0),
			m_syncstreamsave(false)
		{}

		~SyncWrapper();

		/// Start dumping the entire syncstream into a file.
		///
		/// Note that this file is deleted at the end of the game, unless
		/// \ref m_syncstreamsave has been set.
		void StartDump(const std::string & fname);

		void Data(void const * data, size_t size);

		void Flush() {m_target.Flush();}

	public:
		Game        &   m_game;
		StreamWrite &   m_target;
		uint32_t        m_counter;
		uint32_t        m_next_diskspacecheck;
		::StreamWrite * m_dump;
		std::string     m_dumpfname;
		bool            m_syncstreamsave;
	}                    m_syncwrapper;

	GameController     * m_ctrl;

	/// Whether a replay writer should be created.
	/// Defaults to \c true, and should only be set to \c false for playing back
	/// replays.
	bool                 m_writereplay;

	/// Whether a syncsteam file should be created.
	/// Defaults to \c false, and can be set to true for network games. The file
	/// is written only if \ref m_writereplay is true too.
	bool                 m_writesyncstream;

	int32_t              m_state;

	RNG                  m_rng;

	Cmd_Queue            m_cmdqueue;

	SaveHandler          m_savehandler;

	ReplayReader       * m_replayreader;
	ReplayWriter       * m_replaywriter;

	General_Stats_vector m_general_stats;

	/// For save games and statistics generation
	std::string          m_win_condition_string;
};

inline Coords Game::random_location(Coords location, uint8_t radius) {
	const uint16_t s = radius * 2 + 1;
	location.x += logic_rand() % s - radius;
	location.y += logic_rand() % s - radius;
	return location;
}

}

#endif<|MERGE_RESOLUTION|>--- conflicted
+++ resolved
@@ -155,11 +155,9 @@
 	void send_player_build_road (int32_t, Path &);
 	void send_player_flagaction (Flag &);
 	void send_player_start_stop_building (Building &);
-<<<<<<< HEAD
 	void send_player_militarysite_set_soldier_preference (Building &, uint8_t preference);
-=======
 	void send_player_start_or_cancel_expedition    (Building &);
->>>>>>> b38686f2
+
 	void send_player_enhance_building (Building &, Building_Index);
 	void send_player_evict_worker (Worker &);
 	void send_player_set_ware_priority
