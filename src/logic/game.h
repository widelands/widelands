/*
 * Copyright (C) 2002-2022 by the Widelands Development Team
 *
 * This program is free software; you can redistribute it and/or
 * modify it under the terms of the GNU General Public License
 * as published by the Free Software Foundation; either version 2
 * of the License, or (at your option) any later version.
 *
 * This program is distributed in the hope that it will be useful,
 * but WITHOUT ANY WARRANTY; without even the implied warranty of
 * MERCHANTABILITY or FITNESS FOR A PARTICULAR PURPOSE.  See the
 * GNU General Public License for more details.
 *
 * You should have received a copy of the GNU General Public License
 * along with this program; if not, see <https://www.gnu.org/licenses/>.
 *
 */

#ifndef WL_LOGIC_GAME_H
#define WL_LOGIC_GAME_H

#include <memory>

#include "base/md5.h"
#include "base/random.h"
#include "economy/flag_job.h"
#include "io/streamwrite.h"
#include "logic/cmd_queue.h"
#include "logic/editor_game_base.h"
#include "logic/save_handler.h"
#include "logic/trade_agreement.h"
#include "scripting/logic.h"

class InteractivePlayer;
struct GameSettings;
class GameController;

namespace Widelands {

/// How often are statistics to be sampled.
constexpr Duration kStatisticsSampleTime(30 * 1000);
// See forester_cache_
constexpr int16_t kInvalidForesterEntry = -1;

constexpr uint32_t kScenarioDifficultyNotSet = 0;

struct Flag;
struct Path;
struct PlayerImmovable;
enum class IslandExploreDirection;
class PortDock;
enum class ScoutingDirection;
enum class SoldierPreference : uint8_t;
struct Ship;
class TrainingSite;
#if 0  // TODO(Nordfriese): Re-add training wheels code after v1.0
class TrainingWheels;
#endif
enum class StockPolicy;

enum {
	gs_notrunning = 0,  // game is being prepared
	gs_running,         // game was fully prepared at some point and is now in-game
	gs_ending
};

// The entry types that are written to the syncstream
// The IDs are a number in the higher 4 bits and the length in bytes in the lower 4 bits
// Keep this synchronized with utils/syncstream/syncexcerpt-to-text.py
enum SyncEntry : uint8_t {
	// Used in:
	// game.cc Game::report_desync()
	// Parameters:
	// s32 id of desynced user, -1 when written on client
	kDesync = 0x14,
	// map_object.cc CmdDestroyMapObject::execute()
	// u32 object serial
	kDestroyObject = 0x24,
	// economy.cc Economy::process_requests()
	// u8 request type
	// u8 request index
	// u32 target serial
	kProcessRequests = 0x36,
	// economy.cc Economy::handle_active_supplies()
	// u32 assignments size
	kHandleActiveSupplies = 0x44,
	// request.cc Request::start_transfer()
	// u32 target serial
	// u32 source(?) serial
	kStartTransfer = 0x58,
	// cmd_queue.cc CmdQueue::run_queue()
	// u32 duetime
	// u32 command id
	kRunQueue = 0x68,
	// game.h Game::logic_rand_seed()
	// u32 random seed
	kRandomSeed = 0x74,
	// game.cc Game::logic_rand()
	// u32 random value
	kRandom = 0x84,
	// map_object.cc CmdAct::execute()
	// u32 object serial
	// u8 object type (see map_object.h MapObjectType)
	kCmdAct = 0x95,
	// battle.cc Battle::Battle()
	// u32 first soldier serial
	// u32 second soldier serial
	kBattle = 0xA8,
	// bob.cc Bob::set_position()
	// u32 bob serial
	// s16 position x
	// s16 position y
	kBobSetPosition = 0xB8
};

class PlayerCommand;
class ReplayWriter;

/** class Game
 *
 * This class manages the entire lifetime of a game session, from creating the
 * game and setting options, selecting maps to the actual playing phase and the
 * final statistics screen(s).
 */

class Game : public EditorGameBase {
public:
	struct GeneralStats {
		std::vector<uint32_t> land_size;
		std::vector<uint32_t> nr_workers;
		std::vector<uint32_t> nr_buildings;
		std::vector<uint32_t> nr_wares;
		std::vector<uint32_t> productivity;
		std::vector<uint32_t> nr_casualties;
		std::vector<uint32_t> nr_kills;
		std::vector<uint32_t> nr_msites_lost;
		std::vector<uint32_t> nr_msites_defeated;
		std::vector<uint32_t> nr_civil_blds_lost;
		std::vector<uint32_t> nr_civil_blds_defeated;
		std::vector<uint32_t> miltary_strength;

		std::vector<uint32_t> custom_statistic;
	};
	using GeneralStatsVector = std::vector<GeneralStats>;

	friend class CmdQueue;  // this class handles the commands
	friend struct GameClassPacket;
	friend struct GamePlayerInfoPacket;
	friend struct GameLoader;

	// TODO(kxq): The lifetime of game-instance is okay for this, but is this the right spot?
	// TODO(kxq): I should find the place where LUA changes map, and clear this whenever that
	// happens.
	// TODO(kxq): When done, the x_check in worker.cc could be removed (or made more rare, and put
	// under an assert as then mismatch would indicate the presence of a bug).
	// TODO(k.halfmann): this shoud perhpas better be a map, it will be quite sparse?

	/** Qualitity of terrain for tree planting normalized to int16.
	 *
	 *  Indexed by MapIndex. -1  is an ivalid entry. Shared between all tribes (on the same server)
	 *  will be cleared when diffrences are detected. Presently, that can only happen if terrain
	 *  is changed (lua scripting). The map is sparse, lookups are fast.
	 */
	std::vector<int16_t> forester_cache_;

	Game();
	~Game() override;

	bool is_game() const override {
		return true;
	}

	// life cycle
	void set_game_controller(std::shared_ptr<GameController>);
	GameController* game_controller();
	void set_write_replay(bool wr);
	void set_write_syncstream(bool wr);
	void save_syncstream(bool save);
	void init_newgame(const GameSettings&);
	void init_savegame(const GameSettings&);

	enum class StartGameType { kMap, kSinglePlayerScenario, kMultiPlayerScenario, kSaveGame };

	bool run(StartGameType, const std::string& script_to_run, const std::string& prefix_for_replays);

	// Returns the upcasted lua interface.
	LuaGameInterface& lua() override;

	// Run a single player scenario directly via --scenario on the cmdline. Will
	// run the 'script_to_run' after any init scripts of the map.
	// `list_of_scenarios` is list of this scenario and – if applicable –
	// all the subsequent scenarios in the campaign.
	// Returns the result of run().
	bool run_splayer_scenario_direct(const std::list<std::string>& list_of_scenarios,
	                                 const std::string& script_to_run);

	// Run a single player loaded game directly via --loadgame on the cmdline. Will
	// run the 'script_to_run' directly after the game was loaded.
	// Returns the result of run().
	bool run_load_game(const std::string& filename, const std::string& script_to_run);

	bool run_replay(const std::string& filename, const std::string& script_to_run);

#if 0  // TODO(Nordfriese): Re-add training wheels code after v1.0
	bool acquire_training_wheel_lock(const std::string& objective);
	void release_training_wheel_lock();
	void mark_training_wheel_as_solved(const std::string& objective);
	void skip_training_wheel(const std::string& objective);
	void run_training_wheel(const std::string& objective, bool force);

	bool training_wheels_wanted() const;
	std::string active_training_wheel() const;
#endif

	void postload() override;
	void postload_addons_before_loading();
	void check_legacy_addons_desync_magic();

	void think() override;

	ReplayWriter* get_replaywriter() {
		return replaywriter_.get();
	}

	/**
	 * \return \c true if the game is completely loaded and running (or paused)
	 * or \c false otherwise.
	 */
	bool is_loaded() const {
		return state_ == gs_running;
	}

	void cleanup_for_load() override;
	void full_cleanup() override;

	// in-game logic
	const CmdQueue& cmdqueue() const {
		return cmdqueue_;
	}
	CmdQueue& cmdqueue() {
		return cmdqueue_;
	}
	const RNG& rng() const {
		return rng_;
	}
	RNG& rng() {
		return rng_;
	}

	uint32_t logic_rand();

	/// Generate a random location within radius from location.
	Coords random_location(Coords location, uint8_t radius);

	void logic_rand_seed(uint32_t const seed) {
		rng().seed(seed);
		syncstream().unsigned_8(SyncEntry::kRandomSeed);
		syncstream().unsigned_32(seed);
	}

	StreamWrite& syncstream();
	void report_sync_request();
	void report_desync(int32_t playernumber);
	Md5Checksum get_sync_hash() const;

	void enqueue_command(Command*);

	void send_player_command(Widelands::PlayerCommand*);

	void send_player_bulldoze(PlayerImmovable&, bool recurse = false);
	void send_player_dismantle(PlayerImmovable&, bool keep_wares);
	void send_player_build(int32_t, const Coords&, DescriptionIndex);
	void send_player_build_flag(int32_t, const Coords&);
	void send_player_build_road(int32_t, Path&);
	void send_player_build_waterway(int32_t, Path&);
	void send_player_flagaction(Flag&, FlagJob::Type);
	void send_player_start_stop_building(Building&);
	void send_player_militarysite_set_soldier_preference(Building&, SoldierPreference preference);
	void send_player_start_or_cancel_expedition(Building&);
	void send_player_expedition_config(PortDock&, WareWorker, DescriptionIndex, bool);

	void send_player_enhance_building(Building&, DescriptionIndex, bool keep_wares);
	void send_player_evict_worker(Worker&);
	void send_player_set_stock_policy(Building&, WareWorker, DescriptionIndex, StockPolicy);
	void send_player_set_ware_priority(
	   PlayerImmovable&, WareWorker, DescriptionIndex, const WarePriority&, bool is_cs = false);
	void send_player_set_input_max_fill(
	   PlayerImmovable&, DescriptionIndex index, WareWorker type, uint32_t, bool is_cs = false);
	void send_player_change_training_options(TrainingSite&, TrainingAttribute, int32_t);
	void send_player_drop_soldier(Building&, int32_t);
	void send_player_change_soldier_capacity(Building&, int32_t);
	void send_player_enemyflagaction(const Flag&,
	                                 PlayerNumber,
	                                 const std::vector<Serial>&,
	                                 bool allow_conquer);
	void send_player_mark_object_for_removal(PlayerNumber, Immovable&, bool);

	void send_player_ship_scouting_direction(const Ship&, WalkingDir);
	void send_player_ship_construct_port(const Ship&, Coords);
	void send_player_ship_explore_island(const Ship&, IslandExploreDirection);
	void send_player_sink_ship(const Ship&);
	void send_player_cancel_expedition_ship(const Ship&);
	void send_player_propose_trade(const Trade& trade);
	void send_player_toggle_mute(const Building&, bool all);
	void send_player_diplomacy(PlayerNumber, DiplomacyAction, PlayerNumber);
	void send_player_pinned_note(
	   PlayerNumber p, Coords pos, const std::string& text, const RGBColor& rgb, bool del);

	InteractivePlayer* get_ipl();
	const InteractivePlayer* get_ipl() const;

	SaveHandler& save_handler() {
		return savehandler_;
	}

	uint32_t get_scenario_difficulty() const {
		return scenario_difficulty_;
	}
	void set_scenario_difficulty(uint32_t d) {
		assert(scenario_difficulty_ == kScenarioDifficultyNotSet);
		assert(d != kScenarioDifficultyNotSet);
		scenario_difficulty_ = d;
	}

	// Statistics
	const GeneralStatsVector& get_general_statistics() const {
		return general_stats_;
	}

	void read_statistics(FileRead&);
	void write_statistics(FileWrite&);

	void sample_statistics();

	const std::string& get_win_condition_displayname() const;
	void set_win_condition_displayname(const std::string& name);
	int32_t get_win_condition_duration() const;

	bool is_replay() const {
		return !replay_filename_.empty();
	}
	const std::string& replay_filename() const {
		assert(is_replay());
		return replay_filename_;
	}

	bool is_ai_training_mode() const {
		return ai_training_mode_;
	}

	bool is_auto_speed() const {
		return auto_speed_;
	}

	void set_ai_training_mode(bool);

	void set_auto_speed(bool);

	/**
	 * Cause the game to proceed with this file directly after the current game ends.
	 * A .wgf file will be loaded as a singleplayer savegame this way;
	 * a map file will be loaded as a singleplayer scenario.
	 */
	void set_next_game_to_load(const std::string& file);

	const std::list<std::string>& list_of_scenarios() const {
		return list_of_scenarios_;
	}

	// TODO(sirver,trading): document these functions once the interface settles.
	int propose_trade(const Trade& trade);
	void accept_trade(int trade_id);
	void cancel_trade(int trade_id);

	struct PendingDiplomacyAction {
		PlayerNumber sender;     ///< The player who initiated the action.
		DiplomacyAction action;  ///< The action to perform.
		PlayerNumber other;      ///< The other player affected, if any.

		PendingDiplomacyAction(PlayerNumber p1, DiplomacyAction a, PlayerNumber p2)
		   : sender(p1), action(a), other(p2) {
		}

		inline bool operator==(const PendingDiplomacyAction& pda) const {
			return sender == pda.sender && action == pda.action && other == pda.other;
		}
	};
	const std::list<PendingDiplomacyAction>& pending_diplomacy_actions() const {
		return pending_diplomacy_actions_;
	}
	std::list<PendingDiplomacyAction>& pending_diplomacy_actions() {
		return pending_diplomacy_actions_;
	}

	bool diplomacy_allowed() const {
		return diplomacy_allowed_;
	}
	void set_diplomacy_allowed(bool d) {
		diplomacy_allowed_ = d;
	}

private:
	bool did_postload_addons_before_loading_{false};

	void sync_reset();

	MD5Checksum<StreamWrite> synchash_;

	struct SyncWrapper : public StreamWrite {
		SyncWrapper(Game& game, StreamWrite& target) : game_(game), target_(target) {
		}

		~SyncWrapper() override;

		/// Start dumping the entire syncstream into a file.
		///
		/// Note that this file is deleted at the end of the game, unless
		/// \ref syncstreamsave_ has been set.
		void start_dump(const std::string& fname);

		void data(void const* data, size_t size) override;

		void flush() override {
			target_.flush();
		}

	public:
		Game& game_;
		StreamWrite& target_;
<<<<<<< HEAD
		uint32_t counter_{0};
		uint32_t next_diskspacecheck_{0};
=======
		uint32_t counter_{0U};
		uint32_t next_diskspacecheck_{0U};
>>>>>>> a9549ba2
		std::unique_ptr<StreamWrite> dump_;
		std::string dumpfname_;
		bool syncstreamsave_{false};
		// Use a cyclic buffer for storing parts of the syncstream
		// Currently used buffer
<<<<<<< HEAD
		size_t current_excerpt_id_{0};
=======
		size_t current_excerpt_id_{0U};
>>>>>>> a9549ba2
		// (Arbitrary) count of buffers
		// Syncreports seem to be requested from the network clients every game second so this
		// buffer should be big enough to store the last 32 seconds of the game actions leading
		// up to the desync
		static constexpr size_t kExcerptSize = 32;
		// Array of byte buffers
		// std::string is used as a binary buffer here
		std::string excerpts_buffer_[kExcerptSize];
	} syncwrapper_;

	void do_send_player_command(PlayerCommand*);
	std::shared_ptr<GameController> ctrl_;

	/// Whether a replay writer should be created.
	/// Defaults to \c true, and should only be set to \c false for playing back
	/// replays.
	bool writereplay_{true};

	/// Whether a syncsteam file should be created.
	/// Defaults to \c false, and can be set to true for network games. The file
	/// is written only if \ref writereplay_ is true too.
	bool writesyncstream_{false};

	bool ai_training_mode_{false};
	bool auto_speed_{false};

	int32_t state_{gs_notrunning};

	RNG rng_;

	CmdQueue cmdqueue_;
	std::list<PlayerCommand*> pending_player_commands_;

	SaveHandler savehandler_;

	std::unique_ptr<ReplayWriter> replaywriter_;

	uint32_t scenario_difficulty_{kScenarioDifficultyNotSet};

	GeneralStatsVector general_stats_;
	int next_trade_agreement_id_ = 1;
	// Maps from trade agreement id to the agreement.
	std::map<int, TradeAgreement> trade_agreements_;

	std::list<PendingDiplomacyAction> pending_diplomacy_actions_;
	bool diplomacy_allowed_{true};

	/// For save games and statistics generation
	std::string win_condition_displayname_;

	int32_t win_condition_duration_{kDefaultWinConditionDuration};

#if 0  // TODO(Nordfriese): Re-add training wheels code after v1.0
	std::unique_ptr<TrainingWheels> training_wheels_;
	bool training_wheels_wanted_{false};
#endif

	/** Filename of the replay represented by this game, or empty if this is not a replay. */
	std::string replay_filename_;

	std::string next_game_to_load_;
	std::list<std::string> list_of_scenarios_;
};

inline Coords Game::random_location(Coords location, uint8_t radius) {
	const uint16_t s = radius * 2 + 1;
	location.x += logic_rand() % s - radius;
	location.y += logic_rand() % s - radius;
	return location;
}
}  // namespace Widelands

#endif  // end of include guard: WL_LOGIC_GAME_H<|MERGE_RESOLUTION|>--- conflicted
+++ resolved
@@ -427,23 +427,14 @@
 	public:
 		Game& game_;
 		StreamWrite& target_;
-<<<<<<< HEAD
-		uint32_t counter_{0};
-		uint32_t next_diskspacecheck_{0};
-=======
 		uint32_t counter_{0U};
 		uint32_t next_diskspacecheck_{0U};
->>>>>>> a9549ba2
 		std::unique_ptr<StreamWrite> dump_;
 		std::string dumpfname_;
 		bool syncstreamsave_{false};
 		// Use a cyclic buffer for storing parts of the syncstream
 		// Currently used buffer
-<<<<<<< HEAD
-		size_t current_excerpt_id_{0};
-=======
 		size_t current_excerpt_id_{0U};
->>>>>>> a9549ba2
 		// (Arbitrary) count of buffers
 		// Syncreports seem to be requested from the network clients every game second so this
 		// buffer should be big enough to store the last 32 seconds of the game actions leading
