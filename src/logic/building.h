--- conflicted
+++ resolved
@@ -145,14 +145,9 @@
 	int32_t       m_size;            // size of the building
 	bool          m_mine;
 	bool          m_port;
-<<<<<<< HEAD
 	bool          m_needs_seafaring; // THis building should only be built on seafaring maps.
-	BuildingIndex  m_enhancement;
-	BuildingIndex  m_enhanced_from; // The building this building was enhanced from, or INVALID_INDEX
-=======
 	DescriptionIndex  m_enhancement;
 	DescriptionIndex  m_enhanced_from; // The building this building was enhanced from, or INVALID_INDEX
->>>>>>> cab2875f
 	bool          m_enhanced_building; // if it is one, it is bulldozable
 	BuildingHints m_hints;             // hints (knowledge) for computer players
 
