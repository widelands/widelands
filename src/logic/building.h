--- conflicted
+++ resolved
@@ -192,11 +192,6 @@
 	virtual Coords get_position() const {return m_position;}
 	virtual PositionList get_positions (const Editor_Game_Base &) const override;
 
-<<<<<<< HEAD
-=======
-	const std::string & name() const override;
-
->>>>>>> 5231da05
 	std::string info_string(const std::string & format);
 	virtual std::string get_statistics_string();
 
