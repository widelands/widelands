/*
 * Copyright (C) 2002-2020 by the Widelands Development Team
 *
 * This program is free software; you can redistribute it and/or
 * modify it under the terms of the GNU General Public License
 * as published by the Free Software Foundation; either version 2
 * of the License, or (at your option) any later version.
 *
 * This program is distributed in the hope that it will be useful,
 * but WITHOUT ANY WARRANTY; without even the implied warranty of
 * MERCHANTABILITY or FITNESS FOR A PARTICULAR PURPOSE.  See the
 * GNU General Public License for more details.
 *
 * You should have received a copy of the GNU General Public License
 * along with this program; if not, write to the Free Software
 * Foundation, Inc., 51 Franklin Street, Fifth Floor, Boston, MA  02110-1301, USA.
 *
 */

#include "ui_fsmenu/main.h"

#include <cstdlib>

#include <SDL_timer.h>

#include "base/i18n.h"
#include "base/random.h"
#include "build_info.h"
#include "graphic/graphic.h"
#include "graphic/text_layout.h"
#include "logic/filesystem_constants.h"
#include "logic/game.h"
#include "network/internet_gaming.h"
#include "network/internet_gaming_protocol.h"
#include "ui_basic/messagebox.h"
#include "wlapplication_options.h"
#include "wui/login_box.h"
#include "wui/savegameloader.h"

constexpr uint32_t kInitialFadeoutDelay = 2500;
constexpr uint32_t kInitialFadeoutDuration = 4000;
constexpr uint32_t kImageExchangeInterval = 20000;
constexpr uint32_t kImageExchangeDuration = 2500;

constexpr uint32_t kNoSplash = std::numeric_limits<uint32_t>::max();

int16_t calc_desired_window_width(const FullscreenMenuMain& parent) {
	return std::max(600, parent.get_w() / 2);
}

int16_t calc_desired_window_height(const FullscreenMenuMain& parent) {
	return std::max(400, parent.get_h() / 2);
}

FullscreenMenuMain::FullscreenMenuMain(bool first_ever_init)
   : FullscreenMenuBase(),
     box_rect_(0, 0, 0, 0),
     butw_(get_w() * 7 / 20),
     buth_(get_h() * 9 / 200),
     padding_(buth_ / 3),
     vbox1_(this, 0, 0, UI::Box::Vertical, 0, 0, padding_),
     vbox2_(this, 0, 0, UI::Box::Vertical, 0, 0, padding_),
     singleplayer_(&vbox1_,
                   "singleplayer",
                   0,
                   0,
                   butw_,
                   6,
                   buth_,
                   "",
                   UI::DropdownType::kTextualMenu,
                   UI::PanelStyle::kFsMenu,
                   UI::ButtonStyle::kFsMenuMenu),
     multiplayer_(&vbox1_,
                  "multiplayer",
                  0,
                  0,
                  butw_,
                  6,
                  buth_,
<<<<<<< HEAD
                  UI::ButtonStyle::kFsMenuMenu,
                  _("Single Player")),
     continue_lastsave(&vbox_,
                       "continue_lastsave",
                       0,
                       0,
                       butw_,
                       buth_,
                       UI::ButtonStyle::kFsMenuMenu,
                       _("Continue Playing")),
     multiplayer(
        &vbox_, "multi_player", 0, 0, butw_, buth_, UI::ButtonStyle::kFsMenuMenu, _("Multiplayer")),
     replay(&vbox_, "replay", 0, 0, butw_, buth_, UI::ButtonStyle::kFsMenuMenu, _("Watch Replay")),
     editor(&vbox_, "editor", 0, 0, butw_, buth_, UI::ButtonStyle::kFsMenuMenu, _("Editor")),
     addons(&vbox_, "addons", 0, 0, butw_, buth_, UI::ButtonStyle::kFsMenuMenu, _("Add-Ons")),
     options(&vbox_, "options", 0, 0, butw_, buth_, UI::ButtonStyle::kFsMenuMenu, _("Options")),
     about(&vbox_, "about", 0, 0, butw_, buth_, UI::ButtonStyle::kFsMenuMenu, _("About Widelands")),
     exit(&vbox_, "exit", 0, 0, butw_, buth_, UI::ButtonStyle::kFsMenuMenu, _("Exit Widelands")),

     // Textlabels
     version(
        this,
        0,
        0,
        0,
        0,
        /** TRANSLATORS: %1$s = version string, %2%s = "Debug" or "Release" */
        (boost::format(_("Version %1$s (%2$s)")) % build_id().c_str() % build_type().c_str()).str(),
        UI::Align::kRight),
     copyright(this,
               0,
               0,
               0,
               0,
               /** TRANSLATORS: Placeholders are the copyright years */
               (boost::format(_("(C) %1%-%2% by the Widelands Development Team")) %
                kWidelandsCopyrightStart % kWidelandsCopyrightEnd)
                  .str()),
     gpl(this, 0, 0, 0, 0, _("Licensed under the GNU General Public License V2.0")) {
	playtutorial.sigclicked.connect([this]() {
		end_modal<FullscreenMenuBase::MenuTarget>(FullscreenMenuBase::MenuTarget::kTutorial);
	});
	singleplayer.sigclicked.connect([this]() {
		end_modal<FullscreenMenuBase::MenuTarget>(FullscreenMenuBase::MenuTarget::kSinglePlayer);
	});
	continue_lastsave.sigclicked.connect([this]() {
		end_modal<FullscreenMenuBase::MenuTarget>(FullscreenMenuBase::MenuTarget::kContinueLastsave);
	});
	multiplayer.sigclicked.connect([this]() {
		end_modal<FullscreenMenuBase::MenuTarget>(FullscreenMenuBase::MenuTarget::kMultiplayer);
=======
                  "",
                  UI::DropdownType::kTextualMenu,
                  UI::PanelStyle::kFsMenu,
                  UI::ButtonStyle::kFsMenuMenu),
     replay_(&vbox1_, "replay", 0, 0, butw_, buth_, UI::ButtonStyle::kFsMenuMenu, ""),
     editor_(&vbox1_, "editor", 0, 0, butw_, buth_, UI::ButtonStyle::kFsMenuMenu, ""),
     addons_(&vbox2_, "addons", 0, 0, butw_, buth_, UI::ButtonStyle::kFsMenuMenu, ""),
     options_(&vbox2_, "options", 0, 0, butw_, buth_, UI::ButtonStyle::kFsMenuMenu, ""),
     about_(&vbox2_, "about", 0, 0, butw_, buth_, UI::ButtonStyle::kFsMenuMenu, ""),
     exit_(&vbox2_, "exit", 0, 0, butw_, buth_, UI::ButtonStyle::kFsMenuMenu, ""),
     version_(this,
              0,
              0,
              0,
              0,
              "",
              UI::Align::kCenter,
              g_style_manager->font_style(UI::FontStyle::kFsMenuInfoPanelParagraph)),
     copyright_(this,
                0,
                0,
                0,
                0,
                "",
                UI::Align::kCenter,
                g_style_manager->font_style(UI::FontStyle::kFsMenuInfoPanelParagraph)),
     splashscreen_(*g_image_cache->get(std::string(kTemplateDir) + "loadscreens/splash.jpg")),
     title_image_(*g_image_cache->get(std::string(kTemplateDir) + "loadscreens/logo.png")),
     init_time_(kNoSplash),
     last_image_exchange_time_(0),
     draw_image_(0),
     last_image_(0),
     visible_(true),
     auto_log_(false) {
	singleplayer_.selected.connect(
	   [this]() { end_modal<FullscreenMenuBase::MenuTarget>(singleplayer_.get_selected()); });
	multiplayer_.selected.connect([this]() {
		internet_login();
		end_modal<FullscreenMenuBase::MenuTarget>(multiplayer_.get_selected());
>>>>>>> d288d1a9
	});
	replay_.sigclicked.connect([this]() {
		end_modal<FullscreenMenuBase::MenuTarget>(FullscreenMenuBase::MenuTarget::kReplay);
	});
	editor_.sigclicked.connect([this]() {
		end_modal<FullscreenMenuBase::MenuTarget>(FullscreenMenuBase::MenuTarget::kEditor);
	});
	/* addons_.sigclicked.connect([this]() {  // Not yet implemented
	   end_modal<FullscreenMenuBase::MenuTarget>(FullscreenMenuBase::MenuTarget::kAddOns);
	}); */
	options_.sigclicked.connect([this]() {
		end_modal<FullscreenMenuBase::MenuTarget>(FullscreenMenuBase::MenuTarget::kOptions);
	});
<<<<<<< HEAD
	addons.sigclicked.connect([this]() {
		end_modal<FullscreenMenuBase::MenuTarget>(FullscreenMenuBase::MenuTarget::kAddOns);
	});
	about.sigclicked.connect([this]() {
=======
	about_.sigclicked.connect([this]() {
>>>>>>> d288d1a9
		end_modal<FullscreenMenuBase::MenuTarget>(FullscreenMenuBase::MenuTarget::kAbout);
	});
	exit_.sigclicked.connect([this]() {
		end_modal<FullscreenMenuBase::MenuTarget>(FullscreenMenuBase::MenuTarget::kExit);
	});

<<<<<<< HEAD
	vbox_.add(&playtutorial, UI::Box::Resizing::kFullSize);
	vbox_.add(&singleplayer, UI::Box::Resizing::kFullSize);
	vbox_.add(&multiplayer, UI::Box::Resizing::kFullSize);
	vbox_.add(&continue_lastsave, UI::Box::Resizing::kFullSize);
	vbox_.add_inf_space();
	vbox_.add(&replay, UI::Box::Resizing::kFullSize);
	vbox_.add_inf_space();
	vbox_.add(&editor, UI::Box::Resizing::kFullSize);
	vbox_.add_inf_space();
	vbox_.add(&addons, UI::Box::Resizing::kFullSize);
	vbox_.add_inf_space();
	vbox_.add(&options, UI::Box::Resizing::kFullSize);
	vbox_.add_inf_space();
	vbox_.add(&about, UI::Box::Resizing::kFullSize);
	vbox_.add_inf_space();
	vbox_.add(&exit, UI::Box::Resizing::kFullSize);

	Widelands::Game game;
	SinglePlayerLoader loader(game);
	std::vector<SavegameData> games = loader.load_files(kSaveDir);
	SavegameData* newest_singleplayer = nullptr;
	for (SavegameData& data : games) {
		if (!data.is_directory() && data.is_singleplayer() &&
		    (newest_singleplayer == nullptr || newest_singleplayer->compare_save_time(data))) {
			newest_singleplayer = &data;
		}
=======
	vbox1_.add(&singleplayer_, UI::Box::Resizing::kFullSize);
	vbox1_.add_inf_space();
	vbox1_.add(&multiplayer_, UI::Box::Resizing::kFullSize);
	vbox1_.add_inf_space();
	vbox1_.add(&replay_, UI::Box::Resizing::kFullSize);
	vbox1_.add_inf_space();
	vbox1_.add(&editor_, UI::Box::Resizing::kFullSize);

	vbox2_.add(&options_, UI::Box::Resizing::kFullSize);
	vbox2_.add_inf_space();
	vbox2_.add(&addons_, UI::Box::Resizing::kFullSize);
	vbox2_.add_inf_space();
	vbox2_.add(&about_, UI::Box::Resizing::kFullSize);
	vbox2_.add_inf_space();
	vbox2_.add(&exit_, UI::Box::Resizing::kFullSize);

	addons_.set_enabled(false);  // Not yet implemented

	for (const std::string& img :
	     g_fs->list_directory(std::string(kTemplateDir) + "loadscreens/mainmenu")) {
		images_.push_back(img);
>>>>>>> d288d1a9
	}
	last_image_ = draw_image_ = std::rand() % images_.size();  // NOLINT

	if (first_ever_init) {
		init_time_ = SDL_GetTicks();
		set_button_visibility(false);
	} else {
		last_image_exchange_time_ = SDL_GetTicks();
	}
	focus();
	set_labels();
	layout();
}

void FullscreenMenuMain::set_labels() {
	singleplayer_.clear();
	multiplayer_.clear();

	singleplayer_.add(_("New Game"), FullscreenMenuBase::MenuTarget::kNewGame, nullptr, false,
	                  _("Begin a new game"), "N");
	singleplayer_.add(_("Campaigns"), FullscreenMenuBase::MenuTarget::kCampaign, nullptr, false,
	                  _("Play a campaign"), "H");
	singleplayer_.add(_("Tutorials"), FullscreenMenuBase::MenuTarget::kTutorial, nullptr, false,
	                  _("Play one of our beginners’ tutorials"), "T");
	singleplayer_.add(_("Load Game"), FullscreenMenuBase::MenuTarget::kLoadGame, nullptr, false,
	                  _("Continue a saved game"), "L");

	// Refresh the Continue tooltip. The SavegameData must be reloaded after
	// every language switch because it contains localized strings.
	{
		filename_for_continue_ = "";
		Widelands::Game game;
		SinglePlayerLoader loader(game);
		std::vector<SavegameData> games = loader.load_files(kSaveDir);
		SavegameData* newest_singleplayer = nullptr;
		for (SavegameData& data : games) {
			if (!data.is_directory() && data.is_singleplayer() &&
			    (newest_singleplayer == nullptr || newest_singleplayer->compare_save_time(data))) {
				newest_singleplayer = &data;
			}
		}
		if (newest_singleplayer) {
			filename_for_continue_ = newest_singleplayer->filename;
			singleplayer_.add(
			   _("Continue Playing"), FullscreenMenuBase::MenuTarget::kContinueLastsave, nullptr,
			   false,
			   (boost::format("%s<br>%s<br>%s<br>%s<br>%s<br>%s<br>") %
			    g_style_manager->font_style(UI::FontStyle::kTooltipHeader)
			       .as_font_tag(
			          /* strip leading "save/" and trailing ".wgf" */
			          filename_for_continue_.substr(
			             kSaveDir.length() + 1, filename_for_continue_.length() - kSaveDir.length() -
			                                       kSavegameExtension.length() - 1)) %
			    (boost::format(_("Map: %s")) % g_style_manager->font_style(UI::FontStyle::kTooltip)
			                                      .as_font_tag(newest_singleplayer->mapname))
			       .str() %
			    (boost::format(_("Win Condition: %s")) %
			     g_style_manager->font_style(UI::FontStyle::kTooltip)
			        .as_font_tag(newest_singleplayer->wincondition))
			       .str() %
			    (boost::format(_("Players: %s")) % g_style_manager->font_style(UI::FontStyle::kTooltip)
			                                          .as_font_tag(newest_singleplayer->nrplayers))
			       .str() %
			    (boost::format(_("Gametime: %s")) %
			     g_style_manager->font_style(UI::FontStyle::kTooltip)
			        .as_font_tag(newest_singleplayer->gametime))
			       .str() %
			    /** TRANSLATORS: Information about when a game was saved, e.g. 'Saved: Today, 10:30' */
			    (boost::format(_("Saved: %s")) % g_style_manager->font_style(UI::FontStyle::kTooltip)
			                                        .as_font_tag(newest_singleplayer->savedatestring))
			       .str())
			      .str(),
			   "C");
		}
	}

	multiplayer_.add(_("Online Game"), FullscreenMenuBase::MenuTarget::kMetaserver, nullptr, false,
	                 _("Join the Widelands lobby"), "J");
	multiplayer_.add(_("Online Game Settings"), FullscreenMenuBase::MenuTarget::kOnlineGameSettings,
	                 nullptr, false, _("Log in as a registered user"), "U");
	multiplayer_.add(_("LAN / Direct IP"), FullscreenMenuBase::MenuTarget::kLan, nullptr, false,
	                 _("Play a private online game"), "P");

	singleplayer_.set_label(_("Single Player…"));
	multiplayer_.set_label(_("Multiplayer…"));
	singleplayer_.set_tooltip(
	   as_tooltip_text_with_hotkey(_("Begin or load a single-player campaign or free game"), "S"));
	multiplayer_.set_tooltip(
	   as_tooltip_text_with_hotkey(_("Play with your friends over the internet"), "M"));

	replay_.set_title(_("Watch Replay"));
	replay_.set_tooltip(as_tooltip_text_with_hotkey(_("Watch the replay of an old game"), "R"));

	editor_.set_title(_("Editor"));
	editor_.set_tooltip(as_tooltip_text_with_hotkey(_("Launch the map editor"), "E"));
	addons_.set_title(_("Add-Ons"));
	addons_.set_tooltip(  // TODO(Nordfriese): Replace with purpose text or add _() markup
	   as_tooltip_text_with_hotkey("This feature is still under development", "A"));
	options_.set_title(_("Options"));
	options_.set_tooltip(as_tooltip_text_with_hotkey(_("Technical and game-related settings"), "O"));
	about_.set_title(_("About Widelands"));
	about_.set_tooltip(
	   as_tooltip_text_with_hotkey(_("Readme, License, and Credits"), pgettext("hotkey", "F1")));
	exit_.set_title(_("Exit Widelands"));
	exit_.set_tooltip(as_tooltip_text_with_hotkey(_("Quit the game"), pgettext("hotkey", "Esc")));

	version_.set_text(
	   /** TRANSLATORS: %1$s = version string, %2%s = "Debug" or "Release" */
	   (boost::format(_("Version %1$s (%2$s)")) % build_id().c_str() % build_type().c_str()).str());
	copyright_.set_text(
	   /** TRANSLATORS: Placeholders are the copyright years */
	   (boost::format(_("(C) %1%-%2% by the Widelands Development Team · Licensed under "
	                    "the GNU General Public License V2.0")) %
	    kWidelandsCopyrightStart % kWidelandsCopyrightEnd)
	      .str());
}

void FullscreenMenuMain::set_button_visibility(const bool v) {
	if (visible_ == v) {
		return;
	}
	visible_ = v;
	vbox1_.set_visible(v);
	vbox2_.set_visible(v);
	copyright_.set_visible(v);
	version_.set_visible(v);
}

bool FullscreenMenuMain::handle_mousepress(uint8_t, int32_t, int32_t) {
	if (init_time_ != kNoSplash) {
		init_time_ = kNoSplash;
		return true;
	}
	return false;
}

bool FullscreenMenuMain::handle_key(const bool down, const SDL_Keysym code) {
	if (down) {
		bool fell_through = false;
		if (init_time_ != kNoSplash) {
			init_time_ = kNoSplash;
			fell_through = true;
		}
		switch (code.sym) {
		case SDLK_ESCAPE:
			if (!fell_through) {
				end_modal<FullscreenMenuBase::MenuTarget>(FullscreenMenuBase::MenuTarget::kBack);
				return true;
			}
			break;
		case SDLK_t:
			end_modal<FullscreenMenuBase::MenuTarget>(FullscreenMenuBase::MenuTarget::kTutorial);
			return true;
		case SDLK_c:
			if (!filename_for_continue_.empty()) {
				end_modal<FullscreenMenuBase::MenuTarget>(
				   FullscreenMenuBase::MenuTarget::kContinueLastsave);
				return true;
			}
			break;
		case SDLK_n:
			end_modal<FullscreenMenuBase::MenuTarget>(FullscreenMenuBase::MenuTarget::kNewGame);
			return true;
		case SDLK_h:
			end_modal<FullscreenMenuBase::MenuTarget>(FullscreenMenuBase::MenuTarget::kCampaign);
			return true;
		case SDLK_l:
			end_modal<FullscreenMenuBase::MenuTarget>(FullscreenMenuBase::MenuTarget::kLoadGame);
			return true;
		case SDLK_j:
			end_modal<FullscreenMenuBase::MenuTarget>(FullscreenMenuBase::MenuTarget::kMetaserver);
			return true;
		case SDLK_u:
			end_modal<FullscreenMenuBase::MenuTarget>(
			   FullscreenMenuBase::MenuTarget::kOnlineGameSettings);
			return true;
		case SDLK_p:
			end_modal<FullscreenMenuBase::MenuTarget>(FullscreenMenuBase::MenuTarget::kLan);
			return true;
		case SDLK_e:
			end_modal<FullscreenMenuBase::MenuTarget>(FullscreenMenuBase::MenuTarget::kEditor);
			return true;
		/* case SDLK_a:
			end_modal<FullscreenMenuBase::MenuTarget>(FullscreenMenuBase::MenuTarget::kAddOns);
			return true; */
		case SDLK_o:
			end_modal<FullscreenMenuBase::MenuTarget>(FullscreenMenuBase::MenuTarget::kOptions);
			return true;
		case SDLK_r:
			end_modal<FullscreenMenuBase::MenuTarget>(FullscreenMenuBase::MenuTarget::kReplay);
			return true;
		case SDLK_F1:
			end_modal<FullscreenMenuBase::MenuTarget>(FullscreenMenuBase::MenuTarget::kAbout);
			return true;
		case SDLK_s:
			singleplayer_.toggle();
			return true;
		case SDLK_m:
			multiplayer_.toggle();
			return true;
		default:
			break;
		}
	}
	return UI::Panel::handle_key(down, code);
}

inline Rectf FullscreenMenuMain::image_pos(const Image& i) {
	return UI::fit_image(i.width(), i.height(), get_w(), get_h());
}

static inline void
do_draw_image(RenderTarget& r, const Rectf& dest, const Image& img, const float opacity) {
	r.blitrect_scale(
	   dest, &img, Recti(0, 0, img.width(), img.height()), opacity, BlendMode::UseAlpha);
}

inline float FullscreenMenuMain::calc_opacity(const uint32_t time) {
	return last_image_ == draw_image_ ?
	          1.f :
	          std::max(0.f, std::min(1.f, static_cast<float>(time - last_image_exchange_time_) /
	                                         kImageExchangeDuration));
}

/*
 * The four phases of the animation:
 *   1) Show the splash image with full opacity on a black background for `kInitialFadeoutDelay`
 *   2) Show the splash image semi-transparent on a black background for `kInitialFadeoutDuration`
 *   3) Show the background & menu semi-transparent for `kInitialFadeoutDuration`
 *   4) Show the background & menu with full opacity indefinitely
 * We skip straight to the last phase 4 if we are returning from some other FsMenu screen.
 */

void FullscreenMenuMain::draw(RenderTarget& r) {
	FullscreenMenuBase::draw(r);
	r.fill_rect(Recti(0, 0, get_w(), get_h()), RGBAColor(0, 0, 0, 255));

	const uint32_t time = SDL_GetTicks();
	assert(init_time_ == kNoSplash || time >= init_time_);

	if (init_time_ != kNoSplash &&
	    time - init_time_ < kInitialFadeoutDelay + kInitialFadeoutDuration) {
		// still in splash phase
		return;
	}

	// Sanitize phase info and button visibility
	if (init_time_ != kNoSplash &&
	    time - init_time_ > kInitialFadeoutDelay + 2 * kInitialFadeoutDuration) {
		init_time_ = kNoSplash;
	}
	if (init_time_ == kNoSplash ||
	    time - init_time_ > kInitialFadeoutDelay + kInitialFadeoutDuration) {
		set_button_visibility(true);
	}

	// Exchange stale background images
	assert(time >= last_image_exchange_time_);
	if (time - last_image_exchange_time_ > kImageExchangeInterval) {
		last_image_ = draw_image_;
		do {
			draw_image_ = std::rand() % images_.size();  // NOLINT
		} while (draw_image_ == last_image_);
		last_image_exchange_time_ = time;
	}

	{  // Draw background images
		float opacity = 1.f;

		if (time - last_image_exchange_time_ < kImageExchangeDuration) {
			const Image& img = *g_image_cache->get(images_[last_image_]);
			opacity = calc_opacity(time);
			do_draw_image(r, image_pos(img), img, 1.f - opacity);
		}

		const Image& img = *g_image_cache->get(images_[draw_image_]);
		do_draw_image(r, image_pos(img), img, opacity);
	}

	{  // Darken button boxes
		const RGBAColor bg(0, 0, 0, 130);

		r.fill_rect(Recti(box_rect_.x - padding_, box_rect_.y - padding_, box_rect_.w + 2 * padding_,
		                  box_rect_.h + 2 * padding_),
		            bg, BlendMode::Default);

		const int max_w = std::max(copyright_.get_w(), version_.get_w());
		r.fill_rect(Recti((get_w() - max_w - padding_) / 2, version_.get_y() - padding_ / 2,
		                  max_w + padding_, get_h() - version_.get_y() + padding_ / 2),
		            bg, BlendMode::Default);
	}

	// Widelands logo
	const Rectf rect = title_pos();
	do_draw_image(
	   r, Rectf(rect.x + rect.w * 0.2f, rect.y + rect.h * 0.2f, rect.w * 0.6f, rect.h * 0.6f),
	   title_image_, 1.f);
}

void FullscreenMenuMain::draw_overlay(RenderTarget& r) {
	if (init_time_ == kNoSplash) {
		// overlays are needed only during the first three phases
		return;
	}
	const uint32_t time = SDL_GetTicks();

	if (time - init_time_ < kInitialFadeoutDelay + kInitialFadeoutDuration) {
		const float opacity = time - init_time_ > kInitialFadeoutDelay ?
		                         1.f - static_cast<float>(time - init_time_ - kInitialFadeoutDelay) /
		                                  kInitialFadeoutDuration :
		                         1.f;
		do_draw_image(r, image_pos(splashscreen_), splashscreen_, opacity);
	} else {
		const unsigned opacity =
		   255 - 255.f * (time - init_time_ - kInitialFadeoutDelay - kInitialFadeoutDuration) /
		            kInitialFadeoutDuration;
		r.fill_rect(Recti(0, 0, get_w(), get_h()), RGBAColor(0, 0, 0, opacity), BlendMode::Default);
	}
}

inline Rectf FullscreenMenuMain::title_pos() {
	const float imgh = box_rect_.y / 3.f;
	const float imgw = imgh * title_image_.width() / title_image_.height();
	return Rectf((get_w() - imgw) / 2.f, buth_, imgw, imgh);
}

void FullscreenMenuMain::layout() {
<<<<<<< HEAD
	FullscreenMenuMainMenu::layout();

	logo_icon_.set_pos(
	   Vector2i((get_w() - logo_icon_.get_w()) / 2, title_y_ + logo_icon_.get_h() / 4));

	const int text_height = 0.5 * version.get_h() + padding_;
	version.set_pos(Vector2i(get_w() - version.get_w(), get_h() - text_height));
	copyright.set_pos(Vector2i(0, get_h() - 2 * text_height));
	gpl.set_pos(Vector2i(0, get_h() - text_height));

	playtutorial.set_desired_size(butw_, buth_);
	singleplayer.set_desired_size(butw_, buth_);
	continue_lastsave.set_desired_size(butw_, buth_);
	multiplayer.set_desired_size(butw_, buth_);
	replay.set_desired_size(butw_, buth_);
	editor.set_desired_size(butw_, buth_);
	addons.set_desired_size(butw_, buth_);
	options.set_desired_size(butw_, buth_);
	about.set_desired_size(butw_, buth_);
	exit.set_desired_size(butw_, buth_);

	vbox_.set_pos(Vector2i(box_x_, box_y_));
	vbox_.set_inner_spacing(padding_);
	vbox_.set_size(butw_, get_h() - vbox_.get_y() - 5 * padding_);
=======
	butw_ = get_w() / 5;
	buth_ = get_h() / 25;
	padding_ = buth_ / 3;

	copyright_.set_pos(
	   Vector2i((get_w() - copyright_.get_w()) / 2, get_h() - copyright_.get_h() - padding_ / 2));
	version_.set_pos(Vector2i(
	   (get_w() - version_.get_w()) / 2, copyright_.get_y() - version_.get_h() - padding_ / 2));

	box_rect_ =
	   Recti((get_w() - padding_) / 2 - butw_, version_.get_y() - padding_ * 5 / 2 - get_h() / 4,
	         2 * butw_ + padding_, get_h() / 4);

	singleplayer_.set_desired_size(butw_, buth_);
	multiplayer_.set_desired_size(butw_, buth_);
	replay_.set_desired_size(butw_, buth_);
	editor_.set_desired_size(butw_, buth_);
	addons_.set_desired_size(butw_, buth_);
	options_.set_desired_size(butw_, buth_);
	about_.set_desired_size(butw_, buth_);
	exit_.set_desired_size(butw_, buth_);

	vbox1_.set_inner_spacing(padding_);
	vbox2_.set_inner_spacing(padding_);
	vbox1_.set_pos(Vector2i(box_rect_.x, box_rect_.y));
	vbox2_.set_pos(Vector2i(box_rect_.x + (box_rect_.w + padding_) / 2, box_rect_.y));
	vbox1_.set_size((box_rect_.w - padding_) / 2, box_rect_.h);
	vbox2_.set_size((box_rect_.w - padding_) / 2, box_rect_.h);
}

/// called if the user is not registered
void FullscreenMenuMain::show_internet_login() {
	LoginBox lb(*this);
	if (lb.run<UI::Panel::Returncodes>() == UI::Panel::Returncodes::kOk && auto_log_) {
		auto_log_ = false;
		internet_login();
	}
}

/**
 * Called if "Online Game" button was pressed.
 *
 * IF no nickname or a nickname with invalid characters is set, the Online Game Settings
 * are opened.
 *
 * IF at least a name is set, all data is read from the config file
 *
 * This fullscreen menu ends it's modality.
 */
void FullscreenMenuMain::internet_login() {
	nickname_ = get_config_string("nickname", "");
	password_ = get_config_string("password_sha1", "no_password_set");
	register_ = get_config_bool("registered", false);

	// Checks can be done directly in editbox' by using valid_username().
	// This is just to be on the safe side, in case the user changed the password in the config file.
	if (!InternetGaming::ref().valid_username(nickname_)) {
		auto_log_ = true;
		show_internet_login();
		return;
	}

	// Try to connect to the metaserver
	const std::string& meta = get_config_string("metaserver", INTERNET_GAMING_METASERVER);
	uint32_t port = get_config_natural("metaserverport", kInternetGamingPort);
	const std::string& auth = register_ ? password_ : get_config_string("uuid", "");
	assert(!auth.empty() || !register_);
	InternetGaming::ref().login(nickname_, auth, register_, meta, port);

	// Check whether metaserver send some data
	if (InternetGaming::ref().logged_in()) {
		end_modal<FullscreenMenuBase::MenuTarget>(FullscreenMenuBase::MenuTarget::kMetaserver);
	} else {
		// something went wrong -> show the error message
		ChatMessage msg = InternetGaming::ref().get_messages().back();
		UI::WLMessageBox wmb(this, _("Error!"), msg.msg, UI::WLMessageBox::MBoxType::kOk);
		wmb.run<UI::Panel::Returncodes>();

		// Reset InternetGaming and passwort and show internet login again
		InternetGaming::ref().reset();
		set_config_string("password_sha1", "no_password_set");
		auto_log_ = true;
		show_internet_login();
	}
>>>>>>> d288d1a9
}<|MERGE_RESOLUTION|>--- conflicted
+++ resolved
@@ -78,58 +78,6 @@
                   butw_,
                   6,
                   buth_,
-<<<<<<< HEAD
-                  UI::ButtonStyle::kFsMenuMenu,
-                  _("Single Player")),
-     continue_lastsave(&vbox_,
-                       "continue_lastsave",
-                       0,
-                       0,
-                       butw_,
-                       buth_,
-                       UI::ButtonStyle::kFsMenuMenu,
-                       _("Continue Playing")),
-     multiplayer(
-        &vbox_, "multi_player", 0, 0, butw_, buth_, UI::ButtonStyle::kFsMenuMenu, _("Multiplayer")),
-     replay(&vbox_, "replay", 0, 0, butw_, buth_, UI::ButtonStyle::kFsMenuMenu, _("Watch Replay")),
-     editor(&vbox_, "editor", 0, 0, butw_, buth_, UI::ButtonStyle::kFsMenuMenu, _("Editor")),
-     addons(&vbox_, "addons", 0, 0, butw_, buth_, UI::ButtonStyle::kFsMenuMenu, _("Add-Ons")),
-     options(&vbox_, "options", 0, 0, butw_, buth_, UI::ButtonStyle::kFsMenuMenu, _("Options")),
-     about(&vbox_, "about", 0, 0, butw_, buth_, UI::ButtonStyle::kFsMenuMenu, _("About Widelands")),
-     exit(&vbox_, "exit", 0, 0, butw_, buth_, UI::ButtonStyle::kFsMenuMenu, _("Exit Widelands")),
-
-     // Textlabels
-     version(
-        this,
-        0,
-        0,
-        0,
-        0,
-        /** TRANSLATORS: %1$s = version string, %2%s = "Debug" or "Release" */
-        (boost::format(_("Version %1$s (%2$s)")) % build_id().c_str() % build_type().c_str()).str(),
-        UI::Align::kRight),
-     copyright(this,
-               0,
-               0,
-               0,
-               0,
-               /** TRANSLATORS: Placeholders are the copyright years */
-               (boost::format(_("(C) %1%-%2% by the Widelands Development Team")) %
-                kWidelandsCopyrightStart % kWidelandsCopyrightEnd)
-                  .str()),
-     gpl(this, 0, 0, 0, 0, _("Licensed under the GNU General Public License V2.0")) {
-	playtutorial.sigclicked.connect([this]() {
-		end_modal<FullscreenMenuBase::MenuTarget>(FullscreenMenuBase::MenuTarget::kTutorial);
-	});
-	singleplayer.sigclicked.connect([this]() {
-		end_modal<FullscreenMenuBase::MenuTarget>(FullscreenMenuBase::MenuTarget::kSinglePlayer);
-	});
-	continue_lastsave.sigclicked.connect([this]() {
-		end_modal<FullscreenMenuBase::MenuTarget>(FullscreenMenuBase::MenuTarget::kContinueLastsave);
-	});
-	multiplayer.sigclicked.connect([this]() {
-		end_modal<FullscreenMenuBase::MenuTarget>(FullscreenMenuBase::MenuTarget::kMultiplayer);
-=======
                   "",
                   UI::DropdownType::kTextualMenu,
                   UI::PanelStyle::kFsMenu,
@@ -169,7 +117,6 @@
 	multiplayer_.selected.connect([this]() {
 		internet_login();
 		end_modal<FullscreenMenuBase::MenuTarget>(multiplayer_.get_selected());
->>>>>>> d288d1a9
 	});
 	replay_.sigclicked.connect([this]() {
 		end_modal<FullscreenMenuBase::MenuTarget>(FullscreenMenuBase::MenuTarget::kReplay);
@@ -177,54 +124,19 @@
 	editor_.sigclicked.connect([this]() {
 		end_modal<FullscreenMenuBase::MenuTarget>(FullscreenMenuBase::MenuTarget::kEditor);
 	});
-	/* addons_.sigclicked.connect([this]() {  // Not yet implemented
+	addons_.sigclicked.connect([this]() {
 	   end_modal<FullscreenMenuBase::MenuTarget>(FullscreenMenuBase::MenuTarget::kAddOns);
-	}); */
+	});
 	options_.sigclicked.connect([this]() {
 		end_modal<FullscreenMenuBase::MenuTarget>(FullscreenMenuBase::MenuTarget::kOptions);
 	});
-<<<<<<< HEAD
-	addons.sigclicked.connect([this]() {
-		end_modal<FullscreenMenuBase::MenuTarget>(FullscreenMenuBase::MenuTarget::kAddOns);
-	});
-	about.sigclicked.connect([this]() {
-=======
 	about_.sigclicked.connect([this]() {
->>>>>>> d288d1a9
 		end_modal<FullscreenMenuBase::MenuTarget>(FullscreenMenuBase::MenuTarget::kAbout);
 	});
 	exit_.sigclicked.connect([this]() {
 		end_modal<FullscreenMenuBase::MenuTarget>(FullscreenMenuBase::MenuTarget::kExit);
 	});
 
-<<<<<<< HEAD
-	vbox_.add(&playtutorial, UI::Box::Resizing::kFullSize);
-	vbox_.add(&singleplayer, UI::Box::Resizing::kFullSize);
-	vbox_.add(&multiplayer, UI::Box::Resizing::kFullSize);
-	vbox_.add(&continue_lastsave, UI::Box::Resizing::kFullSize);
-	vbox_.add_inf_space();
-	vbox_.add(&replay, UI::Box::Resizing::kFullSize);
-	vbox_.add_inf_space();
-	vbox_.add(&editor, UI::Box::Resizing::kFullSize);
-	vbox_.add_inf_space();
-	vbox_.add(&addons, UI::Box::Resizing::kFullSize);
-	vbox_.add_inf_space();
-	vbox_.add(&options, UI::Box::Resizing::kFullSize);
-	vbox_.add_inf_space();
-	vbox_.add(&about, UI::Box::Resizing::kFullSize);
-	vbox_.add_inf_space();
-	vbox_.add(&exit, UI::Box::Resizing::kFullSize);
-
-	Widelands::Game game;
-	SinglePlayerLoader loader(game);
-	std::vector<SavegameData> games = loader.load_files(kSaveDir);
-	SavegameData* newest_singleplayer = nullptr;
-	for (SavegameData& data : games) {
-		if (!data.is_directory() && data.is_singleplayer() &&
-		    (newest_singleplayer == nullptr || newest_singleplayer->compare_save_time(data))) {
-			newest_singleplayer = &data;
-		}
-=======
 	vbox1_.add(&singleplayer_, UI::Box::Resizing::kFullSize);
 	vbox1_.add_inf_space();
 	vbox1_.add(&multiplayer_, UI::Box::Resizing::kFullSize);
@@ -241,12 +153,9 @@
 	vbox2_.add_inf_space();
 	vbox2_.add(&exit_, UI::Box::Resizing::kFullSize);
 
-	addons_.set_enabled(false);  // Not yet implemented
-
 	for (const std::string& img :
 	     g_fs->list_directory(std::string(kTemplateDir) + "loadscreens/mainmenu")) {
 		images_.push_back(img);
->>>>>>> d288d1a9
 	}
 	last_image_ = draw_image_ = std::rand() % images_.size();  // NOLINT
 
@@ -343,8 +252,8 @@
 	editor_.set_title(_("Editor"));
 	editor_.set_tooltip(as_tooltip_text_with_hotkey(_("Launch the map editor"), "E"));
 	addons_.set_title(_("Add-Ons"));
-	addons_.set_tooltip(  // TODO(Nordfriese): Replace with purpose text or add _() markup
-	   as_tooltip_text_with_hotkey("This feature is still under development", "A"));
+	addons_.set_tooltip(
+	   as_tooltip_text_with_hotkey(_("Install and manage add-ons"), "A"));
 	options_.set_title(_("Options"));
 	options_.set_tooltip(as_tooltip_text_with_hotkey(_("Technical and game-related settings"), "O"));
 	about_.set_title(_("About Widelands"));
@@ -429,9 +338,9 @@
 		case SDLK_e:
 			end_modal<FullscreenMenuBase::MenuTarget>(FullscreenMenuBase::MenuTarget::kEditor);
 			return true;
-		/* case SDLK_a:
+		case SDLK_a:
 			end_modal<FullscreenMenuBase::MenuTarget>(FullscreenMenuBase::MenuTarget::kAddOns);
-			return true; */
+			return true;
 		case SDLK_o:
 			end_modal<FullscreenMenuBase::MenuTarget>(FullscreenMenuBase::MenuTarget::kOptions);
 			return true;
@@ -574,32 +483,6 @@
 }
 
 void FullscreenMenuMain::layout() {
-<<<<<<< HEAD
-	FullscreenMenuMainMenu::layout();
-
-	logo_icon_.set_pos(
-	   Vector2i((get_w() - logo_icon_.get_w()) / 2, title_y_ + logo_icon_.get_h() / 4));
-
-	const int text_height = 0.5 * version.get_h() + padding_;
-	version.set_pos(Vector2i(get_w() - version.get_w(), get_h() - text_height));
-	copyright.set_pos(Vector2i(0, get_h() - 2 * text_height));
-	gpl.set_pos(Vector2i(0, get_h() - text_height));
-
-	playtutorial.set_desired_size(butw_, buth_);
-	singleplayer.set_desired_size(butw_, buth_);
-	continue_lastsave.set_desired_size(butw_, buth_);
-	multiplayer.set_desired_size(butw_, buth_);
-	replay.set_desired_size(butw_, buth_);
-	editor.set_desired_size(butw_, buth_);
-	addons.set_desired_size(butw_, buth_);
-	options.set_desired_size(butw_, buth_);
-	about.set_desired_size(butw_, buth_);
-	exit.set_desired_size(butw_, buth_);
-
-	vbox_.set_pos(Vector2i(box_x_, box_y_));
-	vbox_.set_inner_spacing(padding_);
-	vbox_.set_size(butw_, get_h() - vbox_.get_y() - 5 * padding_);
-=======
 	butw_ = get_w() / 5;
 	buth_ = get_h() / 25;
 	padding_ = buth_ / 3;
@@ -684,5 +567,4 @@
 		auto_log_ = true;
 		show_internet_login();
 	}
->>>>>>> d288d1a9
 }