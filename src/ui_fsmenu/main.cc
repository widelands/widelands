--- conflicted
+++ resolved
@@ -29,11 +29,7 @@
    : FullscreenMenuMainMenu(),
 
      // Buttons
-<<<<<<< HEAD
-     playtutorial(&vbox,
-=======
      playtutorial(&vbox_,
->>>>>>> 030dfcee
                   "play_tutorial",
                   0,
                   0,
@@ -138,21 +134,6 @@
 	   boost::bind(&FullscreenMenuMain::end_modal<FullscreenMenuBase::MenuTarget>, boost::ref(*this),
 	               FullscreenMenuBase::MenuTarget::kExit));
 
-<<<<<<< HEAD
-	vbox.add(&playtutorial, UI::Align::kHCenter, true);
-	vbox.add(&singleplayer, UI::Align::kHCenter, true);
-	vbox.add(&multiplayer, UI::Align::kHCenter, true);
-	vbox.add_inf_space();
-	vbox.add(&replay, UI::Align::kHCenter, true);
-	vbox.add_inf_space();
-	vbox.add(&editor, UI::Align::kHCenter, true);
-	vbox.add_inf_space();
-	vbox.add(&options, UI::Align::kHCenter, true);
-	vbox.add_inf_space();
-	vbox.add(&about, UI::Align::kHCenter, true);
-	vbox.add_inf_space();
-	vbox.add(&exit, UI::Align::kHCenter, true);
-=======
 	vbox_.add(&playtutorial, UI::Align::kHCenter, true);
 	vbox_.add(&singleplayer, UI::Align::kHCenter, true);
 	vbox_.add(&multiplayer, UI::Align::kHCenter, true);
@@ -168,7 +149,6 @@
 	vbox_.add(&exit, UI::Align::kHCenter, true);
 
 	add_overlay_image("images/ui_fsmenu/main_title.png", UI::Align::kTopCenter);
->>>>>>> 030dfcee
 
 	layout();
 }
@@ -180,15 +160,9 @@
 void FullscreenMenuMain::layout() {
 	FullscreenMenuMainMenu::layout();
 	const int text_height = 0.5 * version.get_h() + padding_;
-<<<<<<< HEAD
-	version.set_pos(Point(get_w() - version.get_w(), get_h() - text_height));
-	copyright.set_pos(Point(0, get_h() - 2 * text_height));
-	gpl.set_pos(Point(0, get_h() - text_height));
-=======
 	version.set_pos(Vector2i(get_w() - version.get_w(), get_h() - text_height));
 	copyright.set_pos(Vector2i(0, get_h() - 2 * text_height));
 	gpl.set_pos(Vector2i(0, get_h() - text_height));
->>>>>>> 030dfcee
 
 	playtutorial.set_desired_size(butw_, buth_);
 	singleplayer.set_desired_size(butw_, buth_);
@@ -201,13 +175,7 @@
 
 	// This box needs to be positioned a bit higher than in the other menus, because we have a lot of
 	// buttons
-<<<<<<< HEAD
-	vbox.set_pos(Point(box_x_, box_y_ - buth_));
-	vbox.set_inner_spacing(padding_);
-	vbox.set_size(butw_, get_h() - vbox.get_y() - 5 * padding_);
-=======
 	vbox_.set_pos(Vector2i(box_x_, box_y_ - buth_));
 	vbox_.set_inner_spacing(padding_);
 	vbox_.set_size(butw_, get_h() - vbox_.get_y() - 5 * padding_);
->>>>>>> 030dfcee
 }