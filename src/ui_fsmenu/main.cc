/*
 * Copyright (C) 2002-2020 by the Widelands Development Team
 *
 * This program is free software; you can redistribute it and/or
 * modify it under the terms of the GNU General Public License
 * as published by the Free Software Foundation; either version 2
 * of the License, or (at your option) any later version.
 *
 * This program is distributed in the hope that it will be useful,
 * but WITHOUT ANY WARRANTY; without even the implied warranty of
 * MERCHANTABILITY or FITNESS FOR A PARTICULAR PURPOSE.  See the
 * GNU General Public License for more details.
 *
 * You should have received a copy of the GNU General Public License
 * along with this program; if not, write to the Free Software
 * Foundation, Inc., 51 Franklin Street, Fifth Floor, Boston, MA  02110-1301, USA.
 *
 */

#include "ui_fsmenu/main.h"

#include <cstdlib>
#include <memory>

#include <SDL_timer.h>

#include "base/i18n.h"
#include "base/random.h"
#include "build_info.h"
#include "editor/editorinteractive.h"
#include "graphic/graphic.h"
#include "graphic/style_manager.h"
#include "graphic/text_layout.h"
#include "logic/filesystem_constants.h"
#include "logic/game.h"
#include "logic/single_player_game_settings_provider.h"
#include "map_io/widelands_map_loader.h"
#include "network/internet_gaming.h"
#include "network/internet_gaming_protocol.h"
#include "sound/sound_handler.h"
#include "ui_basic/messagebox.h"
#include "ui_fsmenu/about.h"
#include "ui_fsmenu/addons.h"
#include "ui_fsmenu/campaign_select.h"
#include "ui_fsmenu/internet_lobby.h"
#include "ui_fsmenu/launch_spg.h"
#include "ui_fsmenu/loadgame.h"
#include "ui_fsmenu/login_box.h"
#include "ui_fsmenu/netsetup_lan.h"
#include "ui_fsmenu/options.h"
#include "ui_fsmenu/random_game.h"
#include "ui_fsmenu/scenario_select.h"
#include "wlapplication.h"
#include "wlapplication_options.h"
#include "wui/mapdata.h"
#include "wui/savegameloader.h"

namespace FsMenu {

constexpr uint32_t kInitialFadeoutDelay = 2500;
constexpr uint32_t kInitialFadeoutDuration = 4000;
constexpr uint32_t kImageExchangeInterval = 20000;
constexpr uint32_t kImageExchangeDuration = 2500;

constexpr uint32_t kNoSplash = std::numeric_limits<uint32_t>::max();

int16_t MainMenu::calc_desired_window_width(const UI::Window::WindowLayoutID id) {
	switch (id) {
	case UI::Window::WindowLayoutID::kFsMenuDefault:
		return std::max(800, get_w() * 4 / 5);
	case UI::Window::WindowLayoutID::kFsMenuOptions:
	case UI::Window::WindowLayoutID::kFsMenuAbout:
		return std::max(600, get_w() / 2);
	default:
		NEVER_HERE();
	}
}

int16_t MainMenu::calc_desired_window_height(const UI::Window::WindowLayoutID id) {
	switch (id) {
	case UI::Window::WindowLayoutID::kFsMenuDefault:
		return std::max(600, get_h() * 4 / 5);
	case UI::Window::WindowLayoutID::kFsMenuAbout:
		return std::max(500, get_h() * 4 / 5);
	case UI::Window::WindowLayoutID::kFsMenuOptions:
		return std::max(400, get_h() / 2);
	default:
		NEVER_HERE();
	}
}

int16_t MainMenu::calc_desired_window_x(const UI::Window::WindowLayoutID id) {
	return (get_w() - calc_desired_window_width(id)) / 2 - UI::Window::kVerticalBorderThickness;
}

int16_t MainMenu::calc_desired_window_y(const UI::Window::WindowLayoutID id) {
	return (get_h() - calc_desired_window_height(id)) / 2 - UI::Window::kTopBorderThickness;
}

MainMenu::MainMenu()
   : UI::Panel(nullptr, UI::PanelStyle::kFsMenu, 0, 0, g_gr->get_xres(), g_gr->get_yres()),
     box_rect_(0, 0, 0, 0),
     butw_(get_w() * 7 / 20),
     buth_(get_h() * 9 / 200),
     padding_(buth_ / 3),
     vbox1_(this, UI::PanelStyle::kFsMenu, 0, 0, UI::Box::Vertical, 0, 0, padding_),
     vbox2_(this, UI::PanelStyle::kFsMenu, 0, 0, UI::Box::Vertical, 0, 0, padding_),
     singleplayer_(&vbox1_,
                   "singleplayer",
                   0,
                   0,
                   butw_,
                   6,
                   buth_,
                   "",
                   UI::DropdownType::kTextualMenu,
                   UI::PanelStyle::kFsMenu,
                   UI::ButtonStyle::kFsMenuMenu),
     multiplayer_(&vbox1_,
                  "multiplayer",
                  0,
                  0,
                  butw_,
                  6,
                  buth_,
                  "",
                  UI::DropdownType::kTextualMenu,
                  UI::PanelStyle::kFsMenu,
                  UI::ButtonStyle::kFsMenuMenu),
     replay_(&vbox1_, "replay", 0, 0, butw_, buth_, UI::ButtonStyle::kFsMenuMenu, ""),
     editor_(&vbox1_,
             "editor",
             0,
             0,
             butw_,
             6,
             buth_,
             "",
             UI::DropdownType::kTextualMenu,
             UI::PanelStyle::kFsMenu,
             UI::ButtonStyle::kFsMenuMenu),
     addons_(&vbox2_, "addons", 0, 0, butw_, buth_, UI::ButtonStyle::kFsMenuMenu, ""),
     options_(&vbox2_, "options", 0, 0, butw_, buth_, UI::ButtonStyle::kFsMenuMenu, ""),
     about_(&vbox2_, "about", 0, 0, butw_, buth_, UI::ButtonStyle::kFsMenuMenu, ""),
     exit_(&vbox2_, "exit", 0, 0, butw_, buth_, UI::ButtonStyle::kFsMenuMenu, ""),
     version_(this,
              UI::PanelStyle::kFsMenu,
              UI::FontStyle::kFsMenuInfoPanelParagraph,
              0,
              0,
              0,
              0,
              "",
              UI::Align::kCenter),
     copyright_(this,
                UI::PanelStyle::kFsMenu,
                UI::FontStyle::kFsMenuInfoPanelParagraph,
                0,
                0,
                0,
                0,
                "",
                UI::Align::kCenter),
     splashscreen_(*g_image_cache->get(std::string(kTemplateDir) + "loadscreens/splash.jpg")),
     title_image_(*g_image_cache->get(std::string(kTemplateDir) + "loadscreens/logo.png")),
     init_time_(kNoSplash),
     last_image_exchange_time_(0),
     draw_image_(0),
     last_image_(0),
     visible_(true),
     menu_capsule_(*this),
     auto_log_(false) {
	graphic_resolution_changed_subscriber_ = Notifications::subscribe<GraphicResolutionChanged>(
	   [this](const GraphicResolutionChanged& message) {
		   set_size(message.new_width, message.new_height);
		   layout();
	   });

	singleplayer_.selected.connect([this]() { action(singleplayer_.get_selected()); });
	multiplayer_.selected.connect([this]() { action(multiplayer_.get_selected()); });
	editor_.selected.connect([this]() { action(editor_.get_selected()); });
	replay_.sigclicked.connect([this]() { action(MenuTarget::kReplay); });
	addons_.sigclicked.connect([this]() { action(MenuTarget::kAddOns); });
	options_.sigclicked.connect([this]() { action(MenuTarget::kOptions); });
	about_.sigclicked.connect([this]() { action(MenuTarget::kAbout); });
	exit_.sigclicked.connect([this]() { action(MenuTarget::kExit); });

	vbox1_.add(&singleplayer_, UI::Box::Resizing::kFullSize);
	vbox1_.add_inf_space();
	vbox1_.add(&multiplayer_, UI::Box::Resizing::kFullSize);
	vbox1_.add_inf_space();
	vbox1_.add(&editor_, UI::Box::Resizing::kFullSize);
	vbox1_.add_inf_space();
	vbox1_.add(&replay_, UI::Box::Resizing::kFullSize);

	vbox2_.add(&options_, UI::Box::Resizing::kFullSize);
	vbox2_.add_inf_space();
	vbox2_.add(&addons_, UI::Box::Resizing::kFullSize);
	vbox2_.add_inf_space();
	vbox2_.add(&about_, UI::Box::Resizing::kFullSize);
	vbox2_.add_inf_space();
	vbox2_.add(&exit_, UI::Box::Resizing::kFullSize);

	for (const std::string& img :
	     g_fs->list_directory(std::string(kTemplateDir) + "loadscreens/mainmenu")) {
		images_.push_back(img);
	}
	last_image_ = draw_image_ = std::rand() % images_.size();  // NOLINT

	init_time_ = SDL_GetTicks();
	set_button_visibility(false);

	r_login_.open_window = [this]() { new LoginBox(*this, r_login_); };
	r_about_.open_window = [this]() { new About(*this, r_about_); };
	r_addons_.open_window = [this]() { new AddOnsCtrl(*this, r_about_); };

	focus();
	set_labels();
	layout();
}

void MainMenu::become_modal_again(UI::Panel& prevmodal) {
	if (dynamic_cast<const UI::Window*>(&prevmodal) == nullptr) {
		// Ensure the image is not exchanged directly after returning to the main menu –
		// but only after returning from the game or editor and not from the options window.
		last_image_exchange_time_ = SDL_GetTicks();
		if (last_image_exchange_time_ > kImageExchangeDuration) {
			last_image_exchange_time_ -= kImageExchangeDuration;
		} else {
			last_image_exchange_time_ = 0;
		}
	}
}

using MapEntry = std::pair<MapData, Widelands::MapVersion>;
static void find_maps(const std::string& directory, std::vector<MapEntry>& results) {
	Widelands::Map map;
	for (const std::string& file : g_fs->list_directory(directory)) {
		std::unique_ptr<Widelands::MapLoader> ml = map.get_correct_loader(file);
		if (ml) {
			try {
				map.set_filename(file);
				ml->preload_map(true, nullptr);
				if (map.version().map_version_timestamp > 0) {
					results.push_back(MapEntry(
					   MapData(map, file, MapData::MapType::kNormal, MapData::DisplayType::kFilenames),
					   map.version()));
				}
			} catch (...) {
				// invalid file – silently ignore
			}
		} else if (g_fs->is_directory(file)) {
			find_maps(file, results);
		}
	}
}

void MainMenu::set_labels() {
	{
		// TODO(Nordfriese): Code duplication, the same code is used in InteractiveBase
		Section& global_s = get_config_section();
		set_border_snap_distance(global_s.get_int("border_snap_distance", 0));
		set_panel_snap_distance(global_s.get_int("panel_snap_distance", 10));
		set_snap_windows_only_when_overlapping(
		   global_s.get_bool("snap_windows_only_when_overlapping", false));
		set_dock_windows_to_edges(global_s.get_bool("dock_windows_to_edges", false));
	}

	singleplayer_.clear();
	multiplayer_.clear();
	editor_.clear();

	singleplayer_.add(_("New Game"), MenuTarget::kNewGame, nullptr, false, _("Begin a new game"),
	                  shortcut_string_for(KeyboardShortcut::kMainMenuNew));
	singleplayer_.add(_("New Random Game"), MenuTarget::kRandomGame, nullptr, false,
	                  _("Create a new random match"),
	                  shortcut_string_for(KeyboardShortcut::kMainMenuRandomMatch));
	singleplayer_.add(_("Campaigns"), MenuTarget::kCampaign, nullptr, false, _("Play a campaign"),
	                  shortcut_string_for(KeyboardShortcut::kMainMenuCampaign));
	singleplayer_.add(_("Tutorials"), MenuTarget::kTutorial, nullptr, false,
	                  _("Play one of our beginners’ tutorials"),
	                  shortcut_string_for(KeyboardShortcut::kMainMenuTutorial));
	singleplayer_.add(_("Load Game"), MenuTarget::kLoadGame, nullptr, false,
	                  _("Continue a saved game"),
	                  shortcut_string_for(KeyboardShortcut::kMainMenuLoad));

	// Refresh the Continue tooltip. The SavegameData must be reloaded after
	// every language switch because it contains localized strings.
	{
		filename_for_continue_playing_ = "";
		Widelands::Game game;
		SinglePlayerLoader loader(game);
		std::vector<SavegameData> games = loader.load_files(kSaveDir);
		SavegameData* newest_singleplayer = nullptr;
		for (SavegameData& data : games) {
			if (!data.is_directory() && data.is_singleplayer() &&
			    (newest_singleplayer == nullptr || newest_singleplayer->compare_save_time(data))) {
				newest_singleplayer = &data;
			}
		}
		if (newest_singleplayer) {
			filename_for_continue_playing_ = newest_singleplayer->filename;
			singleplayer_.add(
			   _("Continue Playing"), MenuTarget::kContinueLastsave, nullptr, false,
			   (boost::format("%s<br>%s<br>%s<br>%s<br>%s<br>%s") %
			    g_style_manager->font_style(UI::FontStyle::kFsTooltipHeader)
			       .as_font_tag(
			          /* strip leading "save/" and trailing ".wgf" */
			          filename_for_continue_playing_.substr(
			             kSaveDir.length() + 1, filename_for_continue_playing_.length() -
			                                       kSaveDir.length() - kSavegameExtension.length() -
			                                       1)) %
			    (boost::format(_("Map: %s")) %
			     g_style_manager->font_style(UI::FontStyle::kFsMenuInfoPanelParagraph)
			        .as_font_tag(newest_singleplayer->mapname))
			       .str() %
			    (boost::format(_("Win Condition: %s")) %
			     g_style_manager->font_style(UI::FontStyle::kFsMenuInfoPanelParagraph)
			        .as_font_tag(newest_singleplayer->wincondition))
			       .str() %
			    (boost::format(_("Players: %s")) %
			     g_style_manager->font_style(UI::FontStyle::kFsMenuInfoPanelParagraph)
			        .as_font_tag(newest_singleplayer->nrplayers))
			       .str() %
			    (boost::format(_("Gametime: %s")) %
			     g_style_manager->font_style(UI::FontStyle::kFsMenuInfoPanelParagraph)
			        .as_font_tag(newest_singleplayer->gametime))
			       .str() %
			    /** TRANSLATORS: Information about when a game was saved, e.g. 'Saved: Today, 10:30' */
			    (boost::format(_("Saved: %s")) %
			     g_style_manager->font_style(UI::FontStyle::kFsMenuInfoPanelParagraph)
			        .as_font_tag(newest_singleplayer->savedatestring))
			       .str())
			      .str(),
			   shortcut_string_for(KeyboardShortcut::kMainMenuContinuePlaying));
		}
	}

	multiplayer_.add(_("Online Game"), MenuTarget::kMetaserver, nullptr, false,
	                 _("Join the Widelands lobby"),
	                 shortcut_string_for(KeyboardShortcut::kMainMenuLobby));
	multiplayer_.add(_("Online Game Settings"), MenuTarget::kOnlineGameSettings, nullptr, false,
	                 _("Log in as a registered user"),
	                 shortcut_string_for(KeyboardShortcut::kMainMenuLogin));
	multiplayer_.add(_("LAN / Direct IP"), MenuTarget::kLan, nullptr, false,
	                 _("Play a private online game"),
	                 shortcut_string_for(KeyboardShortcut::kMainMenuLAN));

	editor_.add(_("New Map"), MenuTarget::kEditorNew, nullptr, false, _("Create a new empty map"),
	            shortcut_string_for(KeyboardShortcut::kMainMenuEditorNew));
	editor_.add(_("Random Map"), MenuTarget::kEditorRandom, nullptr, false,
	            _("Create a new random map"),
	            shortcut_string_for(KeyboardShortcut::kMainMenuEditorRandom));
	editor_.add(_("Load Map"), MenuTarget::kEditorLoad, nullptr, false, _("Edit an existing map"),
	            shortcut_string_for(KeyboardShortcut::kMainMenuEditorLoad));

	{
		filename_for_continue_editing_ = "";
		std::vector<MapEntry> v;
		find_maps("maps/My_Maps", v);
		MapEntry* last_edited = nullptr;
		for (MapEntry& m : v) {
			if (last_edited == nullptr ||
			    m.second.map_version_timestamp > last_edited->second.map_version_timestamp) {
				last_edited = &m;
			}
		}
		if (last_edited) {
			filename_for_continue_editing_ = last_edited->first.filename;
			editor_.add(_("Continue Editing"), MenuTarget::kEditorContinue, nullptr, false,
			            (boost::format("%s<br>%s<br>%s<br>%s<br>%s") %
			             g_style_manager->font_style(UI::FontStyle::kFsTooltipHeader)
			                .as_font_tag(
			                   /* strip leading "maps/My_Maps/" and trailing ".wgf" */
			                   filename_for_continue_editing_.substr(
			                      13, filename_for_continue_editing_.length() - 17)) %
			             (boost::format(_("Name: %s")) %
			              g_style_manager->font_style(UI::FontStyle::kFsMenuInfoPanelParagraph)
			                 .as_font_tag(last_edited->first.localized_name))
			                .str() %
			             (boost::format(_("Size: %s")) %
			              g_style_manager->font_style(UI::FontStyle::kFsMenuInfoPanelParagraph)
			                 .as_font_tag((boost::format(_("%1$u×%2$u")) % last_edited->first.width %
			                               last_edited->first.height)
			                                 .str()))
			                .str() %
			             (boost::format(_("Players: %s")) %
			              g_style_manager->font_style(UI::FontStyle::kFsMenuInfoPanelParagraph)
			                 .as_font_tag(std::to_string(last_edited->first.nrplayers)))
			                .str() %
			             (boost::format(_("Description: %s")) %
			              g_style_manager->font_style(UI::FontStyle::kFsMenuInfoPanelParagraph)
			                 .as_font_tag(last_edited->first.description))
			                .str())
			               .str(),
			            shortcut_string_for(KeyboardShortcut::kMainMenuContinueEditing));
		}
	}

	singleplayer_.set_label(_("Single Player…"));
	multiplayer_.set_label(_("Multiplayer…"));
	editor_.set_label(_("Editor…"));
	singleplayer_.set_tooltip(as_tooltip_text_with_hotkey(
	   _("Begin or load a single-player campaign or free game"),
	   shortcut_string_for(KeyboardShortcut::kMainMenuSP), UI::PanelStyle::kFsMenu));
	multiplayer_.set_tooltip(as_tooltip_text_with_hotkey(
	   _("Play with your friends over the internet"),
	   shortcut_string_for(KeyboardShortcut::kMainMenuMP), UI::PanelStyle::kFsMenu));
	editor_.set_tooltip(as_tooltip_text_with_hotkey(
	   _("Launch the map editor"), shortcut_string_for(KeyboardShortcut::kMainMenuE),
	   UI::PanelStyle::kFsMenu));

	replay_.set_title(_("Watch Replay"));
	replay_.set_tooltip(as_tooltip_text_with_hotkey(
	   _("Watch the replay of an old game"), shortcut_string_for(KeyboardShortcut::kMainMenuReplay),
	   UI::PanelStyle::kFsMenu));

	addons_.set_title(_("Add-Ons"));
	addons_.set_tooltip(as_tooltip_text_with_hotkey(
	   _("Install and manage add-ons"), shortcut_string_for(KeyboardShortcut::kMainMenuAddons),
	   UI::PanelStyle::kFsMenu));
	options_.set_title(_("Options"));
	options_.set_tooltip(as_tooltip_text_with_hotkey(
	   _("Technical and game-related settings"),
	   shortcut_string_for(KeyboardShortcut::kMainMenuOptions), UI::PanelStyle::kFsMenu));
	about_.set_title(_("About Widelands"));
	about_.set_tooltip(as_tooltip_text_with_hotkey(
	   _("Readme, License, and Credits"), shortcut_string_for(KeyboardShortcut::kMainMenuAbout),
	   UI::PanelStyle::kFsMenu));
	exit_.set_title(_("Exit Widelands"));
	exit_.set_tooltip(as_tooltip_text_with_hotkey(
	   _("Quit the game"), shortcut_string_for(KeyboardShortcut::kMainMenuQuit),
	   UI::PanelStyle::kFsMenu));

	version_.set_text(
	   /** TRANSLATORS: %1$s = version string, %2%s = "Debug" or "Release" */
	   (boost::format(_("Version %1$s (%2$s)")) % build_id().c_str() % build_type().c_str()).str());
	copyright_.set_text(
	   /** TRANSLATORS: Placeholders are the copyright years */
	   (boost::format(_("(C) %1%-%2% by the Widelands Development Team · Licensed under "
	                    "the GNU General Public License V2.0")) %
	    kWidelandsCopyrightStart % kWidelandsCopyrightEnd)
	      .str());
}

void MainMenu::set_button_visibility(const bool v) {
	if (visible_ == v) {
		return;
	}
	visible_ = v;
	vbox1_.set_visible(v);
	vbox2_.set_visible(v);
	copyright_.set_visible(v);
	version_.set_visible(v);
}

bool MainMenu::handle_mousepress(uint8_t, int32_t, int32_t) {
	if (init_time_ != kNoSplash) {
		init_time_ = kNoSplash;
		return true;
	}
	return false;
}

bool MainMenu::handle_key(const bool down, const SDL_Keysym code) {
	if (down) {
		bool fell_through = false;
		if (init_time_ != kNoSplash) {
			init_time_ = kNoSplash;
			fell_through = true;
		}
<<<<<<< HEAD

		auto check_match_shortcut = [this, &code](KeyboardShortcut k, MenuTarget t) {
			if (matches_shortcut(k, code)) {
				end_modal<MenuTarget>(t);
				return true;
			}
			return false;
		};
		if (check_match_shortcut(KeyboardShortcut::kMainMenuNew, MenuTarget::kNewGame)) {
			return true;
		}
		if (check_match_shortcut(KeyboardShortcut::kMainMenuLoad, MenuTarget::kLoadGame)) {
			return true;
		}
		if (check_match_shortcut(KeyboardShortcut::kMainMenuReplay, MenuTarget::kReplay)) {
			return true;
		}
		if (check_match_shortcut(KeyboardShortcut::kMainMenuTutorial, MenuTarget::kTutorial)) {
			return true;
		}
		if (check_match_shortcut(KeyboardShortcut::kMainMenuRandomMatch, MenuTarget::kRandomGame)) {
			return true;
		}
		if (check_match_shortcut(KeyboardShortcut::kMainMenuCampaign, MenuTarget::kCampaign)) {
			return true;
		}
		if (check_match_shortcut(KeyboardShortcut::kMainMenuLobby, MenuTarget::kMetaserver)) {
			return true;
		}
		if (check_match_shortcut(KeyboardShortcut::kMainMenuAddons, MenuTarget::kAddOns)) {
			return true;
		}
		if (check_match_shortcut(KeyboardShortcut::kMainMenuOptions, MenuTarget::kOptions)) {
			return true;
		}
		if (check_match_shortcut(KeyboardShortcut::kMainMenuAbout, MenuTarget::kAbout)) {
			return true;
		}
		if (check_match_shortcut(KeyboardShortcut::kMainMenuEditorNew, MenuTarget::kEditorNew)) {
			return true;
		}
		if (check_match_shortcut(
		       KeyboardShortcut::kMainMenuEditorRandom, MenuTarget::kEditorRandom)) {
			return true;
		}
		if (check_match_shortcut(KeyboardShortcut::kMainMenuEditorLoad, MenuTarget::kEditorLoad)) {
=======
		switch (code.sym) {
		case SDLK_ESCAPE:
			if (!fell_through) {
				action(MenuTarget::kExit);
				return true;
			}
			break;
		case SDLK_t:
			action(MenuTarget::kTutorial);
			return true;
		case SDLK_c:
			if (!filename_for_continue_playing_.empty()) {
				action(MenuTarget::kContinueLastsave);
				return true;
			}
			break;
		case SDLK_w:
			if (!filename_for_continue_editing_.empty()) {
				action(MenuTarget::kEditorContinue);
				return true;
			}
			break;
		case SDLK_n:
			action(MenuTarget::kNewGame);
			return true;
		case SDLK_z:
			action(MenuTarget::kRandomGame);
			return true;
		case SDLK_h:
			action(MenuTarget::kCampaign);
			return true;
		case SDLK_l:
			action(MenuTarget::kLoadGame);
			return true;
		case SDLK_j:
			action(MenuTarget::kMetaserver);
			return true;
		case SDLK_u:
			action(MenuTarget::kOnlineGameSettings);
			return true;
		case SDLK_p:
			action(MenuTarget::kLan);
			return true;
		case SDLK_a:
			action(MenuTarget::kAddOns);
			return true;
		case SDLK_o:
			action(MenuTarget::kOptions);
			return true;
		case SDLK_r:
			action(MenuTarget::kReplay);
			return true;
		case SDLK_F1:
			action(MenuTarget::kAbout);
			return true;
		case SDLK_k:
			action(MenuTarget::kEditorNew);
			return true;
		case SDLK_y:
			action(MenuTarget::kEditorRandom);
			return true;
		case SDLK_b:
			action(MenuTarget::kEditorLoad);
>>>>>>> d9a2b830
			return true;
		}

		if (matches_shortcut(KeyboardShortcut::kMainMenuSP, code)) {
			singleplayer_.toggle();
			return true;
		}
		if (matches_shortcut(KeyboardShortcut::kMainMenuMP, code)) {
			multiplayer_.toggle();
			return true;
		}
		if (matches_shortcut(KeyboardShortcut::kMainMenuE, code)) {
			editor_.toggle();
			return true;
		}
		if (matches_shortcut(KeyboardShortcut::kMainMenuQuit, code)) {
			if (!fell_through) {
				end_modal<MenuTarget>(MenuTarget::kBack);
				return true;
			}
		}
		if (matches_shortcut(KeyboardShortcut::kMainMenuContinuePlaying, code)) {
			if (!filename_for_continue_playing_.empty()) {
				end_modal<MenuTarget>(MenuTarget::kContinueLastsave);
				return true;
			}
		}
		if (matches_shortcut(KeyboardShortcut::kMainMenuContinueEditing, code)) {
			if (!filename_for_continue_editing_.empty()) {
				end_modal<MenuTarget>(MenuTarget::kEditorContinue);
				return true;
			}
		}
		if (matches_shortcut(KeyboardShortcut::kMainMenuLogin, code)) {
			show_internet_login();
			return true;
		}
		if (code.sym == SDLK_F3) {
			// Easter egg: Press F3 to exchange the background immediately :-)
			last_image_exchange_time_ -=
			   (last_image_exchange_time_ > kImageExchangeInterval ? kImageExchangeInterval :
			                                                         last_image_exchange_time_);
			return true;
		}
	}
	return UI::Panel::handle_key(down, code);
}

inline Rectf MainMenu::image_pos(const Image& i) {
	return UI::fit_image(i.width(), i.height(), get_w(), get_h());
}

static inline void
do_draw_image(RenderTarget& r, const Rectf& dest, const Image& img, const float opacity) {
	r.blitrect_scale(
	   dest, &img, Recti(0, 0, img.width(), img.height()), opacity, BlendMode::UseAlpha);
}

inline float MainMenu::calc_opacity(const uint32_t time) {
	return last_image_ == draw_image_ ?
	          1.f :
	          std::max(0.f, std::min(1.f, static_cast<float>(time - last_image_exchange_time_) /
	                                         kImageExchangeDuration));
}

/*
 * The four phases of the animation:
 *   1) Show the splash image with full opacity on a black background for `kInitialFadeoutDelay`
 *   2) Show the splash image semi-transparent on a black background for `kInitialFadeoutDuration`
 *   3) Show the background & menu semi-transparent for `kInitialFadeoutDuration`
 *   4) Show the background & menu with full opacity indefinitely
 * We skip straight to the last phase 4 if we are returning from some other FsMenu screen.
 */

void MainMenu::draw(RenderTarget& r) {
	UI::Panel::draw(r);
	r.fill_rect(Recti(0, 0, get_w(), get_h()), RGBAColor(0, 0, 0, 255));

	const uint32_t time = SDL_GetTicks();
	assert(init_time_ == kNoSplash || time >= init_time_);

	if (init_time_ != kNoSplash &&
	    time - init_time_ < kInitialFadeoutDelay + kInitialFadeoutDuration) {
		// still in splash phase
		return;
	}

	// Sanitize phase info and button visibility
	if (init_time_ != kNoSplash &&
	    time - init_time_ > kInitialFadeoutDelay + 2 * kInitialFadeoutDuration) {
		init_time_ = kNoSplash;
	}
	if (init_time_ == kNoSplash ||
	    time - init_time_ > kInitialFadeoutDelay + kInitialFadeoutDuration) {
		set_button_visibility(true);
	}

	// Exchange stale background images
	assert(time >= last_image_exchange_time_);
	if (time - last_image_exchange_time_ > kImageExchangeInterval) {
		last_image_ = draw_image_;
		do {
			draw_image_ = std::rand() % images_.size();  // NOLINT
		} while (draw_image_ == last_image_);
		last_image_exchange_time_ = time;
	}

	{  // Draw background images
		float opacity = 1.f;

		if (time - last_image_exchange_time_ < kImageExchangeDuration) {
			const Image& img = *g_image_cache->get(images_[last_image_]);
			opacity = calc_opacity(time);
			do_draw_image(r, image_pos(img), img, 1.f - opacity);
		}

		const Image& img = *g_image_cache->get(images_[draw_image_]);
		do_draw_image(r, image_pos(img), img, opacity);
	}

	{  // Darken button boxes
		const RGBAColor bg(0, 0, 0, 130);

		r.fill_rect(Recti(box_rect_.x - padding_, box_rect_.y - padding_, box_rect_.w + 2 * padding_,
		                  box_rect_.h + 2 * padding_),
		            bg, BlendMode::Default);

		const int max_w = std::max(copyright_.get_w(), version_.get_w());
		r.fill_rect(Recti((get_w() - max_w - padding_) / 2, version_.get_y() - padding_ / 2,
		                  max_w + padding_, get_h() - version_.get_y() + padding_ / 2),
		            bg, BlendMode::Default);
	}

	// Widelands logo
	const Rectf rect = title_pos();
	do_draw_image(
	   r, Rectf(rect.x + rect.w * 0.2f, rect.y + rect.h * 0.2f, rect.w * 0.6f, rect.h * 0.6f),
	   title_image_, 1.f);
}

void MainMenu::draw_overlay(RenderTarget& r) {
	if (init_time_ == kNoSplash) {
		// overlays are needed only during the first three phases
		return;
	}
	const uint32_t time = SDL_GetTicks();

	if (time - init_time_ < kInitialFadeoutDelay + kInitialFadeoutDuration) {
		const float opacity = time - init_time_ > kInitialFadeoutDelay ?
		                         1.f - static_cast<float>(time - init_time_ - kInitialFadeoutDelay) /
		                                  kInitialFadeoutDuration :
		                         1.f;
		do_draw_image(r, image_pos(splashscreen_), splashscreen_, opacity);
	} else {
		const unsigned opacity =
		   255 - 255.f * (time - init_time_ - kInitialFadeoutDelay - kInitialFadeoutDuration) /
		            kInitialFadeoutDuration;
		r.fill_rect(Recti(0, 0, get_w(), get_h()), RGBAColor(0, 0, 0, opacity), BlendMode::Default);
	}
}

inline Rectf MainMenu::title_pos() {
	const float imgh = box_rect_.y / 3.f;
	const float imgw = imgh * title_image_.width() / title_image_.height();
	return Rectf((get_w() - imgw) / 2.f, buth_, imgw, imgh);
}

void MainMenu::layout() {
	butw_ = get_inner_w() / 5;
	buth_ = get_inner_h() / 25;
	padding_ = buth_ / 3;

	copyright_.set_pos(Vector2i(
	   (get_inner_w() - copyright_.get_w()) / 2, get_inner_h() - copyright_.get_h() - padding_ / 2));
	version_.set_pos(Vector2i((get_inner_w() - version_.get_w()) / 2,
	                          copyright_.get_y() - version_.get_h() - padding_ / 2));

	box_rect_ = Recti((get_inner_w() - padding_) / 2 - butw_,
	                  version_.get_y() - padding_ * 5 / 2 - get_inner_h() / 4, 2 * butw_ + padding_,
	                  get_inner_h() / 4);

	singleplayer_.set_desired_size(butw_, buth_);
	multiplayer_.set_desired_size(butw_, buth_);
	replay_.set_desired_size(butw_, buth_);
	editor_.set_desired_size(butw_, buth_);
	addons_.set_desired_size(butw_, buth_);
	options_.set_desired_size(butw_, buth_);
	about_.set_desired_size(butw_, buth_);
	exit_.set_desired_size(butw_, buth_);

	vbox1_.set_inner_spacing(padding_);
	vbox2_.set_inner_spacing(padding_);
	vbox1_.set_pos(Vector2i(box_rect_.x, box_rect_.y));
	vbox2_.set_pos(Vector2i(box_rect_.x + (box_rect_.w + padding_) / 2, box_rect_.y));
	vbox1_.set_size((box_rect_.w - padding_) / 2, box_rect_.h);
	vbox2_.set_size((box_rect_.w - padding_) / 2, box_rect_.h);

	// Tell child windows to update their size if necessary
	for (UI::Panel* p = get_first_child(); p; p = p->get_next_sibling()) {
		if (upcast(UI::Window, w, p)) {
			if (w->window_layout_id() == UI::Window::WindowLayoutID::kNone) {
				continue;
			}

			const bool minimal = w->is_minimal();
			if (minimal) {
				// make sure the new size is set even if the window is minimal…
				w->restore();
			}

			const int16_t desired_w =
			   calc_desired_window_width(w->window_layout_id()) + p->get_lborder() + p->get_rborder();
			const int16_t desired_h =
			   calc_desired_window_height(w->window_layout_id()) + p->get_tborder() + p->get_bborder();
			w->set_size(desired_w, desired_h);
			w->set_pos(Vector2i(calc_desired_window_x(w->window_layout_id()),
			                    calc_desired_window_y(w->window_layout_id())));

			if (minimal) {
				// …and then make it minimal again if it was minimal before
				w->minimize();
			}
		}
	}
}

void MainMenu::action(const MenuTarget t) {
	singleplayer_.set_list_visibility(false);
	multiplayer_.set_list_visibility(false);
	editor_.set_list_visibility(false);

	switch (t) {

	case MenuTarget::kExit:
		end_modal<MenuTarget>(MenuTarget::kBack);
		break;

	case MenuTarget::kOptions: {
		OptionsCtrl o(*this, get_config_section());
		break;
	}
	case MenuTarget::kAddOns:
		r_addons_.toggle();
		break;
	case MenuTarget::kAbout:
		r_about_.toggle();
		break;
	case MenuTarget::kOnlineGameSettings:
		r_login_.toggle();
		break;

	case MenuTarget::kReplay:
		menu_capsule_.clear_content();
		new LoadGame(menu_capsule_, *new Widelands::Game(), *new SinglePlayerGameSettingsProvider(),
		             true, true);
		break;
	case MenuTarget::kLoadGame:
		menu_capsule_.clear_content();
		new LoadGame(menu_capsule_, *new Widelands::Game(), *new SinglePlayerGameSettingsProvider(),
		             true, false);
		break;

	case MenuTarget::kNewGame:
		menu_capsule_.clear_content();
		new LaunchSPG(
		   menu_capsule_, *new SinglePlayerGameSettingsProvider(), *new Widelands::Game(), false);
		break;

	case MenuTarget::kRandomGame:
		menu_capsule_.clear_content();
		new RandomGame(menu_capsule_);
		break;

	case MenuTarget::kContinueLastsave:
		if (!filename_for_continue_playing_.empty()) {
			Widelands::Game game;
			game.set_ai_training_mode(get_config_bool("ai_training", false));
			SinglePlayerGameSettingsProvider sp;
			try {
				game.run_load_game(filename_for_continue_playing_, "");
			} catch (const std::exception& e) {
				WLApplication::emergency_save(this, game, e.what());
			}
			// Update the Continue button in case a new savegame was created
			set_labels();
		}
		break;

	case MenuTarget::kTutorial:
		menu_capsule_.clear_content();
		new ScenarioSelect(menu_capsule_, nullptr);
		break;
	case MenuTarget::kCampaign:
		menu_capsule_.clear_content();
		new CampaignSelect(menu_capsule_);
		break;

	case MenuTarget::kLan:
		menu_capsule_.clear_content();
		g_sh->change_music("ingame", 1000);
		new NetSetupLAN(menu_capsule_);
		break;
	case MenuTarget::kMetaserver: {
		menu_capsule_.clear_content();

		std::vector<Widelands::TribeBasicInfo> tribeinfos = Widelands::get_all_tribeinfos();
		if (tribeinfos.empty()) {
			UI::WLMessageBox mbox(
			   this, UI::WindowStyle::kFsMenu, _("No tribes found!"),
			   _("No tribes found in data/tribes/initialization/[tribename]/init.lua."),
			   UI::WLMessageBox::MBoxType::kOk);
			mbox.run<UI::Panel::Returncodes>();
			break;
		}

		internet_login(false);

		get_config_string("nickname", nickname_);
		// Only change the password if we use a registered account
		if (register_) {
			get_config_string("password_sha1", password_);
		}

		g_sh->change_music("ingame", 1000);
		new InternetLobby(menu_capsule_, nickname_, password_, register_, tribeinfos);
	} break;

	case MenuTarget::kEditorNew:
		EditorInteractive::run_editor(EditorInteractive::Init::kNew);
		set_labels();
		break;
	case MenuTarget::kEditorRandom:
		EditorInteractive::run_editor(EditorInteractive::Init::kRandom);
		set_labels();
		break;
	case MenuTarget::kEditorLoad:
		EditorInteractive::run_editor(EditorInteractive::Init::kLoad);
		set_labels();
		break;
	case MenuTarget::kEditorContinue: {
		if (!filename_for_continue_editing_.empty()) {
			EditorInteractive::run_editor(
			   EditorInteractive::Init::kLoadMapDirectly, filename_for_continue_editing_);
			set_labels();
		}
		break;
	}

	default:
		throw wexception("Invalid MenuTarget %d", static_cast<int>(t));
	}
}

/// called if the user is not registered
void MainMenu::show_internet_login(const bool modal) {
	r_login_.create();
	if (modal) {
		r_login_.window->run<MenuTarget>();
		r_login_.destroy();
	}
}
void MainMenu::internet_login_callback() {
	if (auto_log_) {
		auto_log_ = false;
		internet_login(true);
	}
}

/**
 * Called if "Online Game" button was pressed.
 *
 * IF no nickname or a nickname with invalid characters is set, the Online Game Settings
 * are opened.
 *
 * IF at least a name is set, all data is read from the config file
 *
 * This fullscreen menu ends it's modality.
 */
void MainMenu::internet_login(const bool launch_metaserver) {
	nickname_ = get_config_string("nickname", "");
	password_ = get_config_string("password_sha1", "no_password_set");
	register_ = get_config_bool("registered", false);

	// Checks can be done directly in editbox' by using valid_username().
	// This is just to be on the safe side, in case the user changed the password in the config file.
	if (!InternetGaming::ref().valid_username(nickname_)) {
		auto_log_ = true;
		show_internet_login(true);
		return;
	}

	// Try to connect to the metaserver
	const std::string& meta = get_config_string("metaserver", INTERNET_GAMING_METASERVER);
	uint32_t port = get_config_natural("metaserverport", kInternetGamingPort);
	const std::string& auth = register_ ? password_ : get_config_string("uuid", "");
	assert(!auth.empty() || !register_);
	InternetGaming::ref().login(nickname_, auth, register_, meta, port);

	// Check whether metaserver send some data
	if (InternetGaming::ref().logged_in()) {
		if (launch_metaserver) {
			action(MenuTarget::kMetaserver);
		}
	} else {
		// something went wrong -> show the error message
		ChatMessage msg = InternetGaming::ref().get_messages().back();
		UI::WLMessageBox wmb(
		   this, UI::WindowStyle::kFsMenu, _("Error!"), msg.msg, UI::WLMessageBox::MBoxType::kOk);
		wmb.run<UI::Panel::Returncodes>();

		// Reset InternetGaming and passwort and show internet login again
		InternetGaming::ref().reset();
		set_config_string("password_sha1", "no_password_set");
		auto_log_ = true;
		show_internet_login(true);
	}
}

}  //  namespace FsMenu<|MERGE_RESOLUTION|>--- conflicted
+++ resolved
@@ -83,7 +83,7 @@
 	case UI::Window::WindowLayoutID::kFsMenuAbout:
 		return std::max(500, get_h() * 4 / 5);
 	case UI::Window::WindowLayoutID::kFsMenuOptions:
-		return std::max(400, get_h() / 2);
+		return std::max(450, get_h() / 2);
 	default:
 		NEVER_HERE();
 	}
@@ -469,11 +469,10 @@
 			init_time_ = kNoSplash;
 			fell_through = true;
 		}
-<<<<<<< HEAD
 
 		auto check_match_shortcut = [this, &code](KeyboardShortcut k, MenuTarget t) {
 			if (matches_shortcut(k, code)) {
-				end_modal<MenuTarget>(t);
+				action(t);
 				return true;
 			}
 			return false;
@@ -516,74 +515,8 @@
 			return true;
 		}
 		if (check_match_shortcut(KeyboardShortcut::kMainMenuEditorLoad, MenuTarget::kEditorLoad)) {
-=======
-		switch (code.sym) {
-		case SDLK_ESCAPE:
-			if (!fell_through) {
-				action(MenuTarget::kExit);
-				return true;
-			}
-			break;
-		case SDLK_t:
-			action(MenuTarget::kTutorial);
-			return true;
-		case SDLK_c:
-			if (!filename_for_continue_playing_.empty()) {
-				action(MenuTarget::kContinueLastsave);
-				return true;
-			}
-			break;
-		case SDLK_w:
-			if (!filename_for_continue_editing_.empty()) {
-				action(MenuTarget::kEditorContinue);
-				return true;
-			}
-			break;
-		case SDLK_n:
-			action(MenuTarget::kNewGame);
-			return true;
-		case SDLK_z:
-			action(MenuTarget::kRandomGame);
-			return true;
-		case SDLK_h:
-			action(MenuTarget::kCampaign);
-			return true;
-		case SDLK_l:
-			action(MenuTarget::kLoadGame);
-			return true;
-		case SDLK_j:
-			action(MenuTarget::kMetaserver);
-			return true;
-		case SDLK_u:
-			action(MenuTarget::kOnlineGameSettings);
-			return true;
-		case SDLK_p:
-			action(MenuTarget::kLan);
-			return true;
-		case SDLK_a:
-			action(MenuTarget::kAddOns);
-			return true;
-		case SDLK_o:
-			action(MenuTarget::kOptions);
-			return true;
-		case SDLK_r:
-			action(MenuTarget::kReplay);
-			return true;
-		case SDLK_F1:
-			action(MenuTarget::kAbout);
-			return true;
-		case SDLK_k:
-			action(MenuTarget::kEditorNew);
-			return true;
-		case SDLK_y:
-			action(MenuTarget::kEditorRandom);
-			return true;
-		case SDLK_b:
-			action(MenuTarget::kEditorLoad);
->>>>>>> d9a2b830
-			return true;
-		}
-
+			return true;
+		}
 		if (matches_shortcut(KeyboardShortcut::kMainMenuSP, code)) {
 			singleplayer_.toggle();
 			return true;
