--- conflicted
+++ resolved
@@ -136,14 +136,7 @@
 	replay_.sigclicked.connect([this]() {
 		end_modal<FullscreenMenuBase::MenuTarget>(FullscreenMenuBase::MenuTarget::kReplay);
 	});
-<<<<<<< HEAD
-	editor_.sigclicked.connect([this]() {
-		end_modal<FullscreenMenuBase::MenuTarget>(FullscreenMenuBase::MenuTarget::kEditor);
-	});
 	addons_.sigclicked.connect([this]() {
-=======
-	/* addons_.sigclicked.connect([this]() {  // Not yet implemented
->>>>>>> d79d65d7
 	   end_modal<FullscreenMenuBase::MenuTarget>(FullscreenMenuBase::MenuTarget::kAddOns);
 	});
 	options_.sigclicked.connect([this]() {
@@ -197,7 +190,7 @@
 		if (ml) {
 			try {
 				map.set_filename(file);
-				ml->preload_map(true);
+				ml->preload_map(true, nullptr);
 				if (map.version().map_version_timestamp > 0) {
 					results.push_back(MapEntry(
 					   MapData(map, file, MapData::MapType::kNormal, MapData::DisplayType::kFilenames),
@@ -445,14 +438,7 @@
 		case SDLK_p:
 			end_modal<FullscreenMenuBase::MenuTarget>(FullscreenMenuBase::MenuTarget::kLan);
 			return true;
-<<<<<<< HEAD
-		case SDLK_e:
-			end_modal<FullscreenMenuBase::MenuTarget>(FullscreenMenuBase::MenuTarget::kEditor);
-			return true;
 		case SDLK_a:
-=======
-		/* case SDLK_a:
->>>>>>> d79d65d7
 			end_modal<FullscreenMenuBase::MenuTarget>(FullscreenMenuBase::MenuTarget::kAddOns);
 			return true;
 		case SDLK_o:
