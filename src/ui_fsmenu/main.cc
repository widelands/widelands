/*
 * Copyright (C) 2002-2020 by the Widelands Development Team
 *
 * This program is free software; you can redistribute it and/or
 * modify it under the terms of the GNU General Public License
 * as published by the Free Software Foundation; either version 2
 * of the License, or (at your option) any later version.
 *
 * This program is distributed in the hope that it will be useful,
 * but WITHOUT ANY WARRANTY; without even the implied warranty of
 * MERCHANTABILITY or FITNESS FOR A PARTICULAR PURPOSE.  See the
 * GNU General Public License for more details.
 *
 * You should have received a copy of the GNU General Public License
 * along with this program; if not, write to the Free Software
 * Foundation, Inc., 51 Franklin Street, Fifth Floor, Boston, MA  02110-1301, USA.
 *
 */

#include "ui_fsmenu/main.h"

#include <cstdlib>
#include <memory>

#include <SDL_timer.h>

#include "base/i18n.h"
#include "base/random.h"
#include "build_info.h"
#include "editor/editorinteractive.h"
#include "graphic/graphic.h"
#include "graphic/style_manager.h"
#include "graphic/text_layout.h"
#include "logic/filesystem_constants.h"
#include "logic/game.h"
#include "logic/single_player_game_settings_provider.h"
#include "map_io/widelands_map_loader.h"
#include "network/internet_gaming.h"
#include "network/internet_gaming_protocol.h"
#include "sound/sound_handler.h"
#include "ui_basic/messagebox.h"
#include "ui_fsmenu/about.h"
#include "ui_fsmenu/addons.h"
#include "ui_fsmenu/campaign_select.h"
#include "ui_fsmenu/internet_lobby.h"
#include "ui_fsmenu/loadgame.h"
#include "ui_fsmenu/login_box.h"
#include "ui_fsmenu/mapselect.h"
#include "ui_fsmenu/netsetup_lan.h"
#include "ui_fsmenu/options.h"
#include "ui_fsmenu/random_game.h"
#include "ui_fsmenu/scenario_select.h"
#include "wlapplication.h"
#include "wlapplication_options.h"
#include "wui/savegameloader.h"

namespace FsMenu {

constexpr uint32_t kInitialFadeoutDelay = 2500;
constexpr uint32_t kInitialFadeoutDuration = 4000;
constexpr uint32_t kImageExchangeInterval = 20000;
constexpr uint32_t kImageExchangeDuration = 2500;

constexpr uint32_t kNoSplash = std::numeric_limits<uint32_t>::max();

int16_t MainMenu::calc_desired_window_width(const UI::Window::WindowLayoutID id) {
	switch (id) {
	case UI::Window::WindowLayoutID::kFsMenuDefault:
		return std::max(800, get_w() * 4 / 5);
	case UI::Window::WindowLayoutID::kFsMenuOptions:
	case UI::Window::WindowLayoutID::kFsMenuAbout:
		return std::max(600, get_w() / 2);
	default:
		NEVER_HERE();
	}
}

int16_t MainMenu::calc_desired_window_height(const UI::Window::WindowLayoutID id) {
	switch (id) {
	case UI::Window::WindowLayoutID::kFsMenuDefault:
		return std::max(600, get_h() * 4 / 5);
	case UI::Window::WindowLayoutID::kFsMenuAbout:
		return std::max(500, get_h() * 4 / 5);
	case UI::Window::WindowLayoutID::kFsMenuOptions:
		return std::max(400, get_h() / 2);
	default:
		NEVER_HERE();
	}
}

int16_t MainMenu::calc_desired_window_x(const UI::Window::WindowLayoutID id) {
	return (get_w() - calc_desired_window_width(id)) / 2 - UI::Window::kVerticalBorderThickness;
}

int16_t MainMenu::calc_desired_window_y(const UI::Window::WindowLayoutID id) {
	return (get_h() - calc_desired_window_height(id)) / 2 - UI::Window::kTopBorderThickness;
}

MainMenu::MainMenu(const bool skip_init)
   : UI::Panel(nullptr, UI::PanelStyle::kFsMenu, 0, 0, g_gr->get_xres(), g_gr->get_yres()),
     box_rect_(0, 0, 0, 0),
     butw_(get_w() * 7 / 20),
     buth_(get_h() * 9 / 200),
     padding_(buth_ / 3),
     vbox1_(this, UI::PanelStyle::kFsMenu, 0, 0, UI::Box::Vertical, 0, 0, padding_),
     vbox2_(this, UI::PanelStyle::kFsMenu, 0, 0, UI::Box::Vertical, 0, 0, padding_),
     singleplayer_(&vbox1_,
                   "singleplayer",
                   0,
                   0,
                   butw_,
                   6,
                   buth_,
                   "",
                   UI::DropdownType::kTextualMenu,
                   UI::PanelStyle::kFsMenu,
                   UI::ButtonStyle::kFsMenuMenu),
     multiplayer_(&vbox1_,
                  "multiplayer",
                  0,
                  0,
                  butw_,
                  6,
                  buth_,
                  "",
                  UI::DropdownType::kTextualMenu,
                  UI::PanelStyle::kFsMenu,
                  UI::ButtonStyle::kFsMenuMenu),
     replay_(&vbox1_, "replay", 0, 0, butw_, buth_, UI::ButtonStyle::kFsMenuMenu, ""),
     editor_(&vbox1_,
             "editor",
             0,
             0,
             butw_,
             6,
             buth_,
             "",
             UI::DropdownType::kTextualMenu,
             UI::PanelStyle::kFsMenu,
             UI::ButtonStyle::kFsMenuMenu),
     addons_(&vbox2_, "addons", 0, 0, butw_, buth_, UI::ButtonStyle::kFsMenuMenu, ""),
     options_(&vbox2_, "options", 0, 0, butw_, buth_, UI::ButtonStyle::kFsMenuMenu, ""),
     about_(&vbox2_, "about", 0, 0, butw_, buth_, UI::ButtonStyle::kFsMenuMenu, ""),
     exit_(&vbox2_, "exit", 0, 0, butw_, buth_, UI::ButtonStyle::kFsMenuMenu, ""),
     version_(this,
              UI::PanelStyle::kFsMenu,
              UI::FontStyle::kFsMenuInfoPanelParagraph,
              0,
              0,
              0,
              0,
              "",
              UI::Align::kCenter),
     copyright_(this,
                UI::PanelStyle::kFsMenu,
                UI::FontStyle::kFsMenuInfoPanelParagraph,
                0,
                0,
                0,
                0,
                "",
                UI::Align::kCenter),
     splashscreen_(*g_image_cache->get(std::string(kTemplateDir) + "loadscreens/splash.jpg")),
     title_image_(*g_image_cache->get(std::string(kTemplateDir) + "loadscreens/logo.png")),
     init_time_(kNoSplash),
     last_image_exchange_time_(0),
     draw_image_(0),
     last_image_(0),
     visible_(true),
     menu_capsule_(*this),
     auto_log_(false) {
	graphic_resolution_changed_subscriber_ = Notifications::subscribe<GraphicResolutionChanged>(
	   [this](const GraphicResolutionChanged& message) {
		   set_size(message.new_width, message.new_height);
		   layout();
	   });

	singleplayer_.selected.connect([this]() { action(singleplayer_.get_selected()); });
	multiplayer_.selected.connect([this]() { action(multiplayer_.get_selected()); });
	editor_.selected.connect([this]() { action(editor_.get_selected()); });
	replay_.sigclicked.connect([this]() { action(MenuTarget::kReplay); });
	addons_.sigclicked.connect([this]() { action(MenuTarget::kAddOns); });
	options_.sigclicked.connect([this]() { action(MenuTarget::kOptions); });
	about_.sigclicked.connect([this]() { action(MenuTarget::kAbout); });
	exit_.sigclicked.connect([this]() { action(MenuTarget::kExit); });

	vbox1_.add(&singleplayer_, UI::Box::Resizing::kFullSize);
	vbox1_.add_inf_space();
	vbox1_.add(&multiplayer_, UI::Box::Resizing::kFullSize);
	vbox1_.add_inf_space();
	vbox1_.add(&editor_, UI::Box::Resizing::kFullSize);
	vbox1_.add_inf_space();
	vbox1_.add(&replay_, UI::Box::Resizing::kFullSize);

	vbox2_.add(&options_, UI::Box::Resizing::kFullSize);
	vbox2_.add_inf_space();
	vbox2_.add(&addons_, UI::Box::Resizing::kFullSize);
	vbox2_.add_inf_space();
	vbox2_.add(&about_, UI::Box::Resizing::kFullSize);
	vbox2_.add_inf_space();
	vbox2_.add(&exit_, UI::Box::Resizing::kFullSize);

	for (const std::string& img :
	     g_fs->list_directory(std::string(kTemplateDir) + "loadscreens/mainmenu")) {
		images_.push_back(img);
	}
	last_image_ = draw_image_ = std::rand() % images_.size();  // NOLINT

	if (!skip_init) {
		init_time_ = SDL_GetTicks();
		set_button_visibility(false);
	}

	r_login_.open_window = [this]() { new LoginBox(*this, r_login_); };
	r_about_.open_window = [this]() { new About(*this, r_about_); };
	r_addons_.open_window = [this]() { new AddOnsCtrl(*this, r_about_); };

	focus();
	set_labels();
	layout();
}

<<<<<<< HEAD
void FullscreenMenuMain::find_maps(const std::string& directory, std::vector<MapEntry>& results) {
=======
void MainMenu::show_messagebox(const std::string& messagetitle, const std::string& errormessage) {
	UI::WLMessageBox mmb(this, UI::WindowStyle::kFsMenu, messagetitle, richtext_escape(errormessage),
	                     UI::WLMessageBox::MBoxType::kOk, UI::Align::kLeft);
	mmb.run<UI::Panel::Returncodes>();
}

void MainMenu::become_modal_again(UI::Panel& prevmodal) {
	if (dynamic_cast<const UI::Window*>(&prevmodal) == nullptr) {
		// Ensure the image is not exchanged directly after returning to the main menu –
		// but only after returning from the game or editor and not from the options window.
		last_image_exchange_time_ = SDL_GetTicks();
		if (last_image_exchange_time_ > kImageExchangeDuration) {
			last_image_exchange_time_ -= kImageExchangeDuration;
		} else {
			last_image_exchange_time_ = 0;
		}
	}
}

using MapEntry = std::pair<MapData, Widelands::MapVersion>;
static void find_maps(const std::string& directory, std::vector<MapEntry>& results) {
>>>>>>> 9056b4ff
	Widelands::Map map;
	for (const std::string& file : g_fs->list_directory(directory)) {
		std::unique_ptr<Widelands::MapLoader> ml = map.get_correct_loader(file);
		if (ml) {
			try {
				map.set_filename(file);
				ml->preload_map(true, nullptr);
				if (map.version().map_version_timestamp > 0) {
					results.push_back(MapEntry(
					   MapData(map, file, MapData::MapType::kNormal, MapData::DisplayType::kFilenames),
					   map.version()));
				}
			} catch (...) {
				// invalid file – silently ignore
			}
		} else if (g_fs->is_directory(file)) {
			find_maps(file, results);
		}
	}
}

void MainMenu::set_labels() {
	{
		// TODO(Nordfriese): Code duplication, the same code is used in InteractiveBase
		Section& global_s = get_config_section();
		set_border_snap_distance(global_s.get_int("border_snap_distance", 0));
		set_panel_snap_distance(global_s.get_int("panel_snap_distance", 10));
		set_snap_windows_only_when_overlapping(
		   global_s.get_bool("snap_windows_only_when_overlapping", false));
		set_dock_windows_to_edges(global_s.get_bool("dock_windows_to_edges", false));
	}

	singleplayer_.clear();
	multiplayer_.clear();
	editor_.clear();

	singleplayer_.add(
	   _("New Game"), MenuTarget::kNewGame, nullptr, false, _("Begin a new game"), "N");
	singleplayer_.add(_("New Random Game"), MenuTarget::kRandomGame, nullptr, false,
	                  _("Create a new random match"), "Z");
	singleplayer_.add(
	   _("Campaigns"), MenuTarget::kCampaign, nullptr, false, _("Play a campaign"), "H");
	singleplayer_.add(_("Tutorials"), MenuTarget::kTutorial, nullptr, false,
	                  _("Play one of our beginners’ tutorials"), "T");
	singleplayer_.add(
	   _("Load Game"), MenuTarget::kLoadGame, nullptr, false, _("Continue a saved game"), "L");

	// Refresh the Continue tooltip. The SavegameData must be reloaded after
	// every language switch because it contains localized strings.
	{
		filename_for_continue_playing_ = "";
		Widelands::Game game;
		SinglePlayerLoader loader(game);
		std::vector<SavegameData> games = loader.load_files(kSaveDir);
		SavegameData* newest_singleplayer = nullptr;
		for (SavegameData& data : games) {
			if (!data.is_directory() && data.is_singleplayer() &&
			    (newest_singleplayer == nullptr || newest_singleplayer->compare_save_time(data))) {
				newest_singleplayer = &data;
			}
		}
		if (newest_singleplayer) {
			filename_for_continue_playing_ = newest_singleplayer->filename;
			singleplayer_.add(
			   _("Continue Playing"), MenuTarget::kContinueLastsave, nullptr, false,
			   (boost::format("%s<br>%s<br>%s<br>%s<br>%s<br>%s") %
			    g_style_manager->font_style(UI::FontStyle::kFsTooltipHeader)
			       .as_font_tag(
			          /* strip leading "save/" and trailing ".wgf" */
			          filename_for_continue_playing_.substr(
			             kSaveDir.length() + 1, filename_for_continue_playing_.length() -
			                                       kSaveDir.length() - kSavegameExtension.length() -
			                                       1)) %
			    (boost::format(_("Map: %s")) %
			     g_style_manager->font_style(UI::FontStyle::kFsMenuInfoPanelParagraph)
			        .as_font_tag(newest_singleplayer->mapname))
			       .str() %
			    (boost::format(_("Win Condition: %s")) %
			     g_style_manager->font_style(UI::FontStyle::kFsMenuInfoPanelParagraph)
			        .as_font_tag(newest_singleplayer->wincondition))
			       .str() %
			    (boost::format(_("Players: %s")) %
			     g_style_manager->font_style(UI::FontStyle::kFsMenuInfoPanelParagraph)
			        .as_font_tag(newest_singleplayer->nrplayers))
			       .str() %
			    (boost::format(_("Gametime: %s")) %
			     g_style_manager->font_style(UI::FontStyle::kFsMenuInfoPanelParagraph)
			        .as_font_tag(newest_singleplayer->gametime))
			       .str() %
			    /** TRANSLATORS: Information about when a game was saved, e.g. 'Saved: Today, 10:30' */
			    (boost::format(_("Saved: %s")) %
			     g_style_manager->font_style(UI::FontStyle::kFsMenuInfoPanelParagraph)
			        .as_font_tag(newest_singleplayer->savedatestring))
			       .str())
			      .str(),
			   "C");
		}
	}

	multiplayer_.add(_("Online Game"), MenuTarget::kMetaserver, nullptr, false,
	                 _("Join the Widelands lobby"), "J");
	multiplayer_.add(_("Online Game Settings"), MenuTarget::kOnlineGameSettings, nullptr, false,
	                 _("Log in as a registered user"), "U");
	multiplayer_.add(
	   _("LAN / Direct IP"), MenuTarget::kLan, nullptr, false, _("Play a private online game"), "P");

	editor_.add(
	   _("New Map"), MenuTarget::kEditorNew, nullptr, false, _("Create a new empty map"), "K");
	editor_.add(_("Random Map"), MenuTarget::kEditorRandom, nullptr, false,
	            _("Create a new random map"), "Y");
	editor_.add(
	   _("Load Map"), MenuTarget::kEditorLoad, nullptr, false, _("Edit an existing map"), "B");

	{
		filename_for_continue_editing_ = "";
		std::vector<MapEntry> v;
		find_maps("maps/My_Maps", v);
		MapEntry* last_edited = nullptr;
		for (MapEntry& m : v) {
			if (last_edited == nullptr ||
			    m.second.map_version_timestamp > last_edited->second.map_version_timestamp) {
				last_edited = &m;
			}
		}
		if (last_edited) {
			filename_for_continue_editing_ = last_edited->first.filename;
			editor_.add(_("Continue Editing"), MenuTarget::kEditorContinue, nullptr, false,
			            (boost::format("%s<br>%s<br>%s<br>%s<br>%s") %
			             g_style_manager->font_style(UI::FontStyle::kFsTooltipHeader)
			                .as_font_tag(
			                   /* strip leading "maps/My_Maps/" and trailing ".wgf" */
			                   filename_for_continue_editing_.substr(
			                      13, filename_for_continue_editing_.length() - 17)) %
			             (boost::format(_("Name: %s")) %
			              g_style_manager->font_style(UI::FontStyle::kFsMenuInfoPanelParagraph)
			                 .as_font_tag(last_edited->first.localized_name))
			                .str() %
			             (boost::format(_("Size: %s")) %
			              g_style_manager->font_style(UI::FontStyle::kFsMenuInfoPanelParagraph)
			                 .as_font_tag((boost::format(_("%1$u×%2$u")) % last_edited->first.width %
			                               last_edited->first.height)
			                                 .str()))
			                .str() %
			             (boost::format(_("Players: %s")) %
			              g_style_manager->font_style(UI::FontStyle::kFsMenuInfoPanelParagraph)
			                 .as_font_tag(std::to_string(last_edited->first.nrplayers)))
			                .str() %
			             (boost::format(_("Description: %s")) %
			              g_style_manager->font_style(UI::FontStyle::kFsMenuInfoPanelParagraph)
			                 .as_font_tag(last_edited->first.description))
			                .str())
			               .str(),
			            "W");
		}
	}

	singleplayer_.set_label(_("Single Player…"));
	multiplayer_.set_label(_("Multiplayer…"));
	editor_.set_label(_("Editor…"));
	singleplayer_.set_tooltip(as_tooltip_text_with_hotkey(
	   _("Begin or load a single-player campaign or free game"), "S", UI::PanelStyle::kFsMenu));
	multiplayer_.set_tooltip(as_tooltip_text_with_hotkey(
	   _("Play with your friends over the internet"), "M", UI::PanelStyle::kFsMenu));
	editor_.set_tooltip(
	   as_tooltip_text_with_hotkey(_("Launch the map editor"), "E", UI::PanelStyle::kFsMenu));

	replay_.set_title(_("Watch Replay"));
	replay_.set_tooltip(as_tooltip_text_with_hotkey(
	   _("Watch the replay of an old game"), "R", UI::PanelStyle::kFsMenu));

	addons_.set_title(_("Add-Ons"));
	addons_.set_tooltip(
	   as_tooltip_text_with_hotkey(_("Install and manage add-ons"), "A", UI::PanelStyle::kFsMenu));
	options_.set_title(_("Options"));
	options_.set_tooltip(as_tooltip_text_with_hotkey(
	   _("Technical and game-related settings"), "O", UI::PanelStyle::kFsMenu));
	about_.set_title(_("About Widelands"));
	about_.set_tooltip(as_tooltip_text_with_hotkey(
	   _("Readme, License, and Credits"), pgettext("hotkey", "F1"), UI::PanelStyle::kFsMenu));
	exit_.set_title(_("Exit Widelands"));
	exit_.set_tooltip(as_tooltip_text_with_hotkey(
	   _("Quit the game"), pgettext("hotkey", "Esc"), UI::PanelStyle::kFsMenu));

	version_.set_text(
	   /** TRANSLATORS: %1$s = version string, %2%s = "Debug" or "Release" */
	   (boost::format(_("Version %1$s (%2$s)")) % build_id().c_str() % build_type().c_str()).str());
	copyright_.set_text(
	   /** TRANSLATORS: Placeholders are the copyright years */
	   (boost::format(_("(C) %1%-%2% by the Widelands Development Team · Licensed under "
	                    "the GNU General Public License V2.0")) %
	    kWidelandsCopyrightStart % kWidelandsCopyrightEnd)
	      .str());
}

void MainMenu::set_button_visibility(const bool v) {
	if (visible_ == v) {
		return;
	}
	visible_ = v;
	vbox1_.set_visible(v);
	vbox2_.set_visible(v);
	copyright_.set_visible(v);
	version_.set_visible(v);
}

bool MainMenu::handle_mousepress(uint8_t, int32_t, int32_t) {
	if (init_time_ != kNoSplash) {
		init_time_ = kNoSplash;
		return true;
	}
	return false;
}

bool MainMenu::handle_key(const bool down, const SDL_Keysym code) {
	if (down) {
		bool fell_through = false;
		if (init_time_ != kNoSplash) {
			init_time_ = kNoSplash;
			fell_through = true;
		}
		switch (code.sym) {
		case SDLK_ESCAPE:
			if (!fell_through) {
				action(MenuTarget::kExit);
				return true;
			}
			break;
		case SDLK_t:
			action(MenuTarget::kTutorial);
			return true;
		case SDLK_c:
			if (!filename_for_continue_playing_.empty()) {
				action(MenuTarget::kContinueLastsave);
				return true;
			}
			break;
		case SDLK_w:
			if (!filename_for_continue_editing_.empty()) {
				action(MenuTarget::kEditorContinue);
				return true;
			}
			break;
		case SDLK_n:
			action(MenuTarget::kNewGame);
			return true;
		case SDLK_z:
			action(MenuTarget::kRandomGame);
			return true;
		case SDLK_h:
			action(MenuTarget::kCampaign);
			return true;
		case SDLK_l:
			action(MenuTarget::kLoadGame);
			return true;
		case SDLK_j:
			action(MenuTarget::kMetaserver);
			return true;
		case SDLK_u:
			action(MenuTarget::kOnlineGameSettings);
			return true;
		case SDLK_p:
			action(MenuTarget::kLan);
			return true;
		case SDLK_a:
			action(MenuTarget::kAddOns);
			return true;
		case SDLK_o:
			action(MenuTarget::kOptions);
			return true;
		case SDLK_r:
			action(MenuTarget::kReplay);
			return true;
		case SDLK_F1:
			action(MenuTarget::kAbout);
			return true;
		case SDLK_k:
			action(MenuTarget::kEditorNew);
			return true;
		case SDLK_y:
			action(MenuTarget::kEditorRandom);
			return true;
		case SDLK_b:
			action(MenuTarget::kEditorLoad);
			return true;
		case SDLK_s:
			singleplayer_.toggle();
			return true;
		case SDLK_m:
			multiplayer_.toggle();
			return true;
		case SDLK_e:
			editor_.toggle();
			return true;
		case SDLK_F3:
			// Easter egg: Press F3 to exchange the background immediately :-)
			last_image_exchange_time_ -=
			   (last_image_exchange_time_ > kImageExchangeInterval ? kImageExchangeInterval :
			                                                         last_image_exchange_time_);
			return true;
		default:
			break;
		}
	}
	return UI::Panel::handle_key(down, code);
}

inline Rectf MainMenu::image_pos(const Image& i) {
	return UI::fit_image(i.width(), i.height(), get_w(), get_h());
}

static inline void
do_draw_image(RenderTarget& r, const Rectf& dest, const Image& img, const float opacity) {
	r.blitrect_scale(
	   dest, &img, Recti(0, 0, img.width(), img.height()), opacity, BlendMode::UseAlpha);
}

inline float MainMenu::calc_opacity(const uint32_t time) {
	return last_image_ == draw_image_ ?
	          1.f :
	          std::max(0.f, std::min(1.f, static_cast<float>(time - last_image_exchange_time_) /
	                                         kImageExchangeDuration));
}

/*
 * The four phases of the animation:
 *   1) Show the splash image with full opacity on a black background for `kInitialFadeoutDelay`
 *   2) Show the splash image semi-transparent on a black background for `kInitialFadeoutDuration`
 *   3) Show the background & menu semi-transparent for `kInitialFadeoutDuration`
 *   4) Show the background & menu with full opacity indefinitely
 * We skip straight to the last phase 4 if we are returning from some other FsMenu screen.
 */

void MainMenu::draw(RenderTarget& r) {
	UI::Panel::draw(r);
	r.fill_rect(Recti(0, 0, get_w(), get_h()), RGBAColor(0, 0, 0, 255));

	const uint32_t time = SDL_GetTicks();
	assert(init_time_ == kNoSplash || time >= init_time_);

	if (init_time_ != kNoSplash &&
	    time - init_time_ < kInitialFadeoutDelay + kInitialFadeoutDuration) {
		// still in splash phase
		return;
	}

	// Sanitize phase info and button visibility
	if (init_time_ != kNoSplash &&
	    time - init_time_ > kInitialFadeoutDelay + 2 * kInitialFadeoutDuration) {
		init_time_ = kNoSplash;
	}
	if (init_time_ == kNoSplash ||
	    time - init_time_ > kInitialFadeoutDelay + kInitialFadeoutDuration) {
		set_button_visibility(true);
	}

	// Exchange stale background images
	assert(time >= last_image_exchange_time_);
	if (time - last_image_exchange_time_ > kImageExchangeInterval) {
		last_image_ = draw_image_;
		do {
			draw_image_ = std::rand() % images_.size();  // NOLINT
		} while (draw_image_ == last_image_);
		last_image_exchange_time_ = time;
	}

	{  // Draw background images
		float opacity = 1.f;

		if (time - last_image_exchange_time_ < kImageExchangeDuration) {
			const Image& img = *g_image_cache->get(images_[last_image_]);
			opacity = calc_opacity(time);
			do_draw_image(r, image_pos(img), img, 1.f - opacity);
		}

		const Image& img = *g_image_cache->get(images_[draw_image_]);
		do_draw_image(r, image_pos(img), img, opacity);
	}

	{  // Darken button boxes
		const RGBAColor bg(0, 0, 0, 130);

		r.fill_rect(Recti(box_rect_.x - padding_, box_rect_.y - padding_, box_rect_.w + 2 * padding_,
		                  box_rect_.h + 2 * padding_),
		            bg, BlendMode::Default);

		const int max_w = std::max(copyright_.get_w(), version_.get_w());
		r.fill_rect(Recti((get_w() - max_w - padding_) / 2, version_.get_y() - padding_ / 2,
		                  max_w + padding_, get_h() - version_.get_y() + padding_ / 2),
		            bg, BlendMode::Default);
	}

	// Widelands logo
	const Rectf rect = title_pos();
	do_draw_image(
	   r, Rectf(rect.x + rect.w * 0.2f, rect.y + rect.h * 0.2f, rect.w * 0.6f, rect.h * 0.6f),
	   title_image_, 1.f);
}

void MainMenu::draw_overlay(RenderTarget& r) {
	if (init_time_ == kNoSplash) {
		// overlays are needed only during the first three phases
		return;
	}
	const uint32_t time = SDL_GetTicks();

	if (time - init_time_ < kInitialFadeoutDelay + kInitialFadeoutDuration) {
		const float opacity = time - init_time_ > kInitialFadeoutDelay ?
		                         1.f - static_cast<float>(time - init_time_ - kInitialFadeoutDelay) /
		                                  kInitialFadeoutDuration :
		                         1.f;
		do_draw_image(r, image_pos(splashscreen_), splashscreen_, opacity);
	} else {
		const unsigned opacity =
		   255 - 255.f * (time - init_time_ - kInitialFadeoutDelay - kInitialFadeoutDuration) /
		            kInitialFadeoutDuration;
		r.fill_rect(Recti(0, 0, get_w(), get_h()), RGBAColor(0, 0, 0, opacity), BlendMode::Default);
	}
}

inline Rectf MainMenu::title_pos() {
	const float imgh = box_rect_.y / 3.f;
	const float imgw = imgh * title_image_.width() / title_image_.height();
	return Rectf((get_w() - imgw) / 2.f, buth_, imgw, imgh);
}

void MainMenu::layout() {
	butw_ = get_inner_w() / 5;
	buth_ = get_inner_h() / 25;
	padding_ = buth_ / 3;

	copyright_.set_pos(Vector2i(
	   (get_inner_w() - copyright_.get_w()) / 2, get_inner_h() - copyright_.get_h() - padding_ / 2));
	version_.set_pos(Vector2i((get_inner_w() - version_.get_w()) / 2,
	                          copyright_.get_y() - version_.get_h() - padding_ / 2));

	box_rect_ = Recti((get_inner_w() - padding_) / 2 - butw_,
	                  version_.get_y() - padding_ * 5 / 2 - get_inner_h() / 4, 2 * butw_ + padding_,
	                  get_inner_h() / 4);

	singleplayer_.set_desired_size(butw_, buth_);
	multiplayer_.set_desired_size(butw_, buth_);
	replay_.set_desired_size(butw_, buth_);
	editor_.set_desired_size(butw_, buth_);
	addons_.set_desired_size(butw_, buth_);
	options_.set_desired_size(butw_, buth_);
	about_.set_desired_size(butw_, buth_);
	exit_.set_desired_size(butw_, buth_);

	vbox1_.set_inner_spacing(padding_);
	vbox2_.set_inner_spacing(padding_);
	vbox1_.set_pos(Vector2i(box_rect_.x, box_rect_.y));
	vbox2_.set_pos(Vector2i(box_rect_.x + (box_rect_.w + padding_) / 2, box_rect_.y));
	vbox1_.set_size((box_rect_.w - padding_) / 2, box_rect_.h);
	vbox2_.set_size((box_rect_.w - padding_) / 2, box_rect_.h);

	// Tell child windows to update their size if necessary
	for (UI::Panel* p = get_first_child(); p; p = p->get_next_sibling()) {
		if (upcast(UI::Window, w, p)) {
			if (w->window_layout_id() == UI::Window::WindowLayoutID::kNone) {
				continue;
			}

			const bool minimal = w->is_minimal();
			if (minimal) {
				// make sure the new size is set even if the window is minimal…
				w->restore();
			}

			const int16_t desired_w =
			   calc_desired_window_width(w->window_layout_id()) + p->get_lborder() + p->get_rborder();
			const int16_t desired_h =
			   calc_desired_window_height(w->window_layout_id()) + p->get_tborder() + p->get_bborder();
			w->set_size(desired_w, desired_h);
			w->set_pos(Vector2i(calc_desired_window_x(w->window_layout_id()),
			                    calc_desired_window_y(w->window_layout_id())));

			if (minimal) {
				// …and then make it minimal again if it was minimal before
				w->minimize();
			}
		}
	}
}

void MainMenu::action(const MenuTarget t) {
	singleplayer_.set_list_visibility(false);
	multiplayer_.set_list_visibility(false);
	editor_.set_list_visibility(false);

	switch (t) {

	case MenuTarget::kExit:
		end_modal<MenuTarget>(MenuTarget::kBack);
		break;

	case MenuTarget::kOptions: {
		OptionsCtrl o(*this, get_config_section());
		break;
	}
	case MenuTarget::kAddOns:
		r_addons_.toggle();
		break;
	case MenuTarget::kAbout:
		r_about_.toggle();
		break;
	case MenuTarget::kOnlineGameSettings:
		r_login_.toggle();
		break;

	case MenuTarget::kReplay:
		menu_capsule_.clear_content();
		new LoadGame(menu_capsule_, *new Widelands::Game(), *new SinglePlayerGameSettingsProvider(),
		             true, true);
		break;
	case MenuTarget::kLoadGame:
		menu_capsule_.clear_content();
		new LoadGame(menu_capsule_, *new Widelands::Game(), *new SinglePlayerGameSettingsProvider(),
		             true, false);
		break;

	case MenuTarget::kNewGame:
		menu_capsule_.clear_content();
		new MapSelect(menu_capsule_, nullptr, new SinglePlayerGameSettingsProvider(), nullptr,
		              *new Widelands::Game());
		break;

	case MenuTarget::kRandomGame:
		menu_capsule_.clear_content();
		new RandomGame(menu_capsule_);
		break;

	case MenuTarget::kContinueLastsave:
		if (!filename_for_continue_playing_.empty()) {
			Widelands::Game game;
			game.set_ai_training_mode(get_config_bool("ai_training", false));
			SinglePlayerGameSettingsProvider sp;
			try {
				game.run_load_game(filename_for_continue_playing_, "");
			} catch (const std::exception& e) {
				WLApplication::emergency_save(this, game, e.what());
			}
			// Update the Continue button in case a new savegame was created
			set_labels();
		}
		break;

	case MenuTarget::kTutorial:
		menu_capsule_.clear_content();
		new ScenarioSelect(menu_capsule_, nullptr);
		break;
	case MenuTarget::kCampaign:
		menu_capsule_.clear_content();
		new CampaignSelect(menu_capsule_);
		break;

	case MenuTarget::kLan:
		menu_capsule_.clear_content();
		g_sh->change_music("ingame", 1000);
		new NetSetupLAN(menu_capsule_);
		break;
	case MenuTarget::kMetaserver: {
		menu_capsule_.clear_content();

		std::vector<Widelands::TribeBasicInfo> tribeinfos = Widelands::get_all_tribeinfos();
		if (tribeinfos.empty()) {
			show_messagebox(_("No tribes found!"),
			                _("No tribes found in data/tribes/initialization/[tribename]/init.lua."));
			break;
		}

		internet_login(false);

		get_config_string("nickname", nickname_);
		// Only change the password if we use a registered account
		if (register_) {
			get_config_string("password_sha1", password_);
		}

		g_sh->change_music("ingame", 1000);
		new InternetLobby(menu_capsule_, nickname_, password_, register_, tribeinfos);
	} break;

	case MenuTarget::kEditorNew:
		EditorInteractive::run_editor(EditorInteractive::Init::kNew);
		set_labels();
		break;
	case MenuTarget::kEditorRandom:
		EditorInteractive::run_editor(EditorInteractive::Init::kRandom);
		set_labels();
		break;
	case MenuTarget::kEditorLoad:
		EditorInteractive::run_editor(EditorInteractive::Init::kLoad);
		set_labels();
		break;
	case MenuTarget::kEditorContinue: {
		if (!filename_for_continue_editing_.empty()) {
			EditorInteractive::run_editor(
			   EditorInteractive::Init::kLoadMapDirectly, filename_for_continue_editing_);
			set_labels();
		}
		break;
	}

	default:
		throw wexception("Invalid MenuTarget %d", static_cast<int>(t));
	}
}

/// called if the user is not registered
void MainMenu::show_internet_login(const bool modal) {
	r_login_.create();
	if (modal) {
		r_login_.window->run<MenuTarget>();
		r_login_.destroy();
	}
}
void MainMenu::internet_login_callback() {
	if (auto_log_) {
		auto_log_ = false;
		internet_login(true);
	}
}

/**
 * Called if "Online Game" button was pressed.
 *
 * IF no nickname or a nickname with invalid characters is set, the Online Game Settings
 * are opened.
 *
 * IF at least a name is set, all data is read from the config file
 *
 * This fullscreen menu ends it's modality.
 */
void MainMenu::internet_login(const bool launch_metaserver) {
	nickname_ = get_config_string("nickname", "");
	password_ = get_config_string("password_sha1", "no_password_set");
	register_ = get_config_bool("registered", false);

	// Checks can be done directly in editbox' by using valid_username().
	// This is just to be on the safe side, in case the user changed the password in the config file.
	if (!InternetGaming::ref().valid_username(nickname_)) {
		auto_log_ = true;
		show_internet_login(true);
		return;
	}

	// Try to connect to the metaserver
	const std::string& meta = get_config_string("metaserver", INTERNET_GAMING_METASERVER);
	uint32_t port = get_config_natural("metaserverport", kInternetGamingPort);
	const std::string& auth = register_ ? password_ : get_config_string("uuid", "");
	assert(!auth.empty() || !register_);
	InternetGaming::ref().login(nickname_, auth, register_, meta, port);

	// Check whether metaserver send some data
	if (InternetGaming::ref().logged_in()) {
		if (launch_metaserver) {
			action(MenuTarget::kMetaserver);
		}
	} else {
		// something went wrong -> show the error message
		ChatMessage msg = InternetGaming::ref().get_messages().back();
		show_messagebox(_("Error!"), msg.msg);

		// Reset InternetGaming and passwort and show internet login again
		InternetGaming::ref().reset();
		set_config_string("password_sha1", "no_password_set");
		auto_log_ = true;
		show_internet_login(true);
	}
}

}  //  namespace FsMenu<|MERGE_RESOLUTION|>--- conflicted
+++ resolved
@@ -220,9 +220,6 @@
 	layout();
 }
 
-<<<<<<< HEAD
-void FullscreenMenuMain::find_maps(const std::string& directory, std::vector<MapEntry>& results) {
-=======
 void MainMenu::show_messagebox(const std::string& messagetitle, const std::string& errormessage) {
 	UI::WLMessageBox mmb(this, UI::WindowStyle::kFsMenu, messagetitle, richtext_escape(errormessage),
 	                     UI::WLMessageBox::MBoxType::kOk, UI::Align::kLeft);
@@ -242,9 +239,7 @@
 	}
 }
 
-using MapEntry = std::pair<MapData, Widelands::MapVersion>;
-static void find_maps(const std::string& directory, std::vector<MapEntry>& results) {
->>>>>>> 9056b4ff
+void MainMenu::find_maps(const std::string& directory, std::vector<MapEntry>& results) {
 	Widelands::Map map;
 	for (const std::string& file : g_fs->list_directory(directory)) {
 		std::unique_ptr<Widelands::MapLoader> ml = map.get_correct_loader(file);
