/*
 * Copyright (C) 2002-2020 by the Widelands Development Team
 *
 * This program is free software; you can redistribute it and/or
 * modify it under the terms of the GNU General Public License
 * as published by the Free Software Foundation; either version 2
 * of the License, or (at your option) any later version.
 *
 * This program is distributed in the hope that it will be useful,
 * but WITHOUT ANY WARRANTY; without even the implied warranty of
 * MERCHANTABILITY or FITNESS FOR A PARTICULAR PURPOSE.  See the
 * GNU General Public License for more details.
 *
 * You should have received a copy of the GNU General Public License
 * along with this program; if not, write to the Free Software
 * Foundation, Inc., 51 Franklin Street, Fifth Floor, Boston, MA  02110-1301, USA.
 *
 */

#include "ui_fsmenu/main.h"

#include <cstdlib>
#include <memory>

#include <SDL_timer.h>

#include "base/i18n.h"
#include "base/random.h"
#include "build_info.h"
#include "editor/editorinteractive.h"
#include "graphic/graphic.h"
#include "graphic/style_manager.h"
#include "graphic/text_layout.h"
#include "logic/filesystem_constants.h"
#include "logic/game.h"
#include "logic/single_player_game_settings_provider.h"
#include "map_io/widelands_map_loader.h"
#include "network/internet_gaming.h"
#include "network/internet_gaming_protocol.h"
#include "sound/sound_handler.h"
#include "ui_basic/messagebox.h"
#include "ui_fsmenu/about.h"
#include "ui_fsmenu/campaign_select.h"
#include "ui_fsmenu/internet_lobby.h"
#include "ui_fsmenu/launch_spg.h"
#include "ui_fsmenu/loadgame.h"
#include "ui_fsmenu/login_box.h"
#include "ui_fsmenu/netsetup_lan.h"
#include "ui_fsmenu/options.h"
#include "ui_fsmenu/random_game.h"
#include "ui_fsmenu/scenario_select.h"
#include "wlapplication.h"
#include "wlapplication_options.h"
#include "wui/mapdata.h"
#include "wui/savegameloader.h"

namespace FsMenu {

constexpr uint32_t kInitialFadeoutDelay = 2500;
constexpr uint32_t kInitialFadeoutDuration = 4000;
constexpr uint32_t kImageExchangeInterval = 20000;
constexpr uint32_t kImageExchangeDuration = 2500;

constexpr uint32_t kNoSplash = std::numeric_limits<uint32_t>::max();

int16_t MainMenu::calc_desired_window_width(const UI::Window::WindowLayoutID id) {
	switch (id) {
	case UI::Window::WindowLayoutID::kFsMenuDefault:
		return std::max(800, get_w() * 4 / 5);
	case UI::Window::WindowLayoutID::kFsMenuOptions:
	case UI::Window::WindowLayoutID::kFsMenuAbout:
		return std::max(600, get_w() / 2);
	default:
		NEVER_HERE();
	}
}

int16_t MainMenu::calc_desired_window_height(const UI::Window::WindowLayoutID id) {
	switch (id) {
	case UI::Window::WindowLayoutID::kFsMenuDefault:
		return std::max(600, get_h() * 4 / 5);
	case UI::Window::WindowLayoutID::kFsMenuAbout:
		return std::max(500, get_h() * 4 / 5);
	case UI::Window::WindowLayoutID::kFsMenuOptions:
		return std::max(400, get_h() / 2);
	default:
		NEVER_HERE();
	}
}

int16_t MainMenu::calc_desired_window_x(const UI::Window::WindowLayoutID id) {
	return (get_w() - calc_desired_window_width(id)) / 2 - UI::Window::kVerticalBorderThickness;
}

int16_t MainMenu::calc_desired_window_y(const UI::Window::WindowLayoutID id) {
	return (get_h() - calc_desired_window_height(id)) / 2 - UI::Window::kTopBorderThickness;
}

MainMenu::MainMenu()
   : UI::Panel(nullptr, UI::PanelStyle::kFsMenu, 0, 0, g_gr->get_xres(), g_gr->get_yres()),
     box_rect_(0, 0, 0, 0),
     butw_(get_w() * 7 / 20),
     buth_(get_h() * 9 / 200),
     padding_(buth_ / 3),
     vbox1_(this, UI::PanelStyle::kFsMenu, 0, 0, UI::Box::Vertical, 0, 0, padding_),
     vbox2_(this, UI::PanelStyle::kFsMenu, 0, 0, UI::Box::Vertical, 0, 0, padding_),
     singleplayer_(&vbox1_,
                   "singleplayer",
                   0,
                   0,
                   butw_,
                   6,
                   buth_,
                   "",
                   UI::DropdownType::kTextualMenu,
                   UI::PanelStyle::kFsMenu,
                   UI::ButtonStyle::kFsMenuMenu),
     multiplayer_(&vbox1_,
                  "multiplayer",
                  0,
                  0,
                  butw_,
                  6,
                  buth_,
                  "",
                  UI::DropdownType::kTextualMenu,
                  UI::PanelStyle::kFsMenu,
                  UI::ButtonStyle::kFsMenuMenu),
     replay_(&vbox1_, "replay", 0, 0, butw_, buth_, UI::ButtonStyle::kFsMenuMenu, ""),
     editor_(&vbox1_,
             "editor",
             0,
             0,
             butw_,
             6,
             buth_,
             "",
             UI::DropdownType::kTextualMenu,
             UI::PanelStyle::kFsMenu,
             UI::ButtonStyle::kFsMenuMenu),
     addons_(&vbox2_, "addons", 0, 0, butw_, buth_, UI::ButtonStyle::kFsMenuMenu, ""),
     options_(&vbox2_, "options", 0, 0, butw_, buth_, UI::ButtonStyle::kFsMenuMenu, ""),
     about_(&vbox2_, "about", 0, 0, butw_, buth_, UI::ButtonStyle::kFsMenuMenu, ""),
     exit_(&vbox2_, "exit", 0, 0, butw_, buth_, UI::ButtonStyle::kFsMenuMenu, ""),
     version_(this,
              UI::PanelStyle::kFsMenu,
              UI::FontStyle::kFsMenuInfoPanelParagraph,
              0,
              0,
              0,
              0,
              "",
              UI::Align::kCenter),
     copyright_(this,
                UI::PanelStyle::kFsMenu,
                UI::FontStyle::kFsMenuInfoPanelParagraph,
                0,
                0,
                0,
                0,
                "",
                UI::Align::kCenter),
     splashscreen_(*g_image_cache->get(std::string(kTemplateDir) + "loadscreens/splash.jpg")),
     title_image_(*g_image_cache->get(std::string(kTemplateDir) + "loadscreens/logo.png")),
     init_time_(kNoSplash),
     last_image_exchange_time_(0),
     draw_image_(0),
     last_image_(0),
     visible_(true),
     menu_capsule_(*this),
     auto_log_(false) {
	graphic_resolution_changed_subscriber_ = Notifications::subscribe<GraphicResolutionChanged>(
	   [this](const GraphicResolutionChanged& message) {
		   set_size(message.new_width, message.new_height);
		   layout();
	   });

<<<<<<< HEAD
	singleplayer_.selected.connect([this]() { action(singleplayer_.get_selected()); });
	multiplayer_.selected.connect([this]() { action(multiplayer_.get_selected()); });
	editor_.selected.connect([this]() { action(editor_.get_selected()); });
	replay_.sigclicked.connect([this]() { action(MenuTarget::kReplay); });
	/* addons_.sigclicked.connect([this]() {  // Not yet implemented
	   action(MenuTarget::kAddOns);
	}); */
	options_.sigclicked.connect([this]() { action(MenuTarget::kOptions); });
	about_.sigclicked.connect([this]() { action(MenuTarget::kAbout); });
	exit_.sigclicked.connect([this]() { action(MenuTarget::kExit); });
=======
	singleplayer_.selected.connect(
	   [this]() { end_modal<MenuTarget>(singleplayer_.get_selected()); });
	multiplayer_.selected.connect([this]() { end_modal<MenuTarget>(multiplayer_.get_selected()); });
	editor_.selected.connect([this]() { end_modal<MenuTarget>(editor_.get_selected()); });
	replay_.sigclicked.connect([this]() { end_modal<MenuTarget>(MenuTarget::kReplay); });
	addons_.sigclicked.connect([this]() {  // Not yet implemented
		end_modal<MenuTarget>(MenuTarget::kAddOns);
	});
	options_.sigclicked.connect([this]() { end_modal<MenuTarget>(MenuTarget::kOptions); });
	about_.sigclicked.connect([this]() { end_modal<MenuTarget>(MenuTarget::kAbout); });
	exit_.sigclicked.connect([this]() { end_modal<MenuTarget>(MenuTarget::kExit); });
>>>>>>> 3b572c1b

	vbox1_.add(&singleplayer_, UI::Box::Resizing::kFullSize);
	vbox1_.add_inf_space();
	vbox1_.add(&multiplayer_, UI::Box::Resizing::kFullSize);
	vbox1_.add_inf_space();
	vbox1_.add(&editor_, UI::Box::Resizing::kFullSize);
	vbox1_.add_inf_space();
	vbox1_.add(&replay_, UI::Box::Resizing::kFullSize);

	vbox2_.add(&options_, UI::Box::Resizing::kFullSize);
	vbox2_.add_inf_space();
	vbox2_.add(&addons_, UI::Box::Resizing::kFullSize);
	vbox2_.add_inf_space();
	vbox2_.add(&about_, UI::Box::Resizing::kFullSize);
	vbox2_.add_inf_space();
	vbox2_.add(&exit_, UI::Box::Resizing::kFullSize);

	for (const std::string& img :
	     g_fs->list_directory(std::string(kTemplateDir) + "loadscreens/mainmenu")) {
		images_.push_back(img);
	}
	last_image_ = draw_image_ = std::rand() % images_.size();  // NOLINT

	init_time_ = SDL_GetTicks();
	set_button_visibility(false);

	r_login_.open_window = [this]() { new LoginBox(*this, r_login_); };
	r_about_.open_window = [this]() { new About(*this, r_about_); };

	focus();
	set_labels();
	layout();
}

void MainMenu::become_modal_again(UI::Panel& prevmodal) {
	if (dynamic_cast<const UI::Window*>(&prevmodal) == nullptr) {
		// Ensure the image is not exchanged directly after returning to the main menu –
		// but only after returning from the game or editor and not from the options window.
		last_image_exchange_time_ = SDL_GetTicks();
		if (last_image_exchange_time_ > kImageExchangeDuration) {
			last_image_exchange_time_ -= kImageExchangeDuration;
		} else {
			last_image_exchange_time_ = 0;
		}
	}
}

using MapEntry = std::pair<MapData, Widelands::MapVersion>;
static void find_maps(const std::string& directory, std::vector<MapEntry>& results) {
	Widelands::Map map;
	for (const std::string& file : g_fs->list_directory(directory)) {
		std::unique_ptr<Widelands::MapLoader> ml = map.get_correct_loader(file);
		if (ml) {
			try {
				map.set_filename(file);
				ml->preload_map(true, nullptr);
				if (map.version().map_version_timestamp > 0) {
					results.push_back(MapEntry(
					   MapData(map, file, MapData::MapType::kNormal, MapData::DisplayType::kFilenames),
					   map.version()));
				}
			} catch (...) {
				// invalid file – silently ignore
			}
		} else if (g_fs->is_directory(file)) {
			find_maps(file, results);
		}
	}
}

void MainMenu::set_labels() {
	{
		// TODO(Nordfriese): Code duplication, the same code is used in InteractiveBase
		Section& global_s = get_config_section();
		set_border_snap_distance(global_s.get_int("border_snap_distance", 0));
		set_panel_snap_distance(global_s.get_int("panel_snap_distance", 10));
		set_snap_windows_only_when_overlapping(
		   global_s.get_bool("snap_windows_only_when_overlapping", false));
		set_dock_windows_to_edges(global_s.get_bool("dock_windows_to_edges", false));
	}

	singleplayer_.clear();
	multiplayer_.clear();
	editor_.clear();

	singleplayer_.add(
	   _("New Game"), MenuTarget::kNewGame, nullptr, false, _("Begin a new game"), "N");
	singleplayer_.add(_("New Random Game"), MenuTarget::kRandomGame, nullptr, false,
	                  _("Create a new random match"), "Z");
	singleplayer_.add(
	   _("Campaigns"), MenuTarget::kCampaign, nullptr, false, _("Play a campaign"), "H");
	singleplayer_.add(_("Tutorials"), MenuTarget::kTutorial, nullptr, false,
	                  _("Play one of our beginners’ tutorials"), "T");
	singleplayer_.add(
	   _("Load Game"), MenuTarget::kLoadGame, nullptr, false, _("Continue a saved game"), "L");

	// Refresh the Continue tooltip. The SavegameData must be reloaded after
	// every language switch because it contains localized strings.
	{
		filename_for_continue_playing_ = "";
		Widelands::Game game;
		SinglePlayerLoader loader(game);
		std::vector<SavegameData> games = loader.load_files(kSaveDir);
		SavegameData* newest_singleplayer = nullptr;
		for (SavegameData& data : games) {
			if (!data.is_directory() && data.is_singleplayer() &&
			    (newest_singleplayer == nullptr || newest_singleplayer->compare_save_time(data))) {
				newest_singleplayer = &data;
			}
		}
		if (newest_singleplayer) {
			filename_for_continue_playing_ = newest_singleplayer->filename;
			singleplayer_.add(
			   _("Continue Playing"), MenuTarget::kContinueLastsave, nullptr, false,
			   (boost::format("%s<br>%s<br>%s<br>%s<br>%s<br>%s") %
			    g_style_manager->font_style(UI::FontStyle::kFsTooltipHeader)
			       .as_font_tag(
			          /* strip leading "save/" and trailing ".wgf" */
			          filename_for_continue_playing_.substr(
			             kSaveDir.length() + 1, filename_for_continue_playing_.length() -
			                                       kSaveDir.length() - kSavegameExtension.length() -
			                                       1)) %
			    (boost::format(_("Map: %s")) %
			     g_style_manager->font_style(UI::FontStyle::kFsMenuInfoPanelParagraph)
			        .as_font_tag(newest_singleplayer->mapname))
			       .str() %
			    (boost::format(_("Win Condition: %s")) %
			     g_style_manager->font_style(UI::FontStyle::kFsMenuInfoPanelParagraph)
			        .as_font_tag(newest_singleplayer->wincondition))
			       .str() %
			    (boost::format(_("Players: %s")) %
			     g_style_manager->font_style(UI::FontStyle::kFsMenuInfoPanelParagraph)
			        .as_font_tag(newest_singleplayer->nrplayers))
			       .str() %
			    (boost::format(_("Gametime: %s")) %
			     g_style_manager->font_style(UI::FontStyle::kFsMenuInfoPanelParagraph)
			        .as_font_tag(newest_singleplayer->gametime))
			       .str() %
			    /** TRANSLATORS: Information about when a game was saved, e.g. 'Saved: Today, 10:30' */
			    (boost::format(_("Saved: %s")) %
			     g_style_manager->font_style(UI::FontStyle::kFsMenuInfoPanelParagraph)
			        .as_font_tag(newest_singleplayer->savedatestring))
			       .str())
			      .str(),
			   "C");
		}
	}

	multiplayer_.add(_("Online Game"), MenuTarget::kMetaserver, nullptr, false,
	                 _("Join the Widelands lobby"), "J");
	multiplayer_.add(_("Online Game Settings"), MenuTarget::kOnlineGameSettings, nullptr, false,
	                 _("Log in as a registered user"), "U");
	multiplayer_.add(
	   _("LAN / Direct IP"), MenuTarget::kLan, nullptr, false, _("Play a private online game"), "P");

	editor_.add(
	   _("New Map"), MenuTarget::kEditorNew, nullptr, false, _("Create a new empty map"), "K");
	editor_.add(_("Random Map"), MenuTarget::kEditorRandom, nullptr, false,
	            _("Create a new random map"), "Y");
	editor_.add(
	   _("Load Map"), MenuTarget::kEditorLoad, nullptr, false, _("Edit an existing map"), "B");

	{
		filename_for_continue_editing_ = "";
		std::vector<MapEntry> v;
		find_maps("maps/My_Maps", v);
		MapEntry* last_edited = nullptr;
		for (MapEntry& m : v) {
			if (last_edited == nullptr ||
			    m.second.map_version_timestamp > last_edited->second.map_version_timestamp) {
				last_edited = &m;
			}
		}
		if (last_edited) {
			filename_for_continue_editing_ = last_edited->first.filename;
			editor_.add(_("Continue Editing"), MenuTarget::kEditorContinue, nullptr, false,
			            (boost::format("%s<br>%s<br>%s<br>%s<br>%s") %
			             g_style_manager->font_style(UI::FontStyle::kFsTooltipHeader)
			                .as_font_tag(
			                   /* strip leading "maps/My_Maps/" and trailing ".wgf" */
			                   filename_for_continue_editing_.substr(
			                      13, filename_for_continue_editing_.length() - 17)) %
			             (boost::format(_("Name: %s")) %
			              g_style_manager->font_style(UI::FontStyle::kFsMenuInfoPanelParagraph)
			                 .as_font_tag(last_edited->first.localized_name))
			                .str() %
			             (boost::format(_("Size: %s")) %
			              g_style_manager->font_style(UI::FontStyle::kFsMenuInfoPanelParagraph)
			                 .as_font_tag((boost::format(_("%1$u×%2$u")) % last_edited->first.width %
			                               last_edited->first.height)
			                                 .str()))
			                .str() %
			             (boost::format(_("Players: %s")) %
			              g_style_manager->font_style(UI::FontStyle::kFsMenuInfoPanelParagraph)
			                 .as_font_tag(std::to_string(last_edited->first.nrplayers)))
			                .str() %
			             (boost::format(_("Description: %s")) %
			              g_style_manager->font_style(UI::FontStyle::kFsMenuInfoPanelParagraph)
			                 .as_font_tag(last_edited->first.description))
			                .str())
			               .str(),
			            "W");
		}
	}

	singleplayer_.set_label(_("Single Player…"));
	multiplayer_.set_label(_("Multiplayer…"));
	editor_.set_label(_("Editor…"));
	singleplayer_.set_tooltip(as_tooltip_text_with_hotkey(
	   _("Begin or load a single-player campaign or free game"), "S", UI::PanelStyle::kFsMenu));
	multiplayer_.set_tooltip(as_tooltip_text_with_hotkey(
	   _("Play with your friends over the internet"), "M", UI::PanelStyle::kFsMenu));
	editor_.set_tooltip(
	   as_tooltip_text_with_hotkey(_("Launch the map editor"), "E", UI::PanelStyle::kFsMenu));

	replay_.set_title(_("Watch Replay"));
	replay_.set_tooltip(as_tooltip_text_with_hotkey(
	   _("Watch the replay of an old game"), "R", UI::PanelStyle::kFsMenu));

	addons_.set_title(_("Add-Ons"));
	addons_.set_tooltip(
	   as_tooltip_text_with_hotkey(_("Install and manage add-ons"), "A", UI::PanelStyle::kFsMenu));
	options_.set_title(_("Options"));
	options_.set_tooltip(as_tooltip_text_with_hotkey(
	   _("Technical and game-related settings"), "O", UI::PanelStyle::kFsMenu));
	about_.set_title(_("About Widelands"));
	about_.set_tooltip(as_tooltip_text_with_hotkey(
	   _("Readme, License, and Credits"), pgettext("hotkey", "F1"), UI::PanelStyle::kFsMenu));
	exit_.set_title(_("Exit Widelands"));
	exit_.set_tooltip(as_tooltip_text_with_hotkey(
	   _("Quit the game"), pgettext("hotkey", "Esc"), UI::PanelStyle::kFsMenu));

	version_.set_text(
	   /** TRANSLATORS: %1$s = version string, %2%s = "Debug" or "Release" */
	   (boost::format(_("Version %1$s (%2$s)")) % build_id().c_str() % build_type().c_str()).str());
	copyright_.set_text(
	   /** TRANSLATORS: Placeholders are the copyright years */
	   (boost::format(_("(C) %1%-%2% by the Widelands Development Team · Licensed under "
	                    "the GNU General Public License V2.0")) %
	    kWidelandsCopyrightStart % kWidelandsCopyrightEnd)
	      .str());
}

void MainMenu::set_button_visibility(const bool v) {
	if (visible_ == v) {
		return;
	}
	visible_ = v;
	vbox1_.set_visible(v);
	vbox2_.set_visible(v);
	copyright_.set_visible(v);
	version_.set_visible(v);
}

bool MainMenu::handle_mousepress(uint8_t, int32_t, int32_t) {
	if (init_time_ != kNoSplash) {
		init_time_ = kNoSplash;
		return true;
	}
	return false;
}

bool MainMenu::handle_key(const bool down, const SDL_Keysym code) {
	if (down) {
		bool fell_through = false;
		if (init_time_ != kNoSplash) {
			init_time_ = kNoSplash;
			fell_through = true;
		}
		switch (code.sym) {
		case SDLK_ESCAPE:
			if (!fell_through) {
				action(MenuTarget::kExit);
				return true;
			}
			break;
		case SDLK_t:
			action(MenuTarget::kTutorial);
			return true;
		case SDLK_c:
			if (!filename_for_continue_playing_.empty()) {
				action(MenuTarget::kContinueLastsave);
				return true;
			}
			break;
		case SDLK_w:
			if (!filename_for_continue_editing_.empty()) {
				action(MenuTarget::kEditorContinue);
				return true;
			}
			break;
		case SDLK_n:
			action(MenuTarget::kNewGame);
			return true;
		case SDLK_z:
			action(MenuTarget::kRandomGame);
			return true;
		case SDLK_h:
			action(MenuTarget::kCampaign);
			return true;
		case SDLK_l:
			action(MenuTarget::kLoadGame);
			return true;
		case SDLK_j:
			action(MenuTarget::kMetaserver);
			return true;
		case SDLK_u:
			action(MenuTarget::kOnlineGameSettings);
			return true;
		case SDLK_p:
			action(MenuTarget::kLan);
			return true;
<<<<<<< HEAD
		/* case SDLK_a:
			action(MenuTarget::kAddOns);
			return true; */
=======
		case SDLK_a:
			end_modal<MenuTarget>(MenuTarget::kAddOns);
			return true;
>>>>>>> 3b572c1b
		case SDLK_o:
			action(MenuTarget::kOptions);
			return true;
		case SDLK_r:
			action(MenuTarget::kReplay);
			return true;
		case SDLK_F1:
			action(MenuTarget::kAbout);
			return true;
		case SDLK_k:
			action(MenuTarget::kEditorNew);
			return true;
		case SDLK_y:
			action(MenuTarget::kEditorRandom);
			return true;
		case SDLK_b:
			action(MenuTarget::kEditorLoad);
			return true;
		case SDLK_s:
			singleplayer_.toggle();
			return true;
		case SDLK_m:
			multiplayer_.toggle();
			return true;
		case SDLK_e:
			editor_.toggle();
			return true;
		case SDLK_F3:
			// Easter egg: Press F3 to exchange the background immediately :-)
			last_image_exchange_time_ -=
			   (last_image_exchange_time_ > kImageExchangeInterval ? kImageExchangeInterval :
			                                                         last_image_exchange_time_);
			return true;
		default:
			break;
		}
	}
	return UI::Panel::handle_key(down, code);
}

inline Rectf MainMenu::image_pos(const Image& i) {
	return UI::fit_image(i.width(), i.height(), get_w(), get_h());
}

static inline void
do_draw_image(RenderTarget& r, const Rectf& dest, const Image& img, const float opacity) {
	r.blitrect_scale(
	   dest, &img, Recti(0, 0, img.width(), img.height()), opacity, BlendMode::UseAlpha);
}

inline float MainMenu::calc_opacity(const uint32_t time) {
	return last_image_ == draw_image_ ?
	          1.f :
	          std::max(0.f, std::min(1.f, static_cast<float>(time - last_image_exchange_time_) /
	                                         kImageExchangeDuration));
}

/*
 * The four phases of the animation:
 *   1) Show the splash image with full opacity on a black background for `kInitialFadeoutDelay`
 *   2) Show the splash image semi-transparent on a black background for `kInitialFadeoutDuration`
 *   3) Show the background & menu semi-transparent for `kInitialFadeoutDuration`
 *   4) Show the background & menu with full opacity indefinitely
 * We skip straight to the last phase 4 if we are returning from some other FsMenu screen.
 */

void MainMenu::draw(RenderTarget& r) {
	UI::Panel::draw(r);
	r.fill_rect(Recti(0, 0, get_w(), get_h()), RGBAColor(0, 0, 0, 255));

	const uint32_t time = SDL_GetTicks();
	assert(init_time_ == kNoSplash || time >= init_time_);

	if (init_time_ != kNoSplash &&
	    time - init_time_ < kInitialFadeoutDelay + kInitialFadeoutDuration) {
		// still in splash phase
		return;
	}

	// Sanitize phase info and button visibility
	if (init_time_ != kNoSplash &&
	    time - init_time_ > kInitialFadeoutDelay + 2 * kInitialFadeoutDuration) {
		init_time_ = kNoSplash;
	}
	if (init_time_ == kNoSplash ||
	    time - init_time_ > kInitialFadeoutDelay + kInitialFadeoutDuration) {
		set_button_visibility(true);
	}

	// Exchange stale background images
	assert(time >= last_image_exchange_time_);
	if (time - last_image_exchange_time_ > kImageExchangeInterval) {
		last_image_ = draw_image_;
		do {
			draw_image_ = std::rand() % images_.size();  // NOLINT
		} while (draw_image_ == last_image_);
		last_image_exchange_time_ = time;
	}

	{  // Draw background images
		float opacity = 1.f;

		if (time - last_image_exchange_time_ < kImageExchangeDuration) {
			const Image& img = *g_image_cache->get(images_[last_image_]);
			opacity = calc_opacity(time);
			do_draw_image(r, image_pos(img), img, 1.f - opacity);
		}

		const Image& img = *g_image_cache->get(images_[draw_image_]);
		do_draw_image(r, image_pos(img), img, opacity);
	}

	{  // Darken button boxes
		const RGBAColor bg(0, 0, 0, 130);

		r.fill_rect(Recti(box_rect_.x - padding_, box_rect_.y - padding_, box_rect_.w + 2 * padding_,
		                  box_rect_.h + 2 * padding_),
		            bg, BlendMode::Default);

		const int max_w = std::max(copyright_.get_w(), version_.get_w());
		r.fill_rect(Recti((get_w() - max_w - padding_) / 2, version_.get_y() - padding_ / 2,
		                  max_w + padding_, get_h() - version_.get_y() + padding_ / 2),
		            bg, BlendMode::Default);
	}

	// Widelands logo
	const Rectf rect = title_pos();
	do_draw_image(
	   r, Rectf(rect.x + rect.w * 0.2f, rect.y + rect.h * 0.2f, rect.w * 0.6f, rect.h * 0.6f),
	   title_image_, 1.f);
}

void MainMenu::draw_overlay(RenderTarget& r) {
	if (init_time_ == kNoSplash) {
		// overlays are needed only during the first three phases
		return;
	}
	const uint32_t time = SDL_GetTicks();

	if (time - init_time_ < kInitialFadeoutDelay + kInitialFadeoutDuration) {
		const float opacity = time - init_time_ > kInitialFadeoutDelay ?
		                         1.f - static_cast<float>(time - init_time_ - kInitialFadeoutDelay) /
		                                  kInitialFadeoutDuration :
		                         1.f;
		do_draw_image(r, image_pos(splashscreen_), splashscreen_, opacity);
	} else {
		const unsigned opacity =
		   255 - 255.f * (time - init_time_ - kInitialFadeoutDelay - kInitialFadeoutDuration) /
		            kInitialFadeoutDuration;
		r.fill_rect(Recti(0, 0, get_w(), get_h()), RGBAColor(0, 0, 0, opacity), BlendMode::Default);
	}
}

inline Rectf MainMenu::title_pos() {
	const float imgh = box_rect_.y / 3.f;
	const float imgw = imgh * title_image_.width() / title_image_.height();
	return Rectf((get_w() - imgw) / 2.f, buth_, imgw, imgh);
}

void MainMenu::layout() {
	butw_ = get_inner_w() / 5;
	buth_ = get_inner_h() / 25;
	padding_ = buth_ / 3;

	copyright_.set_pos(Vector2i(
	   (get_inner_w() - copyright_.get_w()) / 2, get_inner_h() - copyright_.get_h() - padding_ / 2));
	version_.set_pos(Vector2i((get_inner_w() - version_.get_w()) / 2,
	                          copyright_.get_y() - version_.get_h() - padding_ / 2));

	box_rect_ = Recti((get_inner_w() - padding_) / 2 - butw_,
	                  version_.get_y() - padding_ * 5 / 2 - get_inner_h() / 4, 2 * butw_ + padding_,
	                  get_inner_h() / 4);

	singleplayer_.set_desired_size(butw_, buth_);
	multiplayer_.set_desired_size(butw_, buth_);
	replay_.set_desired_size(butw_, buth_);
	editor_.set_desired_size(butw_, buth_);
	addons_.set_desired_size(butw_, buth_);
	options_.set_desired_size(butw_, buth_);
	about_.set_desired_size(butw_, buth_);
	exit_.set_desired_size(butw_, buth_);

	vbox1_.set_inner_spacing(padding_);
	vbox2_.set_inner_spacing(padding_);
	vbox1_.set_pos(Vector2i(box_rect_.x, box_rect_.y));
	vbox2_.set_pos(Vector2i(box_rect_.x + (box_rect_.w + padding_) / 2, box_rect_.y));
	vbox1_.set_size((box_rect_.w - padding_) / 2, box_rect_.h);
	vbox2_.set_size((box_rect_.w - padding_) / 2, box_rect_.h);

	// Tell child windows to update their size if necessary
	for (UI::Panel* p = get_first_child(); p; p = p->get_next_sibling()) {
		if (upcast(UI::Window, w, p)) {
			if (w->window_layout_id() == UI::Window::WindowLayoutID::kNone) {
				continue;
			}

			const bool minimal = w->is_minimal();
			if (minimal) {
				// make sure the new size is set even if the window is minimal…
				w->restore();
			}

			const int16_t desired_w =
			   calc_desired_window_width(w->window_layout_id()) + p->get_lborder() + p->get_rborder();
			const int16_t desired_h =
			   calc_desired_window_height(w->window_layout_id()) + p->get_tborder() + p->get_bborder();
			w->set_size(desired_w, desired_h);
			w->set_pos(Vector2i(calc_desired_window_x(w->window_layout_id()),
			                    calc_desired_window_y(w->window_layout_id())));

			if (minimal) {
				// …and then make it minimal again if it was minimal before
				w->minimize();
			}
		}
	}
}

void MainMenu::action(const MenuTarget t) {
	switch (t) {

	case MenuTarget::kExit:
		end_modal<MenuTarget>(MenuTarget::kBack);
		break;

	case MenuTarget::kOptions: {
		OptionsCtrl o(*this, get_config_section());
		break;
	}
	case MenuTarget::kAbout:
		r_about_.toggle();
		break;
	case MenuTarget::kOnlineGameSettings:
		r_login_.toggle();
		break;

	case MenuTarget::kReplay:
		menu_capsule_.clear_content();
		new LoadGame(menu_capsule_, *new Widelands::Game(), *new SinglePlayerGameSettingsProvider(),
		             true, true);
		break;
	case MenuTarget::kLoadGame:
		menu_capsule_.clear_content();
		new LoadGame(menu_capsule_, *new Widelands::Game(), *new SinglePlayerGameSettingsProvider(),
		             true, false);
		break;

	case MenuTarget::kNewGame:
		menu_capsule_.clear_content();
		new LaunchSPG(
		   menu_capsule_, *new SinglePlayerGameSettingsProvider(), *new Widelands::Game(), false);
		break;

	case MenuTarget::kRandomGame:
		menu_capsule_.clear_content();
		new RandomGame(menu_capsule_);
		break;

	case MenuTarget::kContinueLastsave:
		if (!filename_for_continue_playing_.empty()) {
			Widelands::Game game;
			game.set_ai_training_mode(get_config_bool("ai_training", false));
			SinglePlayerGameSettingsProvider sp;
			try {
				game.run_load_game(filename_for_continue_playing_, "");
			} catch (const std::exception& e) {
				WLApplication::emergency_save(this, game, e.what());
			}
			// Update the Continue button in case a new savegame was created
			set_labels();
		}
		break;

	case MenuTarget::kTutorial:
		menu_capsule_.clear_content();
		new ScenarioSelect(menu_capsule_, nullptr);
		break;
	case MenuTarget::kCampaign:
		menu_capsule_.clear_content();
		new CampaignSelect(menu_capsule_);
		break;

	case MenuTarget::kLan:
		menu_capsule_.clear_content();
		g_sh->change_music("ingame", 1000);
		new NetSetupLAN(menu_capsule_);
		break;
	case MenuTarget::kMetaserver: {
		menu_capsule_.clear_content();

		std::vector<Widelands::TribeBasicInfo> tribeinfos = Widelands::get_all_tribeinfos();
		if (tribeinfos.empty()) {
			UI::WLMessageBox mbox(
			   this, UI::WindowStyle::kFsMenu, _("No tribes found!"),
			   _("No tribes found in data/tribes/initialization/[tribename]/init.lua."),
			   UI::WLMessageBox::MBoxType::kOk);
			mbox.run<UI::Panel::Returncodes>();
			break;
		}

		internet_login(false);

		get_config_string("nickname", nickname_);
		// Only change the password if we use a registered account
		if (register_) {
			get_config_string("password_sha1", password_);
		}

		g_sh->change_music("ingame", 1000);
		new InternetLobby(menu_capsule_, nickname_, password_, register_, tribeinfos);
	} break;

	case MenuTarget::kEditorNew:
		EditorInteractive::run_editor(EditorInteractive::Init::kNew);
		set_labels();
		break;
	case MenuTarget::kEditorRandom:
		EditorInteractive::run_editor(EditorInteractive::Init::kRandom);
		set_labels();
		break;
	case MenuTarget::kEditorLoad:
		EditorInteractive::run_editor(EditorInteractive::Init::kLoad);
		set_labels();
		break;
	case MenuTarget::kEditorContinue: {
		if (!filename_for_continue_editing_.empty()) {
			EditorInteractive::run_editor(
			   EditorInteractive::Init::kLoadMapDirectly, filename_for_continue_editing_);
			set_labels();
		}
		break;
	}

	default:
		throw wexception("Invalid MenuTarget %d", static_cast<int>(t));
	}
}

/// called if the user is not registered
void MainMenu::show_internet_login(const bool modal) {
	r_login_.create();
	if (modal) {
		r_login_.window->run<MenuTarget>();
		r_login_.destroy();
	}
}
void MainMenu::internet_login_callback() {
	if (auto_log_) {
		auto_log_ = false;
		internet_login(true);
	}
}

/**
 * Called if "Online Game" button was pressed.
 *
 * IF no nickname or a nickname with invalid characters is set, the Online Game Settings
 * are opened.
 *
 * IF at least a name is set, all data is read from the config file
 *
 * This fullscreen menu ends it's modality.
 */
void MainMenu::internet_login(const bool launch_metaserver) {
	nickname_ = get_config_string("nickname", "");
	password_ = get_config_string("password_sha1", "no_password_set");
	register_ = get_config_bool("registered", false);

	// Checks can be done directly in editbox' by using valid_username().
	// This is just to be on the safe side, in case the user changed the password in the config file.
	if (!InternetGaming::ref().valid_username(nickname_)) {
		auto_log_ = true;
		show_internet_login(true);
		return;
	}

	// Try to connect to the metaserver
	const std::string& meta = get_config_string("metaserver", INTERNET_GAMING_METASERVER);
	uint32_t port = get_config_natural("metaserverport", kInternetGamingPort);
	const std::string& auth = register_ ? password_ : get_config_string("uuid", "");
	assert(!auth.empty() || !register_);
	InternetGaming::ref().login(nickname_, auth, register_, meta, port);

	// Check whether metaserver send some data
	if (InternetGaming::ref().logged_in()) {
		if (launch_metaserver) {
			action(MenuTarget::kMetaserver);
		}
	} else {
		// something went wrong -> show the error message
		ChatMessage msg = InternetGaming::ref().get_messages().back();
		UI::WLMessageBox wmb(
		   this, UI::WindowStyle::kFsMenu, _("Error!"), msg.msg, UI::WLMessageBox::MBoxType::kOk);
		wmb.run<UI::Panel::Returncodes>();

		// Reset InternetGaming and passwort and show internet login again
		InternetGaming::ref().reset();
		set_config_string("password_sha1", "no_password_set");
		auto_log_ = true;
		show_internet_login(true);
	}
}

}  //  namespace FsMenu<|MERGE_RESOLUTION|>--- conflicted
+++ resolved
@@ -40,6 +40,7 @@
 #include "sound/sound_handler.h"
 #include "ui_basic/messagebox.h"
 #include "ui_fsmenu/about.h"
+#include "ui_fsmenu/addons.h"
 #include "ui_fsmenu/campaign_select.h"
 #include "ui_fsmenu/internet_lobby.h"
 #include "ui_fsmenu/launch_spg.h"
@@ -175,30 +176,14 @@
 		   layout();
 	   });
 
-<<<<<<< HEAD
 	singleplayer_.selected.connect([this]() { action(singleplayer_.get_selected()); });
 	multiplayer_.selected.connect([this]() { action(multiplayer_.get_selected()); });
 	editor_.selected.connect([this]() { action(editor_.get_selected()); });
 	replay_.sigclicked.connect([this]() { action(MenuTarget::kReplay); });
-	/* addons_.sigclicked.connect([this]() {  // Not yet implemented
-	   action(MenuTarget::kAddOns);
-	}); */
+	addons_.sigclicked.connect([this]() { action(MenuTarget::kAddOns); });
 	options_.sigclicked.connect([this]() { action(MenuTarget::kOptions); });
 	about_.sigclicked.connect([this]() { action(MenuTarget::kAbout); });
 	exit_.sigclicked.connect([this]() { action(MenuTarget::kExit); });
-=======
-	singleplayer_.selected.connect(
-	   [this]() { end_modal<MenuTarget>(singleplayer_.get_selected()); });
-	multiplayer_.selected.connect([this]() { end_modal<MenuTarget>(multiplayer_.get_selected()); });
-	editor_.selected.connect([this]() { end_modal<MenuTarget>(editor_.get_selected()); });
-	replay_.sigclicked.connect([this]() { end_modal<MenuTarget>(MenuTarget::kReplay); });
-	addons_.sigclicked.connect([this]() {  // Not yet implemented
-		end_modal<MenuTarget>(MenuTarget::kAddOns);
-	});
-	options_.sigclicked.connect([this]() { end_modal<MenuTarget>(MenuTarget::kOptions); });
-	about_.sigclicked.connect([this]() { end_modal<MenuTarget>(MenuTarget::kAbout); });
-	exit_.sigclicked.connect([this]() { end_modal<MenuTarget>(MenuTarget::kExit); });
->>>>>>> 3b572c1b
 
 	vbox1_.add(&singleplayer_, UI::Box::Resizing::kFullSize);
 	vbox1_.add_inf_space();
@@ -227,6 +212,7 @@
 
 	r_login_.open_window = [this]() { new LoginBox(*this, r_login_); };
 	r_about_.open_window = [this]() { new About(*this, r_about_); };
+	r_addons_.open_window = [this]() { new AddOnsCtrl(*this, r_about_); };
 
 	focus();
 	set_labels();
@@ -511,15 +497,9 @@
 		case SDLK_p:
 			action(MenuTarget::kLan);
 			return true;
-<<<<<<< HEAD
-		/* case SDLK_a:
+		case SDLK_a:
 			action(MenuTarget::kAddOns);
-			return true; */
-=======
-		case SDLK_a:
-			end_modal<MenuTarget>(MenuTarget::kAddOns);
-			return true;
->>>>>>> 3b572c1b
+			return true;
 		case SDLK_o:
 			action(MenuTarget::kOptions);
 			return true;
@@ -749,6 +729,9 @@
 		OptionsCtrl o(*this, get_config_section());
 		break;
 	}
+	case MenuTarget::kAddOns:
+		r_addons_.toggle();
+		break;
 	case MenuTarget::kAbout:
 		r_about_.toggle();
 		break;
