--- conflicted
+++ resolved
@@ -33,29 +33,16 @@
      title(this, 0, 0, _("Choose game type"), UI::Align::kHCenter),
 
      // Buttons
-<<<<<<< HEAD
-     metaserver(&vbox,
-=======
      metaserver(&vbox_,
->>>>>>> 030dfcee
                 "metaserver",
                 0,
                 0,
                 butw_,
                 buth_,
                 g_gr->images().get(button_background_),
-<<<<<<< HEAD
-                _("Internet game"),
-                "",
-                true,
-                false),
-     showloginbox(nullptr),
-     lan(&vbox,
-=======
                 _("Internet game")),
      showloginbox(nullptr),
      lan(&vbox_,
->>>>>>> 030dfcee
          "lan",
          0,
          0,
@@ -77,28 +64,17 @@
 
 	title.set_fontsize(fs_big());
 
-<<<<<<< HEAD
-	vbox.add(&metaserver, UI::Align::kHCenter, true);
-	vbox.add(&lan, UI::Align::kHCenter, true);
-	vbox.add_inf_space();
-	vbox.add(&back, UI::Align::kHCenter, true);
-=======
 	vbox_.add(&metaserver, UI::Align::kHCenter, true);
 	vbox_.add(&lan, UI::Align::kHCenter, true);
 	vbox_.add_inf_space();
 	vbox_.add(&back, UI::Align::kHCenter, true);
->>>>>>> 030dfcee
 
 	Section& s = g_options.pull_section("global");
 	auto_log_ = s.get_bool("auto_log", false);
 	if (auto_log_) {
 		showloginbox = new UI::Button(
 		   this, "login_dialog", 0, 0, 0, 0, g_gr->images().get("images/ui_basic/but1.png"),
-<<<<<<< HEAD
-		   g_gr->images().get("images/ui_basic/continue.png"), _("Show login dialog"), true, false);
-=======
 		   g_gr->images().get("images/ui_basic/continue.png"), _("Show login dialog"));
->>>>>>> 030dfcee
 		showloginbox->sigclicked.connect(
 		   boost::bind(&FullscreenMenuMultiPlayer::show_internet_login, boost::ref(*this)));
 	}
@@ -172,32 +148,18 @@
 	title.set_size(get_w(), title.get_h());
 	FullscreenMenuMainMenu::layout();
 
-<<<<<<< HEAD
-	title.set_pos(Point(0, title_y_));
-
-	metaserver.set_size(butw_, buth_);
-	if (showloginbox) {
-		showloginbox->set_pos(Point(box_x_ + butw_ + padding_ / 2, box_y_));
-=======
 	title.set_pos(Vector2i(0, title_y_));
 
 	metaserver.set_size(butw_, buth_);
 	if (showloginbox) {
 		showloginbox->set_pos(Vector2i(box_x_ + butw_ + padding_ / 2, box_y_));
->>>>>>> 030dfcee
 		showloginbox->set_size(buth_, buth_);
 	}
 	metaserver.set_desired_size(butw_, buth_);
 	lan.set_desired_size(butw_, buth_);
 	back.set_desired_size(butw_, buth_);
 
-<<<<<<< HEAD
-	vbox.set_pos(Point(box_x_, box_y_));
-	vbox.set_inner_spacing(padding_);
-	vbox.set_size(butw_, get_h() - vbox.get_y() - 3 * title_y_);
-=======
 	vbox_.set_pos(Vector2i(box_x_, box_y_));
 	vbox_.set_inner_spacing(padding_);
 	vbox_.set_size(butw_, get_h() - vbox_.get_y() - 3 * title_y_);
->>>>>>> 030dfcee
 }