--- conflicted
+++ resolved
@@ -32,13 +32,8 @@
 // Title
 	title
 		(this,
-<<<<<<< HEAD
 		 get_w() / 2, title_y_,
-		 _("Choose game type"), UI::Align_HCenter),
-=======
-		 get_w() / 2, m_title_y,
 		 _("Choose game type"), UI::Align::kHCenter),
->>>>>>> 03015dcf
 
 // Buttons
 	vbox(this, box_x_, box_y_, UI::Box::Vertical,
@@ -85,15 +80,9 @@
 		showloginbox =
 			new UI::Button
 				(this, "login_dialog",
-<<<<<<< HEAD
 				 box_x_ + butw_ + buth_ / 4, get_h() * 6 / 25, buth_, buth_,
-				 g_gr->images().get("pics/but1.png"),
-				 g_gr->images().get("pics/continue.png"),
-=======
-				 m_box_x + m_butw + m_buth / 4, get_h() * 6 / 25, m_buth, m_buth,
 				 g_gr->images().get("images/ui_basic/but1.png"),
 				 g_gr->images().get("images/ui_basic/continue.png"),
->>>>>>> 03015dcf
 				 _("Show login dialog"), true, false);
 		showloginbox->sigclicked.connect
 			(boost::bind
