--- conflicted
+++ resolved
@@ -355,36 +355,6 @@
 			continue;
 		}
 
-<<<<<<< HEAD
-		AddOns::AddOnInfo a{
-		   // These default strings are not localized because these editboxes are meant to be
-		   // filled out in English. We will add localization markup to the resulting config file.
-		   name,
-		   n.text(),
-		   "No description",
-		   get_config_string("realname", pgettext("author_name", "Unknown")),
-		   {},
-		   {},
-		   {},
-		   {1, 0, 0},
-		   0,
-		   category.get_selected(),
-		   g_image_cache->get(AddOns::kAddOnCategories.at(category.get_selected()).icon),
-		   {},     // Requirements
-		   false,  // sync-safe
-		   "",     // min WL version
-		   "",     // max WL version
-		   /* Everything below is used only for remote add-ons. */
-		   {},     // Screenies
-		   false,  // verified
-		   0,      // Size
-		   "",     // Uploader
-		   0,      // Timestamp
-		   0,      // Downloads
-		   0, 0, 0, 0, 0, 0, 0, 0, 0, 0,  // Votes
-		   {}  // Comments
-		   };
-=======
 		AddOns::AddOnInfo a;
 		// These default strings are not localized because these editboxes are meant to be
 		// filled out in English. We will add localization markup to the resulting config file.
@@ -395,7 +365,6 @@
 		a.version = {1, 0, 0};
 		a.category = category.get_selected();
 
->>>>>>> 99258816
 		mutable_addons_[name] = AddOns::MutableAddOn::create_mutable_addon(a);
 		addons_with_changes_[name] = false;
 		check_for_unsaved_changes();
