/*
 * Copyright (C) 2021 by the Widelands Development Team
 *
 * This program is free software; you can redistribute it and/or
 * modify it under the terms of the GNU General Public License
 * as published by the Free Software Foundation; either version 2
 * of the License, or (at your option) any later version.
 *
 * This program is distributed in the hope that it will be useful,
 * but WITHOUT ANY WARRANTY; without even the implied warranty of
 * MERCHANTABILITY or FITNESS FOR A PARTICULAR PURPOSE.  See the
 * GNU General Public License for more details.
 *
 * You should have received a copy of the GNU General Public License
 * along with this program; if not, write to the Free Software
 * Foundation, Inc., 51 Franklin Street, Fifth Floor, Boston, MA  02110-1301, USA.
 *
 */

#include "ui_fsmenu/addons_packager.h"

#include <memory>

#include "base/i18n.h"
#include "base/warning.h"
#include "graphic/image_cache.h"
#include "io/filesystem/layered_filesystem.h"
#include "logic/filesystem_constants.h"
#include "logic/mutable_addon.h"
#include "ui_basic/messagebox.h"
#include "ui_basic/text_prompt.h"
#include "ui_fsmenu/addons.h"
#include "wlapplication.h"

namespace FsMenu {

constexpr int16_t kButtonSize = 32;
constexpr int16_t kSpacing = 4;

AddOnsPackager::AddOnsPackager(MainMenu& parent, AddOnsCtrl& ctrl)
   : UI::Window(&parent,
                UI::WindowStyle::kFsMenu,
                "addons_packager",
                0,
                0,
                parent.calc_desired_window_width(UI::Window::WindowLayoutID::kFsMenuDefault),
                parent.calc_desired_window_height(UI::Window::WindowLayoutID::kFsMenuDefault),
                _("Add-Ons Packager")),
     main_menu_(parent),
     ctrl_(ctrl),
     main_box_(this, UI::PanelStyle::kFsMenu, 0, 0, UI::Box::Horizontal),
     box_left_(&main_box_, UI::PanelStyle::kFsMenu, 0, 0, UI::Box::Vertical),
     box_right_(&main_box_, UI::PanelStyle::kFsMenu, 0, 0, UI::Box::Vertical),
     box_left_buttons_(&box_left_, UI::PanelStyle::kFsMenu, 0, 0, UI::Box::Horizontal),
     box_right_subbox_header_hbox_(&box_right_, UI::PanelStyle::kFsMenu, 0, 0, UI::Box::Horizontal),
     box_right_subbox_header_box_left_(
        &box_right_subbox_header_hbox_, UI::PanelStyle::kFsMenu, 0, 0, UI::Box::Vertical),
     box_right_subbox_header_box_right_(
        &box_right_subbox_header_hbox_, UI::PanelStyle::kFsMenu, 0, 0, UI::Box::Vertical),
     box_right_addon_specific_(&box_right_, UI::PanelStyle::kFsMenu, 0, 0, UI::Box::Horizontal),
     box_right_bottombox_(&box_right_, UI::PanelStyle::kFsMenu, 0, 0, UI::Box::Horizontal),
     name_(&box_right_subbox_header_box_right_, 0, 0, 100, UI::PanelStyle::kFsMenu),
     author_(&box_right_subbox_header_box_right_, 0, 0, 100, UI::PanelStyle::kFsMenu),
     version_(&box_right_subbox_header_box_right_, 0, 0, 100, UI::PanelStyle::kFsMenu),
     descr_(*new UI::MultilineEditbox(
        &box_right_subbox_header_box_right_, 0, 0, 100, 100, UI::PanelStyle::kFsMenu)),
     addon_new_(&box_left_buttons_,
                "addon_new",
                0,
                0,
                kButtonSize,
                kButtonSize,
                UI::ButtonStyle::kFsMenuSecondary,
                _("+"),
                _("New add-on")),
     addon_delete_(&box_left_buttons_,
                   "addon_delete",
                   0,
                   0,
                   kButtonSize,
                   kButtonSize,
                   UI::ButtonStyle::kFsMenuSecondary,
                   _("–"),
                   _("Delete this add-on")),
     discard_changes_(&box_right_bottombox_,
                      "discard_changes",
                      0,
                      0,
                      kButtonSize,
                      kButtonSize,
                      UI::ButtonStyle::kFsMenuSecondary,
                      _("Discard changes")),
     write_changes_(&box_right_bottombox_,
                    "write_changes",
                    0,
                    0,
                    kButtonSize,
                    kButtonSize,
                    UI::ButtonStyle::kFsMenuSecondary,
                    _("Save changes")),
     ok_(&box_right_bottombox_,
         "ok",
         0,
         0,
         kButtonSize,
         kButtonSize,
         UI::ButtonStyle::kFsMenuPrimary,
         _("OK")),
     addons_(&box_left_, 0, 0, 250, 0, UI::PanelStyle::kFsMenu),
     update_in_progress_(false) {

	box_left_buttons_.add_inf_space();
	box_left_buttons_.add(&addon_new_);
	box_left_buttons_.add_inf_space();
	box_left_buttons_.add(&addon_delete_);
	box_left_buttons_.add_inf_space();

	box_right_subbox_header_box_right_.add(&name_, UI::Box::Resizing::kFullSize);
	box_right_subbox_header_box_right_.add_space(kSpacing);
	box_right_subbox_header_box_right_.add(&author_, UI::Box::Resizing::kFullSize);
	box_right_subbox_header_box_right_.add_space(kSpacing);
	box_right_subbox_header_box_right_.add(&version_, UI::Box::Resizing::kFullSize);
	box_right_subbox_header_box_right_.add_space(kSpacing);
	box_right_subbox_header_box_right_.add(&descr_, UI::Box::Resizing::kFullSize);

	box_right_subbox_header_box_left_.add_space(kSpacing);
	box_right_subbox_header_box_left_.add(
	   new UI::Textarea(&box_right_subbox_header_box_left_, UI::PanelStyle::kFsMenu,
	                    UI::FontStyle::kFsMenuInfoPanelHeading, _("Name:"), UI::Align::kRight),
	   UI::Box::Resizing::kFullSize);
	box_right_subbox_header_box_left_.add_space(3 * kSpacing);
	box_right_subbox_header_box_left_.add(
	   new UI::Textarea(&box_right_subbox_header_box_left_, UI::PanelStyle::kFsMenu,
	                    UI::FontStyle::kFsMenuInfoPanelHeading, _("Author:"), UI::Align::kRight),
	   UI::Box::Resizing::kFullSize);
	box_right_subbox_header_box_left_.add_space(3 * kSpacing);
	box_right_subbox_header_box_left_.add(
	   new UI::Textarea(&box_right_subbox_header_box_left_, UI::PanelStyle::kFsMenu,
	                    UI::FontStyle::kFsMenuInfoPanelHeading, _("Version:"), UI::Align::kRight),
	   UI::Box::Resizing::kFullSize);
	box_right_subbox_header_box_left_.add_space(3 * kSpacing);
	box_right_subbox_header_box_left_.add(
	   new UI::Textarea(&box_right_subbox_header_box_left_, UI::PanelStyle::kFsMenu,
	                    UI::FontStyle::kFsMenuInfoPanelHeading, _("Description:"),
	                    UI::Align::kRight),
	   UI::Box::Resizing::kFullSize);

	box_right_subbox_header_hbox_.add(
	   &box_right_subbox_header_box_left_, UI::Box::Resizing::kFullSize);
	box_right_subbox_header_hbox_.add_space(kSpacing);
	box_right_subbox_header_hbox_.add(
	   &box_right_subbox_header_box_right_, UI::Box::Resizing::kExpandBoth);

	box_right_bottombox_.add(&discard_changes_, UI::Box::Resizing::kExpandBoth);
	box_right_bottombox_.add_space(kSpacing);
	box_right_bottombox_.add(&write_changes_, UI::Box::Resizing::kExpandBoth);
	box_right_bottombox_.add_space(kSpacing);
	box_right_bottombox_.add(&ok_, UI::Box::Resizing::kExpandBoth);

	box_right_.add(&box_right_subbox_header_hbox_, UI::Box::Resizing::kFullSize);
	box_right_.add_space(kButtonSize);
	box_right_.add(&box_right_addon_specific_, UI::Box::Resizing::kExpandBoth);
	box_right_.add_space(kSpacing);
	box_right_.add(&box_right_bottombox_, UI::Box::Resizing::kFullSize);

	box_left_.add(&addons_, UI::Box::Resizing::kExpandBoth);
	box_left_.add_space(kSpacing);
	box_left_.add(&box_left_buttons_, UI::Box::Resizing::kFullSize);

	main_box_.add(&box_left_, UI::Box::Resizing::kFullSize);
	main_box_.add_space(kSpacing);
	main_box_.add(&box_right_, UI::Box::Resizing::kExpandBoth);

	addon_boxes_[AddOns::AddOnCategory::kMaps] =
	   std::make_shared<MapsAddOnsPackagerBox>(parent, &box_right_addon_specific_);
	addon_boxes_[AddOns::AddOnCategory::kCampaign] =
	   std::make_shared<CampaignAddOnsPackagerBox>(parent, &box_right_addon_specific_);

	for (auto&& pair : addon_boxes_) {
		pair.second->set_modified_callback([this] { current_addon_edited(); });
	}

	addons_.selected.connect([this](uint32_t) { addon_selected(); });
	addon_new_.sigclicked.connect([this]() { clicked_new_addon(); });
	addon_delete_.sigclicked.connect([this]() { clicked_delete_addon(); });
	discard_changes_.sigclicked.connect([this]() { clicked_discard_changes(); });
	write_changes_.sigclicked.connect([this]() { clicked_write_changes(); });
	ok_.sigclicked.connect([this]() { die(); });

	name_.changed.connect([this]() { current_addon_edited(); });
	author_.changed.connect([this]() { current_addon_edited(); });
	version_.changed.connect([this]() { current_addon_edited(); });
	descr_.changed.connect([this]() { current_addon_edited(); });

	initialize_mutable_addons();

	layout();
	center_to_parent();
}

bool AddOnsPackager::handle_key(const bool down, const SDL_Keysym code) {
	if (down && (code.sym == SDLK_KP_ENTER || code.sym == SDLK_RETURN)) {
		die();
		return true;
	}
	return Window::handle_key(down, code);
}

void AddOnsPackager::layout() {
	UI::Window::layout();
	AddOns::MutableAddOn* selected = get_selected();
	if (selected) {
		addon_boxes_[selected->get_category()]->set_header_align(
		   box_right_subbox_header_box_left_.get_w());
	}
	if (!is_minimal()) {
		main_box_.set_size(get_inner_w(), get_inner_h());
	}
}

void AddOnsPackager::initialize_mutable_addons() {
	mutable_addons_.clear();
	addons_with_changes_.clear();

	for (const AddOns::AddOnState& a : AddOns::g_addons) {
		mutable_addons_[a.first.internal_name] = AddOns::MutableAddOn::create_mutable_addon(a.first);
	}

	rebuild_addon_list("");
	check_for_unsaved_changes();
}

void AddOnsPackager::rebuild_addon_list(const std::string& select) {
	addons_.clear();
	for (const auto& pair : mutable_addons_) {
		addons_.add(pair.first, pair.first,
		            g_image_cache->get(AddOns::kAddOnCategories.at(pair.second->get_category()).icon),
		            pair.first == select);
	}
	addon_selected();
}

inline AddOns::MutableAddOn* AddOnsPackager::get_selected() {
	return addons_.has_selection() ? mutable_addons_.at(addons_.get_selected()).get() : nullptr;
}

void AddOnsPackager::addon_selected() {
	AddOns::MutableAddOn* selected = get_selected();

	addon_delete_.set_enabled(selected);
	box_right_subbox_header_hbox_.set_visible(false);
	for (auto&& pair : addon_boxes_) {
		pair.second->set_visible(false);
	}
	box_right_addon_specific_.clear();

	if (!selected) {
		return;
	}

	box_right_subbox_header_hbox_.set_visible(true);

	update_in_progress_ = true;
	name_.set_text(selected->get_descname());
	descr_.set_text(selected->get_description());
	author_.set_text(selected->get_author());
	version_.set_text(selected->get_version());
	update_in_progress_ = false;

	if (addon_boxes_.count(selected->get_category()) == 0) {
		return;
	}

	AddOnsPackagerBox* box = addon_boxes_[selected->get_category()].get();
	box_right_addon_specific_.add(box, UI::Box::Resizing::kExpandBoth);
	box->set_visible(true);
	box->load_addon(selected);
	layout();
}

void AddOnsPackager::current_addon_edited() {
	if (update_in_progress_) {
		return;
	}

	const std::string& sel = addons_.get_selected();
	AddOns::MutableAddOn* m = mutable_addons_.at(sel).get();

	m->update_info(name_.text(), author_.text(), descr_.get_text(), version_.text());

	addons_with_changes_[sel] = false;
	check_for_unsaved_changes();
}

void AddOnsPackager::clicked_new_addon() {
	UI::TextPrompt n(main_menu_, UI::WindowStyle::kFsMenu, _("New Add-On"),
	                 _("Enter the name for the new add-on."));
	UI::Dropdown<AddOns::AddOnCategory> category(
	   &n.content_box(), "category", 0, 0, 50, 12, kButtonSize, _("Category"),
	   UI::DropdownType::kTextual, UI::PanelStyle::kFsMenu, UI::ButtonStyle::kFsMenuSecondary);
	for (const auto& pair : AddOns::kAddOnCategories) {
		if (pair.first != AddOns::AddOnCategory::kNone) {
			category.add(pair.second.descname(), pair.first, g_image_cache->get(pair.second.icon),
			             pair.first == AddOns::AddOnCategory::kMaps);
		}
	}
	n.content_box().add(&category, UI::Box::Resizing::kFullSize);

	for (;;) {
		if (n.run<UI::Panel::Returncodes>() != UI::Panel::Returncodes::kOk) {
			return;
		}

		std::string name = n.text();

		if (name.empty() || !FileSystem::is_legal_filename(name)) {
			main_menu_.show_messagebox(
			   _("Invalid Name"), _("This name is invalid, please choose a different name."));
			continue;
		}

		if (name.size() <= kAddOnExtension.size() ||
		    name.compare(
		       name.size() - kAddOnExtension.size(), kAddOnExtension.size(), kAddOnExtension) != 0) {
			// Ensure add-on names always end with '.wad'
			name += kAddOnExtension;
			// The name was legal before, so it should be so still
			assert(FileSystem::is_legal_filename(name));
		}

		if (mutable_addons_.find(name) != mutable_addons_.end()) {
			main_menu_.show_messagebox(
			   _("Invalid Name"), _("An add-on with this internal name already exists."));
			continue;
		}
		if (addons_with_changes_.find(name) != addons_with_changes_.end()) {
			main_menu_.show_messagebox(
			   _("Invalid Name"), _("An add-on with this internal name was deleted recently. Please "
			                        "commit your changes before using this name again."));
			continue;
		}

		AddOns::AddOnInfo a{
		   // These default strings are not localized because these editboxes are meant to be
		   // filled out in English. We will add localization markup to the resulting config file.
		   name,
		   n.text(),
		   "No description",
		   "Nobody",
		   {},
		   {},
		   {},
		   {1, 0, 0},
		   0,
		   category.get_selected(),
		   {},  // Requirements
		   /* Everything below is used only for remote add-ons. */
		   {},  // Screenies
		   false,
<<<<<<< HEAD
		   0,   // Size
		   "",  // Uploader
		   0,   // Timestamp
		   0,   // Downloads
		   0, 0, 0, 0, 0, 0, 0, 0, 0, 0,  // Votes
		   {}  // Comments
		   };
=======
		   "",
		   "",
		   false,
		   {{}, {}, {}, {}},
		   {},
		   0,
		   "",
		   0,
		   0,
		   {},
		   {}};
>>>>>>> e344896b
		mutable_addons_[name] = AddOns::MutableAddOn::create_mutable_addon(a);
		addons_with_changes_[name] = false;
		check_for_unsaved_changes();
		rebuild_addon_list(name);
		return;
	}
}

void AddOnsPackager::clicked_delete_addon() {
	const std::string& name = addons_.get_selected();
	UI::WLMessageBox m(
	   get_parent(), UI::WindowStyle::kFsMenu, _("Delete Add-on"),
	   (boost::format(ctrl_.is_remote(name) ?
	                     _("Do you really want to delete the add-on ‘%s’?") :
	                     _("Do you really want to delete the local add-on ‘%s’?\n\nNote that this "
	                       "add-on can not be downloaded again from the server.")) %
	    name)
	      .str(),
	   UI::WLMessageBox::MBoxType::kOkCancel);
	if (m.run<UI::Panel::Returncodes>() != UI::Panel::Returncodes::kOk) {
		return;
	}

	auto it = mutable_addons_.find(name);
	assert(it != mutable_addons_.end());
	addons_with_changes_[it->first] = true;
	mutable_addons_.erase(it);
	check_for_unsaved_changes();
	rebuild_addon_list("");
}

void AddOnsPackager::die() {
	if (!addons_with_changes_.empty()) {
		std::string msg = (boost::format(ngettext(
		                      // Comments to fix codecheck false-positive
		                      "If you quit the packager now, all changes to the following %u add-on "
		                      "will be discarded.",
		                      // Comments to fix codecheck false-positive
		                      "If you quit the packager now, all changes to the following %u add-ons "
		                      "will be discarded.",
		                      // Comments to fix codecheck false-positive
		                      addons_with_changes_.size())) %
		                   addons_with_changes_.size())
		                     .str();
		for (const auto& str : addons_with_changes_) {
			msg = (boost::format(_("%1$s\n· %2$s")) % msg % str.first).str();
		}

		UI::WLMessageBox m(get_parent(), UI::WindowStyle::kFsMenu, _("Quit Packager"), msg,
		                   UI::WLMessageBox::MBoxType::kOkCancel, UI::Align::kLeft);
		if (m.run<UI::Panel::Returncodes>() != UI::Panel::Returncodes::kOk) {
			return;
		}
	}

	UI::Window::die();
}

void AddOnsPackager::clicked_discard_changes() {
	assert(!addons_with_changes_.empty());

	std::string msg = (boost::format(ngettext(
	                      "Do you really want to discard all changes to the following %u add-on?",
	                      "Do you really want to discard all changes to the following %u add-ons?",
	                      addons_with_changes_.size())) %
	                   addons_with_changes_.size())
	                     .str();
	for (const auto& str : addons_with_changes_) {
		msg = (boost::format(_("%1$s\n· %2$s")) % msg % str.first).str();
	}

	UI::WLMessageBox m(&main_menu_, UI::WindowStyle::kFsMenu, _("Discard Changes"), msg,
	                   UI::WLMessageBox::MBoxType::kOkCancel, UI::Align::kLeft);
	if (m.run<UI::Panel::Returncodes>() == UI::Panel::Returncodes::kOk) {
		initialize_mutable_addons();
	}
}

void AddOnsPackager::clicked_write_changes() {
	assert(!addons_with_changes_.empty());

	std::string msg =
	   (boost::format(
	       ngettext("Do you really want to commit all changes to the following %u add-on to disk?",
	                "Do you really want to commit all changes to the following %u add-ons to disk?",
	                addons_with_changes_.size())) %
	    addons_with_changes_.size())
	      .str();
	for (const auto& str : addons_with_changes_) {
		msg = (boost::format(_("%1$s\n· %2$s")) % msg % str.first).str();
	}
	msg += _("\n\nWarning: If you manually edited any files in this add-on, your changes may be "
	         "overwritten!");

	UI::WLMessageBox m(&main_menu_, UI::WindowStyle::kFsMenu, _("Confirm Saving"), msg,
	                   UI::WLMessageBox::MBoxType::kOkCancel, UI::Align::kLeft);
	if (m.run<UI::Panel::Returncodes>() == UI::Panel::Returncodes::kOk) {
		std::set<std::string> errors;
		for (const auto& pair : addons_with_changes_) {
			if (pair.second) {
				// Delete existing add-on
				const std::string directory = kAddOnDir + FileSystem::file_separator() + pair.first;
				if (g_fs->file_exists(directory)) {
					g_fs->fs_unlink(directory);
				}
			} else {
				// Write add-on
				if (!do_write_addon_to_disk(pair.first)) {
					errors.insert(pair.first);
				}
			}
		}

		// Clear list of changes, and re-insert failed add-ons
		addons_with_changes_.clear();
		for (const std::string& e : errors) {
			addons_with_changes_[e] = false;
		}
		check_for_unsaved_changes();

		// Refresh packager box (some options are not always available)
		addon_selected();

		// Update the global catalogue
		WLApplication::initialize_g_addons();
	}
}

bool AddOnsPackager::do_write_addon_to_disk(const std::string& addon) {
	AddOns::MutableAddOn* m = mutable_addons_.at(addon).get();

	// Check that the version string is valid and beautify it
	try {
		AddOns::AddOnVersion v = AddOns::string_to_version(m->get_version());
		m->set_version(AddOns::version_to_string(v, false));
		if (addons_.has_selection() && addons_.get_selected() == addon) {
			version_.set_text(m->get_version());
		}
	} catch (...) {
		main_menu_.show_messagebox(
		   _("Invalid Version"),
		   (boost::format(
		       _("‘%1$s’ is not a valid version string. The add-on ‘%2$s’ will not be saved.")) %
		    m->get_version() % addon)
		      .str());
		return false;
	}

	try {
		UI::WLMessageBox msg(&main_menu_, UI::WindowStyle::kFsMenu, _("Write Addons"),
		                     _("Please be patient while your changes are written."),
		                     UI::WLMessageBox::MBoxType::kOk, UI::Align::kLeft);
		do_redraw_now();
		return m->write_to_disk();
	} catch (const WLWarning& e) {
		main_menu_.show_messagebox(
		   _("Error Writing Addon"),
		   (boost::format(_("The add-on ‘%1$s’ can not be saved to disk:\n%2$s")) % addon % e.what())
		      .str());
		return false;
	}
}

}  // namespace FsMenu<|MERGE_RESOLUTION|>--- conflicted
+++ resolved
@@ -353,31 +353,20 @@
 		   {1, 0, 0},
 		   0,
 		   category.get_selected(),
-		   {},  // Requirements
+		   {},     // Requirements
+		   false,  // sync-safe
+		   "",     // min WL version
+		   "",     // max WL version
 		   /* Everything below is used only for remote add-ons. */
-		   {},  // Screenies
-		   false,
-<<<<<<< HEAD
-		   0,   // Size
-		   "",  // Uploader
-		   0,   // Timestamp
-		   0,   // Downloads
+		   {},     // Screenies
+		   false,  // verified
+		   0,      // Size
+		   "",     // Uploader
+		   0,      // Timestamp
+		   0,      // Downloads
 		   0, 0, 0, 0, 0, 0, 0, 0, 0, 0,  // Votes
 		   {}  // Comments
 		   };
-=======
-		   "",
-		   "",
-		   false,
-		   {{}, {}, {}, {}},
-		   {},
-		   0,
-		   "",
-		   0,
-		   0,
-		   {},
-		   {}};
->>>>>>> e344896b
 		mutable_addons_[name] = AddOns::MutableAddOn::create_mutable_addon(a);
 		addons_with_changes_[name] = false;
 		check_for_unsaved_changes();
