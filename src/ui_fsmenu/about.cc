--- conflicted
+++ resolved
@@ -25,7 +25,6 @@
 #include "scripting/lua_interface.h"
 #include "scripting/lua_table.h"
 
-<<<<<<< HEAD
 FullscreenMenuAbout::FullscreenMenuAbout(FullscreenMenuMain& fsmm)
    : UI::Window(&fsmm,
                 "about",
@@ -35,31 +34,6 @@
                 calc_desired_window_height(fsmm),
                 _("About Widelands")),
      parent_(fsmm),
-     close_(this, "close", 0, 0, 0, 0, UI::ButtonStyle::kFsMenuPrimary, _("Close")),
-     tabs_(this, UI::PanelStyle::kFsMenu, UI::TabPanelStyle::kFsMenu) {
-	tabs_.add_tab("txts/README.lua");
-	tabs_.add_tab("txts/LICENSE.lua");
-	tabs_.add_tab("txts/AUTHORS.lua");
-	tabs_.add_tab("txts/TRANSLATORS.lua");
-
-	graphic_resolution_changed_subscriber_ = Notifications::subscribe<GraphicResolutionChanged>(
-	   [this](const GraphicResolutionChanged&) { layout(); });
-
-	close_.sigclicked.connect([this]() {
-		end_modal<FullscreenMenuBase::MenuTarget>(FullscreenMenuBase::MenuTarget::kBack);
-	});
-
-=======
-FullscreenMenuAbout::FullscreenMenuAbout()
-   : FullscreenMenuBase(),
-     title_(this,
-            0,
-            0,
-            0,
-            0,
-            _("About Widelands"),
-            UI::Align::kCenter,
-            g_style_manager->font_style(UI::FontStyle::kFsMenuTitle)),
      close_(this, "close", 0, 0, 0, 0, UI::ButtonStyle::kFsMenuPrimary, _("Close")),
      tabs_(this, UI::PanelStyle::kFsMenu, UI::TabPanelStyle::kFsMenu) {
 	try {
@@ -78,8 +52,13 @@
 		log("%s\n", err.what());
 	}
 
-	close_.sigclicked.connect([this]() { clicked_back(); });
->>>>>>> 7f72ddfd
+	graphic_resolution_changed_subscriber_ = Notifications::subscribe<GraphicResolutionChanged>(
+	   [this](const GraphicResolutionChanged&) { layout(); });
+
+	close_.sigclicked.connect([this]() {
+		end_modal<FullscreenMenuBase::MenuTarget>(FullscreenMenuBase::MenuTarget::kBack);
+	});
+
 	layout();
 	tabs_.load_tab_contents();
 }
