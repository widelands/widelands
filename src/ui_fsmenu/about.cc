--- conflicted
+++ resolved
@@ -66,12 +66,8 @@
 
 	layout();
 	tabs_.load_tab_contents();
-<<<<<<< HEAD
-
+	center_to_parent();
 	initialization_complete();
-=======
-	center_to_parent();
->>>>>>> fdadf540
 }
 
 bool About::handle_key(bool down, SDL_Keysym code) {
