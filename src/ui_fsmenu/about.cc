/*
 * Copyright (C) 2016 by Widelands Development Team
 *
 * This program is free software; you can redistribute it and/or
 * modify it under the terms of the GNU General Public License
 * as published by the Free Software Foundation; either version 2
 * of the License, or (at your option) any later version.
 *
 * This program is distributed in the hope that it will be useful,
 * but WITHOUT ANY WARRANTY; without even the implied warranty of
 * MERCHANTABILITY or FITNESS FOR A PARTICULAR PURPOSE.  See the
 * GNU General Public License for more details.
 *
 * You should have received a copy of the GNU General Public License
 * along with this program; if not, write to the Free Software
 * Foundation, Inc., 51 Franklin Street, Fifth Floor, Boston, MA  02110-1301, USA.
 *
 */

#include "ui_fsmenu/about.h"

#include <boost/format.hpp>

#include "base/i18n.h"
#include "graphic/graphic.h"

FullscreenMenuAbout::FullscreenMenuAbout()
   : FullscreenMenuBase(),
<<<<<<< HEAD
     title_(this, 0, 0, _("About Widelands"), UI::Align::kCenter),
     close_(this, "close", 0, 0, 0, 0, g_gr->images().get("images/ui_basic/but2.png"), _("Close")),
=======

     // Values for alignment and size
     butw_(get_w() / 5),
     buth_(get_h() * 9 / 200),
     hmargin_(get_w() * 19 / 200),
     tab_panel_width_(get_inner_w() - 2 * hmargin_),
     tab_panel_y_(get_h() * 14 / 100),

     title_(this, get_w() / 2, buth_, _("About Widelands"), UI::Align::kCenter),

     close_(this,
            "close",
            get_w() * 2 / 4 - butw_ / 2,
            get_inner_h() - hmargin_,
            butw_,
            buth_,
            g_gr->images().get("images/ui_basic/but2.png"),
            _("Close")),

>>>>>>> 50267044
     tabs_(this,
           0,
           0,
           0,
           0,
           g_gr->images().get("images/ui_basic/but1.png"),
           UI::TabPanel::Type::kBorder) {
	title_.set_fontsize(UI_FONT_SIZE_BIG);
<<<<<<< HEAD
=======
	tabs_.set_pos(Vector2i(hmargin_, tab_panel_y_));

>>>>>>> 50267044
	tabs_.add_tab("txts/README.lua");
	tabs_.add_tab("txts/LICENSE.lua");
	tabs_.add_tab("txts/AUTHORS.lua");
	tabs_.add_tab("txts/TRANSLATORS.lua");
	close_.sigclicked.connect(boost::bind(&FullscreenMenuAbout::clicked_back, this));
	layout();
}

void FullscreenMenuAbout::layout() {
	// Values for alignment and size
	butw_ = get_w() / 5;
	buth_ = get_h() * 9 / 200;
	hmargin_ = get_w() * 19 / 200;
	tab_panel_width_ = get_inner_w() - 2 * hmargin_;
	tab_panel_y_ = get_h() * 14 / 100;

	title_.set_size(get_w(), title_.get_h());
	title_.set_pos(Point(0, buth_));
	close_.set_size(butw_, buth_);
	close_.set_pos(Point(get_w() * 2 / 4 - butw_ / 2, get_inner_h() - hmargin_));
	tabs_.set_pos(Point(hmargin_, tab_panel_y_));
	tabs_.set_size(tab_panel_width_, get_inner_h() - tab_panel_y_ - buth_ - hmargin_);
}<|MERGE_RESOLUTION|>--- conflicted
+++ resolved
@@ -26,30 +26,8 @@
 
 FullscreenMenuAbout::FullscreenMenuAbout()
    : FullscreenMenuBase(),
-<<<<<<< HEAD
      title_(this, 0, 0, _("About Widelands"), UI::Align::kCenter),
      close_(this, "close", 0, 0, 0, 0, g_gr->images().get("images/ui_basic/but2.png"), _("Close")),
-=======
-
-     // Values for alignment and size
-     butw_(get_w() / 5),
-     buth_(get_h() * 9 / 200),
-     hmargin_(get_w() * 19 / 200),
-     tab_panel_width_(get_inner_w() - 2 * hmargin_),
-     tab_panel_y_(get_h() * 14 / 100),
-
-     title_(this, get_w() / 2, buth_, _("About Widelands"), UI::Align::kCenter),
-
-     close_(this,
-            "close",
-            get_w() * 2 / 4 - butw_ / 2,
-            get_inner_h() - hmargin_,
-            butw_,
-            buth_,
-            g_gr->images().get("images/ui_basic/but2.png"),
-            _("Close")),
-
->>>>>>> 50267044
      tabs_(this,
            0,
            0,
@@ -58,11 +36,6 @@
            g_gr->images().get("images/ui_basic/but1.png"),
            UI::TabPanel::Type::kBorder) {
 	title_.set_fontsize(UI_FONT_SIZE_BIG);
-<<<<<<< HEAD
-=======
-	tabs_.set_pos(Vector2i(hmargin_, tab_panel_y_));
-
->>>>>>> 50267044
 	tabs_.add_tab("txts/README.lua");
 	tabs_.add_tab("txts/LICENSE.lua");
 	tabs_.add_tab("txts/AUTHORS.lua");
@@ -80,9 +53,9 @@
 	tab_panel_y_ = get_h() * 14 / 100;
 
 	title_.set_size(get_w(), title_.get_h());
-	title_.set_pos(Point(0, buth_));
+	title_.set_pos(Vector2i(0, buth_));
 	close_.set_size(butw_, buth_);
-	close_.set_pos(Point(get_w() * 2 / 4 - butw_ / 2, get_inner_h() - hmargin_));
-	tabs_.set_pos(Point(hmargin_, tab_panel_y_));
+	close_.set_pos(Vector2i(get_w() * 2 / 4 - butw_ / 2, get_inner_h() - hmargin_));
+	tabs_.set_pos(Vector2i(hmargin_, tab_panel_y_));
 	tabs_.set_size(tab_panel_width_, get_inner_h() - tab_panel_y_ - buth_ - hmargin_);
 }