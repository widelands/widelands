--- conflicted
+++ resolved
@@ -21,7 +21,6 @@
 
 #include "base/i18n.h"
 #include "base/macros.h"
-#include "graphic/font_handler1.h"
 #include "graphic/graphic.h"
 #include "graphic/text_constants.h"
 #include "graphic/text_layout.h"
@@ -42,35 +41,34 @@
 
      // Left column content
      label_opengames_(&left_column_, 0, 0, _("List of games in your local network:")),
-     table_(&left_column_, 0, 0, 0, 0),
+     table_(&left_column_, 0, 0, 0, 0, UI::PanelStyle::kFsMenu),
 
      // Right column content
      label_playername_(&right_column_, 0, 0, _("Your nickname:")),
      playername_(
-        &right_column_, 0, 0, 0, labelh_, 2, g_gr->images().get("images/ui_basic/but2.png")),
+        &right_column_, 0, 0, 0, labelh_, 2, UI::PanelStyle::kFsMenu),
      label_hostname_(&right_column_, 0, 0, _("Host to connect:")),
 
      host_box_(&right_column_, 0, 0, UI::Box::Horizontal),
-     hostname_(&host_box_, 0, 0, 0, labelh_, 2, g_gr->images().get("images/ui_basic/but2.png")),
+     hostname_(&host_box_, 0, 0, 0, labelh_, 2, UI::PanelStyle::kFsMenu),
      loadlasthost_(&host_box_,
                    "load_previous_host",
                    0,
                    0,
                    labelh_,
                    labelh_,
-                   g_gr->images().get("images/ui_basic/but1.png"),
+                   UI::ButtonStyle::kFsMenuSecondary,
                    g_gr->images().get("images/ui_fsmenu/menu_load_game.png"),
                    _("Load previous host")),
 
      // Buttons
-<<<<<<< HEAD
      joingame_(&right_column_,
                "join_game",
                0,
                0,
                0,
                0,
-               g_gr->images().get("images/ui_basic/but1.png"),
+               UI::ButtonStyle::kFsMenuSecondary,
                _("Join this game")),
      hostgame_(&right_column_,
                "host_game",
@@ -78,7 +76,7 @@
                0,
                0,
                0,
-               g_gr->images().get("images/ui_basic/but1.png"),
+               UI::ButtonStyle::kFsMenuSecondary,
                _("Host a new game")) {
 
 	ok_.set_visible(false);  // We have 2 starting buttons, so we need a different layout here.
@@ -107,68 +105,6 @@
 	host_box_.add(&loadlasthost_);
 
 	joingame_.sigclicked.connect(
-=======
-     joingame(this,
-              "join_game",
-              get_w() * 16 / 25,
-              get_h() * 5333 / 10000,
-              butw_,
-              buth_,
-              UI::ButtonStyle::kFsMenuSecondary,
-              _("Join this game")),
-     hostgame(this,
-              "host_game",
-              get_w() * 16 / 25,
-              get_h() * 6083 / 10000,
-              butw_,
-              buth_,
-              UI::ButtonStyle::kFsMenuSecondary,
-              _("Host a new game")),
-     back(this,
-          "back",
-          get_w() * 16 / 25,
-          get_h() * 8333 / 10000,
-          butw_,
-          buth_,
-          UI::ButtonStyle::kFsMenuSecondary,
-          _("Back")),
-     loadlasthost(this,
-                  "load_previous_host",
-                  get_w() * 171 / 200,
-                  get_h() * 19 / 40,
-                  buth_,
-                  buth_,
-                  UI::ButtonStyle::kFsMenuSecondary,
-                  g_gr->images().get("images/ui_fsmenu/menu_load_game.png"),
-                  _("Load previous host")),
-
-     // Edit boxes
-     playername(this,
-                get_w() * 16 / 25,
-                get_h() * 3333 / 10000,
-                butw_,
-                buth_,
-                2,
-                UI::PanelStyle::kFsMenu,
-                fs_small()),
-     hostname(this,
-              get_w() * 16 / 25,
-              get_h() * 19 / 40,
-              get_w() * 17 / 80,
-              buth_,
-              2,
-              UI::PanelStyle::kFsMenu,
-              fs_small()),
-
-     // List
-     opengames(this,
-               get_w() * 3 / 50,
-               get_h() * 3333 / 10000,
-               listw_,
-               get_h() * 5433 / 10000,
-               UI::PanelStyle::kFsMenu) {
-	joingame.sigclicked.connect(
->>>>>>> 2cde7ae2
 	   boost::bind(&FullscreenMenuNetSetupLAN::clicked_joingame, boost::ref(*this)));
 	hostgame_.sigclicked.connect(
 	   boost::bind(&FullscreenMenuNetSetupLAN::clicked_hostgame, boost::ref(*this)));
