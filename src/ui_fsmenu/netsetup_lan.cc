--- conflicted
+++ resolved
@@ -31,7 +31,7 @@
 
 FullscreenMenuNetSetupLAN::FullscreenMenuNetSetupLAN()
    : FullscreenMenuLoadMapOrGame(),
-     labelh_(text_height(UI::g_fh1->fontset()->representative_character(), UI_FONT_SIZE_SMALL) + 8),
+     labelh_(text_height() + 8),
 
      // Main title
      title_(this, 0, 0, _("Begin Network Game"), UI::Align::kCenter),
@@ -162,16 +162,10 @@
 	discovery_.run();
 }
 
-<<<<<<< HEAD
-bool FullscreenMenuNetSetupLAN::get_host_address(uint32_t& addr, uint16_t& port) {
+bool FullscreenMenuNetSetupLAN::get_host_address(NetAddress* addr) {
 	const std::string& host = hostname_.text();
-=======
-bool FullscreenMenuNetSetupLAN::get_host_address(NetAddress* addr) {
-	const std::string& host = hostname.text();
->>>>>>> 943c16e4
-
-	const uint32_t opengames_size = table_.size();
-	for (uint32_t i = 0; i < opengames_size; ++i) {
+
+	for (uint32_t i = 0; i < table_.size(); ++i) {
 		const NetOpenGame& game = *table_[i];
 
 		if (!strcmp(game.info.hostname, host.c_str())) {
