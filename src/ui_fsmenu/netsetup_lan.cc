/*
 * Copyright (C) 2004-2016 by the Widelands Development Team
 *
 * This program is free software; you can redistribute it and/or
 * modify it under the terms of the GNU General Public License
 * as published by the Free Software Foundation; either version 2
 * of the License, or (at your option) any later version.
 *
 * This program is distributed in the hope that it will be useful,
 * but WITHOUT ANY WARRANTY; without even the implied warranty of
 * MERCHANTABILITY or FITNESS FOR A PARTICULAR PURPOSE.  See the
 * GNU General Public License for more details.
 *
 * You should have received a copy of the GNU General Public License
 * along with this program; if not, write to the Free Software
 * Foundation, Inc., 51 Franklin Street, Fifth Floor, Boston, MA  02110-1301, USA.
 *
 */

#include "ui_fsmenu/netsetup_lan.h"

#include "base/i18n.h"
#include "base/macros.h"
#include "graphic/graphic.h"
#include "graphic/text_constants.h"
#include "network/constants.h"
#include "network/network.h"
#include "profile/profile.h"

FullscreenMenuNetSetupLAN::FullscreenMenuNetSetupLAN () :
	FullscreenMenuBase(),

// Values for alignment and size
	butx_ (get_w() * 13 / 40),
	butw_ (get_w() / 4),
	buth_ (get_h() * 19 / 400),
	lisw_ (get_w() * 9 / 16),

// Text labels
	title
		(this,
		 get_w() / 2, get_h() / 10,
<<<<<<< HEAD
		 _("Begin Network Game"), UI::Align_HCenter),
	opengames_
=======
		 _("Begin Network Game"), UI::Align::kHCenter),
	m_opengames
>>>>>>> 03015dcf
		(this,
		 get_w() * 3 / 50, get_h() * 27 / 100,
		 _("List of games in your local network:")),
	playername_
		(this,
		 get_w() * 16 / 25, get_h() * 27 / 100,
		 _("Your nickname:")),
	hostname_
		(this,
		 get_w() * 16 / 25, get_h() * 17 / 40,
		 _("Host to connect:")),

// Buttons
	joingame
		(this, "join_game",
<<<<<<< HEAD
		 get_w() * 16 / 25, get_h() * 5333 / 10000, butw_, buth_,
		 g_gr->images().get("pics/but1.png"),
		 _("Join this game"), std::string(), true, false),
	hostgame
		(this, "host_game",
		 get_w() * 16 / 25, get_h() * 6083 / 10000, butw_, buth_,
		 g_gr->images().get("pics/but1.png"),
		 _("Host a new game"), std::string(), true, false),
	back
		(this, "back",
		 get_w() * 16 / 25, get_h() * 8333 / 10000, butw_, buth_,
		 g_gr->images().get("pics/but0.png"),
		 _("Back"), std::string(), true, false),
	loadlasthost
		(this, "load_previous_host",
		 get_w() * 171 / 200, get_h() * 19 / 40, buth_, buth_,
		 g_gr->images().get("pics/but1.png"),
		 g_gr->images().get("pics/menu_load_game.png"),
=======
		 get_w() * 16 / 25, get_h() * 5333 / 10000, m_butw, m_buth,
		 g_gr->images().get("images/ui_basic/but1.png"),
		 _("Join this game"), std::string(), true, false),
	hostgame
		(this, "host_game",
		 get_w() * 16 / 25, get_h() * 6083 / 10000, m_butw, m_buth,
		 g_gr->images().get("images/ui_basic/but1.png"),
		 _("Host a new game"), std::string(), true, false),
	back
		(this, "back",
		 get_w() * 16 / 25, get_h() * 8333 / 10000, m_butw, m_buth,
		 g_gr->images().get("images/ui_basic/but0.png"),
		 _("Back"), std::string(), true, false),
	loadlasthost
		(this, "load_previous_host",
		 get_w() * 171 / 200, get_h() * 19 / 40, m_buth, m_buth,
		 g_gr->images().get("images/ui_basic/but1.png"),
		 g_gr->images().get("images/ui_fsmenu/menu_load_game.png"),
>>>>>>> 03015dcf
		 _("Load previous host"), true, false),

// Edit boxes
	playername
<<<<<<< HEAD
		(this, get_w() * 16 / 25, get_h() * 3333 / 10000, butw_,       buth_,
		 g_gr->images().get("pics/but2.png")),
	hostname
		(this, get_w() * 16 / 25, get_h() * 19 / 40,  get_w() * 17 / 80, buth_,
		 g_gr->images().get("pics/but2.png")),
=======
		(this, get_w() * 16 / 25, get_h() * 3333 / 10000, m_butw,
		 g_gr->images().get("images/ui_basic/but2.png"), fs_small()),
	hostname
		(this, get_w() * 16 / 25, get_h() * 19 / 40,  get_w() * 17 / 80,
		 g_gr->images().get("images/ui_basic/but2.png"), fs_small()),
>>>>>>> 03015dcf

// List
	opengames
		(this,
		 get_w() * 3 / 50, get_h() * 3333 / 10000, lisw_, get_h() * 5433 / 10000)
{
	joingame.sigclicked.connect
		(boost::bind
			 (&FullscreenMenuNetSetupLAN::clicked_joingame, boost::ref(*this)));
	hostgame.sigclicked.connect
		(boost::bind
			 (&FullscreenMenuNetSetupLAN::clicked_hostgame, boost::ref(*this)));
	back.sigclicked.connect
		(boost::bind
			 (&FullscreenMenuNetSetupLAN::clicked_back, boost::ref(*this)));
	loadlasthost.sigclicked.connect
		(boost::bind
			 (&FullscreenMenuNetSetupLAN::clicked_lasthost, boost::ref(*this)));

	Section & s = g_options.pull_section("global"); //  for playername

	title       .set_textstyle(UI::TextStyle::ui_big());
	hostname    .changed.connect
		(boost::bind(&FullscreenMenuNetSetupLAN::change_hostname, this));
	playername  .set_text  (s.get_string("nickname", (_("nobody"))));
	playername  .changed.connect
		(boost::bind(&FullscreenMenuNetSetupLAN::change_playername, this));
<<<<<<< HEAD
	playername  .set_font(ui_fn(), fs_small(), UI_FONT_CLR_FG);
	opengames   .add_column(lisw_ * 2 / 5, _("Host"));
	opengames   .add_column(lisw_ * 2 / 5, _("Map"));
	opengames   .add_column(lisw_     / 5, _("State"));
=======
	opengames   .add_column(m_lisw * 2 / 5, _("Host"));
	opengames   .add_column(m_lisw * 2 / 5, _("Map"));
	opengames   .add_column(m_lisw     / 5, _("State"));
>>>>>>> 03015dcf
	opengames   .selected.connect(boost::bind(&FullscreenMenuNetSetupLAN::game_selected, this, _1));
	opengames   .double_clicked.connect
		(boost::bind(&FullscreenMenuNetSetupLAN::game_doubleclicked, this, _1));
	discovery   .set_callback (discovery_callback, this);

	joingame.set_enabled(false);
}

void FullscreenMenuNetSetupLAN::think ()
{
	FullscreenMenuBase::think ();

	discovery.run();
}

bool FullscreenMenuNetSetupLAN::get_host_address
	(uint32_t & addr, uint16_t & port)
{
	const std::string & host = hostname.text();

	const uint32_t opengames_size = opengames.size();
	for (uint32_t i = 0; i < opengames_size; ++i) {
		const NetOpenGame & game = *opengames[i];

		if (!strcmp(game.info.hostname, host.c_str())) {
			addr = game.address;
			port = game.port;
			return true;
		}
	}

	if (hostent * const he = gethostbyname(host.c_str())) {
		addr = (reinterpret_cast<in_addr *>(he->h_addr_list[0]))->s_addr;
DIAG_OFF("-Wold-style-cast")
		port = htons(WIDELANDS_PORT);
DIAG_ON("-Wold-style-cast")
		return true;
	} else
		return false;
}

const std::string & FullscreenMenuNetSetupLAN::get_playername()
{
	return playername.text();
}

void FullscreenMenuNetSetupLAN::clicked_ok() {
	if (hostname.text().empty()) {
		clicked_hostgame();
	} else {
		clicked_joingame();
	}
}

void FullscreenMenuNetSetupLAN::game_selected (uint32_t) {
	if (opengames.has_selection()) {
		if (const NetOpenGame * const game = opengames.get_selected()) {
			hostname.set_text(game->info.hostname);
			joingame.set_enabled(true);
		}
	}
}

void FullscreenMenuNetSetupLAN::game_doubleclicked (uint32_t) {
	clicked_joingame();
}

void FullscreenMenuNetSetupLAN::update_game_info
	(UI::Table<NetOpenGame const * const>::EntryRecord & er,
	 const NetGameInfo & info)
{
	er.set_string (0, info.hostname);
	er.set_string (1, info.map);

	switch (info.state) {
	case LAN_GAME_OPEN:   er.set_string(2, _("Open"));   break;
	case LAN_GAME_CLOSED: er.set_string(2, _("Closed")); break;
	/** TRANSLATORS: The state of a LAN game can be open, closed or unknown */
	default:              er.set_string(2, pgettext("game_state", "Unknown")); break;
	};
}

void FullscreenMenuNetSetupLAN::game_opened (const NetOpenGame * game)
{
	update_game_info(opengames.add(game), game->info);
}

void FullscreenMenuNetSetupLAN::game_closed (const NetOpenGame *) {}

void FullscreenMenuNetSetupLAN::game_updated (const NetOpenGame * game)
{
	if
		(UI::Table<const NetOpenGame * const>::EntryRecord * const er =
		 opengames.find(game))
		update_game_info(*er, game->info);
}

void FullscreenMenuNetSetupLAN::discovery_callback
	(int32_t               const type,
	 NetOpenGame const * const game,
	 void                * const userdata)
{
	switch (type) {
	case LanGameFinder::GameOpened:
		static_cast<FullscreenMenuNetSetupLAN *>(userdata)->game_opened (game);
		break;
	case LanGameFinder::GameClosed:
		static_cast<FullscreenMenuNetSetupLAN *>(userdata)->game_closed (game);
		break;
	case LanGameFinder::GameUpdated:
		static_cast<FullscreenMenuNetSetupLAN *>(userdata)->game_updated(game);
		break;
	default:
		abort ();
	}
}

void FullscreenMenuNetSetupLAN::change_hostname()
{
	// Allow user to enter a hostname manually
	opengames.select(opengames.no_selection_index());
	joingame.set_enabled(hostname.text().size());
}

void FullscreenMenuNetSetupLAN::change_playername()
{
	g_options.pull_section("global").set_string("nickname", playername.text());
}

void FullscreenMenuNetSetupLAN::clicked_joingame() {
	// Save selected host so users can reload it for reconnection.
	g_options.pull_section("global").set_string("lasthost", hostname.text());

	end_modal<FullscreenMenuBase::MenuTarget>(FullscreenMenuBase::MenuTarget::kJoingame);
}

void FullscreenMenuNetSetupLAN::clicked_hostgame() {
	end_modal<FullscreenMenuBase::MenuTarget>(FullscreenMenuBase::MenuTarget::kHostgame);
}

void FullscreenMenuNetSetupLAN::clicked_lasthost() {
	Section & s = g_options.get_safe_section("global");
	std::string const host = s.get_string("lasthost", "");
	hostname.set_text(host);
	if (host.size())
		joingame.set_enabled(true);
	opengames.select(opengames.no_selection_index());
}<|MERGE_RESOLUTION|>--- conflicted
+++ resolved
@@ -34,19 +34,14 @@
 	butx_ (get_w() * 13 / 40),
 	butw_ (get_w() / 4),
 	buth_ (get_h() * 19 / 400),
-	lisw_ (get_w() * 9 / 16),
+	listw_ (get_w() * 9 / 16),
 
 // Text labels
 	title
 		(this,
 		 get_w() / 2, get_h() / 10,
-<<<<<<< HEAD
-		 _("Begin Network Game"), UI::Align_HCenter),
+		 _("Begin Network Game"), UI::Align::kHCenter),
 	opengames_
-=======
-		 _("Begin Network Game"), UI::Align::kHCenter),
-	m_opengames
->>>>>>> 03015dcf
 		(this,
 		 get_w() * 3 / 50, get_h() * 27 / 100,
 		 _("List of games in your local network:")),
@@ -62,67 +57,38 @@
 // Buttons
 	joingame
 		(this, "join_game",
-<<<<<<< HEAD
 		 get_w() * 16 / 25, get_h() * 5333 / 10000, butw_, buth_,
-		 g_gr->images().get("pics/but1.png"),
+		 g_gr->images().get("images/ui_basic/but1.png"),
 		 _("Join this game"), std::string(), true, false),
 	hostgame
 		(this, "host_game",
 		 get_w() * 16 / 25, get_h() * 6083 / 10000, butw_, buth_,
-		 g_gr->images().get("pics/but1.png"),
+		 g_gr->images().get("images/ui_basic/but1.png"),
 		 _("Host a new game"), std::string(), true, false),
 	back
 		(this, "back",
 		 get_w() * 16 / 25, get_h() * 8333 / 10000, butw_, buth_,
-		 g_gr->images().get("pics/but0.png"),
+		 g_gr->images().get("images/ui_basic/but0.png"),
 		 _("Back"), std::string(), true, false),
 	loadlasthost
 		(this, "load_previous_host",
 		 get_w() * 171 / 200, get_h() * 19 / 40, buth_, buth_,
-		 g_gr->images().get("pics/but1.png"),
-		 g_gr->images().get("pics/menu_load_game.png"),
-=======
-		 get_w() * 16 / 25, get_h() * 5333 / 10000, m_butw, m_buth,
-		 g_gr->images().get("images/ui_basic/but1.png"),
-		 _("Join this game"), std::string(), true, false),
-	hostgame
-		(this, "host_game",
-		 get_w() * 16 / 25, get_h() * 6083 / 10000, m_butw, m_buth,
-		 g_gr->images().get("images/ui_basic/but1.png"),
-		 _("Host a new game"), std::string(), true, false),
-	back
-		(this, "back",
-		 get_w() * 16 / 25, get_h() * 8333 / 10000, m_butw, m_buth,
-		 g_gr->images().get("images/ui_basic/but0.png"),
-		 _("Back"), std::string(), true, false),
-	loadlasthost
-		(this, "load_previous_host",
-		 get_w() * 171 / 200, get_h() * 19 / 40, m_buth, m_buth,
 		 g_gr->images().get("images/ui_basic/but1.png"),
 		 g_gr->images().get("images/ui_fsmenu/menu_load_game.png"),
->>>>>>> 03015dcf
 		 _("Load previous host"), true, false),
 
 // Edit boxes
 	playername
-<<<<<<< HEAD
-		(this, get_w() * 16 / 25, get_h() * 3333 / 10000, butw_,       buth_,
-		 g_gr->images().get("pics/but2.png")),
-	hostname
-		(this, get_w() * 16 / 25, get_h() * 19 / 40,  get_w() * 17 / 80, buth_,
-		 g_gr->images().get("pics/but2.png")),
-=======
-		(this, get_w() * 16 / 25, get_h() * 3333 / 10000, m_butw,
+		(this, get_w() * 16 / 25, get_h() * 3333 / 10000, butw_,
 		 g_gr->images().get("images/ui_basic/but2.png"), fs_small()),
 	hostname
 		(this, get_w() * 16 / 25, get_h() * 19 / 40,  get_w() * 17 / 80,
 		 g_gr->images().get("images/ui_basic/but2.png"), fs_small()),
->>>>>>> 03015dcf
 
 // List
 	opengames
 		(this,
-		 get_w() * 3 / 50, get_h() * 3333 / 10000, lisw_, get_h() * 5433 / 10000)
+		 get_w() * 3 / 50, get_h() * 3333 / 10000, listw_, get_h() * 5433 / 10000)
 {
 	joingame.sigclicked.connect
 		(boost::bind
@@ -145,16 +111,9 @@
 	playername  .set_text  (s.get_string("nickname", (_("nobody"))));
 	playername  .changed.connect
 		(boost::bind(&FullscreenMenuNetSetupLAN::change_playername, this));
-<<<<<<< HEAD
-	playername  .set_font(ui_fn(), fs_small(), UI_FONT_CLR_FG);
-	opengames   .add_column(lisw_ * 2 / 5, _("Host"));
-	opengames   .add_column(lisw_ * 2 / 5, _("Map"));
-	opengames   .add_column(lisw_     / 5, _("State"));
-=======
-	opengames   .add_column(m_lisw * 2 / 5, _("Host"));
-	opengames   .add_column(m_lisw * 2 / 5, _("Map"));
-	opengames   .add_column(m_lisw     / 5, _("State"));
->>>>>>> 03015dcf
+	opengames   .add_column(listw_ * 2 / 5, _("Host"));
+	opengames   .add_column(listw_ * 2 / 5, _("Map"));
+	opengames   .add_column(listw_     / 5, _("State"));
 	opengames   .selected.connect(boost::bind(&FullscreenMenuNetSetupLAN::game_selected, this, _1));
 	opengames   .double_clicked.connect
 		(boost::bind(&FullscreenMenuNetSetupLAN::game_doubleclicked, this, _1));
