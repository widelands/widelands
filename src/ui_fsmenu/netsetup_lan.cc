--- conflicted
+++ resolved
@@ -208,7 +208,7 @@
 	assert(table_.has_selection());
 	const NetOpenGame* const game = table_.get_selected();
 	// Only join games that are open
-	if (game->info.state == LAN_GAME_OPEN || !playername.has_warning()) {
+	if (game->info.state == LAN_GAME_OPEN || !playername_.has_warning()) {
 		clicked_joingame();
 	}
 }
@@ -269,27 +269,23 @@
 }
 
 void FullscreenMenuNetSetupLAN::change_playername() {
-<<<<<<< HEAD
+	playername_.set_warning(false);
+	playername_.set_tooltip("");
+	hostgame_.set_enabled(true);
+
+	if (!InternetGaming::ref().valid_username(playername_.text())) {
+		playername_.set_warning(true);
+		playername_.set_tooltip(_("Enter a valid nickname. This value may contain only "
+		                         "English letters, numbers, and @ . + - _ characters."));
+		joingame_.set_enabled(false);
+		hostgame_.set_enabled(false);
+		return;
+	}
+	if (!hostname_.text().empty()) {
+		joingame_.set_enabled(true);
+	}
+
 	g_options.pull_section("global").set_string("nickname", playername_.text());
-=======
-	playername.set_warning(false);
-	playername.set_tooltip("");
-	hostgame.set_enabled(true);
-
-	if (!InternetGaming::ref().valid_username(playername.text())) {
-		playername.set_warning(true);
-		playername.set_tooltip(_("Enter a valid nickname. This value may contain only "
-		                         "English letters, numbers, and @ . + - _ characters."));
-		joingame.set_enabled(false);
-		hostgame.set_enabled(false);
-		return;
-	}
-	if (!hostname.text().empty()) {
-		joingame.set_enabled(true);
-	}
-
-	g_options.pull_section("global").set_string("nickname", playername.text());
->>>>>>> c9085f42
 }
 
 void FullscreenMenuNetSetupLAN::clicked_joingame() {
