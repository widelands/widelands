/*
 * Copyright (C) 2002-2024 by the Widelands Development Team
 *
 * This program is free software; you can redistribute it and/or
 * modify it under the terms of the GNU General Public License
 * as published by the Free Software Foundation; either version 2
 * of the License, or (at your option) any later version.
 *
 * This program is distributed in the hope that it will be useful,
 * but WITHOUT ANY WARRANTY; without even the implied warranty of
 * MERCHANTABILITY or FITNESS FOR A PARTICULAR PURPOSE.  See the
 * GNU General Public License for more details.
 *
 * You should have received a copy of the GNU General Public License
 * along with this program; if not, see <https://www.gnu.org/licenses/>.
 *
 */

#ifndef WL_UI_FSMENU_MAIN_H
#define WL_UI_FSMENU_MAIN_H

#include <memory>

#include "scripting/logic.h"
#include "ui_basic/button.h"
#include "ui_basic/dropdown.h"
#include "ui_basic/textarea.h"
#include "ui_basic/unique_window.h"
#include "ui_fsmenu/menu.h"
#include "wui/plugins.h"
#include "wui/unique_window_handler.h"

namespace Widelands {
class Game;
}  // namespace Widelands

namespace FsMenu {

enum class MenuTarget {
	kBack = static_cast<int>(UI::Panel::Returncodes::kBack),
	kOk = static_cast<int>(UI::Panel::Returncodes::kOk),

	// Options
	kApplyOptions,

	// Main menu
	kTutorial,
	kContinueLastsave,
	kReplay,
	kReplayLast,
	kOptions,
	kAddOns,
	kAbout,
	kExit,

	// Single player
	kNewGame,
	kRandomGame,
	kCampaign,
	kLoadGame,

	// Multiplayer
	kMetaserver,
	kOnlineGameSettings,
	kLan,

	// Editor
	kEditorNew,
	kEditorRandom,
	kEditorContinue,
	kEditorLoad,
};

/**
 * This runs the main menu. There, you can select
 * between different playmodes, exit and so on.
 */
class MainMenu : public UI::Panel {
public:
	explicit MainMenu(bool skip_init = false);

	/** Exception-safe wrapper around Panel::run */
	void main_loop();

	// Internet login stuff
	void show_internet_login(bool modal = false);
	void internet_login_callback();

	void draw(RenderTarget&) override;
	void draw_overlay(RenderTarget&) override;
	bool handle_mousepress(uint8_t, int32_t, int32_t) override;
	bool handle_key(bool, SDL_Keysym) override;
	void become_modal_again(UI::Panel&) override;

	// Set the labels for all buttons etc. This needs to be called after language switching.
	void set_labels();

	void show_messagebox(const std::string& messagetitle, const std::string& errormessage);

	int16_t calc_desired_window_x(UI::Window::WindowLayoutID);
	int16_t calc_desired_window_y(UI::Window::WindowLayoutID);
	int16_t calc_desired_window_width(UI::Window::WindowLayoutID);
	int16_t calc_desired_window_height(UI::Window::WindowLayoutID);

	Widelands::Game* create_safe_game(bool show_error = true);

<<<<<<< HEAD
	UniqueWindowHandler& unique_windows() {
		return unique_windows_;
	}

	LuaFsMenuInterface& lua() {
		return *lua_;
	}

	void reinit_plugins();
	void add_plugin_timer(const std::string& action, uint32_t interval, bool failsafe) {
		plugin_timers_->add_plugin_timer(action, interval, failsafe);
	}

=======
	// Signal ending immediately from any phase
>>>>>>> d7dff35f
	void abort_splashscreen();

protected:
	void update_template() override;

private:
	void layout() override;
	void think() override;

	UniqueWindowHandler unique_windows_;
	std::unique_ptr<LuaFsMenuInterface> lua_;
	std::unique_ptr<PluginTimers> plugin_timers_;

	// Called only from splash screen phase to signal start of fading
	void end_splashscreen();

	Recti box_rect_;
	uint32_t butw_, buth_;
	uint32_t padding_;

	UI::Box vbox1_, vbox2_;

	UI::Dropdown<MenuTarget> singleplayer_;
	UI::Dropdown<MenuTarget> multiplayer_;
	UI::Dropdown<MenuTarget> replay_;
	UI::Dropdown<MenuTarget> editor_;
	UI::Button addons_;
	UI::Button options_;
	UI::Button about_;
	UI::Button exit_;
	UI::Textarea clock_;
	UI::Textarea version_;
	UI::Textarea copyright_;

	std::string filename_for_continue_playing_;
	std::string filename_for_continue_editing_;
	std::string filename_for_last_replay_;

	const Image* title_image_;

	uint32_t init_time_;

	enum class SplashState { kSplash, kSplashFadeOut, kMenuFadeIn, kDone };
	SplashState splash_state_{SplashState::kDone};

	std::vector<std::string> images_;
	uint32_t last_image_exchange_time_{0U};
	size_t draw_image_{0U};
	size_t last_image_{0U};
	Rectf title_pos();
	float calc_opacity(uint32_t time) const;

	bool visible_{true};
	void set_button_visibility(bool);
	bool system_clock_{true};

	void action(MenuTarget);
	void exit(bool force = false);
	bool check_desyncing_addon();

	MenuCapsule menu_capsule_;
	UI::UniqueWindow::Registry r_login_, r_about_, r_addons_;

	void internet_login(bool launch_metaserver);

	// Values from internet login window
	std::string nickname_;
	std::string password_;
	bool auto_log_{false};
	bool register_;

	std::unique_ptr<Notifications::Subscriber<GraphicResolutionChanged>>
	   graphic_resolution_changed_subscriber_;
};

}  // namespace FsMenu

#endif  // end of include guard: WL_UI_FSMENU_MAIN_H<|MERGE_RESOLUTION|>--- conflicted
+++ resolved
@@ -104,7 +104,6 @@
 
 	Widelands::Game* create_safe_game(bool show_error = true);
 
-<<<<<<< HEAD
 	UniqueWindowHandler& unique_windows() {
 		return unique_windows_;
 	}
@@ -118,9 +117,7 @@
 		plugin_timers_->add_plugin_timer(action, interval, failsafe);
 	}
 
-=======
 	// Signal ending immediately from any phase
->>>>>>> d7dff35f
 	void abort_splashscreen();
 
 protected:
