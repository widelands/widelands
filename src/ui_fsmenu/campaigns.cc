/*
 * Copyright (C) 2007-2020 by the Widelands Development Team
 *
 * This program is free software; you can redistribute it and/or
 * modify it under the terms of the GNU General Public License
 * as published by the Free Software Foundation; either version 2
 * of the License, or (at your option) any later version.
 *
 * This program is distributed in the hope that it will be useful,
 * but WITHOUT ANY WARRANTY; without even the implied warranty of
 * MERCHANTABILITY or FITNESS FOR A PARTICULAR PURPOSE.  See the
 * GNU General Public License for more details.
 *
 * You should have received a copy of the GNU General Public License
 * along with this program; if not, write to the Free Software
 * Foundation, Inc., 51 Franklin Street, Fifth Floor, Boston, MA  02110-1301, USA.
 *
 */

#include "ui_fsmenu/campaigns.h"

#include <memory>

#include "base/log.h"
#include "graphic/image_cache.h"
#include "io/filesystem/filesystem.h"
#include "io/profile.h"
#include "logic/filesystem_constants.h"
#include "logic/map_objects/tribes/tribe_basic_info.h"
#include "scripting/lua_interface.h"

namespace {
constexpr const char* const kCampVisFileLegacy = "save/campvis";
}

Campaigns::Campaigns() {
	// Load solved scenarios
	std::unique_ptr<Profile> campvis;
	g_fs->ensure_directory_exists(kSaveDir);
	if (!(g_fs->file_exists(kCampVisFile))) {
		// There is no campaigns.conf file - create one.
		campvis.reset(new Profile(kCampVisFile.c_str()));
		campvis->pull_section("scenarios");
		campvis->write(kCampVisFile.c_str(), true);
		if (g_fs->file_exists(kCampVisFileLegacy)) {
			update_legacy_campvis();
		}
	}
	campvis.reset(new Profile(kCampVisFile.c_str()));
	Section& campvis_scenarios = campvis->get_safe_section("scenarios");

	/** TRANSLATORS: A campaign difficulty */
	const std::string default_difficulty_name = _("Default");
	i18n::Textdomain td("maps");

	// Now load the campaign info
	LuaInterface lua;
	std::unique_ptr<LuaTable> table(lua.run_script("campaigns/campaigns.lua"));

	// Read difficulty images
	std::unique_ptr<LuaTable> difficulties_table(table->get_table("difficulties"));
	std::vector<std::pair<const std::string, const std::string>> difficulty_levels;
	for (const auto& difficulty_level_table :
	     difficulties_table->array_entries<std::unique_ptr<LuaTable>>()) {
<<<<<<< HEAD
		difficulty_levels.push_back(std::make_pair(_(difficulty_level_table->get_string("descname")),
		                                           difficulty_level_table->get_string("image")));
=======
		difficulty_levels.push_back(
		   std::make_pair(_(difficulty_level_table->get_string("descname")),
		                  g_image_cache->get(difficulty_level_table->get_string("image"))));
>>>>>>> 7f72ddfd
	}

	// Read the campaigns themselves
	std::unique_ptr<LuaTable> campaigns_table(table->get_table("campaigns"));

	for (const auto& campaign_table : campaigns_table->array_entries<std::unique_ptr<LuaTable>>()) {
		CampaignData* campaign_data = new CampaignData();
		campaign_data->descname = _(campaign_table->get_string("descname"));
		campaign_data->tribename =
		   Widelands::get_tribeinfo(campaign_table->get_string("tribe")).descname;
		campaign_data->description = _(campaign_table->get_string("description"));
		if (campaign_table->has_key("prerequisites")) {
			for (const std::string& prerequisite :
			     campaign_table->get_table("prerequisites")->array_entries<std::string>()) {
				campaign_data->prerequisites.insert(prerequisite);
			}
		}
		if (campaign_table->has_key("difficulties")) {
			for (const std::string& d :
			     campaign_table->get_table("difficulties")->array_entries<std::string>()) {
				campaign_data->difficulties.push_back(d);
			}
			assert(campaign_table->has_key("default_difficulty"));
			campaign_data->default_difficulty =
			   get_positive_int(*campaign_table, "default_difficulty");
		} else {
			assert(!campaign_table->has_key("default_difficulty"));
			campaign_data->difficulties.push_back(default_difficulty_name);
			campaign_data->default_difficulty = 1;
		}

		campaign_data->visible = false;

		// Collect difficulty information
		std::unique_ptr<LuaTable> difficulty_table(campaign_table->get_table("difficulty"));
		campaign_data->difficulty_level = difficulty_table->get_int("level");
		campaign_data->difficulty_image =
		   difficulty_levels.at(campaign_data->difficulty_level - 1).second;
		campaign_data->difficulty_description =
		   difficulty_levels.at(campaign_data->difficulty_level - 1).first;
		const std::string difficulty_description = _(difficulty_table->get_string("description"));
		if (!difficulty_description.empty()) {
			campaign_data->difficulty_description =
			   i18n::join_sentences(campaign_data->difficulty_description, difficulty_description);
		}

		// Scenarios
		std::unique_ptr<LuaTable> scenarios_table(campaign_table->get_table("scenarios"));
		for (const std::string& path : scenarios_table->array_entries<std::string>()) {
			ScenarioData* scenario_data = new ScenarioData();
			scenario_data->path = path;
			if (campvis_scenarios.get_bool(scenario_data->path.c_str(), false)) {
				solved_scenarios_.insert(scenario_data->path);
			}

			scenario_data->is_tutorial = false;
			scenario_data->playable = scenario_data->path != "dummy.wmf";
			scenario_data->visible = false;
			campaign_data->scenarios.push_back(std::unique_ptr<ScenarioData>(scenario_data));
		}

		campaigns_.push_back(std::unique_ptr<CampaignData>(campaign_data));
	}

	// Finally, calculate the visibility
	update_visibility_info();
}

void Campaigns::update_visibility_info() {
	for (auto& campaign : campaigns_) {
		if (campaign->prerequisites.empty()) {
			// A campaign is visible if it has no prerequisites
			campaign->visible = true;
		} else {
			// A campaign is visible if one of its prerequisites has been fulfilled
			for (const std::string& prerequisite : campaign->prerequisites) {
				if (solved_scenarios_.count(prerequisite) == 1) {
					campaign->visible = true;
					break;
				}
			}
		}
		if (!campaign->visible) {
			// A campaign is also visible if one of its scenarios has been solved
			for (size_t i = 0; i < campaign->scenarios.size(); ++i) {
				auto& scenario = campaign->scenarios.at(i);
				if (solved_scenarios_.count(scenario->path) == 1) {
					campaign->visible = true;
					break;
				}
			}
		}
		// Now set scenario visibility
		if (campaign->visible) {
			for (size_t i = 0; i < campaign->scenarios.size(); ++i) {
				auto& scenario = campaign->scenarios.at(i);
				if (i == 0) {
					// The first scenario in a visible campaign is always visible
					scenario->visible = true;
				} else {
					// A scenario is visible if its predecessor was solved
					scenario->visible =
					   solved_scenarios_.count(campaign->scenarios.at(i - 1)->path) == 1;
				}
				if (!scenario->visible) {
					// If a scenario is invisible, subsequent scenarios are also invisible
					break;
				}
			}
		}
	}
}

/**
 * Handle legacy campvis file
 */
// TODO(GunChleoc): Savegame compatibility, remove after v1.0
void Campaigns::update_legacy_campvis() {
	Profile legacy_campvis(kCampVisFileLegacy);
	if (legacy_campvis.get_section("campmaps") == nullptr) {
		return;
	}

	log("Converting legacy campvis\n");

	using LegacyList = std::vector<std::pair<std::string, std::string>>;

	std::vector<LegacyList> legacy_scenarios;

	legacy_scenarios.push_back(
	   {{"fri02.wmf", "frisians01"}, {"fri01.wmf", "frisians00"}, {"atl01.wmf", "atlanteans00"}});

	legacy_scenarios.push_back(
	   {{"fri02.wmf", "frisians01"}, {"fri01.wmf", "frisians00"}, {"emp04.wmf", "empiretut03"}});

	legacy_scenarios.push_back({{"atl02.wmf", "atlanteans01"},
	                            {"atl01.wmf", "atlanteans00"},
	                            {"emp02.wmf", "empiretut01"},
	                            {"emp01.wmf", "empiretut00"}});

	legacy_scenarios.push_back({
	   {"emp04.wmf", "empiretut03"},
	   {"emp03.wmf", "empiretut02"},
	   {"emp02.wmf", "empiretut01"},
	   {"emp01.wmf", "empiretut00"},
	   {"bar02.wmf", "barbariantut01"},
	   {"bar01.wmf", "barbariantut00"},
	});

	Section& campvis_scenarios = legacy_campvis.get_safe_section("campmaps");
	std::set<std::string> solved_legacy_scenarios;
	for (const auto& legacy_list : legacy_scenarios) {
		bool set_solved = false;
		for (const auto& legacy_scenario : legacy_list) {
			if (set_solved) {
				solved_legacy_scenarios.insert(legacy_scenario.first);
			}
			set_solved = campvis_scenarios.get_bool(legacy_scenario.second.c_str(), false);
		}
	}

	// Now write everything
	Profile write_campvis(kCampVisFile.c_str());
	Section& write_scenarios = write_campvis.pull_section("scenarios");
	for (const auto& scenario : solved_legacy_scenarios) {
		write_scenarios.set_bool(scenario.c_str(), true);
	}

	write_campvis.write(kCampVisFile.c_str(), true);
}<|MERGE_RESOLUTION|>--- conflicted
+++ resolved
@@ -62,14 +62,8 @@
 	std::vector<std::pair<const std::string, const std::string>> difficulty_levels;
 	for (const auto& difficulty_level_table :
 	     difficulties_table->array_entries<std::unique_ptr<LuaTable>>()) {
-<<<<<<< HEAD
 		difficulty_levels.push_back(std::make_pair(_(difficulty_level_table->get_string("descname")),
 		                                           difficulty_level_table->get_string("image")));
-=======
-		difficulty_levels.push_back(
-		   std::make_pair(_(difficulty_level_table->get_string("descname")),
-		                  g_image_cache->get(difficulty_level_table->get_string("image"))));
->>>>>>> 7f72ddfd
 	}
 
 	// Read the campaigns themselves
