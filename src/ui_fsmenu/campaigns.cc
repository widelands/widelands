--- conflicted
+++ resolved
@@ -92,12 +92,7 @@
 			   get_positive_int(*campaign_table, "default_difficulty");
 		} else {
 			assert(!campaign_table->has_key("default_difficulty"));
-<<<<<<< HEAD
-			/** TRANSLATORS: A campaign difficulty */
-			campaign_data->difficulties.push_back(_("Default"));
-=======
 			campaign_data->difficulties.push_back(default_difficulty_name);
->>>>>>> fc979bc5
 			campaign_data->default_difficulty = 1;
 		}
 
