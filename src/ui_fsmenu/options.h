/*
 * Copyright (C) 2002-2020 by the Widelands Development Team
 *
 * This program is free software; you can redistribute it and/or
 * modify it under the terms of the GNU General Public License
 * as published by the Free Software Foundation; either version 2
 * of the License, or (at your option) any later version.
 *
 * This program is distributed in the hope that it will be useful,
 * but WITHOUT ANY WARRANTY; without even the implied warranty of
 * MERCHANTABILITY or FITNESS FOR A PARTICULAR PURPOSE.  See the
 * GNU General Public License for more details.
 *
 * You should have received a copy of the GNU General Public License
 * along with this program; if not, write to the Free Software
 * Foundation, Inc., 51 Franklin Street, Fifth Floor, Boston, MA  02110-1301, USA.
 *
 */

#ifndef WL_UI_FSMENU_OPTIONS_H
#define WL_UI_FSMENU_OPTIONS_H

#include <memory>

#include "ui_basic/box.h"
#include "ui_basic/button.h"
#include "ui_basic/checkbox.h"
#include "ui_basic/dropdown.h"
#include "ui_basic/multilinetextarea.h"
#include "ui_basic/spinbox.h"
#include "ui_basic/tabpanel.h"
#include "ui_basic/textarea.h"
#include "ui_basic/window.h"
#include "ui_fsmenu/main.h"
#include "wui/sound_options.h"

class Section;

namespace FsMenu {

<<<<<<< HEAD
class FullscreenMenuOptions;
=======
class Options;
>>>>>>> d9a2b830

class OptionsCtrl {
public:
	struct OptionsStruct {

		// Interface options
		int32_t xres;
		int32_t yres;
		bool maximized;
		bool fullscreen;
		bool inputgrab;
		uint32_t maxfps;
		bool sdl_cursor;

		// Windows options
		bool snap_win_overlap_only;
		bool dock_windows_to_edges;
		int32_t panel_snap_distance;
		int32_t border_snap_distance;
		bool animate_map_panning;

		// Saving options
		int32_t autosave;          // autosave interval in minutes
		int32_t rolling_autosave;  // number of file to use for rolling autosave
		bool zip;
		bool write_syncstreams;

		// Game options
		bool auto_roadbuild_mode;
		bool transparent_chat;
		bool single_watchwin;
		bool ctrl_zoom;
		bool game_clock;
		bool numpad_diagonalscrolling;
		bool edge_scrolling;
		bool tooltip_accessibility_mode;
		int32_t display_flags;
		bool training_wheels;

		// Language options
		std::string language;

		// Last tab for reloading the options menu
		uint32_t active_tab;
	};

	explicit OptionsCtrl(MainMenu&, Section&);
	void handle_menu();
	OptionsCtrl::OptionsStruct options_struct(uint32_t active_tab);
	void save_options();

private:
	Section& opt_section_;
	MainMenu& parent_;
	std::unique_ptr<Options> opt_dialog_;
};

/**
 * Fullscreen Optionsmenu. A modal optionsmenu
 */

class Options : public UI::Window {
public:
	explicit Options(MainMenu&, OptionsCtrl::OptionsStruct opt);
	OptionsCtrl::OptionsStruct get_values();

	bool handle_key(bool, SDL_Keysym) override;

	WindowLayoutID window_layout_id() const override {
		return UI::Window::WindowLayoutID::kFsMenuOptions;
	}

private:
	void layout() override;

	// Fills the language selection list
	void add_languages_to_list(const std::string& current_locale);
	void update_language_stats();

	// Saves the options and reloads the active tab
	void clicked_apply();
	// Restores old options when canceled
	void clicked_cancel();

	UI::Box button_box_;
	UI::Button cancel_, apply_, ok_;

	// UI elements
	UI::TabPanel tabs_;
	UI::Box box_interface_, box_interface_hbox_, box_interface_vbox_;
	UI::Box box_sound_;
	UI::Box box_saving_;
	UI::Box box_newgame_;
	UI::Box box_ingame_;

	// Interface options
	UI::Dropdown<std::string> language_dropdown_;
	UI::Dropdown<int> resolution_dropdown_;
	UI::Checkbox inputgrab_;
	UI::Checkbox sdl_cursor_;
	UI::SpinBox sb_maxfps_;
	UI::Checkbox tooltip_accessibility_mode_;
	UI::MultilineTextarea translation_info_;

	UI::Checkbox snap_win_overlap_only_;
	UI::Checkbox dock_windows_to_edges_;
	UI::Checkbox animate_map_panning_;
	UI::SpinBox sb_dis_panel_;
	UI::SpinBox sb_dis_border_;

	UI::Button configure_keyboard_;

	// Sound options
	SoundOptions sound_options_;

	// Saving options
	UI::SpinBox sb_autosave_;
	UI::SpinBox sb_rolling_autosave_;
	UI::Checkbox zip_;
	UI::Checkbox write_syncstreams_;

	// New Game options
	UI::Checkbox show_buildhelp_;
	UI::Checkbox show_census_;
	UI::Checkbox show_statistics_;
	UI::Checkbox show_soldier_levels_;
	UI::Checkbox show_buildings_;
	UI::Checkbox show_workarea_overlap_;

	// In-Game options
	UI::Checkbox auto_roadbuild_mode_;
	UI::Checkbox transparent_chat_;
	UI::Checkbox single_watchwin_;
	UI::Checkbox ctrl_zoom_;
	UI::Checkbox game_clock_;
	UI::Checkbox numpad_diagonalscrolling_;
	UI::Checkbox edge_scrolling_;

	UI::Box training_wheels_box_;
	UI::Checkbox training_wheels_;
	UI::Button training_wheels_button_;

	OptionsCtrl::OptionsStruct os_;

	class ScreenResolution {
	public:
		int32_t xres;
		int32_t yres;
		int32_t depth;
	};

	/// All supported screen resolutions.
	std::vector<ScreenResolution> resolutions_;

	// Data model for the entries in the language selection list.
	struct LanguageEntry {
		LanguageEntry(const std::string& init_localename, const std::string& init_descname)
		   : localename(init_localename), descname(init_descname) {
		}
		LanguageEntry() : LanguageEntry("", "") {
		}
		std::string localename;  // ISO code for the locale
		std::string descname;    // Native language name
	};
	std::map<std::string, LanguageEntry> language_entries_;
};

}  // namespace FsMenu

#endif  // end of include guard: WL_UI_FSMENU_OPTIONS_H<|MERGE_RESOLUTION|>--- conflicted
+++ resolved
@@ -38,11 +38,7 @@
 
 namespace FsMenu {
 
-<<<<<<< HEAD
-class FullscreenMenuOptions;
-=======
 class Options;
->>>>>>> d9a2b830
 
 class OptionsCtrl {
 public:
