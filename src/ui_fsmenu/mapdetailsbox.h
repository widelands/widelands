/*
 * Copyright (C) 2002-2020 by the Widelands Development Team
 *
 * This program is free software; you can redistribute it and/or
 * modify it under the terms of the GNU General Public License
 * as published by the Free Software Foundation; either version 2
 * of the License, or (at your option) any later version.
 *
 * This program is distributed in the hope that it will be useful,
 * but WITHOUT ANY WARRANTY; without even the implied warranty of
 * MERCHANTABILITY or FITNESS FOR A PARTICULAR PURPOSE.  See the
 * GNU General Public License for more details.
 *
 * You should have received a copy of the GNU General Public License
 * along with this program; if not, write to the Free Software
 * Foundation, Inc., 51 Franklin Street, Fifth Floor, Boston, MA  02110-1301, USA.
 *
 */

#ifndef WL_UI_FSMENU_MAPDETAILSBOX_H
#define WL_UI_FSMENU_MAPDETAILSBOX_H

#include "logic/game_settings.h"
#include "logic/map.h"
#include "ui_basic/box.h"
#include "ui_basic/button.h"
#include "ui_basic/multilinetextarea.h"
#include "ui_basic/textarea.h"
#include "wui/suggested_teams_box.h"

class MapDetailsBox : public UI::Box {
public:
	MapDetailsBox(Panel* parent, bool preconfigured, uint32_t padding);
	~MapDetailsBox() override = default;

	void update(GameSettingsProvider* settings, Widelands::Map& map);
	void update_from_savegame(GameSettingsProvider* settings);

	/// passed callback is called when the select map button is clicked
	void set_select_map_action(const std::function<void()>& action);

<<<<<<< HEAD
	void force_new_dimensions(float scale,
	                          uint32_t standard_element_width,
	                          uint32_t standard_element_height);
=======
	void force_new_dimensions(uint32_t width, uint32_t height);
>>>>>>> 33331ce4

	// TODO(jmoerschbach): only used by multiplayer screen...
	void set_map_description_text(const std::string& text);
	void show_warning(const std::string& text);

private:
	int padding_;
	bool preconfigured_;

	UI::Textarea title_;
	UI::Box title_box_;
	UI::Box content_box_;
	UI::Textarea map_name_;
	UI::Button select_map_;
	UI::MultilineTextarea map_description_;
	UI::SuggestedTeamsBox suggested_teams_box_;

	void show_map_description(const Widelands::Map& map, GameSettingsProvider* settings);
	void show_map_description_savegame(const GameSettings& game_settings);
	void show_map_name(const GameSettings& game_settings);
};

#endif  // WL_UI_FSMENU_MAPDETAILSBOX_H<|MERGE_RESOLUTION|>--- conflicted
+++ resolved
@@ -39,13 +39,7 @@
 	/// passed callback is called when the select map button is clicked
 	void set_select_map_action(const std::function<void()>& action);
 
-<<<<<<< HEAD
-	void force_new_dimensions(float scale,
-	                          uint32_t standard_element_width,
-	                          uint32_t standard_element_height);
-=======
 	void force_new_dimensions(uint32_t width, uint32_t height);
->>>>>>> 33331ce4
 
 	// TODO(jmoerschbach): only used by multiplayer screen...
 	void set_map_description_text(const std::string& text);
