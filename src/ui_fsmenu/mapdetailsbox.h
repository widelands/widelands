/*
 * Copyright (C) 2002-2020 by the Widelands Development Team
 *
 * This program is free software; you can redistribute it and/or
 * modify it under the terms of the GNU General Public License
 * as published by the Free Software Foundation; either version 2
 * of the License, or (at your option) any later version.
 *
 * This program is distributed in the hope that it will be useful,
 * but WITHOUT ANY WARRANTY; without even the implied warranty of
 * MERCHANTABILITY or FITNESS FOR A PARTICULAR PURPOSE.  See the
 * GNU General Public License for more details.
 *
 * You should have received a copy of the GNU General Public License
 * along with this program; if not, write to the Free Software
 * Foundation, Inc., 51 Franklin Street, Fifth Floor, Boston, MA  02110-1301, USA.
 *
 */

#ifndef WL_UI_FSMENU_MAPDETAILSBOX_H
#define WL_UI_FSMENU_MAPDETAILSBOX_H

#include "logic/game_settings.h"
#include "logic/map.h"
#include "ui_basic/box.h"
#include "ui_basic/button.h"
#include "ui_basic/multilinetextarea.h"
#include "ui_basic/textarea.h"
#include "wui/suggested_teams_box.h"

class MapDetailsBox : public UI::Box {
public:
<<<<<<< HEAD
	MapDetailsBox(Panel* parent, bool preconfigured, uint32_t padding);
	~MapDetailsBox();
=======
	MapDetailsBox(Panel* parent,
	              bool preconfigured,
	              uint32_t standard_element_width,
	              uint32_t standard_element_height,
	              uint32_t padding);
	~MapDetailsBox() override;
>>>>>>> dc1a860c

	void update(GameSettingsProvider* settings, Widelands::Map& map);
	void update_from_savegame(GameSettingsProvider* settings);

	/// passed callback is called when the select map button is clicked
	void set_select_map_action(const std::function<void()>& action);

	void force_new_dimensions(uint32_t width, uint32_t height);

	// TODO(jmoerschbach): only used by multiplayer screen...
	void set_map_description_text(const std::string& text);
	void show_warning(const std::string& text);

private:
	int padding_;
	bool preconfigured_;

	UI::Textarea title_;
	UI::Box title_box_;
	UI::Box content_box_;
	UI::Textarea map_name_;
	UI::Button select_map_;
	UI::MultilineTextarea map_description_;
	UI::SuggestedTeamsBox suggested_teams_box_;

	void show_map_description(Widelands::Map& map, GameSettingsProvider* settings);
	void show_map_description_savegame(const GameSettings& game_settings);
	void show_map_name(const GameSettings& game_settings);
};

#endif  // WL_UI_FSMENU_MAPDETAILSBOX_H<|MERGE_RESOLUTION|>--- conflicted
+++ resolved
@@ -30,17 +30,8 @@
 
 class MapDetailsBox : public UI::Box {
 public:
-<<<<<<< HEAD
 	MapDetailsBox(Panel* parent, bool preconfigured, uint32_t padding);
-	~MapDetailsBox();
-=======
-	MapDetailsBox(Panel* parent,
-	              bool preconfigured,
-	              uint32_t standard_element_width,
-	              uint32_t standard_element_height,
-	              uint32_t padding);
 	~MapDetailsBox() override;
->>>>>>> dc1a860c
 
 	void update(GameSettingsProvider* settings, Widelands::Map& map);
 	void update_from_savegame(GameSettingsProvider* settings);
