--- conflicted
+++ resolved
@@ -32,13 +32,9 @@
 
 class FullscreenMenuLaunchSPG : public FullscreenMenuLaunchGame {
 public:
-<<<<<<< HEAD
-	FullscreenMenuLaunchSPG(FullscreenMenuMain&, GameSettingsProvider*, GameController* = nullptr);
-=======
-	FullscreenMenuLaunchSPG(Widelands::Game* preconfigured,
+	FullscreenMenuLaunchSPG(FullscreenMenuMain&, Widelands::Game* preconfigured,
 	                        GameSettingsProvider*,
 	                        GameController* = nullptr);
->>>>>>> 9f6338eb
 	~FullscreenMenuLaunchSPG() override;
 
 	void start() override;
