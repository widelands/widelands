--- conflicted
+++ resolved
@@ -83,16 +83,11 @@
 	uint32_t butw_;
 	uint32_t buth_;
 
-<<<<<<< HEAD
 	UI::Button select_map_;
 	UI::Dropdown<std::string> win_condition_dropdown_;
 	std::string last_win_condition_;
 	UI::Button back_, ok_;
-	UI::Button* pos_[MAX_PLAYERS];
-=======
-	UI::Button select_map_, wincondition_, back_, ok_;
 	UI::Button* pos_[kMaxPlayers];
->>>>>>> eb39eb0c
 	UI::Textarea title_, mapname_;
 	UI::Textarea name_, type_, team_, tribe_, init_, wincondition_type_;
 	GameSettingsProvider* settings_;
