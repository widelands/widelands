/*
 * Copyright (C) 2021-2024 by the Widelands Development Team
 *
 * This program is free software; you can redistribute it and/or
 * modify it under the terms of the GNU General Public License
 * as published by the Free Software Foundation; either version 2
 * of the License, or (at your option) any later version.
 *
 * This program is distributed in the hope that it will be useful,
 * but WITHOUT ANY WARRANTY; without even the implied warranty of
 * MERCHANTABILITY or FITNESS FOR A PARTICULAR PURPOSE.  See the
 * GNU General Public License for more details.
 *
 * You should have received a copy of the GNU General Public License
 * along with this program; if not, see <https://www.gnu.org/licenses/>.
 *
 */

#include "ui_fsmenu/addons/rows_ui.h"

#include <memory>

#include "graphic/image_cache.h"
#include "graphic/style_manager.h"
#include "graphic/text_layout.h"
#include "io/filesystem/layered_filesystem.h"
#include "ui_basic/messagebox.h"
#include "ui_fsmenu/addons/manager.h"
#include "ui_fsmenu/addons/remote_interaction.h"
#include "wlapplication_options.h"

namespace AddOnsUI {

namespace {

inline std::string safe_richtext_message(std::string body) {
	newlines_to_richtext(body);
	return as_richtext_paragraph(body, UI::FontStyle::kFsMenuLabel, UI::Align::kCenter);
}

void uninstall(AddOnsCtrl* ctrl, std::shared_ptr<AddOns::AddOnInfo> info, const bool local) {
	const bool is_map = ends_with(info->internal_name, ".map");

	if (!matches_keymod(SDL_GetModState(), KMOD_CTRL)) {
		UI::WLMessageBox w(
		   &ctrl->get_topmost_forefather(), UI::WindowStyle::kFsMenu, _("Uninstall"),
<<<<<<< HEAD
		   is_map ?
            safe_richtext_message(
		         format(local ? _("Are you certain that you want to uninstall this map?\n\n"
		                          "%1$s\n"
		                          "by %2$s\n"
		                          "%3$s\n\n"
		                          "Note that this map can not be downloaded again from the server.") :
                              _("Are you certain that you want to uninstall this map?\n\n"
		                          "%1$s\n"
		                          "by %2$s\n"
		                          "%3$s"),
		                info->descname(), info->author(), info->description())) :
            safe_richtext_message(format(
		         local ? _("Are you certain that you want to uninstall this add-on?\n\n"
		                   "%1$s\n"
		                   "by %2$s\n"
		                   "Version %3$s\n"
		                   "Category: %4$s\n"
		                   "%5$s\n\n"
		                   "Note that this add-on can not be downloaded again from the server.") :
                       _("Are you certain that you want to uninstall this add-on?\n\n"
		                   "%1$s\n"
		                   "by %2$s\n"
		                   "Version %3$s\n"
		                   "Category: %4$s\n"
		                   "%5$s"),
		         info->descname(), info->author(), AddOns::version_to_string(info->version),
		         AddOns::kAddOnCategories.at(info->category).descname(), info->description())),
=======
		   safe_richtext_message(
		      format(local ? _("Are you certain that you want to uninstall this add-on?\n\n"
		                       "%1$s\n"
		                       "by %2$s\n"
		                       "Version %3$s\n"
		                       "Category: %4$s\n"
		                       "%5$s\n\n"
		                       "Note that this add-on can not be downloaded again from the server.") :
		                     _("Are you certain that you want to uninstall this add-on?\n\n"
		                       "%1$s\n"
		                       "by %2$s\n"
		                       "Version %3$s\n"
		                       "Category: %4$s\n"
		                       "%5$s"),
		             info->descname(), info->author(), AddOns::version_to_string(info->version),
		             AddOns::kAddOnCategories.at(info->category).descname(), info->description())),
>>>>>>> 5a9087b0
		   UI::WLMessageBox::MBoxType::kOkCancel);
		if (w.run<UI::Panel::Returncodes>() != UI::Panel::Returncodes::kOk) {
			return;
		}
	}

	if (is_map) {
		// Maps only have this one file and no translations currently
		g_fs->fs_unlink(kMapsDir + FileSystem::file_separator() + kDownloadedMapsDir +
		                FileSystem::file_separator() + info->map_file_name);
		return ctrl->rebuild(true);
	}

	// Delete the add-on…
	g_fs->fs_unlink(kAddOnDir + FileSystem::file_separator() + info->internal_name);

	// …and its translations
	for (const std::string& locale : g_fs->list_directory(kAddOnLocaleDir)) {
		g_fs->fs_unlink(locale + FileSystem::file_separator() + "LC_MESSAGES" +
		                FileSystem::file_separator() + info->internal_name + ".mo");
	}

	for (auto it = AddOns::g_addons.begin(); it != AddOns::g_addons.end(); ++it) {
		if (it->first->internal_name == info->internal_name) {
			AddOns::g_addons.erase(it);
			if (info->category == AddOns::AddOnCategory::kTheme &&
			    template_dir() == AddOns::theme_addon_template_dir(info->internal_name)) {
				AddOns::update_ui_theme(AddOns::UpdateThemeAction::kAutodetect);
				ctrl->get_topmost_forefather().template_directory_changed();
			}
			if (info->category == AddOns::AddOnCategory::kUIPlugin) {
				ctrl->fsmm().reinit_plugins();
			}
			return ctrl->rebuild(true);
		}
	}
	NEVER_HERE();
}

std::string required_wl_version_and_sync_safety_string(std::shared_ptr<AddOns::AddOnInfo> info) {
	std::string result;
	if (!info->sync_safe) {
		result += "<br>";
		result += g_style_manager->font_style(UI::FontStyle::kWarning)
		             .as_font_tag(
		                _("This add-on is known to cause desyncs in multiplayer games and replays."));
	}
	if (!info->min_wl_version.empty() || !info->max_wl_version.empty()) {
		result += "<br>";
		std::string str;
		if (info->max_wl_version.empty()) {
			str += format(_("Requires a Widelands version of at least %s."), info->min_wl_version);
		} else if (info->min_wl_version.empty()) {
			str += format(_("Requires a Widelands version of at most %s."), info->max_wl_version);
		} else {
			str += format(_("Requires a Widelands version of at least %1$s and at most %2$s."),
			              info->min_wl_version, info->max_wl_version);
		}
		result += g_style_manager
		             ->font_style(info->matches_widelands_version() ? UI::FontStyle::kItalic :
		                                                              UI::FontStyle::kWarning)
		             .as_font_tag(str);
	}
	return result;
}

std::string assemble_map_description_text(const std::string& descr,
                                          const std::string& hint,
                                          const std::string& comment) {
	std::string result;

	if (!descr.empty()) {
		result += format(
		   "<vspace gap=%d><p>%s<br>%s</p>", kRowButtonSpacing,
		   g_style_manager->font_style(UI::FontStyle::kFsMenuInfoPanelHeading)
		      .as_font_tag(_("Description:")),
		   g_style_manager->font_style(UI::FontStyle::kFsMenuInfoPanelParagraph).as_font_tag(descr));
	}

	if (!hint.empty()) {
		result += format(
		   "<vspace gap=%d><p>%s<br>%s</p>", kRowButtonSpacing,
		   g_style_manager->font_style(UI::FontStyle::kFsMenuInfoPanelHeading)
		      .as_font_tag(_("Hint:")),
		   g_style_manager->font_style(UI::FontStyle::kFsMenuInfoPanelParagraph).as_font_tag(hint));
	}

	if (!comment.empty()) {
		result += format("<vspace gap=%d><p>%s<br>%s</p>", kRowButtonSpacing,
		                 g_style_manager->font_style(UI::FontStyle::kFsMenuInfoPanelHeading)
		                    .as_font_tag(_("Comment by uploader:")),
		                 g_style_manager->font_style(UI::FontStyle::kFsMenuInfoPanelParagraph)
		                    .as_font_tag(comment));
	}

	return result;
}

}  // namespace

InstalledAddOnRow::InstalledAddOnRow(Panel* parent,
                                     AddOnsCtrl* ctrl,
                                     std::shared_ptr<AddOns::AddOnInfo> info,
                                     bool enabled)
   : UI::Panel(parent,
               UI::PanelStyle::kFsMenu,
               format("installed_addon_row_%s", info->internal_name),
               0,
               0,
               3 * kRowButtonSize,
               2 * kRowButtonSize + 3 * kRowButtonSpacing),
     info_(info),
     enabled_(enabled),
     uninstall_(this,
                "uninstall",
                0,
                0,
                24,
                24,
                UI::ButtonStyle::kFsMenuSecondary,
                g_image_cache->get("images/wui/menus/exit.png"),
                _("Uninstall")),
     toggle_enabled_(this,
                     "on-off",
                     0,
                     0,
                     24,
                     24,
                     UI::ButtonStyle::kFsMenuSecondary,
                     g_image_cache->get(enabled ? "images/ui_basic/checkbox_checked.png" :
                                                  "images/ui_basic/checkbox_empty.png"),
                     enabled ? _("Disable") : _("Enable"),
                     UI::Button::VisualState::kFlat),
     icon_(this, UI::PanelStyle::kFsMenu, "icon", info_->icon),
     category_(this,
               UI::PanelStyle::kFsMenu,
               "category",
               g_image_cache->get(AddOns::kAddOnCategories.at(info->category).icon)),
     version_(this,
              UI::PanelStyle::kFsMenu,
              "version",
              UI::FontStyle::kFsMenuInfoPanelHeading,
              0,
              0,
              0,
              0,
              /** TRANSLATORS: (MajorVersion)+(MinorVersion) */
              format(_("%1$s+%2$u"), AddOns::version_to_string(info->version), info->i18n_version),
              UI::Align::kCenter),
     txt_(
        this,
        "description",
        0,
        0,
        24,
        24,
        UI::PanelStyle::kFsMenu,
        format(
           "<rt><p>%s</p><p>%s%s</p><p>%s</p></rt>",
           format(
              /** TRANSLATORS: Add-On localized name as header (Add-On internal name in italics) */
              _("%1$s %2$s"),
              g_style_manager->font_style(UI::FontStyle::kFsMenuInfoPanelHeading)
                 .as_font_tag(info->descname()),
              g_style_manager->font_style(UI::FontStyle::kItalic)
                 .as_font_tag(format(_("(%s)"), info->internal_name))),
           g_style_manager->font_style(UI::FontStyle::kItalic)
              .as_font_tag(format(_("by %s"), info->author())),
           required_wl_version_and_sync_safety_string(info),
           g_style_manager->font_style(UI::FontStyle::kFsMenuInfoPanelParagraph)
              .as_font_tag(info->description()))) {

	uninstall_.sigclicked.connect(
	   [ctrl, this]() { uninstall(ctrl, info_, !ctrl->is_remote(info_->internal_name)); });
	toggle_enabled_.sigclicked.connect([this, ctrl, info]() {
		enabled_ = !enabled_;
		for (auto& pair : AddOns::g_addons) {
			if (pair.first->internal_name == info->internal_name) {
				pair.second = !pair.second;
				toggle_enabled_.set_pic(g_image_cache->get(pair.second ?
				                                              "images/ui_basic/checkbox_checked.png" :
				                                              "images/ui_basic/checkbox_empty.png"));
				toggle_enabled_.set_tooltip(pair.second ? _("Disable") : _("Enable"));
				if (pair.first->category == AddOns::AddOnCategory::kTheme) {
					AddOns::update_ui_theme(pair.second ? AddOns::UpdateThemeAction::kEnableArgument :
					                                      AddOns::UpdateThemeAction::kAutodetect,
					                        pair.first->internal_name);
					get_topmost_forefather().template_directory_changed();
				} else if (pair.first->category == AddOns::AddOnCategory::kUIPlugin) {
					ctrl->fsmm().reinit_plugins();
				}
				return ctrl->rebuild(true);
			}
		}
		NEVER_HERE();
	});
	toggle_enabled_.set_enabled(info->matches_widelands_version());
	category_.set_handle_mouse(true);
	category_.set_tooltip(
	   format(_("Category: %s"), AddOns::kAddOnCategories.at(info->category).descname()));
	version_.set_handle_mouse(true);
	version_.set_tooltip(format(
	   /** TRANSLATORS: (MajorVersion)+(MinorVersion) */
	   _("Version: %1$s+%2$u"), AddOns::version_to_string(info->version), info->i18n_version));
	set_can_focus(true);
	layout();
}

void InstalledAddOnRow::layout() {
	UI::Panel::layout();
	if (get_w() <= 3 * kRowButtonSize) {
		// size not yet set
		return;
	}
	set_desired_size(get_w(), 2 * kRowButtonSize + 3 * kRowButtonSpacing);

	const int icon_size = 2 * kRowButtonSize + kRowButtonSpacing;
	icon_.set_size(icon_size, icon_size);
	icon_.set_pos(Vector2i(0, kRowButtonSpacing));
	uninstall_.set_size(kRowButtonSize, kRowButtonSize);
	category_.set_size(kRowButtonSize, kRowButtonSize);
	version_.set_size(3 * kRowButtonSize + 2 * kRowButtonSpacing, kRowButtonSize);
	toggle_enabled_.set_size(kRowButtonSize, kRowButtonSize);
	toggle_enabled_.set_pos(Vector2i(get_w() - 2 * kRowButtonSize - kRowButtonSpacing, 0));
	category_.set_pos(Vector2i(get_w() - 3 * kRowButtonSize - 2 * kRowButtonSpacing, 0));
	uninstall_.set_pos(Vector2i(get_w() - kRowButtonSize, 0));
	version_.set_pos(Vector2i(get_w() - 3 * kRowButtonSize - 2 * kRowButtonSpacing,
	                          kRowButtonSize + 3 * kRowButtonSpacing));
	txt_.set_size(get_w() - 3 * (kRowButtonSize + kRowButtonSpacing) - icon_size,
	              2 * kRowButtonSize + 3 * kRowButtonSpacing);
	txt_.set_pos(Vector2i(icon_size, 0));
}

void InstalledAddOnRow::draw(RenderTarget& r) {
	UI::Panel::draw(r);
	r.brighten_rect(Recti(0, 0, get_w(), get_h()), has_focus() ? enabled_ ? -40 : -30 :
	                                               enabled_    ? -20 :
	                                                             0);
}

void RemoteAddOnRow::draw(RenderTarget& r) {
	UI::Panel::draw(r);
	r.brighten_rect(Recti(0, 0, get_w(), get_h()), -20);
}

void MapRow::draw(RenderTarget& r) {
	UI::Panel::draw(r);
	r.brighten_rect(Recti(0, 0, get_w(), get_h()), -20);
}

RemoteAddOnRow::RemoteAddOnRow(Panel* parent,
                               AddOnsCtrl* ctrl,
                               std::shared_ptr<AddOns::AddOnInfo> info,
                               const AddOns::AddOnVersion& installed_version,
                               uint32_t installed_i18n_version)
   : UI::Panel(parent,
               UI::PanelStyle::kFsMenu,
               format("remote_addon_row_%s", info->internal_name),
               0,
               0,
               3 * kRowButtonSize,
               4 * kRowButtonSize),
     info_(info),
     install_(this,
              "install",
              0,
              0,
              24,
              24,
              UI::ButtonStyle::kFsMenuSecondary,
              g_image_cache->get("images/ui_basic/continue.png"),
              _("Install")),
     upgrade_(this,
              "upgrade",
              0,
              0,
              24,
              24,
              UI::ButtonStyle::kFsMenuSecondary,
              g_image_cache->get("images/wui/buildings/menu_up_train.png"),
              _("Upgrade")),
     uninstall_(this,
                "uninstall",
                0,
                0,
                24,
                24,
                UI::ButtonStyle::kFsMenuSecondary,
                g_image_cache->get("images/wui/menus/exit.png"),
                _("Uninstall")),
     interact_(this,
               "interact",
               0,
               0,
               24,
               24,
               UI::ButtonStyle::kFsMenuSecondary,
               "…",
               _("Comments and Votes")),
     icon_(this, UI::PanelStyle::kFsMenu, "icon", info_->icon),
     category_(this,
               UI::PanelStyle::kFsMenu,
               "category",
               g_image_cache->get(AddOns::kAddOnCategories.at(info->category).icon)),
     verified_(this,
               UI::PanelStyle::kFsMenu,
               "verified",
               g_image_cache->get(info->verified ? "images/ui_basic/list_selected.png" :
                                                   "images/ui_basic/stop.png")),
     quality_(this,
              UI::PanelStyle::kFsMenu,
              "quality",
              AddOnQuality::kQualities.at(info->quality)().icon),
     version_(this,
              UI::PanelStyle::kFsMenu,
              "version",
              UI::FontStyle::kFsMenuInfoPanelHeading,
              0,
              0,
              0,
              0,
              /** TRANSLATORS: (MajorVersion)+(MinorVersion) */
              format(_("%1$s+%2$u"), AddOns::version_to_string(info->version), info->i18n_version),
              UI::Align::kCenter),
     bottom_row_left_(this,
                      UI::PanelStyle::kFsMenu,
                      "timestamp",
                      UI::FontStyle::kFsTooltip,
                      0,
                      0,
                      0,
                      0,
                      time_string(info->upload_timestamp),
                      UI::Align::kLeft),
     bottom_row_right_(
        this,
        UI::PanelStyle::kFsMenu,
        "statistics",
        UI::FontStyle::kFsTooltip,
        0,
        0,
        0,
        0,
        info->internal_name.empty() ?
           "" :
           format(
              /** TRANSLATORS: Filesize • Download count • Average rating • Number of comments •
                 Number of screenshots */
              _("%1$s   ⬇ %2$u   ★ %3$s   “” %4$u   ▣ %5$u"),
              filesize_string(info->total_file_size),
              info->download_count,
              (info->number_of_votes() != 0u ? format_l("%.2f", info->average_rating()) : "–"),
              info->user_comments.size(),
              info->screenshots.size()),
        UI::Align::kRight),
     txt_(
        this,
        "description",
        0,
        0,
        24,
        24,
        UI::PanelStyle::kFsMenu,
        format(
           "<rt><p>%s</p><p>%s%s</p><p>%s</p></rt>",
           format(
              /** TRANSLATORS: Add-On localized name as header (Add-On internal name in italics) */
              _("%1$s %2$s"),
              g_style_manager->font_style(UI::FontStyle::kFsMenuInfoPanelHeading)
                 .as_font_tag(info->descname()),
              g_style_manager->font_style(UI::FontStyle::kItalic)
                 .as_font_tag(format(_("(%s)"), info->internal_name))),
           g_style_manager->font_style(UI::FontStyle::kItalic)
              .as_font_tag(
                 info->author() == info->upload_username ?
                    format(_("by %s"), info->author()) :
                    format(_("by %1$s (uploaded by %2$s)"), info->author(), info->upload_username)),
           required_wl_version_and_sync_safety_string(info),
           g_style_manager->font_style(UI::FontStyle::kFsMenuInfoPanelParagraph)
              .as_font_tag(info->description()))),
     full_upgrade_possible_(AddOns::is_newer_version(installed_version, info->version)) {

	interact_.sigclicked.connect([ctrl, info]() {
		RemoteInteractionWindow m(*ctrl, info);
		m.run<UI::Panel::Returncodes>();
	});
	uninstall_.sigclicked.connect([ctrl, this]() { uninstall(ctrl, info_, false); });
	install_.sigclicked.connect([ctrl, this]() {
		// Ctrl-click skips the confirmation. Never skip for non-verified stuff though.
		if (!info_->verified || !matches_keymod(SDL_GetModState(), KMOD_CTRL)) {
			UI::WLMessageBox w(
			   &ctrl->get_topmost_forefather(), UI::WindowStyle::kFsMenu, _("Install"),
			   safe_richtext_message(format(
			      _("Are you certain that you want to install this add-on?\n\n"
			        "%1$s\n"
			        "by %2$s\n"
			        "%3$s\n"
			        "Version %4$s\n"
			        "Category: %5$s\n"
			        "%6$s\n"),
			      info_->descname(), info_->author(),
			      (info_->verified ? _("Verified") : _("NOT VERIFIED")),
			      AddOns::version_to_string(info_->version),
			      AddOns::kAddOnCategories.at(info_->category).descname(), info_->description())),
			   UI::WLMessageBox::MBoxType::kOkCancel);
			if (w.run<UI::Panel::Returncodes>() != UI::Panel::Returncodes::kOk) {
				return;
			}
		}
		ctrl->install_or_upgrade(info_, false);
		ctrl->rebuild(true);
	});
#ifdef NDEBUG
	install_.set_enabled(info->matches_widelands_version());
#endif
	upgrade_.sigclicked.connect([this, ctrl, info, installed_version]() {
		if (!info->verified || !matches_keymod(SDL_GetModState(), KMOD_CTRL)) {
			UI::WLMessageBox w(
			   &ctrl->get_topmost_forefather(), UI::WindowStyle::kFsMenu, _("Upgrade"),
			   safe_richtext_message(
			      format(_("Are you certain that you want to upgrade this add-on?\n\n"
			               "%1$s\n"
			               "by %2$s\n"
			               "%3$s\n"
			               "Installed version: %4$s\n"
			               "Available version: %5$s\n"
			               "Category: %6$s\n"
			               "%7$s"),
			             info->descname(), info->author(),
			             (info->verified ? _("Verified") : _("NOT VERIFIED")),
			             AddOns::version_to_string(installed_version),
			             AddOns::version_to_string(info->version),
			             AddOns::kAddOnCategories.at(info->category).descname(), info->description())),
			   UI::WLMessageBox::MBoxType::kOkCancel);
			if (w.run<UI::Panel::Returncodes>() != UI::Panel::Returncodes::kOk) {
				return;
			}
		}
		ctrl->install_or_upgrade(info, !full_upgrade_possible_);
		ctrl->rebuild(true);
	});
#ifdef NDEBUG
	upgrade_.set_enabled(info->matches_widelands_version());
#endif
	if (info->internal_name.empty()) {
		install_.set_enabled(false);
		upgrade_.set_enabled(false);
		uninstall_.set_enabled(false);
		interact_.set_enabled(false);
	} else if (installed_version.empty()) {
		uninstall_.set_enabled(false);
		upgrade_.set_enabled(false);
	} else {
		install_.set_enabled(false);
		upgrade_.set_enabled(full_upgrade_possible_ || installed_i18n_version < info->i18n_version);
	}

	for (UI::Panel* p :
	     std::vector<UI::Panel*>{&category_, &version_, &verified_, &quality_, &bottom_row_right_}) {
		p->set_handle_mouse(true);
	}
	category_.set_tooltip(
	   format(_("Category: %s"), AddOns::kAddOnCategories.at(info->category).descname()));
	version_.set_tooltip(format(
	   /** TRANSLATORS: (MajorVersion)+(MinorVersion) */
	   _("Version: %1$s+%2$u"), AddOns::version_to_string(info->version), info->i18n_version));
	verified_.set_tooltip(
	   info->internal_name.empty() ?
	      _("Error") :
	   info->verified ?
	      _("Verified by the Widelands Development Team") :
	      _("This add-on was not checked by the Widelands Development Team yet. We cannot guarantee "
	        "that it does not contain harmful or offensive content."));
	quality_.set_tooltip(info->internal_name.empty() ?
	                        _("Error") :
	                        AddOnQuality::kQualities.at(info->quality)().description);
	bottom_row_right_.set_tooltip(
	   info->internal_name.empty() ?
	      "" :
	      format(
	         "%s<br>%s<br>%s<br>%s<br>%s",
	         format(ngettext("Total size: %u byte", "Total size: %u bytes", info->total_file_size),
	                info->total_file_size),
	         format(
	            ngettext("%u download", "%u downloads", info->download_count), info->download_count),
	         (info->number_of_votes() != 0u ?
	             format_l(ngettext("Average rating: %1$.3f (%2$u vote)",
	                               "Average rating: %1$.3f (%2$u votes)", info->number_of_votes()),
	                      info->average_rating(), info->number_of_votes()) :
	             _("No votes yet")),
	         format(ngettext("%u comment", "%u comments", info->user_comments.size()),
	                info->user_comments.size()),
	         format(ngettext("%u screenshot", "%u screenshots", info->screenshots.size()),
	                info->screenshots.size())));

	layout();
}

void RemoteAddOnRow::layout() {
	UI::Panel::layout();
	if (get_w() <= 3 * kRowButtonSize) {
		// size not yet set
		return;
	}
	set_desired_size(get_w(), 4 * kRowButtonSize);
	for (UI::Panel* p : std::vector<UI::Panel*>{
	        &install_, &uninstall_, &upgrade_, &category_, &version_, &verified_, &quality_}) {
		p->set_size(kRowButtonSize, kRowButtonSize);
	}
	const int icon_size = 2 * kRowButtonSize;
	icon_.set_size(icon_size, icon_size);
	icon_.set_pos(Vector2i(0, 0));
	version_.set_size(
	   3 * kRowButtonSize + 2 * kRowButtonSpacing, kRowButtonSize - kRowButtonSpacing);
	version_.set_pos(Vector2i(
	   get_w() - 3 * kRowButtonSize - 2 * kRowButtonSpacing, kRowButtonSize + kRowButtonSpacing));
	uninstall_.set_pos(Vector2i(get_w() - 3 * kRowButtonSize - 2 * kRowButtonSpacing, 0));
	upgrade_.set_pos(Vector2i(get_w() - 2 * kRowButtonSize - kRowButtonSpacing, 0));
	install_.set_pos(Vector2i(get_w() - kRowButtonSize, 0));
	interact_.set_size(2 * kRowButtonSize + kRowButtonSpacing, kRowButtonSize);
	interact_.set_pos(
	   Vector2i(get_w() - 2 * kRowButtonSize - kRowButtonSpacing, 2 * kRowButtonSize));
	category_.set_pos(
	   Vector2i(get_w() - 3 * kRowButtonSize - 2 * kRowButtonSpacing, 2 * kRowButtonSize));
	verified_.set_pos(Vector2i(0, 2 * kRowButtonSize));
	quality_.set_pos(Vector2i(kRowButtonSize, 2 * kRowButtonSize));
	txt_.set_size(
	   get_w() - icon_size - 3 * (kRowButtonSize + kRowButtonSpacing), 3 * kRowButtonSize);
	txt_.set_pos(Vector2i(icon_size, 0));
	bottom_row_left_.set_size(
	   get_w() / 2 - kRowButtonSpacing, kRowButtonSize - 2 * kRowButtonSpacing);
	bottom_row_right_.set_size(get_w() / 2 - kRowButtonSpacing, bottom_row_left_.get_h());
	bottom_row_left_.set_pos(
	   Vector2i(kRowButtonSpacing, 4 * kRowButtonSize - bottom_row_left_.get_h()));
	bottom_row_right_.set_pos(Vector2i(bottom_row_left_.get_x() + bottom_row_left_.get_w(),
	                                   4 * kRowButtonSize - bottom_row_right_.get_h()));
}

bool RemoteAddOnRow::upgradeable() const {
	return upgrade_.enabled();
}

MapRow::MapRow(Panel* parent,
               AddOnsCtrl* ctrl,
               std::shared_ptr<AddOns::AddOnInfo> info,
               bool installed)
   : UI::Panel(parent,
               UI::PanelStyle::kFsMenu,
               format("map_row_%s", info->internal_name),
               0,
               0,
               kRowButtonSize,
               7 * kRowButtonSize + kRowButtonSpacing),
     info_(info),
     minimap_(this, UI::PanelStyle::kFsMenu, "minimap", info_->icon),
     install_(this,
              "install",
              0,
              0,
              24,
              24,
              UI::ButtonStyle::kFsMenuSecondary,
              g_image_cache->get("images/ui_basic/continue.png"),
              _("Install")),
     uninstall_(this,
                "uninstall",
                0,
                0,
                24,
                24,
                UI::ButtonStyle::kFsMenuSecondary,
                g_image_cache->get("images/wui/menus/exit.png"),
                _("Uninstall")),
     interact_(this,
               "interact",
               0,
               0,
               24,
               24,
               UI::ButtonStyle::kFsMenuSecondary,
               "…",
               _("Comments and Votes")),
     txt_(this,
          "description",
          0,
          0,
          24,
          24,
          UI::PanelStyle::kFsMenu,
          format("<rt><p>%s</p><p>%s%s</p><p>%s</p>%s</rt>",
                 format(_("%1$s %2$s"),
                        g_style_manager->font_style(UI::FontStyle::kFsMenuInfoPanelHeading)
                           .as_font_tag(info->descname()),
                        g_style_manager->font_style(UI::FontStyle::kItalic)
                           .as_font_tag(format(_("(%s)"), info->internal_name))),
                 g_style_manager->font_style(UI::FontStyle::kItalic)
                    .as_font_tag(info->author() == info->upload_username ?
                                    format(_("by %s"), info->author()) :
                                    format(_("by %1$s (uploaded by %2$s)"),
                                           info->author(),
                                           info->upload_username)),
                 required_wl_version_and_sync_safety_string(info),
                 g_style_manager->font_style(UI::FontStyle::kFsMenuInfoPanelHeading)
                    .as_font_tag(format(_("Size: %1$u×%2$u • Max Players: %3$u • %4$s"),
                                        info->map_width,
                                        info->map_height,
                                        info->map_nr_players,
                                        info->map_world_name.empty() ?
                                           _("One World") :
                                           i18n::translate(info->map_world_name))),
                 assemble_map_description_text(
                    info->description(), info->map_hint(), info->map_uploader_comment()))),
     bottom_row_(
        this,
        UI::PanelStyle::kFsMenu,
        "bottom_row",
        UI::FontStyle::kFsTooltip,
        0,
        0,
        0,
        0,
        format(
           /** TRANSLATORS: Timestamp · Filesize · Download count · Average rating ·
              Number of comments */
           _("%1$s   %2$s   ⬇ %3$u   ★ %4$s   “” %5$u"),
           time_string(info->upload_timestamp),
           filesize_string(info->total_file_size),
           info->download_count,
           (info->number_of_votes() != 0u ? format_l("%.2f", info->average_rating()) : "–"),
           info->user_comments.size()),
        UI::Align::kLeft) {
	interact_.sigclicked.connect([ctrl, info]() {
		RemoteInteractionWindow m(*ctrl, info);
		m.run<UI::Panel::Returncodes>();
	});
	uninstall_.sigclicked.connect(
	   [ctrl, this]() { uninstall(ctrl, info_, !ctrl->is_remote(info_->internal_name)); });
	install_.sigclicked.connect([ctrl, this]() {
		// No need to confirm for maps
		ctrl->install_map(info_);
		ctrl->rebuild(true);
	});
#ifdef NDEBUG
	install_.set_enabled(info->matches_widelands_version());
#endif

	if (installed) {
		install_.set_enabled(false);
	} else {
		uninstall_.set_enabled(false);
	}

	bottom_row_.set_handle_mouse(true);
	bottom_row_.set_tooltip(format(
	   "%s<br>%s<br>%s<br>%s",
	   format(ngettext("Total size: %u byte", "Total size: %u bytes", info->total_file_size),
	          info->total_file_size),
	   format(ngettext("%u download", "%u downloads", info->download_count), info->download_count),
	   (info->number_of_votes() != 0u ?
          format_l(ngettext("Average rating: %1$.3f (%2$u vote)",
	                         "Average rating: %1$.3f (%2$u votes)", info->number_of_votes()),
	                info->average_rating(), info->number_of_votes()) :
          _("No votes yet")),
	   format(ngettext("%u comment", "%u comments", info->user_comments.size()),
	          info->user_comments.size())));
	set_can_focus(true);
	layout();
}

void MapRow::layout() {
	UI::Panel::layout();
	if (get_w() <= 6 * kRowButtonSize) {
		// size not yet set
		return;
	}

	set_desired_size(get_w(), 7 * kRowButtonSize + kRowButtonSpacing);

	minimap_.set_size(6 * kRowButtonSize, 6 * kRowButtonSize);
	install_.set_size(kRowButtonSize, kRowButtonSize);
	uninstall_.set_size(kRowButtonSize, kRowButtonSize);
	interact_.set_size(kRowButtonSize, kRowButtonSize);
	bottom_row_.set_size(get_w() - 3 * kRowButtonSize - 3 * kRowButtonSpacing, bottom_row_.get_h());
	txt_.set_size(get_w() - 6 * kRowButtonSize - kRowButtonSpacing, 6 * kRowButtonSize);

	bottom_row_.set_pos(Vector2i(0, 7 * kRowButtonSize - bottom_row_.get_h()));
	interact_.set_pos(Vector2i(get_w() - kRowButtonSize, 6 * kRowButtonSize + kRowButtonSpacing));
	uninstall_.set_pos(
	   Vector2i(interact_.get_x() - kRowButtonSize - kRowButtonSpacing, interact_.get_y()));
	install_.set_pos(
	   Vector2i(uninstall_.get_x() - kRowButtonSize - kRowButtonSpacing, interact_.get_y()));
	txt_.set_pos(Vector2i(6 * kRowButtonSize + kRowButtonSpacing, 0));
}

}  // namespace AddOnsUI<|MERGE_RESOLUTION|>--- conflicted
+++ resolved
@@ -44,7 +44,6 @@
 	if (!matches_keymod(SDL_GetModState(), KMOD_CTRL)) {
 		UI::WLMessageBox w(
 		   &ctrl->get_topmost_forefather(), UI::WindowStyle::kFsMenu, _("Uninstall"),
-<<<<<<< HEAD
 		   is_map ?
             safe_richtext_message(
 		         format(local ? _("Are you certain that you want to uninstall this map?\n\n"
@@ -73,24 +72,6 @@
 		                   "%5$s"),
 		         info->descname(), info->author(), AddOns::version_to_string(info->version),
 		         AddOns::kAddOnCategories.at(info->category).descname(), info->description())),
-=======
-		   safe_richtext_message(
-		      format(local ? _("Are you certain that you want to uninstall this add-on?\n\n"
-		                       "%1$s\n"
-		                       "by %2$s\n"
-		                       "Version %3$s\n"
-		                       "Category: %4$s\n"
-		                       "%5$s\n\n"
-		                       "Note that this add-on can not be downloaded again from the server.") :
-		                     _("Are you certain that you want to uninstall this add-on?\n\n"
-		                       "%1$s\n"
-		                       "by %2$s\n"
-		                       "Version %3$s\n"
-		                       "Category: %4$s\n"
-		                       "%5$s"),
-		             info->descname(), info->author(), AddOns::version_to_string(info->version),
-		             AddOns::kAddOnCategories.at(info->category).descname(), info->description())),
->>>>>>> 5a9087b0
 		   UI::WLMessageBox::MBoxType::kOkCancel);
 		if (w.run<UI::Panel::Returncodes>() != UI::Panel::Returncodes::kOk) {
 			return;
