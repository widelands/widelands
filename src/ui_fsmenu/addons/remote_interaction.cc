/*
 * Copyright (C) 2021 by the Widelands Development Team
 *
 * This program is free software; you can redistribute it and/or
 * modify it under the terms of the GNU General Public License
 * as published by the Free Software Foundation; either version 2
 * of the License, or (at your option) any later version.
 *
 * This program is distributed in the hope that it will be useful,
 * but WITHOUT ANY WARRANTY; without even the implied warranty of
 * MERCHANTABILITY or FITNESS FOR A PARTICULAR PURPOSE.  See the
 * GNU General Public License for more details.
 *
 * You should have received a copy of the GNU General Public License
 * along with this program; if not, write to the Free Software
 * Foundation, Inc., 51 Franklin Street, Fifth Floor, Boston, MA  02110-1301, USA.
 *
 */

#include "ui_fsmenu/addons/remote_interaction.h"

#include <memory>
#include <regex>

#include "base/log.h"
#include "base/string.h"
#include "graphic/font_handler.h"
#include "graphic/image_cache.h"
#include "graphic/style_manager.h"
#include "graphic/text_layout.h"
#include "ui_basic/color_chooser.h"
#include "ui_basic/messagebox.h"
#include "ui_fsmenu/addons/manager.h"

namespace FsMenu {
namespace AddOnsUI {

static const std::string kVotingTabName("votes");

std::map<std::pair<std::string, std::string>, std::string>
   RemoteInteractionWindow::downloaded_screenshots_cache_;

/* CommentRow implementation */

CommentRow::CommentRow(AddOnsCtrl& ctrl,
                       std::shared_ptr<AddOns::AddOnInfo> info,
                       RemoteInteractionWindow& r,
                       UI::Panel& parent,
                       const std::string& text,
                       const size_t& index)
   : UI::Box(&parent, UI::PanelStyle::kFsMenu, 0, 0, UI::Box::Horizontal),
     ctrl_(ctrl),
     info_(info),
     index_(index),
     layouting_(false),
     text_(this,
           0,
           0,
           0,
           0,
           UI::PanelStyle::kFsMenu,
           text,
           UI::Align::kLeft,
           UI::MultilineTextarea::ScrollMode::kNoScrolling),
     buttons_(this, UI::PanelStyle::kFsMenu, 0, 0, UI::Box::Vertical),
     edit_(&buttons_, "edit", 0, 0, 0, 0, UI::ButtonStyle::kFsMenuSecondary, _("Edit…")),
     delete_(&buttons_, "delete", 0, 0, 0, 0, UI::ButtonStyle::kFsMenuSecondary, _("Delete")) {
	buttons_.add(&edit_, UI::Box::Resizing::kFullSize);
	buttons_.add_space(kRowButtonSpacing);
	buttons_.add(&delete_, UI::Box::Resizing::kFullSize);

	add(&text_, UI::Box::Resizing::kExpandBoth);
	buttons_.add_space(kRowButtonSpacing);
	add(&buttons_, UI::Box::Resizing::kFullSize);

	edit_.sigclicked.connect([this, &r]() {
		if (ctrl_.username().empty()) {
			return;
		}
		CommentEditor m(ctrl_, info_, &index_);
		if (m.run<UI::Panel::Returncodes>() == UI::Panel::Returncodes::kOk) {
			r.update_data();
		}
	});
	delete_.sigclicked.connect([this, &r]() {
		if (ctrl_.username().empty()) {
			return;
		}
		{
			UI::WLMessageBox m(&get_topmost_forefather(), UI::WindowStyle::kFsMenu, _("Delete"),
			                   _("Are you sure you want to delete this comment?"),
			                   UI::WLMessageBox::MBoxType::kOkCancel);
			if (m.run<UI::Panel::Returncodes>() != UI::Panel::Returncodes::kOk) {
				return;
			}
		}
		try {
			ctrl_.net().comment(*info_, "", &index_);
			*info_ = ctrl_.net().fetch_one_remote(info_->internal_name);
		} catch (const std::exception& e) {
			log_err("Delete comment #%" PRIuS " for %s: %s", index_, info_->internal_name.c_str(),
			        e.what());
			UI::WLMessageBox m(
			   &get_topmost_forefather(), UI::WindowStyle::kFsMenu, _("Error"),
			   format(_("The comment could not be deleted.\n\nError Message:\n%s"), e.what()),
			   UI::WLMessageBox::MBoxType::kOk);
			m.run<UI::Panel::Returncodes>();
		}
		r.update_data();
	});

	update_edit_enabled();
	initialization_complete();
}

/** The server disallows editing a comment more than 24 hours after posting. */
constexpr std::time_t kCommentEditTimeout = 24 * 60 * 60;

void CommentRow::update_edit_enabled() {
	/* Admins can edit all posts at all times;
	 * normal users can edit only their own posts and only if the post was never edited
	 * by an admin yet and only within the server-defined timeout after posting.
	 */
	const AddOns::AddOnComment& comment = info_->user_comments.at(index_);
	const std::time_t now = std::chrono::system_clock::to_time_t(std::chrono::system_clock::now());

	buttons_.set_visible(
	   !ctrl_.username().empty() &&
	   (ctrl_.net().is_admin() ||
	    (comment.username == ctrl_.username() &&
	     (comment.editor.empty() || comment.editor == ctrl_.username()) &&
	     (now < comment.timestamp || now - comment.timestamp < kCommentEditTimeout))));
	layout();
}

void CommentRow::layout() {
	if (layouting_) {
		return;
	}
	layouting_ = true;

	text_.set_visible(false);  // Prevent the text from taking up all available space
	UI::Box::layout();
	text_.set_visible(true);

	layouting_ = false;
}

/* CommentEditor implementation */

CommentEditor::CommentEditor(AddOnsCtrl& ctrl,
                             std::shared_ptr<AddOns::AddOnInfo> info,
                             const size_t* index)
   : UI::Window(&ctrl.get_topmost_forefather(),
                UI::WindowStyle::kFsMenu,
                "write_comment",
                0,
                0,
                100,
                100,
                index == nullptr ? _("Write Comment") : _("Edit Comment")),
     info_(info),
     index_(index),
     main_box_(this, UI::PanelStyle::kFsMenu, 0, 0, UI::Box::Vertical),
     markup_box_(&main_box_, UI::PanelStyle::kFsMenu, 0, 0, UI::Box::Horizontal),
     buttons_box_(&main_box_, UI::PanelStyle::kFsMenu, 0, 0, UI::Box::Horizontal),
     preview_(&main_box_, 0, 0, 300, 150, UI::PanelStyle::kFsMenu, "", UI::Align::kLeft),
     text_(new UI::MultilineEditbox(&main_box_, 0, 0, 450, 200, UI::PanelStyle::kFsMenu)),
     ok_(&buttons_box_,
         "ok",
         0,
         0,
         kRowButtonSize,
         kRowButtonSize,
         UI::ButtonStyle::kFsMenuPrimary,
         _("OK")),
     reset_(&buttons_box_,
            "reset",
            0,
            0,
            kRowButtonSize,
            kRowButtonSize,
            UI::ButtonStyle::kFsMenuSecondary,
            _("Reset")),
     cancel_(&buttons_box_,
             "cancel",
             0,
             0,
             kRowButtonSize,
             kRowButtonSize,
             UI::ButtonStyle::kFsMenuSecondary,
             _("Cancel")) {
	if (ctrl.username().empty()) {
		die();
		return;
	}

	buttons_box_.add(&cancel_, UI::Box::Resizing::kExpandBoth);
	buttons_box_.add_space(kRowButtonSpacing);
	buttons_box_.add(&reset_, UI::Box::Resizing::kExpandBoth);
	buttons_box_.add_space(kRowButtonSpacing);
	buttons_box_.add(&ok_, UI::Box::Resizing::kExpandBoth);

	auto markup_button = [this](const std::string& name, const std::string& open,
	                            const std::string& close, const std::string& title,
	                            const std::string& tt) {
		UI::Button* b = new UI::Button(&markup_box_, name, 0, 0, kRowButtonSize, kRowButtonSize,
		                               UI::ButtonStyle::kFsMenuMenu, title, tt);
		b->sigclicked.connect([this, open, close]() { apply_format(open, close); });
		return b;
	};
	markup_box_.add(markup_button("markup_bold", "<font bold=true>", "</font>",
	                              /** TRANSLATORS: Short for Bold text markup */
	                              pgettext("markup", "B"), _("Bold")));
	markup_box_.add_space(kRowButtonSpacing);
	markup_box_.add(markup_button("markup_italic", "<font italic=true>", "</font>",
	                              /** TRANSLATORS: Short for Italic text markup */
	                              pgettext("markup", "I"), _("Italic")));
	markup_box_.add_space(kRowButtonSpacing);
	markup_box_.add(markup_button("markup_line", "<font underline=true>", "</font>",
	                              /** TRANSLATORS: Short for Underline text markup */
	                              pgettext("markup", "_"), _("Underline")));
	markup_box_.add_space(kRowButtonSpacing);
	markup_box_.add(markup_button("markup_shadow", "<font shadow=true>", "</font>",
	                              /** TRANSLATORS: Short for Shadow text markup */
	                              pgettext("markup", "S"), _("Shadow")));
	markup_box_.add_space(kRowButtonSpacing);
	{
		UI::Button* b = new UI::Button(&markup_box_, "markup_color", 0, 0, kRowButtonSize,
		                               kRowButtonSize, UI::ButtonStyle::kFsMenuMenu,
		                               /** TRANSLATORS: Short for Color text markup */
		                               pgettext("markup", "C"), _("Color…"));
		b->sigclicked.connect([this]() {
			UI::ColorChooser c(
			   &get_topmost_forefather(), UI::WindowStyle::kFsMenu, RGBColor(0xffffff), nullptr);
			if (c.run<UI::Panel::Returncodes>() == UI::Panel::Returncodes::kOk) {
				std::string str = "<font color=";
				str += c.get_color().hex_value();
				str += ">";
				apply_format(str, "</font>");
			}
		});
		markup_box_.add(b);
	}
	markup_box_.add_space(kRowButtonSpacing);
	markup_box_.add(markup_button("markup_tiny", "<font size=8>", "</font>",
	                              /** TRANSLATORS: Short for Tiny text markup */
	                              pgettext("markup", "1"), _("Tiny")));
	markup_box_.add_space(kRowButtonSpacing);
	markup_box_.add(markup_button("markup_small", "<font size=11>", "</font>",
	                              /** TRANSLATORS: Short for Small text markup */
	                              pgettext("markup", "2"), _("Small")));
	markup_box_.add_space(kRowButtonSpacing);
	markup_box_.add(markup_button("markup_normal", "<font size=14>", "</font>",
	                              /** TRANSLATORS: Short for Medium text markup */
	                              pgettext("markup", "3"), _("Medium")));
	markup_box_.add_space(kRowButtonSpacing);
	markup_box_.add(markup_button("markup_large", "<font size=18>", "</font>",
	                              /** TRANSLATORS: Short for Large text markup */
	                              pgettext("markup", "4"), _("Large")));
	markup_box_.add_space(kRowButtonSpacing);
	markup_box_.add(markup_button("markup_huge", "<font size=24>", "</font>",
	                              /** TRANSLATORS: Short for Huge text markup */
	                              pgettext("markup", "5"), _("Huge")));
	markup_box_.add_space(kRowButtonSpacing);

	main_box_.add(&markup_box_, UI::Box::Resizing::kAlign, UI::Align::kRight);
	main_box_.add_space(kRowButtonSpacing);
	main_box_.add(text_, UI::Box::Resizing::kFullSize);
	main_box_.add_space(kRowButtonSpacing);
	main_box_.add(&preview_, UI::Box::Resizing::kFullSize);
	main_box_.add_space(kRowButtonSpacing);
	main_box_.add(&buttons_box_, UI::Box::Resizing::kFullSize);

	cancel_.sigclicked.connect([this]() { die(); });
	reset_.sigclicked.connect([this]() { reset_text(); });
	ok_.sigclicked.connect([this, &ctrl]() {
		try {
			std::string message = text_->get_text();
			if (message.empty()) {
				return;
			}
			ctrl.net().comment(*info_, message, index_);
			*info_ = ctrl.net().fetch_one_remote(info_->internal_name);
			end_modal<UI::Panel::Returncodes>(UI::Panel::Returncodes::kOk);
		} catch (const std::exception& e) {
			if (index_ == nullptr) {
				log_err("Create new comment for %s: %s", info_->internal_name.c_str(), e.what());
			} else {
				log_err("Edit comment #%" PRIuS " for %s: %s", *index_, info_->internal_name.c_str(),
				        e.what());
			}
			UI::WLMessageBox m(
			   &get_topmost_forefather(), UI::WindowStyle::kFsMenu, _("Error"),
			   format(_("The comment could not be submitted.\n\nError Message:\n%s"), e.what()),
			   UI::WLMessageBox::MBoxType::kOk);
			m.run<UI::Panel::Returncodes>();
		}
	});

	reset_text();
	set_center_panel(&main_box_);
	center_to_parent();
	text_->focus();

	initialization_complete();
}

void CommentEditor::think() {
	UI::Window::think();

	std::string p = "<rt><p>";
	p += g_style_manager->font_style(UI::FontStyle::kItalic).as_font_tag(_("Preview:"));
	p += "</p><p>";

	std::string message = text_->get_text();
	for (;;) {
		size_t pos = message.find('\n');
		if (pos == std::string::npos) {
			break;
		}
		message = message.replace(pos, 1, "<br>");
	}

	p += g_style_manager->font_style(UI::FontStyle::kFsMenuInfoPanelParagraph).as_font_tag(message);
	p += "</p></rt>";

	ok_.set_enabled(!message.empty());
	try {
		// TODO(Nordfriese): The font renderer produces memory leaks if the text
		// is invalid (which is exactly what we're trying to check here). There
		// must be a safer (and faster) way to check whether the text is valid.
		UI::g_fh->render(p, preview_.get_inner_w());
	} catch (const std::exception& e) {
		ok_.set_enabled(false);
		p = "<rt><p>";
		p += g_style_manager->font_style(UI::FontStyle::kFsMenuInfoPanelHeading)
		        .as_font_tag(_("The comment contains invalid richtext markup:"));
		p += "</p><p>";
		p += g_style_manager->font_style(UI::FontStyle::kFsMenuInfoPanelParagraph)
		        .as_font_tag(richtext_escape(e.what()));
		p += "</p></rt>";
	}

	if (preview_.get_text() != p) {
		preview_.set_text(p);
	}
}

void CommentEditor::apply_format(const std::string& open_tag, const std::string& close_tag) {
	const size_t caret = text_->get_caret_pos();
	if (text_->has_selection()) {
		std::string str = open_tag;
		str += text_->get_selected_text();
		str += close_tag;
		text_->replace_selected_text(str);
	} else {
		std::string str = text_->get_text().substr(0, caret);
		str += open_tag;
		str += close_tag;
		str += text_->get_text().substr(caret);
		text_->set_text(str);
		text_->set_caret_pos(caret + open_tag.size());
	}
	text_->focus();
}

void CommentEditor::reset_text() {
	text_->set_text(index_ == nullptr ? "" : info_->user_comments.at(*index_).message);
	think();
}

/* TransifexSettingsBox implementation */

class TransifexSettingsBox : public UI::Box {
public:
	TransifexSettingsBox(UI::Box& parent, std::shared_ptr<AddOns::AddOnInfo> info)
	   : UI::Box(&parent, UI::PanelStyle::kFsMenu, 0, 0, UI::Box::Vertical),
	     priority_(this, 0, 0, 0, 0, UI::PanelStyle::kFsMenu),
	     name_(this, 0, 0, 450, UI::PanelStyle::kFsMenu),
	     categories_(this, 0, 0, 0, UI::PanelStyle::kFsMenu) {
		add(new UI::Textarea(this, UI::PanelStyle::kFsMenu, UI::FontStyle::kFsMenuInfoPanelHeading,
		                     pgettext("tx", "Priority:"), UI::Align::kCenter),
		    UI::Box::Resizing::kFullSize);
		add_space(kRowButtonSpacing);
		add(&priority_, UI::Box::Resizing::kFullSize);
		add_space(kRowButtonSpacing);
		add(new UI::Textarea(
		       this, UI::PanelStyle::kFsMenu, UI::FontStyle::kFsMenuInfoPanelHeading,
		       /** TRANSLATORS: "Resource" here refers to the name of a translation unit */
		       pgettext("tx", "Resource Name:"), UI::Align::kCenter),
		    UI::Box::Resizing::kFullSize);
		add_space(kRowButtonSpacing);
		add(&name_, UI::Box::Resizing::kFullSize);
		add_space(kRowButtonSpacing);
		add(new UI::Textarea(this, UI::PanelStyle::kFsMenu, UI::FontStyle::kFsMenuInfoPanelHeading,
		                     pgettext("tx", "Categories (whitespace-separated; characters only):"),
		                     UI::Align::kCenter),
		    UI::Box::Resizing::kFullSize);
		add_space(kRowButtonSpacing);
		add(&categories_, UI::Box::Resizing::kFullSize);
		add_space(kRowButtonSpacing);
		add(new UI::Textarea(this, UI::PanelStyle::kFsMenu, UI::FontStyle::kFsMenuInfoPanelHeading,
		                     _("This may take several minutes. Please be patient."),
		                     UI::Align::kCenter),
		    UI::Box::Resizing::kFullSize);

		name_.set_text(info->unlocalized_descname);
		priority_.add(pgettext("priority", "Low"), "normal", nullptr, false);
		priority_.add(pgettext("priority", "Normal"), "high", nullptr, true);
		priority_.add(pgettext("priority", "High"), "urgent", nullptr, false);
		priority_.set_desired_size(300, priority_.get_lineheight() * (priority_.size() + 1));
	}

	/** Whether the data is valid and can be submitted. */
	bool ok_enabled() const {
		return priority_.has_selection() && !name_.text().empty() &&
		       std::regex_match(categories_.text(), std::regex("^( *[a-zA-Z]+)+ *$"));
	}

	/**
	 * Generate the data for the server command, in the format
	 * "Priority <Linefeed> Name <Linefeed> [Categories]".
	 */
	std::string make_data() const {
		std::string str = priority_.get_selected();
		str += '\n';
		str += name_.text();
		str += "\n[";

		str += std::regex_replace(categories_.text(), std::regex("( *)([a-zA-Z]+)( +|$)"), "\"$2\",");
		str.pop_back();  // strip last ','

		str += ']';
		return str;
	}

private:
	UI::Listselect<std::string> priority_;
	UI::EditBox name_, categories_;
};

/* AdminDialog implementation */

AdminDialog::AdminDialog(AddOnsCtrl& parent,
                         RemoteInteractionWindow& riw,
                         std::shared_ptr<AddOns::AddOnInfo> info,
                         AddOns::NetAddons::AdminAction a)
   : UI::Window(parent.get_parent(),
                UI::WindowStyle::kFsMenu,
                info->internal_name,
                0,
                0,
                0,
                0,
                info->descname()),
     main_box_(this, UI::PanelStyle::kFsMenu, 0, 0, UI::Box::Vertical),
     buttons_box_(&main_box_, UI::PanelStyle::kFsMenu, 0, 0, UI::Box::Horizontal),
     ok_(&buttons_box_, "ok", 0, 0, kRowButtonSize, 0, UI::ButtonStyle::kFsMenuPrimary, _("OK")),
     cancel_(&buttons_box_,
             "cancel",
             0,
             0,
             kRowButtonSize,
             0,
             UI::ButtonStyle::kFsMenuSecondary,
             _("Cancel")),
     list_(nullptr),
     text_(nullptr),
     txsettings_(nullptr) {
	switch (a) {
	case AddOns::NetAddons::AdminAction::kDelete: {
		text_ = new UI::MultilineEditbox(&main_box_, 0, 0, 450, 200, UI::PanelStyle::kFsMenu);
		text_->focus();

		main_box_.add(new UI::Textarea(
		                 &main_box_, UI::PanelStyle::kFsMenu, UI::FontStyle::kFsMenuInfoPanelHeading,
		                 _("Please explain why you are deleting this add-on."), UI::Align::kCenter),
		              UI::Box::Resizing::kFullSize);
		main_box_.add_space(kRowButtonSpacing);
		main_box_.add(text_, UI::Box::Resizing::kExpandBoth);
		break;
	}
	case AddOns::NetAddons::AdminAction::kSetupTx: {
		txsettings_ = new TransifexSettingsBox(main_box_, info);
		main_box_.add(txsettings_, UI::Box::Resizing::kFullSize);
		break;
	}
	default: {
		list_ = new UI::Listselect<std::string>(&main_box_, 0, 0, 0, 0, UI::PanelStyle::kFsMenu);

		switch (a) {
		case AddOns::NetAddons::AdminAction::kVerify:
			/** TRANSLATORS: This add-on has not yet been verified */
			list_->add(_("Unchecked"), "0", nullptr, !info->verified);
			/** TRANSLATORS: This add-on has been verified */
			list_->add(_("Verified"), "1", nullptr, info->verified);
			break;
		case AddOns::NetAddons::AdminAction::kSyncSafe:
			/** TRANSLATORS: This add-on is known to cause desyncs */
			list_->add(_("Desyncs"), "false", nullptr, !info->sync_safe);
			/** TRANSLATORS: This add-on will not cause desyncs */
			list_->add(_("Sync-safe"), "true", nullptr, info->sync_safe);
			break;
		case AddOns::NetAddons::AdminAction::kQuality:
			for (const auto& pair : AddOnQuality::kQualities) {
				const AddOnQuality q = pair.second();
				list_->add(q.name, std::to_string(pair.first), q.icon, pair.first == info->quality,
				           q.description);
			}
			break;
		default:
			NEVER_HERE();
		}

		list_->set_desired_size(300, list_->get_lineheight() * (list_->size() + 1));
		main_box_.add(list_, UI::Box::Resizing::kExpandBoth);
		break;
	}
	}

	buttons_box_.add(&cancel_, UI::Box::Resizing::kExpandBoth);
	buttons_box_.add_space(kRowButtonSpacing);
	buttons_box_.add(&ok_, UI::Box::Resizing::kExpandBoth);
	main_box_.add_space(kRowButtonSpacing);
	main_box_.add(&buttons_box_, UI::Box::Resizing::kFullSize);

	cancel_.sigclicked.connect([this]() { die(); });
	ok_.sigclicked.connect([this, info, a, &parent, &riw]() {
		try {
			switch (a) {
			case AddOns::NetAddons::AdminAction::kDelete:
				parent.net().admin_action(a, *info, text_->get_text());
				riw.die();
				parent.erase_remote(info);
				break;

			case AddOns::NetAddons::AdminAction::kSetupTx:
				parent.net().admin_action(a, *info, txsettings_->make_data());
				break;

			default:
				parent.net().admin_action(a, *info, list_->get_selected());
				*info = parent.net().fetch_one_remote(info->internal_name);
				riw.update_data();
				break;
			}

			parent.rebuild(false);
			die();
		} catch (const std::exception& e) {
			UI::WLMessageBox m(&get_topmost_forefather(), UI::WindowStyle::kFsMenu, _("Error"),
			                   e.what(), UI::WLMessageBox::MBoxType::kOk);
			m.run<UI::Panel::Returncodes>();
		}
	});

	set_center_panel(&main_box_);
	center_to_parent();
	initialization_complete();
}

void AdminDialog::think() {
	UI::Window::think();
	if (text_ != nullptr) {
		ok_.set_enabled(!text_->get_text().empty());
	} else if (txsettings_ != nullptr) {
		ok_.set_enabled(txsettings_->ok_enabled());
	}
}

/* RemoteInteractionWindow implementation */

RemoteInteractionWindow::RemoteInteractionWindow(AddOnsCtrl& parent,
                                                 std::shared_ptr<AddOns::AddOnInfo> info)
   : UI::Window(parent.get_parent(),
                UI::WindowStyle::kFsMenu,
                info->internal_name,
                parent.get_x() + kRowButtonSize,
                parent.get_y() + kRowButtonSize,
                parent.get_inner_w() - 2 * kRowButtonSize,
                parent.get_inner_h() - 2 * kRowButtonSize,
                info->descname()),
     parent_(parent),
     info_(info),
     current_screenshot_(0),
     nr_screenshots_(info->screenshots.size()),
     current_vote_(-1),

     main_box_(this, UI::PanelStyle::kFsMenu, 0, 0, UI::Box::Vertical),
     tabs_(&main_box_, UI::TabPanelStyle::kFsMenu),
     box_comments_(&tabs_, UI::PanelStyle::kFsMenu, 0, 0, UI::Box::Vertical),
     box_comment_rows_(&box_comments_, UI::PanelStyle::kFsMenu, 0, 0, UI::Box::Vertical),
     box_screenies_(&tabs_, UI::PanelStyle::kFsMenu, 0, 0, UI::Box::Vertical),
     box_screenies_buttons_(&box_screenies_, UI::PanelStyle::kFsMenu, 0, 0, UI::Box::Horizontal),
     box_votes_(&tabs_, UI::PanelStyle::kFsMenu, 0, 0, UI::Box::Vertical),
     voting_stats_(&box_votes_, UI::PanelStyle::kFsMenu, 0, 0, UI::Box::Horizontal),
     box_comment_rows_placeholder_(&box_comments_, UI::PanelStyle::kFsMenu, 0, 0, 0, 0),
     comments_header_(&box_comments_,
                      0,
                      0,
                      0,
                      0,
                      UI::PanelStyle::kFsMenu,
                      "",
                      UI::Align::kLeft,
                      UI::MultilineTextarea::ScrollMode::kNoScrolling),
     screenshot_(&box_screenies_, UI::PanelStyle::kFsMenu, 0, 0, 0, 0, nullptr),
     own_voting_(&box_votes_,
                 "voting",
                 0,
                 0,
                 0,
                 11,
                 kRowButtonSize - kRowButtonSpacing,
                 _("Your vote"),
                 UI::DropdownType::kTextual,
                 UI::PanelStyle::kFsMenu,
                 UI::ButtonStyle::kFsMenuSecondary),
     screenshot_stats_(&box_screenies_buttons_,
                       UI::PanelStyle::kFsMenu,
                       UI::FontStyle::kFsMenuLabel,
                       "",
                       UI::Align::kCenter),
     screenshot_descr_(&box_screenies_,
                       UI::PanelStyle::kFsMenu,
                       UI::FontStyle::kFsMenuLabel,
                       "",
                       UI::Align::kCenter),
     voting_stats_summary_(
        &box_votes_, UI::PanelStyle::kFsMenu, UI::FontStyle::kFsMenuLabel, "", UI::Align::kCenter),
     screenshot_next_(&box_screenies_buttons_,
                      "next_screenshot",
                      0,
                      0,
                      48,
                      24,
                      UI::ButtonStyle::kFsMenuSecondary,
                      g_image_cache->get("images/ui_basic/scrollbar_right.png"),
                      _("Next screenshot")),
     screenshot_prev_(&box_screenies_buttons_,
                      "prev_screenshot",
                      0,
                      0,
                      48,
                      24,
                      UI::ButtonStyle::kFsMenuSecondary,
                      g_image_cache->get("images/ui_basic/scrollbar_left.png"),
                      _("Previous screenshot")),
     write_comment_(&box_comments_,
                    "write_comment",
                    0,
                    0,
                    0,
                    0,
                    UI::ButtonStyle::kFsMenuSecondary,
                    _("Write a comment…")),
     ok_(&main_box_, "ok", 0, 0, 0, 0, UI::ButtonStyle::kFsMenuPrimary, _("OK")),
     login_button_(this, "login", 0, 0, 0, 0, UI::ButtonStyle::kFsMenuSecondary, ""),
     admin_action_(this,
                   "admin",
                   0,
                   0,
                   0,
                   10,
                   login_button_.get_h(),
                   _("Administrator actions"),
                   UI::DropdownType::kPictorialMenu,
                   UI::PanelStyle::kFsMenu,
                   UI::ButtonStyle::kFsMenuSecondary) {

	ok_.sigclicked.connect([this]() { end_modal(UI::Panel::Returncodes::kBack); });

	own_voting_.add(_("Not voted"), 0, nullptr, true);
	for (unsigned i = 1; i <= 10; ++i) {
		own_voting_.add(std::to_string(i), i);
	}
	own_voting_.selected.connect([this]() {
		current_vote_ = own_voting_.get_selected();
		try {
			parent_.net().vote(info_->internal_name, current_vote_);
			*info_ = parent_.net().fetch_one_remote(info_->internal_name);
		} catch (const std::exception& e) {
			UI::WLMessageBox w(&get_topmost_forefather(), UI::WindowStyle::kFsMenu, _("Error"),
			                   format(_("The vote could not be submitted.\nError code: %s"), e.what()),
			                   UI::WLMessageBox::MBoxType::kOk);
			w.run<UI::Panel::Returncodes>();
			return;
		}
		update_data();
		parent_.rebuild(false);
	});
	write_comment_.sigclicked.connect([this]() {
		CommentEditor m(parent_, info_, nullptr);
		if (m.run<UI::Panel::Returncodes>() == UI::Panel::Returncodes::kOk) {
			update_data();
			parent_.rebuild(false);
		}
	});

	box_screenies_buttons_.add(&screenshot_prev_, UI::Box::Resizing::kFullSize);
	box_screenies_buttons_.add(&screenshot_stats_, UI::Box::Resizing::kExpandBoth);
	box_screenies_buttons_.add(&screenshot_next_, UI::Box::Resizing::kFullSize);

	box_screenies_.add_space(kRowButtonSpacing);
	box_screenies_.add(&box_screenies_buttons_, UI::Box::Resizing::kFullSize);
	box_screenies_.add_space(kRowButtonSpacing);
	box_screenies_.add(&screenshot_, UI::Box::Resizing::kExpandBoth);
	box_screenies_.add_space(kRowButtonSpacing);
	box_screenies_.add(&screenshot_descr_, UI::Box::Resizing::kFullSize);

	box_comment_rows_.set_force_scrolling(true);
	box_comments_.add(&comments_header_, UI::Box::Resizing::kFullSize);
	box_comments_.add_space(kRowButtonSpacing);
	box_comments_.add(&box_comment_rows_placeholder_, UI::Box::Resizing::kExpandBoth);
	box_comments_.add_space(kRowButtonSpacing);
	box_comments_.add(&write_comment_, UI::Box::Resizing::kFullSize);

	voting_stats_.add_inf_space();
	for (unsigned i = 0; i < AddOns::kMaxRating; ++i) {
		UI::Box* box = new UI::Box(&voting_stats_, UI::PanelStyle::kFsMenu, 0, 0, UI::Box::Vertical);
		voting_bars_[i] = new UI::ProgressBar(
		   box, UI::PanelStyle::kFsMenu, 0, 0, kRowButtonSize * 3 / 2, 0, UI::ProgressBar::Vertical);
		voting_bars_[i]->set_show_percent(false);
		voting_txt_[i] = new UI::Textarea(
		   box, UI::PanelStyle::kFsMenu, UI::FontStyle::kFsMenuLabel, "", UI::Align::kCenter);

		box->add(voting_bars_[i], UI::Box::Resizing::kFillSpace, UI::Align::kCenter);
		box->add_space(kRowButtonSpacing);
		box->add(voting_txt_[i], UI::Box::Resizing::kAlign, UI::Align::kCenter);
		voting_stats_.add(box, UI::Box::Resizing::kExpandBoth);
		voting_stats_.add_inf_space();
	}

	box_votes_.add(&voting_stats_summary_, UI::Box::Resizing::kFullSize);
	box_votes_.add_space(kRowButtonSpacing);
	box_votes_.add(&voting_stats_, UI::Box::Resizing::kExpandBoth);
	box_votes_.add_space(kRowButtonSpacing);
	box_votes_.add(&own_voting_, UI::Box::Resizing::kFullSize);
	box_votes_.add_space(kRowButtonSpacing);

	tabs_.add("comments", "", &box_comments_);
	if (nr_screenshots_ != 0) {
		tabs_.add(
		   "screenshots", format(_("Screenshots (%u)"), info_->screenshots.size()), &box_screenies_);
		tabs_.sigclicked.connect([this]() {
			if (tabs_.active() == 1) {
				next_screenshot(0);
			}
		});
	} else {
		box_screenies_.set_visible(false);
	}
	tabs_.add(kVotingTabName, "", &box_votes_);
	tabs_.sigclicked.connect([this]() { update_current_vote_on_demand(); });

	main_box_.add(&tabs_, UI::Box::Resizing::kExpandBoth);
	main_box_.add_space(kRowButtonSpacing);
	main_box_.add(&ok_, UI::Box::Resizing::kFullSize);

	screenshot_next_.set_enabled(nr_screenshots_ > 1);
	screenshot_prev_.set_enabled(nr_screenshots_ > 1);
	screenshot_cache_.resize(nr_screenshots_, nullptr);
	screenshot_next_.sigclicked.connect([this]() { next_screenshot(1); });
	screenshot_prev_.sigclicked.connect([this]() { next_screenshot(-1); });

	admin_action_.set_image(g_image_cache->get("images/wui/editor/menus/tools.png"));
	admin_action_.add(_("Change verification status"), AddOns::NetAddons::AdminAction::kVerify);
	admin_action_.add(_("Change quality rating"), AddOns::NetAddons::AdminAction::kQuality);
	admin_action_.add(_("Change sync-safety status"), AddOns::NetAddons::AdminAction::kSyncSafe);
	admin_action_.add(
	   _("Configure Transifex integration"), AddOns::NetAddons::AdminAction::kSetupTx);
	admin_action_.add(_("Delete this add-on"), AddOns::NetAddons::AdminAction::kDelete);
	admin_action_.selected.connect([this]() {
		const AddOns::NetAddons::AdminAction action = admin_action_.get_selected();
		admin_action_.set_list_visibility(false);
		AdminDialog ar(parent_, *this, info_, action);
		ar.run<UI::Panel::Returncodes>();
	});

	login_button_.sigclicked.connect([this]() {
		parent_.login_button_clicked();
		parent_.update_login_button(&login_button_);
		login_changed();
	});
	parent_.update_login_button(&login_button_);
	login_changed();

	update_data();
	layout();

	initialization_complete();
}

void RemoteInteractionWindow::on_resolution_changed_note(const GraphicResolutionChanged& note) {
	UI::Window::on_resolution_changed_note(note);

	set_size(parent_.get_inner_w() - 2 * kRowButtonSize, parent_.get_inner_h() - 2 * kRowButtonSize);
	set_pos(Vector2i(parent_.get_x() + kRowButtonSize, parent_.get_y() + kRowButtonSize));
	main_box_.set_size(get_inner_w(), get_inner_h());
}

void RemoteInteractionWindow::layout() {
	if (!is_minimal()) {
		main_box_.set_size(get_inner_w(), get_inner_h());

		login_button_.set_size(get_inner_w() / 3, login_button_.get_h());
		login_button_.set_pos(Vector2i(get_inner_w() - login_button_.get_w(), 0));

		admin_action_.set_visible(parent_.net().is_admin());
		admin_action_.set_size(login_button_.get_h(), login_button_.get_h());
		admin_action_.set_pos(Vector2i(
		   login_button_.get_x() - admin_action_.get_w() - kRowButtonSpacing, login_button_.get_y()));

		box_comment_rows_.set_pos(box_comment_rows_placeholder_.get_pos());
		box_comment_rows_.set_size(
		   box_comment_rows_placeholder_.get_w(), box_comment_rows_placeholder_.get_h());
	}
	UI::Window::layout();
}

void RemoteInteractionWindow::update_data() {
	(*tabs_.tabs().begin())->set_title(format(_("Comments (%u)"), info_->user_comments.size()));
	(*tabs_.tabs().rbegin())->set_title(format(_("Votes (%u)"), info_->number_of_votes()));

	voting_stats_summary_.set_text(
<<<<<<< HEAD
	   info_->number_of_votes() != 0u ?
         bformat(ngettext("Average rating: %1$.3f (%2$u vote)",
	                       "Average rating: %1$.3f (%2$u votes)", info_->number_of_votes()),
	              info_->average_rating(), info_->number_of_votes()) :
=======
	   info_->number_of_votes() ?
         format_l(ngettext("Average rating: %1$.3f (%2$u vote)",
	                        "Average rating: %1$.3f (%2$u votes)", info_->number_of_votes()),
	               info_->average_rating(), info_->number_of_votes()) :
>>>>>>> 7c0a3e72
         _("No votes yet"));

	uint32_t most_votes = 1;
	for (uint32_t v : info_->votes) {
		most_votes = std::max(most_votes, v);
	}
	for (unsigned i = 0; i < AddOns::kMaxRating; ++i) {
		voting_bars_[i]->set_total(most_votes);
		voting_bars_[i]->set_state(info_->votes[i]);
		voting_txt_[i]->set_text(std::to_string(i + 1));
	}

	box_comment_rows_.clear();
	comment_rows_.clear();
	std::string text = "<rt><p>";
	text += g_style_manager->font_style(UI::FontStyle::kFsMenuInfoPanelHeading)
	           .as_font_tag(
	              info_->user_comments.empty() ?
                    _("No comments yet.") :
                    format(ngettext("%u comment:", "%u comments:", info_->user_comments.size()),
	                        info_->user_comments.size()));
	text += "</p></rt>";
	comments_header_.set_text(text);
	for (const auto& comment : info_->user_comments) {
		text = "<rt><p>";
		if (comment.second.editor.empty()) {
			text += g_style_manager->font_style(UI::FontStyle::kItalic)
			           .as_font_tag(time_string(comment.second.timestamp));
		} else if (comment.second.editor == comment.second.username) {
			text += g_style_manager->font_style(UI::FontStyle::kItalic)
			           .as_font_tag(format(_("%1$s (edited on %2$s)"),
			                               time_string(comment.second.timestamp),
			                               time_string(comment.second.edit_timestamp)));
		} else {
			text += g_style_manager->font_style(UI::FontStyle::kItalic)
			           .as_font_tag(format(
			              _("%1$s (edited by ‘%2$s’ on %3$s)"), time_string(comment.second.timestamp),
			              comment.second.editor, time_string(comment.second.edit_timestamp)));
		}
		text += "<br>";
		text +=
		   g_style_manager->font_style(UI::FontStyle::kItalic)
		      .as_font_tag(format(_("‘%1$s’ commented on version %2$s:"), comment.second.username,
		                          AddOns::version_to_string(comment.second.version)));
		text += "<br>";
		text += g_style_manager->font_style(UI::FontStyle::kFsMenuInfoPanelParagraph)
		           .as_font_tag(comment.second.message);
		text += "</p></rt>";

		CommentRow* cr =
		   new CommentRow(parent_, info_, *this, box_comment_rows_, text, comment.first);
		comment_rows_.push_back(std::unique_ptr<CommentRow>(cr));
		box_comment_rows_.add_space(kRowButtonSize);
		box_comment_rows_.add(cr, UI::Box::Resizing::kFullSize);
	}
}

void RemoteInteractionWindow::next_screenshot(int8_t delta) {
	assert(nr_screenshots_ > 0);
	while (delta < 0) {
		delta += nr_screenshots_;
	}
	current_screenshot_ = (current_screenshot_ + delta) % nr_screenshots_;
	assert(current_screenshot_ < static_cast<int32_t>(screenshot_cache_.size()));

	auto it = info_->screenshots.begin();
	std::advance(it, current_screenshot_);

	screenshot_stats_.set_text(format(_("%1$u / %2$u"), (current_screenshot_ + 1), nr_screenshots_));
	screenshot_descr_.set_text(it->second);
	screenshot_.set_tooltip("");

	if (screenshot_cache_[current_screenshot_] != nullptr) {
		screenshot_.set_icon(screenshot_cache_[current_screenshot_]);
		return;
	}

	const Image* image = nullptr;
	const std::pair<std::string, std::string> cache_key(info_->internal_name, it->first);
	auto cached = downloaded_screenshots_cache_.find(cache_key);
	if (cached == downloaded_screenshots_cache_.end()) {
		const std::string screenie =
		   parent_.net().download_screenshot(cache_key.first, cache_key.second);
		try {
			if (!screenie.empty()) {
				image = g_image_cache->get(screenie);
			}
			downloaded_screenshots_cache_[cache_key] = screenie;
		} catch (const std::exception& e) {
			log_err("Error downloading screenshot %s for %s: %s", it->first.c_str(),
			        info_->internal_name.c_str(), e.what());
			image = nullptr;
		}
	} else if (!cached->second.empty()) {
		image = g_image_cache->get(cached->second);
	}

	if (image != nullptr) {
		screenshot_.set_icon(image);
		screenshot_cache_[current_screenshot_] = image;
	} else {
		screenshot_.set_icon(g_image_cache->get("images/ui_basic/stop.png"));
		screenshot_.set_handle_mouse(true);
		screenshot_.set_tooltip(
		   _("This screenshot could not be fetched from the server due to an error."));
	}
}

void RemoteInteractionWindow::update_current_vote_on_demand() {
	if (current_vote_ < 0 && !parent_.username().empty() &&
	    tabs_.tabs()[tabs_.active()]->get_name() == kVotingTabName) {
		current_vote_ = parent_.net().get_vote(info_->internal_name);
	}
	own_voting_.select(std::max(0, current_vote_));
}

void RemoteInteractionWindow::login_changed() {
	current_vote_ = -1;
	update_current_vote_on_demand();
	if (parent_.username().empty()) {
		write_comment_.set_enabled(false);
		write_comment_.set_tooltip(_("Please log in to comment"));
		own_voting_.set_enabled(false);
		own_voting_.set_tooltip(_("Please log in to vote"));
	} else {
		write_comment_.set_enabled(true);
		write_comment_.set_tooltip("");
		own_voting_.set_enabled(true);
		own_voting_.set_tooltip("");
	}
	for (auto& cr : comment_rows_) {
		cr->update_edit_enabled();
	}
}

}  // namespace AddOnsUI
}  // namespace FsMenu<|MERGE_RESOLUTION|>--- conflicted
+++ resolved
@@ -824,17 +824,10 @@
 	(*tabs_.tabs().rbegin())->set_title(format(_("Votes (%u)"), info_->number_of_votes()));
 
 	voting_stats_summary_.set_text(
-<<<<<<< HEAD
-	   info_->number_of_votes() != 0u ?
-         bformat(ngettext("Average rating: %1$.3f (%2$u vote)",
-	                       "Average rating: %1$.3f (%2$u votes)", info_->number_of_votes()),
-	              info_->average_rating(), info_->number_of_votes()) :
-=======
-	   info_->number_of_votes() ?
+	   info_->number_of_votes() != 0 ?
          format_l(ngettext("Average rating: %1$.3f (%2$u vote)",
 	                        "Average rating: %1$.3f (%2$u votes)", info_->number_of_votes()),
 	               info_->average_rating(), info_->number_of_votes()) :
->>>>>>> 7c0a3e72
          _("No votes yet"));
 
 	uint32_t most_votes = 1;
