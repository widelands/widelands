/*
 * Copyright (C) 2021 by the Widelands Development Team
 *
 * This program is free software; you can redistribute it and/or
 * modify it under the terms of the GNU General Public License
 * as published by the Free Software Foundation; either version 2
 * of the License, or (at your option) any later version.
 *
 * This program is distributed in the hope that it will be useful,
 * but WITHOUT ANY WARRANTY; without even the implied warranty of
 * MERCHANTABILITY or FITNESS FOR A PARTICULAR PURPOSE.  See the
 * GNU General Public License for more details.
 *
 * You should have received a copy of the GNU General Public License
 * along with this program; if not, write to the Free Software
 * Foundation, Inc., 51 Franklin Street, Fifth Floor, Boston, MA  02110-1301, USA.
 *
 */

#include "ui_fsmenu/addons/remote_interaction.h"

#include <memory>

#include <boost/format.hpp>

#include "base/log.h"
#include "graphic/font_handler.h"
#include "graphic/image_cache.h"
#include "graphic/style_manager.h"
#include "graphic/text_layout.h"
#include "ui_basic/color_chooser.h"
#include "ui_basic/messagebox.h"
#include "ui_fsmenu/addons/manager.h"

namespace FsMenu {
namespace AddOnsUI {

static const std::string kVotingTabName("votes");

std::map<std::pair<std::string, std::string>, std::string>
   RemoteInteractionWindow::downloaded_screenshots_cache_;

/* CommentRow implementation */

CommentRow::CommentRow(AddOnsCtrl& ctrl,
                       std::shared_ptr<AddOns::AddOnInfo> info,
                       RemoteInteractionWindow& r,
                       UI::Panel& parent,
                       const std::string& text,
                       const size_t& index)
   : UI::Box(&parent, UI::PanelStyle::kFsMenu, 0, 0, UI::Box::Horizontal),
     ctrl_(ctrl),
     info_(info),
     index_(index),
     layouting_(false),
     text_(this,
           0,
           0,
           0,
           0,
           UI::PanelStyle::kFsMenu,
           text,
           UI::Align::kLeft,
           UI::MultilineTextarea::ScrollMode::kNoScrolling),
     buttons_(this, UI::PanelStyle::kFsMenu, 0, 0, UI::Box::Vertical),
     edit_(&buttons_, "edit", 0, 0, 0, 0, UI::ButtonStyle::kFsMenuSecondary, _("Edit…")),
     delete_(&buttons_, "delete", 0, 0, 0, 0, UI::ButtonStyle::kFsMenuSecondary, _("Delete")) {
	buttons_.add(&edit_, UI::Box::Resizing::kFullSize);
	buttons_.add_space(kRowButtonSpacing);
	buttons_.add(&delete_, UI::Box::Resizing::kFullSize);

	add(&text_, UI::Box::Resizing::kExpandBoth);
	buttons_.add_space(kRowButtonSpacing);
	add(&buttons_, UI::Box::Resizing::kFullSize);

	edit_.sigclicked.connect([this, &r]() {
		if (ctrl_.username().empty()) {
			return;
		}
		CommentEditor m(ctrl_, info_, &index_);
		if (m.run<UI::Panel::Returncodes>() == UI::Panel::Returncodes::kOk) {
			r.update_data();
		}
	});
	delete_.sigclicked.connect([this, &r]() {
		if (ctrl_.username().empty()) {
			return;
		}
		{
			UI::WLMessageBox m(&get_topmost_forefather(), UI::WindowStyle::kFsMenu, _("Delete"),
			                   _("Are you sure you want to delete this comment?"),
			                   UI::WLMessageBox::MBoxType::kOkCancel);
			if (m.run<UI::Panel::Returncodes>() != UI::Panel::Returncodes::kOk) {
				return;
			}
		}
		try {
			ctrl_.net().comment(*info_, "", &index_);
			*info_ = ctrl_.net().fetch_one_remote(info_->internal_name);
		} catch (const std::exception& e) {
			log_err("Delete comment #%" PRIuS " for %s: %s", index_, info_->internal_name.c_str(),
			        e.what());
			UI::WLMessageBox m(
			   &get_topmost_forefather(), UI::WindowStyle::kFsMenu, _("Error"),
			   bformat(_("The comment could not be deleted.\n\nError Message:\n%s"), e.what()),
			   UI::WLMessageBox::MBoxType::kOk);
			m.run<UI::Panel::Returncodes>();
		}
		r.update_data();
	});

	update_edit_enabled();
	initialization_complete();
}

/** The server disallows editing a comment more than 24 hours after posting. */
constexpr std::time_t kCommentEditTimeout = 24 * 60 * 60;

void CommentRow::update_edit_enabled() {
	/* Admins can edit all posts at all times;
	 * normal users can edit only their own posts and only if the post was never edited
	 * by an admin yet and only within the server-defined timeout after posting.
	 */
	const AddOns::AddOnComment& comment = info_->user_comments.at(index_);
	const std::time_t now = std::chrono::system_clock::to_time_t(std::chrono::system_clock::now());

	buttons_.set_visible(
	   !ctrl_.username().empty() &&
	   (ctrl_.net().is_admin() ||
	    (comment.username == ctrl_.username() &&
	     (comment.editor.empty() || comment.editor == ctrl_.username()) &&
	     (now < comment.timestamp || now - comment.timestamp < kCommentEditTimeout))));
	layout();
}

void CommentRow::layout() {
	if (layouting_) {
		return;
	}
	layouting_ = true;

	text_.set_visible(false);  // Prevent the text from taking up all available space
	UI::Box::layout();
	text_.set_visible(true);

	layouting_ = false;
}

/* CommentEditor implementation */

CommentEditor::CommentEditor(AddOnsCtrl& ctrl,
                             std::shared_ptr<AddOns::AddOnInfo> info,
                             const size_t* index)
   : UI::Window(&ctrl.get_topmost_forefather(),
                UI::WindowStyle::kFsMenu,
                "write_comment",
                0,
                0,
                100,
                100,
                index == nullptr ? _("Write Comment") : _("Edit Comment")),
     info_(info),
     index_(index),
     main_box_(this, UI::PanelStyle::kFsMenu, 0, 0, UI::Box::Vertical),
     markup_box_(&main_box_, UI::PanelStyle::kFsMenu, 0, 0, UI::Box::Horizontal),
     buttons_box_(&main_box_, UI::PanelStyle::kFsMenu, 0, 0, UI::Box::Horizontal),
     preview_(&main_box_, 0, 0, 300, 150, UI::PanelStyle::kFsMenu, "", UI::Align::kLeft),
     text_(new UI::MultilineEditbox(&main_box_, 0, 0, 450, 200, UI::PanelStyle::kFsMenu)),
     ok_(&buttons_box_,
         "ok",
         0,
         0,
         kRowButtonSize,
         kRowButtonSize,
         UI::ButtonStyle::kFsMenuPrimary,
         _("OK")),
     reset_(&buttons_box_,
            "reset",
            0,
            0,
            kRowButtonSize,
            kRowButtonSize,
            UI::ButtonStyle::kFsMenuSecondary,
            _("Reset")),
     cancel_(&buttons_box_,
             "cancel",
             0,
             0,
             kRowButtonSize,
             kRowButtonSize,
             UI::ButtonStyle::kFsMenuSecondary,
             _("Cancel")) {
	if (ctrl.username().empty()) {
		die();
		return;
	}

	buttons_box_.add(&cancel_, UI::Box::Resizing::kExpandBoth);
	buttons_box_.add_space(kRowButtonSpacing);
	buttons_box_.add(&reset_, UI::Box::Resizing::kExpandBoth);
	buttons_box_.add_space(kRowButtonSpacing);
	buttons_box_.add(&ok_, UI::Box::Resizing::kExpandBoth);

	auto markup_button = [this](const std::string& name, const std::string& open,
	                            const std::string& close, const std::string& title,
	                            const std::string& tt) {
		UI::Button* b = new UI::Button(&markup_box_, name, 0, 0, kRowButtonSize, kRowButtonSize,
		                               UI::ButtonStyle::kFsMenuMenu, title, tt);
		b->sigclicked.connect([this, open, close]() { apply_format(open, close); });
		return b;
	};
	markup_box_.add(markup_button("markup_bold", "<font bold=true>", "</font>",
	                              /** TRANSLATORS: Short for Bold text markup */
	                              pgettext("markup", "B"), _("Bold")));
	markup_box_.add_space(kRowButtonSpacing);
	markup_box_.add(markup_button("markup_italic", "<font italic=true>", "</font>",
	                              /** TRANSLATORS: Short for Italic text markup */
	                              pgettext("markup", "I"), _("Italic")));
	markup_box_.add_space(kRowButtonSpacing);
	markup_box_.add(markup_button("markup_line", "<font underline=true>", "</font>",
	                              /** TRANSLATORS: Short for Underline text markup */
	                              pgettext("markup", "_"), _("Underline")));
	markup_box_.add_space(kRowButtonSpacing);
	markup_box_.add(markup_button("markup_shadow", "<font shadow=true>", "</font>",
	                              /** TRANSLATORS: Short for Shadow text markup */
	                              pgettext("markup", "S"), _("Shadow")));
	markup_box_.add_space(kRowButtonSpacing);
	{
		UI::Button* b = new UI::Button(&markup_box_, "markup_color", 0, 0, kRowButtonSize,
		                               kRowButtonSize, UI::ButtonStyle::kFsMenuMenu,
		                               /** TRANSLATORS: Short for Color text markup */
		                               pgettext("markup", "C"), _("Color…"));
		b->sigclicked.connect([this]() {
			UI::ColorChooser c(
			   &get_topmost_forefather(), UI::WindowStyle::kFsMenu, RGBColor(0xffffff), nullptr);
			if (c.run<UI::Panel::Returncodes>() == UI::Panel::Returncodes::kOk) {
				std::string str = "<font color=";
				str += c.get_color().hex_value();
				str += ">";
				apply_format(str, "</font>");
			}
		});
		markup_box_.add(b);
	}
	markup_box_.add_space(kRowButtonSpacing);
	markup_box_.add(markup_button("markup_tiny", "<font size=8>", "</font>",
	                              /** TRANSLATORS: Short for Tiny text markup */
	                              pgettext("markup", "1"), _("Tiny")));
	markup_box_.add_space(kRowButtonSpacing);
	markup_box_.add(markup_button("markup_small", "<font size=11>", "</font>",
	                              /** TRANSLATORS: Short for Small text markup */
	                              pgettext("markup", "2"), _("Small")));
	markup_box_.add_space(kRowButtonSpacing);
	markup_box_.add(markup_button("markup_normal", "<font size=14>", "</font>",
	                              /** TRANSLATORS: Short for Medium text markup */
	                              pgettext("markup", "3"), _("Medium")));
	markup_box_.add_space(kRowButtonSpacing);
	markup_box_.add(markup_button("markup_large", "<font size=18>", "</font>",
	                              /** TRANSLATORS: Short for Large text markup */
	                              pgettext("markup", "4"), _("Large")));
	markup_box_.add_space(kRowButtonSpacing);
	markup_box_.add(markup_button("markup_huge", "<font size=24>", "</font>",
	                              /** TRANSLATORS: Short for Huge text markup */
	                              pgettext("markup", "5"), _("Huge")));
	markup_box_.add_space(kRowButtonSpacing);

	main_box_.add(&markup_box_, UI::Box::Resizing::kAlign, UI::Align::kRight);
	main_box_.add_space(kRowButtonSpacing);
	main_box_.add(text_, UI::Box::Resizing::kFullSize);
	main_box_.add_space(kRowButtonSpacing);
	main_box_.add(&preview_, UI::Box::Resizing::kFullSize);
	main_box_.add_space(kRowButtonSpacing);
	main_box_.add(&buttons_box_, UI::Box::Resizing::kFullSize);

	cancel_.sigclicked.connect([this]() { die(); });
	reset_.sigclicked.connect([this]() { reset_text(); });
	ok_.sigclicked.connect([this, &ctrl]() {
		try {
			std::string message = text_->get_text();
			if (message.empty()) {
				return;
			}
			ctrl.net().comment(*info_, message, index_);
			*info_ = ctrl.net().fetch_one_remote(info_->internal_name);
			end_modal<UI::Panel::Returncodes>(UI::Panel::Returncodes::kOk);
		} catch (const std::exception& e) {
			if (index_ == nullptr) {
				log_err("Create new comment for %s: %s", info_->internal_name.c_str(), e.what());
			} else {
				log_err("Edit comment #%" PRIuS " for %s: %s", *index_, info_->internal_name.c_str(),
				        e.what());
			}
			UI::WLMessageBox m(
			   &get_topmost_forefather(), UI::WindowStyle::kFsMenu, _("Error"),
			   bformat(_("The comment could not be submitted.\n\nError Message:\n%s"), e.what()),
			   UI::WLMessageBox::MBoxType::kOk);
			m.run<UI::Panel::Returncodes>();
		}
	});

	reset_text();
	set_center_panel(&main_box_);
	center_to_parent();
	text_->focus();

	initialization_complete();
}

void CommentEditor::think() {
	UI::Window::think();

	std::string p = "<rt><p>";
	p += g_style_manager->font_style(UI::FontStyle::kItalic).as_font_tag(_("Preview:"));
	p += "</p><p>";

	std::string message = text_->get_text();
	for (;;) {
		size_t pos = message.find('\n');
		if (pos == std::string::npos) {
			break;
		}
		message = message.replace(pos, 1, "<br>");
	}

	p += g_style_manager->font_style(UI::FontStyle::kFsMenuInfoPanelParagraph).as_font_tag(message);
	p += "</p></rt>";

	ok_.set_enabled(!message.empty());
	try {
		// TODO(Nordfriese): The font renderer produces memory leaks if the text
		// is invalid (which is exactly what we're trying to check here). There
		// must be a safer (and faster) way to check whether the text is valid.
		UI::g_fh->render(p, preview_.get_inner_w());
	} catch (const std::exception& e) {
		ok_.set_enabled(false);
		p = "<rt><p>";
		p += g_style_manager->font_style(UI::FontStyle::kFsMenuInfoPanelHeading)
		        .as_font_tag(_("The comment contains invalid richtext markup:"));
		p += "</p><p>";
		p += g_style_manager->font_style(UI::FontStyle::kFsMenuInfoPanelParagraph)
		        .as_font_tag(richtext_escape(e.what()));
		p += "</p></rt>";
	}

	if (preview_.get_text() != p) {
		preview_.set_text(p);
	}
}

void CommentEditor::apply_format(const std::string& open_tag, const std::string& close_tag) {
	const size_t caret = text_->get_caret_pos();
	if (text_->has_selection()) {
		std::string str = open_tag;
		str += text_->get_selected_text();
		str += close_tag;
		text_->replace_selected_text(str);
	} else {
		std::string str = text_->get_text().substr(0, caret);
		str += open_tag;
		str += close_tag;
		str += text_->get_text().substr(caret);
		text_->set_text(str);
		text_->set_caret_pos(caret + open_tag.size());
	}
	text_->focus();
}

void CommentEditor::reset_text() {
	text_->set_text(index_ == nullptr ? "" : info_->user_comments.at(*index_).message);
	think();
}

/* TransifexSettingsBox implementation */

class TransifexSettingsBox : public UI::Box {
public:
	TransifexSettingsBox(UI::Box& parent, std::shared_ptr<AddOns::AddOnInfo> info)
	   : UI::Box(&parent, UI::PanelStyle::kFsMenu, 0, 0, UI::Box::Vertical),
	     priority_(this, 0, 0, 0, 0, UI::PanelStyle::kFsMenu),
	     name_(this, 0, 0, 450, UI::PanelStyle::kFsMenu),
	     categories_(this, 0, 0, 0, UI::PanelStyle::kFsMenu) {
		add(new UI::Textarea(this, UI::PanelStyle::kFsMenu, UI::FontStyle::kFsMenuInfoPanelHeading,
		                     pgettext("tx", "Priority:"), UI::Align::kCenter),
		    UI::Box::Resizing::kFullSize);
		add_space(kRowButtonSpacing);
		add(&priority_, UI::Box::Resizing::kFullSize);
		add_space(kRowButtonSpacing);
		add(new UI::Textarea(
		       this, UI::PanelStyle::kFsMenu, UI::FontStyle::kFsMenuInfoPanelHeading,
		       /** TRANSLATORS: "Resource" here refers to the name of a translation unit */
		       pgettext("tx", "Resource Name:"), UI::Align::kCenter),
		    UI::Box::Resizing::kFullSize);
		add_space(kRowButtonSpacing);
		add(&name_, UI::Box::Resizing::kFullSize);
		add_space(kRowButtonSpacing);
		add(new UI::Textarea(this, UI::PanelStyle::kFsMenu, UI::FontStyle::kFsMenuInfoPanelHeading,
		                     pgettext("tx", "Categories (whitespace-separated; characters only):"),
		                     UI::Align::kCenter),
		    UI::Box::Resizing::kFullSize);
		add_space(kRowButtonSpacing);
		add(&categories_, UI::Box::Resizing::kFullSize);
		add_space(kRowButtonSpacing);
		add(new UI::Textarea(this, UI::PanelStyle::kFsMenu, UI::FontStyle::kFsMenuInfoPanelHeading,
		                     _("This may take several minutes. Please be patient."),
		                     UI::Align::kCenter),
		    UI::Box::Resizing::kFullSize);

		name_.set_text(info->unlocalized_descname);
		priority_.add(_("Low"), "normal", nullptr, false);
		priority_.add(_("Normal"), "high", nullptr, true);
		priority_.add(_("High"), "urgent", nullptr, false);
		priority_.set_desired_size(300, priority_.get_lineheight() * (priority_.size() + 1));
	}

	/** Whether the data is valid and can be submitted. */
	bool ok_enabled() const {
		return priority_.has_selection() && !name_.text().empty() &&
		       categories_.text().find_first_not_of(
		          " abcdefghijklmnopqrstuvwxyzABCDEFGHIJKLMNOPQRSTUVWXYZ") == std::string::npos;
	}

	/**
	 * Generate the data for the server command, in the format
	 * "Priority <Linefeed> Name <Linefeed> [Categories]".
	 */
	std::string make_data() const {
		std::string str = priority_.get_selected();
		str += '\n';
		str += name_.text();
		str += "\n[";

		std::string cats = categories_.text();
		size_t count = 0;
		for (;;) {
			size_t pos = cats.find(' ');
			if (pos == 0) {
				// Skip over multiple whitespaces
				pos = cats.find_first_not_of(' ');
				if (pos == std::string::npos) {
					break;
				}
				cats = cats.substr(pos);
				continue;
			}

			if (count > 0) {
				str += ',';
			}
			++count;

			if (pos == std::string::npos) {
				// Single tag
				str += '"';
				str += cats;
				str += '"';
				break;
			}

			// Multiple tags remaining
			str += '"';
			str += cats.substr(0, pos);
			str += '"';
			cats = cats.substr(pos + 1);
		}

		str += ']';
		return str;
	}

private:
	UI::Listselect<std::string> priority_;
	UI::EditBox name_, categories_;
};

/* AdminDialog implementation */

AdminDialog::AdminDialog(AddOnsCtrl& parent,
                         RemoteInteractionWindow& riw,
                         std::shared_ptr<AddOns::AddOnInfo> info,
                         AddOns::NetAddons::AdminAction a)
   : UI::Window(parent.get_parent(),
                UI::WindowStyle::kFsMenu,
                info->internal_name,
                0,
                0,
                0,
                0,
                info->descname()),
     main_box_(this, UI::PanelStyle::kFsMenu, 0, 0, UI::Box::Vertical),
     buttons_box_(&main_box_, UI::PanelStyle::kFsMenu, 0, 0, UI::Box::Horizontal),
     ok_(&buttons_box_, "ok", 0, 0, kRowButtonSize, 0, UI::ButtonStyle::kFsMenuPrimary, _("OK")),
     cancel_(&buttons_box_,
             "cancel",
             0,
             0,
             kRowButtonSize,
             0,
             UI::ButtonStyle::kFsMenuSecondary,
             _("Cancel")),
     list_(nullptr),
     text_(nullptr),
     txsettings_(nullptr) {
	switch (a) {
	case AddOns::NetAddons::AdminAction::kDelete: {
		text_ = new UI::MultilineEditbox(&main_box_, 0, 0, 450, 200, UI::PanelStyle::kFsMenu);
		text_->focus();

		main_box_.add(new UI::Textarea(
		                 &main_box_, UI::PanelStyle::kFsMenu, UI::FontStyle::kFsMenuInfoPanelHeading,
		                 _("Please explain why you are deleting this add-on."), UI::Align::kCenter),
		              UI::Box::Resizing::kFullSize);
		main_box_.add_space(kRowButtonSpacing);
		main_box_.add(text_, UI::Box::Resizing::kExpandBoth);
		break;
	}
	case AddOns::NetAddons::AdminAction::kSetupTx: {
		txsettings_ = new TransifexSettingsBox(main_box_, info);
		main_box_.add(txsettings_, UI::Box::Resizing::kFullSize);
		break;
	}
	default: {
		list_ = new UI::Listselect<std::string>(&main_box_, 0, 0, 0, 0, UI::PanelStyle::kFsMenu);

		switch (a) {
		case AddOns::NetAddons::AdminAction::kVerify:
			/** TRANSLATORS: This add-on has not yet been verified */
			list_->add(_("Unchecked"), "0", nullptr, !info->verified);
			/** TRANSLATORS: This add-on has been verified */
			list_->add(_("Verified"), "1", nullptr, info->verified);
			break;
		case AddOns::NetAddons::AdminAction::kSyncSafe:
			/** TRANSLATORS: This add-on is known to cause desyncs */
			list_->add(_("Desyncs"), "false", nullptr, !info->sync_safe);
			/** TRANSLATORS: This add-on will not cause desyncs */
			list_->add(_("Sync-safe"), "true", nullptr, info->sync_safe);
			break;
		case AddOns::NetAddons::AdminAction::kQuality:
			for (const auto& pair : AddOnQuality::kQualities) {
				const AddOnQuality q = pair.second();
				list_->add(q.name, std::to_string(pair.first), q.icon, pair.first == info->quality,
				           q.description);
			}
			break;
		default:
			NEVER_HERE();
		}

		list_->set_desired_size(300, list_->get_lineheight() * (list_->size() + 1));
		main_box_.add(list_, UI::Box::Resizing::kExpandBoth);
		break;
	}
	}

	buttons_box_.add(&cancel_, UI::Box::Resizing::kExpandBoth);
	buttons_box_.add_space(kRowButtonSpacing);
	buttons_box_.add(&ok_, UI::Box::Resizing::kExpandBoth);
	main_box_.add_space(kRowButtonSpacing);
	main_box_.add(&buttons_box_, UI::Box::Resizing::kFullSize);

	cancel_.sigclicked.connect([this]() { die(); });
	ok_.sigclicked.connect([this, info, a, &parent, &riw]() {
		try {
			switch (a) {
			case AddOns::NetAddons::AdminAction::kDelete:
				parent.net().admin_action(a, *info, text_->get_text());
				riw.die();
				parent.erase_remote(info);
				break;

			case AddOns::NetAddons::AdminAction::kSetupTx:
				parent.net().admin_action(a, *info, txsettings_->make_data());
				break;

			default:
				parent.net().admin_action(a, *info, list_->get_selected());
				*info = parent.net().fetch_one_remote(info->internal_name);
				riw.update_data();
				break;
			}

			parent.rebuild(false);
			die();
		} catch (const std::exception& e) {
			UI::WLMessageBox m(&get_topmost_forefather(), UI::WindowStyle::kFsMenu, _("Error"),
			                   e.what(), UI::WLMessageBox::MBoxType::kOk);
			m.run<UI::Panel::Returncodes>();
		}
	});

	set_center_panel(&main_box_);
	center_to_parent();
	initialization_complete();
}

void AdminDialog::think() {
	UI::Window::think();
	if (text_) {
		ok_.set_enabled(!text_->get_text().empty());
	} else if (txsettings_) {
		ok_.set_enabled(txsettings_->ok_enabled());
	}
}

/* RemoteInteractionWindow implementation */

RemoteInteractionWindow::RemoteInteractionWindow(AddOnsCtrl& parent,
                                                 std::shared_ptr<AddOns::AddOnInfo> info)
   : UI::Window(parent.get_parent(),
                UI::WindowStyle::kFsMenu,
                info->internal_name,
                parent.get_x() + kRowButtonSize,
                parent.get_y() + kRowButtonSize,
                parent.get_inner_w() - 2 * kRowButtonSize,
                parent.get_inner_h() - 2 * kRowButtonSize,
                info->descname()),
     parent_(parent),
     info_(info),
     current_screenshot_(0),
     nr_screenshots_(info->screenshots.size()),
     current_vote_(-1),

     main_box_(this, UI::PanelStyle::kFsMenu, 0, 0, UI::Box::Vertical),
     tabs_(&main_box_, UI::TabPanelStyle::kFsMenu),
     box_comments_(&tabs_, UI::PanelStyle::kFsMenu, 0, 0, UI::Box::Vertical),
     box_comment_rows_(&box_comments_, UI::PanelStyle::kFsMenu, 0, 0, UI::Box::Vertical),
     box_screenies_(&tabs_, UI::PanelStyle::kFsMenu, 0, 0, UI::Box::Vertical),
     box_screenies_buttons_(&box_screenies_, UI::PanelStyle::kFsMenu, 0, 0, UI::Box::Horizontal),
     box_votes_(&tabs_, UI::PanelStyle::kFsMenu, 0, 0, UI::Box::Vertical),
     voting_stats_(&box_votes_, UI::PanelStyle::kFsMenu, 0, 0, UI::Box::Horizontal),
     box_comment_rows_placeholder_(&box_comments_, UI::PanelStyle::kFsMenu, 0, 0, 0, 0),
     comments_header_(&box_comments_,
                      0,
                      0,
                      0,
                      0,
                      UI::PanelStyle::kFsMenu,
                      "",
                      UI::Align::kLeft,
                      UI::MultilineTextarea::ScrollMode::kNoScrolling),
     screenshot_(&box_screenies_, UI::PanelStyle::kFsMenu, 0, 0, 0, 0, nullptr),
     own_voting_(&box_votes_,
                 "voting",
                 0,
                 0,
                 0,
                 11,
                 kRowButtonSize - kRowButtonSpacing,
                 _("Your vote"),
                 UI::DropdownType::kTextual,
                 UI::PanelStyle::kFsMenu,
                 UI::ButtonStyle::kFsMenuSecondary),
     screenshot_stats_(&box_screenies_buttons_,
                       UI::PanelStyle::kFsMenu,
                       UI::FontStyle::kFsMenuLabel,
                       "",
                       UI::Align::kCenter),
     screenshot_descr_(&box_screenies_,
                       UI::PanelStyle::kFsMenu,
                       UI::FontStyle::kFsMenuLabel,
                       "",
                       UI::Align::kCenter),
     voting_stats_summary_(
        &box_votes_, UI::PanelStyle::kFsMenu, UI::FontStyle::kFsMenuLabel, "", UI::Align::kCenter),
     screenshot_next_(&box_screenies_buttons_,
                      "next_screenshot",
                      0,
                      0,
                      48,
                      24,
                      UI::ButtonStyle::kFsMenuSecondary,
                      g_image_cache->get("images/ui_basic/scrollbar_right.png"),
                      _("Next screenshot")),
     screenshot_prev_(&box_screenies_buttons_,
                      "prev_screenshot",
                      0,
                      0,
                      48,
                      24,
                      UI::ButtonStyle::kFsMenuSecondary,
                      g_image_cache->get("images/ui_basic/scrollbar_left.png"),
                      _("Previous screenshot")),
     write_comment_(&box_comments_,
                    "write_comment",
                    0,
                    0,
                    0,
                    0,
                    UI::ButtonStyle::kFsMenuSecondary,
                    _("Write a comment…")),
     ok_(&main_box_, "ok", 0, 0, 0, 0, UI::ButtonStyle::kFsMenuPrimary, _("OK")),
     login_button_(this, "login", 0, 0, 0, 0, UI::ButtonStyle::kFsMenuSecondary, ""),
     admin_action_(this,
                   "admin",
                   0,
                   0,
                   0,
                   10,
                   login_button_.get_h(),
                   _("Administrator actions"),
                   UI::DropdownType::kPictorialMenu,
                   UI::PanelStyle::kFsMenu,
                   UI::ButtonStyle::kFsMenuSecondary) {

	ok_.sigclicked.connect([this]() { end_modal(UI::Panel::Returncodes::kBack); });

	own_voting_.add(_("Not voted"), 0, nullptr, true);
	for (unsigned i = 1; i <= 10; ++i) {
		own_voting_.add(std::to_string(i), i);
	}
	own_voting_.selected.connect([this]() {
		current_vote_ = own_voting_.get_selected();
		try {
			parent_.net().vote(info_->internal_name, current_vote_);
			*info_ = parent_.net().fetch_one_remote(info_->internal_name);
		} catch (const std::exception& e) {
			UI::WLMessageBox w(
			   &get_topmost_forefather(), UI::WindowStyle::kFsMenu, _("Error"),
			   bformat(_("The vote could not be submitted.\nError code: %s"), e.what()),
			   UI::WLMessageBox::MBoxType::kOk);
			w.run<UI::Panel::Returncodes>();
			return;
		}
		update_data();
		parent_.rebuild(false);
	});
	write_comment_.sigclicked.connect([this]() {
		CommentEditor m(parent_, info_, nullptr);
		if (m.run<UI::Panel::Returncodes>() == UI::Panel::Returncodes::kOk) {
			update_data();
			parent_.rebuild(false);
		}
	});

	box_screenies_buttons_.add(&screenshot_prev_, UI::Box::Resizing::kFullSize);
	box_screenies_buttons_.add(&screenshot_stats_, UI::Box::Resizing::kExpandBoth);
	box_screenies_buttons_.add(&screenshot_next_, UI::Box::Resizing::kFullSize);

	box_screenies_.add_space(kRowButtonSpacing);
	box_screenies_.add(&box_screenies_buttons_, UI::Box::Resizing::kFullSize);
	box_screenies_.add_space(kRowButtonSpacing);
	box_screenies_.add(&screenshot_, UI::Box::Resizing::kExpandBoth);
	box_screenies_.add_space(kRowButtonSpacing);
	box_screenies_.add(&screenshot_descr_, UI::Box::Resizing::kFullSize);

	box_comment_rows_.set_force_scrolling(true);
	box_comments_.add(&comments_header_, UI::Box::Resizing::kFullSize);
	box_comments_.add_space(kRowButtonSpacing);
	box_comments_.add(&box_comment_rows_placeholder_, UI::Box::Resizing::kExpandBoth);
	box_comments_.add_space(kRowButtonSpacing);
	box_comments_.add(&write_comment_, UI::Box::Resizing::kFullSize);

	voting_stats_.add_inf_space();
	for (unsigned i = 0; i < AddOns::kMaxRating; ++i) {
		UI::Box* box = new UI::Box(&voting_stats_, UI::PanelStyle::kFsMenu, 0, 0, UI::Box::Vertical);
		voting_bars_[i] = new UI::ProgressBar(
		   box, UI::PanelStyle::kFsMenu, 0, 0, kRowButtonSize * 3 / 2, 0, UI::ProgressBar::Vertical);
		voting_bars_[i]->set_show_percent(false);
		voting_txt_[i] = new UI::Textarea(
		   box, UI::PanelStyle::kFsMenu, UI::FontStyle::kFsMenuLabel, "", UI::Align::kCenter);

		box->add(voting_bars_[i], UI::Box::Resizing::kFillSpace, UI::Align::kCenter);
		box->add_space(kRowButtonSpacing);
		box->add(voting_txt_[i], UI::Box::Resizing::kAlign, UI::Align::kCenter);
		voting_stats_.add(box, UI::Box::Resizing::kExpandBoth);
		voting_stats_.add_inf_space();
	}

	box_votes_.add(&voting_stats_summary_, UI::Box::Resizing::kFullSize);
	box_votes_.add_space(kRowButtonSpacing);
	box_votes_.add(&voting_stats_, UI::Box::Resizing::kExpandBoth);
	box_votes_.add_space(kRowButtonSpacing);
	box_votes_.add(&own_voting_, UI::Box::Resizing::kFullSize);
	box_votes_.add_space(kRowButtonSpacing);

	tabs_.add("comments", "", &box_comments_);
	if (nr_screenshots_) {
		tabs_.add(
		   "screenshots", bformat(_("Screenshots (%u)"), info_->screenshots.size()), &box_screenies_);
		tabs_.sigclicked.connect([this]() {
			if (tabs_.active() == 1) {
				next_screenshot(0);
			}
		});
	} else {
		box_screenies_.set_visible(false);
	}
	tabs_.add(kVotingTabName, "", &box_votes_);
	tabs_.sigclicked.connect([this]() { update_current_vote_on_demand(); });

	main_box_.add(&tabs_, UI::Box::Resizing::kExpandBoth);
	main_box_.add_space(kRowButtonSpacing);
	main_box_.add(&ok_, UI::Box::Resizing::kFullSize);

	screenshot_next_.set_enabled(nr_screenshots_ > 1);
	screenshot_prev_.set_enabled(nr_screenshots_ > 1);
	screenshot_cache_.resize(nr_screenshots_, nullptr);
	screenshot_next_.sigclicked.connect([this]() { next_screenshot(1); });
	screenshot_prev_.sigclicked.connect([this]() { next_screenshot(-1); });

	admin_action_.set_image(g_image_cache->get("images/wui/editor/menus/tools.png"));
	admin_action_.add(_("Change verification status"), AddOns::NetAddons::AdminAction::kVerify);
	admin_action_.add(_("Change quality rating"), AddOns::NetAddons::AdminAction::kQuality);
	admin_action_.add(_("Change sync-safety status"), AddOns::NetAddons::AdminAction::kSyncSafe);
	admin_action_.add(
	   _("Configure Transifex integration"), AddOns::NetAddons::AdminAction::kSetupTx);
	admin_action_.add(_("Delete this add-on"), AddOns::NetAddons::AdminAction::kDelete);
	admin_action_.selected.connect([this]() {
		const AddOns::NetAddons::AdminAction action = admin_action_.get_selected();
		admin_action_.set_list_visibility(false);
<<<<<<< HEAD
		AdminDialog ar(parent_, *this, info_, action);
		ar.run<UI::Panel::Returncodes>();
=======
		if (action == AddOns::NetAddons::AdminAction::kSetupTx) {
			{
				UI::WLMessageBox m(
				   &get_topmost_forefather(), UI::WindowStyle::kFsMenu, info_->descname(),
				   bformat(
				      "<rt><p>%1$s<br>&nbsp;<br>%2$s<br>&nbsp;<br>%3$s</p></rt>",
				      g_style_manager->font_style(UI::FontStyle::kFsMenuLabel)
				         .as_font_tag(_("Are you sure you want to enable Transifex integration for "
				                        "this add-on?")),
				      g_style_manager->font_style(UI::FontStyle::kFsMenuLabel)
				         .as_font_tag(bformat(
				            /** TRANSLATORS: The placeholder is an URL */
				            _("Don’t forget to configure the new resources at %1% afterwards."),
				            g_style_manager->font_style(UI::FontStyle::kFsMenuInfoPanelParagraph)
				               .as_font_tag(underline_tag("https://www.transifex.com/widelands/"
				                                          "widelands-addons/content/")))),
				      g_style_manager->font_style(UI::FontStyle::kFsMenuLabel)
				         .as_font_tag(_("This may take several minutes. Please be patient."))),
				   UI::WLMessageBox::MBoxType::kOkCancel);
				if (m.run<UI::Panel::Returncodes>() != UI::Panel::Returncodes::kOk) {
					return;
				}
			}
			try {
				parent_.net().admin_action(action, *info_, "" /* ignored */);
			} catch (const std::exception& e) {
				UI::WLMessageBox m(&get_topmost_forefather(), UI::WindowStyle::kFsMenu, _("Error"),
				                   e.what(), UI::WLMessageBox::MBoxType::kOk);
				m.run<UI::Panel::Returncodes>();
			}
		} else {
			AdminDialog ar(parent_, *this, info_, action);
			ar.run<UI::Panel::Returncodes>();
		}
>>>>>>> 280fc4d9
	});

	login_button_.sigclicked.connect([this]() {
		parent_.login_button_clicked();
		parent_.update_login_button(&login_button_);
		login_changed();
	});
	parent_.update_login_button(&login_button_);
	login_changed();

	update_data();
	layout();

	initialization_complete();
}

void RemoteInteractionWindow::on_resolution_changed_note(const GraphicResolutionChanged& note) {
	UI::Window::on_resolution_changed_note(note);

	set_size(parent_.get_inner_w() - 2 * kRowButtonSize, parent_.get_inner_h() - 2 * kRowButtonSize);
	set_pos(Vector2i(parent_.get_x() + kRowButtonSize, parent_.get_y() + kRowButtonSize));
	main_box_.set_size(get_inner_w(), get_inner_h());
}

void RemoteInteractionWindow::layout() {
	if (!is_minimal()) {
		main_box_.set_size(get_inner_w(), get_inner_h());

		login_button_.set_size(get_inner_w() / 3, login_button_.get_h());
		login_button_.set_pos(Vector2i(get_inner_w() - login_button_.get_w(), 0));

		admin_action_.set_visible(parent_.net().is_admin());
		admin_action_.set_size(login_button_.get_h(), login_button_.get_h());
		admin_action_.set_pos(Vector2i(
		   login_button_.get_x() - admin_action_.get_w() - kRowButtonSpacing, login_button_.get_y()));

		box_comment_rows_.set_pos(box_comment_rows_placeholder_.get_pos());
		box_comment_rows_.set_size(
		   box_comment_rows_placeholder_.get_w(), box_comment_rows_placeholder_.get_h());
	}
	UI::Window::layout();
}

void RemoteInteractionWindow::update_data() {
	(*tabs_.tabs().begin())->set_title(bformat(_("Comments (%u)"), info_->user_comments.size()));
	(*tabs_.tabs().rbegin())->set_title(bformat(_("Votes (%u)"), info_->number_of_votes()));

	voting_stats_summary_.set_text(
	   info_->number_of_votes() ?
         bformat(ngettext("Average rating: %1$.3f (%2$u vote)",
	                       "Average rating: %1$.3f (%2$u votes)", info_->number_of_votes()),
	              info_->average_rating(), info_->number_of_votes()) :
         _("No votes yet"));

	uint32_t most_votes = 1;
	for (uint32_t v : info_->votes) {
		most_votes = std::max(most_votes, v);
	}
	for (unsigned i = 0; i < AddOns::kMaxRating; ++i) {
		voting_bars_[i]->set_total(most_votes);
		voting_bars_[i]->set_state(info_->votes[i]);
		voting_txt_[i]->set_text(std::to_string(i + 1));
	}

	box_comment_rows_.clear();
	comment_rows_.clear();
	std::string text = "<rt><p>";
	text += g_style_manager->font_style(UI::FontStyle::kFsMenuInfoPanelHeading)
	           .as_font_tag(
	              info_->user_comments.empty() ?
                    _("No comments yet.") :
                    bformat(ngettext("%u comment:", "%u comments:", info_->user_comments.size()),
	                         info_->user_comments.size()));
	text += "</p></rt>";
	comments_header_.set_text(text);
	for (const auto& comment : info_->user_comments) {
		text = "<rt><p>";
		if (comment.second.editor.empty()) {
			text += g_style_manager->font_style(UI::FontStyle::kItalic)
			           .as_font_tag(time_string(comment.second.timestamp));
		} else if (comment.second.editor == comment.second.username) {
			text += g_style_manager->font_style(UI::FontStyle::kItalic)
			           .as_font_tag(bformat(_("%1$s (edited on %2$s)"),
			                                time_string(comment.second.timestamp),
			                                time_string(comment.second.edit_timestamp)));
		} else {
			text += g_style_manager->font_style(UI::FontStyle::kItalic)
			           .as_font_tag(bformat(
			              _("%1$s (edited by ‘%2$s’ on %3$s)"), time_string(comment.second.timestamp),
			              comment.second.editor, time_string(comment.second.edit_timestamp)));
		}
		text += "<br>";
		text +=
		   g_style_manager->font_style(UI::FontStyle::kItalic)
		      .as_font_tag(bformat(_("‘%1$s’ commented on version %2$s:"), comment.second.username,
		                           AddOns::version_to_string(comment.second.version)));
		text += "<br>";
		text += g_style_manager->font_style(UI::FontStyle::kFsMenuInfoPanelParagraph)
		           .as_font_tag(comment.second.message);
		text += "</p></rt>";

		CommentRow* cr =
		   new CommentRow(parent_, info_, *this, box_comment_rows_, text, comment.first);
		comment_rows_.push_back(std::unique_ptr<CommentRow>(cr));
		box_comment_rows_.add_space(kRowButtonSize);
		box_comment_rows_.add(cr, UI::Box::Resizing::kFullSize);
	}
}

void RemoteInteractionWindow::next_screenshot(int8_t delta) {
	assert(nr_screenshots_ > 0);
	while (delta < 0) {
		delta += nr_screenshots_;
	}
	current_screenshot_ = (current_screenshot_ + delta) % nr_screenshots_;
	assert(current_screenshot_ < static_cast<int32_t>(screenshot_cache_.size()));

	auto it = info_->screenshots.begin();
	std::advance(it, current_screenshot_);

	screenshot_stats_.set_text(
	   bformat(_("%1$u / %2$u"), (current_screenshot_ + 1), nr_screenshots_));
	screenshot_descr_.set_text(it->second);
	screenshot_.set_tooltip("");

	if (screenshot_cache_[current_screenshot_]) {
		screenshot_.set_icon(screenshot_cache_[current_screenshot_]);
		return;
	}

	const Image* image = nullptr;
	const std::pair<std::string, std::string> cache_key(info_->internal_name, it->first);
	auto cached = downloaded_screenshots_cache_.find(cache_key);
	if (cached == downloaded_screenshots_cache_.end()) {
		const std::string screenie =
		   parent_.net().download_screenshot(cache_key.first, cache_key.second);
		try {
			if (!screenie.empty()) {
				image = g_image_cache->get(screenie);
			}
			downloaded_screenshots_cache_[cache_key] = screenie;
		} catch (const std::exception& e) {
			log_err("Error downloading screenshot %s for %s: %s", it->first.c_str(),
			        info_->internal_name.c_str(), e.what());
			image = nullptr;
		}
	} else if (!cached->second.empty()) {
		image = g_image_cache->get(cached->second);
	}

	if (image) {
		screenshot_.set_icon(image);
		screenshot_cache_[current_screenshot_] = image;
	} else {
		screenshot_.set_icon(g_image_cache->get("images/ui_basic/stop.png"));
		screenshot_.set_handle_mouse(true);
		screenshot_.set_tooltip(
		   _("This screenshot could not be fetched from the server due to an error."));
	}
}

void RemoteInteractionWindow::update_current_vote_on_demand() {
	if (current_vote_ < 0 && !parent_.username().empty() &&
	    tabs_.tabs()[tabs_.active()]->get_name() == kVotingTabName) {
		current_vote_ = parent_.net().get_vote(info_->internal_name);
	}
	own_voting_.select(std::max(0, current_vote_));
}

void RemoteInteractionWindow::login_changed() {
	current_vote_ = -1;
	update_current_vote_on_demand();
	if (parent_.username().empty()) {
		write_comment_.set_enabled(false);
		write_comment_.set_tooltip(_("Please log in to comment"));
		own_voting_.set_enabled(false);
		own_voting_.set_tooltip(_("Please log in to vote"));
	} else {
		write_comment_.set_enabled(true);
		write_comment_.set_tooltip("");
		own_voting_.set_enabled(true);
		own_voting_.set_tooltip("");
	}
	for (auto& cr : comment_rows_) {
		cr->update_edit_enabled();
	}
}

}  // namespace AddOnsUI
}  // namespace FsMenu<|MERGE_RESOLUTION|>--- conflicted
+++ resolved
@@ -21,9 +21,8 @@
 
 #include <memory>
 
-#include <boost/format.hpp>
-
 #include "base/log.h"
+#include "base/string.h"
 #include "graphic/font_handler.h"
 #include "graphic/image_cache.h"
 #include "graphic/style_manager.h"
@@ -807,45 +806,8 @@
 	admin_action_.selected.connect([this]() {
 		const AddOns::NetAddons::AdminAction action = admin_action_.get_selected();
 		admin_action_.set_list_visibility(false);
-<<<<<<< HEAD
 		AdminDialog ar(parent_, *this, info_, action);
 		ar.run<UI::Panel::Returncodes>();
-=======
-		if (action == AddOns::NetAddons::AdminAction::kSetupTx) {
-			{
-				UI::WLMessageBox m(
-				   &get_topmost_forefather(), UI::WindowStyle::kFsMenu, info_->descname(),
-				   bformat(
-				      "<rt><p>%1$s<br>&nbsp;<br>%2$s<br>&nbsp;<br>%3$s</p></rt>",
-				      g_style_manager->font_style(UI::FontStyle::kFsMenuLabel)
-				         .as_font_tag(_("Are you sure you want to enable Transifex integration for "
-				                        "this add-on?")),
-				      g_style_manager->font_style(UI::FontStyle::kFsMenuLabel)
-				         .as_font_tag(bformat(
-				            /** TRANSLATORS: The placeholder is an URL */
-				            _("Don’t forget to configure the new resources at %1% afterwards."),
-				            g_style_manager->font_style(UI::FontStyle::kFsMenuInfoPanelParagraph)
-				               .as_font_tag(underline_tag("https://www.transifex.com/widelands/"
-				                                          "widelands-addons/content/")))),
-				      g_style_manager->font_style(UI::FontStyle::kFsMenuLabel)
-				         .as_font_tag(_("This may take several minutes. Please be patient."))),
-				   UI::WLMessageBox::MBoxType::kOkCancel);
-				if (m.run<UI::Panel::Returncodes>() != UI::Panel::Returncodes::kOk) {
-					return;
-				}
-			}
-			try {
-				parent_.net().admin_action(action, *info_, "" /* ignored */);
-			} catch (const std::exception& e) {
-				UI::WLMessageBox m(&get_topmost_forefather(), UI::WindowStyle::kFsMenu, _("Error"),
-				                   e.what(), UI::WLMessageBox::MBoxType::kOk);
-				m.run<UI::Panel::Returncodes>();
-			}
-		} else {
-			AdminDialog ar(parent_, *this, info_, action);
-			ar.run<UI::Panel::Returncodes>();
-		}
->>>>>>> 280fc4d9
 	});
 
 	login_button_.sigclicked.connect([this]() {
