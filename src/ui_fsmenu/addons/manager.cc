--- conflicted
+++ resolved
@@ -125,8 +125,10 @@
 			} else {
 				return a->average_rating() > b->average_rating();
 			}
-		}
-		NEVER_HERE();
+
+		default:
+			NEVER_HERE();
+		}
 	};
 }
 
@@ -1515,59 +1517,9 @@
 			remotes_to_show.push_back(a);
 		}
 	}
-	{
-<<<<<<< HEAD
-		remotes_to_show.sort(create_sort_functor(sort_order_browse_.get_selected()));
-		maps_to_show.sort(create_sort_functor(sort_order_maps_.get_selected()));
-=======
-		const AddOnSortingCriteria sort_by = sort_order_.get_selected();
-		remotes_to_show.sort([sort_by](const std::shared_ptr<AddOns::AddOnInfo> a,
-		                               const std::shared_ptr<AddOns::AddOnInfo> b) {
-			switch (sort_by) {
-			case AddOnSortingCriteria::kNameABC:
-				return a->descname().compare(b->descname()) < 0;
-			case AddOnSortingCriteria::kNameCBA:
-				return a->descname().compare(b->descname()) > 0;
-
-			case AddOnSortingCriteria::kFewestDownloads:
-				return a->download_count < b->download_count;
-			case AddOnSortingCriteria::kMostDownloads:
-				return a->download_count > b->download_count;
-
-			case AddOnSortingCriteria::kOldest:
-				return a->upload_timestamp < b->upload_timestamp;
-			case AddOnSortingCriteria::kNewest:
-				return a->upload_timestamp > b->upload_timestamp;
-
-			case AddOnSortingCriteria::kLowestRating:
-				if (a->number_of_votes() == 0) {
-					// Add-ons without votes should always end up
-					// below any others when sorting by rating
-					return false;
-				} else if (b->number_of_votes() == 0) {
-					return true;
-				} else if (std::abs(a->average_rating() - b->average_rating()) < 0.01) {
-					// ambiguity – always choose the one with more votes
-					return a->number_of_votes() > b->number_of_votes();
-				} else {
-					return a->average_rating() < b->average_rating();
-				}
-			case AddOnSortingCriteria::kHighestRating:
-				if (a->number_of_votes() == 0) {
-					return false;
-				} else if (b->number_of_votes() == 0) {
-					return true;
-				} else if (std::abs(a->average_rating() - b->average_rating()) < 0.01) {
-					return a->number_of_votes() > b->number_of_votes();
-				} else {
-					return a->average_rating() > b->average_rating();
-				}
-			default:
-				NEVER_HERE();
-			}
-		});
->>>>>>> dbe9df49
-	}
+	remotes_to_show.sort(create_sort_functor(sort_order_browse_.get_selected()));
+	maps_to_show.sort(create_sort_functor(sort_order_maps_.get_selected()));
+
 	std::vector<std::string> has_upgrades;
 
 	index = 0;
