/*
 * Copyright (C) 2020-2023 by the Widelands Development Team
 *
 * This program is free software; you can redistribute it and/or
 * modify it under the terms of the GNU General Public License
 * as published by the Free Software Foundation; either version 2
 * of the License, or (at your option) any later version.
 *
 * This program is distributed in the hope that it will be useful,
 * but WITHOUT ANY WARRANTY; without even the implied warranty of
 * MERCHANTABILITY or FITNESS FOR A PARTICULAR PURPOSE.  See the
 * GNU General Public License for more details.
 *
 * You should have received a copy of the GNU General Public License
 * along with this program; if not, see <https://www.gnu.org/licenses/>.
 *
 */

#include "ui_fsmenu/addons/manager.h"

#include <cstdlib>
#include <iomanip>
#include <memory>
#include <ostream>
#include <sstream>

#include "base/i18n.h"
#include "base/log.h"
#include "base/time_string.h"
#include "base/warning.h"
#include "graphic/graphic.h"
#include "graphic/image_cache.h"
#include "graphic/style_manager.h"
#include "graphic/text_layout.h"
#include "io/profile.h"
#include "logic/filesystem_constants.h"
#include "logic/game.h"
#include "scripting/lua_table.h"
#include "ui_basic/color_chooser.h"
#include "ui_basic/messagebox.h"
#include "ui_basic/textinput.h"
#include "ui_fsmenu/addons/contact.h"
#include "ui_fsmenu/addons/login_box.h"
#include "ui_fsmenu/addons/packager.h"
#include "ui_fsmenu/addons/progress.h"
#include "ui_fsmenu/addons/rows_ui.h"
#include "ui_fsmenu/addons/screenshot_upload.h"
#include "wlapplication.h"
#include "wlapplication_options.h"

namespace AddOnsUI {

constexpr const char* const kDocumentationURL = "https://www.widelands.org/documentation/add-ons/";
constexpr const char* const kForumURL = "https://www.widelands.org/forum/forum/17/";

// UI::Box by defaults limits its size to the window resolution. We use scrollbars,
// so we can and need to allow somewhat larger dimensions.
constexpr int32_t kHugeSize = std::numeric_limits<int32_t>::max() / 2;

std::string filesize_string(const uint32_t bytes) {
	if (bytes > 1000 * 1000 * 1000) {
		return format_l(_("%.2f GB"), (bytes / (1000.f * 1000.f * 1000.f)));
	}
	if (bytes > 1000 * 1000) {
		return format_l(_("%.2f MB"), (bytes / (1000.f * 1000.f)));
	}
	if (bytes > 1000) {
		return format_l(_("%.2f kB"), (bytes / 1000.f));
	}
	return format_l(_("%u bytes"), bytes);
}

std::string time_string(const std::time_t& time) {
	std::ostringstream oss("");
	try {
		oss.imbue(std::locale(i18n::get_locale()));
	} catch (...) {
		// silently ignore
	}
	oss << std::put_time(std::localtime(&time), "%c");
	return oss.str();
}

const std::map<unsigned, std::function<AddOnQuality()>> AddOnQuality::kQualities = {  // NOLINT
   {0,
    []() {
	    return AddOnQuality(g_image_cache->get("images/ui_basic/different.png"),
	                        /** TRANSLATORS: This is an add-on code quality rating */
	                        pgettext("quality", "Any"), _("Quality not yet evaluated"));
    }},
   {1,
    []() {
	    return AddOnQuality(playercolor_image(RGBColor(0xcd7f32), "images/players/team.png"),
	                        /** TRANSLATORS: This is an add-on code quality rating */
	                        pgettext("quality", "Poor"),
	                        _("This add-on may cause major glitches and errors."));
    }},
   {2,
    []() {
	    return AddOnQuality(playercolor_image(RGBColor(0xC0C0C0), "images/players/team.png"),
	                        /** TRANSLATORS: This is an add-on code quality rating */
	                        pgettext("quality", "Good"), _("This add-on works as advertised."));
    }},
   {3, []() {
	    return AddOnQuality(playercolor_image(RGBColor(0xFFD700), "images/players/team.png"),
	                        /** TRANSLATORS: This is an add-on code quality rating */
	                        pgettext("quality", "Excellent"),
	                        _("This add-on has been decorated for its remarkably high quality."));
    }}};

AddOnsCtrl::AddOnsCtrl(FsMenu::MainMenu& fsmm, UI::UniqueWindow::Registry& reg)
   : UI::UniqueWindow(&fsmm,
                      UI::WindowStyle::kFsMenu,
                      "addons",
                      &reg,
                      fsmm.calc_desired_window_width(UI::Window::WindowLayoutID::kFsMenuDefault),
                      fsmm.calc_desired_window_height(UI::Window::WindowLayoutID::kFsMenuDefault),
                      _("Add-On Manager")),
     fsmm_(fsmm),
     main_box_(this, UI::PanelStyle::kFsMenu, "main_box", 0, 0, UI::Box::Vertical),
     buttons_box_(&main_box_, UI::PanelStyle::kFsMenu, "buttons_box", 0, 0, UI::Box::Horizontal),
     warn_requirements_(&main_box_,
                        "warn_requirements",
                        0,
                        0,
                        get_w(),
                        get_h() / 12,
                        UI::PanelStyle::kFsMenu,
                        "",
                        UI::Align::kCenter),
     tabs_placeholder_(&main_box_, UI::PanelStyle::kFsMenu, "tabs_placeholder", 0, 0, 0, 0),
     tabs_(this, UI::TabPanelStyle::kFsMenu, "tabs"),
     installed_addons_outer_wrapper_(
        &tabs_, UI::PanelStyle::kFsMenu, "installed_outer_wrapper_box", 0, 0, UI::Box::Horizontal),
     installed_addons_inner_wrapper_(&installed_addons_outer_wrapper_,
                                     UI::PanelStyle::kFsMenu,
                                     "installed_inner_wrapper_box",
                                     0,
                                     0,
                                     UI::Box::Vertical),
     installed_addons_buttons_box_(&installed_addons_outer_wrapper_,
                                   UI::PanelStyle::kFsMenu,
                                   "installed_buttons_box",
                                   0,
                                   0,
                                   UI::Box::Vertical),
     installed_addons_box_(&installed_addons_inner_wrapper_,
                           UI::PanelStyle::kFsMenu,
                           "installed_box",
                           0,
                           0,
                           UI::Box::Vertical,
                           kHugeSize,
                           kHugeSize),
     browse_addons_outer_wrapper_(
        &tabs_, UI::PanelStyle::kFsMenu, "browse_outer_wrapper_box", 0, 0, UI::Box::Vertical),
     browse_addons_inner_wrapper_(&browse_addons_outer_wrapper_,
                                  UI::PanelStyle::kFsMenu,
                                  "browse_inner_wrapper_box",
                                  0,
                                  0,
                                  UI::Box::Vertical),
     browse_addons_buttons_box_(&browse_addons_outer_wrapper_,
                                UI::PanelStyle::kFsMenu,
                                "browse_buttons_box",
                                0,
                                0,
                                UI::Box::Horizontal),
     browse_addons_buttons_box_lvbox_(&browse_addons_buttons_box_,
                                      UI::PanelStyle::kFsMenu,
                                      "browse_buttons_left_vbox",
                                      0,
                                      0,
                                      UI::Box::Vertical),
     browse_addons_buttons_box_rvbox_(&browse_addons_buttons_box_,
                                      UI::PanelStyle::kFsMenu,
                                      "browse_buttons_right_vbox",
                                      0,
                                      0,
                                      UI::Box::Vertical),
     browse_addons_buttons_box_category_box_(&browse_addons_buttons_box_lvbox_,
                                             UI::PanelStyle::kFsMenu,
                                             "browse_buttons_category_box",
                                             0,
                                             0,
                                             UI::Box::Horizontal),
     browse_addons_buttons_box_right_hbox_(&browse_addons_buttons_box_rvbox_,
                                           UI::PanelStyle::kFsMenu,
                                           "browse_buttons_hbox",
                                           0,
                                           0,
                                           UI::Box::Horizontal),
     browse_addons_box_(&browse_addons_inner_wrapper_,
                        UI::PanelStyle::kFsMenu,
                        "browse_box",
                        0,
                        0,
                        UI::Box::Vertical,
                        kHugeSize,
                        kHugeSize),
     dev_box_(&tabs_, UI::PanelStyle::kFsMenu, "development_box", 0, 0, UI::Box::Vertical),
     filter_name_(
        &browse_addons_buttons_box_rvbox_, "filter_name", 0, 0, 100, UI::PanelStyle::kFsMenu),
     filter_verified_(&browse_addons_buttons_box_right_hbox_,
                      UI::PanelStyle::kFsMenu,
                      "filter_verified",
                      Vector2i(0, 0),
                      _("Verified only"),
                      _("Show only verified add-ons")),
     sort_order_(&browse_addons_buttons_box_rvbox_,
                 "sort",
                 0,
                 0,
                 0,
                 10,
                 filter_name_.get_h(),
                 _("Sort by"),
                 UI::DropdownType::kTextual,
                 UI::PanelStyle::kFsMenu,
                 UI::ButtonStyle::kFsMenuSecondary),
     filter_quality_(&browse_addons_buttons_box_right_hbox_,
                     "quality",
                     0,
                     0,
                     0,
                     10,
                     filter_name_.get_h(),
                     _("Minimum quality"),
                     UI::DropdownType::kTextual,
                     UI::PanelStyle::kFsMenu,
                     UI::ButtonStyle::kFsMenuSecondary),
     upload_addon_(&dev_box_,
                   "upload_addon",
                   0,
                   0,
                   get_inner_w() / 2,
                   8,
                   kRowButtonSize,
                   _("Choose add-on to upload…"),
                   UI::DropdownType::kTextualMenu,
                   UI::PanelStyle::kFsMenu,
                   UI::ButtonStyle::kFsMenuSecondary),
     upload_screenshot_(&dev_box_,
                        "upload_screenie",
                        0,
                        0,
                        get_inner_w() / 2,
                        8,
                        kRowButtonSize,
                        _("Upload a screenshot…"),
                        UI::DropdownType::kTextualMenu,
                        UI::PanelStyle::kFsMenu,
                        UI::ButtonStyle::kFsMenuSecondary),
     upload_addon_accept_(&dev_box_,
                          UI::PanelStyle::kFsMenu,
                          "upload_addon_accept",
                          Vector2i(0, 0),
                          _("Understood and confirmed"),
                          _("By ticking this checkbox, you confirm that you have read and agree to "
                            "the above terms.")),
     filter_reset_(&browse_addons_buttons_box_lvbox_,
                   "f_reset",
                   0,
                   0,
                   24,
                   24,
                   UI::ButtonStyle::kFsMenuSecondary,
                   _("Reset"),
                   _("Reset the filters")),
     upgrade_all_(&buttons_box_,
                  "upgrade_all",
                  0,
                  0,
                  kRowButtonSize,
                  kRowButtonSize,
                  UI::ButtonStyle::kFsMenuSecondary,
                  ""),
     refresh_(&buttons_box_,
              "refresh",
              0,
              0,
              kRowButtonSize,
              kRowButtonSize,
              UI::ButtonStyle::kFsMenuSecondary,
              _("Refresh"),
              _("Refresh the list of add-ons available from the server")),
     ok_(&buttons_box_,
         "ok",
         0,
         0,
         kRowButtonSize,
         kRowButtonSize,
         UI::ButtonStyle::kFsMenuPrimary,
         _("OK")),
#if 0  // TODO(Nordfriese): Disabled autofix_dependencies for v1.0
     autofix_dependencies_(&buttons_box_,
                           "autofix",
                           0,
                           0,
                           kRowButtonSize,
                           kRowButtonSize,
                           UI::ButtonStyle::kFsMenuSecondary,
                           _("Fix dependencies…"),
                           _("Try to automatically fix the dependency errors")),
#endif
     move_top_(&installed_addons_buttons_box_,
               "move_top",
               0,
               0,
               kRowButtonSize,
               kRowButtonSize,
               UI::ButtonStyle::kFsMenuSecondary,
               g_image_cache->get("images/ui_basic/scrollbar_up_fast.png"),
               _("Move selected add-on to top")),
     move_up_(&installed_addons_buttons_box_,
              "move_up",
              0,
              0,
              kRowButtonSize,
              kRowButtonSize,
              UI::ButtonStyle::kFsMenuSecondary,
              g_image_cache->get("images/ui_basic/scrollbar_up.png"),
              _("Move selected add-on one step up")),
     move_down_(&installed_addons_buttons_box_,
                "move_down",
                0,
                0,
                kRowButtonSize,
                kRowButtonSize,
                UI::ButtonStyle::kFsMenuSecondary,
                g_image_cache->get("images/ui_basic/scrollbar_down.png"),
                _("Move selected add-on one step down")),
     move_bottom_(&installed_addons_buttons_box_,
                  "move_bottom",
                  0,
                  0,
                  kRowButtonSize,
                  kRowButtonSize,
                  UI::ButtonStyle::kFsMenuSecondary,
                  g_image_cache->get("images/ui_basic/scrollbar_down_fast.png"),
                  _("Move selected add-on to bottom")),
     launch_packager_(&dev_box_,
                      "packager",
                      0,
                      0,
                      0,
                      0,
                      UI::ButtonStyle::kFsMenuSecondary,
                      _("Launch the add-ons packager…")),
     login_button_(this, "login", 0, 0, 0, 0, UI::ButtonStyle::kFsMenuSecondary, ""),
     contact_(&dev_box_,
              "contact",
              0,
              0,
              0,
              0,
              UI::ButtonStyle::kFsMenuSecondary,
              /** TRANSLATORS: This button allows the user to send a message to the Widelands
                 Development Team */
              _("Contact us…")),
<<<<<<< HEAD
     server_name_(this, UI::PanelStyle::kFsMenu, UI::FontStyle::kWarning, "", UI::Align::kRight) {
	network_handler_.set_hangup_fn(
	   create_hangup_function(fsmm, UI::WindowStyle::kFsMenu, network_handler_));
=======
     server_name_(this,
                  UI::PanelStyle::kFsMenu,
                  "server_name",
                  UI::FontStyle::kWarning,
                  "",
                  UI::Align::kRight) {
>>>>>>> d47e294b

	dev_box_.set_force_scrolling(true);
	dev_box_.add(new UI::Textarea(&dev_box_, UI::PanelStyle::kFsMenu, "label_development",
	                              UI::FontStyle::kFsMenuInfoPanelHeading,
	                              _("Tools for Add-Ons Developers"), UI::Align::kCenter),
	             UI::Box::Resizing::kFullSize);
	dev_box_.add_space(kRowButtonSize);
	{
		UI::MultilineTextarea* m = new UI::MultilineTextarea(
		   &dev_box_, "message_development", 0, 0, 100, 100, UI::PanelStyle::kFsMenu, "",
		   UI::Align::kLeft, UI::MultilineTextarea::ScrollMode::kNoScrolling);
		m->set_style(UI::FontStyle::kFsMenuInfoPanelParagraph);
		m->set_text(_("The interactive add-ons packager allows you to create, edit, and delete "
		              "add-ons. You can bundle maps designed with the Widelands Map Editor as an "
		              "add-on using the graphical interface and share them with other players, "
		              "without having to write a single line of code."));
		dev_box_.add(m, UI::Box::Resizing::kFullSize);
	}
	dev_box_.add_space(kRowButtonSpacing);
	dev_box_.add(&launch_packager_);

	dev_box_.add_space(kRowButtonSize);
	dev_box_.add(new UI::MultilineTextarea(
	                &dev_box_, "message_links", 0, 0, 100, 100, UI::PanelStyle::kFsMenu,
	                format("<rt><p>%1$s</p></rt>",
	                       g_style_manager->font_style(UI::FontStyle::kFsMenuInfoPanelParagraph)
	                          .as_font_tag(format(
	                             _("For more information regarding how to develop and package your "
	                               "own add-ons, please visit %s."),
	                             g_style_manager->font_style(UI::FontStyle::kFsTooltip)
	                                .as_font_tag(as_url_hyperlink(kDocumentationURL))))),
	                UI::Align::kLeft, UI::MultilineTextarea::ScrollMode::kNoScrolling),
	             UI::Box::Resizing::kFullSize);
	dev_box_.add_space(kRowButtonSpacing);

	dev_box_.add_space(kRowButtonSize);
	dev_box_.add(
	   new UI::MultilineTextarea(
	      &dev_box_, "message_detailed_info", 0, 0, 100, 100, UI::PanelStyle::kFsMenu,
	      format(
	         "<rt><p>%s</p><p>%s</p><p>%s</p><p>%s</p></rt>",
	         g_style_manager->font_style(UI::FontStyle::kFsMenuInfoPanelParagraph)
	            .as_font_tag(_(
	               "Here, you can upload your add-ons to the server to make them available to other "
	               "players. By uploading, you agree to publish your creation under the terms of "
	               "the GNU General Public License (GPL) version 2 (the same license under which "
	               "Widelands itself is distributed). For more information on the GPL, please refer "
	               "to ‘About Widelands’ → ‘License’ in the main menu.")),
	         g_style_manager->font_style(UI::FontStyle::kFsMenuInfoPanelParagraph)
	            .as_font_tag(
	               _("It is forbidden to upload add-ons containing harmful or malicious content or "
	                 "spam. By uploading an add-on, you assert that the add-on is of your own "
	                 "creation "
	                 "or you have the add-on’s author(s) permission to submit it in their stead.")),
	         g_style_manager->font_style(UI::FontStyle::kFsMenuInfoPanelParagraph)
	            .as_font_tag(_(
	               "You are required to have read the add-ons documentation under the link given "
	               "further above before submitting content. Since the documentation is subject to "
	               "frequent changes, ensure that you have read it recently and that you followed "
	               "all guidelines stated there.")),
	         g_style_manager->font_style(UI::FontStyle::kFsMenuInfoPanelParagraph)
	            .as_font_tag(
	               _("The Widelands Development Team will review your add-on soon after "
	                 "uploading. In case they have further inquiries, they will contact you "
	                 "via a PM on the Widelands website; therefore please check the inbox "
	                 "of your online user profile page frequently."))),
	      UI::Align::kLeft, UI::MultilineTextarea::ScrollMode::kNoScrolling),
	   UI::Box::Resizing::kFullSize);

	dev_box_.add_space(kRowButtonSpacing);
	dev_box_.add(&upload_addon_accept_);
	dev_box_.add_space(kRowButtonSpacing);
	dev_box_.add(&upload_addon_);
	dev_box_.add_space(kRowButtonSpacing);
	dev_box_.add(&upload_screenshot_);

	upload_addon_accept_.changed.connect([this]() { update_login_button(nullptr); });
	upload_addon_.selected.connect([this]() { upload_addon(upload_addon_.get_selected()); });
	upload_screenshot_.selected.connect([this]() {
		upload_screenshot_.set_list_visibility(false);
		std::shared_ptr<AddOns::AddOnInfo> info = upload_screenshot_.get_selected();
		ScreenshotUploadWindow s(*this, info, find_remote(info->internal_name));
		s.run<UI::Panel::Returncodes>();
	});

	dev_box_.add_space(kRowButtonSize);
	dev_box_.add(
	   new UI::MultilineTextarea(
	      &dev_box_, "message_contact_public", 0, 0, 100, 100, UI::PanelStyle::kFsMenu,
	      format("<rt><p>%1$s</p></rt>",
	             g_style_manager->font_style(UI::FontStyle::kFsMenuInfoPanelParagraph)
	                .as_font_tag(
	                   format(_("Technical problems? Unclear documentation? Advanced needs such "
	                            "as deletion of an add-on or collaborating with another add-on "
	                            "designer? Please visit our forums at %s, explain your needs, and "
	                            "the Widelands Development Team will be happy to help."),
	                          g_style_manager->font_style(UI::FontStyle::kFsTooltip)
	                             .as_font_tag(as_url_hyperlink(kForumURL))))),
	      UI::Align::kLeft, UI::MultilineTextarea::ScrollMode::kNoScrolling),
	   UI::Box::Resizing::kFullSize);
	dev_box_.add_space(kRowButtonSpacing);

	dev_box_.add_space(kRowButtonSize);
	dev_box_.add(
	   new UI::MultilineTextarea(
	      &dev_box_, "message_contact_private", 0, 0, 100, 100, UI::PanelStyle::kFsMenu,
	      format("<rt><p>%1$s</p></rt>",
	             g_style_manager->font_style(UI::FontStyle::kFsMenuInfoPanelParagraph)
	                .as_font_tag(
	                   _("Alternatively you can also send a message to the Widelands Development "
	                     "Team and we’ll try to help you with your enquiry as soon as we can. "
	                     "Only the server administrators can read messages sent in this way. "
	                     "Since other add-on designers can usually benefit from others’ questions "
	                     "and answers, please use this way of communication only if there is a "
	                     "reason why your concern is not for everyone’s ears. You’ll receive our "
	                     "reply via a PM on your Widelands website user profile page."))),
	      UI::Align::kLeft, UI::MultilineTextarea::ScrollMode::kNoScrolling),
	   UI::Box::Resizing::kFullSize);
	contact_.sigclicked.connect([this]() {
		ContactForm c(*this);
		c.run<UI::Panel::Returncodes>();
	});
	dev_box_.add_space(kRowButtonSpacing);
	dev_box_.add(&contact_);

	installed_addons_buttons_box_.add(&move_top_, UI::Box::Resizing::kAlign, UI::Align::kCenter);
	installed_addons_buttons_box_.add_space(kRowButtonSpacing);
	installed_addons_buttons_box_.add(&move_up_, UI::Box::Resizing::kAlign, UI::Align::kCenter);
	installed_addons_buttons_box_.add_space(kRowButtonSize + 2 * kRowButtonSpacing);
	installed_addons_buttons_box_.add(&move_down_, UI::Box::Resizing::kAlign, UI::Align::kCenter);
	installed_addons_buttons_box_.add_space(kRowButtonSpacing);
	installed_addons_buttons_box_.add(&move_bottom_, UI::Box::Resizing::kAlign, UI::Align::kCenter);
	installed_addons_outer_wrapper_.add(
	   &installed_addons_inner_wrapper_, UI::Box::Resizing::kExpandBoth);
	installed_addons_outer_wrapper_.add_space(kRowButtonSpacing);
	installed_addons_outer_wrapper_.add(
	   &installed_addons_buttons_box_, UI::Box::Resizing::kAlign, UI::Align::kCenter);

	browse_addons_outer_wrapper_.add(&browse_addons_buttons_box_, UI::Box::Resizing::kFullSize);
	browse_addons_outer_wrapper_.add_space(2 * kRowButtonSpacing);
	browse_addons_outer_wrapper_.add(&browse_addons_inner_wrapper_, UI::Box::Resizing::kExpandBoth);

	installed_addons_inner_wrapper_.add(&installed_addons_box_, UI::Box::Resizing::kExpandBoth);
	browse_addons_inner_wrapper_.add(&browse_addons_box_, UI::Box::Resizing::kExpandBoth);
	tabs_.add("my", "", &installed_addons_outer_wrapper_);
	tabs_.add("all", "", &browse_addons_outer_wrapper_);
	tabs_.add("all", _("Development"), &dev_box_);

	/** TRANSLATORS: Sort add-ons alphabetically by name */
	sort_order_.add(_("Name"), AddOnSortingCriteria::kNameABC);
	/** TRANSLATORS: Sort add-ons alphabetically by name (inverted) */
	sort_order_.add(_("Name (descending)"), AddOnSortingCriteria::kNameCBA);
	/** TRANSLATORS: Sort add-ons by average rating */
	sort_order_.add(_("Most popular"), AddOnSortingCriteria::kHighestRating, nullptr, true);
	/** TRANSLATORS: Sort add-ons by average rating */
	sort_order_.add(_("Least popular"), AddOnSortingCriteria::kLowestRating);
	/** TRANSLATORS: Sort add-ons by how often they were downloaded */
	sort_order_.add(_("Most often downloaded"), AddOnSortingCriteria::kMostDownloads);
	/** TRANSLATORS: Sort add-ons by how often they were downloaded */
	sort_order_.add(_("Least often downloaded"), AddOnSortingCriteria::kFewestDownloads);
	/** TRANSLATORS: Sort add-ons by upload date/time */
	sort_order_.add(_("Oldest"), AddOnSortingCriteria::kOldest);
	/** TRANSLATORS: Sort add-ons by upload date/time */
	sort_order_.add(_("Newest"), AddOnSortingCriteria::kNewest);

	for (const auto& pair : AddOnQuality::kQualities) {
		const AddOnQuality q = pair.second();
		filter_quality_.add(q.name, pair.first, q.icon, pair.first == 2, q.description);
	}

	filter_verified_.set_state(true);
	filter_name_.set_tooltip(_("Filter add-ons by name"));
	{
		uint8_t index = 0;
		for (const auto& pair : AddOns::kAddOnCategories) {
			if (pair.first == AddOns::AddOnCategory::kNone) {
				continue;
			}
			UI::Checkbox* c =
			   new UI::Checkbox(&browse_addons_buttons_box_category_box_, UI::PanelStyle::kFsMenu,
			                    format("category_%s", pair.second.internal_name), Vector2i(0, 0),
			                    g_image_cache->get(pair.second.icon),
			                    format(_("Toggle category ‘%s’"), pair.second.descname()));
			filter_category_[pair.first] = c;
			c->set_state(true);
			c->changed.connect([this, &pair]() { category_filter_changed(pair.first); });
			c->set_desired_size(kRowButtonSize, kRowButtonSize);
			if (index > 0) {
				browse_addons_buttons_box_category_box_.add_space(kRowButtonSpacing);
			}
			browse_addons_buttons_box_category_box_.add(
			   c, UI::Box::Resizing::kAlign, UI::Align::kCenter);
			++index;
		}
	}
	browse_addons_buttons_box_right_hbox_.add(
	   &filter_verified_, UI::Box::Resizing::kAlign, UI::Align::kCenter);
	browse_addons_buttons_box_right_hbox_.add(&filter_quality_, UI::Box::Resizing::kExpandBoth);

	browse_addons_buttons_box_rvbox_.add(
	   &browse_addons_buttons_box_right_hbox_, UI::Box::Resizing::kFullSize);
	browse_addons_buttons_box_rvbox_.add_space(kRowButtonSpacing);
	browse_addons_buttons_box_rvbox_.add(&filter_name_, UI::Box::Resizing::kFullSize);
	browse_addons_buttons_box_rvbox_.add_space(kRowButtonSpacing);
	browse_addons_buttons_box_rvbox_.add(&sort_order_, UI::Box::Resizing::kFullSize);

	browse_addons_buttons_box_lvbox_.add(
	   &browse_addons_buttons_box_category_box_, UI::Box::Resizing::kExpandBoth);
	browse_addons_buttons_box_lvbox_.add_inf_space();
	browse_addons_buttons_box_lvbox_.add(&filter_reset_, UI::Box::Resizing::kFullSize);

	browse_addons_buttons_box_.add(&browse_addons_buttons_box_lvbox_, UI::Box::Resizing::kFullSize);
	browse_addons_buttons_box_.add_space(kRowButtonSpacing);
	browse_addons_buttons_box_.add(
	   &browse_addons_buttons_box_rvbox_, UI::Box::Resizing::kExpandBoth);

	filter_reset_.set_enabled(false);
	filter_name_.changed.connect([this]() {
		filter_reset_.set_enabled(true);
		rebuild(false);
	});
	filter_verified_.changed.connect([this]() {
		filter_reset_.set_enabled(true);
		rebuild(false);
	});
	sort_order_.selected.connect([this]() { rebuild(false); });
	filter_quality_.selected.connect([this]() {
		filter_reset_.set_enabled(true);
		rebuild(false);
	});

	ok_.sigclicked.connect([this]() { die(); });
	refresh_.sigclicked.connect([this]() {
		refresh_remotes(matches_keymod(SDL_GetModState(), KMOD_CTRL));
		tabs_.activate(1);
	});
	tabs_.sigclicked.connect([this]() {
		if (tabs_.active() == 1 && remotes_.size() <= 1) {
			refresh_remotes(false);
		}
	});
#if 0  // TODO(Nordfriese): Disabled autofix_dependencies for v1.0
	autofix_dependencies_.sigclicked.connect([this]() { autofix_dependencies(); });
#endif

	filter_reset_.sigclicked.connect([this]() {
		filter_name_.set_text("");
		filter_verified_.set_state(true, false);
		filter_quality_.select(2);
		for (auto& pair : filter_category_) {
			pair.second->set_state(true, false);
		}
		rebuild(false);
		filter_reset_.set_enabled(false);
	});
	upgrade_all_.sigclicked.connect([this]() {
		std::vector<std::pair<std::shared_ptr<AddOns::AddOnInfo>, bool /* full upgrade */>> upgrades;
		bool all_verified = true;
		size_t nr_full_updates = 0;
		for (const RemoteAddOnRow* r : browse_) {
			if (r->upgradeable()) {
				const bool full_upgrade = r->full_upgrade_possible();
				upgrades.emplace_back(r->info(), full_upgrade);
				if (full_upgrade) {
					all_verified &= r->info()->verified;
					++nr_full_updates;
				}
			}
		}
		assert(!upgrades.empty());
		if (nr_full_updates > 0 && (!all_verified || !matches_keymod(SDL_GetModState(), KMOD_CTRL))) {
			// We ask for confirmation only for real upgrades. i18n-only upgrades are done silently.
			std::string text = format(
			   ngettext("Are you certain that you want to upgrade this %u add-on?",
			            "Are you certain that you want to upgrade these %u add-ons?", nr_full_updates),
			   nr_full_updates);
			text += '\n';
			for (const auto& pair : upgrades) {
				if (pair.second) {
					text += format(_("\n· %1$s (%2$s) by %3$s"), pair.first->descname(),
					               (pair.first->verified ? _("verified") : _("NOT VERIFIED")),
					               pair.first->author());
				}
			}
			UI::WLMessageBox w(&get_topmost_forefather(), UI::WindowStyle::kFsMenu, _("Upgrade All"),
			                   text, UI::WLMessageBox::MBoxType::kOkCancel);
			if (w.run<UI::Panel::Returncodes>() != UI::Panel::Returncodes::kOk) {
				return;
			}
		}
		for (const auto& pair : upgrades) {
			install_or_upgrade(pair.first, !pair.second);
		}
		rebuild(true);
	});

	move_up_.sigclicked.connect([this]() {
		const auto& info = selected_installed_addon();
		auto it = AddOns::g_addons.begin();
		while (it->first->internal_name != info->internal_name) {
			++it;
		}
		const bool state = it->second;
		it = AddOns::g_addons.erase(it);
		--it;
		AddOns::g_addons.insert(it, std::make_pair(info, state));
		rebuild(true);
		focus_installed_addon_row(info);
	});
	move_down_.sigclicked.connect([this]() {
		const auto& info = selected_installed_addon();
		auto it = AddOns::g_addons.begin();
		while (it->first->internal_name != info->internal_name) {
			++it;
		}
		const bool state = it->second;
		it = AddOns::g_addons.erase(it);
		++it;
		AddOns::g_addons.insert(it, std::make_pair(info, state));
		rebuild(true);
		focus_installed_addon_row(info);
	});
	move_top_.sigclicked.connect([this]() {
		const auto& info = selected_installed_addon();
		auto it = AddOns::g_addons.begin();
		while (it->first->internal_name != info->internal_name) {
			++it;
		}
		const bool state = it->second;
		it = AddOns::g_addons.erase(it);
		AddOns::g_addons.insert(AddOns::g_addons.begin(), std::make_pair(info, state));
		rebuild(true);
		focus_installed_addon_row(info);
	});
	move_bottom_.sigclicked.connect([this]() {
		const auto& info = selected_installed_addon();
		auto it = AddOns::g_addons.begin();
		while (it->first->internal_name != info->internal_name) {
			++it;
		}
		const bool state = it->second;
		it = AddOns::g_addons.erase(it);
		AddOns::g_addons.emplace_back(info, state);
		rebuild(true);
		focus_installed_addon_row(info);
	});

	launch_packager_.sigclicked.connect([this]() {
		AddOnsPackager a(fsmm_, *this);
		a.run<int>();

		// Perhaps add-ons were created or deleted
		rebuild(true);
	});

	buttons_box_.add_space(kRowButtonSpacing);
	buttons_box_.add(&upgrade_all_, UI::Box::Resizing::kExpandBoth);
	buttons_box_.add_space(kRowButtonSpacing);
	buttons_box_.add(&refresh_, UI::Box::Resizing::kExpandBoth);
	buttons_box_.add_space(kRowButtonSpacing);
#if 0  // TODO(Nordfriese): Disabled autofix_dependencies for v1.0
	buttons_box_.add(&autofix_dependencies_, UI::Box::Resizing::kExpandBoth);
	buttons_box_.add_space(kRowButtonSpacing);
#endif
	buttons_box_.add(&ok_, UI::Box::Resizing::kExpandBoth);
	buttons_box_.add_space(kRowButtonSpacing);

	main_box_.add(&tabs_placeholder_, UI::Box::Resizing::kExpandBoth);
	main_box_.add_space(kRowButtonSpacing);
	main_box_.add(&warn_requirements_, UI::Box::Resizing::kFullSize);
	main_box_.add_space(kRowButtonSpacing);
	main_box_.add(&buttons_box_, UI::Box::Resizing::kFullSize);
	main_box_.add_space(kRowButtonSpacing);

	// prevent assert failures
	installed_addons_box_.set_size(100, 100);
	browse_addons_box_.set_size(100, 100);
	installed_addons_inner_wrapper_.set_size(100, 100);
	browse_addons_inner_wrapper_.set_size(100, 100);

	installed_addons_inner_wrapper_.set_force_scrolling(true);
	browse_addons_inner_wrapper_.set_force_scrolling(true);

	login_button_.sigclicked.connect([this]() { login_button_clicked(); });
	update_login_button(&login_button_);

	do_not_layout_on_resolution_change();
	center_to_parent();
	rebuild(true);
}

AddOnsCtrl::~AddOnsCtrl() {
	std::string text;
	for (const auto& pair : AddOns::g_addons) {
		if (!text.empty()) {
			text += ',';
		}
		text += pair.first->internal_name + ':' + (pair.second ? "true" : "false");
	}
	set_config_string("addons", text);
	write_config();
	fsmm_.set_labels();
}

void AddOnsCtrl::login_button_clicked() {
	if (username_.empty()) {
		UI::UniqueWindow::Registry r;
		AddOnsLoginBox b(get_topmost_forefather(), UI::WindowStyle::kFsMenu);
		if (b.run<UI::Panel::Returncodes>() != UI::Panel::Returncodes::kOk) {
			return;
		}
		set_login(b.get_username(), b.get_password(), true);
	} else {
		set_login("", "", false);
	}
	update_login_button(&login_button_);
}

void AddOnsCtrl::update_login_button(UI::Button* b) {
	if (username_.empty()) {
		upload_addon_accept_.set_enabled(false);
		upload_addon_accept_.set_state(false);
		if (b != nullptr) {
			b->set_title(_("Not logged in"));
			b->set_tooltip(_("Click to log in. You can then comment and vote on add-ons and upload "
			                 "your own add-ons."));
		}
		upload_addon_.set_enabled(false);
		upload_addon_.set_tooltip(_("Please log in to upload add-ons"));
		upload_screenshot_.set_enabled(upload_addon_accept_.get_state());
		upload_screenshot_.set_tooltip(_("Please log in to upload content"));
		contact_.set_enabled(false);
		contact_.set_tooltip(_("Please log in to send an enquiry"));
	} else {
		upload_addon_accept_.set_enabled(true);
		if (b != nullptr) {
			b->set_title(format(
			   net().is_admin() ? _("Logged in as %s (admin)") : _("Logged in as %s"), username_));
			b->set_tooltip(_("Click to log out"));
		}
		const bool enable = upload_addon_accept_.get_state();
		upload_addon_.set_enabled(enable);
		upload_addon_.set_tooltip(
		   enable ? "" : _("Please tick the confirmation checkbox to upload add-ons"));
		upload_screenshot_.set_enabled(enable);
		upload_screenshot_.set_tooltip(
		   enable ? "" : _("Please tick the confirmation checkbox to upload content"));
		contact_.set_enabled(true);
		contact_.set_tooltip("");
	}
}

void AddOnsCtrl::set_login(const std::string& username,
                           const std::string& password,
                           const bool show_error) {
	if (password.empty() != username.empty()) {
		return;
	}

	username_ = username;
	try {
		net().set_login(username, password);

		if (!username.empty()) {
			set_config_string("nickname", username);
			set_config_bool("registered", true);
			set_config_string("password_sha1", password);
		}
	} catch (const std::exception& e) {
		if (username.empty()) {
			log_err("set_login (''): server error (%s)", e.what());
			if (show_error) {
				UI::WLMessageBox m(
				   &get_topmost_forefather(), UI::WindowStyle::kFsMenu, _("Server Error"),
				   format(_("Unable to connect to the server.\nError message:\n%s"), e.what()),
				   UI::WLMessageBox::MBoxType::kOk);
				m.run<UI::Panel::Returncodes>();
			}
		} else {
			log_err("set_login as '%s': access denied (%s)", username.c_str(), e.what());
			if (show_error) {
				UI::WLMessageBox m(
				   &get_topmost_forefather(), UI::WindowStyle::kFsMenu, _("Wrong Password"),
				   format(_("The entered username or password is invalid:\n%s"), e.what()),
				   UI::WLMessageBox::MBoxType::kOk);
				m.run<UI::Panel::Returncodes>();
			}
			set_login("", "", show_error);
		}
	}

	server_name_.set_text(net().server_descname());
}

inline std::shared_ptr<AddOns::AddOnInfo> AddOnsCtrl::selected_installed_addon() const {
	return dynamic_cast<InstalledAddOnRow&>(*installed_addons_box_.focused_child()).info();
}
void AddOnsCtrl::focus_installed_addon_row(std::shared_ptr<AddOns::AddOnInfo> info) {
	for (UI::Panel* p = installed_addons_box_.get_first_child(); p != nullptr;
	     p = p->get_next_sibling()) {
		if (dynamic_cast<InstalledAddOnRow&>(*p).info()->internal_name == info->internal_name) {
			p->focus();
			return;
		}
	}
	NEVER_HERE();
}

void AddOnsCtrl::think() {
	UI::UniqueWindow::think();
	check_enable_move_buttons();
}

static bool category_filter_changing = false;
void AddOnsCtrl::category_filter_changed(const AddOns::AddOnCategory which) {
	// protect against recursion
	if (category_filter_changing) {
		return;
	}
	category_filter_changing = true;

	// Normal click enables the selected category and disables all others,
	// Ctrl+Click or Shift+Click disables this behaviour.
	if ((SDL_GetModState() & (KMOD_CTRL | KMOD_SHIFT)) == 0) {
		for (auto& pair : filter_category_) {
			pair.second->set_state(pair.first == which);
		}
	}

	filter_reset_.set_enabled(true);
	rebuild(false);
	category_filter_changing = false;
}

void AddOnsCtrl::check_enable_move_buttons() {
	const bool enable_move_buttons =
	   tabs_.active() == 0 && installed_addons_box_.focused_child() != nullptr;
	for (UI::Button* b : {&move_top_, &move_up_, &move_down_, &move_bottom_}) {
		b->set_enabled(enable_move_buttons);
	}
	if (enable_move_buttons) {
		const auto& sel = selected_installed_addon();
		if (sel->internal_name == AddOns::g_addons.begin()->first->internal_name) {
			move_top_.set_enabled(false);
			move_up_.set_enabled(false);
		}
		if (sel->internal_name == AddOns::g_addons.back().first->internal_name) {
			move_down_.set_enabled(false);
			move_bottom_.set_enabled(false);
		}
	}
}

bool AddOnsCtrl::handle_key(bool down, SDL_Keysym code) {
	if (down) {
		switch (code.sym) {
		case SDLK_RETURN:
		case SDLK_ESCAPE:
			die();
			return true;
		default:
			break;
		}
	}
	return UI::Window::handle_key(down, code);
}

void AddOnsCtrl::erase_remote(std::shared_ptr<AddOns::AddOnInfo> a) {
	for (auto& pointer : remotes_) {
		if (pointer == a) {
			pointer = remotes_.back();
			remotes_.pop_back();
			return;
		}
	}
	NEVER_HERE();
}

void AddOnsCtrl::refresh_remotes(const bool showall) {
	UI::ProgressWindow progress(this, "", "");
	const std::string step_message = _("Fetching add-ons… (%.1f%%)");

	try {
		progress.step(_("Connecting to the server…"));

		std::vector<std::string> names = net().refresh_remotes(showall);

		const int64_t nr_orig_entries = names.size();
		int64_t nr_addons = nr_orig_entries;
		remotes_.resize(nr_addons);

		for (int64_t i = 0, counter = 0; i < nr_addons; ++i, ++counter) {
			progress.step(format_l(step_message, (100.0 * counter / nr_orig_entries)));

			try {
				remotes_[i].reset(new AddOns::AddOnInfo(net().fetch_one_remote(names[i])));
			} catch (const std::exception& e) {
				log_err("Skip add-on %s because: %s", names[i].c_str(), e.what());
				names[i] = names.back();
				names.pop_back();
				remotes_.pop_back();
				--i;
				--nr_addons;
			}
		}
	} catch (const std::exception& e) {
		std::string title = _("Server Connection Error");
		/** TRANSLATORS: This will be inserted into the string "Server Connection Error <br> by %s" */
		std::string bug = _("a networking bug");
		std::string err = format(_("Unable to fetch the list of available add-ons from "
		                           "the server!<br>Error Message: %s"),
		                         e.what());
		std::shared_ptr<AddOns::AddOnInfo> i = std::make_shared<AddOns::AddOnInfo>();
		i->unlocalized_descname = title;
		i->unlocalized_description = err;
		i->unlocalized_author = bug;
		i->descname = [title]() { return title; };
		i->description = [err]() { return err; };
		i->author = [bug]() { return bug; };
		i->upload_username = bug;
		i->upload_timestamp = std::time(nullptr);
		i->icon = g_image_cache->get(AddOns::kAddOnCategories.at(AddOns::AddOnCategory::kNone).icon);
		i->sync_safe = true;  // suppress useless warning
		remotes_ = {i};
	}

	progress.step(format(step_message, 100));
	rebuild(false);
}

bool AddOnsCtrl::matches_filter(std::shared_ptr<AddOns::AddOnInfo> info) {
	if (info->internal_name.empty()) {
		// always show error messages
		return true;
	}

	if (!filter_category_.at(info->category)->get_state()) {
		// wrong category
		return false;
	}

	if (filter_verified_.get_state() && !info->verified) {
		// not verified
		return false;
	}

	if (filter_quality_.get_selected() > info->quality) {
		// too low quality
		return false;
	}

	if (filter_name_.get_text().empty()) {
		// no text filter given, so we accept it
		return true;
	}
	auto array = {info->descname(), info->author(), info->upload_username, info->internal_name,
	              info->description()};
	return std::any_of(array.begin(), array.end(), [this](const std::string& text) {
		return text.find(filter_name_.get_text()) != std::string::npos;
	});
}

void AddOnsCtrl::rebuild(const bool need_to_update_dependency_errors) {
	const uint32_t scrollpos_i =
	   installed_addons_inner_wrapper_.get_scrollbar() != nullptr ?
         installed_addons_inner_wrapper_.get_scrollbar()->get_scrollpos() :
         0;
	const uint32_t scrollpos_b = browse_addons_inner_wrapper_.get_scrollbar() != nullptr ?
                                   browse_addons_inner_wrapper_.get_scrollbar()->get_scrollpos() :
                                   0;
	installed_addons_box_.free_children();
	browse_addons_box_.free_children();
	installed_addons_box_.clear();
	browse_addons_box_.clear();
	browse_.clear();
	assert(installed_addons_box_.get_nritems() == 0);
	assert(browse_addons_box_.get_nritems() == 0);
	upload_addon_.clear();
	upload_screenshot_.clear();

	size_t index = 0;
	for (const auto& pair : AddOns::g_addons) {
		if (index > 0) {
			installed_addons_box_.add_space(kRowButtonSize);
		}
		InstalledAddOnRow* i =
		   new InstalledAddOnRow(&installed_addons_box_, this, pair.first, pair.second);
		installed_addons_box_.add(i, UI::Box::Resizing::kFullSize);
		++index;

		upload_addon_.add(
		   pair.first->internal_name, pair.first, pair.first->icon, false, pair.first->descname());
		upload_screenshot_.add(
		   pair.first->internal_name, pair.first, pair.first->icon, false, pair.first->descname());
	}
	tabs_.tabs()[0]->set_title(format(_("Installed (%u)"), index));

	index = 0;
	std::list<std::shared_ptr<AddOns::AddOnInfo>> remotes_to_show;
	for (auto& a : remotes_) {
		if (matches_filter(a)) {
			remotes_to_show.push_back(a);
		}
	}
	{
		const AddOnSortingCriteria sort_by = sort_order_.get_selected();
		remotes_to_show.sort([sort_by](const std::shared_ptr<AddOns::AddOnInfo> a,
		                               const std::shared_ptr<AddOns::AddOnInfo> b) {
			switch (sort_by) {
			case AddOnSortingCriteria::kNameABC:
				return a->descname().compare(b->descname()) < 0;
			case AddOnSortingCriteria::kNameCBA:
				return a->descname().compare(b->descname()) > 0;

			case AddOnSortingCriteria::kFewestDownloads:
				return a->download_count < b->download_count;
			case AddOnSortingCriteria::kMostDownloads:
				return a->download_count > b->download_count;

			case AddOnSortingCriteria::kOldest:
				return a->upload_timestamp < b->upload_timestamp;
			case AddOnSortingCriteria::kNewest:
				return a->upload_timestamp > b->upload_timestamp;

			case AddOnSortingCriteria::kLowestRating:
				if (a->number_of_votes() == 0) {
					// Add-ons without votes should always end up
					// below any others when sorting by rating
					return false;
				} else if (b->number_of_votes() == 0) {
					return true;
				} else if (std::abs(a->average_rating() - b->average_rating()) < 0.01) {
					// ambiguity – always choose the one with more votes
					return a->number_of_votes() > b->number_of_votes();
				} else {
					return a->average_rating() < b->average_rating();
				}
			case AddOnSortingCriteria::kHighestRating:
				if (a->number_of_votes() == 0) {
					return false;
				} else if (b->number_of_votes() == 0) {
					return true;
				} else if (std::abs(a->average_rating() - b->average_rating()) < 0.01) {
					return a->number_of_votes() > b->number_of_votes();
				} else {
					return a->average_rating() > b->average_rating();
				}
			}
			NEVER_HERE();
		});
	}
	std::vector<std::string> has_upgrades;
	for (const auto& a : remotes_to_show) {
		if (0 < index++) {
			browse_addons_box_.add_space(kRowButtonSize);
		}
		AddOns::AddOnVersion installed;
		uint32_t installed_i18n = 0;
		for (const auto& pair : AddOns::g_addons) {
			if (pair.first->internal_name == a->internal_name) {
				installed = pair.first->version;
				installed_i18n = pair.first->i18n_version;
				break;
			}
		}
		RemoteAddOnRow* r =
		   new RemoteAddOnRow(&browse_addons_box_, this, a, installed, installed_i18n);
		browse_addons_box_.add(r, UI::Box::Resizing::kFullSize);
		if (r->upgradeable()) {
			has_upgrades.push_back(a->descname());
		}
		browse_.push_back(r);
	}
	tabs_.tabs()[1]->set_title(index == 0 ? _("Browse") : format(_("Browse (%u)"), index));

	if ((installed_addons_inner_wrapper_.get_scrollbar() != nullptr) && (scrollpos_i != 0u)) {
		installed_addons_inner_wrapper_.get_scrollbar()->set_scrollpos(scrollpos_i);
	}
	if ((browse_addons_inner_wrapper_.get_scrollbar() != nullptr) && (scrollpos_b != 0u)) {
		browse_addons_inner_wrapper_.get_scrollbar()->set_scrollpos(scrollpos_b);
	}

	check_enable_move_buttons();
	upgrade_all_.set_title(format(_("Upgrade all (%u)"), has_upgrades.size()));
	upgrade_all_.set_enabled(!has_upgrades.empty());
	if (has_upgrades.empty()) {
		upgrade_all_.set_tooltip(_("No upgrades are available for your installed add-ons"));
	} else {
		std::string text = format(ngettext("Upgrade the following %u add-on:",
		                                   "Upgrade the following %u add-ons:", has_upgrades.size()),
		                          has_upgrades.size());
		for (const std::string& name : has_upgrades) {
			text += "<br>";
			text += format(_("· %s"), name);
		}
		upgrade_all_.set_tooltip(text);
	}

	if (need_to_update_dependency_errors) {
		update_dependency_errors();
	} else {
		layout();
	}

	initialization_complete();
}

void AddOnsCtrl::update_dependency_errors() {
	std::vector<std::string> warn_requirements;
	for (auto addon = AddOns::g_addons.begin(); addon != AddOns::g_addons.end(); ++addon) {
		if (!addon->second) {
			// Disabled, so we don't care about dependencies
			continue;
		}
		for (const std::string& requirement : addon->first->requirements) {
			auto search_result = AddOns::g_addons.end();
			bool too_late = false;
			for (auto search = AddOns::g_addons.begin(); search != AddOns::g_addons.end(); ++search) {
				if (search->first->internal_name == requirement) {
					search_result = search;
					break;
				}
				if (search == addon) {
					assert(!too_late);
					too_late = true;
				}
			}
			if (search_result == AddOns::g_addons.end()) {
				warn_requirements.push_back(
				   format(_("· ‘%1$s’ requires ‘%2$s’ which could not be found"),
				          addon->first->descname(), requirement));
			} else {
				if (!search_result->second) {
					warn_requirements.push_back(format(_("· ‘%1$s’ requires ‘%2$s’ which is disabled"),
					                                   addon->first->descname(),
					                                   search_result->first->descname()));
				}
				if (too_late &&
				    AddOns::order_matters(addon->first->category, search_result->first->category)) {
					warn_requirements.push_back(
					   format(_("· ‘%1$s’ requires ‘%2$s’ which is listed below the requiring add-on"),
					          addon->first->descname(), search_result->first->descname()));
				}
			}
			// Also warn if the add-on's requirements are present in the wrong order
			// (e.g. when A requires B,C but they are ordered C,B,A)
			for (const std::string& previous_requirement : addon->first->requirements) {
				if (previous_requirement == requirement) {
					break;
				}
				// check if `previous_requirement` comes before `requirement`
				const AddOns::AddOnInfo* prev = nullptr;
				const AddOns::AddOnInfo* next = nullptr;
				too_late = false;
				for (const AddOns::AddOnState& a : AddOns::g_addons) {
					if (a.first->internal_name == previous_requirement) {
						prev = a.first.get();
						break;
					}
					if (a.first->internal_name == requirement) {
						next = a.first.get();
						too_late = true;
					}
				}
				if (prev != nullptr) {
					assert(!too_late || next != nullptr);
					if (too_late && AddOns::order_matters(prev->category, next->category)) {
						warn_requirements.push_back(format(
						   _("· ‘%1$s’ requires first ‘%2$s’ and then ‘%3$s’, but they are "
						     "listed in the wrong order"),
						   addon->first->descname(), prev->descname(), search_result->first->descname()));
					}
				}
			}
		}
	}
	if (warn_requirements.empty()) {
		warn_requirements_.set_text("");
		warn_requirements_.set_tooltip("");
		try {
			Widelands::Game game;
			game.descriptions();
		} catch (const std::exception& e) {
			warn_requirements_.set_text(
			   format(_("An enabled add-on is defective. No games can be started with the "
			            "current configuration.\nError message:\n%s"),
			          e.what()));
		}
	} else {
		const unsigned nr_warnings = warn_requirements.size();
		std::string list;
		for (const std::string& msg : warn_requirements) {
			if (!list.empty()) {
				list += "<br>";
			}
			list += msg;
		}
		warn_requirements_.set_text(format(
		   "<rt><p>%s</p><p>%s</p></rt>",
		   g_style_manager->font_style(UI::FontStyle::kFsMenuInfoPanelHeading)
		      .as_font_tag(format(
		         ngettext("%u Dependency Error", "%u Dependency Errors", nr_warnings), nr_warnings)),
		   g_style_manager->font_style(UI::FontStyle::kFsMenuInfoPanelParagraph).as_font_tag(list)));
		warn_requirements_.set_tooltip(_("Add-Ons with dependency errors may work incorrectly or "
		                                 "prevent games and maps from loading."));
	}
	// TODO(Nordfriese): Disabled autofix_dependencies for v1.0
	// autofix_dependencies_.set_enabled(!warn_requirements.empty());
	layout();
}

void AddOnsCtrl::layout() {
	if (!is_minimal()) {
		main_box_.set_size(get_inner_w(), get_inner_h());

		warn_requirements_.set_visible(!warn_requirements_.get_text().empty());

		// Box layouting does not work well together with this scrolling tab panel, so we
		// use a plain Panel as a fixed-size placeholder which is layouted by the box and
		// we manually position and resize the real tab panel on top of the placeholder.
		tabs_.set_pos(Vector2i(tabs_placeholder_.get_x(), tabs_placeholder_.get_y()));
		tabs_.set_size(tabs_placeholder_.get_w(), tabs_placeholder_.get_h());

		installed_addons_outer_wrapper_.set_max_size(
		   tabs_placeholder_.get_w(), tabs_placeholder_.get_h() - 2 * kRowButtonSize);
		browse_addons_inner_wrapper_.set_max_size(
		   tabs_placeholder_.get_w(),
		   tabs_placeholder_.get_h() - 2 * kRowButtonSize - browse_addons_buttons_box_.get_h());

		login_button_.set_size(get_inner_w() / 3, login_button_.get_h());
		login_button_.set_pos(Vector2i(get_inner_w() - login_button_.get_w(), 0));
		int w;
		int h;
		server_name_.get_desired_size(&w, &h);
		server_name_.set_size(w, h);
		server_name_.set_pos(Vector2i(login_button_.get_x() - w - kRowButtonSpacing,
		                              login_button_.get_y() + (login_button_.get_h() - h) / 2));
	}

	UI::Window::layout();
}

std::shared_ptr<AddOns::AddOnInfo> AddOnsCtrl::find_remote(const std::string& name) {
	for (auto& r : remotes_) {
		if (r->internal_name == name) {
			return r;
		}
	}
	return nullptr;
}

bool AddOnsCtrl::is_remote(const std::string& name) const {
	if (remotes_.size() <= 1) {
		// No data available
		return true;
	}
	return std::any_of(remotes_.begin(), remotes_.end(),
	                   [&name](const auto& r) { return r->internal_name == name; });
}

static void install_translation(const std::string& temp_locale_path,
                                const std::string& addon_name,
                                const int i18n_version) {
	assert(g_fs->file_exists(temp_locale_path));

	// NOTE:
	// gettext expects a directory structure such as
	// "~/.widelands/addons_i18n/nds/LC_MESSAGES/addon_name.wad.VERSION.mo"
	// where "nds" is the language abbreviation, VERSION the add-on's i18n version,
	// and "addon_name.wad" the add-on's name.
	// If we use a different structure, gettext will not find the translations!

	const std::string temp_filename =
	   FileSystem::fs_filename(temp_locale_path.c_str());                         // nds.mo.tmp
	const std::string locale = temp_filename.substr(0, temp_filename.find('.'));  // nds

	const std::string new_locale_dir = kAddOnLocaleDir + FileSystem::file_separator() + locale +
	                                   FileSystem::file_separator() +
	                                   "LC_MESSAGES";  // addons_i18n/nds/LC_MESSAGES
	g_fs->ensure_directory_exists(new_locale_dir);

	const std::string new_locale_path = new_locale_dir + FileSystem::file_separator() + addon_name +
	                                    '.' + std::to_string(i18n_version) + ".mo";

	assert(!g_fs->is_directory(new_locale_path));
	// Delete outdated translations if present.
	for (const std::string& mo : g_fs->list_directory(new_locale_dir)) {
		if (strncmp(FileSystem::fs_filename(mo.c_str()), addon_name.c_str(), addon_name.size()) ==
		    0) {
			g_fs->fs_unlink(mo);
		}
	}
	assert(!g_fs->file_exists(new_locale_path));

	// move translation file from temp location to the correct place
	g_fs->fs_rename(temp_locale_path, new_locale_path);

	assert(g_fs->file_exists(new_locale_path));
	assert(!g_fs->file_exists(temp_locale_path));
}

void AddOnsCtrl::upload_addon(std::shared_ptr<AddOns::AddOnInfo> addon) {
	upload_addon_.set_list_visibility(false);

	if (remotes_.size() <= 1) {
		refresh_remotes(false);
		if (remotes_.size() <= 1) {
			// Refreshing remotes failed. Switch to the tab with the error message and abort.
			tabs_.activate(1);
			return;
		}
	}

	std::shared_ptr<AddOns::AddOnInfo> remote = find_remote(addon->internal_name);
	if (remote != nullptr) {
		if (!AddOns::is_newer_version(remote->version, addon->version)) {
			UI::WLMessageBox w(
			   &get_topmost_forefather(), UI::WindowStyle::kFsMenu, _("Error"),
			   format(_("The add-on ‘%1$s’ can not be uploaded because its version (%2$s) is not "
			            "newer than the version present on the server (%3$s)."),
			          addon->internal_name, AddOns::version_to_string(addon->version, true),
			          AddOns::version_to_string(remote->version, true)),
			   UI::WLMessageBox::MBoxType::kOk);
			w.run<UI::Panel::Returncodes>();
			return;
		}
		if (remote->category != addon->category) {
			UI::WLMessageBox w(
			   &get_topmost_forefather(), UI::WindowStyle::kFsMenu, _("Error"),
			   format(_("The add-on ‘%1$s’ can not be uploaded because its category (%2$s) does not "
			            "match the category of the version present on the server (%3$s)."),
			          addon->internal_name, AddOns::kAddOnCategories.at(addon->category).descname(),
			          AddOns::kAddOnCategories.at(remote->category).descname()),
			   UI::WLMessageBox::MBoxType::kOk);
			w.run<UI::Panel::Returncodes>();
			return;
		}
	}

	{
		UI::WLMessageBox w(&get_topmost_forefather(), UI::WindowStyle::kFsMenu, _("Upload"),
		                   format(_("Do you really want to upload the add-on ‘%s’ to the server?"),
		                          addon->internal_name),
		                   UI::WLMessageBox::MBoxType::kOkCancel);
		if (w.run<UI::Panel::Returncodes>() != UI::Panel::Returncodes::kOk) {
			return;
		}
	}

	ProgressIndicatorWindow w(
	   &get_topmost_forefather(), UI::WindowStyle::kFsMenu, addon->descname());
	w.set_message_1(format(_("Uploading ‘%s’…"), addon->descname()));
	try {
		int64_t nr_files = 0;
		net().upload_addon(
		   addon->internal_name,
		   [this, &w, &nr_files](const std::string& f, const int64_t l) {
			   w.set_message_2(f);
			   w.set_message_3(format(_("%1% / %2%"), l, nr_files));
			   w.progressbar().set_state(l);
			   do_redraw_now();
			   if (w.is_dying()) {
				   throw AddOns::OperationCancelledByUserException();
			   }
		   },
		   [&w, &nr_files](const std::string& /* unused */, const int64_t l) {
			   w.progressbar().set_total(l);
			   nr_files = l;
		   });
		if (remote != nullptr) {
			*remote = net().fetch_one_remote(remote->internal_name);
		}
		rebuild(false);
	} catch (const AddOns::OperationCancelledByUserException&) {
		log_info("upload addon %s cancelled by user", addon->internal_name.c_str());
	} catch (const std::exception& e) {
		log_err("upload addon %s: %s", addon->internal_name.c_str(), e.what());
		w.set_visible(false);
		UI::WLMessageBox m(
		   &get_topmost_forefather(), UI::WindowStyle::kFsMenu, _("Error"),
		   format(_("The add-on ‘%1$s’ could not be uploaded to the server.\n\nError Message:\n%2$s"),
		          addon->internal_name, e.what()),
		   UI::WLMessageBox::MBoxType::kOk);
		m.run<UI::Panel::Returncodes>();
	}
}

// TODO(Nordfriese): install_or_upgrade() should also (recursively) install the add-on's
// requirements
void AddOnsCtrl::install_or_upgrade(std::shared_ptr<AddOns::AddOnInfo> remote,
                                    const bool only_translations) {
	ProgressIndicatorWindow w(
	   &get_topmost_forefather(), UI::WindowStyle::kFsMenu, remote->descname());
	w.set_message_1(format(_("Downloading ‘%s’…"), remote->descname()));

	std::string temp_dir = kTempFileDir + FileSystem::file_separator() + timestring() + ".addon." +
	                       remote->internal_name + kTempFileExtension;
	if (g_fs->file_exists(temp_dir)) {
		g_fs->fs_unlink(temp_dir);
	}
	g_fs->ensure_directory_exists(kAddOnDir);

	bool need_to_rebuild_texture_atlas = false;
	bool enable_theme = false;
	if (!only_translations) {
		bool success = false;
		g_fs->ensure_directory_exists(temp_dir);
		try {
			const std::string size = filesize_string(remote->total_file_size);
			w.progressbar().set_total(remote->total_file_size);
			net().download_addon(remote->internal_name, temp_dir,
			                     [this, &w, size](const std::string& f, const int64_t l) {
				                     w.set_message_2(f);
				                     w.set_message_3(format(_("%1% / %2%"), filesize_string(l), size));
				                     w.progressbar().set_state(l);
				                     do_redraw_now();
				                     if (w.is_dying()) {
					                     throw AddOns::OperationCancelledByUserException();
				                     }
			                     });
			success = true;
		} catch (const AddOns::OperationCancelledByUserException&) {
			log_info("install addon %s cancelled by user", remote->internal_name.c_str());
		} catch (const std::exception& e) {
			log_err("install addon %s: %s", remote->internal_name.c_str(), e.what());
			w.set_visible(false);
			UI::WLMessageBox m(
			   &get_topmost_forefather(), UI::WindowStyle::kFsMenu, _("Error"),
			   format(
			      _("The add-on ‘%1$s’ could not be downloaded from the server. Installing/upgrading "
			        "this add-on will be skipped.\n\nError Message:\n%2$s"),
			      remote->internal_name, e.what()),
			   UI::WLMessageBox::MBoxType::kOk);
			m.run<UI::Panel::Returncodes>();
		}
		if (!success) {
			g_fs->fs_unlink(temp_dir);
			return;
		}

		const std::string new_path = kAddOnDir + FileSystem::file_separator() + remote->internal_name;
		if (g_fs->file_exists(new_path)) {
			g_fs->fs_unlink(new_path);
		}
		g_fs->fs_rename(temp_dir, new_path);

		need_to_rebuild_texture_atlas = remote->requires_texture_atlas_rebuild();
		bool found = false;
		for (auto& pair : AddOns::g_addons) {
			if (pair.first->internal_name == remote->internal_name) {
				pair.first = AddOns::preload_addon(remote->internal_name);
				enable_theme =
				   (remote->category == AddOns::AddOnCategory::kTheme &&
				    template_dir() == AddOns::theme_addon_template_dir(remote->internal_name));
				found = true;
				break;
			}
		}
		if (!found) {
			enable_theme = (remote->category == AddOns::AddOnCategory::kTheme);
			AddOns::g_addons.emplace_back(AddOns::preload_addon(remote->internal_name), true);
		}
	}

	assert(!g_fs->file_exists(temp_dir));
	g_fs->ensure_directory_exists(temp_dir);
	try {
		w.progressbar().set_state(0);
		w.progressbar().set_total(1);
		int64_t nr_translations = 0;
		w.set_message_3("");
		net().download_i18n(
		   remote->internal_name, temp_dir,
		   [this, &w, &nr_translations](const std::string& f, const int64_t l) {
			   w.set_message_2(f);
			   w.set_message_3(format(_("%1% / %2%"), l, nr_translations));
			   w.progressbar().set_state(l);
			   do_redraw_now();
			   if (w.is_dying()) {
				   throw AddOns::OperationCancelledByUserException();
			   }
		   },
		   [&w, &nr_translations](const std::string& /* unused */, const int64_t l) {
			   nr_translations = l;
			   w.progressbar().set_total(std::max<int64_t>(l, 1));
		   });

		for (const std::string& n : g_fs->list_directory(temp_dir)) {
			install_translation(n, remote->internal_name, remote->i18n_version);
		}
		for (auto& pair : AddOns::g_addons) {
			if (pair.first->internal_name == remote->internal_name) {
				pair.first->i18n_version = remote->i18n_version;
				break;
			}
		}
		Profile prof(kAddOnLocaleVersions.c_str());
		prof.pull_section("global").set_natural(remote->internal_name.c_str(), remote->i18n_version);
		prof.write(kAddOnLocaleVersions.c_str(), false);
	} catch (const AddOns::OperationCancelledByUserException&) {
		log_info("install translations for %s cancelled by user", remote->internal_name.c_str());
	} catch (const std::exception& e) {
		log_err("install translations for %s: %s", remote->internal_name.c_str(), e.what());
		w.set_visible(false);
		UI::WLMessageBox m(
		   &get_topmost_forefather(), UI::WindowStyle::kFsMenu, _("Error"),
		   format(_("The translations for the add-on ‘%1$s’ could not be downloaded from the "
		            "server. Installing/upgrading "
		            "the translations will be skipped.\n\nError Message:\n%2$s"),
		          remote->internal_name, e.what()),
		   UI::WLMessageBox::MBoxType::kOk);
		m.run<UI::Panel::Returncodes>();
	}
	g_fs->fs_unlink(temp_dir);

	if (need_to_rebuild_texture_atlas) {
		g_gr->rebuild_texture_atlas();
	}
	if (enable_theme) {
		AddOns::update_ui_theme(AddOns::UpdateThemeAction::kEnableArgument, remote->internal_name);
		get_topmost_forefather().template_directory_changed();
	}
	rebuild(true);
}

#if 0  // TODO(Nordfriese): Disabled autofix_dependencies for v1.0
// UNTESTED
// Automatically fix all dependency errors by reordering add-ons and downloading missing ones.
// We make no guarantees inhowfar the existing order is preserved
// (e.g. if A currently comes before B, it may come after B after reordering even if
// there is no direct or indirect dependency relation between A and B).
void AddOnsCtrl::autofix_dependencies() {
	std::set<std::string> missing_requirements;

// Step 1: Enable all dependencies
step1:
	for (const AddOns::AddOnState& addon_to_fix : AddOns::g_addons) {
		if (addon_to_fix.second) {
			bool anything_changed = false;
			bool found = false;
			for (const std::string& requirement : addon_to_fix.first->requirements) {
				for (AddOns::AddOnState& a : AddOns::g_addons) {
					if (a.first->internal_name == requirement) {
						found = true;
						if (!a.second) {
							a.second = true;
							anything_changed = true;
						}
						break;
					}
				}
				if (!found) {
					missing_requirements.insert(requirement);
				}
			}
			if (anything_changed) {
				// concurrent modification – we need to start over
				goto step1;
			}
		}
	}

	// Step 2: Download missing add-ons
	for (const std::string& addon_to_install : missing_requirements) {
		bool found = false;
		for (const auto& info : remotes_) {
			if (info->internal_name == addon_to_install) {
				install_or_upgrade(info, false);
				found = true;
				break;
			}
		}
		if (!found) {
			UI::WLMessageBox w(
			   &get_topmost_forefather(), UI::WindowStyle::kFsMenu, _("Error"),
			   format(_("The required add-on ‘%s’ could not be found on the server.") ,
			    addon_to_install)
			      ,
			   UI::WLMessageBox::MBoxType::kOk);
			w.run<UI::Panel::Returncodes>();
		}
	}

	// Step 3: Get all add-ons into the correct order
	std::map<std::string, AddOns::AddOnState> all_addons;

	for (const AddOns::AddOnState& aos : AddOns::g_addons) {
		all_addons[aos.first->internal_name] = aos;
	}

	std::multimap<unsigned /* number of dependencies */, AddOns::AddOnState> addons_tree;
	for (const auto& pair : all_addons) {
		addons_tree.emplace(
		   std::make_pair(count_all_dependencies(pair.first, all_addons), pair.second));
	}
	// The addons_tree now contains a list of all add-ons sorted by number
	// of (direct plus indirect) dependencies
	AddOns::g_addons.clear();
	for (const auto& pair : addons_tree) {
		AddOns::g_addons.push_back(AddOns::AddOnState(pair.second));
	}

	rebuild(true);
}
#endif

}  // namespace AddOnsUI<|MERGE_RESOLUTION|>--- conflicted
+++ resolved
@@ -358,18 +358,15 @@
               /** TRANSLATORS: This button allows the user to send a message to the Widelands
                  Development Team */
               _("Contact us…")),
-<<<<<<< HEAD
-     server_name_(this, UI::PanelStyle::kFsMenu, UI::FontStyle::kWarning, "", UI::Align::kRight) {
-	network_handler_.set_hangup_fn(
-	   create_hangup_function(fsmm, UI::WindowStyle::kFsMenu, network_handler_));
-=======
      server_name_(this,
                   UI::PanelStyle::kFsMenu,
                   "server_name",
                   UI::FontStyle::kWarning,
                   "",
                   UI::Align::kRight) {
->>>>>>> d47e294b
+
+	network_handler_.set_hangup_fn(
+	   create_hangup_function(fsmm, UI::WindowStyle::kFsMenu, network_handler_));
 
 	dev_box_.set_force_scrolling(true);
 	dev_box_.add(new UI::Textarea(&dev_box_, UI::PanelStyle::kFsMenu, "label_development",
