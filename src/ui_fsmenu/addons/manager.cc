--- conflicted
+++ resolved
@@ -22,10 +22,7 @@
 #include <cstdlib>
 #include <iomanip>
 #include <memory>
-<<<<<<< HEAD
-=======
 #include <ostream>
->>>>>>> 049650ff
 #include <sstream>
 
 #include <SDL.h>
