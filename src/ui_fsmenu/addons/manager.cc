--- conflicted
+++ resolved
@@ -369,13 +369,11 @@
                   "",
                   UI::Align::kRight) {
 
-<<<<<<< HEAD
+	installed_addons_box_.set_flag(UI::Panel::pf_unlimited_size, true);
+	browse_addons_box_.set_flag(UI::Panel::pf_unlimited_size, true);
+
 	network_handler_.set_hangup_fn(
 	   create_hangup_function(fsmm, UI::WindowStyle::kFsMenu, network_handler_));
-=======
-	installed_addons_box_.set_flag(UI::Panel::pf_unlimited_size, true);
-	browse_addons_box_.set_flag(UI::Panel::pf_unlimited_size, true);
->>>>>>> 301d6725
 
 	dev_box_.set_force_scrolling(true);
 	dev_box_.add(new UI::Textarea(&dev_box_, UI::PanelStyle::kFsMenu, "label_development",
