/*
 * Copyright (C) 2002-2016 by the Widelands Development Team
 *
 * This program is free software; you can redistribute it and/or
 * modify it under the terms of the GNU General Public License
 * as published by the Free Software Foundation; either version 2
 * of the License, or (at your option) any later version.
 *
 * This program is distributed in the hope that it will be useful,
 * but WITHOUT ANY WARRANTY; without even the implied warranty of
 * MERCHANTABILITY or FITNESS FOR A PARTICULAR PURPOSE.  See the
 * GNU General Public License for more details.
 *
 * You should have received a copy of the GNU General Public License
 * along with this program; if not, write to the Free Software
 * Foundation, Inc., 51 Franklin Street, Fifth Floor, Boston, MA  02110-1301, USA.
 *
 */

#include "ui_fsmenu/campaign_select.h"

#include <memory>

#include <boost/format.hpp>

#include "base/i18n.h"
#include "base/wexception.h"
#include "graphic/graphic.h"
#include "graphic/text_constants.h"
#include "logic/campaign_visibility.h"
#include "map_io/widelands_map_loader.h"
#include "profile/profile.h"

/*
 * UI 1 - Selection of Campaign
 *
 */

/**
 * CampaignSelect UI
 * Loads a list of all visible campaigns
 */
FullscreenMenuCampaignSelect::FullscreenMenuCampaignSelect() :
	FullscreenMenuLoadMapOrGame(),
	table_(this, tablex_, tabley_, tablew_, tableh_, false),

	// Main Title
	title_
		(this, get_w() / 2, tabley_ / 3,
		 _("Choose a campaign"),
		 UI::Align::kHCenter),

	// Campaign description
	label_campname_
		(this, right_column_x_, tabley_,
		 "",
<<<<<<< HEAD
		 UI::Align_Left),
	ta_campname_(this,
					  right_column_x_ + indent_, get_y_from_preceding(label_campname_) + padding_,
					  get_right_column_w(right_column_x_) - indent_, label_height_),
=======
		 UI::Align::kLeft),
	m_ta_campname(this,
					  right_column_x_ + indent_, get_y_from_preceding(m_label_campname) + padding_,
					  get_right_column_w(right_column_x_) - indent_, m_label_height),
>>>>>>> 03015dcf

	label_tribename_
		(this, right_column_x_, get_y_from_preceding(ta_campname_) + 2 * padding_,
		 "",
<<<<<<< HEAD
		 UI::Align_Left),
	ta_tribename_(this,
						 right_column_x_ + indent_, get_y_from_preceding(label_tribename_) + padding_,
						 get_right_column_w(right_column_x_ + indent_), label_height_),
=======
		 UI::Align::kLeft),
	m_ta_tribename(this,
						 right_column_x_ + indent_, get_y_from_preceding(m_label_tribename) + padding_,
						 get_right_column_w(right_column_x_ + indent_), m_label_height),
>>>>>>> 03015dcf

	label_difficulty_
		(this, right_column_x_, get_y_from_preceding(ta_tribename_) + 2 * padding_,
		 "",
<<<<<<< HEAD
		 UI::Align_Left),
	ta_difficulty_(this,
						 right_column_x_ + indent_, get_y_from_preceding(label_difficulty_) + padding_,
						 get_right_column_w(right_column_x_ + indent_), 2 * label_height_ - padding_),
=======
		 UI::Align::kLeft),
	m_ta_difficulty(this,
						 right_column_x_ + indent_, get_y_from_preceding(m_label_difficulty) + padding_,
						 get_right_column_w(right_column_x_ + indent_), 2 * m_label_height - padding_),
>>>>>>> 03015dcf

	label_description_
		(this, right_column_x_, get_y_from_preceding(ta_difficulty_) + 2 * padding_,
		 _("Description:"),
<<<<<<< HEAD
		 UI::Align_Left),
	ta_description_
=======
		 UI::Align::kLeft),
	m_ta_description
>>>>>>> 03015dcf
		(this,
		 right_column_x_ + indent_,
		 get_y_from_preceding(label_description_) + padding_,
		 get_right_column_w(right_column_x_ + indent_),
		 buty_ - get_y_from_preceding(label_description_) - 4 * padding_)
{
	title_.set_textstyle(UI::TextStyle::ui_big());
	back_.set_tooltip(_("Return to the main menu"));
	ok_.set_tooltip(_("Play this campaign"));
	ta_campname_.set_tooltip(_("The name of this campaign"));
	ta_tribename_.set_tooltip(_("The tribe you will be playing"));
	ta_difficulty_.set_tooltip(_("The difficulty of this campaign"));

	ok_.sigclicked.connect(boost::bind(&FullscreenMenuCampaignSelect::clicked_ok, boost::ref(*this)));
	back_.sigclicked.connect(boost::bind(&FullscreenMenuCampaignSelect::clicked_back, boost::ref(*this)));
	table_.selected.connect(boost::bind(&FullscreenMenuCampaignSelect::entry_selected, this));
	table_.double_clicked.connect(boost::bind(&FullscreenMenuCampaignSelect::clicked_ok, boost::ref(*this)));

	/** TRANSLATORS: Campaign difficulty table header */
<<<<<<< HEAD
	table_.add_column(45, _("Diff."), _("Difficulty"), UI::Align_Left);
	table_.add_column(100, _("Tribe"), _("Tribe Name"), UI::Align_Left);
	table_.add_column(table_.get_w() - 100 - 45, _("Campaign Name"), _("Campaign Name"), UI::Align_Left);
	table_.set_column_compare
=======
	m_table.add_column(45, _("Diff."), _("Difficulty"), UI::Align::kLeft);
	m_table.add_column(100, _("Tribe"), _("Tribe Name"), UI::Align::kLeft);
	m_table.add_column(m_table.get_w() - 100 - 45, _("Campaign Name"), _("Campaign Name"), UI::Align::kLeft);
	m_table.set_column_compare
>>>>>>> 03015dcf
			(0,
			 boost::bind(&FullscreenMenuCampaignSelect::compare_difficulty, this, _1, _2));
	table_.set_sort_column(0);
	table_.focus();
	fill_table();
}


/**
 * OK was clicked, after an entry of campaignlist got selected.
 */
void FullscreenMenuCampaignSelect::clicked_ok()
{
	get_campaign();
	end_modal<FullscreenMenuBase::MenuTarget>(FullscreenMenuBase::MenuTarget::kOk);
}

int32_t FullscreenMenuCampaignSelect::get_campaign()
{
	return campaign;
}

/// Pictorial descriptions of difficulty levels.
static char const * const difficulty_picture_filenames[] = {
	"images/novalue.png",
	"images/ui_fsmenu/easy.png",
	"images/ui_fsmenu/challenging.png",
	"images/ui_fsmenu/hard.png"
};


bool FullscreenMenuCampaignSelect::set_has_selection()
{
	bool has_selection = table_.has_selection();
	ok_.set_enabled(has_selection);

	if (!has_selection) {
		label_campname_.set_text(std::string());
		label_tribename_.set_text(std::string());
		label_difficulty_.set_text(std::string());
		label_description_.set_text(std::string());

		ta_campname_.set_text(std::string());
		ta_tribename_.set_text(std::string());
		ta_difficulty_.set_text(std::string());
		ta_description_.set_text(std::string());

	} else {
		label_campname_.set_text(_("Campaign Name:"));
		label_tribename_.set_text(_("Tribe:"));
		label_difficulty_.set_text(_("Difficulty:"));
		label_description_.set_text(_("Description:"));
	}
	return has_selection;
}


void FullscreenMenuCampaignSelect::entry_selected()
{
	if (set_has_selection()) {
		const CampaignListData& campaign_data = campaigns_data_[table_.get_selected()];
		campaign = campaign_data.index;

		ta_campname_.set_text(campaign_data.name);
		ta_tribename_.set_text(campaign_data.tribename);
		ta_difficulty_.set_text(campaign_data.difficulty_description);
		ta_description_.set_text(campaign_data.description);

	}
	ta_description_.scroll_to_top();
}


/**
 * fill the campaign list
 */
void FullscreenMenuCampaignSelect::fill_table()
{
	campaigns_data_.clear();
	table_.clear();

	// Read in the campaign config
	Profile prof("campaigns/campaigns.conf", nullptr, "maps");
	Section & s = prof.get_safe_section("global");

	// Read in campvis-file
	CampaignVisibilitySave cvs;
	Profile campvis(cvs.get_path().c_str());
	Section & c = campvis.get_safe_section("campaigns");

	// Predefine variables, used in while-loop
	uint32_t i = 0;
	std::string csection = (boost::format("campsect%u") % i).str();
	std::string cname;
	std::string ctribename;
	std::string cdifficulty;
	std::string cdiff_descr;
	std::string cdescription;

	while (s.get_string(csection.c_str())) {

		cname = (boost::format("campname%u") % i).str();
		ctribename = (boost::format("camptribe%u") % i).str();
		cdifficulty = (boost::format("campdiff%u") % i).str();
		cdiff_descr = (boost::format("campdiffdescr%u") % i).str();
		cdescription = (boost::format("campdesc%u") % i).str();

		// Only list visible campaigns
		if (c.get_bool(csection.c_str())) {

			uint32_t difficulty = s.get_int(cdifficulty.c_str());
			if
				(sizeof (difficulty_picture_filenames)
				 /
				 sizeof(*difficulty_picture_filenames)
				 <=
				 difficulty) {
				difficulty = 0;
			}

			CampaignListData campaign_data;

			campaign_data.index = i;

			{
				i18n::Textdomain td("maps");
				campaign_data.name = _(s.get_string(cname.c_str(), ""));
				campaign_data.tribename = _(s.get_string(ctribename.c_str(), ""));
				campaign_data.difficulty = difficulty;
				campaign_data.difficulty_description = _(s.get_string(cdiff_descr.c_str(), ""));
				campaign_data.description = _(s.get_string(cdescription.c_str(), ""));
			}

			campaigns_data_.push_back(campaign_data);

			UI::Table<uintptr_t>::EntryRecord& tableEntry = table_.add(i);
			tableEntry.set_picture(0, g_gr->images().get(difficulty_picture_filenames[difficulty]));
			tableEntry.set_string(1, campaign_data.tribename);
			tableEntry.set_string(2, campaign_data.name);
		}

		// Increase counter & csection
		++i;
		csection = (boost::format("campsect%u") % i).str();

	} // while (s.get_string(csection.c_str()))
	table_.sort();

	if (table_.size()) {
		table_.select(0);
	}
}

bool FullscreenMenuCampaignSelect::compare_difficulty
	(uint32_t rowa, uint32_t rowb)
{
	const CampaignListData& r1 = campaigns_data_[table_[rowa]];
	const CampaignListData& r2 = campaigns_data_[table_[rowb]];

	if (r1.difficulty < r2.difficulty) {
		return true;
	}
	return r1.index < r2.index;
}


/*
 * UI 2 - Selection of a map
 *
 */

/**
 * CampaignMapSelect UI
 * Loads a list of all visible maps of selected campaign and let's the user
 * choose one.
 */
FullscreenMenuCampaignMapSelect::FullscreenMenuCampaignMapSelect(bool is_tutorial) :
	FullscreenMenuLoadMapOrGame(),
	table_(this, tablex_, tabley_, tablew_, tableh_, false),

	// Main title
	title_
		(this, get_w() / 2, tabley_ / 3,
		 is_tutorial ? _("Choose a tutorial") : _("Choose a scenario"),
<<<<<<< HEAD
		 UI::Align_HCenter),
	subtitle_
		(this, get_w() / 6, get_y_from_preceding(title_) + 6 * padding_,
		 get_w() * 2 / 3, 4 * label_height_,
=======
		 UI::Align::kHCenter),
	m_subtitle
		(this, get_w() / 6, get_y_from_preceding(m_title) + 6 * padding_,
		 get_w() * 2 / 3, 4 * m_label_height,
>>>>>>> 03015dcf
		 "",
		 UI::Align::kHCenter),

	// Map description
	label_mapname_
		(this, right_column_x_, tabley_,
		 "",
<<<<<<< HEAD
		 UI::Align_Left),
	ta_mapname_(this,
					 right_column_x_ + indent_, get_y_from_preceding(label_mapname_) + padding_,
					 get_right_column_w(right_column_x_ + indent_), label_height_),
=======
		 UI::Align::kLeft),
	m_ta_mapname(this,
					 right_column_x_ + indent_, get_y_from_preceding(m_label_mapname) + padding_,
					 get_right_column_w(right_column_x_ + indent_), m_label_height),
>>>>>>> 03015dcf

	label_author_
		(this,
		 right_column_x_, get_y_from_preceding(ta_mapname_) + 2 * padding_,
		 "",
<<<<<<< HEAD
		 UI::Align_Left),
	ta_author_(this,
					right_column_x_ + indent_, get_y_from_preceding(label_author_) + padding_,
					get_right_column_w(right_column_x_ + indent_), 2 * label_height_),
=======
		 UI::Align::kLeft),
	m_ta_author(this,
					right_column_x_ + indent_, get_y_from_preceding(m_label_author) + padding_,
					get_right_column_w(right_column_x_ + indent_), 2 * m_label_height),
>>>>>>> 03015dcf

	label_description_
		(this, right_column_x_, get_y_from_preceding(ta_author_) + padding_,
		 "",
<<<<<<< HEAD
		 UI::Align_Left),
	ta_description_
=======
		 UI::Align::kLeft),
	m_ta_description
>>>>>>> 03015dcf
		(this,
		 right_column_x_ + indent_,
		 get_y_from_preceding(label_description_) + padding_,
		 get_right_column_w(right_column_x_ + indent_),
		 buty_ - get_y_from_preceding(label_description_) - 4 * padding_),

	is_tutorial_(is_tutorial)
{
	title_.set_textstyle(UI::TextStyle::ui_big());
	back_.set_tooltip(_("Return to the main menu"));
	if (is_tutorial_) {
		ok_.set_tooltip(_("Play this tutorial"));
		ta_mapname_.set_tooltip(_("The name of this tutorial"));
		ta_description_.set_tooltip(_("What you will learn in this tutorial"));
	} else {
		ok_.set_tooltip(_("Play this scenario"));
		ta_mapname_.set_tooltip(_("The name of this scenario"));
	}

	ok_.sigclicked.connect
		(boost::bind
			 (&FullscreenMenuCampaignMapSelect::clicked_ok, boost::ref(*this)));
	back_.sigclicked.connect
		(boost::bind
			 (&FullscreenMenuCampaignMapSelect::clicked_back, boost::ref(*this)));
	table_.selected.connect(boost::bind(&FullscreenMenuCampaignMapSelect::entry_selected, this));
	table_.double_clicked.connect
		(boost::bind(&FullscreenMenuCampaignMapSelect::clicked_ok, boost::ref(*this)));

	/** TRANSLATORS: Campaign scenario number table header */
	std::string number_tooltip;
	std::string name_tooltip;
	if (is_tutorial_) {
		number_tooltip = _("The order in which the tutorials should be played");
		name_tooltip = _("Tutorial Name");
	} else {
		number_tooltip = _("The number of this scenario in the campaign");
		name_tooltip = _("Scenario Name");
	}
<<<<<<< HEAD
	table_.add_column(35, _("#"), number_tooltip, UI::Align_Left);
	table_.add_column(table_.get_w() - 35, name_tooltip, name_tooltip, UI::Align_Left);
	table_.set_sort_column(0);
=======
	m_table.add_column(35, _("#"), number_tooltip, UI::Align::kLeft);
	m_table.add_column(m_table.get_w() - 35, name_tooltip, name_tooltip, UI::Align::kLeft);
	m_table.set_sort_column(0);
>>>>>>> 03015dcf

	table_.focus();
}


std::string FullscreenMenuCampaignMapSelect::get_map()
{
	return campmapfile;
}


//telling this class what campaign we have and since we know what campaign we
//have, fill it.
void FullscreenMenuCampaignMapSelect::set_campaign(uint32_t const i) {
	campaign = i;
	fill_table();
}

bool FullscreenMenuCampaignMapSelect::set_has_selection()
{
	bool has_selection = table_.has_selection();
	ok_.set_enabled(has_selection);

	if (!has_selection) {
		label_mapname_.set_text(std::string());
		label_author_.set_text(std::string());
		label_description_.set_text(std::string());

		ta_mapname_.set_text(std::string());
		ta_author_.set_text(std::string());
		ta_description_.set_text(std::string());

	} else {
		is_tutorial_? label_mapname_.set_text(_("Tutorial:")) : label_mapname_.set_text(_("Scenario:"));
		label_description_.set_text(_("Description:"));
	}
	return has_selection;
}


void FullscreenMenuCampaignMapSelect::entry_selected() {
	if (set_has_selection()) {
		const CampaignScenarioData& scenario_data = scenarios_data_[table_.get_selected()];
		campmapfile = scenario_data.path;
		Widelands::Map map;

		std::unique_ptr<Widelands::MapLoader> ml(map.get_correct_loader(campmapfile));
		if (!ml) {
			throw wexception
				(_("Invalid path to file in campaigns.conf: %s"), campmapfile.c_str());
		}

		map.set_filename(campmapfile);
		ml->preload_map(true);

		MapAuthorData authors(map.get_author());

		ta_author_.set_text(authors.get_names());
		if (is_tutorial_) {
			ta_author_.set_tooltip(ngettext("The designer of this tutorial", "The designers of this tutorial",
											authors.get_number()));
		} else {
			ta_author_.set_tooltip(ngettext("The designer of this scenario", "The designers of this scenario",
											authors.get_number()));
		}
		label_author_.set_text(ngettext("Author:", "Authors:", authors.get_number()));

		{
			i18n::Textdomain td("maps");
			ta_mapname_.set_text(_(map.get_name()));
			ta_description_.set_text(_(map.get_description()));
		}
		ta_description_.scroll_to_top();

		// The dummy scenario can't be played, so we disable the OK button.
		if (campmapfile == "campaigns/dummy.wmf") {
			ok_.set_enabled(false);
		}
	}
}


/**
 * fill the campaign-map list
 */
void FullscreenMenuCampaignMapSelect::fill_table()
{
	// read in the campaign config
	Profile* prof;
	std::string campsection;
	if (is_tutorial_) {
		prof = new Profile("campaigns/tutorials.conf", nullptr, "maps");

		// Set subtitle of the page
		const std::string subtitle1 = _("Pick a tutorial from the list, then hit \"OK\".");
		const std::string subtitle2 =
				_("You can see a description of the currently selected tutorial on the right.");
		subtitle_.set_text((boost::format("%s\n%s") % subtitle1 % subtitle2).str());

		// Get section of campaign-maps
		campsection = "tutorials";

	} else {
		prof = new Profile("campaigns/campaigns.conf", nullptr, "maps");

		Section & global_s = prof->get_safe_section("global");

		// Set subtitle of the page
		const char* campaign_tribe = _(global_s.get_string(
													 (boost::format("camptribe%u") % campaign).str().c_str()));
		const char* campaign_name;
		{
			i18n::Textdomain td("maps");
			campaign_name = _(global_s.get_string((boost::format("campname%u") % campaign).str().c_str()));
		}
		subtitle_.set_text((boost::format("%s — %s") % campaign_tribe % campaign_name).str());

		// Get section of campaign-maps
		campsection = global_s.get_string((boost::format("campsect%u") % campaign).str().c_str());
	}

	// Create the entry we use to load the section of the map
	uint32_t i = 0;
	std::string mapsection = campsection + (boost::format("%02i") % i).str();

	// Read in campvis-file
	CampaignVisibilitySave cvs;
	Profile campvis(cvs.get_path().c_str());
	Section & c = campvis.get_safe_section("campmaps");

	// Add all visible entries to the list.
	while (Section * const s = prof->get_section(mapsection)) {
		if (is_tutorial_ || c.get_bool(mapsection.c_str())) {

			CampaignScenarioData scenario_data;
			scenario_data.index = i + 1;
			scenario_data.name = s->get_string("name", "");
			scenario_data.path = s->get_string("path");
			scenarios_data_.push_back(scenario_data);

			UI::Table<uintptr_t>::EntryRecord& tableEntry = table_.add(i);
			tableEntry.set_string(0, (boost::format("%u") % scenario_data.index).str());
			tableEntry.set_picture(1, g_gr->images().get("images/ui_basic/ls_wlmap.png"), scenario_data.name);
		}

		// Increase counter & mapsection
		++i;
		mapsection = campsection + (boost::format("%02i") % i).str();
	}
	table_.sort();

	if (table_.size()) {
		table_.select(0);
	}
}<|MERGE_RESOLUTION|>--- conflicted
+++ resolved
@@ -54,58 +54,32 @@
 	label_campname_
 		(this, right_column_x_, tabley_,
 		 "",
-<<<<<<< HEAD
-		 UI::Align_Left),
+		 UI::Align::kLeft),
 	ta_campname_(this,
 					  right_column_x_ + indent_, get_y_from_preceding(label_campname_) + padding_,
 					  get_right_column_w(right_column_x_) - indent_, label_height_),
-=======
-		 UI::Align::kLeft),
-	m_ta_campname(this,
-					  right_column_x_ + indent_, get_y_from_preceding(m_label_campname) + padding_,
-					  get_right_column_w(right_column_x_) - indent_, m_label_height),
->>>>>>> 03015dcf
 
 	label_tribename_
 		(this, right_column_x_, get_y_from_preceding(ta_campname_) + 2 * padding_,
 		 "",
-<<<<<<< HEAD
-		 UI::Align_Left),
+		 UI::Align::kLeft),
 	ta_tribename_(this,
 						 right_column_x_ + indent_, get_y_from_preceding(label_tribename_) + padding_,
 						 get_right_column_w(right_column_x_ + indent_), label_height_),
-=======
-		 UI::Align::kLeft),
-	m_ta_tribename(this,
-						 right_column_x_ + indent_, get_y_from_preceding(m_label_tribename) + padding_,
-						 get_right_column_w(right_column_x_ + indent_), m_label_height),
->>>>>>> 03015dcf
 
 	label_difficulty_
 		(this, right_column_x_, get_y_from_preceding(ta_tribename_) + 2 * padding_,
 		 "",
-<<<<<<< HEAD
-		 UI::Align_Left),
+		 UI::Align::kLeft),
 	ta_difficulty_(this,
 						 right_column_x_ + indent_, get_y_from_preceding(label_difficulty_) + padding_,
 						 get_right_column_w(right_column_x_ + indent_), 2 * label_height_ - padding_),
-=======
-		 UI::Align::kLeft),
-	m_ta_difficulty(this,
-						 right_column_x_ + indent_, get_y_from_preceding(m_label_difficulty) + padding_,
-						 get_right_column_w(right_column_x_ + indent_), 2 * m_label_height - padding_),
->>>>>>> 03015dcf
 
 	label_description_
 		(this, right_column_x_, get_y_from_preceding(ta_difficulty_) + 2 * padding_,
 		 _("Description:"),
-<<<<<<< HEAD
-		 UI::Align_Left),
+		 UI::Align::kLeft),
 	ta_description_
-=======
-		 UI::Align::kLeft),
-	m_ta_description
->>>>>>> 03015dcf
 		(this,
 		 right_column_x_ + indent_,
 		 get_y_from_preceding(label_description_) + padding_,
@@ -125,17 +99,10 @@
 	table_.double_clicked.connect(boost::bind(&FullscreenMenuCampaignSelect::clicked_ok, boost::ref(*this)));
 
 	/** TRANSLATORS: Campaign difficulty table header */
-<<<<<<< HEAD
-	table_.add_column(45, _("Diff."), _("Difficulty"), UI::Align_Left);
-	table_.add_column(100, _("Tribe"), _("Tribe Name"), UI::Align_Left);
-	table_.add_column(table_.get_w() - 100 - 45, _("Campaign Name"), _("Campaign Name"), UI::Align_Left);
+	table_.add_column(45, _("Diff."), _("Difficulty"), UI::Align::kLeft);
+	table_.add_column(100, _("Tribe"), _("Tribe Name"), UI::Align::kLeft);
+	table_.add_column(table_.get_w() - 100 - 45, _("Campaign Name"), _("Campaign Name"), UI::Align::kLeft);
 	table_.set_column_compare
-=======
-	m_table.add_column(45, _("Diff."), _("Difficulty"), UI::Align::kLeft);
-	m_table.add_column(100, _("Tribe"), _("Tribe Name"), UI::Align::kLeft);
-	m_table.add_column(m_table.get_w() - 100 - 45, _("Campaign Name"), _("Campaign Name"), UI::Align::kLeft);
-	m_table.set_column_compare
->>>>>>> 03015dcf
 			(0,
 			 boost::bind(&FullscreenMenuCampaignSelect::compare_difficulty, this, _1, _2));
 	table_.set_sort_column(0);
@@ -320,17 +287,10 @@
 	title_
 		(this, get_w() / 2, tabley_ / 3,
 		 is_tutorial ? _("Choose a tutorial") : _("Choose a scenario"),
-<<<<<<< HEAD
-		 UI::Align_HCenter),
+		 UI::Align::kHCenter),
 	subtitle_
 		(this, get_w() / 6, get_y_from_preceding(title_) + 6 * padding_,
 		 get_w() * 2 / 3, 4 * label_height_,
-=======
-		 UI::Align::kHCenter),
-	m_subtitle
-		(this, get_w() / 6, get_y_from_preceding(m_title) + 6 * padding_,
-		 get_w() * 2 / 3, 4 * m_label_height,
->>>>>>> 03015dcf
 		 "",
 		 UI::Align::kHCenter),
 
@@ -338,44 +298,25 @@
 	label_mapname_
 		(this, right_column_x_, tabley_,
 		 "",
-<<<<<<< HEAD
-		 UI::Align_Left),
+		 UI::Align::kLeft),
 	ta_mapname_(this,
 					 right_column_x_ + indent_, get_y_from_preceding(label_mapname_) + padding_,
 					 get_right_column_w(right_column_x_ + indent_), label_height_),
-=======
-		 UI::Align::kLeft),
-	m_ta_mapname(this,
-					 right_column_x_ + indent_, get_y_from_preceding(m_label_mapname) + padding_,
-					 get_right_column_w(right_column_x_ + indent_), m_label_height),
->>>>>>> 03015dcf
 
 	label_author_
 		(this,
 		 right_column_x_, get_y_from_preceding(ta_mapname_) + 2 * padding_,
 		 "",
-<<<<<<< HEAD
-		 UI::Align_Left),
+		 UI::Align::kLeft),
 	ta_author_(this,
 					right_column_x_ + indent_, get_y_from_preceding(label_author_) + padding_,
 					get_right_column_w(right_column_x_ + indent_), 2 * label_height_),
-=======
-		 UI::Align::kLeft),
-	m_ta_author(this,
-					right_column_x_ + indent_, get_y_from_preceding(m_label_author) + padding_,
-					get_right_column_w(right_column_x_ + indent_), 2 * m_label_height),
->>>>>>> 03015dcf
 
 	label_description_
 		(this, right_column_x_, get_y_from_preceding(ta_author_) + padding_,
 		 "",
-<<<<<<< HEAD
-		 UI::Align_Left),
+		 UI::Align::kLeft),
 	ta_description_
-=======
-		 UI::Align::kLeft),
-	m_ta_description
->>>>>>> 03015dcf
 		(this,
 		 right_column_x_ + indent_,
 		 get_y_from_preceding(label_description_) + padding_,
@@ -415,15 +356,9 @@
 		number_tooltip = _("The number of this scenario in the campaign");
 		name_tooltip = _("Scenario Name");
 	}
-<<<<<<< HEAD
-	table_.add_column(35, _("#"), number_tooltip, UI::Align_Left);
-	table_.add_column(table_.get_w() - 35, name_tooltip, name_tooltip, UI::Align_Left);
+	table_.add_column(35, _("#"), number_tooltip, UI::Align::kLeft);
+	table_.add_column(table_.get_w() - 35, name_tooltip, name_tooltip, UI::Align::kLeft);
 	table_.set_sort_column(0);
-=======
-	m_table.add_column(35, _("#"), number_tooltip, UI::Align::kLeft);
-	m_table.add_column(m_table.get_w() - 35, name_tooltip, name_tooltip, UI::Align::kLeft);
-	m_table.set_sort_column(0);
->>>>>>> 03015dcf
 
 	table_.focus();
 }
