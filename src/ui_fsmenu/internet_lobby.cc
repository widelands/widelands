--- conflicted
+++ resolved
@@ -275,15 +275,8 @@
 void FullscreenMenuInternetLobby::fill_client_list(const std::vector<InternetClient>* clients) {
 	clientsonline_table_.clear();
 	if (clients != nullptr) {  // If no communication error occurred, fill the list.
-<<<<<<< HEAD
-		for (uint32_t i = 0; i < clients->size(); ++i) {
-			const InternetClient& client(clients->at(i));
-			UI::Table<const InternetClient* const>::EntryRecord& er =
-			   clientsonline_table_.add(&client);
-=======
 		for (const InternetClient& client : *clients) {
-			UI::Table<const InternetClient* const>::EntryRecord& er = clientsonline_list_.add(&client);
->>>>>>> b163332b
+			UI::Table<const InternetClient* const>::EntryRecord& er = clientsonline_table_.add(&client);
 			er.set_string(1, client.name);
 			er.set_string(2, client.build_id);
 			er.set_string(3, client.game);
@@ -370,13 +363,8 @@
 	// And disable 'hostgame' button if yes.
 	const std::vector<InternetGame>* games = InternetGaming::ref().games();
 	if (games != nullptr) {
-<<<<<<< HEAD
-		for (uint32_t i = 0; i < games->size(); ++i) {
-			if (games->at(i).name == servername_.text()) {
-=======
 		for (const InternetGame& game : *games) {
-			if (game.name == edit_servername_.text()) {
->>>>>>> b163332b
+			if (game.name == servername_.text()) {
 				hostgame_.set_enabled(false);
 			}
 		}
