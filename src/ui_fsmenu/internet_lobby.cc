--- conflicted
+++ resolved
@@ -48,7 +48,6 @@
 FullscreenMenuInternetLobby::FullscreenMenuInternetLobby(std::string& nick,
 														 std::string& pwd,
                                                          bool registered)
-<<<<<<< HEAD
    : FullscreenMenuLoadMapOrGame(),
      // Main title
      title_(this, 0, 0, 0, 0, _("Metaserver Lobby"), UI::Align::kCenter, g_gr->styles().font_style(UI::FontStyle::kFsMenuTitle)),
@@ -66,33 +65,6 @@
      label_opengames_(&right_column_, 0, 0, 0, 0, _("Open Games:")),
      opengames_list_(&right_column_, 0, 0, 0, 0, UI::PanelStyle::kFsMenu),
      joingame_(&right_column_,
-=======
-   : FullscreenMenuBase(),
-
-     // Values for alignment and size
-     butx_(get_w() * 13 / 40),
-     butw_(get_w() * 36 / 125),
-     buth_(get_h() * 19 / 400),
-     lisw_(get_w() * 635 / 1000),
-     prev_clientlist_len_(1000),
-     new_client_fx_(SoundHandler::register_fx(SoundType::kChat, "sound/lobby_freshmen")),
-
-     // Text labels
-     title(this,
-           get_w() / 2,
-           get_h() / 20,
-           0,
-           0,
-           _("Metaserver Lobby"),
-           UI::Align::kCenter,
-           g_gr->styles().font_style(UI::FontStyle::kFsMenuTitle)),
-     clients_(this, get_w() * 4 / 125, get_h() * 15 / 100, 0, 0, _("Clients online:")),
-     opengames_(this, get_w() * 17 / 25, get_h() * 15 / 100, 0, 0, _("Open Games:")),
-     servername_(this, get_w() * 17 / 25, get_h() * 63 / 100, 0, 0, _("Name of your server:")),
-
-     // Buttons
-     joingame_(this,
->>>>>>> 92692761
                "join_game",
                0,
                0,
@@ -111,38 +83,8 @@
                0,
                UI::ButtonStyle::kFsMenuSecondary,
                _("Open a new game")),
-<<<<<<< HEAD
 	 prev_clientlist_len_(1000),
  	 new_client_fx_(SoundHandler::register_fx(SoundType::kChat, "sound/lobby_freshmen")),
-=======
-     back_(this,
-           "back",
-           get_w() * 17 / 25,
-           get_h() * 90 / 100,
-           butw_,
-           buth_,
-           UI::ButtonStyle::kFsMenuSecondary,
-           _("Leave Lobby")),
-
-     // Edit boxes
-     edit_servername_(this, get_w() * 17 / 25, get_h() * 68 / 100, butw_, UI::PanelStyle::kFsMenu),
-
-     // List
-     clientsonline_list_(
-        this, get_w() * 4 / 125, get_h() / 5, lisw_, get_h() * 3 / 10, UI::PanelStyle::kFsMenu),
-     opengames_list_(
-        this, get_w() * 17 / 25, get_h() / 5, butw_, get_h() * 7 / 20, UI::PanelStyle::kFsMenu),
-
-     // The chat UI
-     chat(this,
-          get_w() * 4 / 125,
-          get_h() * 51 / 100,
-          lisw_,
-          get_h() * 90 / 100 - get_h() * 51 / 100 + buth_ - 1,
-          InternetGaming::ref(),
-          UI::PanelStyle::kFsMenu),
-
->>>>>>> 92692761
      // Login information
      nickname_(nick),
      password_(pwd),
