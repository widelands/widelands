/*
 * Copyright (C) 2004-2020 by the Widelands Development Team
 *
 * This program is free software; you can redistribute it and/or
 * modify it under the terms of the GNU General Public License
 * as published by the Free Software Foundation; either version 2
 * of the License, or (at your option) any later version.
 *
 * This program is distributed in the hope that it will be useful,
 * but WITHOUT ANY WARRANTY; without even the implied warranty of
 * MERCHANTABILITY or FITNESS FOR A PARTICULAR PURPOSE.  See the
 * GNU General Public License for more details.
 *
 * You should have received a copy of the GNU General Public License
 * along with this program; if not, write to the Free Software
 * Foundation, Inc., 51 Franklin Street, Fifth Floor, Boston, MA  02110-1301, USA.
 *
 */

#include "ui_fsmenu/internet_lobby.h"

#include "base/i18n.h"
#include "base/random.h"
#include "build_info.h"
#include "graphic/image_cache.h"
#include "graphic/style_manager.h"
#include "graphic/text_layout.h"
#include "logic/map_objects/tribes/tribe_basic_info.h"
#include "network/gameclient.h"
#include "network/gamehost.h"
#include "network/internet_gaming.h"
#include "network/internet_gaming_protocol.h"
#include "sound/sound_handler.h"
#include "ui_basic/messagebox.h"
#include "wlapplication_options.h"

namespace {

// Constants for convert_clienttype() / compare_clienttype()
const uint8_t kClientSuperuser = 0;
const uint8_t kClientRegistered = 1;
const uint8_t kClientUnregistered = 2;
// 3 was INTERNET_CLIENT_BOT which is not used
const uint8_t kClientIRC = 4;
}  // namespace
namespace FsMenu {
FullscreenMenuInternetLobby::FullscreenMenuInternetLobby(
   FullscreenMenuMain& fsmm,
   std::string& nick,
   std::string& pwd,
   bool registered,
   std::vector<Widelands::TribeBasicInfo>& tribeinfos)
   : TwoColumnsBackNavigationMenu(fsmm, "metaserver_lobby", _("Metaserver Lobby")),
     fsmm_(fsmm),
<<<<<<< HEAD

     // Left column content
     label_clients_online_(&left_column_box_, 0, 0, 0, 0, _("Clients online:")),
     clientsonline_table_(&left_column_box_, 0, 0, 0, 0, UI::PanelStyle::kFsMenu),
     chat_(&left_column_box_, 0, 0, 0, 0, InternetGaming::ref(), UI::PanelStyle::kFsMenu),

     // Right column content
     label_opengames_(&right_column_content_box_, 0, 0, 0, 0, _("Open Games:")),
     opengames_list_(&right_column_content_box_, 0, 0, 0, 0, UI::PanelStyle::kFsMenu),
     joingame_(&right_column_content_box_,
=======
     // Boxes
     left_column_(this, UI::PanelStyle::kFsMenu, 0, 0, UI::Box::Vertical),
     right_column_(this, UI::PanelStyle::kFsMenu, 0, 0, UI::Box::Vertical),

     // Left column content
     label_clients_online_(&left_column_,
                           UI::PanelStyle::kFsMenu,
                           UI::FontStyle::kFsMenuLabel,
                           0,
                           0,
                           0,
                           0,
                           _("Clients online:")),
     clientsonline_table_(&left_column_, 0, 0, 0, 0, UI::PanelStyle::kFsMenu),
     chat_(&left_column_, 0, 0, 0, 0, InternetGaming::ref(), UI::PanelStyle::kFsMenu),

     // Right column content
     label_opengames_(&right_column_,
                      UI::PanelStyle::kFsMenu,
                      UI::FontStyle::kFsMenuLabel,
                      0,
                      0,
                      0,
                      0,
                      _("Open Games:")),
     opengames_list_(&right_column_, 0, 0, 0, 0, UI::PanelStyle::kFsMenu),
     joingame_(&right_column_,
>>>>>>> dc1a860c
               "join_game",
               0,
               0,
               0,
               0,
               UI::ButtonStyle::kFsMenuSecondary,
               _("Join this game")),
<<<<<<< HEAD
     servername_label_(&right_column_content_box_, 0, 0, 0, 0, _("Name of your server:")),
     servername_(&right_column_content_box_, 0, 0, 0, UI::PanelStyle::kFsMenu),
     hostgame_(&right_column_content_box_,
=======
     servername_label_(&right_column_,
                       UI::PanelStyle::kFsMenu,
                       UI::FontStyle::kFsMenuLabel,
                       0,
                       0,
                       0,
                       0,
                       _("Name of your server:")),
     servername_(&right_column_, 0, 0, 0, UI::PanelStyle::kFsMenu),
     hostgame_(&right_column_,
>>>>>>> dc1a860c
               "host_game",
               0,
               0,
               0,
               0,
               UI::ButtonStyle::kFsMenuSecondary,
               _("Open a new game")),
     prev_clientlist_len_(1000),
     new_client_fx_(SoundHandler::register_fx(SoundType::kChat, "sound/lobby_freshmen")),
     // Login information
     nickname_(nick),
     password_(pwd),
     is_registered_(registered),
     tribeinfos_(tribeinfos) {

	back_.set_title(_("Leave Lobby"));

	left_column_box_.set_inner_spacing(kPadding);
	left_column_box_.add(&label_clients_online_, UI::Box::Resizing::kFullSize);
	left_column_box_.add(&clientsonline_table_, UI::Box::Resizing::kExpandBoth);
	left_column_box_.add(&chat_, UI::Box::Resizing::kExpandBoth);

	right_column_content_box_.set_inner_spacing(kPadding);
	right_column_content_box_.add(&label_opengames_, UI::Box::Resizing::kFullSize);
	right_column_content_box_.add(&opengames_list_, UI::Box::Resizing::kExpandBoth);
	right_column_content_box_.add_space(0);
	right_column_content_box_.add(&joingame_, UI::Box::Resizing::kFullSize);
	right_column_content_box_.add_inf_space();
	right_column_content_box_.add(&servername_label_, UI::Box::Resizing::kFullSize);
	right_column_content_box_.add(&servername_, UI::Box::Resizing::kFullSize);
	right_column_content_box_.add_space(0);
	right_column_content_box_.add(&hostgame_, UI::Box::Resizing::kFullSize);
	right_column_content_box_.add_inf_space();

	joingame_.sigclicked.connect([this]() { clicked_joingame(); });
	hostgame_.sigclicked.connect([this]() { clicked_hostgame(); });
	back_.sigclicked.connect([this]() { clicked_back(); });

	// Set the texts and style of UI elements
	const std::string server = get_config_string("servername", "");
	servername_.set_text(server);
	servername_.changed.connect([this]() { change_servername(); });

	// Handle focus interaction between our 2 edit boxes
	servername_.clicked.connect([this]() {
		servername_.focus();
		chat_.unfocus_edit();
	});
	servername_.cancel.connect([this]() {
		servername_.set_can_focus(false);
		servername_.set_can_focus(true);
		chat_.focus_edit();
	});
	chat_.clicked.connect([this]() {
		servername_.set_can_focus(false);
		servername_.set_can_focus(true);
		chat_.focus_edit();
	});

	// Prepare the lists
	const std::string t_tip =
	   (boost::format("<rt padding=2><p align=center spacing=3>%s</p>"
	                  "<p valign=bottom><img src=images/wui/overlays/road_building_green.png> %s"
	                  "<br><img src=images/wui/overlays/road_building_yellow.png> %s"
	                  "<br><img src=images/wui/overlays/road_building_red.png> %s</p></rt>") %
	    g_style_manager->font_style(UI::FontStyle::kFsTooltipHeader).as_font_tag(_("User Status")) %
	    g_style_manager->font_style(UI::FontStyle::kFsTooltip).as_font_tag(_("Administrator")) %
	    g_style_manager->font_style(UI::FontStyle::kFsTooltip).as_font_tag(_("Registered")) %
	    g_style_manager->font_style(UI::FontStyle::kFsTooltip).as_font_tag(_("Unregistered")))
	      .str();
	clientsonline_table_.add_column(22, "*", t_tip);
	/** TRANSLATORS: Player Name */
	clientsonline_table_.add_column(180, pgettext("player", "Name"));
	/** TRANSLATORS: Widelands version */
	clientsonline_table_.add_column(120, _("Version"));
	clientsonline_table_.add_column(
	   0, _("Game"), "", UI::Align::kLeft, UI::TableColumnType::kFlexible);
	clientsonline_table_.set_column_compare(
	   0, [this](uint32_t a, uint32_t b) { return compare_clienttype(a, b); });
	clientsonline_table_.double_clicked.connect(
	   [this](uint32_t a) { return client_doubleclicked(a); });
	opengames_list_.selected.connect([this](uint32_t) { server_selected(); });
	opengames_list_.double_clicked.connect([this](uint32_t) { server_doubleclicked(); });

	// try to connect to the metaserver
	if (!InternetGaming::ref().error() && !InternetGaming::ref().logged_in()) {
		connect_to_metaserver();
	}

	layout();
	// set focus to chat input
	chat_.focus_edit();
}

void FullscreenMenuInternetLobby::layout() {
<<<<<<< HEAD
	TwoColumnsBackNavigationMenu::layout();
	joingame_.set_desired_size(0, standard_height_);
	hostgame_.set_desired_size(0, standard_height_);
	servername_.set_desired_size(0, standard_height_);
=======
	FullscreenMenuLoadMapOrGame::layout();

	uint32_t butw = get_inner_w() - right_column_x_ - right_column_margin_;
	uint32_t buth = text_height(UI::FontStyle::kFsMenuLabel) + 8;

	tabley_ = tabley_ / 2;
	tableh_ += tabley_;

	left_column_.set_size(tablew_, tableh_);
	left_column_.set_pos(Vector2i(tablex_, tabley_));

	right_column_.set_size(get_right_column_w(right_column_x_), tableh_ - buth - 4 * padding_);
	right_column_.set_pos(Vector2i(right_column_x_, tabley_));

	// Chat
	chat_.set_desired_size(tablew_, tableh_ * 7 / 12);

	// Identical list height
	opengames_list_.set_desired_size(opengames_list_.get_w(), clientsonline_table_.get_h());

	// Buttons
	joingame_.set_size(butw, buth);
	hostgame_.set_size(butw, buth);
	back_.set_size(butw, buth);
>>>>>>> dc1a860c
}

/// think function of the UI (main loop)
void FullscreenMenuInternetLobby::think() {
	TwoColumnsBackNavigationMenu::think();

	if (!InternetGaming::ref().error()) {

		// If we have no connection try to connect
		if (!InternetGaming::ref().logged_in()) {
			connect_to_metaserver();
		}

		// Check whether metaserver send some data
		InternetGaming::ref().handle_metaserver_communication();
	}

	if (InternetGaming::ref().update_for_clients()) {
		fill_client_list(InternetGaming::ref().clients());
	}

	if (InternetGaming::ref().update_for_games()) {
		fill_games_list(InternetGaming::ref().games());
	}
	// unfocus chat window when other UI element has focus
	if (!chat_.has_focus()) {
		chat_.unfocus_edit();
	}
	if (servername_.has_focus()) {
		change_servername();
	}
}

void FullscreenMenuInternetLobby::clicked_ok() {
	if (joingame_.enabled()) {
		server_doubleclicked();
	} else {
		clicked_hostgame();
	}
}

/// connects Widelands with the metaserver
void FullscreenMenuInternetLobby::connect_to_metaserver() {
	const std::string& metaserver = get_config_string("metaserver", INTERNET_GAMING_METASERVER);
	uint32_t port = get_config_natural("metaserverport", kInternetGamingPort);
	std::string auth = is_registered_ ? password_ : get_config_string("uuid", "");
	assert(!auth.empty());
	InternetGaming::ref().login(nickname_, auth, is_registered_, metaserver, port);
}

/// fills the server list
void FullscreenMenuInternetLobby::fill_games_list(const std::vector<InternetGame>* games) {
	// List and button cleanup
	opengames_list_.clear();
	hostgame_.set_enabled(true);
	joingame_.set_enabled(false);

	const std::string& localbuildid = build_id();

	if (games != nullptr) {  // If no communication error occurred, fill the list.
		for (const InternetGame& game : *games) {
			if (game.connectable == INTERNET_GAME_SETUP && game.build_id == localbuildid) {
				// only clients with the same build number are displayed
				opengames_list_.add(richtext_escape(game.name), game,
				                    g_image_cache->get("images/ui_basic/continue.png"), false,
				                    game.build_id);
			} else if (game.connectable == INTERNET_GAME_SETUP &&
			           game.build_id.compare(0, 6, "build-") != 0 &&
			           localbuildid.compare(0, 6, "build-") != 0) {
				// only development clients are allowed to see games openend by such
				opengames_list_.add(richtext_escape(game.name), game,
				                    g_image_cache->get("images/ui_basic/different.png"), false,
				                    game.build_id);
			}
		}
	}
}

uint8_t FullscreenMenuInternetLobby::convert_clienttype(const std::string& type) {
	if (type == INTERNET_CLIENT_REGISTERED) {
		return kClientRegistered;
	}
	if (type == INTERNET_CLIENT_SUPERUSER) {
		return kClientSuperuser;
	}
	if (type == INTERNET_CLIENT_IRC) {
		return kClientIRC;
	}
	// if (type == INTERNET_CLIENT_UNREGISTERED)
	return kClientUnregistered;
}

/**
 * \return \c true if the client in row \p rowa should come before the client in
 * row \p rowb when sorted according to clienttype
 */
bool FullscreenMenuInternetLobby::compare_clienttype(unsigned int rowa, unsigned int rowb) {
	const InternetClient* playera = clientsonline_table_[rowa];
	const InternetClient* playerb = clientsonline_table_[rowb];

	return convert_clienttype(playera->type) < convert_clienttype(playerb->type);
}

/// fills the client list
void FullscreenMenuInternetLobby::fill_client_list(const std::vector<InternetClient>* clients) {
	clientsonline_table_.clear();
	if (clients != nullptr) {  // If no communication error occurred, fill the list.
		for (const InternetClient& client : *clients) {
			UI::Table<const InternetClient* const>::EntryRecord& er =
			   clientsonline_table_.add(&client);
			er.set_string(1, client.name);
			er.set_string(2, client.build_id);
			er.set_string(3, client.game);

			const Image* pic;
			switch (convert_clienttype(client.type)) {
			case kClientUnregistered:
				pic = g_image_cache->get("images/wui/overlays/road_building_red.png");
				er.set_picture(0, pic);
				break;
			case kClientRegistered:
				pic = g_image_cache->get("images/wui/overlays/road_building_yellow.png");
				er.set_picture(0, pic);
				break;
			case kClientSuperuser:
				pic = g_image_cache->get("images/wui/overlays/road_building_green.png");
				er.set_font_style(g_style_manager->font_style(UI::FontStyle::kFsGameSetupSuperuser));
				er.set_picture(0, pic);
				break;
			case kClientIRC:
				// No icon for IRC users
				er.set_font_style(g_style_manager->font_style(UI::FontStyle::kFsGameSetupIrcClient));
				continue;
			default:
				continue;
			}
		}
		// If a new player joins the lobby, play a sound.
		if (clients->size() > prev_clientlist_len_ && !InternetGaming::ref().sound_off()) {
			g_sh->play_fx(SoundType::kChat, new_client_fx_);
		}
		prev_clientlist_len_ = clients->size();
	}
	clientsonline_table_.sort();
}

/// called when an entry of the client list was doubleclicked
void FullscreenMenuInternetLobby::client_doubleclicked(uint32_t i) {
	// add a @clientname to the current edit text.
	if (clientsonline_table_.has_selection()) {
		UI::Table<const InternetClient* const>::EntryRecord& er = clientsonline_table_.get_record(i);

		std::string temp("@");
		temp += er.get_string(1);
		std::string text(chat_.get_edit_text());

		if (!text.empty() && (text.at(0) == '@')) {  // already PM ?
			if (text.find(' ') <= text.size()) {
				text = text.substr(text.find(' '), text.size());
			} else {
				text.clear();
			}
		} else {
			temp += " ";  // The needed space between name and text
		}

		temp += text;
		chat_.set_edit_text(temp);
		chat_.focus_edit();
	}
}

/// called when an entry of the server list was selected
void FullscreenMenuInternetLobby::server_selected() {
	// remove focus from chat
	if (opengames_list_.has_selection()) {
		const InternetGame* game = &opengames_list_.get_selected();
		if (game->connectable == INTERNET_GAME_SETUP) {
			joingame_.set_enabled(true);
		}
	}
}

/// called when an entry of the server list was doubleclicked
void FullscreenMenuInternetLobby::server_doubleclicked() {
	// if the game is open try to connect it, if not do nothing.
	if (opengames_list_.has_selection()) {
		const InternetGame* game = &opengames_list_.get_selected();
		if (game->connectable == INTERNET_GAME_SETUP) {
			clicked_joingame();
		}
	}
}

/// called when the servername was changed
void FullscreenMenuInternetLobby::change_servername() {
	// Allow client to enter a servername manually
	hostgame_.set_enabled(true);
	servername_.set_tooltip("");
	servername_.set_warning(false);
	// Check whether a server of that name is already open.
	// And disable 'hostgame' button if yes.
	const std::vector<InternetGame>* games = InternetGaming::ref().games();
	if (games != nullptr) {
		for (const InternetGame& game : *games) {
			if (game.name == servername_.text()) {
				hostgame_.set_enabled(false);
				servername_.set_warning(true);
				servername_.set_tooltip(
				   (boost::format(
				       _("The game %s is already running. Please choose a different name.")) %
				    g_style_manager->font_style(UI::FontStyle::kWarning).as_font_tag(game.name))
				      .str());
			}
		}
	}
}

bool FullscreenMenuInternetLobby::wait_for_ip() {
	if (!InternetGaming::ref().wait_for_ips()) {
		// Only display a message box if a network error occurred
		if (InternetGaming::ref().error()) {
			// Show a popup warning message
			const std::string warning(
			   _("Widelands was unable to get the IP address of the server in time. "
			     "There seems to be a network problem, either on your side or on the side "
			     "of the server.\n"));
			UI::WLMessageBox mmb(this, UI::WindowStyle::kFsMenu, _("Connection Timed Out"), warning,
			                     UI::WLMessageBox::MBoxType::kOk, UI::Align::kLeft);
			mmb.run<UI::Panel::Returncodes>();
		}
		return false;
	}
	return true;
}

/// called when the 'join game' button was clicked
void FullscreenMenuInternetLobby::clicked_joingame() {
	if (opengames_list_.has_selection()) {
		InternetGaming::ref().join_game(opengames_list_.get_selected().name);

		if (!wait_for_ip()) {
			return;
		}
		const std::pair<NetAddress, NetAddress>& ips = InternetGaming::ref().ips();

		GameClient netgame(fsmm_, ips, InternetGaming::ref().get_local_clientname(), true,
		                   opengames_list_.get_selected().name);
		netgame.run();
	} else {
		throw wexception("No server selected! That should not happen!");
	}
}

/// called when the 'host game' button was clicked
void FullscreenMenuInternetLobby::clicked_hostgame() {
	// Save selected servername as default for next time and during that take care that the name is
	// not empty.
	std::string servername_ui = servername_.text();

	const std::vector<InternetGame>* games = InternetGaming::ref().games();
	if (games != nullptr) {
		for (const InternetGame& game : *games) {
			if (servername_ui.empty()) {
				uint32_t i = 1;
				do {
					/** TRANSLATORS: This is shown for multiplayer games when no host */
					/** TRANSLATORS: server to connect to has been specified yet. */
					servername_ui = (boost::format(_("unnamed %u")) % i++).str();
				} while (servername_ui == game.name);
			} else if (game.name == servername_ui) {
				change_servername();
				return;
			}
		}
		if (games->empty() && servername_ui.empty()) {
			servername_ui = _("unnamed");
		}
	}

	set_config_string("servername", servername_ui);

	// Set up the game
	InternetGaming::ref().set_local_servername(servername_ui);

	// Start the game
	try {

		// Tell the metaserver about it
		InternetGaming::ref().open_game();

		// Wait for the response with the IPs of the relay server
		if (!wait_for_ip()) {
			InternetGaming::ref().set_error();
			return;
		}

		// Start our relay host
		GameHost netgame(fsmm_, InternetGaming::ref().get_local_clientname(), tribeinfos_, true);
		netgame.run();
	} catch (...) {
		// Log out before going back to the main menu
		InternetGaming::ref().logout("SERVER_CRASHED");
		throw;
	}
}
}  // namespace FsMenu<|MERGE_RESOLUTION|>--- conflicted
+++ resolved
@@ -52,24 +52,9 @@
    std::vector<Widelands::TribeBasicInfo>& tribeinfos)
    : TwoColumnsBackNavigationMenu(fsmm, "metaserver_lobby", _("Metaserver Lobby")),
      fsmm_(fsmm),
-<<<<<<< HEAD
 
      // Left column content
-     label_clients_online_(&left_column_box_, 0, 0, 0, 0, _("Clients online:")),
-     clientsonline_table_(&left_column_box_, 0, 0, 0, 0, UI::PanelStyle::kFsMenu),
-     chat_(&left_column_box_, 0, 0, 0, 0, InternetGaming::ref(), UI::PanelStyle::kFsMenu),
-
-     // Right column content
-     label_opengames_(&right_column_content_box_, 0, 0, 0, 0, _("Open Games:")),
-     opengames_list_(&right_column_content_box_, 0, 0, 0, 0, UI::PanelStyle::kFsMenu),
-     joingame_(&right_column_content_box_,
-=======
-     // Boxes
-     left_column_(this, UI::PanelStyle::kFsMenu, 0, 0, UI::Box::Vertical),
-     right_column_(this, UI::PanelStyle::kFsMenu, 0, 0, UI::Box::Vertical),
-
-     // Left column content
-     label_clients_online_(&left_column_,
+     label_clients_online_(&left_column_box_,
                            UI::PanelStyle::kFsMenu,
                            UI::FontStyle::kFsMenuLabel,
                            0,
@@ -77,11 +62,11 @@
                            0,
                            0,
                            _("Clients online:")),
-     clientsonline_table_(&left_column_, 0, 0, 0, 0, UI::PanelStyle::kFsMenu),
-     chat_(&left_column_, 0, 0, 0, 0, InternetGaming::ref(), UI::PanelStyle::kFsMenu),
+     clientsonline_table_(&left_column_box_, 0, 0, 0, 0, UI::PanelStyle::kFsMenu),
+     chat_(&left_column_box_, 0, 0, 0, 0, InternetGaming::ref(), UI::PanelStyle::kFsMenu),
 
      // Right column content
-     label_opengames_(&right_column_,
+     label_opengames_(&right_column_content_box_,
                       UI::PanelStyle::kFsMenu,
                       UI::FontStyle::kFsMenuLabel,
                       0,
@@ -89,9 +74,8 @@
                       0,
                       0,
                       _("Open Games:")),
-     opengames_list_(&right_column_, 0, 0, 0, 0, UI::PanelStyle::kFsMenu),
-     joingame_(&right_column_,
->>>>>>> dc1a860c
+     opengames_list_(&right_column_content_box_, 0, 0, 0, 0, UI::PanelStyle::kFsMenu),
+     joingame_(&right_column_content_box_,
                "join_game",
                0,
                0,
@@ -99,12 +83,7 @@
                0,
                UI::ButtonStyle::kFsMenuSecondary,
                _("Join this game")),
-<<<<<<< HEAD
-     servername_label_(&right_column_content_box_, 0, 0, 0, 0, _("Name of your server:")),
-     servername_(&right_column_content_box_, 0, 0, 0, UI::PanelStyle::kFsMenu),
-     hostgame_(&right_column_content_box_,
-=======
-     servername_label_(&right_column_,
+     servername_label_(&right_column_content_box_,
                        UI::PanelStyle::kFsMenu,
                        UI::FontStyle::kFsMenuLabel,
                        0,
@@ -112,9 +91,8 @@
                        0,
                        0,
                        _("Name of your server:")),
-     servername_(&right_column_, 0, 0, 0, UI::PanelStyle::kFsMenu),
-     hostgame_(&right_column_,
->>>>>>> dc1a860c
+     servername_(&right_column_content_box_, 0, 0, 0, UI::PanelStyle::kFsMenu),
+     hostgame_(&right_column_content_box_,
                "host_game",
                0,
                0,
@@ -210,37 +188,10 @@
 }
 
 void FullscreenMenuInternetLobby::layout() {
-<<<<<<< HEAD
 	TwoColumnsBackNavigationMenu::layout();
 	joingame_.set_desired_size(0, standard_height_);
 	hostgame_.set_desired_size(0, standard_height_);
 	servername_.set_desired_size(0, standard_height_);
-=======
-	FullscreenMenuLoadMapOrGame::layout();
-
-	uint32_t butw = get_inner_w() - right_column_x_ - right_column_margin_;
-	uint32_t buth = text_height(UI::FontStyle::kFsMenuLabel) + 8;
-
-	tabley_ = tabley_ / 2;
-	tableh_ += tabley_;
-
-	left_column_.set_size(tablew_, tableh_);
-	left_column_.set_pos(Vector2i(tablex_, tabley_));
-
-	right_column_.set_size(get_right_column_w(right_column_x_), tableh_ - buth - 4 * padding_);
-	right_column_.set_pos(Vector2i(right_column_x_, tabley_));
-
-	// Chat
-	chat_.set_desired_size(tablew_, tableh_ * 7 / 12);
-
-	// Identical list height
-	opengames_list_.set_desired_size(opengames_list_.get_w(), clientsonline_table_.get_h());
-
-	// Buttons
-	joingame_.set_size(butw, buth);
-	hostgame_.set_size(butw, buth);
-	back_.set_size(butw, buth);
->>>>>>> dc1a860c
 }
 
 /// think function of the UI (main loop)
@@ -397,7 +348,7 @@
 		temp += er.get_string(1);
 		std::string text(chat_.get_edit_text());
 
-		if (!text.empty() && (text.at(0) == '@')) {  // already PM ?
+		if (text.size() && (text.at(0) == '@')) {  // already PM ?
 			if (text.find(' ') <= text.size()) {
 				text = text.substr(text.find(' '), text.size());
 			} else {
