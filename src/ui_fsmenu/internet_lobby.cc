/*
 * Copyright (C) 2004-2020 by the Widelands Development Team
 *
 * This program is free software; you can redistribute it and/or
 * modify it under the terms of the GNU General Public License
 * as published by the Free Software Foundation; either version 2
 * of the License, or (at your option) any later version.
 *
 * This program is distributed in the hope that it will be useful,
 * but WITHOUT ANY WARRANTY; without even the implied warranty of
 * MERCHANTABILITY or FITNESS FOR A PARTICULAR PURPOSE.  See the
 * GNU General Public License for more details.
 *
 * You should have received a copy of the GNU General Public License
 * along with this program; if not, write to the Free Software
 * Foundation, Inc., 51 Franklin Street, Fifth Floor, Boston, MA  02110-1301, USA.
 *
 */

#include "ui_fsmenu/internet_lobby.h"

#include "base/i18n.h"
#include "base/log.h"
#include "base/random.h"
#include "build_info.h"
#include "graphic/graphic.h"
#include "graphic/text_layout.h"
#include "network/gameclient.h"
#include "network/gamehost.h"
#include "network/internet_gaming.h"
#include "network/internet_gaming_protocol.h"
#include "sound/sound_handler.h"
#include "ui_basic/messagebox.h"
#include "wlapplication_options.h"

// NOCOM relayout on fullscreen switch.
// Back button is broken.

namespace {

// Constants for convert_clienttype() / compare_clienttype()
const uint8_t kClientSuperuser = 0;
const uint8_t kClientRegistered = 1;
const uint8_t kClientUnregistered = 2;
// 3 was INTERNET_CLIENT_BOT which is not used
const uint8_t kClientIRC = 4;
}  // namespace

FullscreenMenuInternetLobby::FullscreenMenuInternetLobby(std::string& nick,
                                                         std::string& pwd,
                                                         bool registered)
   : FullscreenMenuLoadMapOrGame(),
     // Main title
     title_(this,
            0,
            0,
            0,
            0,
            _("Metaserver Lobby"),
            UI::Align::kCenter,
            g_gr->styles().font_style(UI::FontStyle::kFsMenuTitle)),

     // Boxes
     left_column_(this, 0, 0, UI::Box::Vertical),
     right_column_(this, 0, 0, UI::Box::Vertical),

     // Left column content
     label_clients_online_(&left_column_, 0, 0, 0, 0, _("Clients online:")),
     clientsonline_table_(&left_column_, 0, 0, 0, 0, UI::PanelStyle::kFsMenu),
     chat_(&left_column_, 0, 0, 0, 0, InternetGaming::ref(), UI::PanelStyle::kFsMenu),

     // Right column content
     label_opengames_(&right_column_, 0, 0, 0, 0, _("Open Games:")),
     opengames_list_(&right_column_, 0, 0, 0, 0, UI::PanelStyle::kFsMenu),
     joingame_(&right_column_,
               "join_game",
               0,
               0,
               0,
               0,
               UI::ButtonStyle::kFsMenuSecondary,
               _("Join this game")),
     servername_label_(&right_column_, 0, 0, 0, 0, _("Name of your server:")),
     servername_(&right_column_, 0, 0, 0, UI::PanelStyle::kFsMenu),
     hostgame_(&right_column_,
               "host_game",
               0,
               0,
               0,
               0,
               UI::ButtonStyle::kFsMenuSecondary,
               _("Open a new game")),
     prev_clientlist_len_(1000),
     new_client_fx_(SoundHandler::register_fx(SoundType::kChat, "sound/lobby_freshmen")),
     // Login information
     nickname_(nick),
     password_(pwd),
     is_registered_(registered) {

<<<<<<< HEAD
	ok_.set_visible(false);  // We have 2 starting buttons, so we need a different layout here.
	back_.set_title(_("Leave Lobby"));

	left_column_.set_inner_spacing(padding_);
	left_column_.add(&label_clients_online_, UI::Box::Resizing::kFullSize);
	left_column_.add(&clientsonline_table_, UI::Box::Resizing::kExpandBoth);
	left_column_.add(&chat_, UI::Box::Resizing::kFullSize);

	right_column_.set_inner_spacing(padding_);
	right_column_.add(&label_opengames_, UI::Box::Resizing::kFullSize);
	right_column_.add(&opengames_list_, UI::Box::Resizing::kFullSize);
	right_column_.add_space(0);
	right_column_.add(&joingame_, UI::Box::Resizing::kFullSize);
	right_column_.add_inf_space();
	right_column_.add(&servername_label_, UI::Box::Resizing::kFullSize);
	right_column_.add(&servername_, UI::Box::Resizing::kFullSize);
	right_column_.add_space(0);
	right_column_.add(&hostgame_, UI::Box::Resizing::kFullSize);
	right_column_.add_inf_space();

	joingame_.sigclicked.connect(
	   boost::bind(&FullscreenMenuInternetLobby::clicked_joingame, boost::ref(*this)));
	hostgame_.sigclicked.connect(
	   boost::bind(&FullscreenMenuInternetLobby::clicked_hostgame, boost::ref(*this)));
	back_.sigclicked.connect(
	   boost::bind(&FullscreenMenuInternetLobby::clicked_back, boost::ref(*this)));

	// Set the texts and style of UI elements
	const std::string server = get_config_string("servername", "");
	servername_.set_text(server);
	servername_.changed.connect(boost::bind(&FullscreenMenuInternetLobby::change_servername, this));
=======
	joingame_.sigclicked.connect([this]() { clicked_joingame(); });
	hostgame_.sigclicked.connect([this]() { clicked_hostgame(); });
	back_.sigclicked.connect([this]() { clicked_back(); });

	// Set the texts and style of UI elements
	title.set_font_scale(scale_factor());

	opengames_.set_font_scale(scale_factor());
	clients_.set_font_scale(scale_factor());
	servername_.set_font_scale(scale_factor());

	std::string server = get_config_string("servername", "");
	edit_servername_.set_font_scale(scale_factor());
	edit_servername_.set_text(server);
	edit_servername_.changed.connect([this]() { change_servername(); });
>>>>>>> be6a4777

	// Prepare the lists
	const std::string t_tip =
	   (boost::format("<rt padding=2><p align=center spacing=3>%s</p>"
	                  "<p valign=bottom><img src=images/wui/overlays/road_building_green.png> %s"
	                  "<br><img src=images/wui/overlays/road_building_yellow.png> %s"
	                  "<br><img src=images/wui/overlays/road_building_red.png> %s</p></rt>") %
	    g_gr->styles().font_style(UI::FontStyle::kTooltipHeader).as_font_tag(_("User Status")) %
	    g_gr->styles().font_style(UI::FontStyle::kTooltip).as_font_tag(_("Administrator")) %
	    g_gr->styles().font_style(UI::FontStyle::kTooltip).as_font_tag(_("Registered")) %
	    g_gr->styles().font_style(UI::FontStyle::kTooltip).as_font_tag(_("Unregistered")))
	      .str();
	clientsonline_table_.add_column(22, "*", t_tip);
	/** TRANSLATORS: Player Name */
<<<<<<< HEAD
	clientsonline_table_.add_column(180, pgettext("player", "Name"));
	/** TRANSLATORS: Widelands version */
	clientsonline_table_.add_column(120, _("Version"));
	clientsonline_table_.add_column(
	   0, _("Game"), "", UI::Align::kLeft, UI::TableColumnType::kFlexible);
	clientsonline_table_.set_column_compare(
	   0, boost::bind(&FullscreenMenuInternetLobby::compare_clienttype, this, _1, _2));
	clientsonline_table_.double_clicked.connect(
	   boost::bind(&FullscreenMenuInternetLobby::client_doubleclicked, this, _1));
	opengames_list_.selected.connect(
	   boost::bind(&FullscreenMenuInternetLobby::server_selected, this));
	opengames_list_.double_clicked.connect(
	   boost::bind(&FullscreenMenuInternetLobby::server_doubleclicked, this));
=======
	clientsonline_list_.add_column((lisw_ - 22) * 3 / 8, pgettext("player", "Name"));
	clientsonline_list_.add_column((lisw_ - 22) * 2 / 8, _("Version"));
	clientsonline_list_.add_column(
	   (lisw_ - 22) * 3 / 8, _("Game"), "", UI::Align::kLeft, UI::TableColumnType::kFlexible);
	clientsonline_list_.set_column_compare(
	   0, [this](uint32_t a, uint32_t b) { return compare_clienttype(a, b); });
	clientsonline_list_.double_clicked.connect(
	   [this](uint32_t a) { return client_doubleclicked(a); });
	opengames_list_.selected.connect([this](uint32_t) { server_selected(); });
	opengames_list_.double_clicked.connect([this](uint32_t) { server_doubleclicked(); });
>>>>>>> be6a4777

	// try to connect to the metaserver
	if (!InternetGaming::ref().error() && !InternetGaming::ref().logged_in()) {
		connect_to_metaserver();
	}

	layout();
	// set focus to chat input
	chat_.focus_edit();
}

void FullscreenMenuInternetLobby::layout() {
	FullscreenMenuLoadMapOrGame::layout();

	title_.set_font_scale(scale_factor());
	label_opengames_.set_font_scale(scale_factor());
	label_clients_online_.set_font_scale(scale_factor());
	servername_label_.set_font_scale(scale_factor());

	uint32_t butw = get_w() - right_column_x_ - right_column_margin_;
	uint32_t buth = (text_height(UI::FontStyle::kLabel) + 8) * scale_factor();

	tabley_ = tabley_ / 2;
	tableh_ += tabley_;

	title_.set_size(get_w(), title_.get_h());
	title_.set_pos(Vector2i(0, tabley_ / 3));

	left_column_.set_size(tablew_, tableh_);
	left_column_.set_pos(Vector2i(tablex_, tabley_));

	right_column_.set_size(get_right_column_w(right_column_x_), tableh_ - buth - 4 * padding_);
	right_column_.set_pos(Vector2i(right_column_x_, tabley_));

	// Chat
	chat_.set_desired_size(tablew_, tableh_ * 7 / 12);

	// Identical list height
	opengames_list_.set_desired_size(opengames_list_.get_w(), clientsonline_table_.get_h());

	// Buttons
	joingame_.set_size(butw, buth);
	hostgame_.set_size(butw, buth);
	back_.set_size(butw, buth);
}

/// think function of the UI (main loop)
void FullscreenMenuInternetLobby::think() {
	FullscreenMenuBase::think();

	if (!InternetGaming::ref().error()) {

		// If we have no connection try to connect
		if (!InternetGaming::ref().logged_in()) {
			connect_to_metaserver();
		}

		// Check whether metaserver send some data
		InternetGaming::ref().handle_metaserver_communication();
	}

	if (InternetGaming::ref().update_for_clients()) {
		fill_client_list(InternetGaming::ref().clients());
	}

	if (InternetGaming::ref().update_for_games()) {
		fill_games_list(InternetGaming::ref().games());
	}
	// unfocus chat window when other UI element has focus
	if (!chat_.has_focus()) {
		chat_.unfocus_edit();
	}
	if (servername_.has_focus()) {
		change_servername();
	}
}

void FullscreenMenuInternetLobby::clicked_ok() {
	if (joingame_.enabled()) {
		server_doubleclicked();
	} else {
		clicked_hostgame();
	}
}

/// connects Widelands with the metaserver
void FullscreenMenuInternetLobby::connect_to_metaserver() {
	const std::string& metaserver =
	   get_config_string("metaserver", INTERNET_GAMING_METASERVER.c_str());
	uint32_t port = get_config_natural("metaserverport", kInternetGamingPort);
	std::string auth = is_registered_ ? password_ : get_config_string("uuid", "");
	assert(!auth.empty());
	InternetGaming::ref().login(nickname_, auth, is_registered_, metaserver, port);
}

/// fills the server list
void FullscreenMenuInternetLobby::fill_games_list(const std::vector<InternetGame>* games) {
	// List and button cleanup
	opengames_list_.clear();
	hostgame_.set_enabled(true);
	joingame_.set_enabled(false);

	std::string localservername = servername_.text();
	std::string localbuildid = build_id();

	if (games != nullptr) {  // If no communication error occurred, fill the list.
		for (const InternetGame& game : *games) {
			if (game.connectable == INTERNET_GAME_SETUP && game.build_id == localbuildid) {
				// only clients with the same build number are displayed
				opengames_list_.add(richtext_escape(game.name), game,
				                    g_gr->images().get("images/ui_basic/continue.png"), false,
				                    game.build_id);
			} else if (game.connectable == INTERNET_GAME_SETUP &&
			           game.build_id.compare(0, 6, "build-") != 0 &&
			           localbuildid.compare(0, 6, "build-") != 0) {
				// only development clients are allowed to see games openend by such
				opengames_list_.add(richtext_escape(game.name), game,
				                    g_gr->images().get("images/ui_basic/different.png"), false,
				                    game.build_id);
			}
		}
	}
}

uint8_t FullscreenMenuInternetLobby::convert_clienttype(const std::string& type) {
	if (type == INTERNET_CLIENT_REGISTERED) {
		return kClientRegistered;
	}
	if (type == INTERNET_CLIENT_SUPERUSER) {
		return kClientSuperuser;
	}
	if (type == INTERNET_CLIENT_IRC) {
		return kClientIRC;
	}
	// if (type == INTERNET_CLIENT_UNREGISTERED)
	return kClientUnregistered;
}

/**
 * \return \c true if the client in row \p rowa should come before the client in
 * row \p rowb when sorted according to clienttype
 */
bool FullscreenMenuInternetLobby::compare_clienttype(unsigned int rowa, unsigned int rowb) {
	const InternetClient* playera = clientsonline_table_[rowa];
	const InternetClient* playerb = clientsonline_table_[rowb];

	return convert_clienttype(playera->type) < convert_clienttype(playerb->type);
}

/// fills the client list
void FullscreenMenuInternetLobby::fill_client_list(const std::vector<InternetClient>* clients) {
	clientsonline_table_.clear();
	if (clients != nullptr) {  // If no communication error occurred, fill the list.
		for (const InternetClient& client : *clients) {
			UI::Table<const InternetClient* const>::EntryRecord& er =
			   clientsonline_table_.add(&client);
			er.set_string(1, client.name);
			er.set_string(2, client.build_id);
			er.set_string(3, client.game);

			const Image* pic;
			switch (convert_clienttype(client.type)) {
			case kClientUnregistered:
				pic = g_gr->images().get("images/wui/overlays/road_building_red.png");
				er.set_picture(0, pic);
				break;
			case kClientRegistered:
				pic = g_gr->images().get("images/wui/overlays/road_building_yellow.png");
				er.set_picture(0, pic);
				break;
			case kClientSuperuser:
				pic = g_gr->images().get("images/wui/overlays/road_building_green.png");
				er.set_font_style(g_gr->styles().font_style(UI::FontStyle::kFsGameSetupSuperuser));
				er.set_picture(0, pic);
				break;
			case kClientIRC:
				// No icon for IRC users
				er.set_font_style(g_gr->styles().font_style(UI::FontStyle::kFsGameSetupIrcClient));
				continue;
			default:
				continue;
			}
		}
		// If a new player joins the lobby, play a sound.
		if (clients->size() > prev_clientlist_len_ && !InternetGaming::ref().sound_off()) {
			g_sh->play_fx(SoundType::kChat, new_client_fx_);
		}
		prev_clientlist_len_ = clients->size();
	}
	clientsonline_table_.sort();
}

/// called when an entry of the client list was doubleclicked
void FullscreenMenuInternetLobby::client_doubleclicked(uint32_t i) {
	// add a @clientname to the current edit text.
	if (clientsonline_table_.has_selection()) {
		UI::Table<const InternetClient* const>::EntryRecord& er = clientsonline_table_.get_record(i);

		std::string temp("@");
		temp += er.get_string(1);
		std::string text(chat_.get_edit_text());

		if (text.size() && (text.at(0) == '@')) {  // already PM ?
			if (text.find(' ') <= text.size()) {
				text = text.substr(text.find(' '), text.size());
			} else {
				text.clear();
			}
		} else {
			temp += " ";  // The needed space between name and text
		}

		temp += text;
		chat_.set_edit_text(temp);
		chat_.focus_edit();
	}
}

/// called when an entry of the server list was selected
void FullscreenMenuInternetLobby::server_selected() {
	// remove focus from chat
	if (opengames_list_.has_selection()) {
		const InternetGame* game = &opengames_list_.get_selected();
		if (game->connectable == INTERNET_GAME_SETUP) {
			joingame_.set_enabled(true);
		}
	}
}

/// called when an entry of the server list was doubleclicked
void FullscreenMenuInternetLobby::server_doubleclicked() {
	// if the game is open try to connect it, if not do nothing.
	if (opengames_list_.has_selection()) {
		const InternetGame* game = &opengames_list_.get_selected();
		if (game->connectable == INTERNET_GAME_SETUP) {
			clicked_joingame();
		}
	}
}

/// called when the servername was changed
void FullscreenMenuInternetLobby::change_servername() {
	// Allow client to enter a servername manually
	hostgame_.set_enabled(true);
	servername_.set_tooltip("");
	servername_.set_warning(false);
	// Check whether a server of that name is already open.
	// And disable 'hostgame' button if yes.
	const std::vector<InternetGame>* games = InternetGaming::ref().games();
	if (games != nullptr) {
		for (const InternetGame& game : *games) {
			if (game.name == servername_.text()) {
				hostgame_.set_enabled(false);
				servername_.set_warning(true);
				servername_.set_tooltip(
				   (boost::format(
				       _("The game %s is already running. Please choose a different name.")) %
				    g_gr->styles().font_style(UI::FontStyle::kWarning).as_font_tag(game.name))
				      .str());
			}
		}
	}
}

bool FullscreenMenuInternetLobby::wait_for_ip() {
	if (!InternetGaming::ref().wait_for_ips()) {
		// Only display a message box if a network error occurred
		if (InternetGaming::ref().error()) {
			// Show a popup warning message
			const std::string warning(
			   _("Widelands was unable to get the IP address of the server in time. "
			     "There seems to be a network problem, either on your side or on the side "
			     "of the server.\n"));
			UI::WLMessageBox mmb(this, _("Connection Timed Out"), warning,
			                     UI::WLMessageBox::MBoxType::kOk, UI::Align::kLeft);
			mmb.run<UI::Panel::Returncodes>();
		}
		return false;
	}
	return true;
}

/// called when the 'join game' button was clicked
void FullscreenMenuInternetLobby::clicked_joingame() {
	if (opengames_list_.has_selection()) {
		InternetGaming::ref().join_game(opengames_list_.get_selected().name);

		if (!wait_for_ip()) {
			return;
		}
		const std::pair<NetAddress, NetAddress>& ips = InternetGaming::ref().ips();

		GameClient netgame(ips, InternetGaming::ref().get_local_clientname(), true,
		                   opengames_list_.get_selected().name);
		netgame.run();
	} else {
		throw wexception("No server selected! That should not happen!");
	}
}

/// called when the 'host game' button was clicked
void FullscreenMenuInternetLobby::clicked_hostgame() {
	// Save selected servername as default for next time and during that take care that the name is
	// not empty.
	std::string servername_ui = servername_.text();

	const std::vector<InternetGame>* games = InternetGaming::ref().games();
	if (games != nullptr) {
		for (const InternetGame& game : *games) {
			if (servername_ui.empty()) {
				uint32_t i = 1;
				do {
					/** TRANSLATORS: This is shown for multiplayer games when no host */
					/** TRANSLATORS: server to connect to has been specified yet. */
					servername_ui = (boost::format(_("unnamed %u")) % i++).str();
				} while (servername_ui == game.name);
			} else if (game.name == servername_ui) {
				change_servername();
				return;
			}
		}
		if (games->empty() && servername_ui.empty()) {
			servername_ui = _("unnamed");
		}
	}

	set_config_string("servername", servername_ui);

	// Set up the game
	InternetGaming::ref().set_local_servername(servername_ui);

	// Start the game
	try {

		// Tell the metaserver about it
		InternetGaming::ref().open_game();

		// Wait for the response with the IPs of the relay server
		if (!wait_for_ip()) {
			InternetGaming::ref().set_error();
			return;
		}

		// Start our relay host
		GameHost netgame(InternetGaming::ref().get_local_clientname(), true);
		netgame.run();
	} catch (...) {
		// Log out before going back to the main menu
		InternetGaming::ref().logout("SERVER_CRASHED");
		throw;
	}
}<|MERGE_RESOLUTION|>--- conflicted
+++ resolved
@@ -97,7 +97,6 @@
      password_(pwd),
      is_registered_(registered) {
 
-<<<<<<< HEAD
 	ok_.set_visible(false);  // We have 2 starting buttons, so we need a different layout here.
 	back_.set_title(_("Leave Lobby"));
 
@@ -118,34 +117,14 @@
 	right_column_.add(&hostgame_, UI::Box::Resizing::kFullSize);
 	right_column_.add_inf_space();
 
-	joingame_.sigclicked.connect(
-	   boost::bind(&FullscreenMenuInternetLobby::clicked_joingame, boost::ref(*this)));
-	hostgame_.sigclicked.connect(
-	   boost::bind(&FullscreenMenuInternetLobby::clicked_hostgame, boost::ref(*this)));
-	back_.sigclicked.connect(
-	   boost::bind(&FullscreenMenuInternetLobby::clicked_back, boost::ref(*this)));
+	joingame_.sigclicked.connect([this]() { clicked_joingame(); });
+	hostgame_.sigclicked.connect([this]() { clicked_hostgame(); });
+	back_.sigclicked.connect([this]() { clicked_back(); });
 
 	// Set the texts and style of UI elements
 	const std::string server = get_config_string("servername", "");
 	servername_.set_text(server);
-	servername_.changed.connect(boost::bind(&FullscreenMenuInternetLobby::change_servername, this));
-=======
-	joingame_.sigclicked.connect([this]() { clicked_joingame(); });
-	hostgame_.sigclicked.connect([this]() { clicked_hostgame(); });
-	back_.sigclicked.connect([this]() { clicked_back(); });
-
-	// Set the texts and style of UI elements
-	title.set_font_scale(scale_factor());
-
-	opengames_.set_font_scale(scale_factor());
-	clients_.set_font_scale(scale_factor());
-	servername_.set_font_scale(scale_factor());
-
-	std::string server = get_config_string("servername", "");
-	edit_servername_.set_font_scale(scale_factor());
-	edit_servername_.set_text(server);
-	edit_servername_.changed.connect([this]() { change_servername(); });
->>>>>>> be6a4777
+	servername_.changed.connect([this]() { change_servername(); });
 
 	// Prepare the lists
 	const std::string t_tip =
@@ -160,32 +139,16 @@
 	      .str();
 	clientsonline_table_.add_column(22, "*", t_tip);
 	/** TRANSLATORS: Player Name */
-<<<<<<< HEAD
 	clientsonline_table_.add_column(180, pgettext("player", "Name"));
 	/** TRANSLATORS: Widelands version */
 	clientsonline_table_.add_column(120, _("Version"));
 	clientsonline_table_.add_column(
 	   0, _("Game"), "", UI::Align::kLeft, UI::TableColumnType::kFlexible);
 	clientsonline_table_.set_column_compare(
-	   0, boost::bind(&FullscreenMenuInternetLobby::compare_clienttype, this, _1, _2));
-	clientsonline_table_.double_clicked.connect(
-	   boost::bind(&FullscreenMenuInternetLobby::client_doubleclicked, this, _1));
-	opengames_list_.selected.connect(
-	   boost::bind(&FullscreenMenuInternetLobby::server_selected, this));
-	opengames_list_.double_clicked.connect(
-	   boost::bind(&FullscreenMenuInternetLobby::server_doubleclicked, this));
-=======
-	clientsonline_list_.add_column((lisw_ - 22) * 3 / 8, pgettext("player", "Name"));
-	clientsonline_list_.add_column((lisw_ - 22) * 2 / 8, _("Version"));
-	clientsonline_list_.add_column(
-	   (lisw_ - 22) * 3 / 8, _("Game"), "", UI::Align::kLeft, UI::TableColumnType::kFlexible);
-	clientsonline_list_.set_column_compare(
-	   0, [this](uint32_t a, uint32_t b) { return compare_clienttype(a, b); });
-	clientsonline_list_.double_clicked.connect(
-	   [this](uint32_t a) { return client_doubleclicked(a); });
+				0, [this](uint32_t a, uint32_t b) { return compare_clienttype(a, b); });
+	clientsonline_table_.double_clicked.connect([this](uint32_t a) { return client_doubleclicked(a); });
 	opengames_list_.selected.connect([this](uint32_t) { server_selected(); });
 	opengames_list_.double_clicked.connect([this](uint32_t) { server_doubleclicked(); });
->>>>>>> be6a4777
 
 	// try to connect to the metaserver
 	if (!InternetGaming::ref().error() && !InternetGaming::ref().logged_in()) {
