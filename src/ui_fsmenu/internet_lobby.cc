--- conflicted
+++ resolved
@@ -49,51 +49,22 @@
 														 std::string& pwd,
                                                          bool registered)
    : FullscreenMenuLoadMapOrGame(),
-
-     // Values for alignment and size
-<<<<<<< HEAD
-     labelh_(text_height() + 8),
-
      // Main title
-     title_(this, 0, 0, _("Metaserver Lobby"), UI::Align::kCenter),
+     title_(this, 0, 0, 0, 0, _("Metaserver Lobby"), UI::Align::kCenter, g_gr->styles().font_style(UI::FontStyle::kFsMenuTitle)),
 
      // Boxes
      left_column_(this, 0, 0, UI::Box::Vertical),
      right_column_(this, 0, 0, UI::Box::Vertical),
 
      // Left column content
-     label_clients_online_(&left_column_, 0, 0, _("Clients online:")),
+     label_clients_online_(&left_column_, 0, 0, 0, 0, _("Clients online:")),
      clientsonline_table_(&left_column_, 0, 0, 0, 0, UI::PanelStyle::kFsMenu),
      chat_(&left_column_, 0, 0, 0, 0, InternetGaming::ref(), UI::PanelStyle::kFsMenu),
 
      // Right column content
-     label_opengames_(&right_column_, 0, 0, _("Open Games:")),
+     label_opengames_(&right_column_, 0, 0, 0, 0, _("Open Games:")),
      opengames_list_(&right_column_, 0, 0, 0, 0, UI::PanelStyle::kFsMenu),
      joingame_(&right_column_,
-=======
-     butx_(get_w() * 13 / 40),
-     butw_(get_w() * 36 / 125),
-     buth_(get_h() * 19 / 400),
-     lisw_(get_w() * 623 / 1000),
-     prev_clientlist_len_(1000),
-     new_client_fx_(SoundHandler::register_fx(SoundType::kChat, "sound/lobby_freshmen")),
-
-     // Text labels
-     title(this,
-           get_w() / 2,
-           get_h() / 20,
-           0,
-           0,
-           _("Metaserver Lobby"),
-           UI::Align::kCenter,
-           g_gr->styles().font_style(UI::FontStyle::kFsMenuTitle)),
-     clients_(this, get_w() * 4 / 125, get_h() * 15 / 100, 0, 0, _("Clients online:")),
-     opengames_(this, get_w() * 17 / 25, get_h() * 15 / 100, 0, 0, _("Open Games:")),
-     servername_(this, get_w() * 17 / 25, get_h() * 63 / 100, 0, 0, _("Name of your server:")),
-
-     // Buttons
-     joingame_(this,
->>>>>>> e88e774e
                "join_game",
                0,
                0,
@@ -101,9 +72,9 @@
                0,
                UI::ButtonStyle::kFsMenuSecondary,
                _("Join this game")),
-     servername_label_(&right_column_, 0, 0, _("Name of your server:")),
+     servername_label_(&right_column_, 0, 0, 0, 0, _("Name of your server:")),
      servername_(
-        &right_column_, 0, 0, 0, labelh_, 2, UI::PanelStyle::kFsMenu),
+        &right_column_, 0, 0, 0, UI::PanelStyle::kFsMenu),
      hostgame_(&right_column_,
                "host_game",
                0,
@@ -112,38 +83,8 @@
                0,
                UI::ButtonStyle::kFsMenuSecondary,
                _("Open a new game")),
-<<<<<<< HEAD
 	 prev_clientlist_len_(1000),
  	 new_client_fx_(SoundHandler::register_fx(SoundType::kChat, "sound/lobby_freshmen")),
-=======
-     back_(this,
-           "back",
-           get_w() * 17 / 25,
-           get_h() * 90 / 100,
-           butw_,
-           buth_,
-           UI::ButtonStyle::kFsMenuSecondary,
-           _("Leave Lobby")),
-
-     // Edit boxes
-     edit_servername_(this, get_w() * 17 / 25, get_h() * 68 / 100, butw_, UI::PanelStyle::kFsMenu),
-
-     // List
-     clientsonline_list_(
-        this, get_w() * 4 / 125, get_h() / 5, lisw_, get_h() * 3 / 10, UI::PanelStyle::kFsMenu),
-     opengames_list_(
-        this, get_w() * 17 / 25, get_h() / 5, butw_, get_h() * 7 / 20, UI::PanelStyle::kFsMenu),
-
-     // The chat UI
-     chat(this,
-          get_w() * 4 / 125,
-          get_h() * 51 / 100,
-          lisw_,
-          get_h() * 44 / 100,
-          InternetGaming::ref(),
-          UI::PanelStyle::kFsMenu),
-
->>>>>>> e88e774e
      // Login information
      nickname_(nick),
      password_(pwd),
@@ -178,24 +119,9 @@
 
 	// Set the texts and style of UI elements
 	Section& s = g_options.pull_section("global");  //  for playername
-
-<<<<<<< HEAD
 	std::string server = s.get_string("servername", "");
 	servername_.set_text(server);
 	servername_.changed.connect(boost::bind(&FullscreenMenuInternetLobby::change_servername, this));
-=======
-	title.set_font_scale(scale_factor());
-
-	opengames_.set_font_scale(scale_factor());
-	clients_.set_font_scale(scale_factor());
-	servername_.set_font_scale(scale_factor());
-
-	std::string server = s.get_string("servername", "");
-	edit_servername_.set_font_scale(scale_factor());
-	edit_servername_.set_text(server);
-	edit_servername_.changed.connect(
-	   boost::bind(&FullscreenMenuInternetLobby::change_servername, this));
->>>>>>> e88e774e
 
 	// Prepare the lists
 	const std::string t_tip =
@@ -236,19 +162,24 @@
 void FullscreenMenuInternetLobby::layout() {
 	FullscreenMenuLoadMapOrGame::layout();
 
-	butw_ = get_w() - right_column_x_ - right_column_margin_;
-	buth_ = labelh_* get_h() / 600;
+	title_.set_font_scale(scale_factor());
+	label_opengames_.set_font_scale(scale_factor());
+	label_clients_online_.set_font_scale(scale_factor());
+	servername_label_.set_font_scale(scale_factor());
+
+	uint32_t butw = get_w() - right_column_x_ - right_column_margin_;
+	uint32_t buth = (text_height(UI::FontStyle::kLabel) + 8) * scale_factor();
+
 	tabley_ = tabley_ / 2;
 	tableh_ += tabley_;
 
-	title_.set_fontsize(fs_big());
 	title_.set_size(get_w(), title_.get_h());
 	title_.set_pos(Vector2i(0, tabley_ / 3));
 
 	left_column_.set_size(tablew_, tableh_);
 	left_column_.set_pos(Vector2i(tablex_, tabley_));
 
-	right_column_.set_size(get_right_column_w(right_column_x_), tableh_ - buth_ - 4 * padding_);
+	right_column_.set_size(get_right_column_w(right_column_x_), tableh_ - buth - 4 * padding_);
 	right_column_.set_pos(Vector2i(right_column_x_, tabley_));
 
 	// Chat
@@ -258,9 +189,9 @@
 	opengames_list_.set_desired_size(opengames_list_.get_w(), clientsonline_table_.get_h());
 
 	// Buttons
-	joingame_.set_size(butw_, buth_);
-	hostgame_.set_size(butw_, buth_);
-	back_.set_size(butw_, buth_);
+	joingame_.set_size(butw, buth);
+	hostgame_.set_size(butw, buth);
+	back_.set_size(butw, buth);
 }
 
 /// think function of the UI (main loop)
