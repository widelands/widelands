/*
 * Copyright (C) 2002-2004, 2006-2009 by the Widelands Development Team
 *
 * This program is free software; you can redistribute it and/or
 * modify it under the terms of the GNU General Public License
 * as published by the Free Software Foundation; either version 2
 * of the License, or (at your option) any later version.
 *
 * This program is distributed in the hope that it will be useful,
 * but WITHOUT ANY WARRANTY; without even the implied warranty of
 * MERCHANTABILITY or FITNESS FOR A PARTICULAR PURPOSE.  See the
 * GNU General Public License for more details.
 *
 * You should have received a copy of the GNU General Public License
 * along with this program; if not, write to the Free Software
 * Foundation, Inc., 51 Franklin Street, Fifth Floor, Boston, MA  02110-1301, USA.
 *
 */

#include "ui_fsmenu/main_menu.h"

FullscreenMenuMainMenu::FullscreenMenuMainMenu():
	FullscreenMenuMainMenu("images/ui_fsmenu/ui_fsmenu.jpg")
	{}

FullscreenMenuMainMenu::FullscreenMenuMainMenu(const std::string& background_image):
	FullscreenMenuBase(background_image),

	// Values for alignment and size
<<<<<<< HEAD
	box_x_(get_w() * 13 / 40),
	box_y_(get_h() * 6 / 25),
	butw_(get_w() * 7 / 20),
	buth_(get_h() * 9 / 200),
	title_y_(get_h() * 3 / 40),
	padding_(buth_ / 3),
	button_background_("pics/but3.png")
=======
	m_box_x(get_w() * 13 / 40),
	m_box_y(get_h() * 6 / 25),
	m_butw(get_w() * 7 / 20),
	m_buth(get_h() * 9 / 200),
	m_title_y(get_h() * 3 / 40),
	m_padding(m_buth / 3),
	m_button_background("images/ui_basic//but3.png")
>>>>>>> 03015dcf
{}<|MERGE_RESOLUTION|>--- conflicted
+++ resolved
@@ -27,21 +27,11 @@
 	FullscreenMenuBase(background_image),
 
 	// Values for alignment and size
-<<<<<<< HEAD
 	box_x_(get_w() * 13 / 40),
 	box_y_(get_h() * 6 / 25),
 	butw_(get_w() * 7 / 20),
 	buth_(get_h() * 9 / 200),
 	title_y_(get_h() * 3 / 40),
 	padding_(buth_ / 3),
-	button_background_("pics/but3.png")
-=======
-	m_box_x(get_w() * 13 / 40),
-	m_box_y(get_h() * 6 / 25),
-	m_butw(get_w() * 7 / 20),
-	m_buth(get_h() * 9 / 200),
-	m_title_y(get_h() * 3 / 40),
-	m_padding(m_buth / 3),
-	m_button_background("images/ui_basic//but3.png")
->>>>>>> 03015dcf
+	button_background_("images/ui_basic//but3.png")
 {}