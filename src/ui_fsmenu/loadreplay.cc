/*
 * Copyright (C) 2007-2011 by the Widelands Development Team
 *
 * This program is free software; you can redistribute it and/or
 * modify it under the terms of the GNU General Public License
 * as published by the Free Software Foundation; either version 2
 * of the License, or (at your option) any later version.
 *
 * This program is distributed in the hope that it will be useful,
 * but WITHOUT ANY WARRANTY; without even the implied warranty of
 * MERCHANTABILITY or FITNESS FOR A PARTICULAR PURPOSE.  See the
 * GNU General Public License for more details.
 *
 * You should have received a copy of the GNU General Public License
 * along with this program; if not, write to the Free Software
 * Foundation, Inc., 51 Franklin Street, Fifth Floor, Boston, MA  02110-1301, USA.
 *
 */

#include "ui_fsmenu/loadreplay.h"

#include <boost/algorithm/string/predicate.hpp>
#include <boost/format.hpp>

#include "base/i18n.h"
#include "base/log.h"
#include "base/time_string.h"
#include "game_io/game_loader.h"
#include "game_io/game_preload_packet.h"
#include "graphic/graphic.h"
#include "helper.h"
#include "io/filesystem/layered_filesystem.h"
#include "logic/game.h"
#include "logic/replay.h"
#include "ui_basic/messagebox.h"
#include "wui/text_constants.h"

FullscreenMenuLoadReplay::FullscreenMenuLoadReplay(Widelands::Game & g) :
	FullscreenMenuBase("choosemapmenu.jpg"),

// Values for alignment and size
	m_butw (get_w() / 4),
	m_buth (get_h() * 19 / 400),

// Buttons
	m_back
		(this, "back",
		 get_w() * 71 / 100, get_h() * 9 / 10, m_butw, m_buth,
		 g_gr->images().get("pics/but0.png"),
		 _("Back"), std::string(), true, false),
	m_ok
		(this, "ok",
		 get_w() * 71 / 100, get_h() * 15 / 20, m_butw, m_buth,
		 g_gr->images().get("pics/but2.png"),
		 _("OK"), std::string(), false, false),
	m_delete
		(this, "delete",
		 get_w() * 71 / 100, get_h() * 17 / 20, m_butw, m_buth,
		 g_gr->images().get("pics/but0.png"),
		 _("Delete"), std::string(), false, false),

// Replay list
	m_list
		(this,
		 get_w() *  47 / 2500, get_h() * 3417 / 10000,
		 get_w() * 711 / 1250, get_h() * 6083 / 10000),

// Text area
	m_title
		(this,
		 get_w() / 2, get_h() * 3 / 20,
		 _("Choose a replay"), UI::Align_HCenter),
	m_label_mapname
		(this,
		 get_w() * 7 / 10,  get_h() * 17 / 50,
		 _("Map Name:"), UI::Align_Right),
	m_tamapname(this, get_w() * 71 / 100, get_h() * 17 / 50),
	m_label_gametime
		(this,
		 get_w() * 7 / 10,  get_h() * 3 / 8,
		 _("Gametime:"), UI::Align_Right),
	m_tagametime(this, get_w() * 71 / 100, get_h() * 3 / 8),
	m_label_players
		(this,
		 get_w() * 7 / 10,  get_h() * 41 / 100,
		 _("Players:"), UI::Align_Right),
	m_ta_players
		(this, get_w() * 71 / 100, get_h() * 41 / 100),
	m_ta_win_condition
		(this, get_w() * 71 / 100, get_h() * 9 / 20),
	m_game(g)
{
	m_back.sigclicked.connect(boost::bind(&FullscreenMenuLoadReplay::end_modal, boost::ref(*this), 0));
	m_ok.sigclicked.connect(boost::bind(&FullscreenMenuLoadReplay::clicked_ok, boost::ref(*this)));
	m_delete.sigclicked.connect
		(boost::bind
		 	 (&FullscreenMenuLoadReplay::clicked_delete, boost::ref(*this)));

	m_list.set_font(ui_fn(), fs_small());
	m_list.selected.connect(boost::bind(&FullscreenMenuLoadReplay::replay_selected, this, _1));
	m_list.double_clicked.connect
		(boost::bind(&FullscreenMenuLoadReplay::double_clicked, this, _1));

	m_title         .set_font(ui_fn(), fs_big(), UI_FONT_CLR_FG);
	m_label_mapname .set_font(ui_fn(), fs_small(), UI_FONT_CLR_FG);
	m_tamapname     .set_font(ui_fn(), fs_small(), UI_FONT_CLR_FG);
	m_label_gametime.set_font(ui_fn(), fs_small(), UI_FONT_CLR_FG);
	m_tagametime    .set_font(ui_fn(), fs_small(), UI_FONT_CLR_FG);
	m_label_players .set_font(ui_fn(), fs_small(), UI_FONT_CLR_FG);
	m_ta_players    .set_font(ui_fn(), fs_small(), UI_FONT_CLR_FG);
	m_ta_win_condition.set_font(ui_fn(), fs_small(), UI_FONT_CLR_FG);
	m_list          .set_font(ui_fn(), fs_small());
	m_back.set_font(font_small());
	m_ok.set_font(font_small());
	m_delete.set_font(font_small());

	fill_list();
}


void FullscreenMenuLoadReplay::clicked_ok()
{
	if (!m_list.has_selection())
		return;

	m_filename = m_list.get_selected();
	end_modal(1);
}

void FullscreenMenuLoadReplay::double_clicked(uint32_t)
{
	clicked_ok();
}

void FullscreenMenuLoadReplay::clicked_delete()
{
	if (!m_list.has_selection())
		return;

	std::string fname = m_list.get_selected();
	UI::WLMessageBox confirmationBox
		(this,
		 _("Delete file"),
		 (boost::format(_("Do you really want to delete %s?")) % fname).str(),
		 UI::WLMessageBox::YESNO);
	if (confirmationBox.run()) {
		g_fs->fs_unlink(m_list.get_selected());
		g_fs->fs_unlink(m_list.get_selected() + WLGF_SUFFIX);
		m_list.clear();
		fill_list();
		if (m_list.empty()) {
			//  else fill_list() already selected the first entry
			no_selection();
		}
	}
}

/**
 * Update buttons and labels to reflect that no loadable replay is selected.
 */
void FullscreenMenuLoadReplay::no_selection()
{
	m_ok.set_enabled(false);
	m_delete.set_enabled(false);

	m_tamapname .set_text(std::string());
	m_tagametime.set_text(std::string());
}

void FullscreenMenuLoadReplay::replay_selected(uint32_t const selected)
{
	if (!m_list.has_selection()) {
		no_selection();
		return;
	}


	if (m_list.has_selection()) {
		std::string name = m_list.get_selected() + WLGF_SUFFIX;
		Widelands::GamePreloadPacket gpdp;

		try {
			Widelands::GameLoader gl(name, m_game);
			gl.preload_game(gpdp);
		} catch (const WException & e) {
			log("Replay '%s' must have changed from under us\nException: %s\n", name.c_str(), e.what());
			m_list.remove(selected);
			return;
		}

		m_ok.set_enabled(true);
		m_delete.set_enabled(true);
		m_tamapname.set_text(gpdp.get_mapname());

		char buf[20];
		uint32_t gametime = gpdp.get_gametime();
		m_tagametime.set_text(gametimestring(gametime));

		if (gpdp.get_number_of_players() > 0) {
			sprintf(buf, "%i", gpdp.get_number_of_players());
		} else {
			sprintf(buf, "%s", _("Unknown"));
		}
		m_ta_players.set_text(buf);

		m_ta_win_condition.set_text(gpdp.get_win_condition());
	} else {
		no_selection();
	}
}


/**
 * Fill the file list by simply fetching all files that end with the
 * replay suffix and have a valid associated savegame.
 */
void FullscreenMenuLoadReplay::fill_list()
{
	FilenameSet files;

	files = filter(g_fs->list_directory(REPLAY_DIR),
	               [](const std::string& fn) {return boost::ends_with(fn, REPLAY_SUFFIX);});

	Widelands::GamePreloadPacket gpdp;
	for
		(FilenameSet::iterator pname = files.begin();
		 pname != files.end();
		 ++pname)
	{
		std::string savename = *pname + WLGF_SUFFIX;

		if (!g_fs->file_exists(savename))
			continue;

		try {
			Widelands::GameLoader gl(savename, m_game);
			gl.preload_game(gpdp);

<<<<<<< HEAD
			// NOCOM move localization from data packet somewhere else
			std::string displaytitle = FileSystem::FS_FilenameWoExt(pname->c_str());
			m_list.add(gpdp.get_localized_display_title(displaytitle).c_str(), *pname);
=======
			m_list.add
				(FileSystem::filename_without_ext(pname->c_str()).c_str(), *pname);
>>>>>>> 92986e06
		} catch (const WException &) {} //  we simply skip illegal entries
	}

	if (m_list.size())
		m_list.select(0);
}

bool FullscreenMenuLoadReplay::handle_key(bool down, SDL_keysym code)
{
	if (!down)
		return false;

	switch (code.sym)
	{
	case SDLK_KP2:
		if (code.mod & KMOD_NUM)
			break;
		/* no break */
	case SDLK_DOWN:
	case SDLK_KP8:
		if (code.mod & KMOD_NUM)
			break;
		/* no break */
	case SDLK_UP:
		m_list.handle_key(down, code);
		return true;
	case SDLK_KP_ENTER:
	case SDLK_RETURN:
		clicked_ok();
		return true;
	case SDLK_KP_PERIOD:
		if (code.mod & KMOD_NUM)
			break;
		/* no break */
	case SDLK_DELETE:
		clicked_delete();
		return true;
	case SDLK_ESCAPE:
		end_modal(0);
		return true;
	default:
		break; // not handled
	}

	return FullscreenMenuBase::handle_key(down, code);
}<|MERGE_RESOLUTION|>--- conflicted
+++ resolved
@@ -236,14 +236,9 @@
 			Widelands::GameLoader gl(savename, m_game);
 			gl.preload_game(gpdp);
 
-<<<<<<< HEAD
 			// NOCOM move localization from data packet somewhere else
-			std::string displaytitle = FileSystem::FS_FilenameWoExt(pname->c_str());
+			std::string displaytitle = FileSystem::filename_without_ext(pname->c_str());
 			m_list.add(gpdp.get_localized_display_title(displaytitle).c_str(), *pname);
-=======
-			m_list.add
-				(FileSystem::filename_without_ext(pname->c_str()).c_str(), *pname);
->>>>>>> 92986e06
 		} catch (const WException &) {} //  we simply skip illegal entries
 	}
 
