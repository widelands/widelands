/*
 * Copyright (C) 2007-2011 by the Widelands Development Team
 *
 * This program is free software; you can redistribute it and/or
 * modify it under the terms of the GNU General Public License
 * as published by the Free Software Foundation; either version 2
 * of the License, or (at your option) any later version.
 *
 * This program is distributed in the hope that it will be useful,
 * but WITHOUT ANY WARRANTY; without even the implied warranty of
 * MERCHANTABILITY or FITNESS FOR A PARTICULAR PURPOSE.  See the
 * GNU General Public License for more details.
 *
 * You should have received a copy of the GNU General Public License
 * along with this program; if not, write to the Free Software
 * Foundation, Inc., 51 Franklin Street, Fifth Floor, Boston, MA  02110-1301, USA.
 *
 */

#include "ui_fsmenu/loadreplay.h"

#include <boost/algorithm/string/predicate.hpp>
#include <boost/format.hpp>

#include "base/i18n.h"
#include "base/log.h"
#include "base/time_string.h"
#include "game_io/game_loader.h"
#include "game_io/game_preload_packet.h"
#include "graphic/graphic.h"
#include "helper.h"
#include "io/filesystem/layered_filesystem.h"
#include "logic/game.h"
#include "logic/replay.h"
#include "ui_basic/messagebox.h"
#include "wui/text_constants.h"

FullscreenMenuLoadReplay::FullscreenMenuLoadReplay(Widelands::Game & g) :
	FullscreenMenuBase("choosemapmenu.jpg"),

// Values for alignment and size
	m_butw (get_w() / 4),
	m_buth (get_h() * 19 / 400),

// Buttons
	m_back
		(this, "back",
		 get_w() * 71 / 100, get_h() * 9 / 10, m_butw, m_buth,
		 g_gr->images().get("pics/but0.png"),
		 _("Back"), std::string(), true, false),
	m_ok
		(this, "ok",
		 get_w() * 71 / 100, get_h() * 15 / 20, m_butw, m_buth,
		 g_gr->images().get("pics/but2.png"),
		 _("OK"), std::string(), false, false),
	m_delete
		(this, "delete",
		 get_w() * 71 / 100, get_h() * 17 / 20, m_butw, m_buth,
		 g_gr->images().get("pics/but0.png"),
		 _("Delete"), std::string(), false, false),

// Replay list
	m_list
		(this,
		 get_w() *  47 / 2500, get_h() * 3417 / 10000,
		 get_w() * 711 / 1250, get_h() * 6083 / 10000),

// Text area
	m_title
		(this,
		 get_w() / 2, get_h() * 3 / 20,
		 _("Choose a replay"), UI::Align_HCenter),
	m_label_mapname
		(this,
		 get_w() * 7 / 10,  get_h() * 17 / 50,
		 _("Map Name:"), UI::Align_Right),
	m_tamapname(this, get_w() * 71 / 100, get_h() * 17 / 50),
	m_label_gametime
		(this,
		 get_w() * 7 / 10,  get_h() * 3 / 8,
		 _("Gametime:"), UI::Align_Right),
	m_tagametime(this, get_w() * 71 / 100, get_h() * 3 / 8),
	m_label_players
		(this,
		 get_w() * 7 / 10,  get_h() * 41 / 100,
		 _("Players:"), UI::Align_Right),
	m_ta_players
		(this, get_w() * 71 / 100, get_h() * 41 / 100),
	m_ta_win_condition
		(this, get_w() * 71 / 100, get_h() * 9 / 20),
	m_game(g)
{
	m_back.sigclicked.connect(boost::bind(&FullscreenMenuLoadReplay::end_modal, boost::ref(*this), 0));
	m_ok.sigclicked.connect(boost::bind(&FullscreenMenuLoadReplay::clicked_ok, boost::ref(*this)));
	m_delete.sigclicked.connect
		(boost::bind
		 	 (&FullscreenMenuLoadReplay::clicked_delete, boost::ref(*this)));

	m_list.set_font(ui_fn(), fs_small());
	m_list.selected.connect(boost::bind(&FullscreenMenuLoadReplay::replay_selected, this, _1));
	m_list.double_clicked.connect
		(boost::bind(&FullscreenMenuLoadReplay::double_clicked, this, _1));

	m_title         .set_font(ui_fn(), fs_big(), UI_FONT_CLR_FG);
	m_label_mapname .set_font(ui_fn(), fs_small(), UI_FONT_CLR_FG);
	m_tamapname     .set_font(ui_fn(), fs_small(), UI_FONT_CLR_FG);
	m_label_gametime.set_font(ui_fn(), fs_small(), UI_FONT_CLR_FG);
	m_tagametime    .set_font(ui_fn(), fs_small(), UI_FONT_CLR_FG);
	m_label_players .set_font(ui_fn(), fs_small(), UI_FONT_CLR_FG);
	m_ta_players    .set_font(ui_fn(), fs_small(), UI_FONT_CLR_FG);
	m_ta_win_condition.set_font(ui_fn(), fs_small(), UI_FONT_CLR_FG);
	m_list          .set_font(ui_fn(), fs_small());
	m_back.set_font(font_small());
	m_ok.set_font(font_small());
	m_delete.set_font(font_small());

	fill_list();
}


void FullscreenMenuLoadReplay::clicked_ok()
{
	if (!m_list.has_selection())
		return;

	m_filename = m_list.get_selected();
	end_modal(1);
}

void FullscreenMenuLoadReplay::double_clicked(uint32_t)
{
	clicked_ok();
}

void FullscreenMenuLoadReplay::clicked_delete()
{
	if (!m_list.has_selection())
		return;

	std::string fname = m_list.get_selected();
	UI::WLMessageBox confirmationBox
		(this,
		 _("Delete file"),
		 (boost::format(_("Do you really want to delete %s?")) % fname).str(),
		 UI::WLMessageBox::YESNO);
	if (confirmationBox.run()) {
		g_fs->Unlink(m_list.get_selected());
		g_fs->Unlink(m_list.get_selected() + WLGF_SUFFIX);
		m_list.clear();
		fill_list();
		if (m_list.empty()) {
			//  else fill_list() already selected the first entry
			no_selection();
		}
	}
}

/**
 * Update buttons and labels to reflect that no loadable replay is selected.
 */
void FullscreenMenuLoadReplay::no_selection()
{
	m_ok.set_enabled(false);
	m_delete.set_enabled(false);

	m_tamapname .set_text(std::string());
	m_tagametime.set_text(std::string());
}

void FullscreenMenuLoadReplay::replay_selected(uint32_t const selected)
{
	if (!m_list.has_selection()) {
		no_selection();
		return;
	}


	if (m_list.has_selection()) {
		std::string name = m_list.get_selected() + WLGF_SUFFIX;
		Widelands::GamePreloadPacket gpdp;

		try {
			Widelands::GameLoader gl(name, m_game);
			gl.preload_game(gpdp);
		} catch (const WException & e) {
			log("Replay '%s' must have changed from under us\nException: %s\n", name.c_str(), e.what());
			m_list.remove(selected);
			return;
		}

		m_ok.set_enabled(true);
		m_delete.set_enabled(true);
		m_tamapname.set_text(gpdp.get_mapname());

		char buf[20];
		uint32_t gametime = gpdp.get_gametime();
		m_tagametime.set_text(gametimestring(gametime));

		if (gpdp.get_number_of_players() > 0) {
			sprintf(buf, "%i", gpdp.get_number_of_players());
		} else {
			sprintf(buf, "%s", _("Unknown"));
		}
		m_ta_players.set_text(buf);

		m_ta_win_condition.set_text(gpdp.get_win_condition());
	} else {
		no_selection();
	}
}


/**
 * Fill the file list by simply fetching all files that end with the
 * replay suffix and have a valid associated savegame.
 */
void FullscreenMenuLoadReplay::fill_list()
{
	FilenameSet files;

	files = filter(g_fs->ListDirectory(REPLAY_DIR),
	               [](const std::string& fn) {return boost::ends_with(fn, REPLAY_SUFFIX);});

	Widelands::GamePreloadPacket gpdp;
	for
		(FilenameSet::iterator pname = files.begin();
		 pname != files.end();
		 ++pname)
	{
		std::string savename = *pname + WLGF_SUFFIX;

		if (!g_fs->FileExists(savename))
			continue;

		try {
			Widelands::GameLoader gl(savename, m_game);
			gl.preload_game(gpdp);

<<<<<<< HEAD
			// NOCOM move localization from data packet somewhere else
			std::string displaytitle = FileSystem::FS_FilenameWoExt(pname->c_str());
			m_list.add(gpdp.get_localized_display_title(displaytitle).c_str(), *pname);
		} catch (const _wexception &) {} //  we simply skip illegal entries
=======
			m_list.add
				(FileSystem::FS_FilenameWoExt(pname->c_str()).c_str(), *pname);
		} catch (const WException &) {} //  we simply skip illegal entries
>>>>>>> 528e4fc3
	}

	if (m_list.size())
		m_list.select(0);
}

bool FullscreenMenuLoadReplay::handle_key(bool down, SDL_keysym code)
{
	if (!down)
		return false;

	switch (code.sym)
	{
	case SDLK_KP2:
		if (code.mod & KMOD_NUM)
			break;
		/* no break */
	case SDLK_DOWN:
	case SDLK_KP8:
		if (code.mod & KMOD_NUM)
			break;
		/* no break */
	case SDLK_UP:
		m_list.handle_key(down, code);
		return true;
	case SDLK_KP_ENTER:
	case SDLK_RETURN:
		clicked_ok();
		return true;
	case SDLK_KP_PERIOD:
		if (code.mod & KMOD_NUM)
			break;
		/* no break */
	case SDLK_DELETE:
		clicked_delete();
		return true;
	case SDLK_ESCAPE:
		end_modal(0);
		return true;
	default:
		break; // not handled
	}

	return FullscreenMenuBase::handle_key(down, code);
}<|MERGE_RESOLUTION|>--- conflicted
+++ resolved
@@ -236,16 +236,10 @@
 			Widelands::GameLoader gl(savename, m_game);
 			gl.preload_game(gpdp);
 
-<<<<<<< HEAD
 			// NOCOM move localization from data packet somewhere else
 			std::string displaytitle = FileSystem::FS_FilenameWoExt(pname->c_str());
 			m_list.add(gpdp.get_localized_display_title(displaytitle).c_str(), *pname);
-		} catch (const _wexception &) {} //  we simply skip illegal entries
-=======
-			m_list.add
-				(FileSystem::FS_FilenameWoExt(pname->c_str()).c_str(), *pname);
 		} catch (const WException &) {} //  we simply skip illegal entries
->>>>>>> 528e4fc3
 	}
 
 	if (m_list.size())
