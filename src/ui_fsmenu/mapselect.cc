--- conflicted
+++ resolved
@@ -46,15 +46,9 @@
      checkbox_padding_(UI::g_fh1->fontset()->size_offset() > 0 ? 0 : 2 * padding_),
 
      // Main title
-<<<<<<< HEAD
-     title_(this, get_w() / 2, checkboxes_y_ / 3, _("Choose a map"), UI::Align::kHCenter),
-
-     table_(this, tablex_, tabley_, tablew_, tableh_),
-=======
      title_(this, 0, 0, _("Choose a map"), UI::Align::kHCenter),
      checkboxes_(this, 0, 0, UI::Box::Vertical, 0, 0, 2 * padding_),
-     table_(this, tablex_, tabley_, tablew_, tableh_, false),
->>>>>>> 12bb534f
+	  table_(this, tablex_, tabley_, tablew_, tableh_),
      map_details_(this,
                   right_column_x_,
                   tabley_,
