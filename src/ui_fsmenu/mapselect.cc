/*
 * Copyright (C) 2002-2020 by the Widelands Development Team
 *
 * This program is free software; you can redistribute it and/or
 * modify it under the terms of the GNU General Public License
 * as published by the Free Software Foundation; either version 2
 * of the License, or (at your option) any later version.
 *
 * This program is distributed in the hope that it will be useful,
 * but WITHOUT ANY WARRANTY; without even the implied warranty of
 * MERCHANTABILITY or FITNESS FOR A PARTICULAR PURPOSE.  See the
 * GNU General Public License for more details.
 *
 * You should have received a copy of the GNU General Public License
 * along with this program; if not, write to the Free Software
 * Foundation, Inc., 51 Franklin Street, Fifth Floor, Boston, MA  02110-1301, USA.
 */

#include "ui_fsmenu/mapselect.h"

#include <memory>

#include "base/i18n.h"
#include "base/log.h"
#include "base/wexception.h"
#include "io/filesystem/layered_filesystem.h"
#include "logic/filesystem_constants.h"
#include "logic/game_controller.h"
#include "logic/game_settings.h"
#include "map_io/widelands_map_loader.h"
#include "wui/map_tags.h"
namespace FsMenu {
// TODO(GunChleoc): Arabic: line height broken for descriptions for Arabic.
// Fix align for table headings & entries and for wordwrap.

constexpr int checkbox_space_ = 20;

using Widelands::WidelandsMapLoader;

FullscreenMenuMapSelect::FullscreenMenuMapSelect(FullscreenMenuMain& fsmm,
                                                 GameSettingsProvider* const settings,
                                                 GameController* const ctrl,
                                                 Widelands::EditorGameBase& egbase)
<<<<<<< HEAD
   : TwoColumnsNavigationMenu(fsmm, "choose_map", _("Choose Map")),
     checkboxes_(&header_box_, 0, 0, UI::Box::Vertical, 0, 0, 2 * kPadding),
     table_(&left_column_box_, 0, 0, 0, 0, UI::PanelStyle::kFsMenu),
     map_details_(&right_column_content_box_, 0, 0, 0, 0, UI::PanelStyle::kFsMenu, egbase),
=======
   : FullscreenMenuLoadMapOrGame(fsmm, _("Choose Map")),
     checkbox_space_(20),
     // Less padding for big fonts; space is tight.
     checkbox_padding_(UI::g_fh->fontset()->size_offset() > 0 ? 0 : 2 * padding_),
     checkboxes_(this, UI::PanelStyle::kFsMenu, 0, 0, UI::Box::Vertical, 0, 0, 2 * padding_),
     table_(this, tablex_, tabley_, tablew_, tableh_, UI::PanelStyle::kFsMenu),
     map_details_(this,
                  right_column_x_,
                  tabley_,
                  get_right_column_w(right_column_x_),
                  tableh_ - buth_ - 4 * padding_,
                  UI::PanelStyle::kFsMenu,
                  egbase),
>>>>>>> dc1a860c

     scenario_types_(settings->settings().multiplayer ? Map::MP_SCENARIO : Map::SP_SCENARIO),
     basedir_(kMapsDir),
     settings_(settings),
     ctrl_(ctrl),
     has_translated_mapname_(false),
     unspecified_balancing_found_(false),
     update_map_details_(false) {
	curdir_ = basedir_;
	if (settings_->settings().multiplayer) {
		back_.set_tooltip(_("Return to the multiplayer game setup"));
	} else {
		back_.set_tooltip(_("Return to the single player menu"));
	}

	table_.selected.connect([this](uint32_t) { entry_selected(); });
	table_.double_clicked.connect([this](uint32_t) { clicked_ok(); });
	table_.set_column_compare(0, [this](uint32_t a, uint32_t b) { return compare_players(a, b); });
	table_.set_column_compare(1, [this](uint32_t a, uint32_t b) { return compare_mapnames(a, b); });
	table_.set_column_compare(2, [this](uint32_t a, uint32_t b) { return compare_size(a, b); });

	UI::Box* hbox = new UI::Box(
	   &checkboxes_, UI::PanelStyle::kFsMenu, 0, 0, UI::Box::Horizontal, checkbox_space_, get_w());

	show_all_maps_ = new UI::Button(
	   hbox, "show_all_maps", 0, 0, 0, 0, UI::ButtonStyle::kFsMenuSecondary, _("Show all maps"));
	cb_dont_localize_mapnames_ = new UI::Checkbox(
	   hbox, UI::PanelStyle::kFsMenu, Vector2i::zero(), _("Show original map names"));
	cb_dont_localize_mapnames_->set_state(false);

	hbox->add(show_all_maps_, UI::Box::Resizing::kFullSize);
	hbox->add_space(checkbox_space_);
	hbox->add(cb_dont_localize_mapnames_, UI::Box::Resizing::kFullSize);
	hbox->add_inf_space();
	checkboxes_.add(hbox, UI::Box::Resizing::kFullSize);

	// Row with dropdowns

	hbox = new UI::Box(
	   &checkboxes_, UI::PanelStyle::kFsMenu, 0, 0, UI::Box::Horizontal, checkbox_space_, get_w());

	official_tags_dropdown_ = new UI::Dropdown<std::string>(
	   hbox, "dropdown_official_tags", 0, 0, 200, 50, 24, "", UI::DropdownType::kTextual,
	   UI::PanelStyle::kFsMenu, UI::ButtonStyle::kFsMenuMenu);
	official_tags_dropdown_->set_autoexpand_display_button();
	official_tags_dropdown_->add(_("Official & Unofficial"), "");
	official_tags_dropdown_->add(localize_tag("official"), "official");
	official_tags_dropdown_->add(localize_tag("unofficial"), "unofficial");

	hbox->add(official_tags_dropdown_, UI::Box::Resizing::kFullSize);

	hbox->add_space(checkbox_space_);

	team_tags_dropdown_ = new UI::Dropdown<std::string>(
	   hbox, "dropdown_team_tags", 0, 0, 200, 50, 24, "", UI::DropdownType::kTextual,
	   UI::PanelStyle::kFsMenu, UI::ButtonStyle::kFsMenuMenu);
	team_tags_dropdown_->set_autoexpand_display_button();
	team_tags_dropdown_->add(_("Any Teams"), "");
	team_tags_dropdown_->add(localize_tag("ffa"), "ffa");
	team_tags_dropdown_->add(localize_tag("1v1"), "1v1");
	team_tags_dropdown_->add(localize_tag("2teams"), "2teams");
	team_tags_dropdown_->add(localize_tag("3teams"), "3teams");
	team_tags_dropdown_->add(localize_tag("4teams"), "4teams");

	hbox->add(team_tags_dropdown_, UI::Box::Resizing::kFullSize);

	hbox->add_space(checkbox_space_);

	balancing_tags_dropdown_ = new UI::Dropdown<std::string>(
	   hbox, "dropdown_balancing", 0, 0, 200, 50, 24, "", UI::DropdownType::kTextual,
	   UI::PanelStyle::kFsMenu, UI::ButtonStyle::kFsMenuMenu);
	balancing_tags_dropdown_->set_autoexpand_display_button();
	rebuild_balancing_dropdown();

	hbox->add(balancing_tags_dropdown_, UI::Box::Resizing::kFullSize);

	checkboxes_.add(hbox, UI::Box::Resizing::kFullSize);

	// Row with checkboxes

	hbox = new UI::Box(
	   &checkboxes_, UI::PanelStyle::kFsMenu, 0, 0, UI::Box::Horizontal, checkbox_space_, get_w());
	add_tag_checkbox(hbox, "seafaring", localize_tag("seafaring"));
	add_tag_checkbox(hbox, "ferries", localize_tag("ferries"));
	add_tag_checkbox(hbox, "artifacts", localize_tag("artifacts"));
	add_tag_checkbox(hbox, "scenario", localize_tag("scenario"));
	hbox->add_inf_space();
	checkboxes_.add(hbox, UI::Box::Resizing::kFullSize);

	table_.focus();
	clear_filter();

	// We don't need the unlocalizing option if there is nothing to unlocalize.
	// We know this after the list is filled.
	cb_dont_localize_mapnames_->set_visible(has_translated_mapname_);

	cb_dont_localize_mapnames_->changedto.connect([this](unsigned) { fill_table(); });

	for (size_t i = 0; i < tags_checkboxes_.size(); ++i) {
		tags_checkboxes_.at(i)->changedto.connect([this, i](bool b) { tagbox_changed(i, b); });
	}

	balancing_tags_dropdown_->selected.connect([this] { fill_table(); });
	official_tags_dropdown_->selected.connect([this] { fill_table(); });
	team_tags_dropdown_->selected.connect([this] { fill_table(); });
	show_all_maps_->sigclicked.connect([this] { clear_filter(); });

	header_box_.add(&checkboxes_, UI::Box::Resizing::kExpandBoth);
	header_box_.add_space(2 * kPadding);
	left_column_box_.add(&table_, UI::Box::Resizing::kExpandBoth);
	right_column_content_box_.add(&map_details_, UI::Box::Resizing::kExpandBoth);

	layout();
}

void FullscreenMenuMapSelect::think() {
	TwoColumnsNavigationMenu::think();

	if (ctrl_) {
		ctrl_->think();
	}

	if (update_map_details_) {
		// Call performance heavy draw_minimap function only during think
		update_map_details_ = false;
		bool loadable = map_details_.update(
		   maps_data_[table_.get_selected()], !cb_dont_localize_mapnames_->get_state(), true);
		ok_.set_enabled(loadable && maps_data_.at(table_.get_selected()).nrplayers > 0);
	}
}

bool FullscreenMenuMapSelect::compare_players(uint32_t rowa, uint32_t rowb) {
	return maps_data_[table_[rowa]].compare_players(maps_data_[table_[rowb]]);
}

bool FullscreenMenuMapSelect::compare_mapnames(uint32_t rowa, uint32_t rowb) {
	return maps_data_[table_[rowa]].compare_names(maps_data_[table_[rowb]]);
}

bool FullscreenMenuMapSelect::compare_size(uint32_t rowa, uint32_t rowb) {
	return maps_data_[table_[rowa]].compare_size(maps_data_[table_[rowb]]);
}

MapData const* FullscreenMenuMapSelect::get_map() const {
	if (!table_.has_selection()) {
		return nullptr;
	}
	return &maps_data_[table_.get_selected()];
}

void FullscreenMenuMapSelect::clicked_ok() {
	if (!table_.has_selection()) {
		return;
	}
	const MapData& mapdata = maps_data_[table_.get_selected()];

	if (!mapdata.width) {
		curdir_ = mapdata.filename;
		fill_table();
	} else if (!ok_.enabled()) {
		return;
	} else {
		if (maps_data_[table_.get_selected()].maptype == MapData::MapType::kScenario) {
			end_modal<MenuTarget>(MenuTarget::kScenarioGame);
		} else {
			end_modal<MenuTarget>(MenuTarget::kNormalGame);
		}
	}
}

bool FullscreenMenuMapSelect::set_has_selection() {
	bool has_selection = table_.has_selection();

	if (!has_selection) {
		ok_.set_enabled(false);
		map_details_.clear();
	}
	return has_selection;
}

void FullscreenMenuMapSelect::entry_selected() {
	if (set_has_selection()) {
		// Update during think() instead of every keypress
		update_map_details_ = true;
	}
}

/**
 * Fill the list with maps that can be opened.
 *
 *
 * At first, only the subdirectories are added to the list, then the normal
 * files follow. This is done to make navigation easier.
 *
 * To make things more difficult, we have to support compressed and uncompressed
 * map files here - the former are files, the latter are directories. Care must
 * be taken to sort uncompressed maps (which look like and really are
 * directories) with the files.
 *
 * The search starts in \ref curdir_ ("..../maps") and there is no possibility
 * to move further up. If the user moves down into subdirectories, we insert an
 * entry to move back up.
 */
void FullscreenMenuMapSelect::fill_table() {
	has_translated_mapname_ = false;
	bool unspecified_balancing_found = false;

	maps_data_.clear();

	MapData::DisplayType display_type;
	if (cb_dont_localize_mapnames_->get_state()) {
		display_type = MapData::DisplayType::kMapnames;
	} else {
		display_type = MapData::DisplayType::kMapnamesLocalized;
	}

	// This is the normal case

	//  Fill it with all files we find in all directories.
	FilenameSet files = g_fs->list_directory(curdir_);

	// If we are not at the top of the map directory hierarchy (we're not talking
	// about the absolute filesystem top!) we manually add ".."
	if (curdir_ != basedir_) {
		maps_data_.push_back(MapData::create_parent_dir(curdir_));
	}

	Widelands::Map map;  //  MapLoader needs a place to put its preload data

	for (const std::string& mapfilename : files) {
		// Add map file (compressed) or map directory (uncompressed)
		std::unique_ptr<Widelands::MapLoader> ml = map.get_correct_loader(mapfilename);
		if (ml != nullptr) {
			try {
				map.set_filename(mapfilename);
				ml->preload_map(true);

				if (!map.get_width() || !map.get_height()) {
					continue;
				}

				MapData::MapType maptype;
				if (map.scenario_types() & scenario_types_) {
					maptype = MapData::MapType::kScenario;
				} else if (dynamic_cast<WidelandsMapLoader*>(ml.get())) {
					maptype = MapData::MapType::kNormal;
				} else {
					maptype = MapData::MapType::kSettlers2;
				}

				MapData mapdata(map, mapfilename, maptype, display_type);

				has_translated_mapname_ =
				   has_translated_mapname_ || (mapdata.name != mapdata.localized_name);

				bool has_all_tags = true;
				if (team_tags_dropdown_->has_selection()) {
					const std::string selected_tag = team_tags_dropdown_->get_selected();
					if (!selected_tag.empty()) {
						has_all_tags &= mapdata.tags.count(selected_tag);
					}
				}
				if (official_tags_dropdown_->has_selection()) {
					const std::string selected_tag = official_tags_dropdown_->get_selected();
					if (!selected_tag.empty()) {
						if (selected_tag == "official") {
							has_all_tags &= mapdata.tags.count("official");
						} else {
							has_all_tags &= !mapdata.tags.count("official");
						}
					}
				}
				if (balancing_tags_dropdown_->has_selection()) {
					const std::string selected_tag = balancing_tags_dropdown_->get_selected();
					if (!selected_tag.empty()) {
						if (selected_tag == "unspecified") {
							has_all_tags &= !mapdata.tags.count("balanced");
							has_all_tags &= !mapdata.tags.count("unbalanced");
						} else {
							has_all_tags &= mapdata.tags.count(selected_tag);
						}
					}
				}
				// Backwards compatibility
				if (!mapdata.tags.count("balanced") && !mapdata.tags.count("unbalanced")) {
					unspecified_balancing_found = true;
				} else if (mapdata.tags.count("balanced") && mapdata.tags.count("unbalanced")) {
					log_warn("Map '%s' is both balanced and unbalanced - please fix the 'elemental' "
					         "packet\n",
					         mapfilename.c_str());
				}

				for (uint32_t tag : req_tags_) {
					has_all_tags &= mapdata.tags.count(tags_ordered_[tag]);
				}

				if (!has_all_tags) {
					continue;
				}
				maps_data_.push_back(mapdata);
			} catch (const std::exception& e) {
				log_warn(
				   "Mapselect: Skip %s due to preload error: %s\n", mapfilename.c_str(), e.what());
			} catch (...) {
				log_warn("Mapselect: Skip %s due to unknown exception\n", mapfilename.c_str());
			}
		} else if (g_fs->is_directory(mapfilename) && !g_fs->list_directory(mapfilename).empty()) {
			// Add subdirectory to the list
			const char* fs_filename = FileSystem::fs_filename(mapfilename.c_str());
			if (!strcmp(fs_filename, ".") || !strcmp(fs_filename, "..")) {
				continue;
			}
			maps_data_.push_back(MapData::create_directory(mapfilename));
		}
	}

	table_.fill(maps_data_, display_type);
	if (!table_.empty()) {
		table_.select(0);
	}
	set_has_selection();
	table_.cancel.connect([this]() { clicked_back(); });

	if (unspecified_balancing_found != unspecified_balancing_found_) {
		unspecified_balancing_found_ = unspecified_balancing_found;
		rebuild_balancing_dropdown();
	}
}

/*
 * Add a tag to the checkboxes
 */
UI::Checkbox* FullscreenMenuMapSelect::add_tag_checkbox(UI::Box* box,
                                                        const std::string& tag,
                                                        const std::string& displ_name) {
	tags_ordered_.push_back(tag);

	UI::Checkbox* cb = new UI::Checkbox(box, UI::PanelStyle::kFsMenu, Vector2i::zero(), displ_name);

	box->add(cb, UI::Box::Resizing::kFullSize);
	box->add_space(checkbox_space_);
	tags_checkboxes_.push_back(cb);

	return cb;
}

/*
 * One of the tagboxes has changed
 */
void FullscreenMenuMapSelect::tagbox_changed(int32_t id, bool to) {
	if (to) {
		req_tags_.insert(id);
	} else {
		req_tags_.erase(id);
	}

	fill_table();
}

void FullscreenMenuMapSelect::clear_filter() {
	req_tags_.clear();
	for (UI::Checkbox* checkbox : tags_checkboxes_) {
		checkbox->set_state(false);
	}

	balancing_tags_dropdown_->select("");
	official_tags_dropdown_->select("");
	team_tags_dropdown_->select("");
	fill_table();
}

void FullscreenMenuMapSelect::rebuild_balancing_dropdown() {
	const std::string selected =
	   balancing_tags_dropdown_->has_selection() ? balancing_tags_dropdown_->get_selected() : "";
	balancing_tags_dropdown_->clear();
	balancing_tags_dropdown_->add(_("Balanced & Unbalanced"), "");
	balancing_tags_dropdown_->add(localize_tag("balanced"), "balanced");
	balancing_tags_dropdown_->add(localize_tag("unbalanced"), "unbalanced");
	if (unspecified_balancing_found_) {
		// Backwards compatibility with old maps
		balancing_tags_dropdown_->add(pgettext("balancing", "Unspecified"), "unspecified");
		balancing_tags_dropdown_->select(selected);
	} else {
		balancing_tags_dropdown_->select(selected == "unspecified" ? "" : selected);
		fill_table();
	}
}
}  // namespace FsMenu<|MERGE_RESOLUTION|>--- conflicted
+++ resolved
@@ -41,26 +41,11 @@
                                                  GameSettingsProvider* const settings,
                                                  GameController* const ctrl,
                                                  Widelands::EditorGameBase& egbase)
-<<<<<<< HEAD
    : TwoColumnsNavigationMenu(fsmm, "choose_map", _("Choose Map")),
-     checkboxes_(&header_box_, 0, 0, UI::Box::Vertical, 0, 0, 2 * kPadding),
+     checkboxes_(
+        &header_box_, UI::PanelStyle::kFsMenu, 0, 0, UI::Box::Vertical, 0, 0, 2 * kPadding),
      table_(&left_column_box_, 0, 0, 0, 0, UI::PanelStyle::kFsMenu),
      map_details_(&right_column_content_box_, 0, 0, 0, 0, UI::PanelStyle::kFsMenu, egbase),
-=======
-   : FullscreenMenuLoadMapOrGame(fsmm, _("Choose Map")),
-     checkbox_space_(20),
-     // Less padding for big fonts; space is tight.
-     checkbox_padding_(UI::g_fh->fontset()->size_offset() > 0 ? 0 : 2 * padding_),
-     checkboxes_(this, UI::PanelStyle::kFsMenu, 0, 0, UI::Box::Vertical, 0, 0, 2 * padding_),
-     table_(this, tablex_, tabley_, tablew_, tableh_, UI::PanelStyle::kFsMenu),
-     map_details_(this,
-                  right_column_x_,
-                  tabley_,
-                  get_right_column_w(right_column_x_),
-                  tableh_ - buth_ - 4 * padding_,
-                  UI::PanelStyle::kFsMenu,
-                  egbase),
->>>>>>> dc1a860c
 
      scenario_types_(settings->settings().multiplayer ? Map::MP_SCENARIO : Map::SP_SCENARIO),
      basedir_(kMapsDir),
