/*
 * Copyright (C) 2002-2016 by the Widelands Development Team
 *
 * This program is free software; you can redistribute it and/or
 * modify it under the terms of the GNU General Public License
 * as published by the Free Software Foundation; either version 2
 * of the License, or (at your option) any later version.
 *
 * This program is distributed in the hope that it will be useful,
 * but WITHOUT ANY WARRANTY; without even the implied warranty of
 * MERCHANTABILITY or FITNESS FOR A PARTICULAR PURPOSE.  See the
 * GNU General Public License for more details.
 *
 * You should have received a copy of the GNU General Public License
 * along with this program; if not, write to the Free Software
 * Foundation, Inc., 51 Franklin Street, Fifth Floor, Boston, MA  02110-1301, USA.
 *
 */

#ifndef WL_UI_FSMENU_LAUNCH_MPG_H
#define WL_UI_FSMENU_LAUNCH_MPG_H

#include <memory>
#include <string>

#include "ui_basic/button.h"
#include "ui_basic/dropdown.h"
#include "ui_basic/multilinetextarea.h"
#include "ui_basic/textarea.h"
#include "ui_fsmenu/helpwindow.h"
#include "ui_fsmenu/launch_game.h"
#include "wui/suggested_teams_box.h"

struct ChatProvider;
struct GameChatPanel;
class GameController;
struct GameSettingsProvider;
struct MultiPlayerSetupGroup;
class LuaInterface;

/**
 * Fullscreen menu for setting map and mapsettings for single and multi player
 * games.
 *
 */
class FullscreenMenuLaunchMPG : public FullscreenMenuLaunchGame {
public:
	FullscreenMenuLaunchMPG(GameSettingsProvider*, GameController*);
	~FullscreenMenuLaunchMPG();

	void set_chat_provider(ChatProvider&);
	void refresh() override;

protected:
	void clicked_ok() override;
	void clicked_back() override;

private:
<<<<<<< HEAD
=======
	void layout() override;

	LuaInterface* lua_;

>>>>>>> 500bfe2a
	void change_map_or_save();
	void select_map();
	void select_saved_game();
	void win_condition_selected() override;

	void set_scenario_values();
	void load_previous_playerdata();
	void load_map_info();
	void help_clicked();

	uint32_t fs_;

	// TODO(GunChleoc): We still need to use these consistently. Just getting them in for now
	// so we can have the SuggestedTeamsBox
	int32_t const padding_;  // Common padding between panels
	int32_t const indent_;   // Indent for elements below labels
	int32_t const label_height_;
	int32_t const right_column_x_;

	UI::Button change_map_or_save_;
	UI::Button help_button_;
	UI::Textarea mapname_, clients_, players_, map_, wincondition_type_;
	UI::MultilineTextarea map_info_, client_info_;
	std::unique_ptr<UI::FullscreenHelpWindow> help_;
	GameChatPanel* chat_;
	MultiPlayerSetupGroup* mpsg_;
	std::string filename_proof_;  // local variable to check state

	UI::SuggestedTeamsBox* suggested_teams_box_;
};

#endif  // end of include guard: WL_UI_FSMENU_LAUNCH_MPG_H<|MERGE_RESOLUTION|>--- conflicted
+++ resolved
@@ -56,13 +56,8 @@
 	void clicked_back() override;
 
 private:
-<<<<<<< HEAD
-=======
 	void layout() override;
 
-	LuaInterface* lua_;
-
->>>>>>> 500bfe2a
 	void change_map_or_save();
 	void select_map();
 	void select_saved_game();
