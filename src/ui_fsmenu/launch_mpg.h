/*
 * Copyright (C) 2002-2020 by the Widelands Development Team
 *
 * This program is free software; you can redistribute it and/or
 * modify it under the terms of the GNU General Public License
 * as published by the Free Software Foundation; either version 2
 * of the License, or (at your option) any later version.
 *
 * This program is distributed in the hope that it will be useful,
 * but WITHOUT ANY WARRANTY; without even the implied warranty of
 * MERCHANTABILITY or FITNESS FOR A PARTICULAR PURPOSE.  See the
 * GNU General Public License for more details.
 *
 * You should have received a copy of the GNU General Public License
 * along with this program; if not, write to the Free Software
 * Foundation, Inc., 51 Franklin Street, Fifth Floor, Boston, MA  02110-1301, USA.
 *
 */

#ifndef WL_UI_FSMENU_LAUNCH_MPG_H
#define WL_UI_FSMENU_LAUNCH_MPG_H

#include <memory>

#include "logic/game_settings.h"
#include "ui_basic/button.h"
#include "ui_fsmenu/helpwindow.h"
#include "ui_fsmenu/launch_game.h"
#include "ui_fsmenu/multiplayersetupgroup.h"
#include "wui/game_chat_panel.h"

struct ChatProvider;

/**
 * Fullscreen menu for setting map and mapsettings for single and multi player
 * games.
 *
 */
class FullscreenMenuLaunchMPG : public FullscreenMenuLaunchGame {
public:
<<<<<<< HEAD
	FullscreenMenuLaunchMPG(FullscreenMenuMain&,
	                        GameSettingsProvider*,
	                        GameController*,
	                        ChatProvider&);
=======
	FullscreenMenuLaunchMPG(GameSettingsProvider*,
	                        GameController*,
	                        ChatProvider&,
	                        Widelands::EditorGameBase& egbase);
>>>>>>> d79d65d7
	~FullscreenMenuLaunchMPG() override;

	void think() override;
	void refresh();

protected:
	void clicked_ok() override;
	void clicked_back() override;

private:
	void layout() override;
	bool clicked_select_map() override;
	void select_map();
	void select_saved_game();
	void win_condition_selected() override;

	void set_scenario_values();
	void load_previous_playerdata();
	void load_map_info();
	void help_clicked();
	void map_changed();

	UI::Button help_button_;

	std::unique_ptr<UI::FullscreenHelpWindow> help_;
	MultiPlayerSetupGroup mpsg_;
	GameChatPanel chat_;
	Widelands::EditorGameBase& egbase_;  // Not owned

	std::unique_ptr<Notifications::Subscriber<NoteGameSettings>> subscriber_;
};

#endif  // end of include guard: WL_UI_FSMENU_LAUNCH_MPG_H<|MERGE_RESOLUTION|>--- conflicted
+++ resolved
@@ -38,17 +38,10 @@
  */
 class FullscreenMenuLaunchMPG : public FullscreenMenuLaunchGame {
 public:
-<<<<<<< HEAD
-	FullscreenMenuLaunchMPG(FullscreenMenuMain&,
-	                        GameSettingsProvider*,
-	                        GameController*,
-	                        ChatProvider&);
-=======
-	FullscreenMenuLaunchMPG(GameSettingsProvider*,
+	FullscreenMenuLaunchMPG(FullscreenMenuMain&, GameSettingsProvider*,
 	                        GameController*,
 	                        ChatProvider&,
 	                        Widelands::EditorGameBase& egbase);
->>>>>>> d79d65d7
 	~FullscreenMenuLaunchMPG() override;
 
 	void think() override;
