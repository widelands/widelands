--- conflicted
+++ resolved
@@ -188,11 +188,6 @@
 	mark_unmark_state_ = !mark_unmark_state_;
 	/** TRANSLATORS: Button label to mark or unmark all checkboxes in an options window */
 	mark_unmark_button_->set_title(mark_unmark_state_ ? _("Mark All") : _("Unmark All"));
-<<<<<<< HEAD
-	mark_unmark_button_->expand(0, 0);
 }
 
-}  // namespace FsMenu
-=======
-}
->>>>>>> f58df256
+}  // namespace FsMenu