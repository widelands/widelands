--- conflicted
+++ resolved
@@ -12,52 +12,8 @@
     campaign_select.h
     helpwindow.cc
     helpwindow.h
-<<<<<<< HEAD
-  USES_SDL2
-  DEPENDS
-    base_i18n
-    graphic
-    scripting_coroutine
-    scripting_lua_table
-    scripting_lua_interface
-    ui_basic
-)
-
-
-wl_library(ui_fsmenu_main
-  SRCS
-    login_box.cc
-    login_box.h
-    main.cc
-    main.h
-    menu_target.h
-    menu.h
-    menu.cc
-  DEPENDS
-    base_i18n
-    base_random
-    build_info
-    graphic
-    graphic_fonthandler
-    graphic_text_layout
-    logic
-    logic_filesystem_constants
-    logic_map
-    map_io_map_loader
-    network
-    ui_basic
-    widelands_options
-    wui_common_gamedetails
-    wui_common_mapdetails
-  USES_SDL2
-)
-
-wl_library(ui_fsmenu_gameloading
-  SRCS
-=======
     internet_lobby.cc
     internet_lobby.h
->>>>>>> 9056b4ff
     launch_game.cc
     launch_game.h
     launch_mpg.cc
