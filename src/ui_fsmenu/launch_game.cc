/*
 * Copyright (C) 2002-2020 by the Widelands Development Team
 *
 * This program is free software; you can redistribute it and/or
 * modify it under the terms of the GNU General Public License
 * as published by the Free Software Foundation; either version 2
 * of the License, or (at your option) any later version.
 *
 * This program is distributed in the hope that it will be useful,
 * but WITHOUT ANY WARRANTY; without even the implied warranty of
 * MERCHANTABILITY or FITNESS FOR A PARTICULAR PURPOSE.  See the
 * GNU General Public License for more details.
 *
 * You should have received a copy of the GNU General Public License
 * along with this program; if not, write to the Free Software
 * Foundation, Inc., 51 Franklin Street, Fifth Floor, Boston, MA  02110-1301, USA.
 *
 */

#include "ui_fsmenu/launch_game.h"

#include <memory>

#include "base/i18n.h"
#include "base/warning.h"
#include "base/wexception.h"
#include "logic/game.h"
#include "logic/game_controller.h"
#include "logic/game_settings.h"
#include "logic/map_objects/map_object.h"
#include "map_io/map_loader.h"
#include "scripting/lua_interface.h"
#include "scripting/lua_table.h"
#include "ui_fsmenu/loadgame.h"
#include "ui_fsmenu/mapselect.h"

FullscreenMenuLaunchGame::FullscreenMenuLaunchGame(GameSettingsProvider* const settings,
                                                   GameController* const ctrl)
   : FullscreenMenuBase(),

     // Values for alignment and size
     standard_element_width_(get_w() / 4),
     standard_element_height_(get_h() * 9 / 200),
     padding_(4),

     main_box_(this, 0, 0, UI::Box::Vertical, get_w(), get_h()),
     content_box_(&main_box_, 0, 0, UI::Box::Horizontal),
     individual_content_box(&content_box_, 0, 0, UI::Box::Vertical),
     map_box_(&content_box_, 0, 0, UI::Box::Vertical, standard_element_width_),
     map_details(&map_box_, standard_element_width_, standard_element_height_),

     win_condition_type(&map_box_,
                        0,
                        0,
                        0,
                        0,
                        _("Type of game"),
                        UI::Align::kCenter,
                        g_gr->styles().font_style(UI::FontStyle::kFsGameSetupHeadings)),
     win_condition_dropdown_(&map_box_,
                             "dropdown_wincondition",
                             0,
                             0,
                             standard_element_width_,
                             10,  // max number of items
                             standard_element_height_,
                             "",
                             UI::DropdownType::kTextual,
                             UI::PanelStyle::kFsMenu,
                             UI::ButtonStyle::kFsMenuMenu),
     peaceful_(&map_box_, Vector2i::zero(), _("Peaceful mode")),
     ok_(&map_box_,
         "ok",
         0,
         0,
         standard_element_width_,
         standard_element_height_,
         UI::ButtonStyle::kFsMenuPrimary,
         _("Start game")),
     back_(&map_box_,
           "back",
           0,
           0,
           standard_element_width_,
           standard_element_height_,
           UI::ButtonStyle::kFsMenuSecondary,
           _("Back")),
     // Text labels
     title_(&main_box_,
            0,
            0,
            0,
            0,
            "",
            UI::Align::kCenter,
            g_gr->styles().font_style(UI::FontStyle::kFsMenuTitle)),
     suggested_teams_box_(&map_box_, 0, 0, UI::Box::Vertical, padding_, 0, 0, 0),
     // Variables and objects used in the menu
     settings_(settings),
     ctrl_(ctrl),
     peaceful_mode_forbidden_(false),
     nr_players_(0) {
<<<<<<< HEAD
=======
	win_condition_dropdown_.selected.connect([this]() { win_condition_selected(); });
	peaceful_.changed.connect([this]() { toggle_peaceful(); });
	back_.sigclicked.connect([this]() { clicked_back(); });
	ok_.sigclicked.connect([this]() { clicked_ok(); });
>>>>>>> a77a6746

	lua_ = new LuaInterface();
	add_all_widgets();
	add_behaviour_to_widgets();

	layout();
}

FullscreenMenuLaunchGame::~FullscreenMenuLaunchGame() {
	delete lua_;
}

void FullscreenMenuLaunchGame::add_all_widgets() {
	main_box_.add_space(10 * padding_);
	main_box_.add(&title_, UI::Box::Resizing::kAlign, UI::Align::kCenter);

	main_box_.add(&content_box_, UI::Box::Resizing::kExpandBoth);
	main_box_.add_space(10 * padding_);

	content_box_.add_space(10 * padding_);
	content_box_.add(&individual_content_box, UI::Box::Resizing::kExpandBoth);
	content_box_.add_inf_space();
	content_box_.add(&map_box_, UI::Box::Resizing::kFullSize);
	content_box_.add_space(10 * padding_);

	map_box_.add(&map_details, UI::Box::Resizing::kFullSize);
	map_box_.add_space(5 * padding_);
	map_box_.add(&peaceful_, UI::Box::Resizing::kAlign, UI::Align::kLeft);
	map_box_.add_space(5 * padding_);
	map_box_.add(&win_condition_type, UI::Box::Resizing::kAlign, UI::Align::kCenter);
	map_box_.add_space(2 * padding_);
	map_box_.add(&win_condition_dropdown_, UI::Box::Resizing::kAlign, UI::Align::kLeft);
	map_box_.add_space(5 * padding_);
	map_box_.add(&suggested_teams_box_, UI::Box::Resizing::kExpandBoth);
	map_box_.add_inf_space();
	map_box_.add(&ok_, UI::Box::Resizing::kAlign, UI::Align::kBottom);
	map_box_.add_space(2 * padding_);
	map_box_.add(&back_, UI::Box::Resizing::kAlign, UI::Align::kBottom);
}

void FullscreenMenuLaunchGame::add_behaviour_to_widgets() {
	win_condition_dropdown_.selected.connect([this]() { win_condition_selected(); });
	peaceful_.changed.connect([this]() { toggle_peaceful(); });

	ok_.sigclicked.connect([this]() { clicked_ok(); });
	back_.sigclicked.connect([this]() { clicked_back(); });
	map_details.set_select_map_action([this]() { clicked_select_map(); });
}
void FullscreenMenuLaunchGame::layout() {
	standard_element_width_ = get_w() / 4;
	standard_element_height_ = get_h() * 9 / 200;
	ok_.set_desired_size(standard_element_width_, standard_element_height_);
	back_.set_desired_size(standard_element_width_, standard_element_height_);
	win_condition_dropdown_.set_desired_size(standard_element_width_, standard_element_height_);
	log("res %d x %d\n", g_gr->get_xres(), g_gr->get_yres());
	log("w=%d, h=%d\n", get_w(), get_h());
	log("standard_w=%d, standard_h=%d\n", standard_element_width_, standard_element_height_);
	title_.set_font_scale(scale_factor());
	map_details.force_new_dimensions(
	   scale_factor(), standard_element_width_, standard_element_height_);
	win_condition_type.set_font_scale(scale_factor());

	main_box_.set_size(get_w(), get_h());
	log("main box: w=%d, h=%d, x=%d\n", main_box_.get_w(), main_box_.get_h(), main_box_.get_x());
	log("content box: w=%d, h=%d, x=%d\n", content_box_.get_w(), content_box_.get_h(),
	    content_box_.get_x());
	//	individual_content_box.set_desired_size(3 / 4 * content_box_.get_w(), content_box_.get_h());
	log("individual_content_box: w=%d, h=%d, x=%d\n", individual_content_box.get_w(),
	    individual_content_box.get_h(), individual_content_box.get_x());

	//	map_box_.set_desired_size(1 / 4 * content_box_.get_w(), content_box_.get_h());
	//	map_box_.set_desired_size(get_w() / 4, content_box_.get_h());
	log("map box: w=%d, h=%d, x=%d\n", map_box_.get_w(), map_box_.get_h(), map_box_.get_x());
	// map_.set_desired_size(map_box_.get_w(), 0);

	log("peaceful w=%d, h=%d, x=%d\n", peaceful_.get_w(), peaceful_.get_h(), peaceful_.get_x());
	log("ok button w=%d, h=%d, x=%d, y=%d\n", ok_.get_w(), ok_.get_h(), ok_.get_x(), ok_.get_y());
	log("suggested teams %dx%d, x=%d, y=%d\n", suggested_teams_box_.get_w(),
	    suggested_teams_box_.get_h(), suggested_teams_box_.get_x(), suggested_teams_box_.get_y());
	log("wincondition_dd %dx%d, x=%d, y=%d\n", win_condition_dropdown_.get_w(),
	    win_condition_dropdown_.get_h(), win_condition_dropdown_.get_x(),
	    win_condition_dropdown_.get_y());

	//	suggested_teams_box_.set_pos(Vector2i(0, 300));
}

void FullscreenMenuLaunchGame::update_peaceful_mode() {
	bool forbidden =
	   peaceful_mode_forbidden_ || settings_->settings().scenario || settings_->settings().savegame;
	peaceful_.set_enabled(!forbidden && settings_->can_change_map());
	if (forbidden) {
		peaceful_.set_state(false);
	}
	if (settings_->settings().scenario) {
		peaceful_.set_tooltip(_("The relations between players are set by the scenario"));
	} else if (settings_->settings().savegame) {
		peaceful_.set_tooltip(_("The relations between players are set by the saved game"));
	} else if (peaceful_mode_forbidden_) {
		peaceful_.set_tooltip(_("The selected win condition does not allow peaceful matches"));
	} else {
		peaceful_.set_tooltip(_("Forbid fighting between players"));
	}
}

bool FullscreenMenuLaunchGame::init_win_condition_label() {
	if (settings_->settings().scenario) {
		win_condition_dropdown_.set_enabled(false);
		win_condition_dropdown_.set_label(_("Scenario"));
		win_condition_dropdown_.set_tooltip(_("Win condition is set through the scenario"));
		return true;
	} else if (settings_->settings().savegame) {
		win_condition_dropdown_.set_enabled(false);
		/** Translators: This is a game type */
		win_condition_dropdown_.set_label(_("Saved Game"));
		win_condition_dropdown_.set_tooltip(
		   _("The game is a saved game – the win condition was set before."));
		return true;
	} else {
		win_condition_dropdown_.set_enabled(settings_->can_change_map());
		win_condition_dropdown_.set_label("");
		win_condition_dropdown_.set_tooltip("");
		return false;
	}
}

/**
 * Fill the dropdown with the available win conditions.
 */
void FullscreenMenuLaunchGame::update_win_conditions() {
	if (!init_win_condition_label()) {
		std::set<std::string> tags;
		if (!settings_->settings().mapfilename.empty()) {
			Widelands::Map map;
			std::unique_ptr<Widelands::MapLoader> ml =
			   map.get_correct_loader(settings_->settings().mapfilename);
			if (ml != nullptr) {
				ml->preload_map(true);
				tags = map.get_tags();
			}
		}
		load_win_conditions(tags);
	}
}

void FullscreenMenuLaunchGame::load_win_conditions(const std::set<std::string>& tags) {
	win_condition_dropdown_.clear();
	try {
		// Make sure that the last win condition is still valid. If not, pick the first one
		// available.
		if (last_win_condition_.empty()) {
			last_win_condition_ = settings_->settings().win_condition_scripts.front();
		}
		std::unique_ptr<LuaTable> t = win_condition_if_valid(last_win_condition_, tags);
		for (const std::string& win_condition_script : settings_->settings().win_condition_scripts) {
			if (t) {
				break;
			} else {
				last_win_condition_ = win_condition_script;
				t = win_condition_if_valid(last_win_condition_, tags);
			}
		}

		// Now fill the dropdown.
		for (const std::string& win_condition_script : settings_->settings().win_condition_scripts) {
			try {
				t = win_condition_if_valid(win_condition_script, tags);
				if (t) {
					i18n::Textdomain td("win_conditions");
					win_condition_dropdown_.add(_(t->get_string("name")), win_condition_script, nullptr,
					                            win_condition_script == last_win_condition_,
					                            t->get_string("description"));
				}
			} catch (LuaTableKeyError& e) {
				log("Launch Game: Error loading win condition: %s %s\n", win_condition_script.c_str(),
				    e.what());
			}
		}
	} catch (const std::exception& e) {
		const std::string error_message =
		   (boost::format(_("Unable to determine valid win conditions because the map '%s' "
		                    "could not be loaded.")) %
		    settings_->settings().mapfilename)
		      .str();
		win_condition_dropdown_.set_errored(error_message);
		log("Launch Game: Exception: %s %s\n", error_message.c_str(), e.what());
	}
}

std::unique_ptr<LuaTable>
FullscreenMenuLaunchGame::win_condition_if_valid(const std::string& win_condition_script,
                                                 std::set<std::string> tags) const {
	bool is_usable = true;
	std::unique_ptr<LuaTable> t;
	try {
		t = lua_->run_script(win_condition_script);
		t->do_not_warn_about_unaccessed_keys();

		// Skip this win condition if the map doesn't have all the required tags
		if (t->has_key("map_tags")) {
			for (const std::string& map_tag : t->get_table("map_tags")->array_entries<std::string>()) {
				if (!tags.count(map_tag)) {
					is_usable = false;
					break;
				}
			}
		}
	} catch (LuaTableKeyError& e) {
		log("Launch Game: Error loading win condition: %s %s\n", win_condition_script.c_str(),
		    e.what());
	}
	if (!is_usable) {
		t.reset(nullptr);
	}
	return t;
}

void FullscreenMenuLaunchGame::toggle_peaceful() {
	settings_->set_peaceful_mode(peaceful_.get_state());
}

// Implemented by subclasses
void FullscreenMenuLaunchGame::clicked_ok() {
	NEVER_HERE();
}

// Implemented by subclasses
void FullscreenMenuLaunchGame::clicked_back() {
	NEVER_HERE();
}

bool FullscreenMenuLaunchGame::clicked_select_map() {
	NEVER_HERE();
}<|MERGE_RESOLUTION|>--- conflicted
+++ resolved
@@ -100,13 +100,6 @@
      ctrl_(ctrl),
      peaceful_mode_forbidden_(false),
      nr_players_(0) {
-<<<<<<< HEAD
-=======
-	win_condition_dropdown_.selected.connect([this]() { win_condition_selected(); });
-	peaceful_.changed.connect([this]() { toggle_peaceful(); });
-	back_.sigclicked.connect([this]() { clicked_back(); });
-	ok_.sigclicked.connect([this]() { clicked_ok(); });
->>>>>>> a77a6746
 
 	lua_ = new LuaInterface();
 	add_all_widgets();
