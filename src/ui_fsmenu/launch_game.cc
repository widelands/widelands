/*
 * Copyright (C) 2002-2020 by the Widelands Development Team
 *
 * This program is free software; you can redistribute it and/or
 * modify it under the terms of the GNU General Public License
 * as published by the Free Software Foundation; either version 2
 * of the License, or (at your option) any later version.
 *
 * This program is distributed in the hope that it will be useful,
 * but WITHOUT ANY WARRANTY; without even the implied warranty of
 * MERCHANTABILITY or FITNESS FOR A PARTICULAR PURPOSE.  See the
 * GNU General Public License for more details.
 *
 * You should have received a copy of the GNU General Public License
 * along with this program; if not, write to the Free Software
 * Foundation, Inc., 51 Franklin Street, Fifth Floor, Boston, MA  02110-1301, USA.
 *
 */

#include "ui_fsmenu/launch_game.h"

#include <memory>

#include "base/i18n.h"
#include "base/log.h"
#include "base/wexception.h"
#include "logic/game.h"
#include "logic/game_controller.h"
#include "logic/game_settings.h"
#include "map_io/map_loader.h"
#include "scripting/lua_interface.h"
#include "scripting/lua_table.h"
#include "ui_fsmenu/loadgame.h"
#include "ui_fsmenu/mapselect.h"

FullscreenMenuLaunchGame::FullscreenMenuLaunchGame(FullscreenMenuMain& fsmm,
                                                   GameSettingsProvider* const settings,
                                                   GameController* const ctrl)
   : UI::Window(&fsmm,
                UI::WindowStyle::kFsMenu,
                "launch_game",
                (fsmm.get_w() - fsmm.calc_desired_window_width("launch_game")) / 2,
                (fsmm.get_h() - fsmm.calc_desired_window_height("launch_game")) / 2,
                fsmm.calc_desired_window_width("launch_game"),
                fsmm.calc_desired_window_height("launch_game"),
                _("Launch Game")),
     fsmm_(fsmm),

     // Values for alignment and size
<<<<<<< HEAD
     butw_(get_inner_w() / 4),
     buth_(get_inner_h() * 9 / 200),

     // TODO(Nordfriese): Magic numbers everywhere. Box layout please…
     win_condition_dropdown_(this,
                             "dropdown_wincondition",
                             get_inner_w() * 7 / 10,
                             get_inner_h() * 4 / 10 + buth_,
                             butw_,
=======
     standard_element_width_(get_w() / 4),
     standard_element_height_(get_h() * 9 / 200),
     padding_(4),

     main_box_(this, 0, 0, UI::Box::Vertical),
     content_box_(&main_box_, 0, 0, UI::Box::Horizontal),
     individual_content_box(&content_box_, 0, 0, UI::Box::Vertical),
     map_box_(&content_box_, 0, 0, UI::Box::Vertical),
     map_details(&map_box_, standard_element_width_, standard_element_height_, padding_),

     win_condition_type(&map_box_,
                        0,
                        0,
                        0,
                        0,
                        _("Type of game"),
                        UI::Align::kCenter,
                        g_style_manager->font_style(UI::FontStyle::kFsGameSetupHeadings)),
     win_condition_dropdown_(&map_box_,
                             "dropdown_wincondition",
                             0,
                             0,
                             standard_element_width_,
>>>>>>> 472f9102
                             10,  // max number of items
                             standard_element_height_,
                             "",
                             UI::DropdownType::kTextual,
                             UI::PanelStyle::kFsMenu,
                             UI::ButtonStyle::kFsMenuMenu),
<<<<<<< HEAD
     peaceful_(this,
               Vector2i(get_inner_w() * 7 / 10, get_inner_h() * 19 / 40 + buth_),
               _("Peaceful mode")),
     custom_starting_positions_(this,
                                Vector2i(get_inner_w() * 7 / 10, get_inner_h() * 21 / 40 + buth_),
                                _("Custom starting positions")),
     ok_(this, "ok", 0, 0, butw_, buth_, UI::ButtonStyle::kFsMenuPrimary, _("Start game")),
     back_(this, "back", 0, 0, butw_, buth_, UI::ButtonStyle::kFsMenuSecondary, _("Back")),
=======
     peaceful_(&map_box_, Vector2i::zero(), _("Peaceful mode")),
     custom_starting_positions_(&map_box_, Vector2i::zero(), _("Custom starting positions")),
     ok_(&map_box_,
         "ok",
         0,
         0,
         standard_element_width_,
         standard_element_height_,
         UI::ButtonStyle::kFsMenuPrimary,
         _("Start game")),
     back_(&map_box_,
           "back",
           0,
           0,
           standard_element_width_,
           standard_element_height_,
           UI::ButtonStyle::kFsMenuSecondary,
           _("Back")),
     // Text labels
     title_(&main_box_,
            0,
            0,
            0,
            0,
            "",
            UI::Align::kCenter,
            g_style_manager->font_style(UI::FontStyle::kFsMenuTitle)),
>>>>>>> 472f9102
     // Variables and objects used in the menu
     settings_(settings),
     ctrl_(ctrl),
     peaceful_mode_forbidden_(false) {
	win_condition_dropdown_.selected.connect([this]() { win_condition_selected(); });
	peaceful_.changed.connect([this]() { toggle_peaceful(); });
	custom_starting_positions_.changed.connect([this]() { toggle_custom_starting_positions(); });
	back_.sigclicked.connect([this]() { clicked_back(); });
	ok_.sigclicked.connect([this]() { clicked_ok(); });

	lua_ = new LuaInterface();
<<<<<<< HEAD
=======
	add_all_widgets();
	add_behaviour_to_widgets();

	layout();
>>>>>>> 472f9102
}

FullscreenMenuLaunchGame::~FullscreenMenuLaunchGame() {
	delete lua_;
}

<<<<<<< HEAD
bool FullscreenMenuLaunchGame::handle_key(bool down, SDL_Keysym code) {
	if (down) {
		switch (code.sym) {
		case SDLK_KP_ENTER:
		case SDLK_RETURN:
			clicked_ok();
			return true;
		case SDLK_ESCAPE:
			clicked_back();
			return true;
		default:
			break;
		}
	}
	return UI::Window::handle_key(down, code);
=======
void FullscreenMenuLaunchGame::add_all_widgets() {
	main_box_.add_space(10 * padding_);
	main_box_.add(&title_, UI::Box::Resizing::kAlign, UI::Align::kCenter);
	main_box_.add_space(2 * padding_);

	main_box_.add(&content_box_, UI::Box::Resizing::kExpandBoth);
	main_box_.add_space(10 * padding_);

	content_box_.add_space(10 * padding_);
	content_box_.add(&individual_content_box, UI::Box::Resizing::kExpandBoth);
	content_box_.add_space(10 * padding_);
	content_box_.add(&map_box_, UI::Box::Resizing::kFullSize);
	content_box_.add_space(10 * padding_);

	map_box_.add(&map_details);
	map_box_.add_space(5 * padding_);
	map_box_.add(&peaceful_);
	map_box_.add_space(5 * padding_);
	map_box_.add(&custom_starting_positions_);
	map_box_.add_space(5 * padding_);
	map_box_.add(&win_condition_type, UI::Box::Resizing::kAlign, UI::Align::kCenter);
	map_box_.add_space(2 * padding_);
	map_box_.add(&win_condition_dropdown_);
	map_box_.add_inf_space();
	map_box_.add(&ok_, UI::Box::Resizing::kFullSize);
	map_box_.add_space(2 * padding_);
	map_box_.add(&back_, UI::Box::Resizing::kFullSize);
}

void FullscreenMenuLaunchGame::add_behaviour_to_widgets() {
	win_condition_dropdown_.selected.connect([this]() { win_condition_selected(); });
	peaceful_.changed.connect([this]() { toggle_peaceful(); });

	ok_.sigclicked.connect([this]() { clicked_ok(); });
	back_.sigclicked.connect([this]() { clicked_back(); });
	map_details.set_select_map_action([this]() { clicked_select_map(); });
}
void FullscreenMenuLaunchGame::layout() {
	main_box_.set_size(get_w(), get_h());
	standard_element_width_ = get_w() / 4;
	standard_element_height_ = get_h() * 9 / 200;

	ok_.set_desired_size(standard_element_width_, standard_element_height_);
	back_.set_desired_size(standard_element_width_, standard_element_height_);
	win_condition_dropdown_.set_desired_size(standard_element_width_, standard_element_height_);
	custom_starting_positions_.set_desired_size(standard_element_width_, standard_element_height_);

	title_.set_font_scale(scale_factor());
	map_details.force_new_dimensions(
	   scale_factor(), standard_element_width_, standard_element_height_);

	win_condition_type.set_font_scale(scale_factor());
>>>>>>> 472f9102
}

void FullscreenMenuLaunchGame::update_peaceful_mode() {
	bool forbidden =
	   peaceful_mode_forbidden_ || settings_->settings().scenario || settings_->settings().savegame;
	peaceful_.set_enabled(!forbidden && settings_->can_change_map());
	if (forbidden) {
		peaceful_.set_state(false);
	}
	if (settings_->settings().scenario) {
		peaceful_.set_tooltip(_("The relations between players are set by the scenario"));
	} else if (settings_->settings().savegame) {
		peaceful_.set_tooltip(_("The relations between players are set by the saved game"));
	} else if (peaceful_mode_forbidden_) {
		peaceful_.set_tooltip(_("The selected win condition does not allow peaceful matches"));
	} else {
		peaceful_.set_tooltip(_("Forbid fighting between players"));
	}
}

void FullscreenMenuLaunchGame::update_custom_starting_positions() {
	const bool forbidden = settings_->settings().scenario || settings_->settings().savegame;
	custom_starting_positions_.set_enabled(!forbidden && settings_->can_change_map());
	if (forbidden) {
		custom_starting_positions_.set_state(false);
	}
	if (settings_->settings().scenario) {
		custom_starting_positions_.set_tooltip(_("The starting positions are set by the scenario"));
	} else if (settings_->settings().savegame) {
		custom_starting_positions_.set_tooltip(_("The starting positions are set by the saved game"));
	} else {
		custom_starting_positions_.set_tooltip(_(
		   "Allow the players to choose their own starting positions at the beginning of the game"));
	}
}

bool FullscreenMenuLaunchGame::init_win_condition_label() {
	if (settings_->settings().scenario) {
		win_condition_dropdown_.set_enabled(false);
		win_condition_dropdown_.set_label(_("Scenario"));
		win_condition_dropdown_.set_tooltip(_("Win condition is set through the scenario"));
		return true;
	} else if (settings_->settings().savegame) {
		win_condition_dropdown_.set_enabled(false);
		/** Translators: This is a game type */
		win_condition_dropdown_.set_label(_("Saved Game"));
		win_condition_dropdown_.set_tooltip(
		   _("The game is a saved game – the win condition was set before."));
		return true;
	} else {
		win_condition_dropdown_.set_enabled(settings_->can_change_map());
		win_condition_dropdown_.set_label("");
		win_condition_dropdown_.set_tooltip("");
		return false;
	}
}

/**
 * Fill the dropdown with the available win conditions.
 */
void FullscreenMenuLaunchGame::update_win_conditions() {
	if (!init_win_condition_label()) {
		std::set<std::string> tags;
		if (!settings_->settings().mapfilename.empty()) {
			Widelands::Map map;
			std::unique_ptr<Widelands::MapLoader> ml =
			   map.get_correct_loader(settings_->settings().mapfilename);
			if (ml != nullptr) {
				ml->preload_map(true);
				tags = map.get_tags();
			}
		}
		load_win_conditions(tags);
	}
}

void FullscreenMenuLaunchGame::load_win_conditions(const std::set<std::string>& tags) {
	win_condition_dropdown_.clear();
	try {
		// Make sure that the last win condition is still valid. If not, pick the first one
		// available.
		if (last_win_condition_.empty()) {
			last_win_condition_ = settings_->settings().win_condition_scripts.front();
		}
		std::unique_ptr<LuaTable> t = win_condition_if_valid(last_win_condition_, tags);
		for (const std::string& win_condition_script : settings_->settings().win_condition_scripts) {
			if (t) {
				break;
			} else {
				last_win_condition_ = win_condition_script;
				t = win_condition_if_valid(last_win_condition_, tags);
			}
		}

		// Now fill the dropdown.
		for (const std::string& win_condition_script : settings_->settings().win_condition_scripts) {
			try {
				t = win_condition_if_valid(win_condition_script, tags);
				if (t) {
					i18n::Textdomain td("win_conditions");
					win_condition_dropdown_.add(_(t->get_string("name")), win_condition_script, nullptr,
					                            win_condition_script == last_win_condition_,
					                            t->get_string("description"));
				}
			} catch (LuaTableKeyError& e) {
				log_err("Launch Game: Error loading win condition: %s %s\n",
				        win_condition_script.c_str(), e.what());
			}
		}
	} catch (const std::exception& e) {
		const std::string error_message =
		   (boost::format(_("Unable to determine valid win conditions because the map '%s' "
		                    "could not be loaded.")) %
		    settings_->settings().mapfilename)
		      .str();
		win_condition_dropdown_.set_errored(error_message);
		log_err("Launch Game: Exception: %s %s\n", error_message.c_str(), e.what());
	}
}

std::unique_ptr<LuaTable>
FullscreenMenuLaunchGame::win_condition_if_valid(const std::string& win_condition_script,
                                                 const std::set<std::string>& tags) const {
	bool is_usable = true;
	std::unique_ptr<LuaTable> t;
	try {
		t = lua_->run_script(win_condition_script);
		t->do_not_warn_about_unaccessed_keys();

		// Skip this win condition if the map doesn't have all the required tags
		if (t->has_key("map_tags")) {
			for (const std::string& map_tag : t->get_table("map_tags")->array_entries<std::string>()) {
				if (!tags.count(map_tag)) {
					is_usable = false;
					break;
				}
			}
		}
	} catch (LuaTableKeyError& e) {
		log_err("Launch Game: Error loading win condition: %s %s\n", win_condition_script.c_str(),
		        e.what());
	}
	if (!is_usable) {
		t.reset(nullptr);
	}
	return t;
}

void FullscreenMenuLaunchGame::toggle_peaceful() {
	settings_->set_peaceful_mode(peaceful_.get_state());
}

void FullscreenMenuLaunchGame::toggle_custom_starting_positions() {
	settings_->set_custom_starting_positions(custom_starting_positions_.get_state());
}<|MERGE_RESOLUTION|>--- conflicted
+++ resolved
@@ -47,17 +47,6 @@
      fsmm_(fsmm),
 
      // Values for alignment and size
-<<<<<<< HEAD
-     butw_(get_inner_w() / 4),
-     buth_(get_inner_h() * 9 / 200),
-
-     // TODO(Nordfriese): Magic numbers everywhere. Box layout please…
-     win_condition_dropdown_(this,
-                             "dropdown_wincondition",
-                             get_inner_w() * 7 / 10,
-                             get_inner_h() * 4 / 10 + buth_,
-                             butw_,
-=======
      standard_element_width_(get_w() / 4),
      standard_element_height_(get_h() * 9 / 200),
      padding_(4),
@@ -81,23 +70,12 @@
                              0,
                              0,
                              standard_element_width_,
->>>>>>> 472f9102
                              10,  // max number of items
                              standard_element_height_,
                              "",
                              UI::DropdownType::kTextual,
                              UI::PanelStyle::kFsMenu,
                              UI::ButtonStyle::kFsMenuMenu),
-<<<<<<< HEAD
-     peaceful_(this,
-               Vector2i(get_inner_w() * 7 / 10, get_inner_h() * 19 / 40 + buth_),
-               _("Peaceful mode")),
-     custom_starting_positions_(this,
-                                Vector2i(get_inner_w() * 7 / 10, get_inner_h() * 21 / 40 + buth_),
-                                _("Custom starting positions")),
-     ok_(this, "ok", 0, 0, butw_, buth_, UI::ButtonStyle::kFsMenuPrimary, _("Start game")),
-     back_(this, "back", 0, 0, butw_, buth_, UI::ButtonStyle::kFsMenuSecondary, _("Back")),
-=======
      peaceful_(&map_box_, Vector2i::zero(), _("Peaceful mode")),
      custom_starting_positions_(&map_box_, Vector2i::zero(), _("Custom starting positions")),
      ok_(&map_box_,
@@ -116,16 +94,6 @@
            standard_element_height_,
            UI::ButtonStyle::kFsMenuSecondary,
            _("Back")),
-     // Text labels
-     title_(&main_box_,
-            0,
-            0,
-            0,
-            0,
-            "",
-            UI::Align::kCenter,
-            g_style_manager->font_style(UI::FontStyle::kFsMenuTitle)),
->>>>>>> 472f9102
      // Variables and objects used in the menu
      settings_(settings),
      ctrl_(ctrl),
@@ -137,20 +105,16 @@
 	ok_.sigclicked.connect([this]() { clicked_ok(); });
 
 	lua_ = new LuaInterface();
-<<<<<<< HEAD
-=======
 	add_all_widgets();
 	add_behaviour_to_widgets();
 
 	layout();
->>>>>>> 472f9102
 }
 
 FullscreenMenuLaunchGame::~FullscreenMenuLaunchGame() {
 	delete lua_;
 }
 
-<<<<<<< HEAD
 bool FullscreenMenuLaunchGame::handle_key(bool down, SDL_Keysym code) {
 	if (down) {
 		switch (code.sym) {
@@ -166,12 +130,10 @@
 		}
 	}
 	return UI::Window::handle_key(down, code);
-=======
+}
+
 void FullscreenMenuLaunchGame::add_all_widgets() {
-	main_box_.add_space(10 * padding_);
-	main_box_.add(&title_, UI::Box::Resizing::kAlign, UI::Align::kCenter);
 	main_box_.add_space(2 * padding_);
-
 	main_box_.add(&content_box_, UI::Box::Resizing::kExpandBoth);
 	main_box_.add_space(10 * padding_);
 
@@ -205,6 +167,11 @@
 	map_details.set_select_map_action([this]() { clicked_select_map(); });
 }
 void FullscreenMenuLaunchGame::layout() {
+	UI::Window::layout();
+	if (is_minimal()) {
+		return;
+	}
+
 	main_box_.set_size(get_w(), get_h());
 	standard_element_width_ = get_w() / 4;
 	standard_element_height_ = get_h() * 9 / 200;
@@ -212,14 +179,11 @@
 	ok_.set_desired_size(standard_element_width_, standard_element_height_);
 	back_.set_desired_size(standard_element_width_, standard_element_height_);
 	win_condition_dropdown_.set_desired_size(standard_element_width_, standard_element_height_);
-	custom_starting_positions_.set_desired_size(standard_element_width_, standard_element_height_);
-
-	title_.set_font_scale(scale_factor());
-	map_details.force_new_dimensions(
-	   scale_factor(), standard_element_width_, standard_element_height_);
-
-	win_condition_type.set_font_scale(scale_factor());
->>>>>>> 472f9102
+	custom_starting_positions_.set_desired_size(standard_element_width_,
+			// text doesn't fit in one line with some translations
+			2 * standard_element_height_);
+
+	map_details.force_new_dimensions(1.f, standard_element_width_, standard_element_height_);
 }
 
 void FullscreenMenuLaunchGame::update_peaceful_mode() {
