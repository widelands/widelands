--- conflicted
+++ resolved
@@ -48,38 +48,25 @@
      right_column_x_(get_w() * 57 / 80),
 
      win_condition_dropdown_(this,
-<<<<<<< HEAD
+							 "dropdown_wincondition",
                              right_column_x_,
-=======
-                             "dropdown_wincondition",
-                             get_w() * 7 / 10,
->>>>>>> 7c217e33
                              get_h() * 4 / 10 + buth_,
                              butw_,
                              10,  // max number of items
                              buth_,
                              "",
                              UI::DropdownType::kTextual,
-<<<<<<< HEAD
-                             UI::PanelStyle::kFsMenu),
-
+                             UI::PanelStyle::kFsMenu,
+							 UI::ButtonStyle::kFsMenuMenu),
      peaceful_(this, Vector2i(right_column_x_, get_h() * 19 / 40 + buth_), _("Peaceful mode")),
 	 suggested_teams_dropdown_(this,
 							   0,
 							   0,
 							   butw_,
-							   get_h() - get_h() * 4 / 10 - buth_,
 							   buth_),
 	 selected_lineup_(nullptr),
      ok_(this, "ok", right_column_x_, get_h() * 9 / 10, butw_, buth_, UI::ButtonStyle::kFsMenuPrimary, _("Start game")),
      back_(this, "back", right_column_x_, get_h() * 17 / 20, butw_, buth_, UI::ButtonStyle::kFsMenuSecondary, _("Back")),
-=======
-                             UI::PanelStyle::kFsMenu,
-                             UI::ButtonStyle::kFsMenuMenu),
-     peaceful_(this, Vector2i(get_w() * 7 / 10, get_h() * 19 / 40 + buth_), _("Peaceful mode")),
-     ok_(this, "ok", 0, 0, butw_, buth_, UI::ButtonStyle::kFsMenuPrimary, _("Start game")),
-     back_(this, "back", 0, 0, butw_, buth_, UI::ButtonStyle::kFsMenuSecondary, _("Back")),
->>>>>>> 7c217e33
      // Text labels
      title_(this,
             get_w() / 2,
