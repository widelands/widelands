/*
 * Copyright (C) 2002-2020 by the Widelands Development Team
 *
 * This program is free software; you can redistribute it and/or
 * modify it under the terms of the GNU General Public License
 * as published by the Free Software Foundation; either version 2
 * of the License, or (at your option) any later version.
 *
 * This program is distributed in the hope that it will be useful,
 * but WITHOUT ANY WARRANTY; without even the implied warranty of
 * MERCHANTABILITY or FITNESS FOR A PARTICULAR PURPOSE.  See the
 * GNU General Public License for more details.
 *
 * You should have received a copy of the GNU General Public License
 * along with this program; if not, write to the Free Software
 * Foundation, Inc., 51 Franklin Street, Fifth Floor, Boston, MA  02110-1301, USA.
 *
 */

#include "ui_fsmenu/launch_game.h"

#include <memory>

#include "base/i18n.h"
#include "base/log.h"
#include "base/wexception.h"
#include "logic/game.h"
#include "logic/game_controller.h"
#include "logic/game_settings.h"
#include "map_io/map_loader.h"
#include "scripting/lua_interface.h"
#include "scripting/lua_table.h"
#include "ui_fsmenu/loadgame.h"
#include "ui_fsmenu/mapselect.h"

<<<<<<< HEAD
FullscreenMenuLaunchGame::FullscreenMenuLaunchGame(FullscreenMenuMain& fsmm,
                                                   GameSettingsProvider* const settings,
                                                   GameController* const ctrl)
   : UI::Window(&fsmm,
                UI::WindowStyle::kFsMenu,
                "launch_game",
                fsmm.calc_desired_window_x(UI::Window::WindowLayoutID::kFsMenuDefault),
                fsmm.calc_desired_window_y(UI::Window::WindowLayoutID::kFsMenuDefault),
                fsmm.calc_desired_window_width(UI::Window::WindowLayoutID::kFsMenuDefault),
                fsmm.calc_desired_window_height(UI::Window::WindowLayoutID::kFsMenuDefault),
                _("Launch Game")),
     fsmm_(fsmm),
=======
FullscreenMenuLaunchGame::FullscreenMenuLaunchGame(GameSettingsProvider* const settings,
                                                   GameController* const ctrl,
                                                   const bool preconfigured)
   : FullscreenMenuBase(),
>>>>>>> 9f6338eb

     // Values for alignment and size
     standard_element_width_(get_w() / 3),
     standard_element_height_(get_h() * 9 / 200),
     padding_(4),

     main_box_(this, 0, 0, UI::Box::Vertical),
     content_box_(&main_box_, 0, 0, UI::Box::Horizontal),
     individual_content_box(&content_box_, 0, 0, UI::Box::Vertical),
     map_box_(&content_box_, 0, 0, UI::Box::Vertical),
     map_details(
        &map_box_, preconfigured, standard_element_width_, standard_element_height_, padding_),

     configure_game(&map_box_,
                    0,
                    0,
                    0,
                    0,
                    _("Configure this game"),
                    UI::Align::kCenter,
                    g_style_manager->font_style(UI::FontStyle::kFsGameSetupHeadings)),
     win_condition_dropdown_(&map_box_,
                             "dropdown_wincondition",
                             0,
                             0,
                             standard_element_width_,
                             10,  // max number of items
                             standard_element_height_,
                             "",
                             UI::DropdownType::kTextual,
                             UI::PanelStyle::kFsMenu,
                             UI::ButtonStyle::kFsMenuMenu),
     peaceful_(&map_box_, UI::PanelStyle::kFsMenu, Vector2i::zero(), _("Peaceful mode")),
     custom_starting_positions_(
        &map_box_, UI::PanelStyle::kFsMenu, Vector2i::zero(), _("Custom starting positions")),
     ok_(&map_box_,
         "ok",
         0,
         0,
         standard_element_width_,
         standard_element_height_,
         UI::ButtonStyle::kFsMenuPrimary,
         _("Start game")),
     back_(&map_box_,
           "back",
           0,
           0,
           standard_element_width_,
           standard_element_height_,
           UI::ButtonStyle::kFsMenuSecondary,
           _("Back")),
     // Variables and objects used in the menu
     settings_(settings),
     ctrl_(ctrl),
     peaceful_mode_forbidden_(false) {
	win_condition_dropdown_.selected.connect([this]() { win_condition_selected(); });
	peaceful_.changed.connect([this]() { toggle_peaceful(); });
	custom_starting_positions_.changed.connect([this]() { toggle_custom_starting_positions(); });
	back_.sigclicked.connect([this]() { clicked_back(); });
	ok_.sigclicked.connect([this]() { clicked_ok(); });

	do_not_layout_on_resolution_change();

	lua_ = new LuaInterface();
	add_all_widgets();
	add_behaviour_to_widgets();

	layout();
}

FullscreenMenuLaunchGame::~FullscreenMenuLaunchGame() {
	delete lua_;
}

bool FullscreenMenuLaunchGame::handle_key(bool down, SDL_Keysym code) {
	if (down) {
		switch (code.sym) {
		case SDLK_KP_ENTER:
		case SDLK_RETURN:
			clicked_ok();
			return true;
		case SDLK_ESCAPE:
			clicked_back();
			return true;
		default:
			break;
		}
	}
	return UI::Window::handle_key(down, code);
}

void FullscreenMenuLaunchGame::add_all_widgets() {
	main_box_.add_space(2 * padding_);
	main_box_.add(&content_box_, UI::Box::Resizing::kExpandBoth);
	main_box_.add_space(10 * padding_);

	content_box_.add_space(10 * padding_);
	content_box_.add(&individual_content_box, UI::Box::Resizing::kExpandBoth);
	content_box_.add_space(10 * padding_);
	content_box_.add(&map_box_, UI::Box::Resizing::kFullSize);
	content_box_.add_space(10 * padding_);

	map_box_.add(&map_details);
	map_box_.add_space(5 * padding_);

	map_box_.add(&configure_game, UI::Box::Resizing::kAlign, UI::Align::kCenter);
	map_box_.add_space(3 * padding_);
	map_box_.add(&win_condition_dropdown_);
	map_box_.add_space(3 * padding_);
	map_box_.add(&peaceful_);
	map_box_.add_space(3 * padding_);
	map_box_.add(&custom_starting_positions_);

	map_box_.add_inf_space();
	map_box_.add(&ok_, UI::Box::Resizing::kFullSize);
	map_box_.add_space(2 * padding_);
	map_box_.add(&back_, UI::Box::Resizing::kFullSize);
}

void FullscreenMenuLaunchGame::add_behaviour_to_widgets() {
	win_condition_dropdown_.selected.connect([this]() { win_condition_selected(); });
	peaceful_.changed.connect([this]() { toggle_peaceful(); });

	ok_.sigclicked.connect([this]() { clicked_ok(); });
	back_.sigclicked.connect([this]() { clicked_back(); });
	map_details.set_select_map_action([this]() { clicked_select_map(); });
}
void FullscreenMenuLaunchGame::layout() {
	UI::Window::layout();
	if (is_minimal()) {
		return;
	}

	main_box_.set_size(get_w(), get_h());
	standard_element_width_ = get_w() / 3;
	standard_element_height_ = get_h() * 9 / 200;

	ok_.set_desired_size(standard_element_width_, standard_element_height_);
	back_.set_desired_size(standard_element_width_, standard_element_height_);
	win_condition_dropdown_.set_desired_size(standard_element_width_, standard_element_height_);
	custom_starting_positions_.set_desired_size(
	   standard_element_width_,
	   // text doesn't fit in one line with some translations
	   2 * standard_element_height_);

	map_details.force_new_dimensions(1.f, standard_element_width_, standard_element_height_);
}

void FullscreenMenuLaunchGame::update_peaceful_mode() {
	bool forbidden =
	   peaceful_mode_forbidden_ || settings_->settings().scenario || settings_->settings().savegame;
	peaceful_.set_enabled(!forbidden && settings_->can_change_map());
	if (forbidden) {
		peaceful_.set_state(false);
	}
	if (settings_->settings().scenario) {
		peaceful_.set_tooltip(_("The relations between players are set by the scenario"));
	} else if (settings_->settings().savegame) {
		peaceful_.set_tooltip(_("The relations between players are set by the saved game"));
	} else if (peaceful_mode_forbidden_) {
		peaceful_.set_tooltip(_("The selected win condition does not allow peaceful matches"));
	} else {
		peaceful_.set_tooltip(_("Forbid fighting between players"));
	}
}

void FullscreenMenuLaunchGame::update_custom_starting_positions() {
	const bool forbidden = settings_->settings().scenario || settings_->settings().savegame;
	custom_starting_positions_.set_enabled(!forbidden && settings_->can_change_map());
	if (forbidden) {
		custom_starting_positions_.set_state(false);
	}
	if (settings_->settings().scenario) {
		custom_starting_positions_.set_tooltip(_("The starting positions are set by the scenario"));
	} else if (settings_->settings().savegame) {
		custom_starting_positions_.set_tooltip(_("The starting positions are set by the saved game"));
	} else {
		custom_starting_positions_.set_tooltip(_(
		   "Allow the players to choose their own starting positions at the beginning of the game"));
	}
}

bool FullscreenMenuLaunchGame::init_win_condition_label() {
	if (settings_->settings().scenario) {
		win_condition_dropdown_.set_enabled(false);
		win_condition_dropdown_.set_label(_("Scenario"));
		win_condition_dropdown_.set_tooltip(_("Win condition is set through the scenario"));
		return true;
	} else if (settings_->settings().savegame) {
		win_condition_dropdown_.set_enabled(false);
		/** Translators: This is a game type */
		win_condition_dropdown_.set_label(_("Saved Game"));
		win_condition_dropdown_.set_tooltip(
		   _("The game is a saved game – the win condition was set before."));
		return true;
	} else {
		win_condition_dropdown_.set_enabled(settings_->can_change_map());
		win_condition_dropdown_.set_label("");
		win_condition_dropdown_.set_tooltip("");
		return false;
	}
}

/**
 * Fill the dropdown with the available win conditions.
 */
void FullscreenMenuLaunchGame::update_win_conditions() {
	if (!init_win_condition_label()) {
		std::set<std::string> tags;
		if (!settings_->settings().mapfilename.empty()) {
			Widelands::Map map;
			std::unique_ptr<Widelands::MapLoader> ml =
			   map.get_correct_loader(settings_->settings().mapfilename);
			if (ml != nullptr) {
				ml->preload_map(true);
				tags = map.get_tags();
			}
		}
		load_win_conditions(tags);
	}
}

void FullscreenMenuLaunchGame::load_win_conditions(const std::set<std::string>& tags) {
	win_condition_dropdown_.clear();
	try {
		// Make sure that the last win condition is still valid. If not, pick the first one
		// available.
		if (last_win_condition_.empty()) {
			last_win_condition_ = settings_->settings().win_condition_scripts.front();
		}
		std::unique_ptr<LuaTable> t = win_condition_if_valid(last_win_condition_, tags);
		for (const std::string& win_condition_script : settings_->settings().win_condition_scripts) {
			if (t) {
				break;
			} else {
				last_win_condition_ = win_condition_script;
				t = win_condition_if_valid(last_win_condition_, tags);
			}
		}

		// Now fill the dropdown.
		for (const std::string& win_condition_script : settings_->settings().win_condition_scripts) {
			try {
				t = win_condition_if_valid(win_condition_script, tags);
				if (t) {
					i18n::Textdomain td("win_conditions");
					win_condition_dropdown_.add(_(t->get_string("name")), win_condition_script, nullptr,
					                            win_condition_script == last_win_condition_,
					                            t->get_string("description"));
				}
			} catch (LuaTableKeyError& e) {
				log_err("Launch Game: Error loading win condition: %s %s\n",
				        win_condition_script.c_str(), e.what());
			}
		}
	} catch (const std::exception& e) {
		const std::string error_message =
		   (boost::format(_("Unable to determine valid win conditions because the map '%s' "
		                    "could not be loaded.")) %
		    settings_->settings().mapfilename)
		      .str();
		win_condition_dropdown_.set_errored(error_message);
		log_err("Launch Game: Exception: %s %s\n", error_message.c_str(), e.what());
	}
}

std::unique_ptr<LuaTable>
FullscreenMenuLaunchGame::win_condition_if_valid(const std::string& win_condition_script,
                                                 const std::set<std::string>& tags) const {
	bool is_usable = true;
	std::unique_ptr<LuaTable> t;
	try {
		t = lua_->run_script(win_condition_script);
		t->do_not_warn_about_unaccessed_keys();

		// Skip this win condition if the map doesn't have all the required tags
		if (t->has_key("map_tags")) {
			for (const std::string& map_tag : t->get_table("map_tags")->array_entries<std::string>()) {
				if (!tags.count(map_tag)) {
					is_usable = false;
					break;
				}
			}
		}
	} catch (LuaTableKeyError& e) {
		log_err("Launch Game: Error loading win condition: %s %s\n", win_condition_script.c_str(),
		        e.what());
	}
	if (!is_usable) {
		t.reset(nullptr);
	}
	return t;
}

void FullscreenMenuLaunchGame::toggle_peaceful() {
	settings_->set_peaceful_mode(peaceful_.get_state());
}

void FullscreenMenuLaunchGame::toggle_custom_starting_positions() {
	settings_->set_custom_starting_positions(custom_starting_positions_.get_state());
}<|MERGE_RESOLUTION|>--- conflicted
+++ resolved
@@ -33,10 +33,9 @@
 #include "ui_fsmenu/loadgame.h"
 #include "ui_fsmenu/mapselect.h"
 
-<<<<<<< HEAD
-FullscreenMenuLaunchGame::FullscreenMenuLaunchGame(FullscreenMenuMain& fsmm,
-                                                   GameSettingsProvider* const settings,
-                                                   GameController* const ctrl)
+FullscreenMenuLaunchGame::FullscreenMenuLaunchGame(FullscreenMenuMain& fsmm, GameSettingsProvider* const settings,
+                                                   GameController* const ctrl,
+                                                   const bool preconfigured)
    : UI::Window(&fsmm,
                 UI::WindowStyle::kFsMenu,
                 "launch_game",
@@ -46,12 +45,6 @@
                 fsmm.calc_desired_window_height(UI::Window::WindowLayoutID::kFsMenuDefault),
                 _("Launch Game")),
      fsmm_(fsmm),
-=======
-FullscreenMenuLaunchGame::FullscreenMenuLaunchGame(GameSettingsProvider* const settings,
-                                                   GameController* const ctrl,
-                                                   const bool preconfigured)
-   : FullscreenMenuBase(),
->>>>>>> 9f6338eb
 
      // Values for alignment and size
      standard_element_width_(get_w() / 3),
