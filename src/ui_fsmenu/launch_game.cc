--- conflicted
+++ resolved
@@ -186,11 +186,7 @@
 	   // text doesn't fit in one line with some translations
 	   2 * standard_element_height_);
 
-<<<<<<< HEAD
 	map_details.force_new_dimensions(1.f, standard_element_width_, standard_element_height_);
-=======
-	configure_game.set_font_scale(scale_factor());
->>>>>>> 108926a7
 }
 
 void FullscreenMenuLaunchGame::update_peaceful_mode() {
