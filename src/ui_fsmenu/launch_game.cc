/*
 * Copyright (C) 2002-2020 by the Widelands Development Team
 *
 * This program is free software; you can redistribute it and/or
 * modify it under the terms of the GNU General Public License
 * as published by the Free Software Foundation; either version 2
 * of the License, or (at your option) any later version.
 *
 * This program is distributed in the hope that it will be useful,
 * but WITHOUT ANY WARRANTY; without even the implied warranty of
 * MERCHANTABILITY or FITNESS FOR A PARTICULAR PURPOSE.  See the
 * GNU General Public License for more details.
 *
 * You should have received a copy of the GNU General Public License
 * along with this program; if not, write to the Free Software
 * Foundation, Inc., 51 Franklin Street, Fifth Floor, Boston, MA  02110-1301, USA.
 *
 */

#include "ui_fsmenu/launch_game.h"

#include <memory>

#include "base/i18n.h"
#include "base/log.h"
#include "base/warning.h"
#include "base/wexception.h"
#include "logic/game.h"
#include "logic/game_controller.h"
<<<<<<< HEAD
#include "logic/map_objects/map_object.h"
=======
#include "logic/game_settings.h"
>>>>>>> 216ca73a
#include "map_io/map_loader.h"
#include "scripting/lua_interface.h"
#include "scripting/lua_table.h"
#include "ui_fsmenu/loadgame.h"
#include "ui_fsmenu/mapselect.h"

FullscreenMenuLaunchGame::FullscreenMenuLaunchGame(GameSettingsProvider* const settings,
                                                   GameController* const ctrl)
   : FullscreenMenuBase(),

     // Values for alignment and size
<<<<<<< HEAD
     butw_(get_w() / 4),
     buth_(get_h() * 9 / 200),
	 padding_(4),
     label_height_(20),
     right_column_x_(get_w() * 57 / 80),

     win_condition_dropdown_(this,
							 "dropdown_wincondition",
                             right_column_x_,
                             get_h() * 4 / 10 + buth_,
                             butw_,
=======
     standard_element_width_(get_w() / 3),
     standard_element_height_(get_h() * 9 / 200),
     padding_(4),

     main_box_(this, 0, 0, UI::Box::Vertical),
     content_box_(&main_box_, 0, 0, UI::Box::Horizontal),
     individual_content_box(&content_box_, 0, 0, UI::Box::Vertical),
     map_box_(&content_box_, 0, 0, UI::Box::Vertical),
     map_details(&map_box_, standard_element_width_, standard_element_height_, padding_),

     configure_game(&map_box_,
                    0,
                    0,
                    0,
                    0,
                    _("Configure this game"),
                    UI::Align::kCenter,
                    g_style_manager->font_style(UI::FontStyle::kFsGameSetupHeadings)),
     win_condition_dropdown_(&map_box_,
                             "dropdown_wincondition",
                             0,
                             0,
                             standard_element_width_,
>>>>>>> 216ca73a
                             10,  // max number of items
                             standard_element_height_,
                             "",
                             UI::DropdownType::kTextual,
                             UI::PanelStyle::kFsMenu,
<<<<<<< HEAD
							 UI::ButtonStyle::kFsMenuMenu),
     peaceful_(this, Vector2i(right_column_x_, get_h() * 19 / 40 + buth_), _("Peaceful mode")),
	 suggested_teams_dropdown_(this,
							   0,
							   0,
							   butw_,
							   buth_),
	 selected_lineup_(nullptr),
     ok_(this, "ok", right_column_x_, get_h() * 9 / 10, butw_, buth_, UI::ButtonStyle::kFsMenuPrimary, _("Start game")),
     back_(this, "back", right_column_x_, get_h() * 17 / 20, butw_, buth_, UI::ButtonStyle::kFsMenuSecondary, _("Back")),
=======
                             UI::ButtonStyle::kFsMenuMenu),
     peaceful_(&map_box_, Vector2i::zero(), _("Peaceful mode")),
     custom_starting_positions_(&map_box_, Vector2i::zero(), _("Custom starting positions")),
     ok_(&map_box_,
         "ok",
         0,
         0,
         standard_element_width_,
         standard_element_height_,
         UI::ButtonStyle::kFsMenuPrimary,
         _("Start game")),
     back_(&map_box_,
           "back",
           0,
           0,
           standard_element_width_,
           standard_element_height_,
           UI::ButtonStyle::kFsMenuSecondary,
           _("Back")),
>>>>>>> 216ca73a
     // Text labels
     title_(&main_box_,
            0,
            0,
            0,
            0,
            "",
            UI::Align::kCenter,
            g_style_manager->font_style(UI::FontStyle::kFsMenuTitle)),
     // Variables and objects used in the menu
     settings_(settings),
     ctrl_(ctrl),
<<<<<<< HEAD
     peaceful_mode_forbidden_(false),
     nr_players_(0) {

	win_condition_dropdown_.selected.connect(
	   boost::bind(&FullscreenMenuLaunchGame::win_condition_selected, this));
	peaceful_.changed.connect(boost::bind(&FullscreenMenuLaunchGame::toggle_peaceful, this));
	suggested_teams_dropdown_.selected.connect([this] { select_teams(); });
	back_.sigclicked.connect(
	   boost::bind(&FullscreenMenuLaunchGame::clicked_back, boost::ref(*this)));
	ok_.sigclicked.connect(boost::bind(&FullscreenMenuLaunchGame::clicked_ok, boost::ref(*this)));
=======
     peaceful_mode_forbidden_(false) {
	win_condition_dropdown_.selected.connect([this]() { win_condition_selected(); });
	peaceful_.changed.connect([this]() { toggle_peaceful(); });
	custom_starting_positions_.changed.connect([this]() { toggle_custom_starting_positions(); });
	back_.sigclicked.connect([this]() { clicked_back(); });
	ok_.sigclicked.connect([this]() { clicked_ok(); });
>>>>>>> 216ca73a

	lua_ = new LuaInterface();
	add_all_widgets();
	add_behaviour_to_widgets();

<<<<<<< HEAD
	title_.set_font_scale(scale_factor());


	subscriber_ = Notifications::subscribe<NoteGameSettings>([this](const NoteGameSettings& note) {
		switch (note.action) {
		case NoteGameSettings::Action::kUser:
			update_team(note.position);
			break;
		case NoteGameSettings::Action::kPlayer:
			check_teams();
			break;
		default:
			break;
		}
	});
=======
	layout();
>>>>>>> 216ca73a
}

FullscreenMenuLaunchGame::~FullscreenMenuLaunchGame() {
	delete lua_;
}

void FullscreenMenuLaunchGame::add_all_widgets() {
	main_box_.add_space(10 * padding_);
	main_box_.add(&title_, UI::Box::Resizing::kAlign, UI::Align::kCenter);
	main_box_.add_space(2 * padding_);

	main_box_.add(&content_box_, UI::Box::Resizing::kExpandBoth);
	main_box_.add_space(10 * padding_);

	content_box_.add_space(10 * padding_);
	content_box_.add(&individual_content_box, UI::Box::Resizing::kExpandBoth);
	content_box_.add_space(10 * padding_);
	content_box_.add(&map_box_, UI::Box::Resizing::kFullSize);
	content_box_.add_space(10 * padding_);

	map_box_.add(&map_details);
	map_box_.add_space(5 * padding_);

	map_box_.add(&configure_game, UI::Box::Resizing::kAlign, UI::Align::kCenter);
	map_box_.add_space(3 * padding_);
	map_box_.add(&win_condition_dropdown_);
	map_box_.add_space(3 * padding_);
	map_box_.add(&peaceful_);
	map_box_.add_space(3 * padding_);
	map_box_.add(&custom_starting_positions_);

	map_box_.add_inf_space();
	map_box_.add(&ok_, UI::Box::Resizing::kFullSize);
	map_box_.add_space(2 * padding_);
	map_box_.add(&back_, UI::Box::Resizing::kFullSize);
}

void FullscreenMenuLaunchGame::add_behaviour_to_widgets() {
	win_condition_dropdown_.selected.connect([this]() { win_condition_selected(); });
	peaceful_.changed.connect([this]() { toggle_peaceful(); });

	ok_.sigclicked.connect([this]() { clicked_ok(); });
	back_.sigclicked.connect([this]() { clicked_back(); });
	map_details.set_select_map_action([this]() { clicked_select_map(); });
}
void FullscreenMenuLaunchGame::layout() {
	main_box_.set_size(get_w(), get_h());
	standard_element_width_ = get_w() / 3;
	standard_element_height_ = get_h() * 9 / 200;

	ok_.set_desired_size(standard_element_width_, standard_element_height_);
	back_.set_desired_size(standard_element_width_, standard_element_height_);
	win_condition_dropdown_.set_desired_size(standard_element_width_, standard_element_height_);
	custom_starting_positions_.set_desired_size(standard_element_width_, standard_element_height_);

	title_.set_font_scale(scale_factor());
	map_details.force_new_dimensions(
	   scale_factor(), standard_element_width_, standard_element_height_);

	configure_game.set_font_scale(scale_factor());
}

void FullscreenMenuLaunchGame::update_peaceful_mode() {
	bool forbidden =
	   peaceful_mode_forbidden_ || settings_->settings().scenario || settings_->settings().savegame;
	peaceful_.set_enabled(!forbidden && settings_->can_change_map());
	if (forbidden) {
		peaceful_.set_state(false);
	}
	if (settings_->settings().scenario) {
		peaceful_.set_tooltip(_("The relations between players are set by the scenario"));
	} else if (settings_->settings().savegame) {
		peaceful_.set_tooltip(_("The relations between players are set by the saved game"));
	} else if (peaceful_mode_forbidden_) {
		peaceful_.set_tooltip(_("The selected win condition does not allow peaceful matches"));
	} else {
		peaceful_.set_tooltip(_("Forbid fighting between players"));
	}
}

void FullscreenMenuLaunchGame::update_custom_starting_positions() {
	const bool forbidden = settings_->settings().scenario || settings_->settings().savegame;
	custom_starting_positions_.set_enabled(!forbidden && settings_->can_change_map());
	if (forbidden) {
		custom_starting_positions_.set_state(false);
	}
	if (settings_->settings().scenario) {
		custom_starting_positions_.set_tooltip(_("The starting positions are set by the scenario"));
	} else if (settings_->settings().savegame) {
		custom_starting_positions_.set_tooltip(_("The starting positions are set by the saved game"));
	} else {
		custom_starting_positions_.set_tooltip(_(
		   "Allow the players to choose their own starting positions at the beginning of the game"));
	}
}

bool FullscreenMenuLaunchGame::init_win_condition_label() {
	if (settings_->settings().scenario) {
		win_condition_dropdown_.set_enabled(false);
		win_condition_dropdown_.set_label(_("Scenario"));
		win_condition_dropdown_.set_tooltip(_("Win condition is set through the scenario"));
		return true;
	} else if (settings_->settings().savegame) {
		win_condition_dropdown_.set_enabled(false);
		/** Translators: This is a game type */
		win_condition_dropdown_.set_label(_("Saved Game"));
		win_condition_dropdown_.set_tooltip(
		   _("The game is a saved game – the win condition was set before."));
		return true;
	} else {
		win_condition_dropdown_.set_enabled(settings_->can_change_map());
		win_condition_dropdown_.set_label("");
		win_condition_dropdown_.set_tooltip("");
		return false;
	}
}

/**
 * Fill the dropdown with the available win conditions.
 */
void FullscreenMenuLaunchGame::update_win_conditions() {
	if (!init_win_condition_label()) {
		std::set<std::string> tags;
		if (!settings_->settings().mapfilename.empty()) {
			Widelands::Map map;
			std::unique_ptr<Widelands::MapLoader> ml =
			   map.get_correct_loader(settings_->settings().mapfilename);
			if (ml != nullptr) {
				ml->preload_map(true);
				tags = map.get_tags();
			}
		}
		load_win_conditions(tags);
	}
}

void FullscreenMenuLaunchGame::load_win_conditions(const std::set<std::string>& tags) {
	win_condition_dropdown_.clear();
	try {
		// Make sure that the last win condition is still valid. If not, pick the first one
		// available.
		if (last_win_condition_.empty()) {
			last_win_condition_ = settings_->settings().win_condition_scripts.front();
		}
		std::unique_ptr<LuaTable> t = win_condition_if_valid(last_win_condition_, tags);
		for (const std::string& win_condition_script : settings_->settings().win_condition_scripts) {
			if (t) {
				break;
			} else {
				last_win_condition_ = win_condition_script;
				t = win_condition_if_valid(last_win_condition_, tags);
			}
		}

		// Now fill the dropdown.
		for (const std::string& win_condition_script : settings_->settings().win_condition_scripts) {
			try {
				t = win_condition_if_valid(win_condition_script, tags);
				if (t) {
					i18n::Textdomain td("win_conditions");
					win_condition_dropdown_.add(_(t->get_string("name")), win_condition_script, nullptr,
					                            win_condition_script == last_win_condition_,
					                            t->get_string("description"));
				}
			} catch (LuaTableKeyError& e) {
				log_err("Launch Game: Error loading win condition: %s %s\n",
				        win_condition_script.c_str(), e.what());
			}
		}
	} catch (const std::exception& e) {
		const std::string error_message =
		   (boost::format(_("Unable to determine valid win conditions because the map '%s' "
		                    "could not be loaded.")) %
		    settings_->settings().mapfilename)
		      .str();
		win_condition_dropdown_.set_errored(error_message);
		log_err("Launch Game: Exception: %s %s\n", error_message.c_str(), e.what());
	}
}

std::unique_ptr<LuaTable>
FullscreenMenuLaunchGame::win_condition_if_valid(const std::string& win_condition_script,
                                                 const std::set<std::string>& tags) const {
	bool is_usable = true;
	std::unique_ptr<LuaTable> t;
	try {
		t = lua_->run_script(win_condition_script);
		t->do_not_warn_about_unaccessed_keys();

		// Skip this win condition if the map doesn't have all the required tags
		if (t->has_key("map_tags")) {
			for (const std::string& map_tag : t->get_table("map_tags")->array_entries<std::string>()) {
				if (!tags.count(map_tag)) {
					is_usable = false;
					break;
				}
			}
		}
	} catch (LuaTableKeyError& e) {
		log_err("Launch Game: Error loading win condition: %s %s\n", win_condition_script.c_str(),
		        e.what());
	}
	if (!is_usable) {
		t.reset(nullptr);
	}
	return t;
}

void FullscreenMenuLaunchGame::toggle_peaceful() {
	settings_->set_peaceful_mode(peaceful_.get_state());
}

<<<<<<< HEAD

void FullscreenMenuLaunchGame::reset_teams(const Widelands::Map& map) {
	selected_lineup_ = nullptr;
	suggested_teams_dropdown_.rebuild(map.get_suggested_teams());
	suggested_teams_dropdown_.set_enabled(settings_->can_change_map());

	if (settings_->can_change_map()) {
		// Reset teams and slot state
		for (size_t i = 0; i < settings_->settings().players.size(); ++i) {
			settings_->set_player_team(i, 0);
			if (settings_->settings().players.at(i).state == PlayerSettings::State::kClosed) {
				settings_->set_player_state(i, PlayerSettings::State::kOpen);
			}
		}

		// If it is a scenario, auto-set the teams if there is only 1
		if (settings_->settings().scenario && map.get_suggested_teams().size() == 1) {
			suggested_teams_dropdown_.select(0);
			select_teams();
			suggested_teams_dropdown_.set_enabled(false);
		}
	}
}

void FullscreenMenuLaunchGame::select_teams() {
	const size_t sel = suggested_teams_dropdown_.get_selected();
	selected_lineup_ = suggested_teams_dropdown_.get_lineup(sel);

	std::vector<uint8_t> teams_to_set(settings_->settings().players.size(), 0);

	if (selected_lineup_ != nullptr) {
		for (size_t i = 0; i < selected_lineup_->size(); ++i) {
			for (PlayerSlot pl : selected_lineup_->at(i)) {
				teams_to_set.at(pl) = i + 1;
			}
		}
	}

	for (size_t i = 0; i < teams_to_set.size(); ++i) {
		uint8_t new_team = teams_to_set.at(i);
		// Set team if it has changed
		if (new_team != settings_->settings().players.at(i).team) {
			settings_->set_player_team(i, new_team);
		}
		// Automatically open/close slots according to selected teams
		if (sel != Widelands::kNoSuggestedTeam && new_team == 0) {
			settings_->set_player_state(i, PlayerSettings::State::kClosed);
		} else if (settings_->settings().players.at(i).state == PlayerSettings::State::kClosed) {
			settings_->set_player_state(i, PlayerSettings::State::kOpen);
		}
	}
	// NOCOM in single player mode, bump player to nearest available slot
}

void FullscreenMenuLaunchGame::check_teams() {
 // NOCOM check whether selected_lineup_ is still valid:
 // NOCOM set selected to nullptr if a player changes their team
}

void FullscreenMenuLaunchGame::update_team(PlayerSlot pos) {
	if (selected_lineup_ != nullptr && pos < settings_->settings().players.size()) {
		assert(suggested_teams_dropdown_.is_visible());
		for (size_t i = 0; i < selected_lineup_->size(); ++i) {
			for (PlayerSlot pl : selected_lineup_->at(i)) {
				if (pl == pos) {
					settings_->set_player_team(pos, i + 1);
					break;
				}
			}
		}
	}
}


// Implemented by subclasses
void FullscreenMenuLaunchGame::clicked_ok() {
	NEVER_HERE();
}

// Implemented by subclasses
void FullscreenMenuLaunchGame::clicked_back() {
	NEVER_HERE();
=======
void FullscreenMenuLaunchGame::toggle_custom_starting_positions() {
	settings_->set_custom_starting_positions(custom_starting_positions_.get_state());
>>>>>>> 216ca73a
}<|MERGE_RESOLUTION|>--- conflicted
+++ resolved
@@ -27,11 +27,7 @@
 #include "base/wexception.h"
 #include "logic/game.h"
 #include "logic/game_controller.h"
-<<<<<<< HEAD
-#include "logic/map_objects/map_object.h"
-=======
 #include "logic/game_settings.h"
->>>>>>> 216ca73a
 #include "map_io/map_loader.h"
 #include "scripting/lua_interface.h"
 #include "scripting/lua_table.h"
@@ -43,19 +39,6 @@
    : FullscreenMenuBase(),
 
      // Values for alignment and size
-<<<<<<< HEAD
-     butw_(get_w() / 4),
-     buth_(get_h() * 9 / 200),
-	 padding_(4),
-     label_height_(20),
-     right_column_x_(get_w() * 57 / 80),
-
-     win_condition_dropdown_(this,
-							 "dropdown_wincondition",
-                             right_column_x_,
-                             get_h() * 4 / 10 + buth_,
-                             butw_,
-=======
      standard_element_width_(get_w() / 3),
      standard_element_height_(get_h() * 9 / 200),
      padding_(4),
@@ -79,24 +62,11 @@
                              0,
                              0,
                              standard_element_width_,
->>>>>>> 216ca73a
                              10,  // max number of items
                              standard_element_height_,
                              "",
                              UI::DropdownType::kTextual,
                              UI::PanelStyle::kFsMenu,
-<<<<<<< HEAD
-							 UI::ButtonStyle::kFsMenuMenu),
-     peaceful_(this, Vector2i(right_column_x_, get_h() * 19 / 40 + buth_), _("Peaceful mode")),
-	 suggested_teams_dropdown_(this,
-							   0,
-							   0,
-							   butw_,
-							   buth_),
-	 selected_lineup_(nullptr),
-     ok_(this, "ok", right_column_x_, get_h() * 9 / 10, butw_, buth_, UI::ButtonStyle::kFsMenuPrimary, _("Start game")),
-     back_(this, "back", right_column_x_, get_h() * 17 / 20, butw_, buth_, UI::ButtonStyle::kFsMenuSecondary, _("Back")),
-=======
                              UI::ButtonStyle::kFsMenuMenu),
      peaceful_(&map_box_, Vector2i::zero(), _("Peaceful mode")),
      custom_starting_positions_(&map_box_, Vector2i::zero(), _("Custom starting positions")),
@@ -116,7 +86,6 @@
            standard_element_height_,
            UI::ButtonStyle::kFsMenuSecondary,
            _("Back")),
->>>>>>> 216ca73a
      // Text labels
      title_(&main_box_,
             0,
@@ -129,49 +98,26 @@
      // Variables and objects used in the menu
      settings_(settings),
      ctrl_(ctrl),
-<<<<<<< HEAD
      peaceful_mode_forbidden_(false),
-     nr_players_(0) {
-
-	win_condition_dropdown_.selected.connect(
-	   boost::bind(&FullscreenMenuLaunchGame::win_condition_selected, this));
-	peaceful_.changed.connect(boost::bind(&FullscreenMenuLaunchGame::toggle_peaceful, this));
-	suggested_teams_dropdown_.selected.connect([this] { select_teams(); });
-	back_.sigclicked.connect(
-	   boost::bind(&FullscreenMenuLaunchGame::clicked_back, boost::ref(*this)));
-	ok_.sigclicked.connect(boost::bind(&FullscreenMenuLaunchGame::clicked_ok, boost::ref(*this)));
-=======
-     peaceful_mode_forbidden_(false) {
+	suggested_teams_dropdown_(this,
+							  0,
+							  0,
+							  standard_element_width_,
+							  standard_element_height_),
+	selected_lineup_(nullptr) {
+
 	win_condition_dropdown_.selected.connect([this]() { win_condition_selected(); });
 	peaceful_.changed.connect([this]() { toggle_peaceful(); });
 	custom_starting_positions_.changed.connect([this]() { toggle_custom_starting_positions(); });
+	suggested_teams_dropdown_.selected.connect([this] { select_teams(); });
 	back_.sigclicked.connect([this]() { clicked_back(); });
 	ok_.sigclicked.connect([this]() { clicked_ok(); });
->>>>>>> 216ca73a
 
 	lua_ = new LuaInterface();
 	add_all_widgets();
 	add_behaviour_to_widgets();
 
-<<<<<<< HEAD
-	title_.set_font_scale(scale_factor());
-
-
-	subscriber_ = Notifications::subscribe<NoteGameSettings>([this](const NoteGameSettings& note) {
-		switch (note.action) {
-		case NoteGameSettings::Action::kUser:
-			update_team(note.position);
-			break;
-		case NoteGameSettings::Action::kPlayer:
-			check_teams();
-			break;
-		default:
-			break;
-		}
-	});
-=======
 	layout();
->>>>>>> 216ca73a
 }
 
 FullscreenMenuLaunchGame::~FullscreenMenuLaunchGame() {
@@ -384,7 +330,9 @@
 	settings_->set_peaceful_mode(peaceful_.get_state());
 }
 
-<<<<<<< HEAD
+void FullscreenMenuLaunchGame::toggle_custom_starting_positions() {
+	settings_->set_custom_starting_positions(custom_starting_positions_.get_state());
+}
 
 void FullscreenMenuLaunchGame::reset_teams(const Widelands::Map& map) {
 	selected_lineup_ = nullptr;
@@ -408,6 +356,8 @@
 		}
 	}
 }
+
+
 
 void FullscreenMenuLaunchGame::select_teams() {
 	const size_t sel = suggested_teams_dropdown_.get_selected();
@@ -456,19 +406,4 @@
 			}
 		}
 	}
-}
-
-
-// Implemented by subclasses
-void FullscreenMenuLaunchGame::clicked_ok() {
-	NEVER_HERE();
-}
-
-// Implemented by subclasses
-void FullscreenMenuLaunchGame::clicked_back() {
-	NEVER_HERE();
-=======
-void FullscreenMenuLaunchGame::toggle_custom_starting_positions() {
-	settings_->set_custom_starting_positions(custom_starting_positions_.get_state());
->>>>>>> 216ca73a
 }