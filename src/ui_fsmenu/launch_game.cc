/*
 * Copyright (C) 2002-2020 by the Widelands Development Team
 *
 * This program is free software; you can redistribute it and/or
 * modify it under the terms of the GNU General Public License
 * as published by the Free Software Foundation; either version 2
 * of the License, or (at your option) any later version.
 *
 * This program is distributed in the hope that it will be useful,
 * but WITHOUT ANY WARRANTY; without even the implied warranty of
 * MERCHANTABILITY or FITNESS FOR A PARTICULAR PURPOSE.  See the
 * GNU General Public License for more details.
 *
 * You should have received a copy of the GNU General Public License
 * along with this program; if not, write to the Free Software
 * Foundation, Inc., 51 Franklin Street, Fifth Floor, Boston, MA  02110-1301, USA.
 *
 */

#include "ui_fsmenu/launch_game.h"

#include <memory>

#include "base/i18n.h"
#include "base/log.h"
#include "base/wexception.h"
#include "logic/game.h"
#include "logic/game_controller.h"
#include "logic/game_settings.h"
#include "map_io/map_loader.h"
#include "scripting/lua_interface.h"
#include "scripting/lua_table.h"
#include "ui_fsmenu/loadgame.h"
#include "ui_fsmenu/mapselect.h"
namespace FsMenu {
FullscreenMenuLaunchGame::FullscreenMenuLaunchGame(FullscreenMenuMain& fsmm,
                                                   GameSettingsProvider* const settings,
                                                   GameController* const ctrl,
                                                   const bool preconfigured)
   : TwoColumnsNavigationMenu(fsmm, "launch_game", _("Launch Game")),
     fsmm_(fsmm),
     map_details(&right_column_content_box_, preconfigured, kPadding),

<<<<<<< HEAD
     configure_game(&right_column_content_box_,
=======
     // Values for alignment and size
     standard_element_width_(get_w() / 3),
     standard_element_height_(get_h() * 9 / 200),
     padding_(4),

     main_box_(this, UI::PanelStyle::kFsMenu, 0, 0, UI::Box::Vertical),
     content_box_(&main_box_, UI::PanelStyle::kFsMenu, 0, 0, UI::Box::Horizontal),
     individual_content_box(&content_box_, UI::PanelStyle::kFsMenu, 0, 0, UI::Box::Vertical),
     map_box_(&content_box_, UI::PanelStyle::kFsMenu, 0, 0, UI::Box::Vertical),
     map_details(
        &map_box_, preconfigured, standard_element_width_, standard_element_height_, padding_),

     configure_game(&map_box_,
                    UI::PanelStyle::kFsMenu,
                    UI::FontStyle::kFsGameSetupHeadings,
>>>>>>> dc1a860c
                    0,
                    0,
                    0,
                    0,
                    _("Configure this game"),
<<<<<<< HEAD
                    UI::Align::kCenter,
                    g_style_manager->font_style(UI::FontStyle::kFsGameSetupHeadings)),
     win_condition_dropdown_(&right_column_content_box_,
=======
                    UI::Align::kCenter),
     win_condition_dropdown_(&map_box_,
>>>>>>> dc1a860c
                             "dropdown_wincondition",
                             0,
                             0,
                             0,
                             10,  // max number of items
                             standard_height_,
                             "",
                             UI::DropdownType::kTextual,
                             UI::PanelStyle::kFsMenu,
                             UI::ButtonStyle::kFsMenuMenu),
     peaceful_(&right_column_box_, UI::PanelStyle::kFsMenu, Vector2i::zero(), _("Peaceful mode")),
     custom_starting_positions_(&right_column_content_box_,
                                UI::PanelStyle::kFsMenu,
                                Vector2i::zero(),
                                _("Custom starting positions")),

     // Variables and objects used in the menu
     settings_(settings),
     ctrl_(ctrl),
     peaceful_mode_forbidden_(false) {
	win_condition_dropdown_.selected.connect([this]() { win_condition_selected(); });
	peaceful_.changed.connect([this]() { toggle_peaceful(); });
	custom_starting_positions_.changed.connect([this]() { toggle_custom_starting_positions(); });
	ok_.set_title(_("Start game"));

	lua_ = new LuaInterface();
	add_all_widgets();
	add_behaviour_to_widgets();

	layout();
}

FullscreenMenuLaunchGame::~FullscreenMenuLaunchGame() {
	delete lua_;
}

void FullscreenMenuLaunchGame::add_all_widgets() {
	right_column_content_box_.add(&map_details, UI::Box::Resizing::kExpandBoth);
	right_column_content_box_.add_space(5 * kPadding);
	right_column_content_box_.add(&configure_game, UI::Box::Resizing::kAlign, UI::Align::kCenter);
	right_column_content_box_.add_space(3 * kPadding);
	right_column_content_box_.add(&win_condition_dropdown_, UI::Box::Resizing::kFullSize);
	right_column_content_box_.add_space(3 * kPadding);
	right_column_content_box_.add(&peaceful_);
	right_column_content_box_.add_space(3 * kPadding);
	right_column_content_box_.add(&custom_starting_positions_);
}

void FullscreenMenuLaunchGame::add_behaviour_to_widgets() {
	win_condition_dropdown_.selected.connect([this]() { win_condition_selected(); });
	peaceful_.changed.connect([this]() { toggle_peaceful(); });

	map_details.set_select_map_action([this]() { clicked_select_map(); });
}
void FullscreenMenuLaunchGame::layout() {
	TwoColumnsNavigationMenu::layout();
	win_condition_dropdown_.set_desired_size(0, standard_height_);

	map_details.set_max_size(0, right_column_box_.get_h() / 2);
	map_details.force_new_dimensions(right_column_width_, standard_height_);
}

void FullscreenMenuLaunchGame::update_peaceful_mode() {
	bool forbidden =
	   peaceful_mode_forbidden_ || settings_->settings().scenario || settings_->settings().savegame;
	peaceful_.set_enabled(!forbidden && settings_->can_change_map());
	if (forbidden) {
		peaceful_.set_state(false);
	}
	if (settings_->settings().scenario) {
		peaceful_.set_tooltip(_("The relations between players are set by the scenario"));
	} else if (settings_->settings().savegame) {
		peaceful_.set_tooltip(_("The relations between players are set by the saved game"));
	} else if (peaceful_mode_forbidden_) {
		peaceful_.set_tooltip(_("The selected win condition does not allow peaceful matches"));
	} else {
		peaceful_.set_tooltip(_("Forbid fighting between players"));
	}
}

void FullscreenMenuLaunchGame::update_custom_starting_positions() {
	const bool forbidden = settings_->settings().scenario || settings_->settings().savegame;
	custom_starting_positions_.set_enabled(!forbidden && settings_->can_change_map());
	if (forbidden) {
		custom_starting_positions_.set_state(false);
	}
	if (settings_->settings().scenario) {
		custom_starting_positions_.set_tooltip(_("The starting positions are set by the scenario"));
	} else if (settings_->settings().savegame) {
		custom_starting_positions_.set_tooltip(_("The starting positions are set by the saved game"));
	} else {
		custom_starting_positions_.set_tooltip(_(
		   "Allow the players to choose their own starting positions at the beginning of the game"));
	}
}

bool FullscreenMenuLaunchGame::init_win_condition_label() {
	if (settings_->settings().scenario) {
		win_condition_dropdown_.set_enabled(false);
		win_condition_dropdown_.set_label(_("Scenario"));
		win_condition_dropdown_.set_tooltip(_("Win condition is set through the scenario"));
		return true;
	} else if (settings_->settings().savegame) {
		win_condition_dropdown_.set_enabled(false);
		/** Translators: This is a game type */
		win_condition_dropdown_.set_label(_("Saved Game"));
		win_condition_dropdown_.set_tooltip(
		   _("The game is a saved game – the win condition was set before."));
		return true;
	} else {
		win_condition_dropdown_.set_enabled(settings_->can_change_map());
		win_condition_dropdown_.set_label("");
		win_condition_dropdown_.set_tooltip("");
		return false;
	}
}

/**
 * Fill the dropdown with the available win conditions.
 */
void FullscreenMenuLaunchGame::update_win_conditions() {
	if (!init_win_condition_label()) {
		std::set<std::string> tags;
		if (!settings_->settings().mapfilename.empty()) {
			Widelands::Map map;
			std::unique_ptr<Widelands::MapLoader> ml =
			   map.get_correct_loader(settings_->settings().mapfilename);
			if (ml != nullptr) {
				ml->preload_map(true);
				tags = map.get_tags();
			}
		}
		load_win_conditions(tags);
	}
}

void FullscreenMenuLaunchGame::load_win_conditions(const std::set<std::string>& tags) {
	win_condition_dropdown_.clear();
	try {
		// Make sure that the last win condition is still valid. If not, pick the first one
		// available.
		if (last_win_condition_.empty()) {
			last_win_condition_ = settings_->settings().win_condition_scripts.front();
		}
		std::unique_ptr<LuaTable> t = win_condition_if_valid(last_win_condition_, tags);
		for (const std::string& win_condition_script : settings_->settings().win_condition_scripts) {
			if (t) {
				break;
			} else {
				last_win_condition_ = win_condition_script;
				t = win_condition_if_valid(last_win_condition_, tags);
			}
		}

		// Now fill the dropdown.
		for (const std::string& win_condition_script : settings_->settings().win_condition_scripts) {
			try {
				t = win_condition_if_valid(win_condition_script, tags);
				if (t) {
					i18n::Textdomain td("win_conditions");
					win_condition_dropdown_.add(_(t->get_string("name")), win_condition_script, nullptr,
					                            win_condition_script == last_win_condition_,
					                            t->get_string("description"));
				}
			} catch (LuaTableKeyError& e) {
				log_err("Launch Game: Error loading win condition: %s %s\n",
				        win_condition_script.c_str(), e.what());
			}
		}
	} catch (const std::exception& e) {
		const std::string error_message =
		   (boost::format(_("Unable to determine valid win conditions because the map '%s' "
		                    "could not be loaded.")) %
		    settings_->settings().mapfilename)
		      .str();
		win_condition_dropdown_.set_errored(error_message);
		log_err("Launch Game: Exception: %s %s\n", error_message.c_str(), e.what());
	}
}

std::unique_ptr<LuaTable>
FullscreenMenuLaunchGame::win_condition_if_valid(const std::string& win_condition_script,
                                                 const std::set<std::string>& tags) const {
	bool is_usable = true;
	std::unique_ptr<LuaTable> t;
	try {
		t = lua_->run_script(win_condition_script);
		t->do_not_warn_about_unaccessed_keys();

		// Skip this win condition if the map doesn't have all the required tags
		if (t->has_key("map_tags")) {
			for (const std::string& map_tag : t->get_table("map_tags")->array_entries<std::string>()) {
				if (!tags.count(map_tag)) {
					is_usable = false;
					break;
				}
			}
		}
	} catch (LuaTableKeyError& e) {
		log_err("Launch Game: Error loading win condition: %s %s\n", win_condition_script.c_str(),
		        e.what());
	}
	if (!is_usable) {
		t.reset(nullptr);
	}
	return t;
}

void FullscreenMenuLaunchGame::toggle_peaceful() {
	settings_->set_peaceful_mode(peaceful_.get_state());
}

void FullscreenMenuLaunchGame::toggle_custom_starting_positions() {
	settings_->set_custom_starting_positions(custom_starting_positions_.get_state());
}
}  // namespace FsMenu<|MERGE_RESOLUTION|>--- conflicted
+++ resolved
@@ -41,38 +41,16 @@
      fsmm_(fsmm),
      map_details(&right_column_content_box_, preconfigured, kPadding),
 
-<<<<<<< HEAD
      configure_game(&right_column_content_box_,
-=======
-     // Values for alignment and size
-     standard_element_width_(get_w() / 3),
-     standard_element_height_(get_h() * 9 / 200),
-     padding_(4),
-
-     main_box_(this, UI::PanelStyle::kFsMenu, 0, 0, UI::Box::Vertical),
-     content_box_(&main_box_, UI::PanelStyle::kFsMenu, 0, 0, UI::Box::Horizontal),
-     individual_content_box(&content_box_, UI::PanelStyle::kFsMenu, 0, 0, UI::Box::Vertical),
-     map_box_(&content_box_, UI::PanelStyle::kFsMenu, 0, 0, UI::Box::Vertical),
-     map_details(
-        &map_box_, preconfigured, standard_element_width_, standard_element_height_, padding_),
-
-     configure_game(&map_box_,
                     UI::PanelStyle::kFsMenu,
                     UI::FontStyle::kFsGameSetupHeadings,
->>>>>>> dc1a860c
                     0,
                     0,
                     0,
                     0,
                     _("Configure this game"),
-<<<<<<< HEAD
-                    UI::Align::kCenter,
-                    g_style_manager->font_style(UI::FontStyle::kFsGameSetupHeadings)),
+                    UI::Align::kCenter),
      win_condition_dropdown_(&right_column_content_box_,
-=======
-                    UI::Align::kCenter),
-     win_condition_dropdown_(&map_box_,
->>>>>>> dc1a860c
                              "dropdown_wincondition",
                              0,
                              0,
