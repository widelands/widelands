/*
 * Copyright (C) 2002-2021 by the Widelands Development Team
 *
 * This program is free software; you can redistribute it and/or
 * modify it under the terms of the GNU General Public License
 * as published by the Free Software Foundation; either version 2
 * of the License, or (at your option) any later version.
 *
 * This program is distributed in the hope that it will be useful,
 * but WITHOUT ANY WARRANTY; without even the implied warranty of
 * MERCHANTABILITY or FITNESS FOR A PARTICULAR PURPOSE.  See the
 * GNU General Public License for more details.
 *
 * You should have received a copy of the GNU General Public License
 * along with this program; if not, write to the Free Software
 * Foundation, Inc., 51 Franklin Street, Fifth Floor, Boston, MA  02110-1301, USA.
 *
 */

#include "ui_fsmenu/scenario_select.h"

#include <memory>

#include "base/i18n.h"
#include "base/wexception.h"
#include "graphic/image_cache.h"
#include "io/profile.h"
#include "logic/filesystem_constants.h"
#include "logic/game.h"
#include "map_io/widelands_map_loader.h"
#include "scripting/lua_interface.h"
#include "scripting/lua_table.h"
#include "ui_basic/scrollbar.h"
#include "ui_fsmenu/campaigns.h"
#include "ui_fsmenu/main.h"
#include "wlapplication.h"

namespace FsMenu {

/**
 * ScenarioSelect UI.
 *
 * Loads a list of all visible maps of selected campaign or all tutorials and
 * lets the user choose one.
 */
ScenarioSelect::ScenarioSelect(MenuCapsule& fsmm, CampaignData* camp)
   : TwoColumnsFullNavigationMenu(fsmm, camp ? _("Choose Scenario") : _("Choose Tutorial")),
     is_tutorial_(camp == nullptr),
     table_(&left_column_box_, 0, 0, 0, 0, UI::PanelStyle::kFsMenu),

     subtitle_(&header_box_,
               0,
               0,
               UI::Scrollbar::kSize,
               0,
               UI::PanelStyle::kFsMenu,
               "",
               UI::Align::kCenter,
               UI::MultilineTextarea::ScrollMode::kNoScrolling),
     scenario_details_(&right_column_content_box_),
     scenario_difficulty_header_(&right_column_content_box_,
                                 UI::PanelStyle::kFsMenu,
                                 UI::FontStyle::kFsMenuInfoPanelHeading,
                                 0,
                                 0,
                                 0,
                                 0,
                                 is_tutorial_ ? "" : _("Difficulty"),
                                 UI::Align::kLeft),
     scenario_difficulty_(&right_column_content_box_,
                          "scenario_difficulty",
                          0,
                          0,
                          0,
                          8,
                          standard_height_,
                          "",
                          UI::DropdownType::kTextual,
                          UI::PanelStyle::kFsMenu,
                          UI::ButtonStyle::kFsMenuSecondary),
     campaign_(camp) {

	// Set subtitle of the page
	if (campaign_ == nullptr) {
		const std::string subtitle1 = _("Pick a tutorial from the list, then hit “OK”.");
		const std::string subtitle2 =
		   _("You can see a description of the currently selected tutorial on the right.");
		subtitle_.set_text((boost::format("%s\n%s") % subtitle1 % subtitle2).str());
	} else {
		subtitle_.set_text(
		   (boost::format("%s — %s") % campaign_->tribename % campaign_->descname).str());
	}

	header_box_.add(&subtitle_, UI::Box::Resizing::kExpandBoth);
	header_box_.add_space(10 * kPadding);

	left_column_box_.add(&table_, UI::Box::Resizing::kExpandBoth);

	right_column_content_box_.add(&scenario_details_, UI::Box::Resizing::kExpandBoth);
	right_column_content_box_.add(
	   &scenario_difficulty_header_, UI::Box::Resizing::kAlign, UI::Align::kCenter);
	right_column_content_box_.add(&scenario_difficulty_, UI::Box::Resizing::kFullSize);

	back_.set_tooltip(is_tutorial_ ? _("Return to the main menu") :
	                                 _("Return to campaign selection"));
	ok_.set_tooltip(is_tutorial_ ? _("Play this tutorial") : _("Play this scenario"));

	table_.selected.connect([this](unsigned) { entry_selected(); });
	table_.double_clicked.connect([this](unsigned) { clicked_ok(); });

	if (is_tutorial_) {
		scenario_difficulty_.set_visible(false);
	} else {
		uint32_t val = 0;
		assert(campaign_);
		assert(!campaign_->difficulties.empty());
		for (const std::string& d : campaign_->difficulties) {
			++val;  // We use values from 1 up because that's how Lua indexes arrays
			scenario_difficulty_.add(d, val, nullptr, val == campaign_->default_difficulty);
		}
		scenario_difficulty_.set_enabled(val > 1);
	}

	std::string number_tooltip;
	std::string name_tooltip;
	if (is_tutorial_) {
		number_tooltip = _("The order in which the tutorials should be played");
		name_tooltip = _("Tutorial Name");
	} else {
		number_tooltip = _("The number of this scenario in the campaign");
		name_tooltip = _("Scenario Name");
	}

	/** TRANSLATORS: Campaign scenario number table header */
	table_.add_column(35, _("#"), number_tooltip);
	table_.add_column(
	   0, name_tooltip, name_tooltip, UI::Align::kLeft, UI::TableColumnType::kFlexible);
	table_.set_sort_column(0);
	table_.focus();
	fill_table();
	layout();

	table_.cancel.connect([this]() { clicked_back(); });

	initialization_complete();
}

void ScenarioSelect::layout() {
	TwoColumnsFullNavigationMenu::layout();
	scenario_difficulty_.set_desired_size(0, standard_height_);
}

// Resolves the add-on prefix into a usable path or prefixes the path with the campaign directory
static std::string resolve_and_fix_cross_file(const std::string& path) {
	const size_t colonpos = path.find(':');
	if (colonpos == std::string::npos) {
		// normal case
		return g_fs->FileSystem::fix_cross_file(kCampaignsDir + "/" + path);
	} else {
		// add-on
		return g_fs->FileSystem::fix_cross_file(kAddOnDir + "/" + path.substr(0, colonpos) + "/" +
		                                        path.substr(colonpos + 1));
	}
}

bool ScenarioSelect::set_has_selection() {
	const bool has_selection = table_.has_selection();
	ok_.set_enabled(has_selection);
	return has_selection;
}

void ScenarioSelect::clicked_ok() {
	if (!table_.has_selection()) {
		return;
	}
	const ScenarioData& selected = scenarios_data_[table_.get_selected()];
	if (!selected.playable) {
		return;
	}

	std::unique_ptr<Widelands::Game> game(capsule_.menu().create_safe_game());
	if (!game.get()) {
		return;
	}
	capsule_.set_visible(false);
	try {
		if (scenario_difficulty_.has_selection()) {
			game->set_scenario_difficulty(scenario_difficulty_.get_selected());
		}
<<<<<<< HEAD
		game->run_splayer_scenario_direct(get_map(), "");
=======

		std::list<std::string> next;
		bool found = false;
		auto resolve = [&next, &selected, &found](const ScenarioData& s) {
			if (s.path == selected.path) {
				assert(!found);
				found = true;
			}
			if (found && s.playable) {
				next.push_back(resolve_and_fix_cross_file(s.path));
			}
		};
		if (campaign_) {
			for (const auto& s : campaign_->scenarios) {
				resolve(*s);
			}
		} else {
			for (const ScenarioData& s : scenarios_data_) {
				resolve(s);
			}
		}

		game.run_splayer_scenario_direct(next, "");
>>>>>>> 8b7595af
	} catch (const std::exception& e) {
		WLApplication::emergency_save(&capsule_.menu(), *game, e.what());
	}

	return_to_main_menu();
}

void ScenarioSelect::entry_selected() {
	if (set_has_selection()) {
		const ScenarioData& scenario_data = scenarios_data_[table_.get_selected()];
		scenario_details_.update(scenario_data);

		// The dummy scenario can't be played, so we disable the OK button.
		ok_.set_enabled(scenario_data.playable);
	}
}

/**
 * fill the campaign-map list
 */
void ScenarioSelect::fill_table() {
	if (is_tutorial_) {
		// Load the tutorials
		LuaInterface lua;
		std::unique_ptr<LuaTable> table(lua.run_script("campaigns/tutorials.lua"));
		for (const std::string& path : table->array_entries<std::string>()) {
			ScenarioData scenario_data;
			scenario_data.path = path;
			scenario_data.playable = true;
			scenario_data.is_tutorial = true;
			scenarios_data_.push_back(scenario_data);
		}
	} else {
		// Load the current campaign
		for (auto& scenario_data : campaign_->scenarios) {
			if (scenario_data->visible) {
				scenario_data->is_tutorial = false;
				scenario_data->playable = scenario_data->path != "dummy.wmf";
				scenarios_data_.push_back(*scenario_data);
			} else {
				break;
			}
		}
	}

	for (size_t i = 0; i < scenarios_data_.size(); ++i) {
		// Get details info from maps
		ScenarioData* scenario_data = &scenarios_data_.at(i);
		const std::string full_path = resolve_and_fix_cross_file(scenario_data->path);
		Widelands::Map map;
		std::unique_ptr<Widelands::MapLoader> ml(map.get_correct_loader(full_path));
		if (!ml) {
			throw wexception(
			   _("Invalid path to file in campaigns.lua of tutorials.lua: %s"), full_path.c_str());
		}

		map.set_filename(full_path);
		ml->preload_map(true, nullptr);

		{
			std::unique_ptr<i18n::GenericTextdomain> td(AddOns::create_correct_textdomain(full_path));
			scenario_data->authors.set_authors(map.get_author());
			scenario_data->descname = _(map.get_name());
			scenario_data->description = _(map.get_description());
		}

		// Now add to table
		UI::Table<uintptr_t>::EntryRecord& te = table_.add(i);
		te.set_string(0, (boost::format("%d") % (i + 1)).str());
		te.set_picture(
		   1, g_image_cache->get("images/ui_basic/ls_wlmap.png"), scenario_data->descname);
		te.set_disabled(!scenario_data->playable);
	}

	if (!table_.empty()) {
		table_.select(0);
	}
	entry_selected();
}
}  // namespace FsMenu<|MERGE_RESOLUTION|>--- conflicted
+++ resolved
@@ -187,9 +187,6 @@
 		if (scenario_difficulty_.has_selection()) {
 			game->set_scenario_difficulty(scenario_difficulty_.get_selected());
 		}
-<<<<<<< HEAD
-		game->run_splayer_scenario_direct(get_map(), "");
-=======
 
 		std::list<std::string> next;
 		bool found = false;
@@ -212,8 +209,7 @@
 			}
 		}
 
-		game.run_splayer_scenario_direct(next, "");
->>>>>>> 8b7595af
+		game->run_splayer_scenario_direct(next, "");
 	} catch (const std::exception& e) {
 		WLApplication::emergency_save(&capsule_.menu(), *game, e.what());
 	}
