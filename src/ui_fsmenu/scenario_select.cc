/*
 * Copyright (C) 2002-2017 by the Widelands Development Team
 *
 * This program is free software; you can redistribute it and/or
 * modify it under the terms of the GNU General Public License
 * as published by the Free Software Foundation; either version 2
 * of the License, or (at your option) any later version.
 *
 * This program is distributed in the hope that it will be useful,
 * but WITHOUT ANY WARRANTY; without even the implied warranty of
 * MERCHANTABILITY or FITNESS FOR A PARTICULAR PURPOSE.  See the
 * GNU General Public License for more details.
 *
 * You should have received a copy of the GNU General Public License
 * along with this program; if not, write to the Free Software
 * Foundation, Inc., 51 Franklin Street, Fifth Floor, Boston, MA  02110-1301, USA.
 *
 */

#include "ui_fsmenu/scenario_select.h"

#include <memory>

#include "base/i18n.h"
#include "base/wexception.h"
#include "graphic/graphic.h"
#include "io/profile.h"
#include "logic/filesystem_constants.h"
#include "map_io/widelands_map_loader.h"
#include "scripting/lua_interface.h"
#include "scripting/lua_table.h"
#include "ui_basic/scrollbar.h"
#include "ui_fsmenu/campaigns.h"

/**
 * FullscreenMenuScenarioSelect UI.
 *
 * Loads a list of all visible maps of selected campaign or all tutorials and
 * lets the user choose one.
 */
FullscreenMenuScenarioSelect::FullscreenMenuScenarioSelect(CampaignData* camp)
   : FullscreenMenuLoadMapOrGame(),
     is_tutorial_(camp == nullptr),
     table_(this, tablex_, tabley_, tablew_, tableh_, UI::PanelStyle::kFsMenu),
     header_box_(this, 0, 0, UI::Box::Vertical),

     // Main title
     title_(&header_box_,
            0,
            0,
            0,
            0,
            is_tutorial_ ? _("Choose a tutorial") : _("Choose a scenario"),
            UI::Align::kCenter,
            g_gr->styles().font_style(UI::FontStyle::kFsMenuTitle)),
     subtitle_(&header_box_,
               0,
               0,
               UI::Scrollbar::kSize,
               0,
               UI::PanelStyle::kFsMenu,
               "",
               UI::Align::kCenter,
               UI::MultilineTextarea::ScrollMode::kNoScrolling),
     scenario_details_(this),
     scenario_difficulty_header_(this,
                                 0,
                                 0,
                                 0,
                                 0,
<<<<<<< HEAD
                                 _("Difficulty:"),
                                 UI::Align::kCenter,
=======
                                 is_tutorial_ ? "" : _("Difficulty"),
                                 UI::Align::kLeft,
>>>>>>> a8c236de
                                 g_gr->styles().font_style(UI::FontStyle::kFsMenuInfoPanelHeading)),
     scenario_difficulty_(this,
                          "scenario_difficulty",
                          0,
                          0,
                          200,
                          8,
                          24,
                          "",
                          UI::DropdownType::kTextual,
                          UI::PanelStyle::kFsMenu,
                          UI::ButtonStyle::kFsMenuSecondary),
     campaign_(camp) {

	// Set subtitle of the page
	if (campaign_ == nullptr) {
		const std::string subtitle1 = _("Pick a tutorial from the list, then hit “OK”.");
		const std::string subtitle2 =
		   _("You can see a description of the currently selected tutorial on the right.");
		subtitle_.set_text((boost::format("%s\n%s") % subtitle1 % subtitle2).str());
	} else {
		subtitle_.set_text(
		   (boost::format("%s — %s") % campaign_->tribename % campaign_->descname).str());
	}

	header_box_.add_inf_space();
	header_box_.add_inf_space();
	header_box_.add_inf_space();
	header_box_.add(&title_, UI::Box::Resizing::kFullSize);
	header_box_.add_inf_space();
	header_box_.add(&subtitle_, UI::Box::Resizing::kFullSize);
	header_box_.add_inf_space();
	header_box_.add_inf_space();
	header_box_.add_inf_space();

	back_.set_tooltip(is_tutorial_ ? _("Return to the main menu") :
	                                 _("Return to campaign selection"));
	ok_.set_tooltip(is_tutorial_ ? _("Play this tutorial") : _("Play this scenario"));

	ok_.sigclicked.connect(
	   boost::bind(&FullscreenMenuScenarioSelect::clicked_ok, boost::ref(*this)));
	back_.sigclicked.connect(
	   boost::bind(&FullscreenMenuScenarioSelect::clicked_back, boost::ref(*this)));
	table_.selected.connect(boost::bind(&FullscreenMenuScenarioSelect::entry_selected, this));
	table_.double_clicked.connect(
	   boost::bind(&FullscreenMenuScenarioSelect::clicked_ok, boost::ref(*this)));

<<<<<<< HEAD
	{
		uint32_t val = 0;
		if (campaign_) {
			assert(!campaign_->difficulties.empty());
			for (const std::string& d : campaign_->difficulties) {
				++val;  // We use values from 1 up because that's how Lua indexes arrays
				scenario_difficulty_.add(d, val, nullptr, val == campaign_->default_difficulty);
			}
=======
	if (is_tutorial_) {
		scenario_difficulty_.set_visible(false);
	} else {
		uint32_t val = 0;
		assert(campaign_);
		assert(!campaign_->difficulties.empty());
		for (const std::string& d : campaign_->difficulties) {
			++val;  // We use values from 1 up because that's how Lua indexes arrays
			scenario_difficulty_.add(d, val, nullptr, val == campaign_->default_difficulty);
>>>>>>> a8c236de
		}
		scenario_difficulty_.set_enabled(val > 1);
	}

	std::string number_tooltip;
	std::string name_tooltip;
	if (is_tutorial_) {
		number_tooltip = _("The order in which the tutorials should be played");
		name_tooltip = _("Tutorial Name");
	} else {
		number_tooltip = _("The number of this scenario in the campaign");
		name_tooltip = _("Scenario Name");
	}

	/** TRANSLATORS: Campaign scenario number table header */
	table_.add_column(35, _("#"), number_tooltip);
	table_.add_column(
	   0, name_tooltip, name_tooltip, UI::Align::kLeft, UI::TableColumnType::kFlexible);
	table_.set_sort_column(0);
	table_.focus();
	fill_table();
	layout();

	table_.cancel.connect(
	   boost::bind(&FullscreenMenuScenarioSelect::clicked_back, boost::ref(*this)));
}

void FullscreenMenuScenarioSelect::layout() {
	FullscreenMenuLoadMapOrGame::layout();
	header_box_.set_size(get_w(), tabley_);
	table_.set_size(tablew_, tableh_);
	table_.set_pos(Vector2i(tablex_, tabley_));
	scenario_details_.set_size(get_right_column_w(right_column_x_), tableh_ - buth_ - 4 * padding_);
	scenario_details_.set_pos(Vector2i(right_column_x_, tabley_));
	scenario_difficulty_.set_size(get_right_column_w(right_column_x_), scenario_difficulty_.get_h());
	scenario_difficulty_.set_pos(
	   Vector2i(right_column_x_, ok_.get_y() - padding_ - scenario_difficulty_.get_h()));
	scenario_difficulty_header_.set_size(
	   get_right_column_w(right_column_x_), scenario_difficulty_.get_h());
	scenario_difficulty_header_.set_pos(Vector2i(
	   right_column_x_,
	   ok_.get_y() - padding_ - scenario_difficulty_.get_h() - scenario_difficulty_header_.get_h()));
}

std::string FullscreenMenuScenarioSelect::get_map() {
	if (set_has_selection()) {
		return g_fs->FileSystem::fix_cross_file(kCampaignsDir + "/" +
		                                        scenarios_data_.at(table_.get_selected()).path);
	}
	return "";
}

uint32_t FullscreenMenuScenarioSelect::get_difficulty() const {
	return scenario_difficulty_.get_selected();
}

bool FullscreenMenuScenarioSelect::set_has_selection() {
	const bool has_selection = table_.has_selection();
	ok_.set_enabled(has_selection);
	return has_selection;
}

void FullscreenMenuScenarioSelect::clicked_ok() {
	if (!table_.has_selection()) {
		return;
	}
	const ScenarioData& scenario_data = scenarios_data_[table_.get_selected()];
	if (!scenario_data.playable) {
		return;
	}
	end_modal<FullscreenMenuBase::MenuTarget>(FullscreenMenuBase::MenuTarget::kOk);
}

void FullscreenMenuScenarioSelect::entry_selected() {
	if (set_has_selection()) {
		const ScenarioData& scenario_data = scenarios_data_[table_.get_selected()];
		scenario_details_.update(scenario_data);

		// The dummy scenario can't be played, so we disable the OK button.
		ok_.set_enabled(scenario_data.playable);
	}
}

/**
 * fill the campaign-map list
 */
void FullscreenMenuScenarioSelect::fill_table() {
	if (is_tutorial_) {
		// Load the tutorials
		LuaInterface lua;
		std::unique_ptr<LuaTable> table(lua.run_script("campaigns/tutorials.lua"));
		for (const std::string& path : table->array_entries<std::string>()) {
			ScenarioData scenario_data;
			scenario_data.path = path;
			scenario_data.playable = true;
			scenario_data.is_tutorial = true;
			scenarios_data_.push_back(scenario_data);
		}
	} else {
		// Load the current campaign
		for (auto& scenario_data : campaign_->scenarios) {
			if (scenario_data->visible) {
				scenario_data->is_tutorial = false;
				scenario_data->playable = scenario_data->path != "dummy.wmf";
				scenarios_data_.push_back(*scenario_data.get());
			} else {
				break;
			}
		}
	}

	for (size_t i = 0; i < scenarios_data_.size(); ++i) {
		// Get details info from maps
		ScenarioData* scenario_data = &scenarios_data_.at(i);
		const std::string full_path =
		   g_fs->FileSystem::fix_cross_file(kCampaignsDir + "/" + scenario_data->path);
		Widelands::Map map;
		std::unique_ptr<Widelands::MapLoader> ml(map.get_correct_loader(full_path));
		if (!ml) {
			throw wexception(
			   _("Invalid path to file in campaigns.lua of tutorials.lua: %s"), full_path.c_str());
		}

		map.set_filename(full_path);
		ml->preload_map(true);

		{
			i18n::Textdomain td("maps");
			scenario_data->authors.set_authors(map.get_author());
			scenario_data->descname = _(map.get_name());
			scenario_data->description = _(map.get_description());
		}

		// Now add to table
		UI::Table<uintptr_t>::EntryRecord& te = table_.add(i);
		te.set_string(0, (boost::format("%d") % (i + 1)).str());
		te.set_picture(
		   1, g_gr->images().get("images/ui_basic/ls_wlmap.png"), scenario_data->descname);
		te.set_disabled(!scenario_data->playable);
	}

	if (!table_.empty()) {
		table_.select(0);
	}
	entry_selected();
}<|MERGE_RESOLUTION|>--- conflicted
+++ resolved
@@ -68,13 +68,8 @@
                                  0,
                                  0,
                                  0,
-<<<<<<< HEAD
-                                 _("Difficulty:"),
-                                 UI::Align::kCenter,
-=======
                                  is_tutorial_ ? "" : _("Difficulty"),
                                  UI::Align::kLeft,
->>>>>>> a8c236de
                                  g_gr->styles().font_style(UI::FontStyle::kFsMenuInfoPanelHeading)),
      scenario_difficulty_(this,
                           "scenario_difficulty",
@@ -122,16 +117,6 @@
 	table_.double_clicked.connect(
 	   boost::bind(&FullscreenMenuScenarioSelect::clicked_ok, boost::ref(*this)));
 
-<<<<<<< HEAD
-	{
-		uint32_t val = 0;
-		if (campaign_) {
-			assert(!campaign_->difficulties.empty());
-			for (const std::string& d : campaign_->difficulties) {
-				++val;  // We use values from 1 up because that's how Lua indexes arrays
-				scenario_difficulty_.add(d, val, nullptr, val == campaign_->default_difficulty);
-			}
-=======
 	if (is_tutorial_) {
 		scenario_difficulty_.set_visible(false);
 	} else {
@@ -141,7 +126,6 @@
 		for (const std::string& d : campaign_->difficulties) {
 			++val;  // We use values from 1 up because that's how Lua indexes arrays
 			scenario_difficulty_.add(d, val, nullptr, val == campaign_->default_difficulty);
->>>>>>> a8c236de
 		}
 		scenario_difficulty_.set_enabled(val > 1);
 	}
