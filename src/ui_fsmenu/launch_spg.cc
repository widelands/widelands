/*
 * Copyright (C) 2002-2020 by the Widelands Development Team
 *
 * This program is free software; you can redistribute it and/or
 * modify it under the terms of the GNU General Public License
 * as published by the Free Software Foundation; either version 2
 * of the License, or (at your option) any later version.
 *
 * This program is distributed in the hope that it will be useful,
 * but WITHOUT ANY WARRANTY; without even the implied warranty of
 * MERCHANTABILITY or FITNESS FOR A PARTICULAR PURPOSE.  See the
 * GNU General Public License for more details.
 *
 * You should have received a copy of the GNU General Public License
 * along with this program; if not, write to the Free Software
 * Foundation, Inc., 51 Franklin Street, Fifth Floor, Boston, MA  02110-1301, USA.
 *
 */

#include "ui_fsmenu/launch_spg.h"

#include <memory>

#include "base/wexception.h"
#include "logic/game.h"
#include "logic/single_player_game_controller.h"
#include "logic/single_player_game_settings_provider.h"
#include "map_io/map_loader.h"
#include "ui_basic/messagebox.h"
#include "ui_fsmenu/main.h"
#include "ui_fsmenu/mapselect.h"
<<<<<<< HEAD
namespace FsMenu {
FullscreenMenuLaunchSPG::FullscreenMenuLaunchSPG(FullscreenMenuMain& fsmm,
                                                 GameSettingsProvider* const settings,
                                                 Widelands::EditorGameBase& egbase,
                                                 bool preconfigured,
                                                 GameController* const ctrl)
   : FullscreenMenuLaunchGame(fsmm, settings, ctrl),
     player_setup(&left_column_box_, settings, scale_factor * standard_height_, kPadding),
     preconfigured_(preconfigured),
     egbase_(egbase) {

	left_column_box_.add(&player_setup, UI::Box::Resizing::kExpandBoth);
	ok_.set_enabled(settings_->can_launch() || preconfigured_);

	if (preconfigured) {
		Notifications::publish(NoteGameSettings(NoteGameSettings::Action::kMap));
		update_win_conditions();
		update_peaceful_mode();
		update_custom_starting_positions();
		update();
		layout();
	}

	initialization_complete();
}
=======
#include "wlapplication.h"
#include "wlapplication_options.h"
#include "wui/interactive_player.h"
>>>>>>> fdadf540

namespace FsMenu {

LaunchSPG::LaunchSPG(MenuCapsule& fsmm,
                     GameSettingsProvider& settings,
                     Widelands::Game& g,
                     const MapData* mapdata,
                     const bool scenario)
   : LaunchGame(fsmm, settings, nullptr, !mapdata, false),
     player_setup_(&left_column_box_, &settings, scale_factor * standard_height_),
     preconfigured_(!mapdata),
     game_(g) {

	left_column_box_.add(&player_setup_, UI::Box::Resizing::kExpandBoth);
	ok_.set_enabled(settings_.can_launch() || preconfigured_);

	settings_.set_scenario(scenario);
	if (!preconfigured_) {
		assert(!settings_.settings().tribes.empty());
		settings_.set_map(
		   mapdata->name, mapdata->filename, mapdata->theme, mapdata->background, mapdata->nrplayers);
	}
	Notifications::publish(NoteGameSettings(NoteGameSettings::Action::kMap));

	update_win_conditions();
	update_peaceful_mode();
	update_custom_starting_positions();
	update();
	layout();
}

void LaunchSPG::update() {
	peaceful_.set_state(settings_.is_peaceful_mode());
	if (preconfigured_) {
		map_details_.update(&settings_, *game_.mutable_map());
		ok_.set_enabled(true);
	} else {
		Widelands::Map map;  //  MapLoader needs a place to put its preload data
		std::unique_ptr<Widelands::MapLoader> map_loader(
		   map.get_correct_loader(settings_.settings().mapfilename));
		map.set_filename(settings_.settings().mapfilename);
		{
			i18n::Textdomain td("maps");
			map_loader->preload_map(true, nullptr);
		}

		map_details_.update(&settings_, map);
		ok_.set_enabled(settings_.can_launch());
		enforce_player_names_and_tribes(map);
	}
}

void LaunchSPG::enforce_player_names_and_tribes(const Widelands::Map& map) {
	if (settings_.settings().mapfilename.empty()) {
		throw wexception("settings()->scenario was set to true, but no map is available");
	}

	Widelands::PlayerNumber const nrplayers = map.get_nrplayers();
	for (uint8_t i = 0; i < nrplayers; ++i) {
		settings_.set_player_name(i, map.get_scenario_player_name(i + 1));
		const std::string& playertribe = map.get_scenario_player_tribe(i + 1);
		if (playertribe.empty()) {
			// Set tribe selection to random
			settings_.set_player_tribe(i, "", true);
		} else {
			// Set tribe selection from map
			settings_.set_player_tribe(i, playertribe);
		}
	}
	Notifications::publish(NoteGameSettings(NoteGameSettings::Action::kPlayer));
}

void LaunchSPG::win_condition_selected() {
	if (win_condition_dropdown_.has_selection()) {
		last_win_condition_ = win_condition_dropdown_.get_selected();

		std::unique_ptr<LuaTable> t = lua_->run_script(last_win_condition_);
		t->do_not_warn_about_unaccessed_keys();
		peaceful_mode_forbidden_ = !t->get_bool("peaceful_mode_allowed");
		update_peaceful_mode();
	}
}

void LaunchSPG::clicked_ok() {
	const std::string filename = settings_.settings().mapfilename;
	if (!preconfigured_ && !g_fs->file_exists(filename)) {
		UI::WLMessageBox m(
		   &capsule_.menu(), UI::WindowStyle::kFsMenu, _("File not found"),
		   (boost::format(_("Widelands tried to start a game with a file that could not be "
		                    "found at the given path.\n"
		                    "The file was: %s\n"
		                    "If this happens in a network game, the host might have selected "
		                    "a file that you do not own. Normally, such a file should be sent "
		                    "from the host to you, but perhaps the transfer was not yet "
		                    "finished!?!")) %
		    filename)
		      .str(),
		   UI::WLMessageBox::MBoxType::kOk);
		m.run<int>();
		return;
	}
	if (!settings_.can_launch() && !preconfigured_) {
		return;
	}

	capsule_.set_visible(false);
	Widelands::PlayerNumber playernumber = 1;
	upcast(SinglePlayerGameSettingsProvider, sp, &settings_);
	assert(sp);
	game_.set_ai_training_mode(get_config_bool("ai_training", false));
	try {
		if (sp->settings().scenario) {  // scenario
			game_.run_splayer_scenario_direct(sp->get_map(), "");
		} else {  // normal singleplayer
			playernumber = sp->settings().playernum + 1;
			sp->set_win_condition_script(win_condition_dropdown_.get_selected());
			// Game controller needs the ibase pointer to init the chat
			game_.set_ibase(new InteractivePlayer(game_, get_config_section(), playernumber, false));
			std::unique_ptr<GameController> ctrl(
			   new SinglePlayerGameController(game_, true, playernumber));

			std::vector<std::string> tipstexts{"general_game", "singleplayer"};
			if (sp->has_players_tribe()) {
				tipstexts.push_back(sp->get_players_tribe());
			}
			game_.create_loader_ui(
			   tipstexts, false, sp->settings().map_theme, sp->settings().map_background);

			Notifications::publish(UI::NoteLoadingMessage(_("Preparing game…")));

			game_.set_game_controller(ctrl.get());
			game_.init_newgame(sp->settings());
			game_.run(Widelands::Game::StartGameType::kMap, "", false, "single_player");
		}
	} catch (const std::exception& e) {
		WLApplication::emergency_save(&capsule_.menu(), game_, e.what(), playernumber);
	}

	return_to_main_menu();
}

void LaunchSPG::layout() {
	LaunchGame::layout();
	player_setup_.force_new_dimensions(
	   scale_factor * standard_height_, left_column_box_.get_inner_h());
}

}  // namespace FsMenu<|MERGE_RESOLUTION|>--- conflicted
+++ resolved
@@ -29,37 +29,9 @@
 #include "ui_basic/messagebox.h"
 #include "ui_fsmenu/main.h"
 #include "ui_fsmenu/mapselect.h"
-<<<<<<< HEAD
-namespace FsMenu {
-FullscreenMenuLaunchSPG::FullscreenMenuLaunchSPG(FullscreenMenuMain& fsmm,
-                                                 GameSettingsProvider* const settings,
-                                                 Widelands::EditorGameBase& egbase,
-                                                 bool preconfigured,
-                                                 GameController* const ctrl)
-   : FullscreenMenuLaunchGame(fsmm, settings, ctrl),
-     player_setup(&left_column_box_, settings, scale_factor * standard_height_, kPadding),
-     preconfigured_(preconfigured),
-     egbase_(egbase) {
-
-	left_column_box_.add(&player_setup, UI::Box::Resizing::kExpandBoth);
-	ok_.set_enabled(settings_->can_launch() || preconfigured_);
-
-	if (preconfigured) {
-		Notifications::publish(NoteGameSettings(NoteGameSettings::Action::kMap));
-		update_win_conditions();
-		update_peaceful_mode();
-		update_custom_starting_positions();
-		update();
-		layout();
-	}
-
-	initialization_complete();
-}
-=======
 #include "wlapplication.h"
 #include "wlapplication_options.h"
 #include "wui/interactive_player.h"
->>>>>>> fdadf540
 
 namespace FsMenu {
 
@@ -89,6 +61,7 @@
 	update_custom_starting_positions();
 	update();
 	layout();
+	initialization_complete();
 }
 
 void LaunchSPG::update() {
