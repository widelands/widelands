--- conflicted
+++ resolved
@@ -110,8 +110,7 @@
 
 	ok_.set_pos(Vector2i(get_w() * 7 / 10, get_h() * 9 / 10));
 	back_.set_pos(Vector2i(get_w() * 7 / 10, get_h() * 17 / 20));
-	win_condition_dropdown_.set_pos(
-	   Vector2i(get_w() * 7 / 10, get_h() * 4 / 10 + standard_element_height_));
+	win_condition_dropdown_.set_pos(Vector2i(get_w() * 7 / 10, get_h() * 4 / 10 + standard_element_height_));
 	win_condition_dropdown_.set_size(select_map_.get_w(), win_condition_dropdown_.get_h());
 
 	title_.set_text(_("Launch Game"));
@@ -131,18 +130,10 @@
 		assert(player_image);
 
 		pos_[i] =
-<<<<<<< HEAD
-		   new UI::Button(this, "switch_to_position", get_w() / 100, y += standard_element_height_,
-		                  get_h() * 17 / 500, get_h() * 17 / 500, UI::ButtonStyle::kFsMenuSecondary,
-		                  player_image, _("Switch to position"));
-		pos_[i]->sigclicked.connect(
-		   boost::bind(&FullscreenMenuLaunchSPG::switch_to_position, boost::ref(*this), i));
-=======
-		   new UI::Button(this, "switch_to_position", get_w() / 100, y += buth_, get_h() * 17 / 500,
+		   new UI::Button(this, "switch_to_position", get_w() / 100, y += standard_element_height_, get_h() * 17 / 500,
 		                  get_h() * 17 / 500, UI::ButtonStyle::kFsMenuSecondary, player_image,
 		                  _("Switch to position"));
 		pos_[i]->sigclicked.connect([this, i]() { switch_to_position(i); });
->>>>>>> a77a6746
 		players_[i] = new PlayerDescriptionGroup(
 		   this, get_w() / 25, y, get_w() * 16 / 25, get_h() * 17 / 500 * 2, settings, i);
 		y += standard_element_height_ / 1.17;
