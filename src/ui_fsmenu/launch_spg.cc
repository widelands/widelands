--- conflicted
+++ resolved
@@ -28,20 +28,12 @@
 #include "map_io/map_loader.h"
 #include "ui_fsmenu/mapselect.h"
 
-<<<<<<< HEAD
-FullscreenMenuLaunchSPG::FullscreenMenuLaunchSPG(FullscreenMenuMain& fsmm,
-                                                 Widelands::Game* preconfigured,
-                                                 GameSettingsProvider* const settings,
-                                                 GameController* const ctrl)
-   : FullscreenMenuLaunchGame(fsmm, settings, ctrl, preconfigured),
-=======
-FullscreenMenuLaunchSPG::FullscreenMenuLaunchSPG(GameSettingsProvider* const settings,
+FullscreenMenuLaunchSPG::FullscreenMenuLaunchSPG(FullscreenMenuMain& fsmm, GameSettingsProvider* const settings,
                                                  Widelands::EditorGameBase& egbase,
                                                  bool preconfigured,
                                                  GameController* const ctrl)
-   : FullscreenMenuLaunchGame(settings, ctrl),
+   : FullscreenMenuLaunchGame(fsmm, settings, ctrl),
      player_setup(&individual_content_box, settings, standard_element_height_, padding_),
->>>>>>> d79d65d7
      preconfigured_(preconfigured),
      egbase_(egbase) {
 
@@ -77,15 +69,10 @@
 		return false;
 	}
 
-<<<<<<< HEAD
 	set_visible(false);
-	FullscreenMenuMapSelect msm(fsmm_, settings_, nullptr);
+	FullscreenMenuMapSelect msm(fsmm_, settings_, nullptr, egbase_);
 	MenuTarget code = msm.run<MenuTarget>();
 	set_visible(true);
-=======
-	FullscreenMenuMapSelect msm(settings_, nullptr, egbase_);
-	FullscreenMenuBase::MenuTarget code = msm.run<FullscreenMenuBase::MenuTarget>();
->>>>>>> d79d65d7
 
 	if (code == MenuTarget::kBack) {
 		// Set scenario = false, else the menu might crash when back is pressed.
