--- conflicted
+++ resolved
@@ -31,123 +31,11 @@
 FullscreenMenuLaunchSPG::FullscreenMenuLaunchSPG(GameSettingsProvider* const settings,
                                                  GameController* const ctrl)
    : FullscreenMenuLaunchGame(settings, ctrl),
-<<<<<<< HEAD
-     // Buttons
-     select_map_(this,
-                 "select_map",
-                 right_column_x_,
-                 get_h() * 3 / 10,
-                 butw_,
-                 buth_,
-                 UI::ButtonStyle::kFsMenuSecondary,
-                 _("Select map")),
-
-     // Text labels
-     mapname_(this,
-              right_column_x_ + butw_ / 2,
-              get_h() * 53 / 200 - 15,
-              0,
-              0,
-              std::string(),
-              UI::Align::kCenter),
-     name_(this, get_w() * 1 / 25, get_h() * 53 / 200 - 15, 0, 0, _("Player’s name")),
-     type_(this,
-           // (Element x) + (PlayerDescriptionGroup x)  + border
-           ((get_w() * 16 / 25) * 35 / 125) + (get_w() / 25) + 2,
-           get_h() * 53 / 200 - 15,
-           0,
-           0,
-           _("Player’s type")),
-     team_(this,
-           ((get_w() * 16 / 25) * 35 / 125) + (get_w() / 25) + 2,
-           get_h() * 53 / 200,
-           0,
-           0,
-           _("Team")),
-     tribe_(this,
-            ((get_w() * 16 / 25) * 80 / 125) + (get_w() / 25) + 2,
-            get_h() * 53 / 200 - 15,
-            0,
-            0,
-            _("Player’s tribe")),
-     init_(this,
-           ((get_w() * 16 / 25) * 55 / 125) + (get_w() / 25) + 2,
-           get_h() * 53 / 200,
-           0,
-           0,
-           _("Start type")),
-     wincondition_type_(this,
-                        right_column_x_ + butw_ / 2,
-                        get_h() * 7 / 20 + buth_,
-                        0,
-                        0,
-                        _("Type of game"),
-                        UI::Align::kCenter),
-
-     // Variables and objects used in the menu
-     is_scenario_(false) {
-	subscriber_ = Notifications::subscribe<NoteGameSettings>([this](const NoteGameSettings& note) {
-		switch (note.action) {
-		case NoteGameSettings::Action::kMap:
-			update(true);
-			break;
-		case NoteGameSettings::Action::kPlayer:
-			update(false);
-			break;
-		case NoteGameSettings::Action::kUser:
-			update(false);
-			break;
-		}
-	});
-
-	win_condition_dropdown_.set_pos(Vector2i(right_column_x_, get_h() * 4 / 10 + buth_));
-	suggested_teams_dropdown_.set_pos(
-	   Vector2i(peaceful_.get_x(),
-	            peaceful_.get_y() + peaceful_.get_h() + 4));
-
-	title_.set_text(_("Launch Game"));
-	select_map_.sigclicked.connect(
-	   boost::bind(&FullscreenMenuLaunchSPG::select_map, boost::ref(*this)));
-
-	// We want to redesign this screen, so we won't bother defining a font size in the style manager.
-	const int small_scale_factor = scale_factor() * 4 / 5;
-	name_.set_font_scale(small_scale_factor);
-	type_.set_font_scale(small_scale_factor);
-	team_.set_font_scale(small_scale_factor);
-	tribe_.set_font_scale(small_scale_factor);
-	init_.set_font_scale(small_scale_factor);
-
-	uint32_t y = get_h() * 3 / 10 - buth_;
-	for (uint32_t i = 0; i < kMaxPlayers; ++i) {
-		const Image* player_image = playercolor_image(i, "images/players/player_position_menu.png");
-		assert(player_image);
-
-		pos_[i] =
-		   new UI::Button(this, "switch_to_position", get_w() / 100, y += buth_, get_h() * 17 / 500,
-		                  get_h() * 17 / 500, UI::ButtonStyle::kFsMenuSecondary, player_image,
-		                  _("Switch to position"));
-		pos_[i]->sigclicked.connect(
-		   boost::bind(&FullscreenMenuLaunchSPG::switch_to_position, boost::ref(*this), i));
-		players_[i] = new PlayerDescriptionGroup(
-		   this, get_w() / 25, y, get_w() * 16 / 25, get_h() * 17 / 500 * 2, settings, i);
-		y += buth_ / 1.17;
-	}
-
-	set_thinks(false);
-}
-
-FullscreenMenuLaunchSPG::~FullscreenMenuLaunchSPG() {
-}
-
-void FullscreenMenuLaunchSPG::layout() {
-	// TODO(GunChleoc): Implement when we have redesigned this
-=======
      player_setup(&individual_content_box, settings, standard_element_height_, padding_) {
 
 	individual_content_box.add(&player_setup, UI::Box::Resizing::kExpandBoth);
 	title_.set_text(_("Launch game"));
 	ok_.set_enabled(settings_->can_launch());
->>>>>>> 216ca73a
 }
 
 /**
@@ -161,104 +49,6 @@
 }
 
 /**
-<<<<<<< HEAD
- * back-button has been pressed
- */
-void FullscreenMenuLaunchSPG::clicked_back() {
-	//  The following behaviour might look strange at first view, but for the
-	//  user it seems as if the launchgame-menu is a child of mapselect and
-	//  not the other way around - just end_modal(0); will be seen as bug
-	//  from user point of view, so we reopen the mapselect-menu.
-	if (!select_map()) {
-		// No map has been selected: Go back to main menu
-		return end_modal<FullscreenMenuBase::MenuTarget>(FullscreenMenuBase::MenuTarget::kBack);
-	}
-	update(true);
-}
-
-void FullscreenMenuLaunchSPG::win_condition_selected() {
-	if (win_condition_dropdown_.has_selection()) {
-		last_win_condition_ = win_condition_dropdown_.get_selected();
-
-		std::unique_ptr<LuaTable> t = lua_->run_script(last_win_condition_);
-		t->do_not_warn_about_unaccessed_keys();
-		peaceful_mode_forbidden_ = !t->get_bool("peaceful_mode_allowed");
-		update_peaceful_mode();
-	}
-}
-
-/**
- * start-button has been pressed
- */
-void FullscreenMenuLaunchSPG::clicked_ok() {
-	if (!g_fs->file_exists(filename_))
-		throw WLWarning(_("File not found"),
-		                _("Widelands tried to start a game with a file that could not be "
-		                  "found at the given path.\n"
-		                  "The file was: %s\n"
-		                  "If this happens in a network game, the host might have selected "
-		                  "a file that you do not own. Normally, such a file should be sent "
-		                  "from the host to you, but perhaps the transfer was not yet "
-		                  "finished!?!"),
-		                filename_.c_str());
-	if (settings_->can_launch()) {
-		if (is_scenario_) {
-			end_modal<FullscreenMenuBase::MenuTarget>(FullscreenMenuBase::MenuTarget::kScenarioGame);
-		} else {
-			if (win_condition_dropdown_.has_selection()) {
-				settings_->set_win_condition_script(win_condition_dropdown_.get_selected());
-			}
-			end_modal<FullscreenMenuBase::MenuTarget>(FullscreenMenuBase::MenuTarget::kNormalGame);
-		}
-	}
-}
-
-/**
- * update the user interface and take care of the visibility of
- * buttons and text.
- */
-void FullscreenMenuLaunchSPG::update(bool map_was_changed) {
-	const GameSettings& settings = settings_->settings();
-
-	if (map_was_changed) {
-		{
-			// Translate the map's name
-			const char* nomap = _("(no map)");
-			i18n::Textdomain td("maps");
-			mapname_.set_text(settings.mapname.size() != 0 ? _(settings.mapname) : nomap);
-		}
-		filename_ = settings.mapfilename;
-		nr_players_ = settings.players.size();
-
-		ok_.set_enabled(settings_->can_launch());
-
-		select_map_.set_visible(settings_->can_change_map());
-		select_map_.set_enabled(settings_->can_change_map());
-
-		peaceful_.set_state(settings_->is_peaceful_mode());
-
-		set_player_names_and_tribes_and_teams_dropdown();
-	}
-
-	// "Choose Position" Buttons in front of PlayerDescriptionGroups
-	for (uint8_t i = 0; i < nr_players_; ++i) {
-		pos_[i]->set_visible(true);
-		const PlayerSettings& player = settings.players[i];
-		pos_[i]->set_enabled(!is_scenario_ && (player.state == PlayerSettings::State::kOpen ||
-		                                       player.state == PlayerSettings::State::kComputer));
-	}
-	for (uint32_t i = nr_players_; i < kMaxPlayers; ++i)
-		pos_[i]->set_visible(false);
-
-	// update the player description groups
-	for (uint32_t i = 0; i < kMaxPlayers; ++i) {
-		players_[i]->update();
-	}
-}
-
-/**
-=======
->>>>>>> 216ca73a
  * Select a map and send all information to the user interface.
  * Returns whether a map has been selected.
  */
@@ -296,19 +86,7 @@
 	return true;
 }
 
-<<<<<<< HEAD
-/**
- * if map was selected to be loaded as scenario, set all values like
- * player names and player tribes and take care about visibility
- * and usability of all the parts of the UI.
- */
-void FullscreenMenuLaunchSPG::set_player_names_and_tribes_and_teams_dropdown() {
-	if (settings_->settings().mapfilename.empty()) {
-		throw wexception("settings()->scenario was set to true, but no map is available");
-	}
-=======
 void FullscreenMenuLaunchSPG::update() {
->>>>>>> 216ca73a
 	Widelands::Map map;  //  MapLoader needs a place to put its preload data
 	std::unique_ptr<Widelands::MapLoader> map_loader(
 	   map.get_correct_loader(settings_->settings().mapfilename));
@@ -343,12 +121,8 @@
 			settings_->set_player_tribe(i, playertribe);
 		}
 	}
-<<<<<<< HEAD
-
 	reset_teams(map);
-=======
 	Notifications::publish(NoteGameSettings(NoteGameSettings::Action::kPlayer));
->>>>>>> 216ca73a
 }
 
 void FullscreenMenuLaunchSPG::clicked_back() {
