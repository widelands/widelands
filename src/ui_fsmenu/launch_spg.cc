--- conflicted
+++ resolved
@@ -62,12 +62,9 @@
  * Returns whether a map has been selected.
  */
 bool FullscreenMenuLaunchSPG::clicked_select_map() {
-<<<<<<< HEAD
-	if (!settings_->can_change_map())
-=======
 	if (!settings_->can_change_map()) {
->>>>>>> a227c750
 		return false;
+	}
 
 	FullscreenMenuMapSelect msm(settings_, nullptr);
 	FullscreenMenuBase::MenuTarget code = msm.run<FullscreenMenuBase::MenuTarget>();
@@ -160,11 +157,7 @@
 
 void FullscreenMenuLaunchSPG::clicked_ok() {
 	const std::string filename = settings_->settings().mapfilename;
-<<<<<<< HEAD
-	if (!g_fs->file_exists(filename))
-=======
 	if (!g_fs->file_exists(filename)) {
->>>>>>> a227c750
 		throw WLWarning(_("File not found"),
 		                _("Widelands tried to start a game with a file that could not be "
 		                  "found at the given path.\n"
@@ -174,10 +167,7 @@
 		                  "from the host to you, but perhaps the transfer was not yet "
 		                  "finished!?!"),
 		                filename.c_str());
-<<<<<<< HEAD
-=======
 	}
->>>>>>> a227c750
 	if (settings_->can_launch()) {
 		if (settings_->settings().scenario) {
 			end_modal<FullscreenMenuBase::MenuTarget>(FullscreenMenuBase::MenuTarget::kScenarioGame);
