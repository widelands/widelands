/*
 * Copyright (C) 2002-2018 by the Widelands Development Team
 *
 * This program is free software; you can redistribute it and/or
 * modify it under the terms of the GNU General Public License
 * as published by the Free Software Foundation; either version 2
 * of the License, or (at your option) any later version.
 *
 * This program is distributed in the hope that it will be useful,
 * but WITHOUT ANY WARRANTY; without even the implied warranty of
 * MERCHANTABILITY or FITNESS FOR A PARTICULAR PURPOSE.  See the
 * GNU General Public License for more details.
 *
 * You should have received a copy of the GNU General Public License
 * along with this program; if not, write to the Free Software
 * Foundation, Inc., 51 Franklin Street, Fifth Floor, Boston, MA  02110-1301, USA.
 *
 */

#include "ui_fsmenu/launch_spg.h"

#include <memory>

#include <boost/algorithm/string/predicate.hpp>

#include "base/i18n.h"
#include "base/warning.h"
#include "base/wexception.h"
#include "graphic/text_constants.h"
#include "helper.h"
#include "io/filesystem/layered_filesystem.h"
#include "logic/game.h"
#include "logic/game_controller.h"
#include "logic/game_settings.h"
#include "logic/map_objects/map_object.h"
#include "logic/player.h"
#include "map_io/map_loader.h"
#include "scripting/lua_interface.h"
#include "scripting/lua_table.h"
#include "ui_fsmenu/loadgame.h"
#include "ui_fsmenu/mapselect.h"
#include "wui/playerdescrgroup.h"

FullscreenMenuLaunchSPG::FullscreenMenuLaunchSPG(GameSettingsProvider* const settings,
                                                 GameController* const ctrl)
   : FullscreenMenuLaunchGame(settings, ctrl),
     // Buttons
     select_map_(this,
                 "select_map",
                 get_w() * 7 / 10,
                 get_h() * 3 / 10,
                 butw_,
                 buth_,
                 UI::ButtonStyle::kFsMenuSecondary,
                 _("Select map")),

     // Text labels
     mapname_(this,
              get_w() * 7 / 10 + butw_ / 2,
              get_h() * 53 / 200 - 15,
              std::string(),
              UI::Align::kCenter),
     name_(this, get_w() * 1 / 25, get_h() * 53 / 200 - 15, _("Player’s name")),
     type_(this,
           // (Element x) + (PlayerDescriptionGroup x)  + border
           ((get_w() * 16 / 25) * 35 / 125) + (get_w() / 25) + 2,
           get_h() * 53 / 200 - 15,
           _("Player’s type")),
     team_(
        this, ((get_w() * 16 / 25) * 35 / 125) + (get_w() / 25) + 2, get_h() * 53 / 200, _("Team")),
     tribe_(this,
            ((get_w() * 16 / 25) * 80 / 125) + (get_w() / 25) + 2,
            get_h() * 53 / 200 - 15,
            _("Player’s tribe")),
     init_(this,
           ((get_w() * 16 / 25) * 55 / 125) + (get_w() / 25) + 2,
           get_h() * 53 / 200,
           _("Start type")),
     wincondition_type_(this,
                        get_w() * 7 / 10 + (butw_ / 2),
                        get_h() * 7 / 20 + buth_,
                        _("Type of game"),
                        UI::Align::kCenter),

     // Variables and objects used in the menu
     is_scenario_(false) {
	subscriber_ =
	   Notifications::subscribe<NoteGameSettings>([this](const NoteGameSettings&) {
		   update();
		});


	ok_.set_pos(Vector2i(get_w() * 7 / 10, get_h() * 9 / 10));
	back_.set_pos(Vector2i(get_w() * 7 / 10, get_h() * 17 / 20));
	win_condition_dropdown_.set_pos(Vector2i(get_w() * 7 / 10, get_h() * 4 / 10 + buth_));
	title_.set_text(_("Launch Game"));
	select_map_.sigclicked.connect(
	   boost::bind(&FullscreenMenuLaunchSPG::select_map, boost::ref(*this)));

	int smaller_fontsize = fs_small() * 4 / 5;
	name_.set_fontsize(smaller_fontsize);
	type_.set_fontsize(smaller_fontsize);
	team_.set_fontsize(smaller_fontsize);
	tribe_.set_fontsize(smaller_fontsize);
	init_.set_fontsize(smaller_fontsize);

	uint32_t y = get_h() * 3 / 10 - buth_;
	for (uint32_t i = 0; i < kMaxPlayers; ++i) {
		const Image* player_image = playercolor_image(i, "images/players/player_position_menu.png");
		assert(player_image);

		pos_[i] =
		   new UI::Button(this, "switch_to_position", get_w() / 100, y += buth_, get_h() * 17 / 500,
		                  get_h() * 17 / 500, UI::ButtonStyle::kFsMenuSecondary, player_image,
		                  _("Switch to position"));
		pos_[i]->sigclicked.connect(
		   boost::bind(&FullscreenMenuLaunchSPG::switch_to_position, boost::ref(*this), i));
		players_[i] = new PlayerDescriptionGroup(
		   this, get_w() / 25, y, get_w() * 16 / 25, get_h() * 17 / 500 * 2, settings, i);
		y += buth_ / 1.17;
	}

	set_thinks(false);
}

FullscreenMenuLaunchSPG::~FullscreenMenuLaunchSPG() {
}

void FullscreenMenuLaunchSPG::layout() {
	// TODO(GunChleoc): Implement when we have redesigned this
}

/**
 * Select a map as a first step in launching a game, before
 * showing the actual setup menu.
 */
void FullscreenMenuLaunchSPG::start() {
	if (!select_map()) {
		end_modal<FullscreenMenuBase::MenuTarget>(FullscreenMenuBase::MenuTarget::kBack);
	}
}

/**
 * back-button has been pressed
 */
void FullscreenMenuLaunchSPG::clicked_back() {
	//  The following behaviour might look strange at first view, but for the
	//  user it seems as if the launchgame-menu is a child of mapselect and
	//  not the other way around - just end_modal(0); will be seen as bug
	//  from user point of view, so we reopen the mapselect-menu.
	if (!select_map()) {
		// No map has been selected: Go back to main menu
		return end_modal<FullscreenMenuBase::MenuTarget>(FullscreenMenuBase::MenuTarget::kBack);
<<<<<<< HEAD
	update();
=======
	}
>>>>>>> 357b6d79
}

void FullscreenMenuLaunchSPG::win_condition_selected() {
	if (win_condition_dropdown_.has_selection()) {
		last_win_condition_ = win_condition_dropdown_.get_selected();
	}
}

/**
 * start-button has been pressed
 */
void FullscreenMenuLaunchSPG::clicked_ok() {
	if (!g_fs->file_exists(filename_))
		throw WLWarning(_("File not found"),
		                _("Widelands tried to start a game with a file that could not be "
		                  "found at the given path.\n"
		                  "The file was: %s\n"
		                  "If this happens in a network game, the host might have selected "
		                  "a file that you do not own. Normally, such a file should be sent "
		                  "from the host to you, but perhaps the transfer was not yet "
		                  "finished!?!"),
		                filename_.c_str());
	if (settings_->can_launch()) {
		if (is_scenario_) {
			end_modal<FullscreenMenuBase::MenuTarget>(FullscreenMenuBase::MenuTarget::kScenarioGame);
		} else {
			if (win_condition_dropdown_.has_selection()) {
				settings_->set_win_condition_script(win_condition_dropdown_.get_selected());
			}
			end_modal<FullscreenMenuBase::MenuTarget>(FullscreenMenuBase::MenuTarget::kNormalGame);
		}
	}
}

/**
 * update the user interface and take care of the visibility of
 * buttons and text.
 */
void FullscreenMenuLaunchSPG::update() {
	const GameSettings& settings = settings_->settings();

	{
		// Translate the maps name
		const char* nomap = _("(no map)");
		i18n::Textdomain td("maps");
		mapname_.set_text(settings.mapname.size() != 0 ? _(settings.mapname) : nomap);
	}
	filename_ = settings.mapfilename;
	nr_players_ = settings.players.size();

	ok_.set_enabled(settings_->can_launch());

	select_map_.set_visible(settings_->can_change_map());
	select_map_.set_enabled(settings_->can_change_map());

	set_player_names_and_tribes();

	// "Choose Position" Buttons in frond of PDG
	for (uint8_t i = 0; i < nr_players_; ++i) {
		pos_[i]->set_visible(true);
		const PlayerSettings& player = settings.players[i];
		pos_[i]->set_enabled(!is_scenario_ && (player.state == PlayerSettings::State::kOpen ||
		                                       player.state == PlayerSettings::State::kComputer));
	}
	for (uint32_t i = nr_players_; i < kMaxPlayers; ++i)
		pos_[i]->set_visible(false);

	// update the player description groups
	for (uint32_t i = 0; i < kMaxPlayers; ++i) {
		players_[i]->update();
	}
}

/**
 * Select a map and send all information to the user interface.
 * Returns whether a map has been selected.
 */
bool FullscreenMenuLaunchSPG::select_map() {
	if (!settings_->can_change_map())
		return false;

	FullscreenMenuMapSelect msm(settings_, nullptr);
	FullscreenMenuBase::MenuTarget code = msm.run<FullscreenMenuBase::MenuTarget>();

	if (code == FullscreenMenuBase::MenuTarget::kBack) {
		// Set scenario = false, else the menu might crash when back is pressed.
		settings_->set_scenario(false);
		return false;  // back was pressed
	}

	is_scenario_ = code == FullscreenMenuBase::MenuTarget::kScenarioGame;
	settings_->set_scenario(is_scenario_);

	const MapData& mapdata = *msm.get_map();
	nr_players_ = mapdata.nrplayers;

	safe_place_for_host(nr_players_);
	settings_->set_map(mapdata.name, mapdata.filename, nr_players_);
	update_win_conditions();
<<<<<<< HEAD
	update();
=======
	return true;
>>>>>>> 357b6d79
}

/**
 * if map was selected to be loaded as scenario, set all values like
 * player names and player tribes and take care about visibility
 * and usability of all the parts of the UI.
 */
void FullscreenMenuLaunchSPG::set_player_names_and_tribes() {
	if (settings_->settings().mapfilename.empty()) {
		throw wexception("settings()->scenario was set to true, but no map is available");
	}
	Widelands::Map map;  //  MapLoader needs a place to put its preload data
	std::unique_ptr<Widelands::MapLoader> map_loader(
	   map.get_correct_loader(settings_->settings().mapfilename));
	map.set_filename(settings_->settings().mapfilename);
	map_loader->preload_map(true);
	Widelands::PlayerNumber const nrplayers = map.get_nrplayers();
	for (uint8_t i = 0; i < nrplayers; ++i) {
		settings_->set_player_name(i, map.get_scenario_player_name(i + 1));
		settings_->set_player_tribe(i, map.get_scenario_player_tribe(i + 1));
	}
}

/**
 * Called when a position-button was clicked.
 */
void FullscreenMenuLaunchSPG::switch_to_position(uint8_t const pos) {
	settings_->set_player_number(pos);
	update();
}

/**
 * Check to avoid segfaults, if the player changes a map with less player
 * positions while being on a later invalid position.
 */
void FullscreenMenuLaunchSPG::safe_place_for_host(uint8_t const newplayernumber) {
	GameSettings settings = settings_->settings();

	// Check whether the host would still keep a valid position and return if
	// yes.
	if (settings.playernum == UserSettings::none() || settings.playernum < newplayernumber)
		return;

	// Check if a still valid place is open.
	for (uint8_t i = 0; i < newplayernumber; ++i) {
		PlayerSettings position = settings.players.at(i);
		if (position.state == PlayerSettings::State::kOpen) {
			switch_to_position(i);
			return;
		}
	}

	// Kick player 1 and take the position
	settings_->set_player_state(0, PlayerSettings::State::kClosed);
	settings_->set_player_state(0, PlayerSettings::State::kOpen);
	switch_to_position(0);
}<|MERGE_RESOLUTION|>--- conflicted
+++ resolved
@@ -151,11 +151,8 @@
 	if (!select_map()) {
 		// No map has been selected: Go back to main menu
 		return end_modal<FullscreenMenuBase::MenuTarget>(FullscreenMenuBase::MenuTarget::kBack);
-<<<<<<< HEAD
+	}
 	update();
-=======
-	}
->>>>>>> 357b6d79
 }
 
 void FullscreenMenuLaunchSPG::win_condition_selected() {
@@ -255,11 +252,8 @@
 	safe_place_for_host(nr_players_);
 	settings_->set_map(mapdata.name, mapdata.filename, nr_players_);
 	update_win_conditions();
-<<<<<<< HEAD
 	update();
-=======
 	return true;
->>>>>>> 357b6d79
 }
 
 /**
