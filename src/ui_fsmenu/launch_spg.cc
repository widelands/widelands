--- conflicted
+++ resolved
@@ -31,118 +31,11 @@
 FullscreenMenuLaunchSPG::FullscreenMenuLaunchSPG(FullscreenMenuMain& fsmm,
                                                  GameSettingsProvider* const settings,
                                                  GameController* const ctrl)
-<<<<<<< HEAD
    : FullscreenMenuLaunchGame(fsmm, settings, ctrl),
-     // TODO(Nordfriese): Magic numbers everywhere. Box layout please…
-     // Buttons
-     select_map_(this,
-                 "select_map",
-                 get_inner_w() * 7 / 10,
-                 get_inner_h() * 3 / 10,
-                 butw_,
-                 buth_,
-                 UI::ButtonStyle::kFsMenuSecondary,
-                 _("Select map")),
-
-     // Text labels
-     mapname_(this,
-              get_inner_w() * 7 / 10 + butw_ / 2,
-              get_inner_h() * 53 / 200 - 15,
-              0,
-              0,
-              std::string(),
-              UI::Align::kCenter),
-     name_(this, get_inner_w() * 1 / 25, get_inner_h() * 53 / 200 - 15, 0, 0, _("Player’s name")),
-     type_(this,
-           // (Element x) + (PlayerDescriptionGroup x)  + border
-           ((get_inner_w() * 16 / 25) * 35 / 125) + (get_inner_w() / 25) + 2,
-           get_inner_h() * 53 / 200 - 15,
-           0,
-           0,
-           _("Player’s type")),
-     team_(this,
-           ((get_inner_w() * 16 / 25) * 35 / 125) + (get_inner_w() / 25) + 2,
-           get_inner_h() * 53 / 200,
-           0,
-           0,
-           _("Team")),
-     tribe_(this,
-            ((get_inner_w() * 16 / 25) * 80 / 125) + (get_inner_w() / 25) + 2,
-            get_inner_h() * 53 / 200 - 15,
-            0,
-            0,
-            _("Player’s tribe")),
-     init_(this,
-           ((get_inner_w() * 16 / 25) * 55 / 125) + (get_inner_w() / 25) + 2,
-           get_inner_h() * 53 / 200,
-           0,
-           0,
-           _("Start type")),
-     wincondition_type_(this,
-                        get_inner_w() * 7 / 10 + (butw_ / 2),
-                        get_inner_h() * 7 / 20 + buth_,
-                        0,
-                        0,
-                        _("Type of game"),
-                        UI::Align::kCenter),
-
-     // Variables and objects used in the menu
-     is_scenario_(false) {
-	subscriber_ = Notifications::subscribe<NoteGameSettings>([this](const NoteGameSettings& note) {
-		switch (note.action) {
-		case NoteGameSettings::Action::kMap:
-			update(true);
-			break;
-		case NoteGameSettings::Action::kPlayer:
-			update(false);
-			break;
-		case NoteGameSettings::Action::kUser:
-			update(false);
-			break;
-		}
-	});
-
-	ok_.set_pos(Vector2i(get_inner_w() * 7 / 10, get_inner_h() * 9 / 10));
-	back_.set_pos(Vector2i(get_inner_w() * 7 / 10, get_inner_h() * 17 / 20));
-	win_condition_dropdown_.set_pos(
-	   Vector2i(get_inner_w() * 7 / 10, get_inner_h() * 4 / 10 + buth_));
-	win_condition_dropdown_.set_size(select_map_.get_w(), win_condition_dropdown_.get_h());
-
-	select_map_.sigclicked.connect([this]() { select_map(); });
-
-	uint32_t y = get_inner_h() * 3 / 10 - buth_;
-	for (uint32_t i = 0; i < kMaxPlayers; ++i) {
-		const Image* player_image = playercolor_image(i, "images/players/player_position_menu.png");
-		assert(player_image);
-
-		pos_[i] =
-		   new UI::Button(this, "switch_to_position", get_inner_w() / 100, y += buth_,
-		                  get_inner_h() * 17 / 500, get_inner_h() * 17 / 500,
-		                  UI::ButtonStyle::kFsMenuSecondary, player_image, _("Switch to position"));
-		pos_[i]->sigclicked.connect([this, i]() { switch_to_position(i); });
-		players_[i] = new PlayerDescriptionGroup(this, get_inner_w() / 25, y, get_inner_w() * 16 / 25,
-		                                         get_inner_h() * 17 / 500 * 2, settings, i);
-		y += buth_ / 1.17;
-	}
-
-	set_thinks(false);
-}
-
-FullscreenMenuLaunchSPG::~FullscreenMenuLaunchSPG() {
-}
-
-void FullscreenMenuLaunchSPG::layout() {
-	FullscreenMenuLaunchGame::layout();
-
-	// TODO(GunChleoc): Implement when we have redesigned this
-=======
-   : FullscreenMenuLaunchGame(settings, ctrl),
      player_setup(&individual_content_box, settings, standard_element_height_, padding_) {
 
 	individual_content_box.add(&player_setup, UI::Box::Resizing::kFullSize);
-	title_.set_text(_("Launch game"));
 	ok_.set_enabled(settings_->can_launch());
->>>>>>> 472f9102
 }
 
 /**
@@ -150,119 +43,12 @@
  * showing the actual setup menu.
  */
 void FullscreenMenuLaunchSPG::start() {
-<<<<<<< HEAD
-	if (!select_map()) {
+	if (!clicked_select_map()) {
 		end_modal<MenuTarget>(MenuTarget::kBack);
 	}
 }
 
 /**
- * back-button has been pressed
- */
-void FullscreenMenuLaunchSPG::clicked_back() {
-	//  The following behaviour might look strange at first view, but for the
-	//  user it seems as if the launchgame-menu is a child of mapselect and
-	//  not the other way around - just end_modal(0); will be seen as bug
-	//  from user point of view, so we reopen the mapselect-menu.
-	if (!select_map()) {
-		// No map has been selected: Go back to main menu
-		return end_modal<MenuTarget>(MenuTarget::kBack);
-	}
-	update(true);
-}
-
-void FullscreenMenuLaunchSPG::win_condition_selected() {
-	if (win_condition_dropdown_.has_selection()) {
-		last_win_condition_ = win_condition_dropdown_.get_selected();
-
-		std::unique_ptr<LuaTable> t = lua_->run_script(last_win_condition_);
-		t->do_not_warn_about_unaccessed_keys();
-		peaceful_mode_forbidden_ = !t->get_bool("peaceful_mode_allowed");
-		update_peaceful_mode();
-	}
-}
-
-/**
- * start-button has been pressed
- */
-void FullscreenMenuLaunchSPG::clicked_ok() {
-	if (!g_fs->file_exists(filename_)) {
-		throw WLWarning(_("File not found"),
-		                _("Widelands tried to start a game with a file that could not be "
-		                  "found at the given path.\n"
-		                  "The file was: %s\n"
-		                  "If this happens in a network game, the host might have selected "
-		                  "a file that you do not own. Normally, such a file should be sent "
-		                  "from the host to you, but perhaps the transfer was not yet "
-		                  "finished!?!"),
-		                filename_.c_str());
-	}
-	if (settings_->can_launch()) {
-		if (is_scenario_) {
-			end_modal<MenuTarget>(MenuTarget::kScenarioGame);
-		} else {
-			if (win_condition_dropdown_.has_selection()) {
-				settings_->set_win_condition_script(win_condition_dropdown_.get_selected());
-			}
-			end_modal<MenuTarget>(MenuTarget::kNormalGame);
-		}
-	}
-}
-
-/**
- * update the user interface and take care of the visibility of
- * buttons and text.
- */
-void FullscreenMenuLaunchSPG::update(bool map_was_changed) {
-	const GameSettings& settings = settings_->settings();
-
-	if (map_was_changed) {
-		{
-			// Translate the map's name
-			const char* nomap = _("(no map)");
-			i18n::Textdomain td("maps");
-			mapname_.set_text(settings.mapname.size() != 0 ? _(settings.mapname) : nomap);
-		}
-		filename_ = settings.mapfilename;
-		nr_players_ = settings.players.size();
-
-		ok_.set_enabled(settings_->can_launch());
-
-		select_map_.set_visible(settings_->can_change_map());
-		select_map_.set_enabled(settings_->can_change_map());
-
-		peaceful_.set_state(settings_->is_peaceful_mode());
-		custom_starting_positions_.set_state(settings_->get_custom_starting_positions());
-
-		set_player_names_and_tribes();
-	}
-
-	// "Choose Position" Buttons in front of PlayerDescriptionGroups
-	for (uint8_t i = 0; i < nr_players_; ++i) {
-		pos_[i]->set_visible(true);
-		const PlayerSettings& player = settings.players[i];
-		pos_[i]->set_enabled(!is_scenario_ && (player.state == PlayerSettings::State::kOpen ||
-		                                       player.state == PlayerSettings::State::kComputer));
-	}
-	for (uint32_t i = nr_players_; i < kMaxPlayers; ++i) {
-		pos_[i]->set_visible(false);
-	}
-
-	// update the player description groups
-	for (uint32_t i = 0; i < kMaxPlayers; ++i) {
-		players_[i]->update();
-	}
-}
-
-/**
-=======
-	if (!clicked_select_map()) {
-		end_modal<FullscreenMenuBase::MenuTarget>(FullscreenMenuBase::MenuTarget::kBack);
-	}
-}
-
-/**
->>>>>>> 472f9102
  * Select a map and send all information to the user interface.
  * Returns whether a map has been selected.
  */
@@ -280,12 +66,7 @@
 		return false;  // back was pressed
 	}
 
-<<<<<<< HEAD
-	is_scenario_ = code == MenuTarget::kScenarioGame;
-	settings_->set_scenario(is_scenario_);
-=======
-	settings_->set_scenario(code == FullscreenMenuBase::MenuTarget::kScenarioGame);
->>>>>>> 472f9102
+	settings_->set_scenario(code == MenuTarget::kScenarioGame);
 
 	const MapData& mapdata = *msm.get_map();
 
@@ -341,7 +122,7 @@
 }
 
 void FullscreenMenuLaunchSPG::clicked_back() {
-	return end_modal<FullscreenMenuBase::MenuTarget>(FullscreenMenuBase::MenuTarget::kBack);
+	return end_modal<MenuTarget>(MenuTarget::kBack);
 }
 
 void FullscreenMenuLaunchSPG::win_condition_selected() {
@@ -370,19 +151,19 @@
 	}
 	if (settings_->can_launch()) {
 		if (settings_->settings().scenario) {
-			end_modal<FullscreenMenuBase::MenuTarget>(FullscreenMenuBase::MenuTarget::kScenarioGame);
+			end_modal<MenuTarget>(MenuTarget::kScenarioGame);
 		} else {
 			if (win_condition_dropdown_.has_selection()) {
 				settings_->set_win_condition_script(win_condition_dropdown_.get_selected());
 			}
-			end_modal<FullscreenMenuBase::MenuTarget>(FullscreenMenuBase::MenuTarget::kNormalGame);
+			end_modal<MenuTarget>(MenuTarget::kNormalGame);
 		}
 	}
 }
 
 void FullscreenMenuLaunchSPG::layout() {
 	FullscreenMenuLaunchGame::layout();
-	player_setup.force_new_dimensions(scale_factor(), standard_element_height_);
+	player_setup.force_new_dimensions(1.f, standard_element_height_);
 }
 
 FullscreenMenuLaunchSPG::~FullscreenMenuLaunchSPG() {
