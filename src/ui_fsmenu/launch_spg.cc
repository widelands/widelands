--- conflicted
+++ resolved
@@ -128,17 +128,7 @@
 			 (&FullscreenMenuLaunchSPG::start_clicked, boost::ref(*this)));
 
 	m_lua = new LuaInterface();
-<<<<<<< HEAD
-	std::set<std::string> win_conditions =
-	   filter(g_fs->list_directory("data/scripting/win_conditions"),
-	          [](const std::string& fn) {return boost::ends_with(fn, ".lua");});
-
-	m_win_condition_scripts.insert(
-	   m_win_condition_scripts.end(), win_conditions.begin(), win_conditions.end());
-
-=======
 	m_win_condition_scripts = m_settings->settings().win_condition_scripts;
->>>>>>> 2f6d8847
 	m_cur_wincondition = -1;
 	win_condition_clicked();
 
