/*
 * Copyright (C) 2002-2020 by the Widelands Development Team
 *
 * This program is free software; you can redistribute it and/or
 * modify it under the terms of the GNU General Public License
 * as published by the Free Software Foundation; either version 2
 * of the License, or (at your option) any later version.
 *
 * This program is distributed in the hope that it will be useful,
 * but WITHOUT ANY WARRANTY; without even the implied warranty of
 * MERCHANTABILITY or FITNESS FOR A PARTICULAR PURPOSE.  See the
 * GNU General Public License for more details.
 *
 * You should have received a copy of the GNU General Public License
 * along with this program; if not, write to the Free Software
 * Foundation, Inc., 51 Franklin Street, Fifth Floor, Boston, MA  02110-1301, USA.
 *
 */

#include "ui_fsmenu/launch_spg.h"

#include <memory>

#include "base/warning.h"
#include "logic/game.h"
#include "logic/game_controller.h"
#include "logic/player.h"
#include "map_io/map_loader.h"
#include "ui_fsmenu/mapselect.h"

FullscreenMenuLaunchSPG::FullscreenMenuLaunchSPG(Widelands::Game* preconfigured,
                                                 GameSettingsProvider* const settings,
                                                 GameController* const ctrl)
   : FullscreenMenuLaunchGame(settings, ctrl, preconfigured),
     preconfigured_(preconfigured),
     player_setup(&individual_content_box, settings, standard_element_height_, padding_) {

	individual_content_box.add(&player_setup, UI::Box::Resizing::kExpandBoth);
	title_.set_text(_("Launch game"));
<<<<<<< HEAD
	ok_.set_enabled(settings_->can_launch());

	initialization_complete();
=======
	ok_.set_enabled(settings_->can_launch() || preconfigured_);

	if (preconfigured) {
		Notifications::publish(NoteGameSettings(NoteGameSettings::Action::kMap));
		update_win_conditions();
		update_peaceful_mode();
		update_custom_starting_positions();
		update();
		layout();
	}
>>>>>>> 9f6338eb
}

/**
 * Select a map as a first step in launching a game, before
 * showing the actual setup menu.
 */
void FullscreenMenuLaunchSPG::start() {
	if (!preconfigured_ && !clicked_select_map()) {
		end_modal<FullscreenMenuBase::MenuTarget>(FullscreenMenuBase::MenuTarget::kBack);
	}
}

/**
 * Select a map and send all information to the user interface.
 * Returns whether a map has been selected.
 */
bool FullscreenMenuLaunchSPG::clicked_select_map() {
	if (preconfigured_ || !settings_->can_change_map()) {
		return false;
	}

	FullscreenMenuMapSelect msm(settings_, nullptr);
	FullscreenMenuBase::MenuTarget code = msm.run<FullscreenMenuBase::MenuTarget>();

	if (code == FullscreenMenuBase::MenuTarget::kBack) {
		// Set scenario = false, else the menu might crash when back is pressed.
		settings_->set_scenario(false);
		return false;  // back was pressed
	}

	settings_->set_scenario(code == FullscreenMenuBase::MenuTarget::kScenarioGame);

	const MapData& mapdata = *msm.get_map();

	settings_->set_map(
	   mapdata.name, mapdata.filename, mapdata.theme, mapdata.background, mapdata.nrplayers);
	Notifications::publish(NoteGameSettings(NoteGameSettings::Action::kMap));

	update_win_conditions();
	update_peaceful_mode();
	update_custom_starting_positions();
	update();

	// force layout so all boxes and textareas are forced to update
	layout();
	return true;
}

void FullscreenMenuLaunchSPG::update() {
	peaceful_.set_state(settings_->is_peaceful_mode());
	if (preconfigured_) {
		map_details.update(settings_, *preconfigured_->mutable_map());
		ok_.set_enabled(true);
	} else {
		Widelands::Map map;  //  MapLoader needs a place to put its preload data
		std::unique_ptr<Widelands::MapLoader> map_loader(
		   map.get_correct_loader(settings_->settings().mapfilename));
		map.set_filename(settings_->settings().mapfilename);
		{
			i18n::Textdomain td("maps");
			map_loader->preload_map(true);
		}

		map_details.update(settings_, map);
		ok_.set_enabled(settings_->can_launch());
		enforce_player_names_and_tribes(map);
	}
}

void FullscreenMenuLaunchSPG::enforce_player_names_and_tribes(Widelands::Map& map) {
	if (settings_->settings().mapfilename.empty()) {
		throw wexception("settings()->scenario was set to true, but no map is available");
	}

	Widelands::PlayerNumber const nrplayers = map.get_nrplayers();
	for (uint8_t i = 0; i < nrplayers; ++i) {
		settings_->set_player_name(i, map.get_scenario_player_name(i + 1));
		const std::string& playertribe = map.get_scenario_player_tribe(i + 1);
		if (playertribe.empty()) {
			// Set tribe selection to random
			settings_->set_player_tribe(i, "", true);
		} else {
			// Set tribe selection from map
			settings_->set_player_tribe(i, playertribe);
		}
	}
	Notifications::publish(NoteGameSettings(NoteGameSettings::Action::kPlayer));
}

void FullscreenMenuLaunchSPG::clicked_back() {
	return end_modal<FullscreenMenuBase::MenuTarget>(FullscreenMenuBase::MenuTarget::kBack);
}

void FullscreenMenuLaunchSPG::win_condition_selected() {
	if (win_condition_dropdown_.has_selection()) {
		last_win_condition_ = win_condition_dropdown_.get_selected();

		std::unique_ptr<LuaTable> t = lua_->run_script(last_win_condition_);
		t->do_not_warn_about_unaccessed_keys();
		peaceful_mode_forbidden_ = !t->get_bool("peaceful_mode_allowed");
		update_peaceful_mode();
	}
}

void FullscreenMenuLaunchSPG::clicked_ok() {
	const std::string filename = settings_->settings().mapfilename;
	if (!preconfigured_ && !g_fs->file_exists(filename)) {
		throw WLWarning(_("File not found"),
		                _("Widelands tried to start a game with a file that could not be "
		                  "found at the given path.\n"
		                  "The file was: %s\n"
		                  "If this happens in a network game, the host might have selected "
		                  "a file that you do not own. Normally, such a file should be sent "
		                  "from the host to you, but perhaps the transfer was not yet "
		                  "finished!?!"),
		                filename.c_str());
	}
	if (settings_->can_launch() || preconfigured_) {
		if (settings_->settings().scenario) {
			end_modal<FullscreenMenuBase::MenuTarget>(FullscreenMenuBase::MenuTarget::kScenarioGame);
		} else {
			if (win_condition_dropdown_.has_selection()) {
				settings_->set_win_condition_script(win_condition_dropdown_.get_selected());
			}
			end_modal<FullscreenMenuBase::MenuTarget>(FullscreenMenuBase::MenuTarget::kNormalGame);
		}
	}
}

void FullscreenMenuLaunchSPG::layout() {
	FullscreenMenuLaunchGame::layout();
	player_setup.force_new_dimensions(scale_factor(), standard_element_height_);
}

FullscreenMenuLaunchSPG::~FullscreenMenuLaunchSPG() {
}<|MERGE_RESOLUTION|>--- conflicted
+++ resolved
@@ -37,11 +37,6 @@
 
 	individual_content_box.add(&player_setup, UI::Box::Resizing::kExpandBoth);
 	title_.set_text(_("Launch game"));
-<<<<<<< HEAD
-	ok_.set_enabled(settings_->can_launch());
-
-	initialization_complete();
-=======
 	ok_.set_enabled(settings_->can_launch() || preconfigured_);
 
 	if (preconfigured) {
@@ -52,7 +47,8 @@
 		update();
 		layout();
 	}
->>>>>>> 9f6338eb
+
+	initialization_complete();
 }
 
 /**
