/*
 * Copyright (C) 2002-2020 by the Widelands Development Team
 *
 * This program is free software; you can redistribute it and/or
 * modify it under the terms of the GNU General Public License
 * as published by the Free Software Foundation; either version 2
 * of the License, or (at your option) any later version.
 *
 * This program is distributed in the hope that it will be useful,
 * but WITHOUT ANY WARRANTY; without even the implied warranty of
 * MERCHANTABILITY or FITNESS FOR A PARTICULAR PURPOSE.  See the
 * GNU General Public License for more details.
 *
 * You should have received a copy of the GNU General Public License
 * along with this program; if not, write to the Free Software
 * Foundation, Inc., 51 Franklin Street, Fifth Floor, Boston, MA  02110-1301, USA.
 *
 */

#include "ui_fsmenu/launch_spg.h"

#include <memory>

#include "base/warning.h"
#include "logic/game.h"
#include "logic/game_controller.h"
#include "logic/player.h"
#include "map_io/map_loader.h"
#include "ui_fsmenu/mapselect.h"

FullscreenMenuLaunchSPG::FullscreenMenuLaunchSPG(GameSettingsProvider* const settings,
                                                 GameController* const ctrl)
   : FullscreenMenuLaunchGame(settings, ctrl),

     player_setup(&individual_content_box, settings, standard_element_height_, padding_) {

	individual_content_box.add(&player_setup, UI::Box::Resizing::kAlign, UI::Align::kCenter);

	title_.set_text(_("Launch game"));

	ok_.set_enabled(settings_->can_launch());

	subscriber_ = Notifications::subscribe<NoteGameSettings>([this](const NoteGameSettings& s) {
		if (s.action == NoteGameSettings::Action::kMap) {
			update();
		}
	});
}

/**
 * Select a map as a first step in launching a game, before
 * showing the actual setup menu.
 */
void FullscreenMenuLaunchSPG::start() {
	if (!clicked_select_map()) {
		end_modal<FullscreenMenuBase::MenuTarget>(FullscreenMenuBase::MenuTarget::kBack);
	}
}

/**
<<<<<<< HEAD
=======
 * back-button has been pressed
 */
void FullscreenMenuLaunchSPG::clicked_back() {
	//  The following behaviour might look strange at first view, but for the
	//  user it seems as if the launchgame-menu is a child of mapselect and
	//  not the other way around - just end_modal(0); will be seen as bug
	//  from user point of view, so we reopen the mapselect-menu.
	if (!select_map()) {
		// No map has been selected: Go back to main menu
		return end_modal<FullscreenMenuBase::MenuTarget>(FullscreenMenuBase::MenuTarget::kBack);
	}
	update(true);
}

void FullscreenMenuLaunchSPG::win_condition_selected() {
	if (win_condition_dropdown_.has_selection()) {
		last_win_condition_ = win_condition_dropdown_.get_selected();

		std::unique_ptr<LuaTable> t = lua_->run_script(last_win_condition_);
		t->do_not_warn_about_unaccessed_keys();
		peaceful_mode_forbidden_ = !t->get_bool("peaceful_mode_allowed");
		update_peaceful_mode();
	}
}

/**
 * start-button has been pressed
 */
void FullscreenMenuLaunchSPG::clicked_ok() {
	if (!g_fs->file_exists(filename_)) {
		throw WLWarning(_("File not found"),
		                _("Widelands tried to start a game with a file that could not be "
		                  "found at the given path.\n"
		                  "The file was: %s\n"
		                  "If this happens in a network game, the host might have selected "
		                  "a file that you do not own. Normally, such a file should be sent "
		                  "from the host to you, but perhaps the transfer was not yet "
		                  "finished!?!"),
		                filename_.c_str());
	}
	if (settings_->can_launch()) {
		if (is_scenario_) {
			end_modal<FullscreenMenuBase::MenuTarget>(FullscreenMenuBase::MenuTarget::kScenarioGame);
		} else {
			if (win_condition_dropdown_.has_selection()) {
				settings_->set_win_condition_script(win_condition_dropdown_.get_selected());
			}
			end_modal<FullscreenMenuBase::MenuTarget>(FullscreenMenuBase::MenuTarget::kNormalGame);
		}
	}
}

/**
 * update the user interface and take care of the visibility of
 * buttons and text.
 */
void FullscreenMenuLaunchSPG::update(bool map_was_changed) {
	const GameSettings& settings = settings_->settings();

	if (map_was_changed) {
		{
			// Translate the map's name
			const char* nomap = _("(no map)");
			i18n::Textdomain td("maps");
			mapname_.set_text(settings.mapname.size() != 0 ? _(settings.mapname) : nomap);
		}
		filename_ = settings.mapfilename;
		nr_players_ = settings.players.size();

		ok_.set_enabled(settings_->can_launch());

		select_map_.set_visible(settings_->can_change_map());
		select_map_.set_enabled(settings_->can_change_map());

		peaceful_.set_state(settings_->is_peaceful_mode());
		custom_starting_positions_.set_state(settings_->get_custom_starting_positions());

		set_player_names_and_tribes();
	}

	// "Choose Position" Buttons in front of PlayerDescriptionGroups
	for (uint8_t i = 0; i < nr_players_; ++i) {
		pos_[i]->set_visible(true);
		const PlayerSettings& player = settings.players[i];
		pos_[i]->set_enabled(!is_scenario_ && (player.state == PlayerSettings::State::kOpen ||
		                                       player.state == PlayerSettings::State::kComputer));
	}
	for (uint32_t i = nr_players_; i < kMaxPlayers; ++i) {
		pos_[i]->set_visible(false);
	}

	// update the player description groups
	for (uint32_t i = 0; i < kMaxPlayers; ++i) {
		players_[i]->update();
	}
}

/**
>>>>>>> 510e7cdb
 * Select a map and send all information to the user interface.
 * Returns whether a map has been selected.
 */
bool FullscreenMenuLaunchSPG::clicked_select_map() {
	if (!settings_->can_change_map()) {
		return false;
	}

	FullscreenMenuMapSelect msm(settings_, nullptr);
	FullscreenMenuBase::MenuTarget code = msm.run<FullscreenMenuBase::MenuTarget>();

	if (code == FullscreenMenuBase::MenuTarget::kBack) {
		// Set scenario = false, else the menu might crash when back is pressed.
		settings_->set_scenario(false);
		return false;  // back was pressed
	}

	settings_->set_scenario(code == FullscreenMenuBase::MenuTarget::kScenarioGame);

	const MapData& mapdata = *msm.get_map();

	// ensure_valid_host_position(nr_players_);
	settings_->set_map(mapdata.name, mapdata.filename, mapdata.nrplayers);
	update_win_conditions();
	update_peaceful_mode();
<<<<<<< HEAD

	Notifications::publish(NoteGameSettings(NoteGameSettings::Action::kMap));

	// force layout so all boxes and textareas are forced to update
	layout();
=======
	update_custom_starting_positions();
	update(true);
>>>>>>> 510e7cdb
	return true;
}

void FullscreenMenuLaunchSPG::update() {
	Widelands::Map map;  //  MapLoader needs a place to put its preload data
	std::unique_ptr<Widelands::MapLoader> map_loader(
	   map.get_correct_loader(settings_->settings().mapfilename));
	map.set_filename(settings_->settings().mapfilename);
	{
		i18n::Textdomain td("maps");
		map_loader->preload_map(true);
	}

	map_details.update(settings_, map);
	suggested_teams_box_.show(map.get_suggested_teams());
	ok_.set_enabled(settings_->can_launch());

	peaceful_.set_state(settings_->is_peaceful_mode());

	enforce_player_names_and_tribes(map);
}

void FullscreenMenuLaunchSPG::enforce_player_names_and_tribes(Widelands::Map& map) {
	if (settings_->settings().mapfilename.empty()) {
		throw wexception("settings()->scenario was set to true, but no map is available");
	}

	Widelands::PlayerNumber const nrplayers = map.get_nrplayers();
	for (uint8_t i = 0; i < nrplayers; ++i) {
		settings_->set_player_name(i, map.get_scenario_player_name(i + 1));
		const std::string& playertribe = map.get_scenario_player_tribe(i + 1);
		if (playertribe.empty()) {
			// Set tribe selection to random
			settings_->set_player_tribe(i, "", true);
		} else {
			// Set tribe selection from map
			settings_->set_player_tribe(i, playertribe);
		}
	}
	Notifications::publish(NoteGameSettings(NoteGameSettings::Action::kPlayer));
}

/**
 * back-button has been pressed
 */
void FullscreenMenuLaunchSPG::clicked_back() {
	//  The following behaviour might look strange at first view, but for the
	//  user it seems as if the launchgame-menu is a child of mapselect and
	//  not the other way around - just end_modal(0); will be seen as bug
	//  from user point of view, so we reopen the mapselect-menu.
	if (!clicked_select_map()) {
		// No map has been selected: Go back to main menu
		return end_modal<FullscreenMenuBase::MenuTarget>(FullscreenMenuBase::MenuTarget::kBack);
	}
}

void FullscreenMenuLaunchSPG::win_condition_selected() {
	if (win_condition_dropdown_.has_selection()) {
		last_win_condition_ = win_condition_dropdown_.get_selected();

		std::unique_ptr<LuaTable> t = lua_->run_script(last_win_condition_);
		t->do_not_warn_about_unaccessed_keys();
		peaceful_mode_forbidden_ = !t->get_bool("peaceful_mode_allowed");
		update_peaceful_mode();
	}
}

void FullscreenMenuLaunchSPG::clicked_ok() {
	const std::string filename = settings_->settings().mapfilename;
	if (!g_fs->file_exists(filename)) {
		throw WLWarning(_("File not found"),
		                _("Widelands tried to start a game with a file that could not be "
		                  "found at the given path.\n"
		                  "The file was: %s\n"
		                  "If this happens in a network game, the host might have selected "
		                  "a file that you do not own. Normally, such a file should be sent "
		                  "from the host to you, but perhaps the transfer was not yet "
		                  "finished!?!"),
		                filename.c_str());
	}
	if (settings_->can_launch()) {
		if (settings_->settings().scenario) {
			end_modal<FullscreenMenuBase::MenuTarget>(FullscreenMenuBase::MenuTarget::kScenarioGame);
		} else {
			if (win_condition_dropdown_.has_selection()) {
				settings_->set_win_condition_script(win_condition_dropdown_.get_selected());
			}
			end_modal<FullscreenMenuBase::MenuTarget>(FullscreenMenuBase::MenuTarget::kNormalGame);
		}
	}
}

void FullscreenMenuLaunchSPG::layout() {
	standard_element_width_ = get_w() / 4;
	standard_element_height_ = get_h() * 9 / 200;
	player_setup.force_new_dimensions(scale_factor(), standard_element_height_);

	FullscreenMenuLaunchGame::layout();
}

FullscreenMenuLaunchSPG::~FullscreenMenuLaunchSPG() {
}<|MERGE_RESOLUTION|>--- conflicted
+++ resolved
@@ -58,107 +58,6 @@
 }
 
 /**
-<<<<<<< HEAD
-=======
- * back-button has been pressed
- */
-void FullscreenMenuLaunchSPG::clicked_back() {
-	//  The following behaviour might look strange at first view, but for the
-	//  user it seems as if the launchgame-menu is a child of mapselect and
-	//  not the other way around - just end_modal(0); will be seen as bug
-	//  from user point of view, so we reopen the mapselect-menu.
-	if (!select_map()) {
-		// No map has been selected: Go back to main menu
-		return end_modal<FullscreenMenuBase::MenuTarget>(FullscreenMenuBase::MenuTarget::kBack);
-	}
-	update(true);
-}
-
-void FullscreenMenuLaunchSPG::win_condition_selected() {
-	if (win_condition_dropdown_.has_selection()) {
-		last_win_condition_ = win_condition_dropdown_.get_selected();
-
-		std::unique_ptr<LuaTable> t = lua_->run_script(last_win_condition_);
-		t->do_not_warn_about_unaccessed_keys();
-		peaceful_mode_forbidden_ = !t->get_bool("peaceful_mode_allowed");
-		update_peaceful_mode();
-	}
-}
-
-/**
- * start-button has been pressed
- */
-void FullscreenMenuLaunchSPG::clicked_ok() {
-	if (!g_fs->file_exists(filename_)) {
-		throw WLWarning(_("File not found"),
-		                _("Widelands tried to start a game with a file that could not be "
-		                  "found at the given path.\n"
-		                  "The file was: %s\n"
-		                  "If this happens in a network game, the host might have selected "
-		                  "a file that you do not own. Normally, such a file should be sent "
-		                  "from the host to you, but perhaps the transfer was not yet "
-		                  "finished!?!"),
-		                filename_.c_str());
-	}
-	if (settings_->can_launch()) {
-		if (is_scenario_) {
-			end_modal<FullscreenMenuBase::MenuTarget>(FullscreenMenuBase::MenuTarget::kScenarioGame);
-		} else {
-			if (win_condition_dropdown_.has_selection()) {
-				settings_->set_win_condition_script(win_condition_dropdown_.get_selected());
-			}
-			end_modal<FullscreenMenuBase::MenuTarget>(FullscreenMenuBase::MenuTarget::kNormalGame);
-		}
-	}
-}
-
-/**
- * update the user interface and take care of the visibility of
- * buttons and text.
- */
-void FullscreenMenuLaunchSPG::update(bool map_was_changed) {
-	const GameSettings& settings = settings_->settings();
-
-	if (map_was_changed) {
-		{
-			// Translate the map's name
-			const char* nomap = _("(no map)");
-			i18n::Textdomain td("maps");
-			mapname_.set_text(settings.mapname.size() != 0 ? _(settings.mapname) : nomap);
-		}
-		filename_ = settings.mapfilename;
-		nr_players_ = settings.players.size();
-
-		ok_.set_enabled(settings_->can_launch());
-
-		select_map_.set_visible(settings_->can_change_map());
-		select_map_.set_enabled(settings_->can_change_map());
-
-		peaceful_.set_state(settings_->is_peaceful_mode());
-		custom_starting_positions_.set_state(settings_->get_custom_starting_positions());
-
-		set_player_names_and_tribes();
-	}
-
-	// "Choose Position" Buttons in front of PlayerDescriptionGroups
-	for (uint8_t i = 0; i < nr_players_; ++i) {
-		pos_[i]->set_visible(true);
-		const PlayerSettings& player = settings.players[i];
-		pos_[i]->set_enabled(!is_scenario_ && (player.state == PlayerSettings::State::kOpen ||
-		                                       player.state == PlayerSettings::State::kComputer));
-	}
-	for (uint32_t i = nr_players_; i < kMaxPlayers; ++i) {
-		pos_[i]->set_visible(false);
-	}
-
-	// update the player description groups
-	for (uint32_t i = 0; i < kMaxPlayers; ++i) {
-		players_[i]->update();
-	}
-}
-
-/**
->>>>>>> 510e7cdb
  * Select a map and send all information to the user interface.
  * Returns whether a map has been selected.
  */
@@ -184,16 +83,13 @@
 	settings_->set_map(mapdata.name, mapdata.filename, mapdata.nrplayers);
 	update_win_conditions();
 	update_peaceful_mode();
-<<<<<<< HEAD
+
+	update_custom_starting_positions();
 
 	Notifications::publish(NoteGameSettings(NoteGameSettings::Action::kMap));
 
 	// force layout so all boxes and textareas are forced to update
 	layout();
-=======
-	update_custom_starting_positions();
-	update(true);
->>>>>>> 510e7cdb
 	return true;
 }
 
