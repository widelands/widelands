/*
 * Copyright (C) 2004-2020 by the Widelands Development Team
 *
 * This program is free software; you can redistribute it and/or
 * modify it under the terms of the GNU General Public License
 * as published by the Free Software Foundation; either version 2
 * of the License, or (at your option) any later version.
 *
 * This program is distributed in the hope that it will be useful,
 * but WITHOUT ANY WARRANTY; without even the implied warranty of
 * MERCHANTABILITY or FITNESS FOR A PARTICULAR PURPOSE.  See the
 * GNU General Public License for more details.
 *
 * You should have received a copy of the GNU General Public License
 * along with this program; if not, write to the Free Software
 * Foundation, Inc., 51 Franklin Street, Fifth Floor, Boston, MA  02110-1301, USA.
 *
 */

#ifndef WL_UI_FSMENU_INTERNET_LOBBY_H
#define WL_UI_FSMENU_INTERNET_LOBBY_H

#include "network/internet_gaming.h"
#include "ui_basic/box.h"
#include "ui_basic/button.h"
#include "ui_basic/editbox.h"
#include "ui_basic/listselect.h"
#include "ui_basic/table.h"
#include "ui_basic/textarea.h"
#include "ui_fsmenu/menu.h"
#include "wui/game_chat_panel.h"

<<<<<<< HEAD
class FullscreenMenuInternetLobby : public TwoColumnsBackNavigationMenu {
=======
namespace Widelands {
struct TribeBasicInfo;
}

class FullscreenMenuInternetLobby : public FullscreenMenuLoadMapOrGame {
>>>>>>> 5ffe14ed
public:
	FullscreenMenuInternetLobby(FullscreenMenuMain&,
	                            std::string&,
	                            std::string&,
	                            bool,
	                            std::vector<Widelands::TribeBasicInfo>& tribeinfos);

	void think() override;

protected:
	void clicked_ok();

private:
	void layout() override;

	void fill_games_list(const std::vector<InternetGame>*);
	void fill_client_list(const std::vector<InternetClient>*);

	void connect_to_metaserver();

	void client_doubleclicked(uint32_t);
	void server_selected();
	void server_doubleclicked();

	void change_servername();
	bool wait_for_ip();
	void clicked_joingame();
	void clicked_hostgame();

	uint8_t convert_clienttype(const std::string&);
	bool compare_clienttype(unsigned int rowa, unsigned int rowb);

	FullscreenMenuMain& fsmm_;

	// Left Column
	UI::Textarea label_clients_online_;
	UI::Table<const InternetClient* const> clientsonline_table_;
	GameChatPanel chat_;

	// Right Column
	UI::Textarea label_opengames_;
	UI::Listselect<InternetGame> opengames_list_;
	UI::Button joingame_;
	UI::Textarea servername_label_;
	UI::EditBox servername_;
	UI::Button hostgame_;

	uint32_t prev_clientlist_len_;
	FxId new_client_fx_;

	// Login information
	const std::string nickname_;
	const std::string password_;
	bool is_registered_;

	// Tribes check
	std::vector<Widelands::TribeBasicInfo>& tribeinfos_;
};

#endif  // end of include guard: WL_UI_FSMENU_INTERNET_LOBBY_H<|MERGE_RESOLUTION|>--- conflicted
+++ resolved
@@ -30,15 +30,11 @@
 #include "ui_fsmenu/menu.h"
 #include "wui/game_chat_panel.h"
 
-<<<<<<< HEAD
-class FullscreenMenuInternetLobby : public TwoColumnsBackNavigationMenu {
-=======
 namespace Widelands {
 struct TribeBasicInfo;
 }
 
-class FullscreenMenuInternetLobby : public FullscreenMenuLoadMapOrGame {
->>>>>>> 5ffe14ed
+class FullscreenMenuInternetLobby : public TwoColumnsBackNavigationMenu {
 public:
 	FullscreenMenuInternetLobby(FullscreenMenuMain&,
 	                            std::string&,
