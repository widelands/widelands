--- conflicted
+++ resolved
@@ -48,28 +48,6 @@
 private:
 	void layout() override;
 
-<<<<<<< HEAD
-=======
-	uint32_t butx_;
-	uint32_t butw_;
-	uint32_t buth_;
-	uint32_t lisw_;
-	uint32_t prev_clientlist_len_;
-	FxId new_client_fx_;
-	UI::Textarea title, clients_, opengames_;
-	UI::Textarea servername_;
-	UI::Button joingame_, hostgame_, back_;
-	UI::EditBox edit_servername_;
-	UI::Table<const InternetClient* const> clientsonline_list_;
-	UI::Listselect<InternetGame> opengames_list_;
-	GameChatPanel chat;
-
-	// Login information
-	const char* nickname_;
-	const char* password_;
-	bool is_registered_;
-
->>>>>>> e88e774e
 	void fill_games_list(const std::vector<InternetGame>*);
 	void fill_client_list(const std::vector<InternetClient>*);
 
@@ -86,10 +64,6 @@
 
 	uint8_t convert_clienttype(const std::string&);
 	bool compare_clienttype(unsigned int rowa, unsigned int rowb);
-
-	const int labelh_;
-	uint32_t butw_;
-	uint32_t buth_;
 
 	UI::Textarea title_;
 
