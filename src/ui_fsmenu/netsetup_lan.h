--- conflicted
+++ resolved
@@ -35,13 +35,8 @@
 struct NetOpenGame;
 struct NetGameInfo;
 
-<<<<<<< HEAD
+// TODO(Notabilis): Update for IPv6
 class FullscreenMenuNetSetupLAN : public FullscreenMenuLoadMapOrGame {
-=======
-// TODO(Notabilis): Update for IPv6
-
-class FullscreenMenuNetSetupLAN : public FullscreenMenuBase {
->>>>>>> b163332b
 public:
 	FullscreenMenuNetSetupLAN();
 
