/*
 * Copyright (C) 2002-2016 by the Widelands Development Team
 *
 * This program is free software; you can redistribute it and/or
 * modify it under the terms of the GNU General Public License
 * as published by the Free Software Foundation; either version 2
 * of the License, or (at your option) any later version.
 *
 * This program is distributed in the hope that it will be useful,
 * but WITHOUT ANY WARRANTY; without even the implied warranty of
 * MERCHANTABILITY or FITNESS FOR A PARTICULAR PURPOSE.  See the
 * GNU General Public License for more details.
 *
 * You should have received a copy of the GNU General Public License
 * along with this program; if not, write to the Free Software
 * Foundation, Inc., 51 Franklin Street, Fifth Floor, Boston, MA  02110-1301, USA.
 *
 */

#ifndef WL_UI_FSMENU_LOADGAME_H
#define WL_UI_FSMENU_LOADGAME_H

#include "ui_fsmenu/base.h"

#include <memory>

#include "graphic/image.h"
#include "logic/game_controller.h"
#include "ui_basic/button.h"
#include "ui_basic/textarea.h"
#include "ui_fsmenu/load_map_or_game.h"
#include "wui/gamedetails.h"
#include "wui/load_or_save_game.h"

/// Select a Saved Game in Fullscreen Mode. It's a modal fullscreen menu.
class FullscreenMenuLoadGame : public FullscreenMenuLoadMapOrGame {
public:
	FullscreenMenuLoadGame(Widelands::Game&,
	                       GameSettingsProvider* gsp,
	                       GameController* gc = nullptr,
	                       bool is_replay = false);

	const std::string& filename() {
		return filename_;
	}

	void think() override;

	bool handle_key(bool down, SDL_Keysym code) override;

protected:
	void clicked_ok() override;
	void entry_selected() override;
	void fill_table() override;

private:
<<<<<<< HEAD
=======
	void layout() override;

	/// Updates buttons and text labels and returns whether a table entry is selected.
	bool set_has_selection();
>>>>>>> 500bfe2a
	bool compare_date_descending(uint32_t, uint32_t);
	void clicked_delete();

	LoadOrSaveGame load_or_save_;

	bool is_replay_;

	UI::Textarea title_;
	UI::Button delete_;
	std::string filename_;

	Widelands::Game& game_;
	GameSettingsProvider* settings_;
	GameController* ctrl_;
};

#endif  // end of include guard: WL_UI_FSMENU_LOADGAME_H<|MERGE_RESOLUTION|>--- conflicted
+++ resolved
@@ -54,13 +54,10 @@
 	void fill_table() override;
 
 private:
-<<<<<<< HEAD
-=======
 	void layout() override;
 
 	/// Updates buttons and text labels and returns whether a table entry is selected.
 	bool set_has_selection();
->>>>>>> 500bfe2a
 	bool compare_date_descending(uint32_t, uint32_t);
 	void clicked_delete();
 
