--- conflicted
+++ resolved
@@ -23,6 +23,7 @@
 
 #include "ai/computer_player.h"
 #include "base/i18n.h"
+#include "base/string.h"
 #include "graphic/image_cache.h"
 #include "graphic/playercolor.h"
 #include "map_io/map_loader.h"
@@ -81,16 +82,9 @@
 				const std::string player_name =
 				   /** TRANSLATORS: This is an option in multiplayer setup for sharing
 				         another player's starting position. */
-<<<<<<< HEAD
 				   bformat(_("Shared in Player %u"), static_cast<unsigned int>(i + 1));
-				dropdown_.add(player_name,
-				              boost::lexical_cast<std::string>(static_cast<unsigned int>(i + 1)),
-				              player_image, (i + 1) == player_setting.shared_in, player_name);
-=======
-				   (boost::format(_("Shared in Player %u")) % static_cast<unsigned int>(i + 1)).str();
 				dropdown_.add(player_name, as_string(static_cast<unsigned int>(i + 1)), player_image,
 				              (i + 1) == player_setting.shared_in, player_name);
->>>>>>> a1a3d4ed
 			}
 		}
 		dropdown_.set_enabled(dropdown_.size() > 1);
@@ -178,12 +172,8 @@
 	// AIs
 	if (settings.get_tribeinfo(settings.players[id_].tribe).suited_for_ai) {
 		for (const auto* impl : AI::ComputerPlayer::get_implementations()) {
-<<<<<<< HEAD
-			dropdown_.add(_(impl->descname), bformat(AI_NAME_PREFIX "%s", impl->name),
-=======
 			dropdown_.add(_(impl->descname),
-			              (boost::format("%s%s") % kAiNamePrefix % impl->name).str(),
->>>>>>> a1a3d4ed
+			              bformat("%s%s", kAiNamePrefix, impl->name),
 			              g_image_cache->get(impl->icon_filename), false, _(impl->descname));
 		}
 		/** TRANSLATORS: This is the name of an AI used in the game setup screens */
@@ -219,11 +209,7 @@
 			} else {
 				const AI::ComputerPlayer::Implementation* impl =
 				   AI::ComputerPlayer::get_implementation(player_setting.ai);
-<<<<<<< HEAD
-				dropdown_.select(bformat(AI_NAME_PREFIX "%s", impl->name));
-=======
-				dropdown_.select((boost::format("%s%s") % kAiNamePrefix % impl->name).str());
->>>>>>> a1a3d4ed
+				dropdown_.select(bformat("%s%s", kAiNamePrefix, impl->name));
 			}
 		}
 	}
