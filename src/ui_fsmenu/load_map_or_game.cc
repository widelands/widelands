/*
 * Copyright (C) 2002, 2006-2008, 2010-2011, 2013 by the Widelands Development Team
 *
 * This program is free software; you can redistribute it and/or
 * modify it under the terms of the GNU General Public License
 * as published by the Free Software Foundation; either version 2
 * of the License, or (at your option) any later version.
 *
 * This program is distributed in the hope that it will be useful,
 * but WITHOUT ANY WARRANTY; without even the implied warranty of
 * MERCHANTABILITY or FITNESS FOR A PARTICULAR PURPOSE.  See the
 * GNU General Public License for more details.
 *
 * You should have received a copy of the GNU General Public License
 * along with this program; if not, write to the Free Software
 * Foundation, Inc., 51 Franklin Street, Fifth Floor, Boston, MA  02110-1301, USA.
 *
 */

#include "ui_fsmenu/load_map_or_game.h"

#include <memory>

#include "base/i18n.h"
#include "graphic/graphic.h"
#include "io/filesystem/filesystem.h"
#include "ui_basic/button.h"
#include "ui_basic/listselect.h"
#include "ui_basic/multilinetextarea.h"
#include "ui_basic/textarea.h"


/// Select a Map, Saved Game or Replay in Fullscreen Mode.
/// This class defines common coordinates for these UI screens.
/// It also defines common buttons.
<<<<<<< HEAD
FullscreenMenuLoadMapOrGame::FullscreenMenuLoadMapOrGame(bool sort_descending) :
		FullscreenMenuBase("images/ui_fsmenu/choosemapmenu.jpg"),
=======
FullscreenMenuLoadMapOrGame::FullscreenMenuLoadMapOrGame() :
		FullscreenMenuBase("choosemapmenu.jpg"),
>>>>>>> e5f2a8d1

		// Values for alignment and size
		padding_(4),
		indent_(10),
		m_label_height(20),
		tablex_(get_w() *  47 / 2500),
		tabley_(get_h() * 17 / 50),
		tablew_(get_w() * 711 / 1250),
		tableh_(get_h() * 6083 / 10000),
		m_right_column_margin(15),
		right_column_x_(tablex_ + tablew_ + m_right_column_margin),
		m_buty (get_h() * 9 / 10),
		m_butw ((get_w() - right_column_x_ - m_right_column_margin) / 2 - padding_),
		buth_ (get_h() * 9 / 200),
		m_right_column_tab(get_w() - m_right_column_margin - m_butw),

		// Main buttons
		back_
		  (this, "back",
<<<<<<< HEAD
			m_right_column_x, m_buty, m_butw, m_buth,
			g_gr->images().get("images/ui_basic/but0.png"),
=======
			right_column_x_, m_buty, m_butw, buth_,
			g_gr->images().get("pics/but0.png"),
>>>>>>> e5f2a8d1
			_("Back"), std::string(), true, false),
		ok_
		  (this, "ok",
<<<<<<< HEAD
			get_w() - m_right_column_margin - m_butw, m_buty, m_butw, m_buth,
			g_gr->images().get("images/ui_basic/but2.png"),
			_("OK"), std::string(), false, false),
		m_table(this, m_tablex, m_tabley, m_tablew, m_tableh, sort_descending)
=======
			get_w() - m_right_column_margin - m_butw, m_buty, m_butw, buth_,
			g_gr->images().get("pics/but2.png"),
			_("OK"), std::string(), false, false)
>>>>>>> e5f2a8d1
	{}

int32_t FullscreenMenuLoadMapOrGame::get_y_from_preceding(UI::Panel& preceding_panel) {
	return preceding_panel.get_y() + preceding_panel.get_h();
}

int32_t FullscreenMenuLoadMapOrGame::get_right_column_w(int32_t x) {
	return get_w() - m_right_column_margin - x;
}<|MERGE_RESOLUTION|>--- conflicted
+++ resolved
@@ -33,13 +33,8 @@
 /// Select a Map, Saved Game or Replay in Fullscreen Mode.
 /// This class defines common coordinates for these UI screens.
 /// It also defines common buttons.
-<<<<<<< HEAD
-FullscreenMenuLoadMapOrGame::FullscreenMenuLoadMapOrGame(bool sort_descending) :
+FullscreenMenuLoadMapOrGame::FullscreenMenuLoadMapOrGame() :
 		FullscreenMenuBase("images/ui_fsmenu/choosemapmenu.jpg"),
-=======
-FullscreenMenuLoadMapOrGame::FullscreenMenuLoadMapOrGame() :
-		FullscreenMenuBase("choosemapmenu.jpg"),
->>>>>>> e5f2a8d1
 
 		// Values for alignment and size
 		padding_(4),
@@ -59,26 +54,14 @@
 		// Main buttons
 		back_
 		  (this, "back",
-<<<<<<< HEAD
-			m_right_column_x, m_buty, m_butw, m_buth,
+			right_column_x_, m_buty, m_butw, buth_,
 			g_gr->images().get("images/ui_basic/but0.png"),
-=======
-			right_column_x_, m_buty, m_butw, buth_,
-			g_gr->images().get("pics/but0.png"),
->>>>>>> e5f2a8d1
 			_("Back"), std::string(), true, false),
 		ok_
 		  (this, "ok",
-<<<<<<< HEAD
-			get_w() - m_right_column_margin - m_butw, m_buty, m_butw, m_buth,
+			get_w() - m_right_column_margin - m_butw, m_buty, m_butw, buth_,
 			g_gr->images().get("images/ui_basic/but2.png"),
-			_("OK"), std::string(), false, false),
-		m_table(this, m_tablex, m_tabley, m_tablew, m_tableh, sort_descending)
-=======
-			get_w() - m_right_column_margin - m_butw, m_buty, m_butw, buth_,
-			g_gr->images().get("pics/but2.png"),
 			_("OK"), std::string(), false, false)
->>>>>>> e5f2a8d1
 	{}
 
 int32_t FullscreenMenuLoadMapOrGame::get_y_from_preceding(UI::Panel& preceding_panel) {
