/*
 * Copyright (C) 2002-2019 by the Widelands Development Team
 *
 * This program is free software; you can redistribute it and/or
 * modify it under the terms of the GNU General Public License
 * as published by the Free Software Foundation; either version 2
 * of the License, or (at your option) any later version.
 *
 * This program is distributed in the hope that it will be useful,
 * but WITHOUT ANY WARRANTY; without even the implied warranty of
 * MERCHANTABILITY or FITNESS FOR A PARTICULAR PURPOSE.  See the
 * GNU General Public License for more details.
 *
 * You should have received a copy of the GNU General Public License
 * along with this program; if not, write to the Free Software
 * Foundation, Inc., 51 Franklin Street, Fifth Floor, Boston, MA  02110-1301, USA.
 *
 */

#include "ui_fsmenu/launch_mpg.h"

#include <memory>

#include "base/i18n.h"
#include "base/warning.h"
#include "graphic/playercolor.h"
#include "io/filesystem/layered_filesystem.h"
#include "io/profile.h"
#include "logic/game.h"
#include "logic/game_controller.h"
#include "logic/game_settings.h"
#include "logic/map.h"
#include "logic/map_objects/tribes/tribe_basic_info.h"
#include "logic/player.h"
#include "map_io/map_loader.h"
#include "scripting/lua_interface.h"
#include "scripting/lua_table.h"
#include "ui_basic/messagebox.h"
#include "ui_fsmenu/loadgame.h"
#include "ui_fsmenu/mapselect.h"

/// Simple user interaction window for selecting either map, save or cancel
struct MapOrSaveSelectionWindow : public UI::Window {
	MapOrSaveSelectionWindow(UI::Panel* parent, GameController* gc, uint32_t w, uint32_t h)
	   : /** TRANSLATORS: Dialog box title for selecting between map or saved game for new
	        multiplayer game */
	     Window(parent, "selection_window", 0, 0, w, h, _("Please select")),
	     ctrl_(gc) {
		center_to_parent();

		uint32_t y = get_inner_h() / 10;
		uint32_t space = y;
		uint32_t butw = get_inner_w() - 2 * space;
		uint32_t buth = (get_inner_h() - 2 * space) / 5;
		UI::Button* btn =
		   new UI::Button(this, "map", space, y, butw, buth, UI::ButtonStyle::kFsMenuSecondary,
		                  _("Map"), _("Select a map"));
		btn->sigclicked.connect(
		   [this]() { pressedButton(FullscreenMenuBase::MenuTarget::kNormalGame); });

		btn = new UI::Button(this, "saved_game", space, y + buth + space, butw, buth,
		                     UI::ButtonStyle::kFsMenuSecondary,
		                     /** Translators: This is a button to select a savegame */
		                     _("Saved Game"), _("Select a saved game"));
		btn->sigclicked.connect(
		   [this]() { pressedButton(FullscreenMenuBase::MenuTarget::kScenarioGame); });

		btn =
		   new UI::Button(this, "cancel", space + butw / 4, y + 3 * buth + 2 * space, butw / 2, buth,
		                  UI::ButtonStyle::kFsMenuSecondary, _("Cancel"), _("Cancel selection"));
		btn->sigclicked.connect([this]() { pressedButton(FullscreenMenuBase::MenuTarget::kBack); });
	}

	void think() override {
		if (ctrl_) {
			ctrl_->think();
		}
	}

	void pressedButton(FullscreenMenuBase::MenuTarget i) {
		end_modal<FullscreenMenuBase::MenuTarget>(i);
	}

private:
	GameController* ctrl_;
};

FullscreenMenuLaunchMPG::FullscreenMenuLaunchMPG(GameSettingsProvider* const settings,
                                                 GameController* const ctrl,
                                                 ChatProvider& chat)
   : FullscreenMenuLaunchGame(settings, ctrl),

     help_button_(this,
                  "help",
                  0,
                  0,
                  standard_element_height_,
                  standard_element_height_,
                  UI::ButtonStyle::kFsMenuSecondary,
                  g_image_cache->get("images/ui_basic/menu_help.png"),
                  _("Show the help window")),

<<<<<<< HEAD
=======
     // Text labels
     clients_(this,
              // the width of the MultiPlayerSetupGroup is (get_w() * 53 / 80)
              get_w() * 3 / 80,
              get_h() / 10,
              get_w() * 19 / 80,
              get_h() / 10,
              _("Clients"),
              UI::Align::kCenter,
              g_style_manager->font_style(UI::FontStyle::kFsGameSetupHeadings)),
     players_(this,
              get_w() / 4,
              get_h() / 10,
              get_w() * 9 / 20,
              get_h() / 10,
              _("Players"),
              UI::Align::kCenter,
              g_style_manager->font_style(UI::FontStyle::kFsGameSetupHeadings)),
     map_(this,
          right_column_x_,
          get_h() / 10,
          butw_,
          get_h() / 10,
          _("Map"),
          UI::Align::kCenter,
          g_style_manager->font_style(UI::FontStyle::kFsGameSetupHeadings)),
     wincondition_type_(this,
                        right_column_x_ + (butw_ / 2),
                        get_h() * 15 / 20 - 9 * label_height_,
                        0,
                        0,
                        _("Type of game"),
                        UI::Align::kCenter,
                        g_style_manager->font_style(UI::FontStyle::kFsGameSetupHeadings)),
     map_info_(this,
               right_column_x_,
               get_h() * 2 / 10,
               butw_,
               get_h() * 15 / 20 - 9.25 * label_height_ - get_h() * 2 / 10,
               UI::PanelStyle::kFsMenu),
>>>>>>> 7f72ddfd
     help_(nullptr),
     // Variables and objects used in the menu

     mpsg_(&individual_content_box,
           0,
           0,
           individual_content_box.get_w(),
           individual_content_box.get_h() / 3,
           settings,
           standard_element_height_,
           padding_),
     chat_(&individual_content_box,
           0,
           0,
           individual_content_box.get_w(),
           individual_content_box.get_h() / 3,
           chat,
           UI::PanelStyle::kFsMenu) {

	title_.set_text(_("Multiplayer Game Setup"));
	help_button_.sigclicked.connect([this]() { help_clicked(); });

	if (settings_->can_change_map()) {
		map_details.set_map_description_text(_("Please select a map or saved game."));
	} else {
		map_details.set_map_description_text(_("The host has not yet selected a map or saved game."));
	}
	ok_.set_enabled(settings_->can_launch());

	individual_content_box.add(&mpsg_, UI::Box::Resizing::kExpandBoth);
	// individual_content_box.add_inf_space();
	individual_content_box.add_space(10 * padding_);
	individual_content_box.add(&chat_, UI::Box::Resizing::kExpandBoth);
	layout();
	// If we are the host, open the map or save selection menu at startup
	if (settings_->settings().usernum == 0 && settings_->settings().mapname.empty()) {
		clicked_select_map();
		// Try to associate the host with the first player
		if (!settings_->settings().players.empty()) {
			settings_->set_player_number(0);
		}
	}
}

FullscreenMenuLaunchMPG::~FullscreenMenuLaunchMPG() {
}

void FullscreenMenuLaunchMPG::layout() {
	standard_element_width_ = get_w() / 4;
	standard_element_height_ = get_h() * 9 / 200;
	// hardcode help button because it does not fit in any box, align it to the map button...
	help_button_.set_size(standard_element_height_, standard_element_height_);
	help_button_.set_pos(
	   Vector2i(get_w() - 10 * padding_ - standard_element_height_, 10 * padding_));

	// mpsg_.set_max_size(0, get_h() / 2);
	log("window width/2: %d\n", get_w() * 1 / 2);
	log("individual box width: %d\n", individual_content_box.get_w());

	mpsg_.force_new_dimensions(
	   scale_factor(), get_w() * 1 / 2, get_h() / 2, standard_element_height_);
	// mpsg_.force_new_dimensions(
	// scale_factor(), individual_content_box.get_w(), get_h() / 2, standard_element_height_);
	// chat_.force_new_dimensions(scale_factor(), get_w() * 1 / 2, get_h() / 4);

	FullscreenMenuLaunchGame::layout();
	// set focus to chat input
	chat_.focus_edit();
}

/**
 * back-button has been pressed
 */
void FullscreenMenuLaunchMPG::clicked_back() {
	end_modal<FullscreenMenuBase::MenuTarget>(FullscreenMenuBase::MenuTarget::kBack);
}

void FullscreenMenuLaunchMPG::win_condition_selected() {
	if (settings_->can_change_map() && win_condition_dropdown_.has_selection()) {
		settings_->set_win_condition_script(win_condition_dropdown_.get_selected());
		last_win_condition_ = win_condition_dropdown_.get_selected();

		std::unique_ptr<LuaTable> t = lua_->run_script(last_win_condition_);
		t->do_not_warn_about_unaccessed_keys();
		peaceful_mode_forbidden_ = !t->get_bool("peaceful_mode_allowed");
		update_peaceful_mode();
	}
}

/// Opens a popup window to select a map or saved game
bool FullscreenMenuLaunchMPG::clicked_select_map() {
	MapOrSaveSelectionWindow selection_window(this, ctrl_, get_w() / 3, get_h() / 4);
	auto result = selection_window.run<FullscreenMenuBase::MenuTarget>();
	assert(result == FullscreenMenuBase::MenuTarget::kNormalGame ||
	       result == FullscreenMenuBase::MenuTarget::kScenarioGame ||
	       result == FullscreenMenuBase::MenuTarget::kBack);
	if (result == FullscreenMenuBase::MenuTarget::kNormalGame) {
		select_map();
	} else if (result == FullscreenMenuBase::MenuTarget::kScenarioGame) {
		select_saved_game();
	}
	update_win_conditions();
	// force layout so all boxes and textareas are forced to update
	layout();
	return true;
}

/**
 * Select a map and send all information to the user interface.
 */
void FullscreenMenuLaunchMPG::select_map() {
	if (!settings_->can_change_map()) {
		return;
	}

	FullscreenMenuMapSelect msm(settings_, ctrl_);
	FullscreenMenuBase::MenuTarget code = msm.run<FullscreenMenuBase::MenuTarget>();

	if (code == FullscreenMenuBase::MenuTarget::kBack) {
		// Set scenario = false, else the menu might crash when back is pressed.
		settings_->set_scenario(false);
		return;
	}

	settings_->set_scenario(code == FullscreenMenuBase::MenuTarget::kScenarioGame);

	const MapData& mapdata = *msm.get_map();
	nr_players_ = mapdata.nrplayers;

	// If the same map was selected again, maybe the state of the "scenario" check box was changed
	// So we should recheck all map predefined values,
	// which is done in refresh(), if filename_proof_ is different to settings.mapfilename -> dummy
	// rename
	if (mapdata.filename == filename_proof_) {
		filename_proof_ = filename_proof_ + "new";
	}

	settings_->set_map(mapdata.name, mapdata.filename, nr_players_);
}

/**
 * Select a multi player saved game and send all information to the user
 * interface.
 */
void FullscreenMenuLaunchMPG::select_saved_game() {
	if (!settings_->can_change_map())
		return;

	Widelands::Game game;  // The place all data is saved to.
	FullscreenMenuLoadGame lsgm(game, settings_);
	FullscreenMenuBase::MenuTarget code = lsgm.run<FullscreenMenuBase::MenuTarget>();

	if (code == FullscreenMenuBase::MenuTarget::kBack) {
		return;  // back was pressed
	}

	// Saved game was selected - therefore not a scenario
	settings_->set_scenario(false);

	std::string filename = lsgm.filename();

	if (g_fs->file_exists(filename.c_str())) {
		// Read the needed data from file "elemental" of the used map.
		std::unique_ptr<FileSystem> l_fs(g_fs->make_sub_file_system(filename.c_str()));
		Profile prof;
		prof.read("map/elemental", nullptr, *l_fs);
		Section& s = prof.get_safe_section("global");

		std::string mapname = s.get_safe_string("name");
		nr_players_ = s.get_safe_int("nr_players");

		settings_->set_map(mapname, filename, nr_players_, true);

		// Check for sendability
		if (g_fs->is_directory(filename)) {
			// Send a warning
			UI::WLMessageBox warning(
			   this, _("Saved Game is Directory"),
			   _("WARNING:\n"
			     "The saved game you selected is a directory."
			     " This happens if you set the option ‘nozip’ to "
			     "true or manually unzipped the saved game.\n"
			     "Widelands is not able to transfer directory structures to the clients,"
			     " please select another saved game or zip the directories’ content."),
			   UI::WLMessageBox::MBoxType::kOk);
			warning.run<UI::Panel::Returncodes>();
		}
	}
}

/**
 * start-button has been pressed
 */
void FullscreenMenuLaunchMPG::clicked_ok() {
	if (!g_fs->file_exists(settings_->settings().mapfilename)) {
		throw WLWarning(_("File not found"),
		                _("Widelands tried to start a game with a file that could not be "
		                  "found at the given path.\n"
		                  "The file was: %s\n"
		                  "If this happens in a network game, the host might have selected "
		                  "a file that you do not own. Normally, such a file should be sent "
		                  "from the host to you, but perhaps the transfer was not yet "
		                  "finished!?!"),
		                settings_->settings().mapfilename.c_str());
	}
	if (settings_->can_launch()) {
		if (win_condition_dropdown_.has_selection()) {
			settings_->set_win_condition_script(win_condition_dropdown_.get_selected());
		}
		end_modal<FullscreenMenuBase::MenuTarget>(FullscreenMenuBase::MenuTarget::kNormalGame);
	}
}

void FullscreenMenuLaunchMPG::think() {
	if (ctrl_) {
		ctrl_->think();
	}
	refresh();

	// unfocus chat window when other UI element has focus
	if (!chat_.has_focus()) {
		chat_.unfocus_edit();
	}
}

/**
 * update the user interface and take care about the visibility of
 * buttons and text.
 */
void FullscreenMenuLaunchMPG::refresh() {
	// TODO(GunChleoc): Investigate what we can handle with NoteGameSettings. Maybe we can get rid of
	// refresh() and thus think().
	const GameSettings& settings = settings_->settings();

	if (settings.mapfilename != filename_proof_) {
		if (!g_fs->file_exists(settings.mapfilename)) {
<<<<<<< HEAD
			// map_info_.set_style(g_gr->styles().font_style(UI::FontStyle::kWarning));
			// map_info_.set_text(_("The selected file can not be found. If it is not
			// automatically transferred to you, please write to the host about this
			// problem."));
		} else {
=======
			map_info_.set_style(g_style_manager->font_style(UI::FontStyle::kWarning));
			map_info_.set_text(_("The selected file can not be found. If it is not automatically "
			                     "transferred to you, please write to the host about this problem."));
		} else {
			// Reset font color
			map_info_.set_style(g_style_manager->font_style(UI::FontStyle::kLabel));

>>>>>>> 7f72ddfd
			// Update local nr of players - needed for the client UI
			nr_players_ = settings.players.size();

			// Care about the newly selected file. This has to be done here and not
			// after selection of a new map / saved game, as the clients user
			// interface can only notice the change after the host broadcasted it.
			if (settings.savegame) {
				load_previous_playerdata();
			} else {
				load_map_info();
				if (settings.scenario) {
					set_scenario_values();
				}
			}
			// Try to translate the map name.
			// This will work on every official map as expected
			// and 'fail silently' (not find a translation) for already translated campaign map names.
			// It will also translate 'false-positively' on any user-made map which shares a name with
			// the official maps, but this should not be a problem to worry about.
			i18n::Textdomain td("maps");
		}
	}

	ok_.set_enabled(settings_->can_launch());

	update_peaceful_mode();
	peaceful_.set_state(settings_->is_peaceful_mode());

	if (!settings_->can_change_map() && !init_win_condition_label()) {
		try {
			// We do not validate the scripts for the client - it's only a label.
			std::unique_ptr<LuaTable> t = lua_->run_script(settings_->get_win_condition_script());
			t->do_not_warn_about_unaccessed_keys();
			if (t) {
				i18n::Textdomain td("win_conditions");
				win_condition_dropdown_.set_label(_(t->get_string("name")));
				win_condition_dropdown_.set_tooltip(_(t->get_string("description")));
			}
		} catch (LuaScriptNotExistingError&) {
			win_condition_dropdown_.set_label(_("Error"));
			win_condition_dropdown_.set_tooltip(
			   (boost::format(_("Unable to load the win condition script file '%s'.")) %
			    settings_->get_win_condition_script())
			      .str());

		} catch (LuaTableKeyError& e) {
			log("LaunchMPG: Error loading win condition: %s %s\n",
			    settings_->get_win_condition_script().c_str(), e.what());
		}
		win_condition_dropdown_.set_enabled(false);
	}
}

/**
 * if map was selected to be loaded as scenario, set all values like
 * player names and player tribes and take care about visibility
 * and usability of all the parts of the UI.
 */
void FullscreenMenuLaunchMPG::set_scenario_values() {
	const GameSettings& settings = settings_->settings();
	if (settings.mapfilename.empty()) {
		throw wexception("settings()->scenario was set to true, but no map is available");
	}
	Widelands::Map map;  //  MapLoader needs a place to put its preload data
	std::unique_ptr<Widelands::MapLoader> ml(map.get_correct_loader(settings.mapfilename));
	map.set_filename(settings.mapfilename);
	ml->preload_map(true);
	Widelands::PlayerNumber const nrplayers = map.get_nrplayers();
	if (settings.players.size() != nrplayers) {
		// Due to asynchronous notifications, the client can crash when an update is missing and the
		// number of players is wrong.
		return;
	}
	for (uint8_t i = 0; i < nrplayers; ++i) {
		settings_->set_player_tribe(i, map.get_scenario_player_tribe(i + 1));
		settings_->set_player_closeable(i, map.get_scenario_player_closeable(i + 1));
		const std::string& ai = map.get_scenario_player_ai(i + 1);
		if (!ai.empty()) {
			settings_->set_player_state(i, PlayerSettings::State::kComputer);
			settings_->set_player_ai(i, ai);
		} else if (settings.players.at(i).state != PlayerSettings::State::kHuman &&
		           settings.players.at(i).state != PlayerSettings::State::kOpen) {
			settings_->set_player_state(i, PlayerSettings::State::kOpen);
		}
	}
}

/**
 * load all playerdata from savegame and update UI accordingly
 */
void FullscreenMenuLaunchMPG::load_previous_playerdata() {
	std::unique_ptr<FileSystem> l_fs(
	   g_fs->make_sub_file_system(settings_->settings().mapfilename.c_str()));
	Profile prof;
	prof.read("map/player_names", nullptr, *l_fs);

	std::string player_save_name[kMaxPlayers];
	std::string player_save_tribe[kMaxPlayers];
	std::string player_save_ai[kMaxPlayers];

	for (uint8_t i = 1; i <= settings_->settings().players.size(); ++i) {
		Section* s =
		   prof.get_section((boost::format("player_%u") % static_cast<unsigned int>(i)).str());
		if (s == nullptr) {
			// Due to asynchronous notifications, the client can crash on savegame change when number
			// of players goes down. So, we abort if the section does not exist to prevent crashes.
			return;
		}
		player_save_name[i - 1] = s->get_string("name");
		player_save_tribe[i - 1] = s->get_string("tribe");
		player_save_ai[i - 1] = s->get_string("ai");

		if (player_save_tribe[i - 1].empty()) {
			// Close the player
			settings_->set_player_state(i - 1, PlayerSettings::State::kClosed);
			continue;  // if tribe is empty, the player does not exist
		}

		// Set team to "none" - to get the real team, we would need to load the savegame completely
		// Do we want that? No! So we just reset teams to not confuse the clients.
		settings_->set_player_team(i - 1, 0);

		if (player_save_ai[i - 1].empty()) {
			// Assure that player is open
			if (settings_->settings().players.at(i - 1).state != PlayerSettings::State::kHuman) {
				settings_->set_player_state(i - 1, PlayerSettings::State::kOpen);
			}
		} else {
			settings_->set_player_state(i - 1, PlayerSettings::State::kComputer);
			settings_->set_player_ai(i - 1, player_save_ai[i - 1]);
		}

		settings_->set_player_tribe(i - 1, player_save_tribe[i - 1]);
		settings_->set_player_name(i - 1, player_save_name[i - 1]);
	}

	map_details.update_from_savegame(settings_);
	filename_proof_ = settings_->settings().mapfilename;
}

/**
 * load map information and update the UI
 */
void FullscreenMenuLaunchMPG::load_map_info() {
	Widelands::Map map;  // MapLoader needs a place to put its preload data

	std::unique_ptr<Widelands::MapLoader> ml =
	   map.get_correct_loader(settings_->settings().mapfilename);
	if (!ml) {
		throw WLWarning("There was an error!", "The map file seems to be invalid!");
	}

	map.set_filename(settings_->settings().mapfilename);
	{
		i18n::Textdomain td("maps");
		ml->preload_map(true);
	}

	map_details.update(settings_, map);
	filename_proof_ = settings_->settings().mapfilename;

	suggested_teams_box_.show(map.get_suggested_teams());
}

/// Show help
void FullscreenMenuLaunchMPG::help_clicked() {
	if (help_) {
		help_->set_visible(true);
	} else {
		help_.reset(
		   new UI::FullscreenHelpWindow(this, lua_, "txts/help/multiplayer_help.lua",
		                                /** TRANSLATORS: This is a heading for a help window */
		                                _("Multiplayer Game Setup")));
	}
}<|MERGE_RESOLUTION|>--- conflicted
+++ resolved
@@ -1,5 +1,5 @@
 /*
- * Copyright (C) 2002-2019 by the Widelands Development Team
+ * Copyright (C) 2002-2020 by the Widelands Development Team
  *
  * This program is free software; you can redistribute it and/or
  * modify it under the terms of the GNU General Public License
@@ -99,50 +99,6 @@
                   UI::ButtonStyle::kFsMenuSecondary,
                   g_image_cache->get("images/ui_basic/menu_help.png"),
                   _("Show the help window")),
-
-<<<<<<< HEAD
-=======
-     // Text labels
-     clients_(this,
-              // the width of the MultiPlayerSetupGroup is (get_w() * 53 / 80)
-              get_w() * 3 / 80,
-              get_h() / 10,
-              get_w() * 19 / 80,
-              get_h() / 10,
-              _("Clients"),
-              UI::Align::kCenter,
-              g_style_manager->font_style(UI::FontStyle::kFsGameSetupHeadings)),
-     players_(this,
-              get_w() / 4,
-              get_h() / 10,
-              get_w() * 9 / 20,
-              get_h() / 10,
-              _("Players"),
-              UI::Align::kCenter,
-              g_style_manager->font_style(UI::FontStyle::kFsGameSetupHeadings)),
-     map_(this,
-          right_column_x_,
-          get_h() / 10,
-          butw_,
-          get_h() / 10,
-          _("Map"),
-          UI::Align::kCenter,
-          g_style_manager->font_style(UI::FontStyle::kFsGameSetupHeadings)),
-     wincondition_type_(this,
-                        right_column_x_ + (butw_ / 2),
-                        get_h() * 15 / 20 - 9 * label_height_,
-                        0,
-                        0,
-                        _("Type of game"),
-                        UI::Align::kCenter,
-                        g_style_manager->font_style(UI::FontStyle::kFsGameSetupHeadings)),
-     map_info_(this,
-               right_column_x_,
-               get_h() * 2 / 10,
-               butw_,
-               get_h() * 15 / 20 - 9.25 * label_height_ - get_h() * 2 / 10,
-               UI::PanelStyle::kFsMenu),
->>>>>>> 7f72ddfd
      help_(nullptr),
      // Variables and objects used in the menu
 
@@ -288,8 +244,9 @@
  * interface.
  */
 void FullscreenMenuLaunchMPG::select_saved_game() {
-	if (!settings_->can_change_map())
+	if (!settings_->can_change_map()) {
 		return;
+	}
 
 	Widelands::Game game;  // The place all data is saved to.
 	FullscreenMenuLoadGame lsgm(game, settings_);
@@ -379,21 +336,14 @@
 
 	if (settings.mapfilename != filename_proof_) {
 		if (!g_fs->file_exists(settings.mapfilename)) {
-<<<<<<< HEAD
-			// map_info_.set_style(g_gr->styles().font_style(UI::FontStyle::kWarning));
+			// map_info_.set_style( g_style_manager->font_style(UI::FontStyle::kWarning));
 			// map_info_.set_text(_("The selected file can not be found. If it is not
 			// automatically transferred to you, please write to the host about this
 			// problem."));
 		} else {
-=======
-			map_info_.set_style(g_style_manager->font_style(UI::FontStyle::kWarning));
-			map_info_.set_text(_("The selected file can not be found. If it is not automatically "
-			                     "transferred to you, please write to the host about this problem."));
-		} else {
 			// Reset font color
-			map_info_.set_style(g_style_manager->font_style(UI::FontStyle::kLabel));
-
->>>>>>> 7f72ddfd
+			// map_info_.set_style(g_style_manager->font_style(UI::FontStyle::kLabel));
+
 			// Update local nr of players - needed for the client UI
 			nr_players_ = settings.players.size();
 
