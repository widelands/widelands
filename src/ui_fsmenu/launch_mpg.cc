--- conflicted
+++ resolved
@@ -225,13 +225,8 @@
  */
 void FullscreenMenuLaunchMPG::set_chat_provider(ChatProvider& chat) {
 	delete chat_;
-<<<<<<< HEAD
-	chat_ = new GameChatPanel(
-		this, get_w() / 50, get_h() * 13 / 20, get_w() * 57 / 80, get_h() * 3 / 10, chat, GameChatPanel::Style::kFsMenu);
-=======
 	chat_ = new GameChatPanel(this, get_w() * 3 / 80, get_h() * 17 / 30 + 0.5 * label_height_,
 	                          get_w() * 53 / 80, get_h() * 11 / 30, chat, UI::PanelStyle::kFsMenu);
->>>>>>> 6ce26d7e
 }
 
 /**
