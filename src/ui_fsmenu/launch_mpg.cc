/*
 * Copyright (C) 2002-2020 by the Widelands Development Team
 *
 * This program is free software; you can redistribute it and/or
 * modify it under the terms of the GNU General Public License
 * as published by the Free Software Foundation; either version 2
 * of the License, or (at your option) any later version.
 *
 * This program is distributed in the hope that it will be useful,
 * but WITHOUT ANY WARRANTY; without even the implied warranty of
 * MERCHANTABILITY or FITNESS FOR A PARTICULAR PURPOSE.  See the
 * GNU General Public License for more details.
 *
 * You should have received a copy of the GNU General Public License
 * along with this program; if not, write to the Free Software
 * Foundation, Inc., 51 Franklin Street, Fifth Floor, Boston, MA  02110-1301, USA.
 *
 */

#include "ui_fsmenu/launch_mpg.h"

#include <memory>

#include "base/i18n.h"
#include "base/log.h"
#include "base/warning.h"
#include "graphic/playercolor.h"
#include "io/filesystem/layered_filesystem.h"
#include "io/profile.h"
#include "logic/game.h"
#include "logic/game_controller.h"
#include "logic/game_settings.h"
#include "logic/map.h"
#include "logic/map_objects/tribes/tribe_basic_info.h"
#include "logic/player.h"
#include "map_io/map_loader.h"
#include "scripting/lua_interface.h"
#include "scripting/lua_table.h"
#include "ui_basic/messagebox.h"
#include "ui_fsmenu/helpwindow.h"
#include "ui_fsmenu/loadgame.h"
#include "ui_fsmenu/mapselect.h"

/// Simple user interaction window for selecting either map, save or cancel
struct MapOrSaveSelectionWindow : public UI::Window {
	MapOrSaveSelectionWindow(UI::Panel* parent, GameController* gc, uint32_t w, uint32_t h)
	   : Window(parent,
	            UI::WindowStyle::kFsMenu,
	            "selection_window",
	            0,
	            0,
	            w,
	            h,
	            /** TRANSLATORS: Dialog box title for selecting between map or saved game for new
	               multiplayer game */
	            _("Please select")),
	     ctrl_(gc) {
		center_to_parent();

		uint32_t y = get_inner_h() / 10;
		uint32_t space = y;
		uint32_t butw = get_inner_w() - 2 * space;
		uint32_t buth = (get_inner_h() - 2 * space) / 5;
		UI::Button* btn =
		   new UI::Button(this, "map", space, y, butw, buth, UI::ButtonStyle::kFsMenuSecondary,
		                  _("Map"), _("Select a map"));
		btn->sigclicked.connect([this]() { pressedButton(MenuTarget::kNormalGame); });

		btn = new UI::Button(this, "saved_game", space, y + buth + space, butw, buth,
		                     UI::ButtonStyle::kFsMenuSecondary,
		                     /** Translators: This is a button to select a savegame */
		                     _("Saved Game"), _("Select a saved game"));
		btn->sigclicked.connect([this]() { pressedButton(MenuTarget::kScenarioGame); });

		btn =
		   new UI::Button(this, "cancel", space + butw / 4, y + 3 * buth + 2 * space, butw / 2, buth,
		                  UI::ButtonStyle::kFsMenuSecondary, _("Cancel"), _("Cancel selection"));
<<<<<<< HEAD
		btn->sigclicked.connect([this]() { pressedButton(FullscreenMenuBase::MenuTarget::kBack); });

		initialization_complete();
=======
		btn->sigclicked.connect([this]() { pressedButton(MenuTarget::kBack); });
>>>>>>> 6f68867c
	}

	void think() override {
		if (ctrl_) {
			ctrl_->think();
		}
	}

	void pressedButton(MenuTarget i) {
		end_modal<MenuTarget>(i);
	}

private:
	GameController* ctrl_;
};

FullscreenMenuLaunchMPG::FullscreenMenuLaunchMPG(FullscreenMenuMain& fsmm,
                                                 GameSettingsProvider* const settings,
                                                 GameController* const ctrl,
                                                 ChatProvider& chat,
                                                 Widelands::EditorGameBase& egbase)
   : FullscreenMenuLaunchGame(fsmm, settings, ctrl),

     help_button_(this,
                  "help",
                  0,
                  0,
                  standard_element_height_,
                  standard_element_height_,
                  UI::ButtonStyle::kFsMenuSecondary,
                  g_image_cache->get("images/ui_basic/menu_help.png"),
                  _("Show the help window")),
     help_(nullptr),

     mpsg_(&individual_content_box, 0, 0, 0, 0, settings, standard_element_height_),
     chat_(&individual_content_box, 0, 0, 0, 0, chat, UI::PanelStyle::kFsMenu),
     egbase_(egbase) {

	help_button_.sigclicked.connect([this]() { help_clicked(); });

	if (settings_->can_change_map()) {
		map_details.set_map_description_text(_("Please select a map or saved game."));
	} else {
		map_details.set_map_description_text(_("The host has not yet selected a map or saved game."));
	}
	ok_.set_enabled(settings_->can_launch());

	individual_content_box.add(&mpsg_, UI::Box::Resizing::kExpandBoth);
	individual_content_box.add(&chat_, UI::Box::Resizing::kExpandBoth);

	subscriber_ = Notifications::subscribe<NoteGameSettings>([this](const NoteGameSettings& s) {
		if (s.action == NoteGameSettings::Action::kMap) {
			map_changed();
		}
	});
	layout();

	// If we are the host, open the map or save selection menu at startup
	if (settings_->settings().usernum == 0 && settings_->settings().mapname.empty()) {
		clicked_select_map();
		// Try to associate the host with the first player
		if (!settings_->settings().players.empty()) {
			settings_->set_player_number(0);
		}
	}

	initialization_complete();
}

FullscreenMenuLaunchMPG::~FullscreenMenuLaunchMPG() = default;

void FullscreenMenuLaunchMPG::layout() {
	FullscreenMenuLaunchGame::layout();
	// hardcode help button because it does not fit in any box, align it to the map button...
	help_button_.set_size(standard_element_height_, standard_element_height_);
	help_button_.set_pos(Vector2i(get_inner_w() - standard_element_height_, 0));

	mpsg_.set_max_size(0, individual_content_box.get_h() / 2);

	mpsg_.force_new_dimensions(1.f, individual_content_box.get_w(),
	                           individual_content_box.get_h() / 2, standard_element_height_);

	// set focus to chat input
	chat_.focus_edit();
}

/**
 * back-button has been pressed
 */
void FullscreenMenuLaunchMPG::clicked_back() {
	end_modal<MenuTarget>(MenuTarget::kBack);
}

void FullscreenMenuLaunchMPG::win_condition_selected() {
	if (settings_->can_change_map() && win_condition_dropdown_.has_selection()) {
		settings_->set_win_condition_script(win_condition_dropdown_.get_selected());
		last_win_condition_ = win_condition_dropdown_.get_selected();

		std::unique_ptr<LuaTable> t = lua_->run_script(last_win_condition_);
		t->do_not_warn_about_unaccessed_keys();
		peaceful_mode_forbidden_ = !t->get_bool("peaceful_mode_allowed");
		update_peaceful_mode();
	}
}

/// Opens a popup window to select a map or saved game
bool FullscreenMenuLaunchMPG::clicked_select_map() {
	MapOrSaveSelectionWindow selection_window(this, ctrl_, get_w() / 3, get_h() / 4);
	auto result = selection_window.run<MenuTarget>();
	assert(result == MenuTarget::kNormalGame || result == MenuTarget::kScenarioGame ||
	       result == MenuTarget::kBack);
	if (result == MenuTarget::kNormalGame) {
		select_map();

	} else if (result == MenuTarget::kScenarioGame) {
		select_saved_game();
	}
	update_win_conditions();
	return true;
}

/**
 * Select a map and send all information to the user interface.
 */
void FullscreenMenuLaunchMPG::select_map() {
	if (!settings_->can_change_map()) {
		return;
	}

	set_visible(false);
	FullscreenMenuMapSelect msm(fsmm_, settings_, ctrl_, egbase_);
	MenuTarget code = msm.run<MenuTarget>();
	set_visible(true);

	if (code == MenuTarget::kBack) {
		// Set scenario = false, else the menu might crash when back is pressed.
		settings_->set_scenario(false);
		return;
	}

	settings_->set_scenario(code == MenuTarget::kScenarioGame);

	const MapData& mapdata = *msm.get_map();
	settings_->set_map(
	   mapdata.name, mapdata.filename, mapdata.theme, mapdata.background, mapdata.nrplayers);
	map_changed();
}

/**
 * Select a multi player saved game and send all information to the user
 * interface.
 */
void FullscreenMenuLaunchMPG::select_saved_game() {
	if (!settings_->can_change_map()) {
		return;
	}

	Widelands::Game game;  // The place all data is saved to.
	FullscreenMenuLoadGame lsgm(fsmm_, game, settings_);
	MenuTarget code = lsgm.run<MenuTarget>();

	if (code == MenuTarget::kBack) {
		return;  // back was pressed
	}

	// Saved game was selected - therefore not a scenario
	settings_->set_scenario(false);

	std::string filename = lsgm.filename();

	if (g_fs->file_exists(filename.c_str())) {
		// Read the needed data from file "elemental" of the used map.
		std::unique_ptr<FileSystem> l_fs(g_fs->make_sub_file_system(filename.c_str()));
		Profile prof;
		prof.read("map/elemental", nullptr, *l_fs);
		Section& s = prof.get_safe_section("global");

		std::string mapname = s.get_safe_string("name");
		const int nr_players = s.get_safe_int("nr_players");

		settings_->set_map(mapname, filename, s.get_string("theme", ""),
		                   s.get_string("background", ""), nr_players, true);
		map_changed();

		// Check for sendability
		if (g_fs->is_directory(filename)) {
			// Send a warning
			UI::WLMessageBox warning(
			   this, UI::WindowStyle::kFsMenu, _("Saved Game is Directory"),
			   _("WARNING:\n"
			     "The saved game you selected is a directory."
			     " This happens if you set the option ‘nozip’ to "
			     "true or manually unzipped the saved game.\n"
			     "Widelands is not able to transfer directory structures to the clients,"
			     " please select another saved game or zip the directories’ content."),
			   UI::WLMessageBox::MBoxType::kOk);
			warning.run<UI::Panel::Returncodes>();
		}
	}
}

/**
 * start-button has been pressed
 */
void FullscreenMenuLaunchMPG::clicked_ok() {
	if (!g_fs->file_exists(settings_->settings().mapfilename)) {
		throw WLWarning(_("File not found"),
		                _("Widelands tried to start a game with a file that could not be "
		                  "found at the given path.\n"
		                  "The file was: %s\n"
		                  "If this happens in a network game, the host might have selected "
		                  "a file that you do not own. Normally, such a file should be sent "
		                  "from the host to you, but perhaps the transfer was not yet "
		                  "finished!?!"),
		                settings_->settings().mapfilename.c_str());
	}
	if (settings_->can_launch()) {
		if (win_condition_dropdown_.has_selection()) {
			settings_->set_win_condition_script(win_condition_dropdown_.get_selected());
		}
		end_modal<MenuTarget>(MenuTarget::kNormalGame);
	}
}

void FullscreenMenuLaunchMPG::think() {
	if (ctrl_) {
		ctrl_->think();
	}
	refresh();

	// unfocus chat window when other UI element has focus
	if (!chat_.has_focus()) {
		chat_.unfocus_edit();
	}
}

void FullscreenMenuLaunchMPG::map_changed() {
	const GameSettings& settings = settings_->settings();
	if (!g_fs->file_exists(settings.mapfilename)) {
		map_details.show_warning(
		   _("The selected file can not be found. If it is not automatically transferred to you, "
		     "please write to the host about this problem."));
	} else {
		// Care about the newly selected file. This has to be done here and not
		// after selection of a new map / saved game, as the clients user
		// interface can only notice the change after the host broadcasted it.
		if (settings.savegame) {
			load_previous_playerdata();
		} else {
			load_map_info();
			if (settings.scenario) {
				set_scenario_values();
			}
		}
	}
}

/**
 * update the user interface and take care about the visibility of
 * buttons and text.
 */
void FullscreenMenuLaunchMPG::refresh() {
	// TODO(GunChleoc): Investigate what we can handle with NoteGameSettings. Maybe we can get rid of
	// refresh() and thus think().

	ok_.set_enabled(settings_->can_launch());

	update_peaceful_mode();
	update_custom_starting_positions();
	custom_starting_positions_.set_state(settings_->get_custom_starting_positions());
	peaceful_.set_state(settings_->is_peaceful_mode());

	if (!settings_->can_change_map() && !init_win_condition_label()) {
		try {
			// We do not validate the scripts for the client - it's only a label.
			std::unique_ptr<LuaTable> t = lua_->run_script(settings_->get_win_condition_script());
			t->do_not_warn_about_unaccessed_keys();
			if (t) {
				i18n::Textdomain td("win_conditions");
				win_condition_dropdown_.set_label(_(t->get_string("name")));
				win_condition_dropdown_.set_tooltip(_(t->get_string("description")));
			}
		} catch (LuaScriptNotExistingError&) {
			win_condition_dropdown_.set_label(_("Error"));
			win_condition_dropdown_.set_tooltip(
			   (boost::format(_("Unable to load the win condition script file '%s'.")) %
			    settings_->get_win_condition_script())
			      .str());

		} catch (LuaTableKeyError& e) {
			log_err("LaunchMPG: Error loading win condition: %s %s\n",
			        settings_->get_win_condition_script().c_str(), e.what());
		}
		win_condition_dropdown_.set_enabled(false);
	}
}

/**
 * if map was selected to be loaded as scenario, set all values like
 * player names and player tribes and take care about visibility
 * and usability of all the parts of the UI.
 */
void FullscreenMenuLaunchMPG::set_scenario_values() {
	const GameSettings& settings = settings_->settings();
	if (settings.mapfilename.empty()) {
		throw wexception("settings()->scenario was set to true, but no map is available");
	}
	Widelands::Map map;  //  MapLoader needs a place to put its preload data
	std::unique_ptr<Widelands::MapLoader> ml(map.get_correct_loader(settings.mapfilename));
	map.set_filename(settings.mapfilename);
	ml->preload_map(true);
	Widelands::PlayerNumber const nrplayers = map.get_nrplayers();
	if (settings.players.size() != nrplayers) {
		// Due to asynchronous notifications, the client can crash when an update is missing and the
		// number of players is wrong.
		return;
	}
	for (uint8_t i = 0; i < nrplayers; ++i) {
		settings_->set_player_tribe(i, map.get_scenario_player_tribe(i + 1));
		settings_->set_player_closeable(i, map.get_scenario_player_closeable(i + 1));
		const std::string& ai = map.get_scenario_player_ai(i + 1);
		if (!ai.empty()) {
			settings_->set_player_state(i, PlayerSettings::State::kComputer);
			settings_->set_player_ai(i, ai);
		} else if (settings.players.at(i).state != PlayerSettings::State::kHuman &&
		           settings.players.at(i).state != PlayerSettings::State::kOpen) {
			settings_->set_player_state(i, PlayerSettings::State::kOpen);
		}
	}
}

/**
 * load all playerdata from savegame and update UI accordingly
 */
void FullscreenMenuLaunchMPG::load_previous_playerdata() {
	std::unique_ptr<FileSystem> l_fs(
	   g_fs->make_sub_file_system(settings_->settings().mapfilename.c_str()));
	Profile prof;
	prof.read("map/player_names", nullptr, *l_fs);

	std::string player_save_name[kMaxPlayers];
	std::string player_save_tribe[kMaxPlayers];
	std::string player_save_ai[kMaxPlayers];

	for (uint8_t i = 1; i <= settings_->settings().players.size(); ++i) {
		Section* s =
		   prof.get_section((boost::format("player_%u") % static_cast<unsigned int>(i)).str());
		if (s == nullptr) {
			// Due to asynchronous notifications, the client can crash on savegame change when number
			// of players goes down. So, we abort if the section does not exist to prevent crashes.
			return;
		}
		player_save_name[i - 1] = s->get_string("name");
		player_save_tribe[i - 1] = s->get_string("tribe");
		player_save_ai[i - 1] = s->get_string("ai");

		if (player_save_tribe[i - 1].empty()) {
			// Close the player
			settings_->set_player_state(i - 1, PlayerSettings::State::kClosed);
			continue;  // if tribe is empty, the player does not exist
		}

		// Set team to "none" - to get the real team, we would need to load the savegame completely
		// Do we want that? No! So we just reset teams to not confuse the clients.
		settings_->set_player_team(i - 1, 0);

		if (player_save_ai[i - 1].empty()) {
			// Assure that player is open
			if (settings_->settings().players.at(i - 1).state != PlayerSettings::State::kHuman) {
				settings_->set_player_state(i - 1, PlayerSettings::State::kOpen);
			}
		} else {
			settings_->set_player_state(i - 1, PlayerSettings::State::kComputer);
			settings_->set_player_ai(i - 1, player_save_ai[i - 1]);
		}

		settings_->set_player_tribe(i - 1, player_save_tribe[i - 1]);
		settings_->set_player_name(i - 1, player_save_name[i - 1]);
	}

	map_details.update_from_savegame(settings_);
}

/**
 * load map information and update the UI
 */
void FullscreenMenuLaunchMPG::load_map_info() {
	Widelands::Map map;  // MapLoader needs a place to put its preload data

	std::unique_ptr<Widelands::MapLoader> ml =
	   map.get_correct_loader(settings_->settings().mapfilename);
	if (!ml) {
		throw WLWarning("There was an error!", "The map file seems to be invalid!");
	}

	map.set_filename(settings_->settings().mapfilename);
	{
		i18n::Textdomain td("maps");
		ml->preload_map(true);
	}

	map_details.update(settings_, map);
}

/// Show help
void FullscreenMenuLaunchMPG::help_clicked() {
	UI::FullscreenHelpWindow help(get_parent(), lua_, "txts/help/multiplayer_help.lua",
	                              /** TRANSLATORS: This is a heading for a help window */
	                              _("Multiplayer Game Setup"));
	help.run<UI::Panel::Returncodes>();
}<|MERGE_RESOLUTION|>--- conflicted
+++ resolved
@@ -75,13 +75,8 @@
 		btn =
 		   new UI::Button(this, "cancel", space + butw / 4, y + 3 * buth + 2 * space, butw / 2, buth,
 		                  UI::ButtonStyle::kFsMenuSecondary, _("Cancel"), _("Cancel selection"));
-<<<<<<< HEAD
-		btn->sigclicked.connect([this]() { pressedButton(FullscreenMenuBase::MenuTarget::kBack); });
 
 		initialization_complete();
-=======
-		btn->sigclicked.connect([this]() { pressedButton(MenuTarget::kBack); });
->>>>>>> 6f68867c
 	}
 
 	void think() override {
