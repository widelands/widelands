/*
 * Copyright (C) 2002-2020 by the Widelands Development Team
 *
 * This program is free software; you can redistribute it and/or
 * modify it under the terms of the GNU General Public License
 * as published by the Free Software Foundation; either version 2
 * of the License, or (at your option) any later version.
 *
 * This program is distributed in the hope that it will be useful,
 * but WITHOUT ANY WARRANTY; without even the implied warranty of
 * MERCHANTABILITY or FITNESS FOR A PARTICULAR PURPOSE.  See the
 * GNU General Public License for more details.
 *
 * You should have received a copy of the GNU General Public License
 * along with this program; if not, write to the Free Software
 * Foundation, Inc., 51 Franklin Street, Fifth Floor, Boston, MA  02110-1301, USA.
 *
 */

#include "ui_fsmenu/launch_mpg.h"

#include <memory>

#include "base/i18n.h"
#include "base/log.h"
#include "base/warning.h"
#include "graphic/playercolor.h"
#include "io/filesystem/layered_filesystem.h"
#include "io/profile.h"
#include "logic/game.h"
#include "logic/game_controller.h"
#include "logic/game_settings.h"
#include "logic/map.h"
#include "logic/map_objects/tribes/tribe_basic_info.h"
#include "logic/player.h"
#include "map_io/map_loader.h"
#include "scripting/lua_interface.h"
#include "scripting/lua_table.h"
#include "ui_basic/messagebox.h"
#include "ui_fsmenu/loadgame.h"
#include "ui_fsmenu/mapselect.h"

/// Simple user interaction window for selecting either map, save or cancel
struct MapOrSaveSelectionWindow : public UI::Window {
	MapOrSaveSelectionWindow(UI::Panel* parent, GameController* gc, uint32_t w, uint32_t h)
	   : /** TRANSLATORS: Dialog box title for selecting between map or saved game for new
	        multiplayer game */
	     Window(parent, "selection_window", 0, 0, w, h, _("Please select")),
	     ctrl_(gc) {
		center_to_parent();

		uint32_t y = get_inner_h() / 10;
		uint32_t space = y;
		uint32_t butw = get_inner_w() - 2 * space;
		uint32_t buth = (get_inner_h() - 2 * space) / 5;
		UI::Button* btn =
		   new UI::Button(this, "map", space, y, butw, buth, UI::ButtonStyle::kFsMenuSecondary,
		                  _("Map"), _("Select a map"));
		btn->sigclicked.connect(
		   [this]() { pressedButton(FullscreenMenuBase::MenuTarget::kNormalGame); });

		btn = new UI::Button(this, "saved_game", space, y + buth + space, butw, buth,
		                     UI::ButtonStyle::kFsMenuSecondary,
		                     /** Translators: This is a button to select a savegame */
		                     _("Saved Game"), _("Select a saved game"));
		btn->sigclicked.connect(
		   [this]() { pressedButton(FullscreenMenuBase::MenuTarget::kScenarioGame); });

		btn =
		   new UI::Button(this, "cancel", space + butw / 4, y + 3 * buth + 2 * space, butw / 2, buth,
		                  UI::ButtonStyle::kFsMenuSecondary, _("Cancel"), _("Cancel selection"));
		btn->sigclicked.connect([this]() { pressedButton(FullscreenMenuBase::MenuTarget::kBack); });
	}

	void think() override {
		if (ctrl_) {
			ctrl_->think();
		}
	}

	void pressedButton(FullscreenMenuBase::MenuTarget i) {
		end_modal<FullscreenMenuBase::MenuTarget>(i);
	}

private:
	GameController* ctrl_;
};

FullscreenMenuLaunchMPG::FullscreenMenuLaunchMPG(GameSettingsProvider* const settings,
                                                 GameController* const ctrl,
                                                 ChatProvider& chat)
   : FullscreenMenuLaunchGame(settings, ctrl),
<<<<<<< HEAD
     // Buttons
     change_map_or_save_(this,
                         "change_map_or_save",
                         right_column_x_,
                         get_h() * 3 / 20,
                         butw_,
                         buth_,
                         UI::ButtonStyle::kFsMenuSecondary,
                         _("(no map)"),
                         _("Change map or saved game")),
=======

>>>>>>> 216ca73a
     help_button_(this,
                  "help",
                  0,
                  0,
                  standard_element_height_,
                  standard_element_height_,
                  UI::ButtonStyle::kFsMenuSecondary,
                  g_image_cache->get("images/ui_basic/menu_help.png"),
                  _("Show the help window")),
     help_(nullptr),

     mpsg_(&individual_content_box, 0, 0, 0, 0, settings, standard_element_height_),
     chat_(&individual_content_box, 0, 0, 0, 0, chat, UI::PanelStyle::kFsMenu) {

	title_.set_text(_("Multiplayer Game Setup"));
	help_button_.sigclicked.connect([this]() { help_clicked(); });

	if (settings_->can_change_map()) {
		map_details.set_map_description_text(_("Please select a map or saved game."));
	} else {
		map_details.set_map_description_text(_("The host has not yet selected a map or saved game."));
	}
	ok_.set_enabled(settings_->can_launch());

	individual_content_box.add(&mpsg_, UI::Box::Resizing::kExpandBoth);
	individual_content_box.add(&chat_, UI::Box::Resizing::kExpandBoth);

	subscriber_ = Notifications::subscribe<NoteGameSettings>([this](const NoteGameSettings& s) {
		if (s.action == NoteGameSettings::Action::kMap) {
			map_changed();
		}
	});
	layout();

	// If we are the host, open the map or save selection menu at startup
	if (settings_->settings().usernum == 0 && settings_->settings().mapname.empty()) {
		clicked_select_map();
		// Try to associate the host with the first player
		if (!settings_->settings().players.empty()) {
			settings_->set_player_number(0);
		}
	}
}

FullscreenMenuLaunchMPG::~FullscreenMenuLaunchMPG() = default;

void FullscreenMenuLaunchMPG::layout() {
	FullscreenMenuLaunchGame::layout();
	// hardcode help button because it does not fit in any box, align it to the map button...
	help_button_.set_size(standard_element_height_, standard_element_height_);
	help_button_.set_pos(
	   Vector2i(get_w() - 10 * padding_ - standard_element_height_, 10 * padding_));

	mpsg_.set_max_size(0, individual_content_box.get_h() / 2);

	mpsg_.force_new_dimensions(scale_factor(), individual_content_box.get_w(),
	                           individual_content_box.get_h() / 2, standard_element_height_);

	// set focus to chat input
	chat_.focus_edit();
}

/**
 * back-button has been pressed
 */
void FullscreenMenuLaunchMPG::clicked_back() {
	end_modal<FullscreenMenuBase::MenuTarget>(FullscreenMenuBase::MenuTarget::kBack);
}

void FullscreenMenuLaunchMPG::win_condition_selected() {
	if (settings_->can_change_map() && win_condition_dropdown_.has_selection()) {
		settings_->set_win_condition_script(win_condition_dropdown_.get_selected());
		last_win_condition_ = win_condition_dropdown_.get_selected();

		std::unique_ptr<LuaTable> t = lua_->run_script(last_win_condition_);
		t->do_not_warn_about_unaccessed_keys();
		peaceful_mode_forbidden_ = !t->get_bool("peaceful_mode_allowed");
		update_peaceful_mode();
	}
}

/// Opens a popup window to select a map or saved game
bool FullscreenMenuLaunchMPG::clicked_select_map() {
	MapOrSaveSelectionWindow selection_window(this, ctrl_, get_w() / 3, get_h() / 4);
	auto result = selection_window.run<FullscreenMenuBase::MenuTarget>();
	assert(result == FullscreenMenuBase::MenuTarget::kNormalGame ||
	       result == FullscreenMenuBase::MenuTarget::kScenarioGame ||
	       result == FullscreenMenuBase::MenuTarget::kBack);
	if (result == FullscreenMenuBase::MenuTarget::kNormalGame) {
		select_map();

	} else if (result == FullscreenMenuBase::MenuTarget::kScenarioGame) {
		select_saved_game();
	}
	update_win_conditions();
	return true;
}

/**
 * Select a map and send all information to the user interface.
 */
void FullscreenMenuLaunchMPG::select_map() {
	if (!settings_->can_change_map()) {
		return;
	}

	FullscreenMenuMapSelect msm(settings_, ctrl_);
	FullscreenMenuBase::MenuTarget code = msm.run<FullscreenMenuBase::MenuTarget>();

	if (code == FullscreenMenuBase::MenuTarget::kBack) {
		// Set scenario = false, else the menu might crash when back is pressed.
		settings_->set_scenario(false);
		return;
	}

	settings_->set_scenario(code == FullscreenMenuBase::MenuTarget::kScenarioGame);

	const MapData& mapdata = *msm.get_map();
	settings_->set_map(
	   mapdata.name, mapdata.filename, mapdata.theme, mapdata.background, mapdata.nrplayers);
	map_changed();
}

/**
 * Select a multi player saved game and send all information to the user
 * interface.
 */
void FullscreenMenuLaunchMPG::select_saved_game() {
	if (!settings_->can_change_map()) {
		return;
	}

	Widelands::Game game;  // The place all data is saved to.
	FullscreenMenuLoadGame lsgm(game, settings_);
	FullscreenMenuBase::MenuTarget code = lsgm.run<FullscreenMenuBase::MenuTarget>();

	if (code == FullscreenMenuBase::MenuTarget::kBack) {
		return;  // back was pressed
	}

	// Saved game was selected - therefore not a scenario
	settings_->set_scenario(false);

	std::string filename = lsgm.filename();

	if (g_fs->file_exists(filename.c_str())) {
		// Read the needed data from file "elemental" of the used map.
		std::unique_ptr<FileSystem> l_fs(g_fs->make_sub_file_system(filename.c_str()));
		Profile prof;
		prof.read("map/elemental", nullptr, *l_fs);
		Section& s = prof.get_safe_section("global");

		std::string mapname = s.get_safe_string("name");
		const int nr_players = s.get_safe_int("nr_players");

		settings_->set_map(mapname, filename, s.get_string("theme", ""),
		                   s.get_string("background", ""), nr_players, true);
		map_changed();

		// Check for sendability
		if (g_fs->is_directory(filename)) {
			// Send a warning
			UI::WLMessageBox warning(
			   this, _("Saved Game is Directory"),
			   _("WARNING:\n"
			     "The saved game you selected is a directory."
			     " This happens if you set the option ‘nozip’ to "
			     "true or manually unzipped the saved game.\n"
			     "Widelands is not able to transfer directory structures to the clients,"
			     " please select another saved game or zip the directories’ content."),
			   UI::WLMessageBox::MBoxType::kOk);
			warning.run<UI::Panel::Returncodes>();
		}
	}
}

/**
 * start-button has been pressed
 */
void FullscreenMenuLaunchMPG::clicked_ok() {
	if (!g_fs->file_exists(settings_->settings().mapfilename)) {
		throw WLWarning(_("File not found"),
		                _("Widelands tried to start a game with a file that could not be "
		                  "found at the given path.\n"
		                  "The file was: %s\n"
		                  "If this happens in a network game, the host might have selected "
		                  "a file that you do not own. Normally, such a file should be sent "
		                  "from the host to you, but perhaps the transfer was not yet "
		                  "finished!?!"),
		                settings_->settings().mapfilename.c_str());
	}
	if (settings_->can_launch()) {
		if (win_condition_dropdown_.has_selection()) {
			settings_->set_win_condition_script(win_condition_dropdown_.get_selected());
		}
		end_modal<FullscreenMenuBase::MenuTarget>(FullscreenMenuBase::MenuTarget::kNormalGame);
	}
}

void FullscreenMenuLaunchMPG::think() {
	if (ctrl_) {
		ctrl_->think();
	}
	refresh();

	// unfocus chat window when other UI element has focus
	if (!chat_.has_focus()) {
		chat_.unfocus_edit();
	}
}

void FullscreenMenuLaunchMPG::map_changed() {
	const GameSettings& settings = settings_->settings();
	if (!g_fs->file_exists(settings.mapfilename)) {
		map_details.show_warning(
		   _("The selected file can not be found. If it is not automatically transferred to you, "
		     "please write to the host about this problem."));
	} else {
		// Care about the newly selected file. This has to be done here and not
		// after selection of a new map / saved game, as the clients user
		// interface can only notice the change after the host broadcasted it.
		if (settings.savegame) {
			load_previous_playerdata();
		} else {
			load_map_info();
			if (settings.scenario) {
				set_scenario_values();
			}
		}
	}
}

/**
 * update the user interface and take care about the visibility of
 * buttons and text.
 */
void FullscreenMenuLaunchMPG::refresh() {
	// TODO(GunChleoc): Investigate what we can handle with NoteGameSettings. Maybe we can get rid of
	// refresh() and thus think().

	ok_.set_enabled(settings_->can_launch());

	update_peaceful_mode();
	update_custom_starting_positions();
	custom_starting_positions_.set_state(settings_->get_custom_starting_positions());
	peaceful_.set_state(settings_->is_peaceful_mode());

	if (!settings_->can_change_map() && !init_win_condition_label()) {
		try {
			// We do not validate the scripts for the client - it's only a label.
			std::unique_ptr<LuaTable> t = lua_->run_script(settings_->get_win_condition_script());
			t->do_not_warn_about_unaccessed_keys();
			if (t) {
				i18n::Textdomain td("win_conditions");
				win_condition_dropdown_.set_label(_(t->get_string("name")));
				win_condition_dropdown_.set_tooltip(_(t->get_string("description")));
			}
		} catch (LuaScriptNotExistingError&) {
			win_condition_dropdown_.set_label(_("Error"));
			win_condition_dropdown_.set_tooltip(
			   (boost::format(_("Unable to load the win condition script file '%s'.")) %
			    settings_->get_win_condition_script())
			      .str());

		} catch (LuaTableKeyError& e) {
			log_err("LaunchMPG: Error loading win condition: %s %s\n",
			        settings_->get_win_condition_script().c_str(), e.what());
		}
		win_condition_dropdown_.set_enabled(false);
	}
}

/**
 * if map was selected to be loaded as scenario, set all values like
 * player names and player tribes and take care about visibility
 * and usability of all the parts of the UI.
 */
void FullscreenMenuLaunchMPG::set_scenario_values() {
	const GameSettings& settings = settings_->settings();
	if (settings.mapfilename.empty()) {
		throw wexception("settings()->scenario was set to true, but no map is available");
	}
	Widelands::Map map;  //  MapLoader needs a place to put its preload data
	std::unique_ptr<Widelands::MapLoader> ml(map.get_correct_loader(settings.mapfilename));
	map.set_filename(settings.mapfilename);
	ml->preload_map(true);
	Widelands::PlayerNumber const nrplayers = map.get_nrplayers();
	if (settings.players.size() != nrplayers) {
		// Due to asynchronous notifications, the client can crash when an update is missing and the
		// number of players is wrong.
		return;
	}
	for (uint8_t i = 0; i < nrplayers; ++i) {
		settings_->set_player_tribe(i, map.get_scenario_player_tribe(i + 1));
		settings_->set_player_closeable(i, map.get_scenario_player_closeable(i + 1));
		const std::string& ai = map.get_scenario_player_ai(i + 1);
		if (!ai.empty()) {
			settings_->set_player_state(i, PlayerSettings::State::kComputer);
			settings_->set_player_ai(i, ai);
		} else if (settings.players.at(i).state != PlayerSettings::State::kHuman &&
		           settings.players.at(i).state != PlayerSettings::State::kOpen) {
			settings_->set_player_state(i, PlayerSettings::State::kOpen);
		}
	}
}

/**
 * load all playerdata from savegame and update UI accordingly
 */
void FullscreenMenuLaunchMPG::load_previous_playerdata() {
	std::unique_ptr<FileSystem> l_fs(
	   g_fs->make_sub_file_system(settings_->settings().mapfilename.c_str()));
	Profile prof;
	prof.read("map/player_names", nullptr, *l_fs);

	std::string player_save_name[kMaxPlayers];
	std::string player_save_tribe[kMaxPlayers];
	std::string player_save_ai[kMaxPlayers];

	for (uint8_t i = 1; i <= settings_->settings().players.size(); ++i) {
		Section* s =
		   prof.get_section((boost::format("player_%u") % static_cast<unsigned int>(i)).str());
		if (s == nullptr) {
			// Due to asynchronous notifications, the client can crash on savegame change when number
			// of players goes down. So, we abort if the section does not exist to prevent crashes.
			return;
		}
		player_save_name[i - 1] = s->get_string("name");
		player_save_tribe[i - 1] = s->get_string("tribe");
		player_save_ai[i - 1] = s->get_string("ai");

		if (player_save_tribe[i - 1].empty()) {
			// Close the player
			settings_->set_player_state(i - 1, PlayerSettings::State::kClosed);
			continue;  // if tribe is empty, the player does not exist
		}

		// Set team to "none" - to get the real team, we would need to load the savegame completely
		// Do we want that? No! So we just reset teams to not confuse the clients.
		settings_->set_player_team(i - 1, 0);

		if (player_save_ai[i - 1].empty()) {
			// Assure that player is open
			if (settings_->settings().players.at(i - 1).state != PlayerSettings::State::kHuman) {
				settings_->set_player_state(i - 1, PlayerSettings::State::kOpen);
			}
		} else {
			settings_->set_player_state(i - 1, PlayerSettings::State::kComputer);
			settings_->set_player_ai(i - 1, player_save_ai[i - 1]);
		}

		settings_->set_player_tribe(i - 1, player_save_tribe[i - 1]);
		settings_->set_player_name(i - 1, player_save_name[i - 1]);
	}

	map_details.update_from_savegame(settings_);
}

/**
 * load map information and update the UI
 */
void FullscreenMenuLaunchMPG::load_map_info() {
	Widelands::Map map;  // MapLoader needs a place to put its preload data

	std::unique_ptr<Widelands::MapLoader> ml =
	   map.get_correct_loader(settings_->settings().mapfilename);
	if (!ml) {
		throw WLWarning("There was an error!", "The map file seems to be invalid!");
	}

	map.set_filename(settings_->settings().mapfilename);
	{
		i18n::Textdomain td("maps");
		ml->preload_map(true);
	}

<<<<<<< HEAD
	std::string infotext;
	infotext += std::string(_("Map details:")) + "\n";
	infotext += std::string("• ") +
	            (boost::format(_("Size: %1% x %2%")) % map.get_width() % map.get_height()).str() +
	            "\n";
	infotext += std::string("• ") +
	            (boost::format(ngettext("%u Player", "%u Players", nr_players_)) %
	             static_cast<unsigned int>(nr_players_))
	               .str() +
	            "\n";
	if (settings_->settings().scenario)
		infotext += std::string("• ") + (boost::format(_("Scenario mode selected"))).str() + "\n";
	infotext += "\n";
	infotext += map.get_description();
	infotext += "\n";
	infotext += map.get_hint();

	map_info_.set_text(infotext);
	filename_proof_ = settings_->settings().mapfilename;

	reset_teams(map);
=======
	map_details.update(settings_, map);
>>>>>>> 216ca73a
}

/// Show help
void FullscreenMenuLaunchMPG::help_clicked() {
	if (help_) {
		help_->set_visible(true);
	} else {
		help_.reset(
		   new UI::FullscreenHelpWindow(this, lua_, "txts/help/multiplayer_help.lua",
		                                /** TRANSLATORS: This is a heading for a help window */
		                                _("Multiplayer Game Setup")));
	}
}
<|MERGE_RESOLUTION|>--- conflicted
+++ resolved
@@ -90,20 +90,7 @@
                                                  GameController* const ctrl,
                                                  ChatProvider& chat)
    : FullscreenMenuLaunchGame(settings, ctrl),
-<<<<<<< HEAD
-     // Buttons
-     change_map_or_save_(this,
-                         "change_map_or_save",
-                         right_column_x_,
-                         get_h() * 3 / 20,
-                         butw_,
-                         buth_,
-                         UI::ButtonStyle::kFsMenuSecondary,
-                         _("(no map)"),
-                         _("Change map or saved game")),
-=======
-
->>>>>>> 216ca73a
+
      help_button_(this,
                   "help",
                   0,
@@ -480,31 +467,8 @@
 		ml->preload_map(true);
 	}
 
-<<<<<<< HEAD
-	std::string infotext;
-	infotext += std::string(_("Map details:")) + "\n";
-	infotext += std::string("• ") +
-	            (boost::format(_("Size: %1% x %2%")) % map.get_width() % map.get_height()).str() +
-	            "\n";
-	infotext += std::string("• ") +
-	            (boost::format(ngettext("%u Player", "%u Players", nr_players_)) %
-	             static_cast<unsigned int>(nr_players_))
-	               .str() +
-	            "\n";
-	if (settings_->settings().scenario)
-		infotext += std::string("• ") + (boost::format(_("Scenario mode selected"))).str() + "\n";
-	infotext += "\n";
-	infotext += map.get_description();
-	infotext += "\n";
-	infotext += map.get_hint();
-
-	map_info_.set_text(infotext);
-	filename_proof_ = settings_->settings().mapfilename;
-
 	reset_teams(map);
-=======
 	map_details.update(settings_, map);
->>>>>>> 216ca73a
 }
 
 /// Show help
@@ -517,4 +481,4 @@
 		                                /** TRANSLATORS: This is a heading for a help window */
 		                                _("Multiplayer Game Setup")));
 	}
-}
+}