/*
 * Copyright (C) 2002-2020 by the Widelands Development Team
 *
 * This program is free software; you can redistribute it and/or
 * modify it under the terms of the GNU General Public License
 * as published by the Free Software Foundation; either version 2
 * of the License, or (at your option) any later version.
 *
 * This program is distributed in the hope that it will be useful,
 * but WITHOUT ANY WARRANTY; without even the implied warranty of
 * MERCHANTABILITY or FITNESS FOR A PARTICULAR PURPOSE.  See the
 * GNU General Public License for more details.
 *
 * You should have received a copy of the GNU General Public License
 * along with this program; if not, write to the Free Software
 * Foundation, Inc., 51 Franklin Street, Fifth Floor, Boston, MA  02110-1301, USA.
 *
 */

#include "ui_fsmenu/mapdetailsbox.h"

#include "graphic/image_cache.h"
#include "map_io/map_loader.h"

// Helper functions for localizable assembly of info strings

static std::string tribe_of(const GameSettings& game_settings, const PlayerSettings& p) {
	for (const Widelands::TribeBasicInfo& tribeinfo : game_settings.tribes) {
		if (tribeinfo.name == p.tribe) {
			return tribeinfo.descname;
		}
	}
	return g_style_manager->font_style(UI::FontStyle::kDisabled)
	   .as_font_tag((boost::format(_("invalid tribe ‘%s’")) % p.tribe).str());
}

static std::string assemble_infotext_for_savegame(const GameSettings& game_settings) {
	std::string infotext_fmt = "<rt>%s<vspace gap=28><p>";
	for (unsigned i = game_settings.players.size(); i; --i) {
		infotext_fmt += "%s";
		infotext_fmt += i > 1 ? "<br>" : "</p></rt>";
	}
	boost::format infotext(infotext_fmt + "</p></rt>");

	infotext % g_style_manager->font_style(UI::FontStyle::kFsGameSetupHeadings)
	              .as_font_tag(_("Saved Players"));

	for (unsigned i = 0; i < game_settings.players.size(); ++i) {
		const PlayerSettings& current_player = game_settings.players.at(i);

		if (current_player.state == PlayerSettings::State::kClosed) {
			infotext % g_style_manager->font_style(UI::FontStyle::kDisabled)
			              .as_font_tag((boost::format(_("Player %u: –")) % (i + 1)).str());
			continue;
		}

		// Check if this is a list of names, or just one name:
		std::string name;
		if (current_player.name.compare(0, 1, " ")) {
			name = current_player.name;
		} else {
			std::string temp = current_player.name;
			std::vector<std::string> names;
			while (temp.find(' ', 1) < temp.size()) {
				const uint32_t x = temp.find(' ', 1);
				names.push_back(temp.substr(1, x));
				temp = temp.substr(x + 1, temp.size());
			}
			name = i18n::localize_list(names, i18n::ConcatenateWith::AMPERSAND);
		}

		infotext %
		   g_style_manager->font_style(UI::FontStyle::kFsMenuInfoPanelHeading)
		      .as_font_tag((boost::format(
		                       /** TRANSLATORS: "Player 1 (Barbarians): Playername" */
		                       _("Player %1$u (%2$s): %3$s")) %
		                    (i + 1) % tribe_of(game_settings, current_player) %
		                    g_style_manager->font_style(UI::FontStyle::kFsMenuInfoPanelParagraph)
		                       .as_font_tag(name))
		                      .str());
	}

	return infotext.str();
}

static std::string assemble_infotext_for_map(const Widelands::Map& map,
                                             const GameSettings& game_settings) {
	std::string infotext_fmt = "<rt>%s<vspace gap=28><p>%s<br>%s<br>%s";
	if (!map.get_hint().empty()) {
		infotext_fmt += "<br>%s";
	}
	boost::format infotext(infotext_fmt + "</p></rt>");

	infotext % g_style_manager->font_style(UI::FontStyle::kFsGameSetupHeadings)
	              .as_font_tag(game_settings.scenario ? _("Scenario Details") : _("Map Details"));
	infotext %
	   g_style_manager->font_style(UI::FontStyle::kFsMenuInfoPanelHeading)
	      .as_font_tag(
	         (boost::format(_("Size: %s")) %
	          g_style_manager->font_style(UI::FontStyle::kFsMenuInfoPanelParagraph)
	             .as_font_tag(
	                (boost::format(_("%1$u×%2$u")) % map.get_width() % map.get_height()).str()))
	            .str());
	infotext % g_style_manager->font_style(UI::FontStyle::kFsMenuInfoPanelHeading)
	              .as_font_tag((boost::format(_("Players: %s")) %
	                            g_style_manager->font_style(UI::FontStyle::kFsMenuInfoPanelParagraph)
	                               .as_font_tag(std::to_string(game_settings.players.size())))
	                              .str());
	infotext % g_style_manager->font_style(UI::FontStyle::kFsMenuInfoPanelHeading)
	              .as_font_tag((boost::format(_("Description: %s")) %
	                            g_style_manager->font_style(UI::FontStyle::kFsMenuInfoPanelParagraph)
	                               .as_font_tag(map.get_description()))
	                              .str());
	if (!map.get_hint().empty()) {
		infotext %
		   g_style_manager->font_style(UI::FontStyle::kFsMenuInfoPanelHeading)
		      .as_font_tag((boost::format(_("Hint: %s")) %
		                    g_style_manager->font_style(UI::FontStyle::kFsMenuInfoPanelParagraph)
		                       .as_font_tag(map.get_hint()))
		                      .str());
	}

	return infotext.str();
}

// MapDetailsBox implementation

<<<<<<< HEAD
MapDetailsBox::MapDetailsBox(Panel* parent,
                             uint32_t,
                             uint32_t standard_element_height,
                             uint32_t padding)
   : UI::Box(parent, 0, 0, UI::Box::Vertical, 0, 0, padding),
=======
MapDetailsBox::MapDetailsBox(
   Panel* parent, bool preconfigured, uint32_t, uint32_t standard_element_height, uint32_t padding)
   : UI::Box(parent, 0, 0, UI::Box::Vertical),
     preconfigured_(preconfigured),
>>>>>>> 739a81fa
     title_(this,
            0,
            0,
            0,
            0,
            _("Map"),
            UI::Align::kCenter,
            g_style_manager->font_style(UI::FontStyle::kFsGameSetupHeadings)),
     title_box_(this, 0, 0, UI::Box::Horizontal),
     content_box_(this, 0, 0, UI::Box::Vertical),
     map_name_(&title_box_,
               0,
               0,
               0,
               0,
               _("No map selected"),
               UI::Align::kLeft,
               g_style_manager->font_style(UI::FontStyle::kLabel)),
     select_map_(&title_box_,
                 "change_map_or_save",
                 0,
                 0,
                 standard_element_height,
                 standard_element_height,
                 UI::ButtonStyle::kFsMenuSecondary,
                 g_image_cache->get("images/wui/menus/toggle_minimap.png"),
                 _("Change map or saved game")),
     map_description_(&content_box_,
                      0,
                      0,
                      UI::Scrollbar::kSize,  // min width must be set to avoid assertion failure...
                      0,
                      UI::PanelStyle::kFsMenu,
                      "",
                      UI::Align::kLeft,
                      UI::MultilineTextarea::ScrollMode::kNoScrolling) {
	content_box_.set_scrolling(true);
	add(&title_, Resizing::kAlign, UI::Align::kCenter);
	add_space(padding);
	title_box_.add(&map_name_, UI::Box::Resizing::kAlign, UI::Align::kCenter);
	title_box_.add_inf_space();
	title_box_.add(&select_map_, UI::Box::Resizing::kAlign, UI::Align::kRight);
	add(&title_box_, UI::Box::Resizing::kFullSize);
	add_space(2 * padding);
	add(&content_box_, UI::Box::Resizing::kExpandBoth);
	content_box_.add(&map_description_, UI::Box::Resizing::kExpandBoth);
	content_box_.add_space(padding);
}
MapDetailsBox::~MapDetailsBox() {
}

void MapDetailsBox::update_from_savegame(GameSettingsProvider* settings) {
	const GameSettings& game_settings = settings->settings();

	select_map_.set_visible(settings->can_change_map() && !preconfigured_);
	select_map_.set_enabled(settings->can_change_map() && !preconfigured_);

	show_map_description_savegame(game_settings);
	show_map_name(game_settings);
}

void MapDetailsBox::show_map_description_savegame(const GameSettings& game_settings) {
	set_map_description_text(assemble_infotext_for_savegame(game_settings));
}

void MapDetailsBox::update(GameSettingsProvider* settings, Widelands::Map& map) {
	select_map_.set_visible(settings->can_change_map() && !preconfigured_);
	select_map_.set_enabled(settings->can_change_map() && !preconfigured_);

	map_name_.set_text(map.get_name());
	show_map_description(map, settings);
}

void MapDetailsBox::show_map_name(const GameSettings& game_settings) {
	// Translate the map's name
	const char* nomap = _("(no map)");
	i18n::Textdomain td("maps");
	map_name_.set_text(!game_settings.mapname.empty() ? _(game_settings.mapname) : nomap);
}

void MapDetailsBox::show_map_description(Widelands::Map& map, GameSettingsProvider* settings) {
	set_map_description_text(assemble_infotext_for_map(map, settings->settings()));
}

void MapDetailsBox::set_select_map_action(const std::function<void()>& action) {
	select_map_.sigclicked.connect(action);
}

void MapDetailsBox::force_new_dimensions(float scale,
                                         uint32_t standard_element_width,
                                         uint32_t standard_element_height) {
	title_.set_font_scale(scale);
	map_name_.set_font_scale(scale);
	map_name_.set_fixed_width(standard_element_width - standard_element_height);
	select_map_.set_desired_size(standard_element_height, standard_element_height);
	content_box_.set_max_size(standard_element_width, 6 * standard_element_height);
}

void MapDetailsBox::set_map_description_text(const std::string& text) {
	map_description_.set_style(g_style_manager->font_style(UI::FontStyle::kLabel));
	map_description_.set_text(text);
}
void MapDetailsBox::show_warning(const std::string& text) {
	map_description_.set_style(g_style_manager->font_style(UI::FontStyle::kWarning));
	map_description_.set_text(text);
}<|MERGE_RESOLUTION|>--- conflicted
+++ resolved
@@ -125,18 +125,12 @@
 
 // MapDetailsBox implementation
 
-<<<<<<< HEAD
-MapDetailsBox::MapDetailsBox(Panel* parent,
+MapDetailsBox::MapDetailsBox(Panel* parent, bool preconfigured,
                              uint32_t,
                              uint32_t standard_element_height,
                              uint32_t padding)
    : UI::Box(parent, 0, 0, UI::Box::Vertical, 0, 0, padding),
-=======
-MapDetailsBox::MapDetailsBox(
-   Panel* parent, bool preconfigured, uint32_t, uint32_t standard_element_height, uint32_t padding)
-   : UI::Box(parent, 0, 0, UI::Box::Vertical),
      preconfigured_(preconfigured),
->>>>>>> 739a81fa
      title_(this,
             0,
             0,
