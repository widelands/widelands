--- conflicted
+++ resolved
@@ -20,76 +20,13 @@
 #include "ui_fsmenu/loadgame.h"
 
 #include "base/i18n.h"
-<<<<<<< HEAD
-#include "base/log.h"
-#include "base/time_string.h"
-#include "game_io/game_loader.h"
-#include "game_io/game_preload_packet.h"
-#include "graphic/image_io.h"
-#include "graphic/text_constants.h"
-#include "graphic/texture.h"
-#include "helper.h"
-#include "io/filesystem/layered_filesystem.h"
-#include "logic/game.h"
-#include "logic/game_controller.h"
-#include "logic/game_settings.h"
-#include "logic/replay.h"
-#include "ui_basic/icon.h"
-#include "ui_basic/messagebox.h"
-
-// TODO(GunChleoc): Arabic: line height broken for descriptions for Arabic.
-namespace {
-
-// This function concatenates the filename and localized map name for a savegame/replay.
-// If the filename starts with the map name, the map name is omitted.
-// It also prefixes autosave files with a numbered and localized "Autosave" prefix.
-std::string map_filename(const std::string& filename, const std::string& mapname) {
-	std::string result = FileSystem::filename_without_ext(filename.c_str());
-	std::string mapname_localized;
-	{
-		i18n::Textdomain td("maps");
-		mapname_localized = _(mapname);
-	}
-
-	if (boost::starts_with(result, "wl_autosave")) {
-		std::vector<std::string> autosave_name;
-		boost::split(autosave_name, result, boost::is_any_of("_"));
-		if (autosave_name.empty() || autosave_name.size() < 3) {
-			/** TRANSLATORS: %1% is a map's name. */
-			result = (boost::format(_("Autosave: %1%")) % mapname_localized).str();
-		} else {
-			/** TRANSLATORS: %1% is a number, %2% a map's name. */
-			result = (boost::format(_("Autosave %1%: %2%")) % autosave_name.back() % mapname_localized)
-			            .str();
-		}
-	} else if (!(boost::starts_with(result, mapname) ||
-	             boost::starts_with(result, mapname_localized))) {
-		/** TRANSLATORS: %1% is a filename, %2% a map's name. */
-		result = (boost::format(_("%1% (%2%)")) % result % mapname_localized).str();
-	}
-	return result;
-}
-
-}  // namespace
-=======
 #include "wui/gamedetails.h"
->>>>>>> ba7d6e2a
 
 FullscreenMenuLoadGame::FullscreenMenuLoadGame(Widelands::Game& g,
                                                GameSettingsProvider* gsp,
                                                GameController* gc,
                                                bool is_replay)
-   : FullscreenMenuLoadMapOrGame(),
-<<<<<<< HEAD
-     table_(this,
-            tablex_,
-            tabley_,
-            tablew_,
-            tableh_,
-            UI::PanelStyle::kFsMenu,
-            UI::TableRows::kMultiDescending),
-=======
->>>>>>> ba7d6e2a
+	: FullscreenMenuLoadMapOrGame(),
 
      main_box_(this, 0, 0, UI::Box::Vertical),
      info_box_(&main_box_, 0, 0, UI::Box::Horizontal),
@@ -101,75 +38,23 @@
             is_replay ? _("Choose a replay") : _("Choose a saved game"),
             UI::Align::kCenter),
 
-<<<<<<< HEAD
-     // Savegame description
-     label_mapname_(this, right_column_x_, tabley_),
-     ta_mapname_(this,
-                 right_column_x_ + indent_,
-                 get_y_from_preceding(label_mapname_) + padding_,
-                 get_right_column_w(right_column_x_ + indent_),
-                 2 * label_height_ - padding_,
-                 UI::PanelStyle::kFsMenu),
-
-     label_gametime_(this, right_column_x_, get_y_from_preceding(ta_mapname_) + 2 * padding_),
-     ta_gametime_(this,
-                  right_column_tab_,
-                  label_gametime_.get_y(),
-                  get_right_column_w(right_column_tab_),
-                  label_height_,
-                  UI::PanelStyle::kFsMenu),
-
-     label_players_(this, right_column_x_, get_y_from_preceding(ta_gametime_)),
-     ta_players_(this,
-                 right_column_tab_,
-                 label_players_.get_y(),
-                 get_right_column_w(right_column_tab_),
-                 label_height_,
-                 UI::PanelStyle::kFsMenu),
-=======
      load_or_save_(&info_box_,
                    g,
                    is_replay ?
                       LoadOrSaveGame::FileType::kReplay :
                       (gsp->settings().multiplayer ? LoadOrSaveGame::FileType::kGameMultiPlayer :
                                                      LoadOrSaveGame::FileType::kGameSinglePlayer),
-                   GameDetails::Style::kFsMenu,
+                   UI::PanelStyle::kFsMenu,
                    true),
 
      is_replay_(is_replay),
      game_(g),
      settings_(gsp),
      ctrl_(gc) {
->>>>>>> ba7d6e2a
 
 	// Make sure that we have some space to work with.
 	main_box_.set_size(get_w(), get_w());
 
-<<<<<<< HEAD
-     label_win_condition_(this, right_column_x_, get_y_from_preceding(ta_version_) + 3 * padding_),
-     ta_win_condition_(this,
-                       right_column_x_ + indent_,
-                       get_y_from_preceding(label_win_condition_) + padding_,
-                       get_right_column_w(right_column_x_ + indent_),
-                       label_height_,
-                       UI::PanelStyle::kFsMenu),
-
-     delete_(this,
-             "delete",
-             right_column_x_,
-             buty_ - buth_ - 2 * padding_,
-             butw_,
-             buth_,
-             UI::ButtonStyle::kFsMenuSecondary,
-             _("Delete")),
-
-     ta_long_generic_message_(this,
-                              right_column_x_,
-                              get_y_from_preceding(ta_mapname_) + 2 * padding_,
-                              get_right_column_w(right_column_x_),
-                              delete_.get_y() - get_y_from_preceding(ta_mapname_) - 6 * padding_,
-                              UI::PanelStyle::kFsMenu),
-=======
 	main_box_.add_space(padding_);
 	main_box_.add_inf_space();
 	main_box_.add(&title_, UI::Box::Resizing::kAlign, UI::Align::kCenter);
@@ -184,7 +69,6 @@
 
 	button_spacer_ = new UI::Panel(load_or_save_.game_details()->button_box(), 0, 0, 0, 0);
 	load_or_save_.game_details()->button_box()->add(button_spacer_);
->>>>>>> ba7d6e2a
 
 	layout();
 
