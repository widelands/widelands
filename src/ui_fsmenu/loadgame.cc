/*
 * Copyright (C) 2002, 2006-2013 by the Widelands Development Team
 *
 * This program is free software; you can redistribute it and/or
 * modify it under the terms of the GNU General Public License
 * as published by the Free Software Foundation; either version 2
 * of the License, or (at your option) any later version.
 *
 * This program is distributed in the hope that it will be useful,
 * but WITHOUT ANY WARRANTY; without even the implied warranty of
 * MERCHANTABILITY or FITNESS FOR A PARTICULAR PURPOSE.  See the
 * GNU General Public License for more details.
 *
 * You should have received a copy of the GNU General Public License
 * along with this program; if not, write to the Free Software
 * Foundation, Inc., 51 Franklin Street, Fifth Floor, Boston, MA  02110-1301, USA.
 *
 */

#include "ui_fsmenu/loadgame.h"

#include <algorithm>
#include <cstdio>
#include <ctime>
#include <memory>

#include <boost/algorithm/string/predicate.hpp>
#include <boost/format.hpp>

#include "base/i18n.h"
#include "base/log.h"
#include "base/time_string.h"
#include "game_io/game_loader.h"
#include "game_io/game_preload_packet.h"
#include "graphic/graphic.h"
#include "graphic/image_io.h"
#include "graphic/image_transformations.h"
#include "graphic/in_memory_image.h"
#include "graphic/surface.h"
#include "helper.h"
#include "io/filesystem/layered_filesystem.h"
#include "logic/game.h"
#include "logic/game_controller.h"
#include "logic/game_settings.h"
#include "logic/replay.h"
#include "ui_basic/icon.h"
#include "ui_basic/messagebox.h"
#include "wui/text_constants.h"


FullscreenMenuLoadGame::FullscreenMenuLoadGame
	(Widelands::Game & g, GameSettingsProvider * gsp, GameController * gc, bool is_replay) :
	FullscreenMenuLoadMapOrGame(true),

	m_is_replay(is_replay),
	// Main title
	m_title
		(this, get_w() / 2, m_tabley / 3,
		 m_is_replay ? _("Choose a replay") : _("Choose a saved game"), UI::Align_HCenter),

	// Savegame description
	m_label_mapname
		(this, m_right_column_x, m_tabley, "", UI::Align_Left),
	m_ta_mapname(this,
					 m_right_column_x + m_indent, get_y_from_preceding(m_label_mapname) + m_padding,
					 get_right_column_w(m_right_column_x + m_indent), 2 * m_label_height - m_padding),

	m_label_gametime
		(this, m_right_column_x, get_y_from_preceding(m_ta_mapname) + 2 * m_padding,
		 "",
		 UI::Align_Left),
	m_ta_gametime(this,
					  m_right_column_tab, m_label_gametime.get_y(),
					  get_right_column_w(m_right_column_tab), m_label_height),

	m_label_players
		(this, m_right_column_x, get_y_from_preceding(m_ta_gametime),
		 "",
		 UI::Align_Left),
	m_ta_players(this,
					 m_right_column_tab, m_label_players.get_y(),
					 get_right_column_w(m_right_column_tab), m_label_height),

	m_label_win_condition
		(this, m_right_column_x, get_y_from_preceding(m_ta_players) + 3 * m_padding,
		 "",
		 UI::Align_Left),
	m_ta_win_condition(this,
							 m_right_column_x + m_indent, get_y_from_preceding(m_label_win_condition) + m_padding,
							 get_right_column_w(m_right_column_x + m_indent), m_label_height),

	m_delete
		(this, "delete",
		 m_right_column_x, m_buty - m_buth - 2 * m_padding,
		 m_butw, m_buth,
		 g_gr->images().get("pics/but0.png"),
		 _("Delete"), std::string(), false, false),

	m_minimap_y(get_y_from_preceding(m_ta_win_condition) + 3 * m_padding),
	m_minimap_w(get_right_column_w(m_right_column_x)),
	m_minimap_h(m_delete.get_y() - get_y_from_preceding(m_ta_win_condition) - 6 * m_padding),
	m_minimap_icon(this,
						m_right_column_x, get_y_from_preceding(m_ta_win_condition) + 3 * m_padding,
						m_minimap_w, m_minimap_h, nullptr),

	// "Data container" for the savegame information
	m_game(g),
	m_settings(gsp),
	m_ctrl(gc)
{
	m_title.set_textstyle(ts_big());
	m_ta_gametime.set_tooltip(_("The time that elapsed inside this game"));
	m_ta_players.set_tooltip(_("The number of players"));
	m_ta_win_condition.set_tooltip(_("The win condition that was set for this game"));

	if (m_is_replay) {
		m_back.set_tooltip(_("Return to the main menu"));
		m_ok.set_tooltip(_("Load this replay"));
		m_ta_mapname.set_tooltip(_("The map that this replay is based on"));
		m_delete.set_tooltip(_("Delete this replay"));
	} else {
		m_back.set_tooltip(_("Return to the single player menu"));
		m_ok.set_tooltip(_("Load this game"));
		m_ta_mapname.set_tooltip(_("The map that this game is based on"));
		m_delete.set_tooltip(_("Delete this game"));
	}
	m_minimap_icon.set_visible(false);

	m_back.sigclicked.connect(boost::bind(&FullscreenMenuLoadGame::clicked_back, boost::ref(*this)));
	m_ok.sigclicked.connect(boost::bind(&FullscreenMenuLoadGame::clicked_ok, boost::ref(*this)));
	m_delete.sigclicked.connect
		(boost::bind
			 (&FullscreenMenuLoadGame::clicked_delete, boost::ref(*this)));
	m_table.add_column(130, _("Save Date"), _("The date this game was saved"), UI::Align_Left);
	if (m_is_replay || m_settings->settings().multiplayer) {
		std::vector<std::string> modes;
		if (m_is_replay) {
			/** TRANSLATORS: Tooltip for the "Mode" column when choosing a game/replay to load. */
			/** TRANSLATORS: Make sure that you keep consistency in your translation. */
			modes.push_back("SP = Single Player");
		}
		/** TRANSLATORS: Tooltip for the "Mode" column when choosing a game/replay to load. */
		/** TRANSLATORS: Make sure that you keep consistency in your translation. */
		modes.push_back("MP = Multiplayer");
		/** TRANSLATORS: Tooltip for the "Mode" column when choosing a game/replay to load. */
		/** TRANSLATORS: Make sure that you keep consistency in your translation. */
		modes.push_back("H = Multiplayer (Host)");
		const std::string mode_tooltip_1 =
				/** TRANSLATORS: Tooltip for the "Mode" column when choosing a game/replay to load. */
				/** TRANSLATORS: %s is a list of game modes. */
				((boost::format(_("Game Mode: %s."))
				  % i18n::localize_item_list(modes, i18n::ConcatenateWith::COMMA))).str();
		const std::string mode_tooltip_2 =
				_("Numbers are the number of players.");

		m_table.add_column(65,
								 /** TRANSLATORS: Game Mode table column when choosing a game/replay to load. */
								 /** TRANSLATORS: Keep this to 5 letters maximum. */
								 /** TRANSLATORS: A tooltip will explain if you need to use an abbreviation. */
								 _("Mode"),
								 (boost::format("%s %s") % mode_tooltip_1 % mode_tooltip_2).str(),
								 UI::Align_Left);
		m_table.add_column(m_table.get_w() - 130 - 65,
								 _("Map Name"), _("The name of the map that was played"),
								 UI::Align_Left);
	} else {
		m_table.add_column(m_table.get_w() - 130,
								 _("Filename"), _("The filename the game was saved under"),
								 UI::Align_Left);
	}
	m_table.set_column_compare
		(0,
		 boost::bind(&FullscreenMenuLoadGame::compare_date_descending, this, _1, _2));
	m_table.selected.connect(boost::bind(&FullscreenMenuLoadGame::entry_selected, this));
	m_table.double_clicked.connect(boost::bind(&FullscreenMenuLoadGame::clicked_ok, boost::ref(*this)));
	m_table.set_sort_column(0);
	m_table.focus();
	fill_table();
}

void FullscreenMenuLoadGame::think()
{
	if (m_ctrl) {
		m_ctrl->think();
	}
}

// Reverse default sort order for save date column
bool FullscreenMenuLoadGame::compare_date_descending(uint32_t rowa, uint32_t rowb)
{
	const SavegameData & r1 = m_games_data[m_table[rowa]];
	const SavegameData & r2 = m_games_data[m_table[rowb]];

	return r1.savetimestamp < r2.savetimestamp;
}


void FullscreenMenuLoadGame::clicked_ok()
{
	const SavegameData & gamedata = m_games_data[m_table.get_selected()];
	m_filename = gamedata.filename;
	end_modal(1);
}

void FullscreenMenuLoadGame::clicked_delete()
{
	if (!m_table.has_selection()) {
		return;
	}
	const SavegameData & gamedata = m_games_data[m_table.get_selected()];

	std::string message = (boost::format("%s %s\n")
				  % m_label_mapname.get_text() % gamedata.mapname).str();

	message = (boost::format("%s %s %s\n") % message
				  % m_label_win_condition.get_text() % gamedata.wincondition).str();

	message = (boost::format("%s %s %s\n") % message
				  % _("Save Date:") % gamedata.savedatestring).str();

	message = (boost::format("%s %s %s\n") % message
				  % m_label_gametime.get_text() % gametimestring(gamedata.gametime)).str();

	message = (boost::format("%s %s %s\n\n") % message
				  % m_label_players.get_text() % gamedata.nrplayers).str();

	message = (boost::format("%s %s %s\n") % message
				  % _("Filename:") % gamedata.filename).str();

	if (m_is_replay) {
		message = (boost::format("%s\n\n%s")
					  % _("Do you really want to delete this replay?") % message).str();
	} else {
		message = (boost::format("%s\n\n%s")
					  % _("Do you really want to delete this game?") % message).str();
	}

	UI::WLMessageBox confirmationBox
		(this, _("Confirm deleting file"), message, UI::WLMessageBox::YESNO);
	if (confirmationBox.run()) {
		g_fs->fs_unlink(gamedata.filename);
		if (m_is_replay) {
			g_fs->fs_unlink(gamedata.filename + WLGF_SUFFIX);
		}
		fill_table();
	}
}


bool FullscreenMenuLoadGame::set_has_selection()
{
	bool has_selection = m_table.has_selection();
	FullscreenMenuLoadMapOrGame::set_has_selection();
	m_delete.set_enabled(has_selection);

	if (!has_selection) {
		m_label_mapname .set_text(std::string());
		m_label_gametime.set_text(std::string());
		m_label_players.set_text(std::string());
		m_label_win_condition.set_text(std::string());

		m_ta_mapname .set_text(std::string());
		m_ta_gametime.set_text(std::string());
		m_ta_players.set_text(std::string());
		m_ta_win_condition.set_text(std::string());
		m_minimap_icon.set_icon(nullptr);
		m_minimap_icon.set_visible(false);
		m_minimap_icon.set_no_frame();
		m_minimap_image.reset();
	} else {
		m_label_mapname .set_text(_("Map Name:"));
		m_label_gametime.set_text(_("Gametime:"));
		m_label_players.set_text(_("Players:"));
		m_label_win_condition.set_text(_("Win Condition:"));
	}
	return has_selection;
}


void FullscreenMenuLoadGame::entry_selected()
{
	if (set_has_selection()) {

		const SavegameData & gamedata = m_games_data[m_table.get_selected()];

		m_ta_mapname.set_text(gamedata.mapname);
		m_ta_gametime.set_text(gametimestring(gamedata.gametime));

		uint8_t number_of_players = gamedata.nrplayers;
		if (number_of_players > 0) {
			m_ta_players.set_text((boost::format("%u") % static_cast<unsigned int>(number_of_players)).str());
		} else {
			m_label_players.set_text("");
			m_ta_players.set_text("");
		}

		m_ta_win_condition.set_text(gamedata.wincondition);

		std::string minimap_path = gamedata.minimap_path;
		// Delete former image
		m_minimap_icon.set_icon(nullptr);
		m_minimap_icon.set_visible(false);
		m_minimap_icon.set_no_frame();
		m_minimap_image.reset();
		// Load the new one
		if (!minimap_path.empty()) {
			try {
				// Load the image
				std::unique_ptr<Surface> surface(
							load_image(
								minimap_path,
								std::unique_ptr<FileSystem>(g_fs->make_sub_file_system(gamedata.filename)).get()));

				m_minimap_image.reset(new_in_memory_image(std::string(gamedata.filename + minimap_path),
																		surface.release()));

				// Scale it
				double scale = double(m_minimap_w) / m_minimap_image->width();
				double scaleY = double(m_minimap_h) / m_minimap_image->height();
				if (scaleY < scale) {
					scale = scaleY;
				}
				if (scale > 1.0) scale = 1.0; // Don't make the image too big; fuzziness will result
				uint16_t w = scale * m_minimap_image->width();
				uint16_t h = scale * m_minimap_image->height();
				const Image* resized = ImageTransformations::resize(m_minimap_image.get(), w, h);
				// keeps our in_memory_image around and give to icon the one
				// from resize that is handled by the cache. It is still linked to our
				// surface
				m_minimap_icon.set_size(w, h);

				// Center the minimap in the available space
				int32_t xpos = m_right_column_x + (get_w() - m_right_column_margin - w - m_right_column_x) / 2;
				int32_t ypos = m_minimap_y;

				// Set small minimaps higher up for a more harmonious look
				if (h < m_minimap_h * 2 / 3) {
					ypos += (m_minimap_h - h) / 3;
				} else {
					ypos += (m_minimap_h - h) / 2;
				}

				m_minimap_icon.set_pos(Point(xpos, ypos));
				m_minimap_icon.set_frame(UI_FONT_CLR_FG);
				m_minimap_icon.set_visible(true);
				m_minimap_icon.set_icon(resized);
			} catch (const std::exception & e) {
				log("Failed to load the minimap image : %s\n", e.what());
			}
		}
	}
}


/**
 * Fill the file list
 */
void FullscreenMenuLoadGame::fill_table() {

	m_games_data.clear();
	m_table.clear();

	SavegameData* gamedata = new SavegameData();

	if (m_settings && !m_settings->settings().saved_games.empty()) {
		for (uint32_t i = 0; i < m_settings->settings().saved_games.size(); ++i) {
			gamedata->filename = m_settings->settings().saved_games.at(i).path;
			m_games_data.push_back(*gamedata);

			UI::Table<uintptr_t const>::EntryRecord & te =
				m_table.add(m_games_data.size() - 1);
			te.set_string(0, FileSystem::filename_without_ext(gamedata->filename.c_str()).c_str());
		}
	} else { // Normal case
		// Fill it with all files we find.

		FilenameSet gamefiles;

		if (m_is_replay) {
			gamefiles = filter(g_fs->list_directory(REPLAY_DIR),
								[](const std::string& fn) {return boost::ends_with(fn, REPLAY_SUFFIX);});
		} else {
			gamefiles = g_fs->list_directory("save");
		}

		Widelands::GamePreloadPacket gpdp;

		for (const std::string& gamefilename : gamefiles) {

			gamedata = new SavegameData();

			std::string savename = gamefilename;
			if (m_is_replay) savename += WLGF_SUFFIX;

			if (!g_fs->file_exists(savename.c_str())) {
				continue;
			}

			gamedata->filename = gamefilename;

			try {
				Widelands::GameLoader gl(savename.c_str(), m_game);
				gl.preload_game(gpdp);

				gamedata->gametype = gpdp.get_gametype();

				if (!m_is_replay) {
					if (m_settings->settings().multiplayer) {
						if (gamedata->gametype == GameController::GameType::SINGLEPLAYER) {
							continue;
						}
					} else if (gamedata->gametype > GameController::GameType::SINGLEPLAYER) {
						continue;
					}
				}

				gamedata->mapname = gpdp.get_mapname();
				gamedata->gametime = gpdp.get_gametime();
				gamedata->nrplayers = gpdp.get_number_of_players();

				gamedata->savetimestamp = gpdp.get_savetimestamp();
				time_t t;
				time(&t);
				struct tm * currenttime  = localtime(&t);
				// We need to put these into variables because of a sideeffect of the localtime function.
				int8_t current_year = currenttime->tm_year;
				int8_t current_month = currenttime->tm_mon;
				int8_t current_day = currenttime->tm_mday;

				struct tm * savedate  = localtime(&gamedata->savetimestamp);

				if (gamedata->savetimestamp > 0) {
					if (savedate->tm_year == current_year &&
						 savedate->tm_mon == current_month &&
						 savedate->tm_mday == current_day) {  // Today

						// Adding the 0 padding in a separate statement so translators won't have to deal with it
						const std::string minute = (boost::format("%02u") % savedate->tm_min).str();

						/** TRANSLATORS: Display date for choosing a savegame/replay */
						/** TRANSLATORS: hour:minute */
						gamedata->savedatestring = (boost::format(_("Today, %1%:%2%"))
															 % savedate->tm_hour % minute).str();
					} else if ((savedate->tm_year == current_year &&
									savedate->tm_mon == current_month &&
									savedate->tm_mday == current_day - 1) ||
								  (savedate->tm_year == current_year - 1 &&
									savedate->tm_mon == 11 && current_month == 0 &&
									savedate->tm_mday == 31 && current_day == 1)) {  // Yesterday
						// Adding the 0 padding in a separate statement so translators won't have to deal with it
						const std::string minute = (boost::format("%02u") % savedate->tm_min).str();

						/** TRANSLATORS: Display date for choosing a savegame/replay */
						/** TRANSLATORS: hour:minute */
						gamedata->savedatestring = (boost::format(_("Yesterday, %1%:%2%"))
															 % savedate->tm_hour % minute).str();
					} else {  // Older

						/** TRANSLATORS: Display date for choosing a savegame/replay */
						/** TRANSLATORS: month day, year */
						gamedata->savedatestring = (boost::format(_("%2% %1%, %3%"))
							 % savedate->tm_mday
							 % localize_month(savedate->tm_mon)
							 % (1900 + savedate->tm_year)).str();
					}
				}

				{
					i18n::Textdomain td("win_conditions");
					gamedata->wincondition = _(gpdp.get_win_condition());
				}
				gamedata->minimap_path = gpdp.get_minimap_path();
				m_games_data.push_back(*gamedata);

				UI::Table<uintptr_t const>::EntryRecord & te =
					m_table.add(m_games_data.size() - 1);
				te.set_string(0, gamedata->savedatestring);

				if (m_is_replay || m_settings->settings().multiplayer) {
					std::string gametypestring;
					switch (gamedata->gametype) {
						case GameController::GameType::SINGLEPLAYER:
							/** TRANSLATORS: "Single Player" entry in the Game Mode table column. */
							/** TRANSLATORS: "Keep this to 6 letters maximum. */
							/** TRANSLATORS: A tooltip will explain the abbreviation. */
							/** TRANSLATORS: Make sure that this translation is consistent with the tooltip. */
							gametypestring = _("SP");
							break;
						case GameController::GameType::NETHOST:
							/** TRANSLATORS: "Multiplayer Host" entry in the Game Mode table column. */
							/** TRANSLATORS: "Keep this to 2 letters maximum. */
							/** TRANSLATORS: A tooltip will explain the abbreviation. */
							/** TRANSLATORS: Make sure that this translation is consistent with the tooltip. */
							/** TRANSLATORS: %1% is the number of players */
							gametypestring = (boost::format(_("H (%1%)"))
												 % static_cast<unsigned int>(gamedata->nrplayers)).str();
							break;
						case GameController::GameType::NETCLIENT:
							/** TRANSLATORS: "Multiplayer" entry in the Game Mode table column. */
							/** TRANSLATORS: "Keep this to 2 letters maximum. */
							/** TRANSLATORS: A tooltip will explain the abbreviation. */
							/** TRANSLATORS: Make sure that this translation is consistent with the tooltip. */
							/** TRANSLATORS: %1% is the number of players */
							gametypestring = (boost::format(_("MP (%1%)"))
												% static_cast<unsigned int>(gamedata->nrplayers)).str();
							break;
						default:
							gametypestring = "";
					}
					te.set_string(1, gametypestring);
					te.set_string(2, gpdp.get_mapname());

				} else {
					const std::string fs_filename = FileSystem::filename_without_ext(gamedata->filename.c_str());
					if (fs_filename == "wl_autosave") {
						/** TRANSLATORS: Used in filenames for loading games */
						te.set_string(1, (boost::format(_("Autosave: %1%")) % gpdp.get_mapname()).str());
					} else {
						te.set_string(1, fs_filename);
					}
				}
			} catch (const WException &) {
				//  we simply skip illegal entries
			}
		}
	}
	m_table.sort();

	if (m_table.size()) {
		m_table.select(0);
	}
	set_has_selection();
}

bool FullscreenMenuLoadGame::handle_key(bool down, SDL_Keysym code)
{
	if (!down)
		return false;

	switch (code.sym)
	{
<<<<<<< HEAD
	case SDL_SCANCODE_KP_2:
		if (code.mod & KMOD_NUM)
			break;
		/* no break */
	case SDL_SCANCODE_DOWN:
	case SDL_SCANCODE_KP_8:
		if (code.mod & KMOD_NUM)
			break;
		/* no break */
	case SDL_SCANCODE_UP:
		m_list.handle_key(down, code);
		return true;
	case SDL_SCANCODE_KP_ENTER:
	case SDLK_RETURN:
		clicked_ok();
		return true;
	case SDL_SCANCODE_KP_PERIOD:
		if (code.mod & KMOD_NUM)
=======
		case SDLK_KP_PERIOD:
			if (code.mod & KMOD_NUM)
				break;
			/* no break */
		case SDLK_DELETE:
			clicked_delete();
			return true;
		default:
>>>>>>> 2359f930
			break;
	}

	return FullscreenMenuLoadMapOrGame::handle_key(down, code);
}<|MERGE_RESOLUTION|>--- conflicted
+++ resolved
@@ -539,27 +539,7 @@
 
 	switch (code.sym)
 	{
-<<<<<<< HEAD
-	case SDL_SCANCODE_KP_2:
-		if (code.mod & KMOD_NUM)
-			break;
-		/* no break */
-	case SDL_SCANCODE_DOWN:
-	case SDL_SCANCODE_KP_8:
-		if (code.mod & KMOD_NUM)
-			break;
-		/* no break */
-	case SDL_SCANCODE_UP:
-		m_list.handle_key(down, code);
-		return true;
-	case SDL_SCANCODE_KP_ENTER:
-	case SDLK_RETURN:
-		clicked_ok();
-		return true;
-	case SDL_SCANCODE_KP_PERIOD:
-		if (code.mod & KMOD_NUM)
-=======
-		case SDLK_KP_PERIOD:
+		case SDL_SCANCODE_KP_PERIOD:
 			if (code.mod & KMOD_NUM)
 				break;
 			/* no break */
@@ -567,7 +547,6 @@
 			clicked_delete();
 			return true;
 		default:
->>>>>>> 2359f930
 			break;
 	}
 
