--- conflicted
+++ resolved
@@ -87,95 +87,51 @@
 	// Main title
 	title_
 		(this, get_w() / 2, tabley_ / 3,
-<<<<<<< HEAD
-		 is_replay_ ? _("Choose a replay") : _("Choose a saved game"), UI::Align_HCenter),
+		 is_replay_ ? _("Choose a replay") : _("Choose a saved game"), UI::Align::kHCenter),
 
 	// Savegame description
 	label_mapname_
-		(this, right_column_x_, tabley_, "", UI::Align_Left),
+		(this, right_column_x_, tabley_, "", UI::Align::kLeft),
 	ta_mapname_(this,
 					 right_column_x_ + indent_, get_y_from_preceding(label_mapname_) + padding_,
 					 get_right_column_w(right_column_x_ + indent_), 2 * label_height_ - padding_),
-=======
-		 m_is_replay ? _("Choose a replay") : _("Choose a saved game"), UI::Align::kHCenter),
-
-	// Savegame description
-	m_label_mapname
-		(this, right_column_x_, tabley_, "", UI::Align::kLeft),
-	m_ta_mapname(this,
-					 right_column_x_ + indent_, get_y_from_preceding(m_label_mapname) + padding_,
-					 get_right_column_w(right_column_x_ + indent_), 2 * m_label_height - padding_),
->>>>>>> 03015dcf
 
 	label_gametime_
 		(this, right_column_x_, get_y_from_preceding(ta_mapname_) + 2 * padding_,
 		 "",
-<<<<<<< HEAD
-		 UI::Align_Left),
+		 UI::Align::kLeft),
 	ta_gametime_(this,
 					  right_column_tab_, label_gametime_.get_y(),
 					  get_right_column_w(right_column_tab_), label_height_),
-=======
-		 UI::Align::kLeft),
-	m_ta_gametime(this,
-					  m_right_column_tab, m_label_gametime.get_y(),
-					  get_right_column_w(m_right_column_tab), m_label_height),
->>>>>>> 03015dcf
 
 	label_players_
 		(this, right_column_x_, get_y_from_preceding(ta_gametime_),
 		 "",
-<<<<<<< HEAD
-		 UI::Align_Left),
+		 UI::Align::kLeft),
 	ta_players_(this,
 					 right_column_tab_, label_players_.get_y(),
 					 get_right_column_w(right_column_tab_), label_height_),
-=======
-		 UI::Align::kLeft),
-	m_ta_players(this,
-					 m_right_column_tab, m_label_players.get_y(),
-					 get_right_column_w(m_right_column_tab), m_label_height),
->>>>>>> 03015dcf
 
 	label_version_
 		(this, right_column_x_, get_y_from_preceding(ta_players_),
 		 "",
-<<<<<<< HEAD
-		 UI::Align_Left),
+		 UI::Align::kLeft),
 	ta_version_(this,
-					 right_column_tab_, label_version_.get_y(), "", UI::Align_Left),
-=======
-		 UI::Align::kLeft),
-	m_ta_version(this,
-					 m_right_column_tab, m_label_version.get_y(), "", UI::Align::kLeft),
->>>>>>> 03015dcf
+					 right_column_tab_, label_version_.get_y(), "", UI::Align::kLeft),
 
 	label_win_condition_
 		(this, right_column_x_, get_y_from_preceding(ta_version_) + 3 * padding_,
 		 "",
-<<<<<<< HEAD
-		 UI::Align_Left),
+		 UI::Align::kLeft),
 	ta_win_condition_(this,
 							 right_column_x_ + indent_, get_y_from_preceding(label_win_condition_) + padding_,
 							 get_right_column_w(right_column_x_ + indent_), label_height_),
-=======
-		 UI::Align::kLeft),
-	m_ta_win_condition(this,
-							 right_column_x_ + indent_, get_y_from_preceding(m_label_win_condition) + padding_,
-							 get_right_column_w(right_column_x_ + indent_), m_label_height),
->>>>>>> 03015dcf
 
 	delete_
 		(this, "delete",
-<<<<<<< HEAD
 		 right_column_x_, buty_ - buth_ - 2 * padding_,
 		 butw_, buth_,
-		 g_gr->images().get("pics/but0.png"),
-=======
-		 right_column_x_, m_buty - buth_ - 2 * padding_,
-		 m_butw, buth_,
 		 g_gr->images().get("images/ui_basic/but0.png"),
->>>>>>> 03015dcf
 		 _("Delete"), std::string(), false, false),
 
 	ta_errormessage_
@@ -221,11 +177,7 @@
 	delete_.sigclicked.connect
 		(boost::bind
 			 (&FullscreenMenuLoadGame::clicked_delete, boost::ref(*this)));
-<<<<<<< HEAD
-	table_.add_column(130, _("Save Date"), _("The date this game was saved"), UI::Align_Left);
-=======
-	m_table.add_column(130, _("Save Date"), _("The date this game was saved"), UI::Align::kLeft);
->>>>>>> 03015dcf
+	table_.add_column(130, _("Save Date"), _("The date this game was saved"), UI::Align::kLeft);
 	int used_width = 130;
 	if (is_replay_ || settings_->settings().multiplayer) {
 		std::vector<std::string> modes;
@@ -261,13 +213,8 @@
 							 _("Description"),
 							 _("The filename that the game was saved under followed by the map’s name, "
 								"or the map’s name followed by the last objective achieved."),
-<<<<<<< HEAD
-								 UI::Align_Left);
+								 UI::Align::kLeft);
 	table_.set_column_compare
-=======
-								 UI::Align::kLeft);
-	m_table.set_column_compare
->>>>>>> 03015dcf
 		(0,
 		 boost::bind(&FullscreenMenuLoadGame::compare_date_descending, this, _1, _2));
 	table_.selected.connect(boost::bind(&FullscreenMenuLoadGame::entry_selected, this));
