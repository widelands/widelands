/*
 * Copyright (C) 2020-2021 by the Widelands Development Team
 *
 * This program is free software; you can redistribute it and/or
 * modify it under the terms of the GNU General Public License
 * as published by the Free Software Foundation; either version 2
 * of the License, or (at your option) any later version.
 *
 * This program is distributed in the hope that it will be useful,
 * but WITHOUT ANY WARRANTY; without even the implied warranty of
 * MERCHANTABILITY or FITNESS FOR A PARTICULAR PURPOSE.  See the
 * GNU General Public License for more details.
 *
 * You should have received a copy of the GNU General Public License
 * along with this program; if not, write to the Free Software
 * Foundation, Inc., 51 Franklin Street, Fifth Floor, Boston, MA  02110-1301, USA.
 *
 */

#include "ui_fsmenu/keyboard_options.h"

#include "base/i18n.h"
#include "base/log.h"
#include "graphic/text_layout.h"
#include "logic/map_objects/tribes/tribe_descr.h"
#include "ui_basic/dropdown.h"
#include "ui_basic/messagebox.h"
#include "ui_basic/multilinetextarea.h"
#include "ui_fsmenu/mousewheel_options.h"
#include "wlapplication.h"
#include "wlapplication_options.h"

namespace FsMenu {

constexpr int16_t kPadding = 4;
constexpr int16_t kButtonHeight = 28;

struct ShortcutChooser : public UI::Window {
	ShortcutChooser(UI::Panel& parent, const KeyboardShortcut c, Widelands::Game* game_for_fastplace)
	   : UI::Window(
	        &parent, UI::WindowStyle::kFsMenu, "choose_shortcut", 0, 0, 300, 200, to_string(c)),
	     code_(c),
	     key(get_shortcut(code_)),
	     box_(this, UI::PanelStyle::kFsMenu, 0, 0, UI::Box::Vertical, 0, 0, kPadding) {
		UI::Button* const reset = new UI::Button(
		   &box_, "reset", 0, 0, 0, 0, UI::ButtonStyle::kFsMenuSecondary, _("Reset to default"));
		reset->sigclicked.connect([this]() {
			key = get_default_shortcut(code_);
			end_modal<UI::Panel::Returncodes>(UI::Panel::Returncodes::kOk);
		});

		UI::Button* const cancel = new UI::Button(
		   &box_, "cancel", 0, 0, 0, 0, UI::ButtonStyle::kFsMenuSecondary, _("Cancel"));
		cancel->sigclicked.connect(
		   [this]() { end_modal<UI::Panel::Returncodes>(UI::Panel::Returncodes::kBack); });

		UI::Button* const ok =
		   new UI::Button(&box_, "ok", 0, 0, 0, 0, UI::ButtonStyle::kFsMenuPrimary, _("OK"));
		ok->sigclicked.connect(
		   [this]() { end_modal<UI::Panel::Returncodes>(UI::Panel::Returncodes::kOk); });

		UI::MultilineTextarea* const txt = new UI::MultilineTextarea(
		   &box_, 0, 0, 200, 100, UI::PanelStyle::kFsMenu,
		   _("Press the new shortcut or close this window to cancel."), UI::Align::kCenter);

		box_.add(txt, UI::Box::Resizing::kExpandBoth);

		if (game_for_fastplace != nullptr) {
			create_fastplace_dropdown(game_for_fastplace, ok->get_h());
		}

		box_.add(reset, UI::Box::Resizing::kFullSize);
		box_.add(cancel, UI::Box::Resizing::kFullSize);
		box_.add(ok, UI::Box::Resizing::kFullSize);
		set_center_panel(&box_);
		center_to_parent();
		initialization_complete();
	}

	const KeyboardShortcut code_;
	SDL_Keysym key;
	std::string fastplace;

protected:
	UI::Box box_;

	void create_fastplace_dropdown(Widelands::Game* game_for_fastplace, const int height) {
		fastplace = get_fastplace_shortcut(code_);
		UI::Dropdown<std::string>* dd = new UI::Dropdown<std::string>(
		   &box_, "choose_fastplace", 0, 0, 100, 8, height, "", UI::DropdownType::kTextual,
		   UI::PanelStyle::kFsMenu, UI::ButtonStyle::kFsMenuMenu);
		dd->add(_("(unused)"), "", nullptr, fastplace.empty());

		std::map<std::pair<Widelands::DescriptionIndex, std::string>, const Widelands::BuildingDescr*>
		   all_building_sorted;
		for (Widelands::DescriptionIndex di = 0;
		     di < game_for_fastplace->descriptions().nr_buildings(); ++di) {
			const Widelands::BuildingDescr* bld =
			   game_for_fastplace->descriptions().get_building_descr(di);
			if (bld->is_buildable()) {
				all_building_sorted[std::make_pair(
				   game_for_fastplace->descriptions().safe_tribe_index(bld->get_owning_tribe()),
				   bld->descname())] = bld;
			}
		}
		for (const auto& pair : all_building_sorted) {
			dd->add(bformat(
			            /** TRANSLATORS: [Tribe Name] Building Name */
			            _("[%1$s] %2$s"),
			         game_for_fastplace->descriptions().get_tribe_descr(pair.first.first)->descname(),
			         pair.second->descname()),
			        pair.second->name(), pair.second->icon(), fastplace == pair.second->name());
		}

		if (!dd->has_selection()) {
			// The assigned building is defined by a currently disabled add-on.
			dd->add(fastplace, fastplace, nullptr, true);
		}

		dd->selected.connect([this, dd]() { fastplace = dd->get_selected(); });
		box_.add(dd, UI::Box::Resizing::kFullSize);
	}

	bool handle_key(const bool down, const SDL_Keysym code) override {
		if (!down) {
			return false;
		}

		switch (code.sym) {

		// Ignore modifiers
		case SDLK_RCTRL:
		case SDLK_RSHIFT:
		case SDLK_RALT:
		case SDLK_RGUI:
		case SDLK_LCTRL:
		case SDLK_LSHIFT:
		case SDLK_LALT:
		case SDLK_LGUI:
			return false;

		// Also ignore reserved system keys
		case SDLK_RETURN:
		case SDLK_SPACE:
		case SDLK_ESCAPE:
		case SDLK_UP:
		case SDLK_DOWN:
		case SDLK_LEFT:
		case SDLK_RIGHT:
		case SDLK_BACKSPACE:
		case SDLK_TAB:
			return false;

		default:
			key = code;
			end_modal<UI::Panel::Returncodes>(UI::Panel::Returncodes::kOk);
			return true;
		}
	}
};

KeyboardOptions::KeyboardOptions(Panel& parent)
   : UI::Window(&parent.get_topmost_forefather(),
                UI::WindowStyle::kFsMenu,
                "keyboard_options",
                // Size and position will be set by the main game window so that
                // it can follow resolution change.
                // This window's height is set smaller than the Options dialog to
                // avoid looking too big and cluttered. The width is set quite big
                // relative to the game window though, because we need lots of
                // horizontal space for the fastplace tab's button labels.
                0,
                0,
                0,
                0,
                _("Edit Keyboard And Mouse Actions")),
     buttons_box_(this, UI::PanelStyle::kFsMenu, 0, 0, UI::Box::Horizontal, 0, 0, kPadding),
     tabs_(this, UI::TabPanelStyle::kFsMenu),
     mousewheel_options_(&tabs_),
     reset_(&buttons_box_,
            "reset",
            0,
            0,
            0,
            0,
            UI::ButtonStyle::kFsMenuSecondary,
            _("Reset all"),
            _("Reset all to defaults")),
     ok_(&buttons_box_,
         "ok",
         0,
         0,
         reset_.get_w(),
         reset_.get_h(),
         UI::ButtonStyle::kFsMenuPrimary,
         _("OK")) {
	std::map<KeyboardShortcut, UI::Button*> all_keyboard_buttons;

	auto generate_title = [this](const KeyboardShortcut key) {
		const std::string shortcut = shortcut_string_for(key, false);
		if (key < KeyboardShortcut::kFastplace__Begin || key > KeyboardShortcut::kFastplace__End ||
		    game_.get() == nullptr) {
			return bformat(
			           /** TRANSLATORS: This is a button label for a keyboard shortcut in the form
			              "Action: Key" */
			           _("%1$s: %2$s"),
			        to_string(key), shortcut);
		}

		const std::string& fp = get_fastplace_shortcut(key);
		if (shortcut.empty() || fp.empty()) {
			return std::string(_("(unused)"));
		}

		const Widelands::BuildingDescr* bld =
		   game_->descriptions().get_building_descr(game_->descriptions().building_index(fp));
		if (bld == nullptr) {
			return bformat(_("%1$s: %2$s"), fp, shortcut);
		}

		return bformat(
		           /** TRANSLATORS: [Tribe Name] Building Name: Fastplace Shortcut */
		           _("[%1$s] %2$s: %3$s"),
		        game_->descriptions()
		           .get_tribe_descr(game_->descriptions().safe_tribe_index(bld->get_owning_tribe()))
		           ->descname(),
		        bld->descname(), shortcut);
	};

	auto add_key = [this, generate_title, &all_keyboard_buttons](
	                  UI::Box& box, const KeyboardShortcut key) {
		UI::Button* b = new UI::Button(&box, std::to_string(static_cast<int>(key)), 0, 0, 0, 0,
		                               UI::ButtonStyle::kFsMenuMenu, generate_title(key));
		all_keyboard_buttons.emplace(std::make_pair(key, b));
		box.add(b, UI::Box::Resizing::kFullSize);
		box.add_space(kPadding);
		b->sigclicked.connect([this, b, key, generate_title]() {
			const bool fastplace = is_fastplace(key);
			auto get_building_descr = [this](const std::string& bld) {
				return game_.get() == nullptr ? nullptr :
                                            game_->descriptions().get_building_descr(
				                                   game_->descriptions().building_index(bld));
			};

			WLApplication* const app = WLApplication::get();
			app->enable_handle_key(false);
			ShortcutChooser c(*get_parent(), key, fastplace ? game_.get() : nullptr);
			while (c.run<UI::Panel::Returncodes>() == UI::Panel::Returncodes::kOk) {
				KeyboardShortcut conflict;
				if (set_shortcut(key, c.key, &conflict, fastplace ? &c.fastplace : nullptr,
				                 [get_building_descr](const std::string& name) {
					                 const Widelands::BuildingDescr* d = get_building_descr(name);
					                 return d == nullptr ? "" :
                                                      get_building_descr(name)->get_owning_tribe();
				                 })) {
					b->set_title(generate_title(key));
					break;
				} else {
					const std::string& conflict_fp = get_fastplace_shortcut(conflict);
					std::string conflict_name = to_string(conflict);
					if (!conflict_fp.empty()) {
						const Widelands::BuildingDescr* d = get_building_descr(conflict_fp);
						if (d == nullptr) {
							conflict_name =
							   (boost::format(_("%1$s (%2$s)")) % conflict_name % conflict_fp).str();
						} else {
							conflict_name =
							   (boost::format(
							       /** TRANSLATORS: Shortcut Name ([Tribe Name] Fastplace Building Name) */
							       _("%1$s ([%2$s] %3$s)")) %
							    conflict_name %
							    game_->descriptions()
							       .get_tribe_descr(
							          game_->descriptions().safe_tribe_index(d->get_owning_tribe()))
							       ->descname() %
							    d->descname())
							      .str();
						}
					}
					UI::WLMessageBox warning(
					   get_parent(), UI::WindowStyle::kFsMenu, _("Keyboard Shortcut Conflict"),
					   as_richtext_paragraph(bformat(
					          _("The shortcut you selected (‘%1$s’) is already in use for the "
					            "following action: ‘%2$s’. Please select a different shortcut "
<<<<<<< HEAD
					            "or change the conflicting shortcut first."),
					       shortcut_string_for(c.key, true), to_string(conflict)),
=======
					            "or change the conflicting shortcut first.")) %
					       shortcut_string_for(c.key, true) % conflict_name)
					         .str(),
>>>>>>> 0253d64d
					      UI::FontStyle::kFsMenuLabel, UI::Align::kCenter),
					   UI::WLMessageBox::MBoxType::kOk);
					warning.run<UI::Panel::Returncodes>();
				}
			}
			app->enable_handle_key(true);
		});
	};

	auto create_tab = [this, add_key](const std::string& title,
	                                  const KeyboardShortcut shortcut_start,
	                                  const KeyboardShortcut shortcut_end) {
		const uint16_t s1 = static_cast<uint16_t>(shortcut_start);
		const uint16_t s2 = static_cast<uint16_t>(shortcut_end);
		assert(s1 < s2);
		UI::Box* b =
		   new UI::Box(&tabs_, UI::PanelStyle::kFsMenu, 0, 0, UI::Box::Vertical, 0, 0, kPadding);
		b->set_force_scrolling(true);
		for (uint16_t k = s1; k <= s2; ++k) {
			add_key(*b, static_cast<KeyboardShortcut>(k));
		}
		tabs_.add(title, title, b, "");
		boxes_.push_back(b);
	};
	create_tab(_("General"), KeyboardShortcut::kCommon__Begin, KeyboardShortcut::kCommon__End);
	create_tab(_("Main Menu"), KeyboardShortcut::kMainMenu__Begin, KeyboardShortcut::kMainMenu__End);
	create_tab(_("Editor"), KeyboardShortcut::kEditor__Begin, KeyboardShortcut::kEditor__End);
	create_tab(_("Game"), KeyboardShortcut::kInGame__Begin, KeyboardShortcut::kInGame__End);

	const size_t fastplace_tab_index = tabs_.tabs().size();
	create_tab(
	   _("Fastplace"), KeyboardShortcut::kFastplace__Begin, KeyboardShortcut::kFastplace__End);

	tabs_.add("options_scroll", _("Mouse Scrolling"), &mousewheel_options_, "");

	buttons_box_.add_inf_space();
	buttons_box_.add(&reset_, UI::Box::Resizing::kAlign, UI::Align::kCenter);
	buttons_box_.add_inf_space();
	buttons_box_.add(&ok_, UI::Box::Resizing::kAlign, UI::Align::kCenter);
	buttons_box_.add_inf_space();

	tabs_.sigclicked.connect([this, all_keyboard_buttons, generate_title, fastplace_tab_index]() {
		if (tabs_.active() == fastplace_tab_index && game_.get() == nullptr) {
			game_.reset(new Widelands::Game());
			game_->create_loader_ui({}, false, "", "", this);
			game_->load_all_tribes();
			game_->postload_addons();
			for (auto& pair : all_keyboard_buttons) {
				pair.second->set_title(generate_title(pair.first));
			}
			game_->remove_loader_ui();
		}
	});
	reset_.sigclicked.connect([this, all_keyboard_buttons, generate_title]() {
		init_shortcuts(true);
		for (auto& pair : all_keyboard_buttons) {
			pair.second->set_title(generate_title(pair.first));
		}
		mousewheel_options_.reset();
	});
	ok_.sigclicked.connect([this]() {
		mousewheel_options_.apply_settings();
		die();
	});

	get_parent()->layout();
	initialization_complete();
}

bool KeyboardOptions::handle_key(bool down, SDL_Keysym code) {
	if (down && code.sym == SDLK_RETURN) {
		mousewheel_options_.apply_settings();
		die();
		return true;
	}
	return UI::Window::handle_key(down, code);
}

void KeyboardOptions::layout() {
	if (!is_minimal()) {
		reset_.set_desired_size(get_w() / 3, kButtonHeight);
		ok_.set_desired_size(reset_.get_w(), reset_.get_h());
		int w, h;
		buttons_box_.get_desired_size(&w, &h);
		buttons_box_.set_size(get_inner_w(), h);
		buttons_box_.set_pos(Vector2i(0, get_inner_h() - h - kPadding));
		tabs_.set_size(get_inner_w(), get_inner_h() - h - 2 * kPadding);
		for (UI::Box* b : boxes_) {
			b->set_max_size(tabs_.get_inner_w(), tabs_.get_inner_h());
		}
		mousewheel_options_.set_size(tabs_.get_inner_w(), tabs_.get_inner_h());
	}
	UI::Window::layout();
}

}  // namespace FsMenu<|MERGE_RESOLUTION|>--- conflicted
+++ resolved
@@ -282,14 +282,8 @@
 					   as_richtext_paragraph(bformat(
 					          _("The shortcut you selected (‘%1$s’) is already in use for the "
 					            "following action: ‘%2$s’. Please select a different shortcut "
-<<<<<<< HEAD
 					            "or change the conflicting shortcut first."),
-					       shortcut_string_for(c.key, true), to_string(conflict)),
-=======
-					            "or change the conflicting shortcut first.")) %
-					       shortcut_string_for(c.key, true) % conflict_name)
-					         .str(),
->>>>>>> 0253d64d
+					       shortcut_string_for(c.key, true), conflict_name),
 					      UI::FontStyle::kFsMenuLabel, UI::Align::kCenter),
 					   UI::WLMessageBox::MBoxType::kOk);
 					warning.run<UI::Panel::Returncodes>();
