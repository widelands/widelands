--- conflicted
+++ resolved
@@ -140,18 +140,6 @@
 				}
 			}
 		}
-<<<<<<< HEAD
-		for (const auto& pair : all_building_sorted) {
-			dd->add(
-			   bformat(
-			      /** TRANSLATORS: [Tribe Name] Building Name */
-			      _("[%1$s] %2$s"),
-			      game_for_fastplace->descriptions().get_tribe_descr(pair.first.first)->descname(),
-			      pair.second->descname()),
-			   pair.second->name(), pair.second->icon(), fastplace == pair.second->name());
-		}
-=======
->>>>>>> 018de194
 
 		if (!dd->has_selection()) {
 			// The assigned building is defined by a currently disabled add-on.
@@ -247,41 +235,11 @@
 
 	auto generate_title = [](const KeyboardShortcut key) {
 		const std::string shortcut = shortcut_string_for(key, false);
-<<<<<<< HEAD
-		if (key < KeyboardShortcut::kFastplace_Begin || key > KeyboardShortcut::kFastplace_End ||
-		    game_.get() == nullptr) {
-			return bformat(
-			   /** TRANSLATORS: This is a button label for a keyboard shortcut in the form
-			      "Action: Key" */
-			   _("%1$s: %2$s"), to_string(key), shortcut);
-		}
-
-		const std::string& fp = get_fastplace_shortcut(key);
-		if (shortcut.empty() || fp.empty()) {
-			return std::string(_("(unused)"));
-		}
-
-		const Widelands::BuildingDescr* bld =
-		   game_->descriptions().get_building_descr(game_->descriptions().building_index(fp));
-		if (bld == nullptr) {
-			return bformat(_("%1$s: %2$s"), fp, shortcut);
-		}
-
 		return bformat(
-		   /** TRANSLATORS: [Tribe Name] Building Name: Fastplace Shortcut */
-		   _("[%1$s] %2$s: %3$s"),
-		   game_->descriptions()
-		      .get_tribe_descr(game_->descriptions().safe_tribe_index(bld->get_owning_tribe()))
-		      ->descname(),
-		   bld->descname(), shortcut);
-=======
-		return (boost::format(
 		           /** TRANSLATORS: This is a button label for a keyboard shortcut in the form
 		              "Action: Key" */
-		           _("%1$s: %2$s")) %
-		        to_string(key) % shortcut)
-		   .str();
->>>>>>> 018de194
+		           _("%1$s: %2$s"),
+		        to_string(key), shortcut);
 	};
 
 	auto add_key = [this, generate_title, &all_keyboard_buttons](
@@ -305,42 +263,14 @@
 					b->set_title(generate_title(key));
 					break;
 				} else {
-<<<<<<< HEAD
-					const std::string& conflict_fp = get_fastplace_shortcut(conflict);
-					std::string conflict_name = to_string(conflict);
-					if (!conflict_fp.empty()) {
-						const Widelands::BuildingDescr* d = get_building_descr(conflict_fp);
-						if (d == nullptr) {
-							conflict_name = bformat(_("%1$s (%2$s)"), conflict_name, conflict_fp);
-						} else {
-							conflict_name = bformat(
-							   /** TRANSLATORS: Shortcut Name ([Tribe Name] Fastplace Building Name) */
-							   _("%1$s ([%2$s] %3$s)"), conflict_name,
-							   game_->descriptions()
-							      .get_tribe_descr(
-							         game_->descriptions().safe_tribe_index(d->get_owning_tribe()))
-							      ->descname(),
-							   d->descname());
-						}
-					}
 					UI::WLMessageBox warning(
 					   get_parent(), UI::WindowStyle::kFsMenu, _("Keyboard Shortcut Conflict"),
 					   as_richtext_paragraph(
-					      bformat(_("The shortcut you selected (‘%1$s’) is already in use for the "
-					                "following action: ‘%2$s’. Please select a different shortcut "
-					                "or change the conflicting shortcut first."),
-					              shortcut_string_for(c.key, true), conflict_name),
-=======
-					UI::WLMessageBox warning(
-					   get_parent(), UI::WindowStyle::kFsMenu, _("Keyboard Shortcut Conflict"),
-					   as_richtext_paragraph(
-					      (boost::format(
+					      bformat(
 					          _("The shortcut you selected (‘%1$s’) is already in use for the "
 					            "following action: ‘%2$s’. Please select a different shortcut "
-					            "or change the conflicting shortcut first.")) %
-					       shortcut_string_for(c.key, true) % to_string(conflict))
-					         .str(),
->>>>>>> 018de194
+					            "or change the conflicting shortcut first."),
+					       shortcut_string_for(c.key, true), to_string(conflict)),
 					      UI::FontStyle::kFsMenuLabel, UI::Align::kCenter),
 					   UI::WLMessageBox::MBoxType::kOk);
 					warning.run<UI::Panel::Returncodes>();
