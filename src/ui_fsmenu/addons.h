--- conflicted
+++ resolved
@@ -190,16 +190,9 @@
 
 	bool matches_filter(std::shared_ptr<AddOns::AddOnInfo>);
 
-<<<<<<< HEAD
 	std::string download_addon(ProgressIndicatorWindow&, std::shared_ptr<AddOns::AddOnInfo>);
 	std::set<std::string> download_i18n(ProgressIndicatorWindow&,
 	                                    std::shared_ptr<AddOns::AddOnInfo>);
-
-	void inform_about_restart(const std::string&);
-=======
-	std::string download_addon(ProgressIndicatorWindow&, const AddOns::AddOnInfo&);
-	std::set<std::string> download_i18n(ProgressIndicatorWindow&, const AddOns::AddOnInfo&);
->>>>>>> adae027f
 };
 }  // namespace FsMenu
 
