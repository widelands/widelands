/*
 * Copyright (C) 2020-2021 by the Widelands Development Team
 *
 * This program is free software; you can redistribute it and/or
 * modify it under the terms of the GNU General Public License
 * as published by the Free Software Foundation; either version 2
 * of the License, or (at your option) any later version.
 *
 * This program is distributed in the hope that it will be useful,
 * but WITHOUT ANY WARRANTY; without even the implied warranty of
 * MERCHANTABILITY or FITNESS FOR A PARTICULAR PURPOSE.  See the
 * GNU General Public License for more details.
 *
 * You should have received a copy of the GNU General Public License
 * along with this program; if not, write to the Free Software
 * Foundation, Inc., 51 Franklin Street, Fifth Floor, Boston, MA  02110-1301, USA.
 *
 */

#ifndef WL_UI_FSMENU_ADDONS_H
#define WL_UI_FSMENU_ADDONS_H

#include <memory>
#include <set>
#include <vector>

#include "logic/addons.h"
#include "network/net_addons.h"
#include "ui_basic/box.h"
#include "ui_basic/button.h"
#include "ui_basic/checkbox.h"
#include "ui_basic/dropdown.h"
#include "ui_basic/editbox.h"
#include "ui_basic/icon.h"
#include "ui_basic/multilinetextarea.h"
#include "ui_basic/progressbar.h"
#include "ui_basic/tabpanel.h"
#include "ui_basic/textarea.h"
#include "ui_basic/window.h"
#include "ui_fsmenu/main.h"

namespace FsMenu {

class AddOnsCtrl;
<<<<<<< HEAD
=======

struct ProgressIndicatorWindow : public UI::Window {
	ProgressIndicatorWindow(UI::Panel* parent, const std::string& title);
	~ProgressIndicatorWindow() override = default;

	void set_message_1(const std::string& msg) {
		txt1_.set_text(msg);
	}
	void set_message_2(const std::string& msg) {
		txt2_.set_text(msg);
	}
	UI::ProgressBar& progressbar() {
		return progress_;
	}

	// Bit complex design for the two download_xxx functions to ensure the
	// progress indicator window stays responsive during downloading
	std::function<void(const std::string&)> action_when_thinking;
	std::vector<std::string> action_params;
	bool die_after_last_action;
	void think() override;

private:
	UI::Box box_;
	UI::Textarea txt1_, txt2_;
	UI::ProgressBar progress_;
};
>>>>>>> ccce9c8c

struct InstalledAddOnRow : public UI::Panel {
	InstalledAddOnRow(Panel*, AddOnsCtrl*, const AddOns::AddOnInfo&, bool enabled);
	~InstalledAddOnRow() override {
	}
	const AddOns::AddOnInfo& info() const {
		return info_;
	}
	void layout() override;
	void draw(RenderTarget&) override;

private:
	AddOns::AddOnInfo info_;
	bool enabled_;
	UI::Button uninstall_, toggle_enabled_;
	UI::Icon icon_, category_;
	UI::Textarea version_;
	UI::MultilineTextarea txt_;
};
struct RemoteAddOnRow : public UI::Panel {
	RemoteAddOnRow(Panel*,
	               AddOnsCtrl*,
	               AddOns::AddOnInfo&,
	               const AddOns::AddOnVersion& installed_version,
	               uint32_t installed_i18n_version);
	~RemoteAddOnRow() override {
	}
	void layout() override;
	void draw(RenderTarget&) override;
	const AddOns::AddOnInfo& info() const {
		return info_;
	}
	bool upgradeable() const;
	bool full_upgrade_possible() const {
		return full_upgrade_possible_;
	}

private:
	AddOns::AddOnInfo info_;
	UI::Button install_, upgrade_, uninstall_, interact_;
	UI::Icon icon_, category_, verified_;
	UI::Textarea version_, bottom_row_left_, bottom_row_right_;
	UI::MultilineTextarea txt_;

	const bool full_upgrade_possible_;
};

class AddOnsCtrl : public UI::UniqueWindow {
public:
	AddOnsCtrl(MainMenu&, UI::UniqueWindow::Registry&);
	~AddOnsCtrl() override;

	void rebuild();
	void update_dependency_errors();

	void install_or_upgrade(const AddOns::AddOnInfo&, bool only_translations);

	bool handle_key(bool, SDL_Keysym) override;

	WindowLayoutID window_layout_id() const override {
		return UI::Window::WindowLayoutID::kFsMenuDefault;
	}

	AddOns::NetAddons& net() {
		return network_handler_;
	}

	const std::vector<AddOns::AddOnInfo>& get_remotes() const {
		return remotes_;
	}
	bool is_remote(const std::string& name) const;

	const std::string& username() const {
		return username_;
	}
	void set_login(const std::string& username, const std::string& password, bool show_error);
	void update_login_button(UI::Button&);
	void login_button_clicked();

protected:
	void layout() override;
	void think() override;

private:
	enum class AddOnSortingCriteria {
		kNameABC,
		kNameCBA,
		kMostDownloads,
		kFewestDownloads,
		kHighestRating,
		kLowestRating,
		kOldest,
		kNewest
	};

	MainMenu& fsmm_;
	UI::Box main_box_, buttons_box_;
	UI::MultilineTextarea warn_requirements_;
	UI::Panel tabs_placeholder_;
	UI::TabPanel tabs_;
	UI::Box installed_addons_outer_wrapper_, installed_addons_inner_wrapper_,
	   installed_addons_buttons_box_, installed_addons_box_, browse_addons_outer_wrapper_,
	   browse_addons_inner_wrapper_, browse_addons_buttons_box_, browse_addons_buttons_inner_box_1_,
	   browse_addons_buttons_inner_box_2_, browse_addons_box_, dev_box_;
	std::map<AddOns::AddOnCategory, UI::Checkbox*> filter_category_;
	std::vector<RemoteAddOnRow*> browse_;
	UI::EditBox filter_name_;
	UI::Checkbox filter_verified_;
	UI::Dropdown<AddOnSortingCriteria> sort_order_;
	UI::Button filter_reset_, upgrade_all_, refresh_, ok_, autofix_dependencies_, move_top_,
	   move_up_, move_down_, move_bottom_, launch_packager_, login_button_;

	void category_filter_changed(AddOns::AddOnCategory);
	void check_enable_move_buttons();
	const AddOns::AddOnInfo& selected_installed_addon() const;
	void focus_installed_addon_row(const AddOns::AddOnInfo&);

	void autofix_dependencies();

	AddOns::NetAddons network_handler_;

	std::vector<AddOns::AddOnInfo> remotes_;
	void refresh_remotes();
	bool matches_filter(const AddOns::AddOnInfo&);

	std::string username_, password_;

	void inform_about_restart(const std::string&);
};
}  // namespace FsMenu

#endif  // end of include guard: WL_UI_FSMENU_ADDONS_H<|MERGE_RESOLUTION|>--- conflicted
+++ resolved
@@ -42,8 +42,6 @@
 namespace FsMenu {
 
 class AddOnsCtrl;
-<<<<<<< HEAD
-=======
 
 struct ProgressIndicatorWindow : public UI::Window {
 	ProgressIndicatorWindow(UI::Panel* parent, const std::string& title);
@@ -59,19 +57,11 @@
 		return progress_;
 	}
 
-	// Bit complex design for the two download_xxx functions to ensure the
-	// progress indicator window stays responsive during downloading
-	std::function<void(const std::string&)> action_when_thinking;
-	std::vector<std::string> action_params;
-	bool die_after_last_action;
-	void think() override;
-
 private:
 	UI::Box box_;
 	UI::Textarea txt1_, txt2_;
 	UI::ProgressBar progress_;
 };
->>>>>>> ccce9c8c
 
 struct InstalledAddOnRow : public UI::Panel {
 	InstalledAddOnRow(Panel*, AddOnsCtrl*, const AddOns::AddOnInfo&, bool enabled);
