--- conflicted
+++ resolved
@@ -2241,17 +2241,7 @@
 	     voting_stats_summary_(&box_votes_,
 	                           UI::PanelStyle::kFsMenu,
 	                           UI::FontStyle::kFsMenuLabel,
-<<<<<<< HEAD
 	                           "",
-=======
-	                           info->number_of_votes() ?
-                                 (boost::format(ngettext("Average rating: %1$.3f (%2$u vote)",
-	                                                      "Average rating: %1$.3f (%2$u votes)",
-	                                                      info->number_of_votes())) %
-	                               info->average_rating() % info->number_of_votes())
-	                                 .str() :
-                                 _("No votes yet"),
->>>>>>> 3e30ae2b
 	                           UI::Align::kCenter),
 	     screenshot_next_(&box_screenies_buttons_,
 	                      "next_screenshot",
@@ -2282,36 +2272,6 @@
 	     ok_(&main_box_, "ok", 0, 0, 0, 0, UI::ButtonStyle::kFsMenuPrimary, _("OK")),
 	     login_button_(this, "login", 0, 0, 0, 0, UI::ButtonStyle::kFsMenuSecondary, "") {
 
-<<<<<<< HEAD
-=======
-		std::string text = "<rt><p>";
-		text += g_style_manager->font_style(UI::FontStyle::kFsMenuInfoPanelHeading)
-		           .as_font_tag(info->user_comments.empty() ?
-                                 _("No comments yet.") :
-                                 (boost::format(ngettext(
-		                               "%u comment:", "%u comments:", info->user_comments.size())) %
-		                            info->user_comments.size())
-		                              .str());
-
-		for (const auto& comment : info->user_comments) {
-			text += "</p><vspace gap=32><p>";
-			text += g_style_manager->font_style(UI::FontStyle::kItalic)
-			           .as_font_tag(time_string(comment.timestamp));
-			text += "<br>";
-			text += g_style_manager->font_style(UI::FontStyle::kItalic)
-			           .as_font_tag((boost::format(_("‘%1$s’ commented on version %2$s:")) %
-			                         comment.username % AddOns::version_to_string(comment.version))
-			                           .str());
-			text += "<br>";
-			text += g_style_manager->font_style(UI::FontStyle::kFsMenuInfoPanelParagraph)
-			           .as_font_tag(comment.message);
-		}
-
-		text += "</p></rt>";
-		txt_.set_text(text);
-
-		comment_->set_text("Writing comments and rating add-ons is not yet implemented.");
->>>>>>> 3e30ae2b
 		ok_.sigclicked.connect([this]() { end_modal(UI::Panel::Returncodes::kBack); });
 
 		own_voting_.add(_("Not voted"), 0, nullptr, true);
