/*
 * Copyright (C) 2020-2021 by the Widelands Development Team
 *
 * This program is free software; you can redistribute it and/or
 * modify it under the terms of the GNU General Public License
 * as published by the Free Software Foundation; either version 2
 * of the License, or (at your option) any later version.
 *
 * This program is distributed in the hope that it will be useful,
 * but WITHOUT ANY WARRANTY; without even the implied warranty of
 * MERCHANTABILITY or FITNESS FOR A PARTICULAR PURPOSE.  See the
 * GNU General Public License for more details.
 *
 * You should have received a copy of the GNU General Public License
 * along with this program; if not, write to the Free Software
 * Foundation, Inc., 51 Franklin Street, Fifth Floor, Boston, MA  02110-1301, USA.
 *
 */

#include "ui_fsmenu/addons.h"

#include <cstdlib>
#include <iomanip>
#include <memory>

#include <SDL.h>

#include "base/i18n.h"
#include "base/log.h"
#include "graphic/graphic.h"
#include "graphic/image_cache.h"
#include "graphic/style_manager.h"
#include "graphic/text_layout.h"
#include "io/profile.h"
#include "logic/filesystem_constants.h"
#include "scripting/lua_table.h"
#include "ui_basic/messagebox.h"
#include "ui_basic/multilineeditbox.h"
#include "ui_fsmenu/addons_packager.h"
#include "wlapplication.h"
#include "wlapplication_options.h"

namespace FsMenu {

constexpr int16_t kRowButtonSize = 32;
constexpr int16_t kRowButtonSpacing = 4;

constexpr const char* const kSubmitAddOnsURL = "https://www.widelands.org/forum/topic/5073/";
constexpr const char* const kDocumentationURL = "https://www.widelands.org/documentation/add-ons/";

// UI::Box by defaults limits its size to the window resolution. We use scrollbars,
// so we can and need to allow somewhat larger dimensions.
constexpr int32_t kHugeSize = std::numeric_limits<int32_t>::max() / 2;

ProgressIndicatorWindow::ProgressIndicatorWindow(UI::Panel* parent, const std::string& title)
   : UI::Window(&parent->get_topmost_forefather(),
                UI::WindowStyle::kFsMenu,
                "progress",
                0,
                0,
                parent->get_inner_w() - 2 * kRowButtonSize,
                2 * kRowButtonSize,
                title),
     die_after_last_action(false),
     box_(this, UI::PanelStyle::kFsMenu, 0, 0, UI::Box::Vertical, get_inner_w()),
     txt1_(&box_,
           UI::PanelStyle::kFsMenu,
           UI::FontStyle::kFsMenuInfoPanelHeading,
           "",
           UI::Align::kCenter),
     txt2_(&box_,
           UI::PanelStyle::kFsMenu,
           UI::FontStyle::kFsMenuInfoPanelParagraph,
           "",
           UI::Align::kLeft),
     progress_(&box_,
               UI::PanelStyle::kFsMenu,
               0,
               0,
               get_w(),
               kRowButtonSize,
               UI::ProgressBar::Horizontal) {

	box_.add(&txt1_, UI::Box::Resizing::kFullSize);
	box_.add_space(kRowButtonSpacing);
	box_.add(&txt2_, UI::Box::Resizing::kFullSize);
	box_.add_space(2 * kRowButtonSpacing);
	box_.add(&progress_, UI::Box::Resizing::kFullSize);

	set_center_panel(&box_);
	center_to_parent();
}

void ProgressIndicatorWindow::think() {
	UI::Window::think();

	if (action_params.empty()) {
		end_modal(UI::Panel::Returncodes::kOk);
	} else {
		action_when_thinking(*action_params.begin());

		action_params.erase(action_params.begin());
		if (action_params.empty() && die_after_last_action) {
			end_modal(UI::Panel::Returncodes::kOk);
		}
	}
}

AddOnsCtrl::AddOnsCtrl(MainMenu& fsmm, UI::UniqueWindow::Registry& reg)
   : UI::UniqueWindow(&fsmm,
                      UI::WindowStyle::kFsMenu,
                      "addons",
                      &reg,
                      fsmm.calc_desired_window_width(UI::Window::WindowLayoutID::kFsMenuDefault),
                      fsmm.calc_desired_window_height(UI::Window::WindowLayoutID::kFsMenuDefault),
                      _("Add-On Manager")),
     fsmm_(fsmm),
     main_box_(this, UI::PanelStyle::kFsMenu, 0, 0, UI::Box::Vertical),
     buttons_box_(&main_box_, UI::PanelStyle::kFsMenu, 0, 0, UI::Box::Horizontal),
     warn_requirements_(
        &main_box_, 0, 0, get_w(), get_h() / 12, UI::PanelStyle::kFsMenu, "", UI::Align::kCenter),
     tabs_placeholder_(&main_box_, UI::PanelStyle::kFsMenu, 0, 0, 0, 0),
     tabs_(this, UI::TabPanelStyle::kFsMenu),
     installed_addons_outer_wrapper_(&tabs_, UI::PanelStyle::kFsMenu, 0, 0, UI::Box::Horizontal),
     installed_addons_inner_wrapper_(
        &installed_addons_outer_wrapper_, UI::PanelStyle::kFsMenu, 0, 0, UI::Box::Vertical),
     installed_addons_buttons_box_(
        &installed_addons_outer_wrapper_, UI::PanelStyle::kFsMenu, 0, 0, UI::Box::Vertical),
     installed_addons_box_(&installed_addons_inner_wrapper_,
                           UI::PanelStyle::kFsMenu,
                           0,
                           0,
                           UI::Box::Vertical,
                           kHugeSize,
                           kHugeSize),
     browse_addons_outer_wrapper_(&tabs_, UI::PanelStyle::kFsMenu, 0, 0, UI::Box::Vertical),
     browse_addons_inner_wrapper_(
        &browse_addons_outer_wrapper_, UI::PanelStyle::kFsMenu, 0, 0, UI::Box::Vertical),
     browse_addons_buttons_box_(
        &browse_addons_outer_wrapper_, UI::PanelStyle::kFsMenu, 0, 0, UI::Box::Horizontal),
     browse_addons_buttons_inner_box_1_(
        &browse_addons_buttons_box_, UI::PanelStyle::kFsMenu, 0, 0, UI::Box::Vertical),
     browse_addons_buttons_inner_box_2_(
        &browse_addons_buttons_inner_box_1_, UI::PanelStyle::kFsMenu, 0, 0, UI::Box::Horizontal),
     browse_addons_box_(&browse_addons_inner_wrapper_,
                        UI::PanelStyle::kFsMenu,
                        0,
                        0,
                        UI::Box::Vertical,
                        kHugeSize,
                        kHugeSize),
     dev_box_(&tabs_, UI::PanelStyle::kFsMenu, 0, 0, UI::Box::Vertical),
     filter_name_(&browse_addons_buttons_inner_box_1_, 0, 0, 100, UI::PanelStyle::kFsMenu),
     filter_verified_(&browse_addons_buttons_inner_box_2_,
                      UI::PanelStyle::kFsMenu,
                      Vector2i(0, 0),
                      _("Verified only"),
                      _("Show only verified add-ons in the Browse tab")),
     sort_order_(&browse_addons_buttons_inner_box_1_,
                 "sort",
                 0,
                 0,
                 0,
                 10,
                 filter_name_.get_h(),
                 _("Sort by"),
                 UI::DropdownType::kTextual,
                 UI::PanelStyle::kFsMenu,
                 UI::ButtonStyle::kFsMenuSecondary),
     filter_reset_(&browse_addons_buttons_inner_box_2_,
                   "f_reset",
                   0,
                   0,
                   24,
                   24,
                   UI::ButtonStyle::kFsMenuSecondary,
                   _("Reset"),
                   _("Reset the filters")),
     upgrade_all_(&buttons_box_,
                  "upgrade_all",
                  0,
                  0,
                  kRowButtonSize,
                  kRowButtonSize,
                  UI::ButtonStyle::kFsMenuSecondary,
                  ""),
     refresh_(&buttons_box_,
              "refresh",
              0,
              0,
              kRowButtonSize,
              kRowButtonSize,
              UI::ButtonStyle::kFsMenuSecondary,
              _("Refresh"),
              _("Refresh the list of add-ons available from the server")),
     ok_(&buttons_box_,
         "ok",
         0,
         0,
         kRowButtonSize,
         kRowButtonSize,
         UI::ButtonStyle::kFsMenuPrimary,
         _("OK")),
#if 0  // TODO(Nordfriese): Disabled autofix_dependencies for v1.0
     autofix_dependencies_(&buttons_box_,
                           "autofix",
                           0,
                           0,
                           kRowButtonSize,
                           kRowButtonSize,
                           UI::ButtonStyle::kFsMenuSecondary,
                           _("Fix dependencies…"),
                           _("Try to automatically fix the dependency errors")),
#endif
     move_top_(&installed_addons_buttons_box_,
               "move_top",
               0,
               0,
               kRowButtonSize,
               kRowButtonSize,
               UI::ButtonStyle::kFsMenuSecondary,
               g_image_cache->get("images/ui_basic/scrollbar_up_fast.png"),
               _("Move selected add-on to top")),
     move_up_(&installed_addons_buttons_box_,
              "move_up",
              0,
              0,
              kRowButtonSize,
              kRowButtonSize,
              UI::ButtonStyle::kFsMenuSecondary,
              g_image_cache->get("images/ui_basic/scrollbar_up.png"),
              _("Move selected add-on one step up")),
     move_down_(&installed_addons_buttons_box_,
                "move_down",
                0,
                0,
                kRowButtonSize,
                kRowButtonSize,
                UI::ButtonStyle::kFsMenuSecondary,
                g_image_cache->get("images/ui_basic/scrollbar_down.png"),
                _("Move selected add-on one step down")),
     move_bottom_(&installed_addons_buttons_box_,
                  "move_bottom",
                  0,
                  0,
                  kRowButtonSize,
                  kRowButtonSize,
                  UI::ButtonStyle::kFsMenuSecondary,
                  g_image_cache->get("images/ui_basic/scrollbar_down_fast.png"),
                  _("Move selected add-on to bottom")),
     launch_packager_(&dev_box_,
                      "packager",
                      0,
                      0,
                      0,
                      0,
                      UI::ButtonStyle::kFsMenuSecondary,
                      _("Launch the add-ons packager…")) {

	dev_box_.add(
	   new UI::Textarea(&dev_box_, UI::PanelStyle::kFsMenu, UI::FontStyle::kFsMenuInfoPanelHeading,
	                    _("Tools for Add-Ons Developers"), UI::Align::kCenter),
	   UI::Box::Resizing::kFullSize);
	dev_box_.add_space(kRowButtonSize);
	{
		UI::MultilineTextarea* m = new UI::MultilineTextarea(
		   &dev_box_, 0, 0, 100, 100, UI::PanelStyle::kFsMenu, "", UI::Align::kLeft,
		   UI::MultilineTextarea::ScrollMode::kNoScrolling);
		m->set_style(UI::FontStyle::kFsMenuInfoPanelParagraph);
		m->set_text(_("The interactive add-ons packager allows you to create, edit, and delete "
		              "add-ons. You can bundle maps designed with the Widelands Map Editor as an "
		              "add-on using the graphical interface and share them with other players, "
		              "without having to write a single line of code."));
		dev_box_.add(m, UI::Box::Resizing::kFullSize);
	}
	dev_box_.add_space(kRowButtonSpacing);
	dev_box_.add(&launch_packager_);
	dev_box_.add_space(kRowButtonSize);
	auto underline_tag = [](const std::string& text) {
		std::string str = "<font underline=true>";
		str += text;
		str += "</font>";
		return str;
	};
	dev_box_.add(
	   new UI::MultilineTextarea(
	      &dev_box_, 0, 0, 100, 100, UI::PanelStyle::kFsMenu,
	      (boost::format("<rt><p>%1$s</p></rt>") %
	       g_style_manager->font_style(UI::FontStyle::kFsMenuInfoPanelParagraph)
	          .as_font_tag(
	             (boost::format(_("Uploading add-ons to the server from within Widelands is not "
	                              "implemented yet. To upload your add-ons, please zip the add-on "
	                              "directory in your file browser, then open our add-on submission "
	                              "website %s in your browser and attach the zip file.")) %
	              underline_tag(kSubmitAddOnsURL))
	                .str()))
	         .str(),
	      UI::Align::kLeft, UI::MultilineTextarea::ScrollMode::kNoScrolling),
	   UI::Box::Resizing::kFullSize);
	auto add_button = [this](const std::string& url) {
		UI::Button* b =
		   new UI::Button(&dev_box_, "url", 0, 0, 0, 0, UI::ButtonStyle::kFsMenuSecondary,
#if SDL_VERSION_ATLEAST(2, 0, 14)
		                  _("Open Link")
#else
		                  _("Copy Link")
#endif
		   );
		b->sigclicked.connect([url]() {
#if SDL_VERSION_ATLEAST(2, 0, 14)
			SDL_OpenURL(url.c_str());
#else
			SDL_SetClipboardText(url.c_str());
#endif
		});
		dev_box_.add(b);
	};
	add_button(kSubmitAddOnsURL);
	dev_box_.add_space(kRowButtonSize);
	dev_box_.add(
	   new UI::MultilineTextarea(
	      &dev_box_, 0, 0, 100, 100, UI::PanelStyle::kFsMenu,
	      (boost::format("<rt><p>%1$s</p></rt>") %
	       g_style_manager->font_style(UI::FontStyle::kFsMenuInfoPanelParagraph)
	          .as_font_tag(
	             (boost::format(_("For more information regarding how to develop and package your "
	                              "own add-ons, please visit %s.")) %
	              underline_tag(kDocumentationURL))
	                .str()))
	         .str(),
	      UI::Align::kLeft, UI::MultilineTextarea::ScrollMode::kNoScrolling),
	   UI::Box::Resizing::kFullSize);
	add_button(kDocumentationURL);

	installed_addons_buttons_box_.add(&move_top_, UI::Box::Resizing::kAlign, UI::Align::kCenter);
	installed_addons_buttons_box_.add_space(kRowButtonSpacing);
	installed_addons_buttons_box_.add(&move_up_, UI::Box::Resizing::kAlign, UI::Align::kCenter);
	installed_addons_buttons_box_.add_space(kRowButtonSize + 2 * kRowButtonSpacing);
	installed_addons_buttons_box_.add(&move_down_, UI::Box::Resizing::kAlign, UI::Align::kCenter);
	installed_addons_buttons_box_.add_space(kRowButtonSpacing);
	installed_addons_buttons_box_.add(&move_bottom_, UI::Box::Resizing::kAlign, UI::Align::kCenter);
	installed_addons_outer_wrapper_.add(
	   &installed_addons_inner_wrapper_, UI::Box::Resizing::kExpandBoth);
	installed_addons_outer_wrapper_.add_space(kRowButtonSpacing);
	installed_addons_outer_wrapper_.add(
	   &installed_addons_buttons_box_, UI::Box::Resizing::kAlign, UI::Align::kCenter);

	browse_addons_outer_wrapper_.add(&browse_addons_buttons_box_, UI::Box::Resizing::kFullSize);
	browse_addons_outer_wrapper_.add_space(2 * kRowButtonSpacing);
	browse_addons_outer_wrapper_.add(&browse_addons_inner_wrapper_, UI::Box::Resizing::kExpandBoth);

	installed_addons_inner_wrapper_.add(&installed_addons_box_, UI::Box::Resizing::kExpandBoth);
	browse_addons_inner_wrapper_.add(&browse_addons_box_, UI::Box::Resizing::kExpandBoth);
	tabs_.add("my", "", &installed_addons_outer_wrapper_);
	tabs_.add("all", "", &browse_addons_outer_wrapper_);
	tabs_.add("all", _("Development"), &dev_box_);

	/** TRANSLATORS: Sort add-ons alphabetically by name */
	sort_order_.add(_("Name"), AddOnSortingCriteria::kNameABC);
	/** TRANSLATORS: Sort add-ons alphabetically by name (inverted) */
	sort_order_.add(_("Name (descending)"), AddOnSortingCriteria::kNameCBA);
	/** TRANSLATORS: Sort add-ons by average rating */
	sort_order_.add(_("Best average rating"), AddOnSortingCriteria::kHighestRating, nullptr, true);
	/** TRANSLATORS: Sort add-ons by average rating */
	sort_order_.add(_("Worst average rating"), AddOnSortingCriteria::kLowestRating);
	/** TRANSLATORS: Sort add-ons by how often they were downloaded */
	sort_order_.add(_("Most often downloaded"), AddOnSortingCriteria::kMostDownloads);
	/** TRANSLATORS: Sort add-ons by how often they were downloaded */
	sort_order_.add(_("Least often downloaded"), AddOnSortingCriteria::kFewestDownloads);
	/** TRANSLATORS: Sort add-ons by upload date/time */
	sort_order_.add(_("Oldest"), AddOnSortingCriteria::kOldest);
	/** TRANSLATORS: Sort add-ons by upload date/time */
	sort_order_.add(_("Newest"), AddOnSortingCriteria::kNewest);

	filter_verified_.set_state(true);
	filter_name_.set_tooltip(_("Filter add-ons by name"));
	{
		uint8_t index = 0;
		for (const auto& pair : AddOns::kAddOnCategories) {
			if (pair.first == AddOns::AddOnCategory::kNone) {
				continue;
			}
			UI::Checkbox* c = new UI::Checkbox(
			   &browse_addons_buttons_box_, UI::PanelStyle::kFsMenu, Vector2i(0, 0),
			   g_image_cache->get(pair.second.icon),
			   (boost::format(_("Toggle category ‘%s’")) % pair.second.descname()).str());
			filter_category_[pair.first] = c;
			c->set_state(true);
			c->changed.connect([this, &pair]() { category_filter_changed(pair.first); });
			c->set_desired_size(kRowButtonSize, kRowButtonSize);
			browse_addons_buttons_box_.add(c, UI::Box::Resizing::kAlign, UI::Align::kCenter);
			browse_addons_buttons_box_.add_space(kRowButtonSpacing);
			++index;
		}
	}
	browse_addons_buttons_inner_box_2_.add(&filter_verified_, UI::Box::Resizing::kFullSize);
	browse_addons_buttons_inner_box_2_.add(&filter_reset_, UI::Box::Resizing::kExpandBoth);
	browse_addons_buttons_inner_box_1_.add(
	   &browse_addons_buttons_inner_box_2_, UI::Box::Resizing::kExpandBoth);
	browse_addons_buttons_inner_box_1_.add_space(kRowButtonSpacing);
	browse_addons_buttons_inner_box_1_.add(&filter_name_, UI::Box::Resizing::kExpandBoth);
	browse_addons_buttons_inner_box_1_.add_space(kRowButtonSpacing);
	browse_addons_buttons_inner_box_1_.add(&sort_order_, UI::Box::Resizing::kExpandBoth);
	browse_addons_buttons_box_.add(
	   &browse_addons_buttons_inner_box_1_, UI::Box::Resizing::kExpandBoth);

	filter_reset_.set_enabled(false);
	filter_name_.changed.connect([this]() {
		filter_reset_.set_enabled(true);
		rebuild();
	});
	filter_verified_.changed.connect([this]() {
		filter_reset_.set_enabled(true);
		rebuild();
	});
	sort_order_.selected.connect([this]() { rebuild(); });

	ok_.sigclicked.connect([this]() { die(); });
	refresh_.sigclicked.connect([this]() {
		refresh_remotes();
		tabs_.activate(1);
	});
	tabs_.sigclicked.connect([this]() {
		if (tabs_.active() == 1 && remotes_.size() <= 1) {
			refresh_remotes();
		}
	});
#if 0  // TODO(Nordfriese): Disabled autofix_dependencies for v1.0
	autofix_dependencies_.sigclicked.connect([this]() { autofix_dependencies(); });
#endif

	filter_reset_.sigclicked.connect([this]() {
		filter_name_.set_text("");
		filter_verified_.set_state(true);
		for (auto& pair : filter_category_) {
			pair.second->set_state(true);
		}
		rebuild();
		filter_reset_.set_enabled(false);
	});
	upgrade_all_.sigclicked.connect([this]() {
		std::vector<std::pair<std::shared_ptr<AddOns::AddOnInfo>, bool /* full upgrade */>> upgrades;
		bool all_verified = true;
		size_t nr_full_updates = 0;
		for (const RemoteAddOnRow* r : browse_) {
			if (r->upgradeable()) {
				const bool full_upgrade = r->full_upgrade_possible();
				upgrades.push_back(std::make_pair(r->info(), full_upgrade));
				if (full_upgrade) {
					all_verified &= r->info()->verified;
					++nr_full_updates;
				}
			}
		}
		assert(!upgrades.empty());
		if (nr_full_updates > 0 && (!all_verified || !(SDL_GetModState() & KMOD_CTRL))) {
			// We ask for confirmation only for real upgrades. i18n-only upgrades are done silently.
			std::string text =
			   (boost::format(ngettext("Are you certain that you want to upgrade this %u add-on?",
			                           "Are you certain that you want to upgrade these %u add-ons?",
			                           nr_full_updates)) %
			    nr_full_updates)
			      .str();
			text += '\n';
			for (const auto& pair : upgrades) {
				if (pair.second) {
					text += (boost::format(_("\n· %1$s (%2$s) by %3$s")) % pair.first->descname() %
					         (pair.first->verified ? _("verified") : _("NOT VERIFIED")) %
					         pair.first->author())
					           .str();
				}
			}
			UI::WLMessageBox w(&fsmm_, UI::WindowStyle::kFsMenu, _("Upgrade All"), text,
			                   UI::WLMessageBox::MBoxType::kOkCancel);
			if (w.run<UI::Panel::Returncodes>() != UI::Panel::Returncodes::kOk) {
				return;
			}
		}
		for (const auto& pair : upgrades) {
			upgrade(pair.first, pair.second);
		}
		rebuild();
	});

	move_up_.sigclicked.connect([this]() {
		const auto& info = selected_installed_addon();
		auto it = AddOns::g_addons.begin();
		while (it->first->internal_name != info->internal_name) {
			++it;
		}
		const bool state = it->second;
		it = AddOns::g_addons.erase(it);
		--it;
		AddOns::g_addons.insert(it, std::make_pair(info, state));
		rebuild();
		focus_installed_addon_row(info);
	});
	move_down_.sigclicked.connect([this]() {
		const auto& info = selected_installed_addon();
		auto it = AddOns::g_addons.begin();
		while (it->first->internal_name != info->internal_name) {
			++it;
		}
		const bool state = it->second;
		it = AddOns::g_addons.erase(it);
		++it;
		AddOns::g_addons.insert(it, std::make_pair(info, state));
		rebuild();
		focus_installed_addon_row(info);
	});
	move_top_.sigclicked.connect([this]() {
		const auto& info = selected_installed_addon();
		auto it = AddOns::g_addons.begin();
		while (it->first->internal_name != info->internal_name) {
			++it;
		}
		const bool state = it->second;
		it = AddOns::g_addons.erase(it);
		AddOns::g_addons.insert(AddOns::g_addons.begin(), std::make_pair(info, state));
		rebuild();
		focus_installed_addon_row(info);
	});
	move_bottom_.sigclicked.connect([this]() {
		const auto& info = selected_installed_addon();
		auto it = AddOns::g_addons.begin();
		while (it->first->internal_name != info->internal_name) {
			++it;
		}
		const bool state = it->second;
		it = AddOns::g_addons.erase(it);
		AddOns::g_addons.push_back(std::make_pair(info, state));
		rebuild();
		focus_installed_addon_row(info);
	});

	launch_packager_.sigclicked.connect([this]() {
		AddOnsPackager a(fsmm_, *this);
		a.run<int>();

		// Perhaps add-ons were created or deleted
		rebuild();
	});

	buttons_box_.add_space(kRowButtonSpacing);
	buttons_box_.add(&upgrade_all_, UI::Box::Resizing::kExpandBoth);
	buttons_box_.add_space(kRowButtonSpacing);
	buttons_box_.add(&refresh_, UI::Box::Resizing::kExpandBoth);
	buttons_box_.add_space(kRowButtonSpacing);
#if 0  // TODO(Nordfriese): Disabled autofix_dependencies for v1.0
	buttons_box_.add(&autofix_dependencies_, UI::Box::Resizing::kExpandBoth);
	buttons_box_.add_space(kRowButtonSpacing);
#endif
	buttons_box_.add(&ok_, UI::Box::Resizing::kExpandBoth);
	buttons_box_.add_space(kRowButtonSpacing);

	main_box_.add(&tabs_placeholder_, UI::Box::Resizing::kExpandBoth);
	main_box_.add_space(kRowButtonSpacing);
	main_box_.add(&warn_requirements_, UI::Box::Resizing::kFullSize);
	main_box_.add_space(kRowButtonSpacing);
	main_box_.add(&buttons_box_, UI::Box::Resizing::kFullSize);
	main_box_.add_space(kRowButtonSpacing);

	// prevent assert failures
	installed_addons_box_.set_size(100, 100);
	browse_addons_box_.set_size(100, 100);
	installed_addons_inner_wrapper_.set_size(100, 100);
	browse_addons_inner_wrapper_.set_size(100, 100);

	installed_addons_inner_wrapper_.set_force_scrolling(true);
	browse_addons_inner_wrapper_.set_force_scrolling(true);

	do_not_layout_on_resolution_change();
	center_to_parent();
	rebuild();
}

AddOnsCtrl::~AddOnsCtrl() {
	std::string text;
	for (const auto& pair : AddOns::g_addons) {
		if (!text.empty()) {
			text += ',';
		}
		text += pair.first->internal_name + ':' + (pair.second ? "true" : "false");
	}
	set_config_string("addons", text);
	write_config();
}

inline std::shared_ptr<AddOns::AddOnInfo> AddOnsCtrl::selected_installed_addon() const {
	return dynamic_cast<InstalledAddOnRow&>(*installed_addons_box_.focused_child()).info();
}
void AddOnsCtrl::focus_installed_addon_row(std::shared_ptr<AddOns::AddOnInfo> info) {
	for (UI::Panel* p = installed_addons_box_.get_first_child(); p; p = p->get_next_sibling()) {
		if (dynamic_cast<InstalledAddOnRow&>(*p).info()->internal_name == info->internal_name) {
			p->focus();
			return;
		}
	}
	NEVER_HERE();
}

void AddOnsCtrl::think() {
	UI::Panel::think();
	check_enable_move_buttons();
}

static bool category_filter_changing = false;
void AddOnsCtrl::category_filter_changed(const AddOns::AddOnCategory which) {
	// protect against recursion
	if (category_filter_changing) {
		return;
	}
	category_filter_changing = true;

	// CTRL enables the selected category and disables all others
	if (SDL_GetModState() & KMOD_CTRL) {
		for (auto& pair : filter_category_) {
			pair.second->set_state(pair.first == which);
		}
	}

	filter_reset_.set_enabled(true);
	rebuild();
	category_filter_changing = false;
}

void AddOnsCtrl::check_enable_move_buttons() {
	const bool enable_move_buttons =
	   tabs_.active() == 0 && installed_addons_box_.focused_child() != nullptr;
	for (UI::Button* b : {&move_top_, &move_up_, &move_down_, &move_bottom_}) {
		b->set_enabled(enable_move_buttons);
	}
	if (enable_move_buttons) {
		const auto& sel = selected_installed_addon();
		if (sel->internal_name == AddOns::g_addons.begin()->first->internal_name) {
			move_top_.set_enabled(false);
			move_up_.set_enabled(false);
		}
		if (sel->internal_name == AddOns::g_addons.back().first->internal_name) {
			move_down_.set_enabled(false);
			move_bottom_.set_enabled(false);
		}
	}
}

bool AddOnsCtrl::handle_key(bool down, SDL_Keysym code) {
	if (down) {
		switch (code.sym) {
		case SDLK_KP_ENTER:
		case SDLK_RETURN:
		case SDLK_ESCAPE:
			die();
			return true;
		default:
			break;
		}
	}
	return UI::Window::handle_key(down, code);
}

void AddOnsCtrl::refresh_remotes() {
	try {
		remotes_ = network_handler_.refresh_remotes();
	} catch (const std::exception& e) {
		const std::string title = _("Server Connection Error");
		/** TRANSLATORS: This will be inserted into the string "Server Connection Error <br> by %s" */
		const std::string bug = _("a networking bug");
		const std::string err = (boost::format(_("Unable to fetch the list of available add-ons from "
		                                         "the server!<br>Error Message: %s")) %
		                         e.what())
		                           .str();
		AddOns::AddOnInfo* i = new AddOns::AddOnInfo();
		i->unlocalized_descname = title;
		i->unlocalized_description = err;
		i->unlocalized_author = bug;
		i->descname = [title]() { return title; };
		i->description = [err]() { return err; };
		i->author = [bug]() { return bug; };
		i->upload_username = bug;
		i->upload_timestamp = std::time(nullptr);
		i->sync_safe = true;  // suppress useless warning
		remotes_ = {std::shared_ptr<AddOns::AddOnInfo>(i)};
	}
	rebuild();
}

bool AddOnsCtrl::matches_filter(std::shared_ptr<AddOns::AddOnInfo> info) {
	if (info->internal_name.empty()) {
		// always show error messages
		return true;
	}

	if (!info->matches_widelands_version()) {
		// incompatible
		return false;
	}

	if (!filter_category_.at(info->category)->get_state()) {
		// wrong category
		return false;
	}

	if (filter_verified_.get_state() && !info->verified) {
		// not verified
		return false;
	}

	if (filter_name_.text().empty()) {
		// no text filter given, so we accept it
		return true;
	}
	for (const std::string& text :
	     {info->descname(), info->author(), info->internal_name, info->description()}) {
		if (text.find(filter_name_.text()) != std::string::npos) {
			// text filter found
			return true;
		}
	}
	// doesn't match the text filter
	return false;
}

void AddOnsCtrl::rebuild() {
	const uint32_t scrollpos_i =
	   installed_addons_inner_wrapper_.get_scrollbar() ?
	      installed_addons_inner_wrapper_.get_scrollbar()->get_scrollpos() :
	      0;
	const uint32_t scrollpos_b = browse_addons_inner_wrapper_.get_scrollbar() ?
	                                browse_addons_inner_wrapper_.get_scrollbar()->get_scrollpos() :
	                                0;
	installed_addons_box_.free_children();
	browse_addons_box_.free_children();
	installed_addons_box_.clear();
	browse_addons_box_.clear();
	browse_.clear();
	assert(installed_addons_box_.get_nritems() == 0);
	assert(browse_addons_box_.get_nritems() == 0);

	size_t index = 0;
	for (const auto& pair : AddOns::g_addons) {
		if (index > 0) {
			installed_addons_box_.add_space(kRowButtonSize);
		}
		InstalledAddOnRow* i =
		   new InstalledAddOnRow(&installed_addons_box_, this, pair.first, pair.second);
		installed_addons_box_.add(i, UI::Box::Resizing::kFullSize);
		++index;
	}
	tabs_.tabs()[0]->set_title((boost::format(_("Installed (%u)")) % index).str());

	index = 0;
	std::list<std::shared_ptr<AddOns::AddOnInfo>> remotes_to_show;
	for (const auto& a : remotes_) {
		if (matches_filter(a)) {
			remotes_to_show.push_back(a);
		}
	}
	{
		const AddOnSortingCriteria sort_by = sort_order_.get_selected();
		remotes_to_show.sort([sort_by](const std::shared_ptr<AddOns::AddOnInfo> a,
		                               const std::shared_ptr<AddOns::AddOnInfo> b) {
			switch (sort_by) {
			case AddOnSortingCriteria::kNameABC:
				return a->descname().compare(b->descname()) < 0;
			case AddOnSortingCriteria::kNameCBA:
				return a->descname().compare(b->descname()) > 0;

			case AddOnSortingCriteria::kFewestDownloads:
				return a->download_count < b->download_count;
			case AddOnSortingCriteria::kMostDownloads:
				return a->download_count > b->download_count;

			case AddOnSortingCriteria::kOldest:
				return a->upload_timestamp < b->upload_timestamp;
			case AddOnSortingCriteria::kNewest:
				return a->upload_timestamp > b->upload_timestamp;

			case AddOnSortingCriteria::kLowestRating:
				if (a->number_of_votes() == 0) {
					// Add-ons without votes should always end up
					// below any others when sorting by rating
					return false;
				} else if (b->number_of_votes() == 0) {
					return true;
				} else if (std::abs(a->average_rating() - b->average_rating()) < 0.01) {
					// ambiguity – always choose the one with more votes
					return a->number_of_votes() > b->number_of_votes();
				} else {
					return a->average_rating() < b->average_rating();
				}
			case AddOnSortingCriteria::kHighestRating:
				if (a->number_of_votes() == 0) {
					return false;
				} else if (b->number_of_votes() == 0) {
					return true;
				} else if (std::abs(a->average_rating() - b->average_rating()) < 0.01) {
					return a->number_of_votes() > b->number_of_votes();
				} else {
					return a->average_rating() > b->average_rating();
				}
			}
			NEVER_HERE();
		});
	}
	std::vector<std::string> has_upgrades;
	for (const auto& a : remotes_to_show) {
		if (0 < index++) {
			browse_addons_box_.add_space(kRowButtonSize);
		}
		AddOns::AddOnVersion installed;
		uint32_t installed_i18n = 0;
		for (const auto& pair : AddOns::g_addons) {
			if (pair.first->internal_name == a->internal_name) {
				installed = pair.first->version;
				installed_i18n = pair.first->i18n_version;
				break;
			}
		}
		RemoteAddOnRow* r =
		   new RemoteAddOnRow(&browse_addons_box_, this, a, installed, installed_i18n);
		browse_addons_box_.add(r, UI::Box::Resizing::kFullSize);
		if (r->upgradeable()) {
			has_upgrades.push_back(a->descname());
		}
		browse_.push_back(r);
	}
	tabs_.tabs()[1]->set_title(index == 0 ? _("Browse") :
	                                        (boost::format(_("Browse (%u)")) % index).str());

	if (installed_addons_inner_wrapper_.get_scrollbar() && scrollpos_i) {
		installed_addons_inner_wrapper_.get_scrollbar()->set_scrollpos(scrollpos_i);
	}
	if (browse_addons_inner_wrapper_.get_scrollbar() && scrollpos_b) {
		browse_addons_inner_wrapper_.get_scrollbar()->set_scrollpos(scrollpos_b);
	}

	check_enable_move_buttons();
	upgrade_all_.set_title((boost::format(_("Upgrade all (%u)")) % has_upgrades.size()).str());
	upgrade_all_.set_enabled(!has_upgrades.empty());
	if (has_upgrades.empty()) {
		upgrade_all_.set_tooltip(_("No upgrades are available for your installed add-ons"));
	} else {
		std::string text =
		   (boost::format(ngettext("Upgrade the following %u add-on:",
		                           "Upgrade the following %u add-ons:", has_upgrades.size())) %
		    has_upgrades.size())
		      .str();
		for (const std::string& name : has_upgrades) {
			text += "<br>";
			text += (boost::format(_("· %s")) % name).str();
		}
		upgrade_all_.set_tooltip(text);
	}
	update_dependency_errors();
}

void AddOnsCtrl::update_dependency_errors() {
	std::vector<std::string> warn_requirements;
	for (auto addon = AddOns::g_addons.begin(); addon != AddOns::g_addons.end(); ++addon) {
		if (!addon->second) {
			// Disabled, so we don't care about dependencies
			continue;
		}
		for (const std::string& requirement : addon->first->requirements) {
			auto search_result = AddOns::g_addons.end();
			bool too_late = false;
			for (auto search = AddOns::g_addons.begin(); search != AddOns::g_addons.end(); ++search) {
				if (search->first->internal_name == requirement) {
					search_result = search;
					break;
				}
				if (search == addon) {
					assert(!too_late);
					too_late = true;
				}
			}
			if (search_result == AddOns::g_addons.end()) {
				warn_requirements.push_back(
				   (boost::format(_("· ‘%1$s’ requires ‘%2$s’ which could not be found")) %
				    addon->first->descname() % requirement)
				      .str());
			} else {
				if (!search_result->second) {
					warn_requirements.push_back(
					   (boost::format(_("· ‘%1$s’ requires ‘%2$s’ which is disabled")) %
					    addon->first->descname() % search_result->first->descname())
					      .str());
				}
				if (too_late) {
					warn_requirements.push_back(
					   (boost::format(
					       _("· ‘%1$s’ requires ‘%2$s’ which is listed below the requiring add-on")) %
					    addon->first->descname() % search_result->first->descname())
					      .str());
				}
			}
			// Also warn if the add-on's requirements are present in the wrong order
			// (e.g. when A requires B,C but they are ordered C,B,A)
			for (const std::string& previous_requirement : addon->first->requirements) {
				if (previous_requirement == requirement) {
					break;
				}
				// check if `previous_requirement` comes before `requirement`
				std::string prev_descname;
				for (const AddOns::AddOnState& a : AddOns::g_addons) {
					if (a.first->internal_name == previous_requirement) {
						prev_descname = a.first->descname();
						break;
					} else if (a.first->internal_name == requirement) {
						warn_requirements.push_back(
						   (boost::format(
						       _("· ‘%1$s’ requires first ‘%2$s’ and then ‘%3$s’, but they are "
						         "listed in the wrong order")) %
						    addon->first->descname() % prev_descname % search_result->first->descname())
						      .str());
						break;
					}
				}
			}
		}
	}
	if (warn_requirements.empty()) {
		warn_requirements_.set_text("");
		warn_requirements_.set_tooltip("");
	} else {
		const unsigned nr_warnings = warn_requirements.size();
		std::string list;
		for (const std::string& msg : warn_requirements) {
			if (!list.empty()) {
				list += "<br>";
			}
			list += msg;
		}
		warn_requirements_.set_text(
		   (boost::format("<rt><p>%s</p><p>%s</p></rt>") %
		    g_style_manager->font_style(UI::FontStyle::kFsMenuInfoPanelHeading)
		       .as_font_tag((boost::format(ngettext(
		                        "%u Dependency Error", "%u Dependency Errors", nr_warnings)) %
		                     nr_warnings)
		                       .str()) %
		    g_style_manager->font_style(UI::FontStyle::kFsMenuInfoPanelParagraph).as_font_tag(list))
		      .str());
		warn_requirements_.set_tooltip(_("Add-Ons with dependency errors may work incorrectly or "
		                                 "prevent games and maps from loading."));
	}
	// TODO(Nordfriese): Disabled autofix_dependencies for v1.0
	// autofix_dependencies_.set_enabled(!warn_requirements.empty());
	layout();
}

void AddOnsCtrl::layout() {
	if (!is_minimal()) {
		main_box_.set_size(get_inner_w(), get_inner_h());

		warn_requirements_.set_visible(!warn_requirements_.get_text().empty());

		// Box layouting does not work well together with this scrolling tab panel, so we
		// use a plain Panel as a fixed-size placeholder which is layouted by the box and
		// we manually position and resize the real tab panel on top of the placeholder.
		tabs_.set_pos(Vector2i(tabs_placeholder_.get_x(), tabs_placeholder_.get_y()));
		tabs_.set_size(tabs_placeholder_.get_w(), tabs_placeholder_.get_h());

		installed_addons_outer_wrapper_.set_max_size(
		   tabs_placeholder_.get_w(), tabs_placeholder_.get_h() - 2 * kRowButtonSize);
		browse_addons_inner_wrapper_.set_max_size(
		   tabs_placeholder_.get_w(),
		   tabs_placeholder_.get_h() - 2 * kRowButtonSize - browse_addons_buttons_box_.get_h());
	}

	UI::Window::layout();
}

bool AddOnsCtrl::is_remote(const std::string& name) const {
	if (remotes_.size() <= 1) {
		// No data available
		return true;
	}
	for (const auto& r : remotes_) {
		if (r->internal_name == name) {
			return true;
		}
	}
	return false;
}

static void install_translation(const std::string& temp_locale_path,
                                const std::string& addon_name,
                                const int i18n_version) {
	assert(g_fs->file_exists(temp_locale_path));

	// NOTE:
	// gettext expects a directory structure such as
	// "~/.widelands/addons_i18n/nds/LC_MESSAGES/addon_name.wad.VERSION.mo"
	// where "nds" is the language abbreviation, VERSION the add-on's i18n version,
	// and "addon_name.wad" the add-on's name.
	// If we use a different structure, gettext will not find the translations!

	const std::string temp_filename =
	   FileSystem::fs_filename(temp_locale_path.c_str());                         // nds.mo.tmp
	const std::string locale = temp_filename.substr(0, temp_filename.find('.'));  // nds

	const std::string new_locale_dir = kAddOnLocaleDir + FileSystem::file_separator() + locale +
	                                   FileSystem::file_separator() +
	                                   "LC_MESSAGES";  // addons_i18n/nds/LC_MESSAGES
	g_fs->ensure_directory_exists(new_locale_dir);

	const std::string new_locale_path = new_locale_dir + FileSystem::file_separator() + addon_name +
	                                    '.' + std::to_string(i18n_version) + ".mo";

	assert(!g_fs->is_directory(new_locale_path));
	// Delete outdated translations if present.
	for (const std::string& mo : g_fs->list_directory(new_locale_dir)) {
		if (mo.compare(0, addon_name.size(), addon_name)) {
			g_fs->fs_unlink(mo);
		}
	}
	assert(!g_fs->file_exists(new_locale_path));

	// move translation file from temp location to the correct place
	g_fs->fs_rename(temp_locale_path, new_locale_path);

	assert(g_fs->file_exists(new_locale_path));
	assert(!g_fs->file_exists(temp_locale_path));
}

// TODO(Nordfriese): install() and upgrade() should also (recursively) install the add-on's
// requirements
void AddOnsCtrl::install(std::shared_ptr<AddOns::AddOnInfo> remote) {
	{
		ProgressIndicatorWindow piw(&fsmm_, remote->descname());

		g_fs->ensure_directory_exists(kAddOnDir);

		piw.progressbar().set_total(remote->file_list.files.size() +
		                            remote->file_list.locales.size());

		const std::string path = download_addon(piw, remote);

		if (path.empty()) {
			// downloading failed
			return;
		}

		// Install the add-on
		{
			const std::string new_path =
			   kAddOnDir + FileSystem::file_separator() + remote->internal_name;

			assert(g_fs->is_directory(path));
			if (g_fs->file_exists(new_path)) {
				// erase leftovers from manual uninstallations
				g_fs->fs_unlink(new_path);
			}
			assert(!g_fs->file_exists(new_path));

			g_fs->fs_rename(path, new_path);

			assert(!g_fs->file_exists(path));
			assert(g_fs->is_directory(new_path));
		}

		// Now download the translations
		for (const std::string& temp_locale_path : download_i18n(piw, remote)) {
			install_translation(temp_locale_path, remote->internal_name, remote->i18n_version);
		}

		AddOns::g_addons.push_back(
		   std::make_pair(AddOns::preload_addon(remote->internal_name), true));
	}
	if (remote->requires_texture_atlas_rebuild()) {
		g_gr->rebuild_texture_atlas();
	}
	if (remote->category == AddOns::AddOnCategory::kTheme) {
		AddOns::update_ui_theme(AddOns::UpdateThemeAction::kEnableArgument, remote->internal_name);
		get_topmost_forefather().template_directory_changed();
	}
}

// Upgrades the specified add-on. If `full_upgrade` is `false`, only translations will be updated.
void AddOnsCtrl::upgrade(std::shared_ptr<AddOns::AddOnInfo> remote, const bool full_upgrade) {
	{
		ProgressIndicatorWindow piw(&fsmm_, remote->descname());

		piw.progressbar().set_total(remote->file_list.locales.size() +
		                            (full_upgrade ? remote->file_list.files.size() : 0));

		if (full_upgrade) {
			g_fs->ensure_directory_exists(kAddOnDir);

			const std::string path = download_addon(piw, remote);
			if (path.empty()) {
				// downloading failed
				return;
			}

			// Upgrade the add-on
			const std::string new_path =
			   kAddOnDir + FileSystem::file_separator() + remote->internal_name;

			assert(g_fs->is_directory(path));
			assert(g_fs->is_directory(new_path));

			g_fs->fs_unlink(new_path);  // Uninstall the old version…

			assert(!g_fs->file_exists(new_path));

			g_fs->fs_rename(path, new_path);  // …and replace with the new one.

			assert(g_fs->is_directory(new_path));
			assert(!g_fs->file_exists(path));
		}

		// Now download the translations
		for (const std::string& temp_locale_path : download_i18n(piw, remote)) {
			install_translation(temp_locale_path, remote->internal_name, remote->i18n_version);
		}
	}
	for (auto& pair : AddOns::g_addons) {
		if (pair.first->internal_name == remote->internal_name) {
			pair.first = AddOns::preload_addon(remote->internal_name);
			if (full_upgrade && remote->requires_texture_atlas_rebuild()) {
				g_gr->rebuild_texture_atlas();
			}
			if (remote->category == AddOns::AddOnCategory::kTheme &&
			    template_dir() == AddOns::theme_addon_template_dir(remote->internal_name)) {
				AddOns::update_ui_theme(
				   AddOns::UpdateThemeAction::kEnableArgument, remote->internal_name);
				get_topmost_forefather().template_directory_changed();
			}
			return;
		}
	}
	NEVER_HERE();
}

std::string AddOnsCtrl::download_addon(ProgressIndicatorWindow& piw,
                                       std::shared_ptr<AddOns::AddOnInfo> info) {
	piw.set_message_1((boost::format(_("Downloading ‘%s’…")) % info->descname()).str());

	const std::string temp_dir = kTempFileDir + "/" + info->internal_name + kTempFileExtension;
	if (g_fs->file_exists(temp_dir)) {
		// cleanse outdated cache
		g_fs->fs_unlink(temp_dir);
	}
	g_fs->ensure_directory_exists(temp_dir);
	for (const std::string& subdir : info->file_list.directories) {
		std::string d(temp_dir);
		d.push_back('/');
		d += subdir;
		g_fs->ensure_directory_exists(d);
	}

	piw.action_params = info->file_list.files;
	piw.action_when_thinking = [this, info, &piw, temp_dir](const std::string& file_to_download) {
		try {
			piw.set_message_2(file_to_download);

			std::string checksum;
			for (size_t i = 0; i < info->file_list.files.size(); ++i) {
				if (info->file_list.files[i] == file_to_download) {
					checksum = info->file_list.checksums[i];
					break;
				}
			}
			if (checksum.empty()) {
				throw wexception("Checksum for '%s' not found", file_to_download.c_str());
			}

			network_handler_.download_addon_file(info->internal_name + "/" + file_to_download,
			                                     checksum, temp_dir + "/" + file_to_download);
			piw.progressbar().set_state(piw.progressbar().get_state() + 1);
		} catch (const std::exception& e) {
			log_err("download_addon %s: %s", info->internal_name.c_str(), e.what());
			piw.end_modal(UI::Panel::Returncodes::kBack);
			UI::WLMessageBox w(
			   &fsmm_, UI::WindowStyle::kFsMenu, _("Error"),
			   (boost::format(
			       _("The add-on ‘%1$s’ could not be downloaded from the server. Installing/upgrading "
			         "this add-on will be skipped.\n\nError Message:\n%2$s")) %
			    info->internal_name.c_str() % e.what())
			      .str(),
			   UI::WLMessageBox::MBoxType::kOk);
			w.run<UI::Panel::Returncodes>();
		}
	};
	return (piw.run<UI::Panel::Returncodes>() == UI::Panel::Returncodes::kOk) ? temp_dir : "";
}

std::set<std::string> AddOnsCtrl::download_i18n(ProgressIndicatorWindow& piw,
                                                std::shared_ptr<AddOns::AddOnInfo> info) {
	piw.set_message_1(
	   (boost::format(_("Downloading translations for ‘%s’…")) % info->descname()).str());

	// Download all known locales one by one.
	// TODO(Nordfriese): When we have a real server, we should let the server provide us
	// with info which locales are actually present on the server rather than trying to
	// fetch all we know about.
	// My dummy "server" currently has only 'nds' translations, and the attempts to download
	// the others take about one minute extra, which could be avoided.
	// In net_addons.cc, we can then also fail with a wexception if downloading one of them
	// fails, instead of only logging the error as we do now.

	std::set<std::string> result;
	piw.die_after_last_action = true;
	piw.action_params = info->file_list.locales;
	piw.action_when_thinking = [this, info, &result, &piw](const std::string& locale_to_download) {
		try {
			piw.set_message_2(locale_to_download);

			std::string checksum;
			for (size_t i = 0; i < info->file_list.locales.size(); ++i) {
				if (info->file_list.locales[i] == locale_to_download) {
					checksum = info->file_list.checksums[info->file_list.files.size() + i];
					break;
				}
			}
			if (checksum.empty()) {
				throw wexception("Checksum for '%s' not found", locale_to_download.c_str());
			}

			const std::string str =
			   network_handler_.download_i18n(info->internal_name, checksum, locale_to_download);
			assert(!result.count(str));
			if (!str.empty()) {
				result.insert(str);
			}
			piw.progressbar().set_state(piw.progressbar().get_state() + 1);
		} catch (const std::exception& e) {
			log_err("download_i18n %s: %s", info->internal_name.c_str(), e.what());
			piw.end_modal(UI::Panel::Returncodes::kBack);
			UI::WLMessageBox w(
			   &fsmm_, UI::WindowStyle::kFsMenu, _("Error"),
			   (boost::format(_("The translation files for the add-on ‘%1$s’ could not be downloaded "
			                    "from the server. Installing/upgrading the translations for this "
			                    "add-on will be skipped.\n\nError Message:\n%2$s")) %
			    info->internal_name.c_str() % e.what())
			      .str(),
			   UI::WLMessageBox::MBoxType::kOk);
			w.run<UI::Panel::Returncodes>();
		}
	};
	if (piw.run<UI::Panel::Returncodes>() != UI::Panel::Returncodes::kOk) {
		return {};
	}

	// If the translations were downloaded correctly, we also update the i18n version info
	Profile prof(kAddOnLocaleVersions.c_str());
	prof.pull_section("global").set_natural(info->internal_name.c_str(), info->i18n_version);
	prof.write(kAddOnLocaleVersions.c_str(), false);

	return result;
}

<<<<<<< HEAD
static inline std::string safe_richtext_message(std::string body) {
	newlines_to_richtext(body);
	return as_richtext_paragraph(body, UI::FontStyle::kFsMenuLabel, UI::Align::kCenter);
}

static void uninstall(AddOnsCtrl* ctrl, const AddOns::AddOnInfo& info, const bool local) {
	if (!(SDL_GetModState() & KMOD_CTRL)) {
		UI::WLMessageBox w(
		   &ctrl->get_topmost_forefather(), UI::WindowStyle::kFsMenu, _("Uninstall"),
		   safe_richtext_message(
		      (boost::format(
		          local ? _("Are you certain that you want to uninstall this add-on?\n\n"
		                    "%1$s\n"
		                    "by %2$s\n"
		                    "Version %3$s\n"
		                    "Category: %4$s\n"
		                    "%5$s\n\n"
		                    "Note that this add-on can not be downloaded again from the server.") :
		                  _("Are you certain that you want to uninstall this add-on?\n\n"
		                    "%1$s\n"
		                    "by %2$s\n"
		                    "Version %3$s\n"
		                    "Category: %4$s\n"
		                    "%5$s")) %
		       info.descname() % info.author() % AddOns::version_to_string(info.version) %
		       AddOns::kAddOnCategories.at(info.category).descname() % info.description())
		         .str()),
=======
static void uninstall(AddOnsCtrl* ctrl, std::shared_ptr<AddOns::AddOnInfo> info, const bool local) {
	if (!(SDL_GetModState() & KMOD_CTRL)) {
		UI::WLMessageBox w(
		   &ctrl->get_topmost_forefather(), UI::WindowStyle::kFsMenu, _("Uninstall"),
		   (boost::format(local ?
		                     _("Are you certain that you want to uninstall this add-on?\n\n"
		                       "%1$s\n"
		                       "by %2$s\n"
		                       "Version %3$s\n"
		                       "Category: %4$s\n"
		                       "%5$s\n\n"
		                       "Note that this add-on can not be downloaded again from the server.") :
		                     _("Are you certain that you want to uninstall this add-on?\n\n"
		                       "%1$s\n"
		                       "by %2$s\n"
		                       "Version %3$s\n"
		                       "Category: %4$s\n"
		                       "%5$s")) %
		    info->descname() % info->author() % AddOns::version_to_string(info->version) %
		    AddOns::kAddOnCategories.at(info->category).descname() % info->description())
		      .str(),
>>>>>>> 99258816
		   UI::WLMessageBox::MBoxType::kOkCancel);
		if (w.run<UI::Panel::Returncodes>() != UI::Panel::Returncodes::kOk) {
			return;
		}
	}

	// Delete the add-on…
	g_fs->fs_unlink(kAddOnDir + FileSystem::file_separator() + info->internal_name);

	// …and its translations
	for (const std::string& locale : g_fs->list_directory(kAddOnLocaleDir)) {
		g_fs->fs_unlink(locale + FileSystem::file_separator() + "LC_MESSAGES" +
		                FileSystem::file_separator() + info->internal_name + ".mo");
	}

	for (auto it = AddOns::g_addons.begin(); it != AddOns::g_addons.end(); ++it) {
		if (it->first->internal_name == info->internal_name) {
			AddOns::g_addons.erase(it);
			if (info->category == AddOns::AddOnCategory::kTheme &&
			    template_dir() == AddOns::theme_addon_template_dir(info->internal_name)) {
				AddOns::update_ui_theme(AddOns::UpdateThemeAction::kAutodetect);
				ctrl->get_topmost_forefather().template_directory_changed();
			}
			return ctrl->rebuild();
		}
	}
	NEVER_HERE();
}

#if 0  // TODO(Nordfriese): Disabled autofix_dependencies for v1.0
// UNTESTED
// Automatically fix all dependency errors by reordering add-ons and downloading missing ones.
// We make no guarantees inhowfar the existing order is preserved
// (e.g. if A currently comes before B, it may come after B after reordering even if
// there is no direct or indirect dependency relation between A and B).
void AddOnsCtrl::autofix_dependencies() {
	std::set<std::string> missing_requirements;

// Step 1: Enable all dependencies
step1:
	for (const AddOns::AddOnState& addon_to_fix : AddOns::g_addons) {
		if (addon_to_fix.second) {
			bool anything_changed = false;
			bool found = false;
			for (const std::string& requirement : addon_to_fix.first->requirements) {
				for (AddOns::AddOnState& a : AddOns::g_addons) {
					if (a.first->internal_name == requirement) {
						found = true;
						if (!a.second) {
							a.second = true;
							anything_changed = true;
						}
						break;
					}
				}
				if (!found) {
					missing_requirements.insert(requirement);
				}
			}
			if (anything_changed) {
				// concurrent modification – we need to start over
				goto step1;
			}
		}
	}

	// Step 2: Download missing add-ons
	for (const std::string& addon_to_install : missing_requirements) {
		bool found = false;
		for (const auto& info : remotes_) {
			if (info->internal_name == addon_to_install) {
				install(info);
				found = true;
				break;
			}
		}
		if (!found) {
			UI::WLMessageBox w(
			   &fsmm_, UI::WindowStyle::kFsMenu, _("Error"),
			   (boost::format(_("The required add-on ‘%s’ could not be found on the server.")) %
			    addon_to_install)
			      .str(),
			   UI::WLMessageBox::MBoxType::kOk);
			w.run<UI::Panel::Returncodes>();
		}
	}

	// Step 3: Get all add-ons into the correct order
	std::map<std::string, AddOns::AddOnState> all_addons;

	for (const AddOns::AddOnState& aos : AddOns::g_addons) {
		all_addons[aos.first->internal_name] = aos;
	}

	std::multimap<unsigned /* number of dependencies */, AddOns::AddOnState> addons_tree;
	for (const auto& pair : all_addons) {
		addons_tree.emplace(
		   std::make_pair(count_all_dependencies(pair.first, all_addons), pair.second));
	}
	// The addons_tree now contains a list of all add-ons sorted by number
	// of (direct plus indirect) dependencies
	AddOns::g_addons.clear();
	for (const auto& pair : addons_tree) {
		AddOns::g_addons.push_back(AddOns::AddOnState(pair.second));
	}

	rebuild();
}
#endif

static std::string
required_wl_version_and_sync_safety_string(std::shared_ptr<AddOns::AddOnInfo> info) {
	std::string result;
	if (!info->sync_safe) {
		result += "<br>";
		result += g_style_manager->font_style(UI::FontStyle::kWarning)
		             .as_font_tag(
		                _("This add-on is known to cause desyncs in multiplayer games and replays."));
	}
	if (!info->min_wl_version.empty() || !info->max_wl_version.empty()) {
		result += "<br>";
		std::string str;
		if (info->max_wl_version.empty()) {
			str += (boost::format(_("Requires a Widelands version of at least %s.")) %
			        info->min_wl_version)
			          .str();
		} else if (info->min_wl_version.empty()) {
			str +=
			   (boost::format(_("Requires a Widelands version of at most %s.")) % info->max_wl_version)
			      .str();
		} else {
			str +=
			   (boost::format(_("Requires a Widelands version of at least %1$s and at most %2$s.")) %
			    info->min_wl_version % info->max_wl_version)
			      .str();
		}
		result += g_style_manager
		             ->font_style(info->matches_widelands_version() ? UI::FontStyle::kItalic :
		                                                              UI::FontStyle::kWarning)
		             .as_font_tag(str);
	}
	return result;
}

InstalledAddOnRow::InstalledAddOnRow(Panel* parent,
                                     AddOnsCtrl* ctrl,
                                     std::shared_ptr<AddOns::AddOnInfo> info,
                                     bool enabled)
   : UI::Panel(parent,
               UI::PanelStyle::kFsMenu,
               0,
               0,
               3 * kRowButtonSize,
               2 * kRowButtonSize + 3 * kRowButtonSpacing),
     info_(info),
     enabled_(enabled),
     uninstall_(this,
                "uninstall",
                0,
                0,
                24,
                24,
                UI::ButtonStyle::kFsMenuSecondary,
                g_image_cache->get("images/wui/menus/exit.png"),
                _("Uninstall")),
     toggle_enabled_(this,
                     "on-off",
                     0,
                     0,
                     24,
                     24,
                     UI::ButtonStyle::kFsMenuSecondary,
                     g_image_cache->get(enabled ? "images/ui_basic/checkbox_checked.png" :
                                                  "images/ui_basic/checkbox_empty.png"),
                     enabled ? _("Disable") : _("Enable"),
                     UI::Button::VisualState::kFlat),
     category_(this,
               UI::PanelStyle::kFsMenu,
               g_image_cache->get(AddOns::kAddOnCategories.at(info->category).icon)),
     version_(this,
              UI::PanelStyle::kFsMenu,
              UI::FontStyle::kFsMenuInfoPanelHeading,
              0,
              0,
              0,
              0,
              /** TRANSLATORS: (MajorVersion)+(MinorVersion) */
              (boost::format(_("%1$s+%2$u")) % AddOns::version_to_string(info->version) %
               info->i18n_version)
                 .str(),
              UI::Align::kCenter),
     txt_(this,
          0,
          0,
          24,
          24,
          UI::PanelStyle::kFsMenu,
          (boost::format("<rt><p>%s</p><p>%s%s</p><p>%s</p></rt>") %
           (boost::format(
               /** TRANSLATORS: Add-On localized name as header (Add-On internal name in italics) */
               _("%1$s %2$s")) %
            g_style_manager->font_style(UI::FontStyle::kFsMenuInfoPanelHeading)
               .as_font_tag(info->descname()) %
            g_style_manager->font_style(UI::FontStyle::kItalic)
               .as_font_tag((boost::format(_("(%s)")) % info->internal_name).str()))
              .str() %
           g_style_manager->font_style(UI::FontStyle::kItalic)
              .as_font_tag((boost::format(_("by %s")) % info->author()).str()) %
           required_wl_version_and_sync_safety_string(info) %
           g_style_manager->font_style(UI::FontStyle::kFsMenuInfoPanelParagraph)
              .as_font_tag(info->description()))
             .str()) {

	uninstall_.sigclicked.connect(
	   [ctrl, this]() { uninstall(ctrl, info_, !ctrl->is_remote(info_->internal_name)); });
	toggle_enabled_.sigclicked.connect([this, ctrl, info]() {
		enabled_ = !enabled_;
		for (auto& pair : AddOns::g_addons) {
			if (pair.first->internal_name == info->internal_name) {
				pair.second = !pair.second;
				toggle_enabled_.set_pic(g_image_cache->get(pair.second ?
				                                              "images/ui_basic/checkbox_checked.png" :
				                                              "images/ui_basic/checkbox_empty.png"));
				toggle_enabled_.set_tooltip(pair.second ? _("Disable") : _("Enable"));
				if (pair.first->category == AddOns::AddOnCategory::kTheme) {
					AddOns::update_ui_theme(pair.second ? AddOns::UpdateThemeAction::kEnableArgument :
					                                      AddOns::UpdateThemeAction::kAutodetect,
					                        pair.first->internal_name);
					get_topmost_forefather().template_directory_changed();
					ctrl->rebuild();
				}
				return ctrl->update_dependency_errors();
			}
		}
		NEVER_HERE();
	});
	category_.set_handle_mouse(true);
	category_.set_tooltip(
	   (boost::format(_("Category: %s")) % AddOns::kAddOnCategories.at(info->category).descname())
	      .str());
	version_.set_handle_mouse(true);
	version_.set_tooltip(
	   /** TRANSLATORS: (MajorVersion)+(MinorVersion) */
	   (boost::format(_("Version: %1$s+%2$u")) % AddOns::version_to_string(info->version) %
	    info->i18n_version)
	      .str());
	set_can_focus(true);
	layout();
}

void InstalledAddOnRow::layout() {
	UI::Panel::layout();
	if (get_w() <= 3 * kRowButtonSize) {
		// size not yet set
		return;
	}
	set_desired_size(get_w(), 2 * kRowButtonSize + 3 * kRowButtonSpacing);

	uninstall_.set_size(kRowButtonSize, kRowButtonSize);
	category_.set_size(kRowButtonSize, kRowButtonSize);
	version_.set_size(3 * kRowButtonSize + 2 * kRowButtonSpacing, kRowButtonSize);
	toggle_enabled_.set_size(kRowButtonSize, kRowButtonSize);
	toggle_enabled_.set_pos(Vector2i(get_w() - 2 * kRowButtonSize - kRowButtonSpacing, 0));
	category_.set_pos(Vector2i(get_w() - 3 * kRowButtonSize - 2 * kRowButtonSpacing, 0));
	uninstall_.set_pos(Vector2i(get_w() - kRowButtonSize, 0));
	version_.set_pos(Vector2i(get_w() - 3 * kRowButtonSize - 2 * kRowButtonSpacing,
	                          kRowButtonSize + 3 * kRowButtonSpacing));
	txt_.set_size(get_w() - 3 * (kRowButtonSize + kRowButtonSpacing),
	              2 * kRowButtonSize + 3 * kRowButtonSpacing);
	txt_.set_pos(Vector2i(0, 0));
}

void InstalledAddOnRow::draw(RenderTarget& r) {
	UI::Panel::draw(r);
	r.brighten_rect(
	   Recti(0, 0, get_w(), get_h()), has_focus() ? enabled_ ? -40 : -30 : enabled_ ? -20 : 0);
}

void RemoteAddOnRow::draw(RenderTarget& r) {
	UI::Panel::draw(r);
	r.brighten_rect(Recti(0, 0, get_w(), get_h()), -20);
}

static std::string time_string(const std::time_t& time) {
	std::ostringstream oss("");
	try {
		oss.imbue(std::locale(i18n::get_locale()));
	} catch (...) {
		// silently ignore
	}
	oss << std::put_time(std::localtime(&time), "%c");
	return oss.str();
}
static std::string filesize_string(const uint32_t bytes) {
	if (bytes > 1000000000) {
		return (boost::format(_("%.2f GB")) % (bytes / 1000000000.f)).str();
	} else if (bytes > 1000000) {
		return (boost::format(_("%.2f MB")) % (bytes / 1000000.f)).str();
	} else if (bytes > 1000) {
		return (boost::format(_("%.2f kB")) % (bytes / 1000.f)).str();
	} else {
		return (boost::format(_("%u bytes")) % bytes).str();
	}
}

class RemoteInteractionWindow : public UI::Window {
public:
	RemoteInteractionWindow(AddOnsCtrl& parent, std::shared_ptr<AddOns::AddOnInfo> info)
	   : UI::Window(parent.get_parent(),
	                UI::WindowStyle::kFsMenu,
	                info->internal_name,
	                parent.get_x() + kRowButtonSize,
	                parent.get_y() + kRowButtonSize,
	                parent.get_inner_w() - 2 * kRowButtonSize,
	                parent.get_inner_h() - 2 * kRowButtonSize,
	                info->descname()),
	     parent_(parent),
	     info_(info),
	     current_screenshot_(0),
	     nr_screenshots_(info->screenshots.size()),

	     main_box_(this, UI::PanelStyle::kFsMenu, 0, 0, UI::Box::Vertical),
	     tabs_(&main_box_, UI::TabPanelStyle::kFsMenu),
	     box_comments_(&tabs_, UI::PanelStyle::kFsMenu, 0, 0, UI::Box::Vertical),
	     box_screenies_(&tabs_, UI::PanelStyle::kFsMenu, 0, 0, UI::Box::Vertical),
	     box_screenies_buttons_(&box_screenies_, UI::PanelStyle::kFsMenu, 0, 0, UI::Box::Horizontal),
	     box_votes_(&tabs_, UI::PanelStyle::kFsMenu, 0, 0, UI::Box::Vertical),
	     voting_stats_(&box_votes_, UI::PanelStyle::kFsMenu, 0, 0, UI::Box::Horizontal),
	     txt_(&box_comments_, 0, 0, 0, 0, UI::PanelStyle::kFsMenu, "", UI::Align::kLeft),
	     screenshot_(&box_screenies_, UI::PanelStyle::kFsMenu, 0, 0, 0, 0, nullptr),
	     comment_(new UI::MultilineEditbox(
	        &box_comments_, 0, 0, get_inner_w(), 80, UI::PanelStyle::kFsMenu)),
	     own_voting_(&box_votes_,
	                 "voting",
	                 0,
	                 0,
	                 0,
	                 11,
	                 kRowButtonSize - kRowButtonSpacing,
	                 _("Your vote"),
	                 UI::DropdownType::kTextual,
	                 UI::PanelStyle::kFsMenu,
	                 UI::ButtonStyle::kFsMenuSecondary),
	     screenshot_stats_(&box_screenies_buttons_,
	                       UI::PanelStyle::kFsMenu,
	                       UI::FontStyle::kFsMenuLabel,
	                       "",
	                       UI::Align::kCenter),
	     screenshot_descr_(&box_screenies_,
	                       UI::PanelStyle::kFsMenu,
	                       UI::FontStyle::kFsMenuLabel,
	                       "",
	                       UI::Align::kCenter),
	     voting_stats_summary_(&box_votes_,
	                           UI::PanelStyle::kFsMenu,
	                           UI::FontStyle::kFsMenuLabel,
	                           info->number_of_votes() ?
	                              (boost::format(ngettext("Average rating: %1$.3f (%2$u vote)",
	                                                      "Average rating: %1$.3f (%2$u votes)",
	                                                      info->number_of_votes())) %
	                               info->average_rating() % info->number_of_votes())
	                                 .str() :
	                              _("No votes yet"),
	                           UI::Align::kCenter),
	     screenshot_next_(&box_screenies_buttons_,
	                      "next_screenshot",
	                      0,
	                      0,
	                      48,
	                      24,
	                      UI::ButtonStyle::kFsMenuSecondary,
	                      g_image_cache->get("images/ui_basic/scrollbar_right.png"),
	                      _("Next screenshot")),
	     screenshot_prev_(&box_screenies_buttons_,
	                      "prev_screenshot",
	                      0,
	                      0,
	                      48,
	                      24,
	                      UI::ButtonStyle::kFsMenuSecondary,
	                      g_image_cache->get("images/ui_basic/scrollbar_left.png"),
	                      _("Previous screenshot")),
	     submit_(&box_comments_,
	             "submit",
	             0,
	             0,
	             0,
	             0,
	             UI::ButtonStyle::kFsMenuSecondary,
	             _("Submit comment")),
	     ok_(&main_box_, "ok", 0, 0, 0, 0, UI::ButtonStyle::kFsMenuPrimary, _("OK")) {

		std::string text = "<rt><p>";
		text += g_style_manager->font_style(UI::FontStyle::kFsMenuInfoPanelHeading)
		           .as_font_tag(info->user_comments.empty() ?
		                           _("No comments yet.") :
		                           (boost::format(ngettext(
		                               "%u comment:", "%u comments:", info->user_comments.size())) %
		                            info->user_comments.size())
		                              .str());

		for (const auto& comment : info->user_comments) {
			text += "</p><vspace gap=32><p>";
			text += g_style_manager->font_style(UI::FontStyle::kItalic)
			           .as_font_tag(time_string(comment.timestamp));
			text += "<br>";
			text += g_style_manager->font_style(UI::FontStyle::kItalic)
			           .as_font_tag((boost::format(_("‘%1$s’ commented on version %2$s:")) %
			                         comment.username % AddOns::version_to_string(comment.version))
			                           .str());
			text += "<br>";
			text += g_style_manager->font_style(UI::FontStyle::kFsMenuInfoPanelParagraph)
			           .as_font_tag(comment.message);
		}

		text += "</p></rt>";
		txt_.set_text(text);

		comment_->set_text("Writing comments and rating add-ons is not yet implemented.");
		ok_.sigclicked.connect([this]() { end_modal(UI::Panel::Returncodes::kBack); });

		own_voting_.add(_("Not voted"), 0, nullptr, true);
		for (unsigned i = 1; i <= 10; ++i) {
			own_voting_.add(std::to_string(i), i);
		}
		// TODO(Nordfriese): Support for comments and votings needs to be implemented
		// on the server-side before we can implement it in Widelands as well
		own_voting_.set_tooltip("Not yet implemented");
		own_voting_.set_enabled(false);
		submit_.set_enabled(false);

		box_screenies_buttons_.add(&screenshot_prev_, UI::Box::Resizing::kFullSize);
		box_screenies_buttons_.add(&screenshot_stats_, UI::Box::Resizing::kExpandBoth);
		box_screenies_buttons_.add(&screenshot_next_, UI::Box::Resizing::kFullSize);

		box_screenies_.add_space(kRowButtonSpacing);
		box_screenies_.add(&box_screenies_buttons_, UI::Box::Resizing::kFullSize);
		box_screenies_.add_space(kRowButtonSpacing);
		box_screenies_.add(&screenshot_, UI::Box::Resizing::kExpandBoth);
		box_screenies_.add_space(kRowButtonSpacing);
		box_screenies_.add(&screenshot_descr_, UI::Box::Resizing::kFullSize);

		box_comments_.add(&txt_, UI::Box::Resizing::kExpandBoth);
		box_comments_.add_space(kRowButtonSpacing);
		box_comments_.add(comment_, UI::Box::Resizing::kFullSize);
		box_comments_.add_space(kRowButtonSpacing);
		box_comments_.add(&submit_, UI::Box::Resizing::kFullSize);

		voting_stats_.add_inf_space();
		uint32_t most_votes = 1;
		for (uint32_t v : info_->votes) {
			most_votes = std::max(most_votes, v);
		}
		for (unsigned vote = 1; vote <= AddOns::kMaxRating; ++vote) {
			UI::Box* box =
			   new UI::Box(&voting_stats_, UI::PanelStyle::kFsMenu, 0, 0, UI::Box::Vertical);
			UI::ProgressBar* bar =
			   new UI::ProgressBar(box, UI::PanelStyle::kFsMenu, 0, 0, kRowButtonSize * 3 / 2, 0,
			                       UI::ProgressBar::Vertical);
			bar->set_total(most_votes);
			bar->set_state(info_->votes[vote - 1]);
			bar->set_show_percent(false);

			UI::Textarea* label =
			   new UI::Textarea(box, UI::PanelStyle::kFsMenu, UI::FontStyle::kFsMenuLabel,
			                    std::to_string(vote), UI::Align::kCenter);

			box->add(bar, UI::Box::Resizing::kFillSpace, UI::Align::kCenter);
			box->add_space(kRowButtonSpacing);
			box->add(label, UI::Box::Resizing::kAlign, UI::Align::kCenter);
			voting_stats_.add(box, UI::Box::Resizing::kExpandBoth);
			voting_stats_.add_inf_space();
		}

		box_votes_.add(&voting_stats_summary_, UI::Box::Resizing::kFullSize);
		box_votes_.add_space(kRowButtonSpacing);
		box_votes_.add(&voting_stats_, UI::Box::Resizing::kExpandBoth);
		box_votes_.add_space(kRowButtonSpacing);
		box_votes_.add(&own_voting_, UI::Box::Resizing::kFullSize);
		box_votes_.add_space(kRowButtonSpacing);

		tabs_.add("comments", (boost::format(_("Comments (%u)")) % info_->user_comments.size()).str(),
		          &box_comments_);

		if (nr_screenshots_) {
			tabs_.add("screenshots",
			          (boost::format(_("Screenshots (%u)")) % info_->screenshots.size()).str(),
			          &box_screenies_);
			tabs_.sigclicked.connect([this]() {
				if (tabs_.active() == 1) {
					next_screenshot(0);
				}
			});
		} else {
			box_screenies_.set_visible(false);
		}

		tabs_.add(
		   "votes", (boost::format(_("Votes (%u)")) % info_->number_of_votes()).str(), &box_votes_);

		main_box_.add(&tabs_, UI::Box::Resizing::kExpandBoth);
		main_box_.add_space(kRowButtonSpacing);
		main_box_.add(&ok_, UI::Box::Resizing::kFullSize);

		screenshot_next_.set_enabled(nr_screenshots_ > 1);
		screenshot_prev_.set_enabled(nr_screenshots_ > 1);
		screenshot_cache_.resize(nr_screenshots_, nullptr);
		screenshot_next_.sigclicked.connect([this]() { next_screenshot(1); });
		screenshot_prev_.sigclicked.connect([this]() { next_screenshot(-1); });

		main_box_.set_size(get_inner_w(), get_inner_h());
	}

	void on_resolution_changed_note(const GraphicResolutionChanged& note) override {
		UI::Window::on_resolution_changed_note(note);

		set_size(
		   parent_.get_inner_w() - 2 * kRowButtonSize, parent_.get_inner_h() - 2 * kRowButtonSize);
		set_pos(Vector2i(parent_.get_x() + kRowButtonSize, parent_.get_y() + kRowButtonSize));
		main_box_.set_size(get_inner_w(), get_inner_h());
	}

private:
	static std::map<std::pair<std::string /* add-on */, std::string /* screenshot */>,
	                std::string /* image path */>
	   downloaded_screenshots_cache_;

	void next_screenshot(int8_t delta) {
		assert(nr_screenshots_ > 0);
		while (delta < 0) {
			delta += nr_screenshots_;
		}
		current_screenshot_ = (current_screenshot_ + delta) % nr_screenshots_;
		assert(current_screenshot_ < static_cast<int32_t>(screenshot_cache_.size()));

		auto it = info_->screenshots.begin();
		std::advance(it, current_screenshot_);

		screenshot_stats_.set_text(
		   (boost::format(_("%1$u / %2$u")) % (current_screenshot_ + 1) % nr_screenshots_).str());
		screenshot_descr_.set_text(it->second);
		screenshot_.set_tooltip("");

		if (screenshot_cache_[current_screenshot_]) {
			screenshot_.set_icon(screenshot_cache_[current_screenshot_]);
			return;
		}

		const Image* image = nullptr;
		const std::pair<std::string, std::string> cache_key(info_->internal_name, it->first);
		auto cached = downloaded_screenshots_cache_.find(cache_key);
		if (cached == downloaded_screenshots_cache_.end()) {
			const std::string screenie =
			   parent_.net().download_screenshot(cache_key.first, cache_key.second);
			try {
				if (!screenie.empty()) {
					image = g_image_cache->get(screenie);
				}
				downloaded_screenshots_cache_[cache_key] = screenie;
			} catch (const std::exception& e) {
				log_err("Error downloading screenshot %s for %s: %s", it->first.c_str(),
				        info_->internal_name.c_str(), e.what());
				image = nullptr;
			}
		} else if (!cached->second.empty()) {
			image = g_image_cache->get(cached->second);
		}

		if (image) {
			screenshot_.set_icon(image);
			screenshot_cache_[current_screenshot_] = image;
		} else {
			screenshot_.set_icon(g_image_cache->get("images/ui_basic/stop.png"));
			screenshot_.set_handle_mouse(true);
			screenshot_.set_tooltip(
			   _("This screenshot could not be fetched from the server due to an error."));
		}
	}

	AddOnsCtrl& parent_;
	std::shared_ptr<AddOns::AddOnInfo> info_;
	int32_t current_screenshot_, nr_screenshots_;
	std::vector<const Image*> screenshot_cache_;

	UI::Box main_box_;
	UI::TabPanel tabs_;
	UI::Box box_comments_, box_screenies_, box_screenies_buttons_, box_votes_, voting_stats_;

	UI::MultilineTextarea txt_;
	UI::Icon screenshot_;

	UI::MultilineEditbox* comment_;
	UI::Dropdown<uint8_t> own_voting_;
	UI::Textarea screenshot_stats_, screenshot_descr_, voting_stats_summary_;
	UI::Button screenshot_next_, screenshot_prev_, submit_, ok_;
};
std::map<std::pair<std::string, std::string>, std::string>
   RemoteInteractionWindow::downloaded_screenshots_cache_;

RemoteAddOnRow::RemoteAddOnRow(Panel* parent,
                               AddOnsCtrl* ctrl,
                               std::shared_ptr<AddOns::AddOnInfo> info,
                               const AddOns::AddOnVersion& installed_version,
                               uint32_t installed_i18n_version)
   : UI::Panel(parent, UI::PanelStyle::kFsMenu, 0, 0, 3 * kRowButtonSize, 4 * kRowButtonSize),
     info_(info),
     install_(this,
              "install",
              0,
              0,
              24,
              24,
              UI::ButtonStyle::kFsMenuSecondary,
              g_image_cache->get("images/ui_basic/continue.png"),
              _("Install")),
     upgrade_(this,
              "upgrade",
              0,
              0,
              24,
              24,
              UI::ButtonStyle::kFsMenuSecondary,
              g_image_cache->get("images/wui/buildings/menu_up_train.png"),
              _("Upgrade")),
     uninstall_(this,
                "uninstall",
                0,
                0,
                24,
                24,
                UI::ButtonStyle::kFsMenuSecondary,
                g_image_cache->get("images/wui/menus/exit.png"),
                _("Uninstall")),
     interact_(this,
               "interact",
               0,
               0,
               24,
               24,
               UI::ButtonStyle::kFsMenuSecondary,
               "…",
               _("Comments and Votes")),
     category_(this,
               UI::PanelStyle::kFsMenu,
               g_image_cache->get(AddOns::kAddOnCategories.at(info->category).icon)),
     verified_(this,
               UI::PanelStyle::kFsMenu,
               g_image_cache->get(info->verified ? "images/ui_basic/list_selected.png" :
                                                   "images/ui_basic/stop.png")),
     version_(this,
              UI::PanelStyle::kFsMenu,
              UI::FontStyle::kFsMenuInfoPanelHeading,
              0,
              0,
              0,
              0,
              /** TRANSLATORS: (MajorVersion)+(MinorVersion) */
              (boost::format(_("%1$s+%2$u")) % AddOns::version_to_string(info->version) %
               info->i18n_version)
                 .str(),
              UI::Align::kCenter),
     bottom_row_left_(this,
                      UI::PanelStyle::kFsMenu,
                      UI::FontStyle::kFsTooltip,
                      0,
                      0,
                      0,
                      0,
                      time_string(info->upload_timestamp),
                      UI::Align::kLeft),
     bottom_row_right_(
        this,
        UI::PanelStyle::kFsMenu,
        UI::FontStyle::kFsTooltip,
        0,
        0,
        0,
        0,
        info->internal_name.empty() ?
           "" :
           (boost::format(
               /** TRANSLATORS: Filesize · Download count · Average rating · Number of comments ·
                  Number of screenshots */
               _("%1$s   ⬇ %2$u   ★ %3$s   “” %4$u   ▣ %5$u")) %
            filesize_string(info->total_file_size) % info->download_count %
            (info->number_of_votes() ? (boost::format("%.2f") % info->average_rating()).str() :
                                       "–") %
            info->user_comments.size() % info->screenshots.size())
              .str(),
        UI::Align::kRight),
     txt_(this,
          0,
          0,
          24,
          24,
          UI::PanelStyle::kFsMenu,
          (boost::format("<rt><p>%s</p><p>%s%s</p><p>%s</p></rt>")
           /** TRANSLATORS: Add-On localized name as header (Add-On internal name in italics) */
           % (boost::format(_("%1$s %2$s")) %
              g_style_manager->font_style(UI::FontStyle::kFsMenuInfoPanelHeading)
                 .as_font_tag(info->descname()) %
              g_style_manager->font_style(UI::FontStyle::kItalic)
                 .as_font_tag((boost::format(_("(%s)")) % info->internal_name).str()))
                .str() %
           g_style_manager->font_style(UI::FontStyle::kItalic)
              .as_font_tag(info->author() == info->upload_username ?
                              (boost::format(_("by %s")) % info->author()).str() :
                              (boost::format(_("by %1$s (uploaded by %2$s)")) % info->author() %
                               info->upload_username)
                                 .str()) %
           required_wl_version_and_sync_safety_string(info) %
           g_style_manager->font_style(UI::FontStyle::kFsMenuInfoPanelParagraph)
              .as_font_tag(info->description()))
             .str()),
     full_upgrade_possible_(AddOns::is_newer_version(installed_version, info->version)) {

	interact_.sigclicked.connect([ctrl, this]() {
		RemoteInteractionWindow m(*ctrl, info_);
		m.run<UI::Panel::Returncodes>();
	});
	uninstall_.sigclicked.connect([ctrl, this]() { uninstall(ctrl, info_, false); });
	install_.sigclicked.connect([ctrl, this]() {
		// Ctrl-click skips the confirmation. Never skip for non-verified stuff though.
		if (!info_->verified || !(SDL_GetModState() & KMOD_CTRL)) {
			UI::WLMessageBox w(
			   &ctrl->get_topmost_forefather(), UI::WindowStyle::kFsMenu, _("Install"),
<<<<<<< HEAD
			   safe_richtext_message(
			      (boost::format(_("Are you certain that you want to install this add-on?\n\n"
			                       "%1$s\n"
			                       "by %2$s\n"
			                       "%3$s\n"
			                       "Version %4$s\n"
			                       "Category: %5$s\n"
			                       "%6$s\n")) %
			       info.descname() % info.author() %
			       (info.verified ? _("Verified") : _("NOT VERIFIED")) %
			       AddOns::version_to_string(info.version) %
			       AddOns::kAddOnCategories.at(info.category).descname() % info.description())
			         .str()),
=======
			   (boost::format(_("Are you certain that you want to install this add-on?\n\n"
			                    "%1$s\n"
			                    "by %2$s\n"
			                    "%3$s\n"
			                    "Version %4$s\n"
			                    "Category: %5$s\n"
			                    "%6$s\n")) %
			    info_->descname() % info_->author() %
			    (info_->verified ? _("Verified") : _("NOT VERIFIED")) %
			    AddOns::version_to_string(info_->version) %
			    AddOns::kAddOnCategories.at(info_->category).descname() % info_->description())
			      .str(),
>>>>>>> 99258816
			   UI::WLMessageBox::MBoxType::kOkCancel);
			if (w.run<UI::Panel::Returncodes>() != UI::Panel::Returncodes::kOk) {
				return;
			}
		}
		ctrl->install(info_);
		ctrl->rebuild();
	});
	upgrade_.sigclicked.connect([this, ctrl, info, installed_version]() {
		if (!info->verified || !(SDL_GetModState() & KMOD_CTRL)) {
			UI::WLMessageBox w(
			   &ctrl->get_topmost_forefather(), UI::WindowStyle::kFsMenu, _("Upgrade"),
<<<<<<< HEAD
			   safe_richtext_message(
			      (boost::format(_("Are you certain that you want to upgrade this add-on?\n\n"
			                       "%1$s\n"
			                       "by %2$s\n"
			                       "%3$s\n"
			                       "Installed version: %4$s\n"
			                       "Available version: %5$s\n"
			                       "Category: %6$s\n"
			                       "%7$s")) %
			       info.descname() % info.author() %
			       (info.verified ? _("Verified") : _("NOT VERIFIED")) %
			       AddOns::version_to_string(installed_version) %
			       AddOns::version_to_string(info.version) %
			       AddOns::kAddOnCategories.at(info.category).descname() % info.description())
			         .str()),
=======
			   (boost::format(_("Are you certain that you want to upgrade this add-on?\n\n"
			                    "%1$s\n"
			                    "by %2$s\n"
			                    "%3$s\n"
			                    "Installed version: %4$s\n"
			                    "Available version: %5$s\n"
			                    "Category: %6$s\n"
			                    "%7$s")) %
			    info->descname() % info->author() %
			    (info->verified ? _("Verified") : _("NOT VERIFIED")) %
			    AddOns::version_to_string(installed_version) %
			    AddOns::version_to_string(info->version) %
			    AddOns::kAddOnCategories.at(info->category).descname() % info->description())
			      .str(),
>>>>>>> 99258816
			   UI::WLMessageBox::MBoxType::kOkCancel);
			if (w.run<UI::Panel::Returncodes>() != UI::Panel::Returncodes::kOk) {
				return;
			}
		}
		ctrl->upgrade(info, full_upgrade_possible_);
		ctrl->rebuild();
	});
	if (info->internal_name.empty()) {
		install_.set_enabled(false);
		upgrade_.set_enabled(false);
		uninstall_.set_enabled(false);
		interact_.set_enabled(false);
	} else if (installed_version.empty()) {
		uninstall_.set_enabled(false);
		upgrade_.set_enabled(false);
	} else {
		install_.set_enabled(false);
		upgrade_.set_enabled(full_upgrade_possible_ || installed_i18n_version < info->i18n_version);
	}

	for (UI::Panel* p :
	     std::vector<UI::Panel*>{&category_, &version_, &verified_, &bottom_row_right_}) {
		p->set_handle_mouse(true);
	}
	category_.set_tooltip(
	   (boost::format(_("Category: %s")) % AddOns::kAddOnCategories.at(info->category).descname())
	      .str());
	version_.set_tooltip(
	   /** TRANSLATORS: (MajorVersion)+(MinorVersion) */
	   (boost::format(_("Version: %1$s+%2$u")) % AddOns::version_to_string(info->version) %
	    info->i18n_version)
	      .str());
	verified_.set_tooltip(
	   info->internal_name.empty() ?
	      _("Error") :
	      info->verified ?
	      _("Verified by the Widelands Development Team") :
	      _("This add-on was not checked by the Widelands Development Team yet. We cannot guarantee "
	        "that it does not contain harmful or offensive content."));
	bottom_row_right_.set_tooltip(
	   info->internal_name.empty() ?
	      "" :
	      (boost::format("%s<br>%s<br>%s<br>%s<br>%s") %
	       (boost::format(
	           ngettext("Total size: %u byte", "Total size: %u bytes", info->total_file_size)) %
	        info->total_file_size)
	          .str() %
	       (boost::format(ngettext("%u download", "%u downloads", info->download_count)) %
	        info->download_count)
	          .str() %
	       (info->number_of_votes() ? (boost::format(ngettext("Average rating: %1$.3f (%2$u vote)",
	                                                          "Average rating: %1$.3f (%2$u votes)",
	                                                          info->number_of_votes())) %
	                                   info->average_rating() % info->number_of_votes())
	                                     .str() :
	                                  _("No votes yet")) %
	       (boost::format(ngettext("%u comment", "%u comments", info->user_comments.size())) %
	        info->user_comments.size()) %
	       (boost::format(ngettext("%u screenshot", "%u screenshots", info->screenshots.size())) %
	        info->screenshots.size())
	          .str())
	         .str());

	layout();
}

void RemoteAddOnRow::layout() {
	UI::Panel::layout();
	if (get_w() <= 3 * kRowButtonSize) {
		// size not yet set
		return;
	}
	set_desired_size(get_w(), 4 * kRowButtonSize);
	for (UI::Panel* p : std::vector<UI::Panel*>{
	        &install_, &uninstall_, &interact_, &upgrade_, &category_, &version_, &verified_}) {
		p->set_size(kRowButtonSize, kRowButtonSize);
	}
	version_.set_size(
	   3 * kRowButtonSize + 2 * kRowButtonSpacing, kRowButtonSize - kRowButtonSpacing);
	version_.set_pos(Vector2i(
	   get_w() - 3 * kRowButtonSize - 2 * kRowButtonSpacing, kRowButtonSize + kRowButtonSpacing));
	uninstall_.set_pos(Vector2i(get_w() - 3 * kRowButtonSize - 2 * kRowButtonSpacing, 0));
	upgrade_.set_pos(Vector2i(get_w() - 2 * kRowButtonSize - kRowButtonSpacing, 0));
	install_.set_pos(Vector2i(get_w() - kRowButtonSize, 0));
	interact_.set_pos(Vector2i(get_w() - kRowButtonSize, 2 * kRowButtonSize));
	category_.set_pos(
	   Vector2i(get_w() - 3 * kRowButtonSize - 2 * kRowButtonSpacing, 2 * kRowButtonSize));
	verified_.set_pos(
	   Vector2i(get_w() - 2 * kRowButtonSize - kRowButtonSpacing, 2 * kRowButtonSize));
	txt_.set_size(get_w() - 3 * (kRowButtonSize + kRowButtonSpacing), 3 * kRowButtonSize);
	txt_.set_pos(Vector2i(0, 0));
	bottom_row_left_.set_size(
	   get_w() / 2 - kRowButtonSpacing, kRowButtonSize - 2 * kRowButtonSpacing);
	bottom_row_right_.set_size(get_w() / 2 - kRowButtonSpacing, bottom_row_left_.get_h());
	bottom_row_left_.set_pos(
	   Vector2i(kRowButtonSpacing, 4 * kRowButtonSize - bottom_row_left_.get_h()));
	bottom_row_right_.set_pos(Vector2i(bottom_row_left_.get_x() + bottom_row_left_.get_w(),
	                                   4 * kRowButtonSize - bottom_row_right_.get_h()));
}

bool RemoteAddOnRow::upgradeable() const {
	return upgrade_.enabled();
}

}  // namespace FsMenu<|MERGE_RESOLUTION|>--- conflicted
+++ resolved
@@ -1251,39 +1251,16 @@
 	return result;
 }
 
-<<<<<<< HEAD
 static inline std::string safe_richtext_message(std::string body) {
 	newlines_to_richtext(body);
 	return as_richtext_paragraph(body, UI::FontStyle::kFsMenuLabel, UI::Align::kCenter);
 }
 
-static void uninstall(AddOnsCtrl* ctrl, const AddOns::AddOnInfo& info, const bool local) {
+static void uninstall(AddOnsCtrl* ctrl, std::shared_ptr<AddOns::AddOnInfo> info, const bool local) {
 	if (!(SDL_GetModState() & KMOD_CTRL)) {
 		UI::WLMessageBox w(
 		   &ctrl->get_topmost_forefather(), UI::WindowStyle::kFsMenu, _("Uninstall"),
 		   safe_richtext_message(
-		      (boost::format(
-		          local ? _("Are you certain that you want to uninstall this add-on?\n\n"
-		                    "%1$s\n"
-		                    "by %2$s\n"
-		                    "Version %3$s\n"
-		                    "Category: %4$s\n"
-		                    "%5$s\n\n"
-		                    "Note that this add-on can not be downloaded again from the server.") :
-		                  _("Are you certain that you want to uninstall this add-on?\n\n"
-		                    "%1$s\n"
-		                    "by %2$s\n"
-		                    "Version %3$s\n"
-		                    "Category: %4$s\n"
-		                    "%5$s")) %
-		       info.descname() % info.author() % AddOns::version_to_string(info.version) %
-		       AddOns::kAddOnCategories.at(info.category).descname() % info.description())
-		         .str()),
-=======
-static void uninstall(AddOnsCtrl* ctrl, std::shared_ptr<AddOns::AddOnInfo> info, const bool local) {
-	if (!(SDL_GetModState() & KMOD_CTRL)) {
-		UI::WLMessageBox w(
-		   &ctrl->get_topmost_forefather(), UI::WindowStyle::kFsMenu, _("Uninstall"),
 		   (boost::format(local ?
 		                     _("Are you certain that you want to uninstall this add-on?\n\n"
 		                       "%1$s\n"
@@ -1300,8 +1277,7 @@
 		                       "%5$s")) %
 		    info->descname() % info->author() % AddOns::version_to_string(info->version) %
 		    AddOns::kAddOnCategories.at(info->category).descname() % info->description())
-		      .str(),
->>>>>>> 99258816
+		      .str()),
 		   UI::WLMessageBox::MBoxType::kOkCancel);
 		if (w.run<UI::Panel::Returncodes>() != UI::Panel::Returncodes::kOk) {
 			return;
@@ -2028,21 +2004,7 @@
 		if (!info_->verified || !(SDL_GetModState() & KMOD_CTRL)) {
 			UI::WLMessageBox w(
 			   &ctrl->get_topmost_forefather(), UI::WindowStyle::kFsMenu, _("Install"),
-<<<<<<< HEAD
 			   safe_richtext_message(
-			      (boost::format(_("Are you certain that you want to install this add-on?\n\n"
-			                       "%1$s\n"
-			                       "by %2$s\n"
-			                       "%3$s\n"
-			                       "Version %4$s\n"
-			                       "Category: %5$s\n"
-			                       "%6$s\n")) %
-			       info.descname() % info.author() %
-			       (info.verified ? _("Verified") : _("NOT VERIFIED")) %
-			       AddOns::version_to_string(info.version) %
-			       AddOns::kAddOnCategories.at(info.category).descname() % info.description())
-			         .str()),
-=======
 			   (boost::format(_("Are you certain that you want to install this add-on?\n\n"
 			                    "%1$s\n"
 			                    "by %2$s\n"
@@ -2054,8 +2016,7 @@
 			    (info_->verified ? _("Verified") : _("NOT VERIFIED")) %
 			    AddOns::version_to_string(info_->version) %
 			    AddOns::kAddOnCategories.at(info_->category).descname() % info_->description())
-			      .str(),
->>>>>>> 99258816
+			      .str()),
 			   UI::WLMessageBox::MBoxType::kOkCancel);
 			if (w.run<UI::Panel::Returncodes>() != UI::Panel::Returncodes::kOk) {
 				return;
@@ -2068,23 +2029,7 @@
 		if (!info->verified || !(SDL_GetModState() & KMOD_CTRL)) {
 			UI::WLMessageBox w(
 			   &ctrl->get_topmost_forefather(), UI::WindowStyle::kFsMenu, _("Upgrade"),
-<<<<<<< HEAD
 			   safe_richtext_message(
-			      (boost::format(_("Are you certain that you want to upgrade this add-on?\n\n"
-			                       "%1$s\n"
-			                       "by %2$s\n"
-			                       "%3$s\n"
-			                       "Installed version: %4$s\n"
-			                       "Available version: %5$s\n"
-			                       "Category: %6$s\n"
-			                       "%7$s")) %
-			       info.descname() % info.author() %
-			       (info.verified ? _("Verified") : _("NOT VERIFIED")) %
-			       AddOns::version_to_string(installed_version) %
-			       AddOns::version_to_string(info.version) %
-			       AddOns::kAddOnCategories.at(info.category).descname() % info.description())
-			         .str()),
-=======
 			   (boost::format(_("Are you certain that you want to upgrade this add-on?\n\n"
 			                    "%1$s\n"
 			                    "by %2$s\n"
@@ -2098,8 +2043,7 @@
 			    AddOns::version_to_string(installed_version) %
 			    AddOns::version_to_string(info->version) %
 			    AddOns::kAddOnCategories.at(info->category).descname() % info->description())
-			      .str(),
->>>>>>> 99258816
+			      .str()),
 			   UI::WLMessageBox::MBoxType::kOkCancel);
 			if (w.run<UI::Panel::Returncodes>() != UI::Panel::Returncodes::kOk) {
 				return;
