/*
 * Copyright (C) 2020-2021 by the Widelands Development Team
 *
 * This program is free software; you can redistribute it and/or
 * modify it under the terms of the GNU General Public License
 * as published by the Free Software Foundation; either version 2
 * of the License, or (at your option) any later version.
 *
 * This program is distributed in the hope that it will be useful,
 * but WITHOUT ANY WARRANTY; without even the implied warranty of
 * MERCHANTABILITY or FITNESS FOR A PARTICULAR PURPOSE.  See the
 * GNU General Public License for more details.
 *
 * You should have received a copy of the GNU General Public License
 * along with this program; if not, write to the Free Software
 * Foundation, Inc., 51 Franklin Street, Fifth Floor, Boston, MA  02110-1301, USA.
 *
 */

#include "ui_fsmenu/addons.h"

#include <cstdlib>
#include <iomanip>
#include <memory>

#include <SDL.h>

#include "base/i18n.h"
#include "base/log.h"
#include "graphic/graphic.h"
#include "graphic/image_cache.h"
#include "graphic/style_manager.h"
#include "io/profile.h"
#include "logic/filesystem_constants.h"
#include "scripting/lua_table.h"
#include "ui_basic/messagebox.h"
#include "ui_basic/multilineeditbox.h"
#include "ui_fsmenu/addons_packager.h"
#include "wlapplication.h"
#include "wlapplication_options.h"

namespace FsMenu {

constexpr int16_t kRowButtonSize = 32;
constexpr int16_t kRowButtonSpacing = 4;

constexpr const char* const kSubmitAddOnsURL = "https://www.widelands.org/forum/topic/5073/";
constexpr const char* const kDocumentationURL = "https://www.widelands.org/documentation/add-ons/";

// UI::Box by defaults limits its size to the window resolution. We use scrollbars,
// so we can and need to allow somewhat larger dimensions.
constexpr int32_t kHugeSize = std::numeric_limits<int32_t>::max() / 2;

ProgressIndicatorWindow::ProgressIndicatorWindow(UI::Panel* parent, const std::string& title)
   : UI::Window(&parent->get_topmost_forefather(),
                UI::WindowStyle::kFsMenu,
                "progress",
                0,
                0,
                parent->get_inner_w() - 2 * kRowButtonSize,
                2 * kRowButtonSize,
                title),
     die_after_last_action(false),
     box_(this, UI::PanelStyle::kFsMenu, 0, 0, UI::Box::Vertical, get_inner_w()),
     txt1_(&box_,
           UI::PanelStyle::kFsMenu,
           UI::FontStyle::kFsMenuInfoPanelHeading,
           "",
           UI::Align::kCenter),
     txt2_(&box_,
           UI::PanelStyle::kFsMenu,
           UI::FontStyle::kFsMenuInfoPanelParagraph,
           "",
           UI::Align::kLeft),
     progress_(&box_,
               UI::PanelStyle::kFsMenu,
               0,
               0,
               get_w(),
               kRowButtonSize,
               UI::ProgressBar::Horizontal) {

	box_.add(&txt1_, UI::Box::Resizing::kFullSize);
	box_.add_space(kRowButtonSpacing);
	box_.add(&txt2_, UI::Box::Resizing::kFullSize);
	box_.add_space(2 * kRowButtonSpacing);
	box_.add(&progress_, UI::Box::Resizing::kFullSize);

	set_center_panel(&box_);
	center_to_parent();
}

void ProgressIndicatorWindow::think() {
	UI::Window::think();

	if (action_params.empty()) {
		end_modal(UI::Panel::Returncodes::kOk);
	} else {
		action_when_thinking(*action_params.begin());

		action_params.erase(action_params.begin());
		if (action_params.empty() && die_after_last_action) {
			end_modal(UI::Panel::Returncodes::kOk);
		}
	}
}

AddOnsCtrl::AddOnsCtrl(MainMenu& fsmm, UI::UniqueWindow::Registry& reg)
   : UI::UniqueWindow(&fsmm,
                      UI::WindowStyle::kFsMenu,
                      "addons",
                      &reg,
                      fsmm.calc_desired_window_width(UI::Window::WindowLayoutID::kFsMenuDefault),
                      fsmm.calc_desired_window_height(UI::Window::WindowLayoutID::kFsMenuDefault),
                      _("Add-On Manager")),
     fsmm_(fsmm),
     main_box_(this, UI::PanelStyle::kFsMenu, 0, 0, UI::Box::Vertical),
     buttons_box_(&main_box_, UI::PanelStyle::kFsMenu, 0, 0, UI::Box::Horizontal),
     warn_requirements_(
        &main_box_, 0, 0, get_w(), get_h() / 12, UI::PanelStyle::kFsMenu, "", UI::Align::kCenter),
     tabs_placeholder_(&main_box_, UI::PanelStyle::kFsMenu, 0, 0, 0, 0),
     tabs_(this, UI::TabPanelStyle::kFsMenu),
     installed_addons_outer_wrapper_(&tabs_, UI::PanelStyle::kFsMenu, 0, 0, UI::Box::Horizontal),
     installed_addons_inner_wrapper_(
        &installed_addons_outer_wrapper_, UI::PanelStyle::kFsMenu, 0, 0, UI::Box::Vertical),
     installed_addons_buttons_box_(
        &installed_addons_outer_wrapper_, UI::PanelStyle::kFsMenu, 0, 0, UI::Box::Vertical),
     installed_addons_box_(&installed_addons_inner_wrapper_,
                           UI::PanelStyle::kFsMenu,
                           0,
                           0,
                           UI::Box::Vertical,
                           kHugeSize,
                           kHugeSize),
     browse_addons_outer_wrapper_(&tabs_, UI::PanelStyle::kFsMenu, 0, 0, UI::Box::Vertical),
     browse_addons_inner_wrapper_(
        &browse_addons_outer_wrapper_, UI::PanelStyle::kFsMenu, 0, 0, UI::Box::Vertical),
     browse_addons_buttons_box_(
        &browse_addons_outer_wrapper_, UI::PanelStyle::kFsMenu, 0, 0, UI::Box::Horizontal),
     browse_addons_buttons_inner_box_1_(
        &browse_addons_buttons_box_, UI::PanelStyle::kFsMenu, 0, 0, UI::Box::Vertical),
     browse_addons_buttons_inner_box_2_(
        &browse_addons_buttons_inner_box_1_, UI::PanelStyle::kFsMenu, 0, 0, UI::Box::Horizontal),
     browse_addons_box_(&browse_addons_inner_wrapper_,
                        UI::PanelStyle::kFsMenu,
                        0,
                        0,
                        UI::Box::Vertical,
                        kHugeSize,
                        kHugeSize),
     dev_box_(&tabs_, UI::PanelStyle::kFsMenu, 0, 0, UI::Box::Vertical),
     filter_name_(&browse_addons_buttons_inner_box_1_, 0, 0, 100, UI::PanelStyle::kFsMenu),
     filter_verified_(&browse_addons_buttons_inner_box_2_,
                      UI::PanelStyle::kFsMenu,
                      Vector2i(0, 0),
                      _("Verified only"),
                      _("Show only verified add-ons in the Browse tab")),
     sort_order_(&browse_addons_buttons_inner_box_1_,
                 "sort",
                 0,
                 0,
                 0,
                 10,
                 filter_name_.get_h(),
                 _("Sort by"),
                 UI::DropdownType::kTextual,
                 UI::PanelStyle::kFsMenu,
                 UI::ButtonStyle::kFsMenuSecondary),
     filter_reset_(&browse_addons_buttons_inner_box_2_,
                   "f_reset",
                   0,
                   0,
                   24,
                   24,
                   UI::ButtonStyle::kFsMenuSecondary,
                   _("Reset"),
                   _("Reset the filters")),
     upgrade_all_(&buttons_box_,
                  "upgrade_all",
                  0,
                  0,
                  kRowButtonSize,
                  kRowButtonSize,
                  UI::ButtonStyle::kFsMenuSecondary,
                  ""),
     refresh_(&buttons_box_,
              "refresh",
              0,
              0,
              kRowButtonSize,
              kRowButtonSize,
              UI::ButtonStyle::kFsMenuSecondary,
              _("Refresh"),
              _("Refresh the list of add-ons available from the server")),
     ok_(&buttons_box_,
         "ok",
         0,
         0,
         kRowButtonSize,
         kRowButtonSize,
         UI::ButtonStyle::kFsMenuPrimary,
         _("OK")),
#if 0  // TODO(Nordfriese): Disabled autofix_dependencies for v1.0
     autofix_dependencies_(&buttons_box_,
                           "autofix",
                           0,
                           0,
                           kRowButtonSize,
                           kRowButtonSize,
                           UI::ButtonStyle::kFsMenuSecondary,
                           _("Fix dependencies…"),
                           _("Try to automatically fix the dependency errors")),
#endif
     move_top_(&installed_addons_buttons_box_,
               "move_top",
               0,
               0,
               kRowButtonSize,
               kRowButtonSize,
               UI::ButtonStyle::kFsMenuSecondary,
               g_image_cache->get("images/ui_basic/scrollbar_up_fast.png"),
               _("Move selected add-on to top")),
     move_up_(&installed_addons_buttons_box_,
              "move_up",
              0,
              0,
              kRowButtonSize,
              kRowButtonSize,
              UI::ButtonStyle::kFsMenuSecondary,
              g_image_cache->get("images/ui_basic/scrollbar_up.png"),
              _("Move selected add-on one step up")),
     move_down_(&installed_addons_buttons_box_,
                "move_down",
                0,
                0,
                kRowButtonSize,
                kRowButtonSize,
                UI::ButtonStyle::kFsMenuSecondary,
                g_image_cache->get("images/ui_basic/scrollbar_down.png"),
                _("Move selected add-on one step down")),
     move_bottom_(&installed_addons_buttons_box_,
                  "move_bottom",
                  0,
                  0,
                  kRowButtonSize,
                  kRowButtonSize,
                  UI::ButtonStyle::kFsMenuSecondary,
                  g_image_cache->get("images/ui_basic/scrollbar_down_fast.png"),
                  _("Move selected add-on to bottom")),
     launch_packager_(&dev_box_,
                      "packager",
                      0,
                      0,
                      0,
                      0,
                      UI::ButtonStyle::kFsMenuSecondary,
                      _("Launch the add-ons packager…")) {

	dev_box_.add(
	   new UI::Textarea(&dev_box_, UI::PanelStyle::kFsMenu, UI::FontStyle::kFsMenuInfoPanelHeading,
	                    _("Tools for Add-Ons Developers"), UI::Align::kCenter),
	   UI::Box::Resizing::kFullSize);
	dev_box_.add_space(kRowButtonSize);
	{
		UI::MultilineTextarea* m = new UI::MultilineTextarea(
		   &dev_box_, 0, 0, 100, 100, UI::PanelStyle::kFsMenu, "", UI::Align::kLeft,
		   UI::MultilineTextarea::ScrollMode::kNoScrolling);
		m->set_style(UI::FontStyle::kFsMenuInfoPanelParagraph);
		m->set_text(_("The interactive add-ons packager allows you to create, edit, and delete "
		              "add-ons. You can bundle maps designed with the Widelands Map Editor as an "
		              "add-on using the graphical interface and share them with other players, "
		              "without having to write a single line of code."));
		dev_box_.add(m, UI::Box::Resizing::kFullSize);
	}
	dev_box_.add_space(kRowButtonSpacing);
	dev_box_.add(&launch_packager_);
	dev_box_.add_space(kRowButtonSize);
	auto underline_tag = [](const std::string& text) {
		std::string str = "<font underline=true>";
		str += text;
		str += "</font>";
		return str;
	};
	dev_box_.add(
	   new UI::MultilineTextarea(
	      &dev_box_, 0, 0, 100, 100, UI::PanelStyle::kFsMenu,
	      (boost::format("<rt><p>%1$s</p></rt>") %
	       g_style_manager->font_style(UI::FontStyle::kFsMenuInfoPanelParagraph)
	          .as_font_tag(
	             (boost::format(_("Uploading add-ons to the server from within Widelands is not "
	                              "implemented yet. To upload your add-ons, please zip the add-on "
	                              "directory in your file browser, then open our add-on submission "
	                              "website %s in your browser and attach the zip file.")) %
	              underline_tag(kSubmitAddOnsURL))
	                .str()))
	         .str(),
	      UI::Align::kLeft, UI::MultilineTextarea::ScrollMode::kNoScrolling),
	   UI::Box::Resizing::kFullSize);
	auto add_button = [this](const std::string& url) {
		UI::Button* b =
		   new UI::Button(&dev_box_, "url", 0, 0, 0, 0, UI::ButtonStyle::kFsMenuSecondary,
#if SDL_VERSION_ATLEAST(2, 0, 14)
		                  _("Open Link")
#else
		                  _("Copy Link")
#endif
		   );
		b->sigclicked.connect([url]() {
#if SDL_VERSION_ATLEAST(2, 0, 14)
			SDL_OpenURL(url.c_str());
#else
			SDL_SetClipboardText(url.c_str());
#endif
		});
		dev_box_.add(b);
	};
	add_button(kSubmitAddOnsURL);
	dev_box_.add_space(kRowButtonSize);
	dev_box_.add(
	   new UI::MultilineTextarea(
	      &dev_box_, 0, 0, 100, 100, UI::PanelStyle::kFsMenu,
	      (boost::format("<rt><p>%1$s</p></rt>") %
	       g_style_manager->font_style(UI::FontStyle::kFsMenuInfoPanelParagraph)
	          .as_font_tag(
	             (boost::format(_("For more information regarding how to develop and package your "
	                              "own add-ons, please visit %s.")) %
	              underline_tag(kDocumentationURL))
	                .str()))
	         .str(),
	      UI::Align::kLeft, UI::MultilineTextarea::ScrollMode::kNoScrolling),
	   UI::Box::Resizing::kFullSize);
	add_button(kDocumentationURL);

	installed_addons_buttons_box_.add(&move_top_, UI::Box::Resizing::kAlign, UI::Align::kCenter);
	installed_addons_buttons_box_.add_space(kRowButtonSpacing);
	installed_addons_buttons_box_.add(&move_up_, UI::Box::Resizing::kAlign, UI::Align::kCenter);
	installed_addons_buttons_box_.add_space(kRowButtonSize + 2 * kRowButtonSpacing);
	installed_addons_buttons_box_.add(&move_down_, UI::Box::Resizing::kAlign, UI::Align::kCenter);
	installed_addons_buttons_box_.add_space(kRowButtonSpacing);
	installed_addons_buttons_box_.add(&move_bottom_, UI::Box::Resizing::kAlign, UI::Align::kCenter);
	installed_addons_outer_wrapper_.add(
	   &installed_addons_inner_wrapper_, UI::Box::Resizing::kExpandBoth);
	installed_addons_outer_wrapper_.add_space(kRowButtonSpacing);
	installed_addons_outer_wrapper_.add(
	   &installed_addons_buttons_box_, UI::Box::Resizing::kAlign, UI::Align::kCenter);

	browse_addons_outer_wrapper_.add(&browse_addons_buttons_box_, UI::Box::Resizing::kFullSize);
	browse_addons_outer_wrapper_.add_space(2 * kRowButtonSpacing);
	browse_addons_outer_wrapper_.add(&browse_addons_inner_wrapper_, UI::Box::Resizing::kExpandBoth);

	installed_addons_inner_wrapper_.add(&installed_addons_box_, UI::Box::Resizing::kExpandBoth);
	browse_addons_inner_wrapper_.add(&browse_addons_box_, UI::Box::Resizing::kExpandBoth);
	tabs_.add("my", "", &installed_addons_outer_wrapper_);
	tabs_.add("all", "", &browse_addons_outer_wrapper_);
	tabs_.add("all", _("Development"), &dev_box_);

	/** TRANSLATORS: Sort add-ons alphabetically by name */
	sort_order_.add(_("Name"), AddOnSortingCriteria::kNameABC);
	/** TRANSLATORS: Sort add-ons alphabetically by name (inverted) */
	sort_order_.add(_("Name (descending)"), AddOnSortingCriteria::kNameCBA);
	/** TRANSLATORS: Sort add-ons by average rating */
	sort_order_.add(_("Best average rating"), AddOnSortingCriteria::kHighestRating, nullptr, true);
	/** TRANSLATORS: Sort add-ons by average rating */
	sort_order_.add(_("Worst average rating"), AddOnSortingCriteria::kLowestRating);
	/** TRANSLATORS: Sort add-ons by how often they were downloaded */
	sort_order_.add(_("Most often downloaded"), AddOnSortingCriteria::kMostDownloads);
	/** TRANSLATORS: Sort add-ons by how often they were downloaded */
	sort_order_.add(_("Least often downloaded"), AddOnSortingCriteria::kFewestDownloads);
	/** TRANSLATORS: Sort add-ons by upload date/time */
	sort_order_.add(_("Oldest"), AddOnSortingCriteria::kOldest);
	/** TRANSLATORS: Sort add-ons by upload date/time */
	sort_order_.add(_("Newest"), AddOnSortingCriteria::kNewest);

	filter_verified_.set_state(true);
	filter_name_.set_tooltip(_("Filter add-ons by name"));
	{
		uint8_t index = 0;
		for (const auto& pair : AddOns::kAddOnCategories) {
			if (pair.first == AddOns::AddOnCategory::kNone) {
				continue;
			}
			UI::Checkbox* c = new UI::Checkbox(
			   &browse_addons_buttons_box_, UI::PanelStyle::kFsMenu, Vector2i(0, 0),
			   g_image_cache->get(pair.second.icon),
			   (boost::format(_("Toggle category ‘%s’")) % pair.second.descname()).str());
			filter_category_[pair.first] = c;
			c->set_state(true);
			c->changed.connect([this, &pair]() { category_filter_changed(pair.first); });
			c->set_desired_size(kRowButtonSize, kRowButtonSize);
			browse_addons_buttons_box_.add(c, UI::Box::Resizing::kAlign, UI::Align::kCenter);
			browse_addons_buttons_box_.add_space(kRowButtonSpacing);
			++index;
		}
	}
	browse_addons_buttons_inner_box_2_.add(&filter_verified_, UI::Box::Resizing::kFullSize);
	browse_addons_buttons_inner_box_2_.add(&filter_reset_, UI::Box::Resizing::kExpandBoth);
	browse_addons_buttons_inner_box_1_.add(
	   &browse_addons_buttons_inner_box_2_, UI::Box::Resizing::kExpandBoth);
	browse_addons_buttons_inner_box_1_.add_space(kRowButtonSpacing);
	browse_addons_buttons_inner_box_1_.add(&filter_name_, UI::Box::Resizing::kExpandBoth);
	browse_addons_buttons_inner_box_1_.add_space(kRowButtonSpacing);
	browse_addons_buttons_inner_box_1_.add(&sort_order_, UI::Box::Resizing::kExpandBoth);
	browse_addons_buttons_box_.add(
	   &browse_addons_buttons_inner_box_1_, UI::Box::Resizing::kExpandBoth);

	filter_reset_.set_enabled(false);
	filter_name_.changed.connect([this]() {
		filter_reset_.set_enabled(true);
		rebuild();
	});
	filter_verified_.changed.connect([this]() {
		filter_reset_.set_enabled(true);
		rebuild();
	});
	sort_order_.selected.connect([this]() { rebuild(); });

	ok_.sigclicked.connect([this]() { die(); });
	refresh_.sigclicked.connect([this]() {
		refresh_remotes();
		tabs_.activate(1);
	});
	tabs_.sigclicked.connect([this]() {
		if (tabs_.active() == 1 && remotes_.size() <= 1) {
			refresh_remotes();
		}
	});
#if 0  // TODO(Nordfriese): Disabled autofix_dependencies for v1.0
	autofix_dependencies_.sigclicked.connect([this]() { autofix_dependencies(); });
#endif

	filter_reset_.sigclicked.connect([this]() {
		filter_name_.set_text("");
		filter_verified_.set_state(true);
		for (auto& pair : filter_category_) {
			pair.second->set_state(true);
		}
		rebuild();
		filter_reset_.set_enabled(false);
	});
	upgrade_all_.sigclicked.connect([this]() {
		std::vector<std::pair<std::shared_ptr<AddOns::AddOnInfo>, bool /* full upgrade */>> upgrades;
		bool all_verified = true;
		size_t nr_full_updates = 0;
		for (const RemoteAddOnRow* r : browse_) {
			if (r->upgradeable()) {
				const bool full_upgrade = r->full_upgrade_possible();
				upgrades.push_back(std::make_pair(r->info(), full_upgrade));
				if (full_upgrade) {
					all_verified &= r->info()->verified;
					++nr_full_updates;
				}
			}
		}
		assert(!upgrades.empty());
		if (nr_full_updates > 0 && (!all_verified || !(SDL_GetModState() & KMOD_CTRL))) {
			// We ask for confirmation only for real upgrades. i18n-only upgrades are done silently.
			std::string text =
			   (boost::format(ngettext("Are you certain that you want to upgrade this %u add-on?",
			                           "Are you certain that you want to upgrade these %u add-ons?",
			                           nr_full_updates)) %
			    nr_full_updates)
			      .str();
			text += '\n';
			for (const auto& pair : upgrades) {
				if (pair.second) {
					text += (boost::format(_("\n· %1$s (%2$s) by %3$s")) % pair.first->descname() %
					         (pair.first->verified ? _("verified") : _("NOT VERIFIED")) %
					         pair.first->author())
					           .str();
				}
			}
			UI::WLMessageBox w(&fsmm_, UI::WindowStyle::kFsMenu, _("Upgrade All"), text,
			                   UI::WLMessageBox::MBoxType::kOkCancel);
			if (w.run<UI::Panel::Returncodes>() != UI::Panel::Returncodes::kOk) {
				return;
			}
		}
		for (const auto& pair : upgrades) {
			upgrade(pair.first, pair.second);
		}
		rebuild();
	});

	move_up_.sigclicked.connect([this]() {
		const auto& info = selected_installed_addon();
		auto it = AddOns::g_addons.begin();
		while (it->first->internal_name != info->internal_name) {
			++it;
		}
		const bool state = it->second;
		it = AddOns::g_addons.erase(it);
		--it;
		AddOns::g_addons.insert(it, std::make_pair(info, state));
		rebuild();
		focus_installed_addon_row(info);
	});
	move_down_.sigclicked.connect([this]() {
		const auto& info = selected_installed_addon();
		auto it = AddOns::g_addons.begin();
		while (it->first->internal_name != info->internal_name) {
			++it;
		}
		const bool state = it->second;
		it = AddOns::g_addons.erase(it);
		++it;
		AddOns::g_addons.insert(it, std::make_pair(info, state));
		rebuild();
		focus_installed_addon_row(info);
	});
	move_top_.sigclicked.connect([this]() {
		const auto& info = selected_installed_addon();
		auto it = AddOns::g_addons.begin();
		while (it->first->internal_name != info->internal_name) {
			++it;
		}
		const bool state = it->second;
		it = AddOns::g_addons.erase(it);
		AddOns::g_addons.insert(AddOns::g_addons.begin(), std::make_pair(info, state));
		rebuild();
		focus_installed_addon_row(info);
	});
	move_bottom_.sigclicked.connect([this]() {
		const auto& info = selected_installed_addon();
		auto it = AddOns::g_addons.begin();
		while (it->first->internal_name != info->internal_name) {
			++it;
		}
		const bool state = it->second;
		it = AddOns::g_addons.erase(it);
		AddOns::g_addons.push_back(std::make_pair(info, state));
		rebuild();
		focus_installed_addon_row(info);
	});

	launch_packager_.sigclicked.connect([this]() {
		AddOnsPackager a(fsmm_, *this);
		a.run<int>();

		// Perhaps add-ons were created or deleted
		rebuild();
	});

	buttons_box_.add_space(kRowButtonSpacing);
	buttons_box_.add(&upgrade_all_, UI::Box::Resizing::kExpandBoth);
	buttons_box_.add_space(kRowButtonSpacing);
	buttons_box_.add(&refresh_, UI::Box::Resizing::kExpandBoth);
	buttons_box_.add_space(kRowButtonSpacing);
#if 0  // TODO(Nordfriese): Disabled autofix_dependencies for v1.0
	buttons_box_.add(&autofix_dependencies_, UI::Box::Resizing::kExpandBoth);
	buttons_box_.add_space(kRowButtonSpacing);
#endif
	buttons_box_.add(&ok_, UI::Box::Resizing::kExpandBoth);
	buttons_box_.add_space(kRowButtonSpacing);

	main_box_.add(&tabs_placeholder_, UI::Box::Resizing::kExpandBoth);
	main_box_.add_space(kRowButtonSpacing);
	main_box_.add(&warn_requirements_, UI::Box::Resizing::kFullSize);
	main_box_.add_space(kRowButtonSpacing);
	main_box_.add(&buttons_box_, UI::Box::Resizing::kFullSize);
	main_box_.add_space(kRowButtonSpacing);

	// prevent assert failures
	installed_addons_box_.set_size(100, 100);
	browse_addons_box_.set_size(100, 100);
	installed_addons_inner_wrapper_.set_size(100, 100);
	browse_addons_inner_wrapper_.set_size(100, 100);

	installed_addons_inner_wrapper_.set_force_scrolling(true);
	browse_addons_inner_wrapper_.set_force_scrolling(true);

	do_not_layout_on_resolution_change();
	center_to_parent();
	rebuild();
}

AddOnsCtrl::~AddOnsCtrl() {
	std::string text;
	for (const auto& pair : AddOns::g_addons) {
		if (!text.empty()) {
			text += ',';
		}
		text += pair.first->internal_name + ':' + (pair.second ? "true" : "false");
	}
	set_config_string("addons", text);
	write_config();
}

inline std::shared_ptr<AddOns::AddOnInfo> AddOnsCtrl::selected_installed_addon() const {
	return dynamic_cast<InstalledAddOnRow&>(*installed_addons_box_.focused_child()).info();
}
void AddOnsCtrl::focus_installed_addon_row(std::shared_ptr<AddOns::AddOnInfo> info) {
	for (UI::Panel* p = installed_addons_box_.get_first_child(); p; p = p->get_next_sibling()) {
		if (dynamic_cast<InstalledAddOnRow&>(*p).info()->internal_name == info->internal_name) {
			p->focus();
			return;
		}
	}
	NEVER_HERE();
}

void AddOnsCtrl::think() {
	UI::Panel::think();
	check_enable_move_buttons();
}

static bool category_filter_changing = false;
void AddOnsCtrl::category_filter_changed(const AddOns::AddOnCategory which) {
	// protect against recursion
	if (category_filter_changing) {
		return;
	}
	category_filter_changing = true;

	// CTRL enables the selected category and disables all others
	if (SDL_GetModState() & KMOD_CTRL) {
		for (auto& pair : filter_category_) {
			pair.second->set_state(pair.first == which);
		}
	}

	filter_reset_.set_enabled(true);
	rebuild();
	category_filter_changing = false;
}

void AddOnsCtrl::check_enable_move_buttons() {
	const bool enable_move_buttons =
	   tabs_.active() == 0 && installed_addons_box_.focused_child() != nullptr;
	for (UI::Button* b : {&move_top_, &move_up_, &move_down_, &move_bottom_}) {
		b->set_enabled(enable_move_buttons);
	}
	if (enable_move_buttons) {
		const auto& sel = selected_installed_addon();
		if (sel->internal_name == AddOns::g_addons.begin()->first->internal_name) {
			move_top_.set_enabled(false);
			move_up_.set_enabled(false);
		}
		if (sel->internal_name == AddOns::g_addons.back().first->internal_name) {
			move_down_.set_enabled(false);
			move_bottom_.set_enabled(false);
		}
	}
}

bool AddOnsCtrl::handle_key(bool down, SDL_Keysym code) {
	if (down) {
		switch (code.sym) {
		case SDLK_KP_ENTER:
		case SDLK_RETURN:
		case SDLK_ESCAPE:
			die();
			return true;
		default:
			break;
		}
	}
	return UI::Window::handle_key(down, code);
}

void AddOnsCtrl::refresh_remotes() {
	try {
		remotes_ = network_handler_.refresh_remotes();
	} catch (const std::exception& e) {
		const std::string title = _("Server Connection Error");
		/** TRANSLATORS: This will be inserted into the string "Server Connection Error <br> by %s" */
		const std::string bug = _("a networking bug");
		const std::string err = (boost::format(_("Unable to fetch the list of available add-ons from "
		                                         "the server!<br>Error Message: %s")) %
		                         e.what())
		                           .str();
		AddOns::AddOnInfo* i = new AddOns::AddOnInfo();
		i->unlocalized_descname = title;
		i->unlocalized_description = err;
		i->unlocalized_author = bug;
		i->descname = [title]() { return title; };
		i->description = [err]() { return err; };
		i->author = [bug]() { return bug; };
		i->upload_username = bug;
		i->upload_timestamp = std::time(nullptr);
		i->sync_safe = true;  // suppress useless warning
		remotes_ = {std::shared_ptr<AddOns::AddOnInfo>(i)};
	}
	rebuild();
}

bool AddOnsCtrl::matches_filter(std::shared_ptr<AddOns::AddOnInfo> info) {
	if (info->internal_name.empty()) {
		// always show error messages
		return true;
	}

	if (!info->matches_widelands_version()) {
		// incompatible
		return false;
	}

	if (!filter_category_.at(info->category)->get_state()) {
		// wrong category
		return false;
	}

	if (filter_verified_.get_state() && !info->verified) {
		// not verified
		return false;
	}

	if (filter_name_.text().empty()) {
		// no text filter given, so we accept it
		return true;
	}
	for (const std::string& text :
	     {info->descname(), info->author(), info->internal_name, info->description()}) {
		if (text.find(filter_name_.text()) != std::string::npos) {
			// text filter found
			return true;
		}
	}
	// doesn't match the text filter
	return false;
}

void AddOnsCtrl::rebuild() {
	const uint32_t scrollpos_i =
	   installed_addons_inner_wrapper_.get_scrollbar() ?
	      installed_addons_inner_wrapper_.get_scrollbar()->get_scrollpos() :
	      0;
	const uint32_t scrollpos_b = browse_addons_inner_wrapper_.get_scrollbar() ?
	                                browse_addons_inner_wrapper_.get_scrollbar()->get_scrollpos() :
	                                0;
	installed_addons_box_.free_children();
	browse_addons_box_.free_children();
	installed_addons_box_.clear();
	browse_addons_box_.clear();
	browse_.clear();
	assert(installed_addons_box_.get_nritems() == 0);
	assert(browse_addons_box_.get_nritems() == 0);

	size_t index = 0;
	for (const auto& pair : AddOns::g_addons) {
		if (index > 0) {
			installed_addons_box_.add_space(kRowButtonSize);
		}
		InstalledAddOnRow* i =
		   new InstalledAddOnRow(&installed_addons_box_, this, pair.first, pair.second);
		installed_addons_box_.add(i, UI::Box::Resizing::kFullSize);
		++index;
	}
	tabs_.tabs()[0]->set_title((boost::format(_("Installed (%u)")) % index).str());

	index = 0;
	std::list<std::shared_ptr<AddOns::AddOnInfo>> remotes_to_show;
	for (const auto& a : remotes_) {
		if (matches_filter(a)) {
			remotes_to_show.push_back(a);
		}
	}
	{
		const AddOnSortingCriteria sort_by = sort_order_.get_selected();
		remotes_to_show.sort([sort_by](const std::shared_ptr<AddOns::AddOnInfo> a,
		                               const std::shared_ptr<AddOns::AddOnInfo> b) {
			switch (sort_by) {
			case AddOnSortingCriteria::kNameABC:
				return a->descname().compare(b->descname()) < 0;
			case AddOnSortingCriteria::kNameCBA:
				return a->descname().compare(b->descname()) > 0;

			case AddOnSortingCriteria::kFewestDownloads:
				return a->download_count < b->download_count;
			case AddOnSortingCriteria::kMostDownloads:
				return a->download_count > b->download_count;

			case AddOnSortingCriteria::kOldest:
				return a->upload_timestamp < b->upload_timestamp;
			case AddOnSortingCriteria::kNewest:
				return a->upload_timestamp > b->upload_timestamp;

			case AddOnSortingCriteria::kLowestRating:
				if (a->number_of_votes() == 0) {
					// Add-ons without votes should always end up
					// below any others when sorting by rating
					return false;
				} else if (b->number_of_votes() == 0) {
					return true;
				} else if (std::abs(a->average_rating() - b->average_rating()) < 0.01) {
					// ambiguity – always choose the one with more votes
					return a->number_of_votes() > b->number_of_votes();
				} else {
					return a->average_rating() < b->average_rating();
				}
			case AddOnSortingCriteria::kHighestRating:
				if (a->number_of_votes() == 0) {
					return false;
				} else if (b->number_of_votes() == 0) {
					return true;
				} else if (std::abs(a->average_rating() - b->average_rating()) < 0.01) {
					return a->number_of_votes() > b->number_of_votes();
				} else {
					return a->average_rating() > b->average_rating();
				}
			}
			NEVER_HERE();
		});
	}
	std::vector<std::string> has_upgrades;
	for (const auto& a : remotes_to_show) {
		if (0 < index++) {
			browse_addons_box_.add_space(kRowButtonSize);
		}
		AddOns::AddOnVersion installed;
		uint32_t installed_i18n = 0;
		for (const auto& pair : AddOns::g_addons) {
			if (pair.first->internal_name == a->internal_name) {
				installed = pair.first->version;
				installed_i18n = pair.first->i18n_version;
				break;
			}
		}
		RemoteAddOnRow* r =
		   new RemoteAddOnRow(&browse_addons_box_, this, a, installed, installed_i18n);
		browse_addons_box_.add(r, UI::Box::Resizing::kFullSize);
		if (r->upgradeable()) {
			has_upgrades.push_back(a->descname());
		}
		browse_.push_back(r);
	}
	tabs_.tabs()[1]->set_title(index == 0 ? _("Browse") :
	                                        (boost::format(_("Browse (%u)")) % index).str());

	if (installed_addons_inner_wrapper_.get_scrollbar() && scrollpos_i) {
		installed_addons_inner_wrapper_.get_scrollbar()->set_scrollpos(scrollpos_i);
	}
	if (browse_addons_inner_wrapper_.get_scrollbar() && scrollpos_b) {
		browse_addons_inner_wrapper_.get_scrollbar()->set_scrollpos(scrollpos_b);
	}

	check_enable_move_buttons();
	upgrade_all_.set_title((boost::format(_("Upgrade all (%u)")) % has_upgrades.size()).str());
	upgrade_all_.set_enabled(!has_upgrades.empty());
	if (has_upgrades.empty()) {
		upgrade_all_.set_tooltip(_("No upgrades are available for your installed add-ons"));
	} else {
		std::string text =
		   (boost::format(ngettext("Upgrade the following %u add-on:",
		                           "Upgrade the following %u add-ons:", has_upgrades.size())) %
		    has_upgrades.size())
		      .str();
		for (const std::string& name : has_upgrades) {
			text += "<br>";
			text += (boost::format(_("· %s")) % name).str();
		}
		upgrade_all_.set_tooltip(text);
	}
	update_dependency_errors();
}

void AddOnsCtrl::update_dependency_errors() {
	std::vector<std::string> warn_requirements;
	for (auto addon = AddOns::g_addons.begin(); addon != AddOns::g_addons.end(); ++addon) {
		if (!addon->second) {
			// Disabled, so we don't care about dependencies
			continue;
		}
		for (const std::string& requirement : addon->first->requirements) {
			auto search_result = AddOns::g_addons.end();
			bool too_late = false;
			for (auto search = AddOns::g_addons.begin(); search != AddOns::g_addons.end(); ++search) {
				if (search->first->internal_name == requirement) {
					search_result = search;
					break;
				}
				if (search == addon) {
					assert(!too_late);
					too_late = true;
				}
			}
			if (search_result == AddOns::g_addons.end()) {
				warn_requirements.push_back(
				   (boost::format(_("· ‘%1$s’ requires ‘%2$s’ which could not be found")) %
				    addon->first->descname() % requirement)
				      .str());
			} else {
				if (!search_result->second) {
					warn_requirements.push_back(
					   (boost::format(_("· ‘%1$s’ requires ‘%2$s’ which is disabled")) %
					    addon->first->descname() % search_result->first->descname())
					      .str());
				}
				if (too_late) {
					warn_requirements.push_back(
					   (boost::format(
					       _("· ‘%1$s’ requires ‘%2$s’ which is listed below the requiring add-on")) %
					    addon->first->descname() % search_result->first->descname())
					      .str());
				}
			}
			// Also warn if the add-on's requirements are present in the wrong order
			// (e.g. when A requires B,C but they are ordered C,B,A)
			for (const std::string& previous_requirement : addon->first->requirements) {
				if (previous_requirement == requirement) {
					break;
				}
				// check if `previous_requirement` comes before `requirement`
				std::string prev_descname;
				for (const AddOns::AddOnState& a : AddOns::g_addons) {
					if (a.first->internal_name == previous_requirement) {
						prev_descname = a.first->descname();
						break;
					} else if (a.first->internal_name == requirement) {
						warn_requirements.push_back(
						   (boost::format(
						       _("· ‘%1$s’ requires first ‘%2$s’ and then ‘%3$s’, but they are "
						         "listed in the wrong order")) %
						    addon->first->descname() % prev_descname % search_result->first->descname())
						      .str());
						break;
					}
				}
			}
		}
	}
	if (warn_requirements.empty()) {
		warn_requirements_.set_text("");
		warn_requirements_.set_tooltip("");
	} else {
		const unsigned nr_warnings = warn_requirements.size();
		std::string list;
		for (const std::string& msg : warn_requirements) {
			if (!list.empty()) {
				list += "<br>";
			}
			list += msg;
		}
		warn_requirements_.set_text(
		   (boost::format("<rt><p>%s</p><p>%s</p></rt>") %
		    g_style_manager->font_style(UI::FontStyle::kFsMenuInfoPanelHeading)
		       .as_font_tag((boost::format(ngettext(
		                        "%u Dependency Error", "%u Dependency Errors", nr_warnings)) %
		                     nr_warnings)
		                       .str()) %
		    g_style_manager->font_style(UI::FontStyle::kFsMenuInfoPanelParagraph).as_font_tag(list))
		      .str());
		warn_requirements_.set_tooltip(_("Add-Ons with dependency errors may work incorrectly or "
		                                 "prevent games and maps from loading."));
	}
	// TODO(Nordfriese): Disabled autofix_dependencies for v1.0
	// autofix_dependencies_.set_enabled(!warn_requirements.empty());
	layout();
}

void AddOnsCtrl::layout() {
	if (!is_minimal()) {
		main_box_.set_size(get_inner_w(), get_inner_h());

		warn_requirements_.set_visible(!warn_requirements_.get_text().empty());

		// Box layouting does not work well together with this scrolling tab panel, so we
		// use a plain Panel as a fixed-size placeholder which is layouted by the box and
		// we manually position and resize the real tab panel on top of the placeholder.
		tabs_.set_pos(Vector2i(tabs_placeholder_.get_x(), tabs_placeholder_.get_y()));
		tabs_.set_size(tabs_placeholder_.get_w(), tabs_placeholder_.get_h());

		installed_addons_outer_wrapper_.set_max_size(
		   tabs_placeholder_.get_w(), tabs_placeholder_.get_h() - 2 * kRowButtonSize);
		browse_addons_inner_wrapper_.set_max_size(
		   tabs_placeholder_.get_w(),
		   tabs_placeholder_.get_h() - 2 * kRowButtonSize - browse_addons_buttons_box_.get_h());
	}

	UI::Window::layout();
}

bool AddOnsCtrl::is_remote(const std::string& name) const {
	if (remotes_.size() <= 1) {
		// No data available
		return true;
	}
	for (const auto& r : remotes_) {
		if (r->internal_name == name) {
			return true;
		}
	}
	return false;
}

static void install_translation(const std::string& temp_locale_path,
                                const std::string& addon_name,
                                const int i18n_version) {
	assert(g_fs->file_exists(temp_locale_path));

	// NOTE:
	// gettext expects a directory structure such as
	// "~/.widelands/addons_i18n/nds/LC_MESSAGES/addon_name.wad.VERSION.mo"
	// where "nds" is the language abbreviation, VERSION the add-on's i18n version,
	// and "addon_name.wad" the add-on's name.
	// If we use a different structure, gettext will not find the translations!

	const std::string temp_filename =
	   FileSystem::fs_filename(temp_locale_path.c_str());                         // nds.mo.tmp
	const std::string locale = temp_filename.substr(0, temp_filename.find('.'));  // nds

	const std::string new_locale_dir = kAddOnLocaleDir + FileSystem::file_separator() + locale +
	                                   FileSystem::file_separator() +
	                                   "LC_MESSAGES";  // addons_i18n/nds/LC_MESSAGES
	g_fs->ensure_directory_exists(new_locale_dir);

	const std::string new_locale_path = new_locale_dir + FileSystem::file_separator() + addon_name +
	                                    '.' + std::to_string(i18n_version) + ".mo";

	assert(!g_fs->is_directory(new_locale_path));
	// Delete outdated translations if present.
	for (const std::string& mo : g_fs->list_directory(new_locale_dir)) {
		if (mo.compare(0, addon_name.size(), addon_name)) {
			g_fs->fs_unlink(mo);
		}
	}
	assert(!g_fs->file_exists(new_locale_path));

	// move translation file from temp location to the correct place
	g_fs->fs_rename(temp_locale_path, new_locale_path);

	assert(g_fs->file_exists(new_locale_path));
	assert(!g_fs->file_exists(temp_locale_path));
}

// TODO(Nordfriese): install() and upgrade() should also (recursively) install the add-on's
// requirements
void AddOnsCtrl::install(std::shared_ptr<AddOns::AddOnInfo> remote) {
	{
		ProgressIndicatorWindow piw(&fsmm_, remote->descname());

		g_fs->ensure_directory_exists(kAddOnDir);

		piw.progressbar().set_total(remote->file_list.files.size() +
		                            remote->file_list.locales.size());

		const std::string path = download_addon(piw, remote);

		if (path.empty()) {
			// downloading failed
			return;
		}

		// Install the add-on
		{
			const std::string new_path =
			   kAddOnDir + FileSystem::file_separator() + remote->internal_name;

			assert(g_fs->is_directory(path));
			if (g_fs->file_exists(new_path)) {
				// erase leftovers from manual uninstallations
				g_fs->fs_unlink(new_path);
			}
			assert(!g_fs->file_exists(new_path));

			g_fs->fs_rename(path, new_path);

			assert(!g_fs->file_exists(path));
			assert(g_fs->is_directory(new_path));
		}

		// Now download the translations
		for (const std::string& temp_locale_path : download_i18n(piw, remote)) {
			install_translation(temp_locale_path, remote->internal_name, remote->i18n_version);
		}

		AddOns::g_addons.push_back(
		   std::make_pair(AddOns::preload_addon(remote->internal_name), true));
	}
<<<<<<< HEAD
	if (remote->requires_texture_atlas_rebuild()) {
=======

	if (remote.requires_texture_atlas_rebuild()) {
>>>>>>> 3eb5163b
		g_gr->rebuild_texture_atlas();
	}
	if (remote.category == AddOns::AddOnCategory::kTheme) {
		AddOns::update_ui_theme(AddOns::UpdateThemeAction::kEnableArgument, remote.internal_name);
		get_topmost_forefather().template_directory_changed();
	}
}

// Upgrades the specified add-on. If `full_upgrade` is `false`, only translations will be updated.
void AddOnsCtrl::upgrade(std::shared_ptr<AddOns::AddOnInfo> remote, const bool full_upgrade) {
	{
		ProgressIndicatorWindow piw(&fsmm_, remote->descname());

		piw.progressbar().set_total(remote->file_list.locales.size() +
		                            (full_upgrade ? remote->file_list.files.size() : 0));

		if (full_upgrade) {
			g_fs->ensure_directory_exists(kAddOnDir);

			const std::string path = download_addon(piw, remote);
			if (path.empty()) {
				// downloading failed
				return;
			}

			// Upgrade the add-on
			const std::string new_path =
			   kAddOnDir + FileSystem::file_separator() + remote->internal_name;

			assert(g_fs->is_directory(path));
			assert(g_fs->is_directory(new_path));

			g_fs->fs_unlink(new_path);  // Uninstall the old version…

			assert(!g_fs->file_exists(new_path));

			g_fs->fs_rename(path, new_path);  // …and replace with the new one.

			assert(g_fs->is_directory(new_path));
			assert(!g_fs->file_exists(path));
		}

		// Now download the translations
		for (const std::string& temp_locale_path : download_i18n(piw, remote)) {
			install_translation(temp_locale_path, remote->internal_name, remote->i18n_version);
		}
	}
	for (auto& pair : AddOns::g_addons) {
		if (pair.first->internal_name == remote->internal_name) {
			pair.first = AddOns::preload_addon(remote->internal_name);
			if (full_upgrade && remote->requires_texture_atlas_rebuild()) {
				g_gr->rebuild_texture_atlas();
			}
			if (remote.category == AddOns::AddOnCategory::kTheme &&
			    template_dir() == AddOns::theme_addon_template_dir(remote.internal_name)) {
				AddOns::update_ui_theme(
				   AddOns::UpdateThemeAction::kEnableArgument, remote.internal_name);
				get_topmost_forefather().template_directory_changed();
			}
			return;
		}
	}
	NEVER_HERE();
}

std::string AddOnsCtrl::download_addon(ProgressIndicatorWindow& piw,
                                       std::shared_ptr<AddOns::AddOnInfo> info) {
	piw.set_message_1((boost::format(_("Downloading ‘%s’…")) % info->descname()).str());

	const std::string temp_dir = kTempFileDir + "/" + info->internal_name + kTempFileExtension;
	if (g_fs->file_exists(temp_dir)) {
		// cleanse outdated cache
		g_fs->fs_unlink(temp_dir);
	}
	g_fs->ensure_directory_exists(temp_dir);
	for (const std::string& subdir : info->file_list.directories) {
		std::string d(temp_dir);
		d.push_back('/');
		d += subdir;
		g_fs->ensure_directory_exists(d);
	}

	piw.action_params = info->file_list.files;
	piw.action_when_thinking = [this, info, &piw, temp_dir](const std::string& file_to_download) {
		try {
			piw.set_message_2(file_to_download);

			std::string checksum;
			for (size_t i = 0; i < info->file_list.files.size(); ++i) {
				if (info->file_list.files[i] == file_to_download) {
					checksum = info->file_list.checksums[i];
					break;
				}
			}
			if (checksum.empty()) {
				throw wexception("Checksum for '%s' not found", file_to_download.c_str());
			}

			network_handler_.download_addon_file(info->internal_name + "/" + file_to_download,
			                                     checksum, temp_dir + "/" + file_to_download);
			piw.progressbar().set_state(piw.progressbar().get_state() + 1);
		} catch (const std::exception& e) {
			log_err("download_addon %s: %s", info->internal_name.c_str(), e.what());
			piw.end_modal(UI::Panel::Returncodes::kBack);
			UI::WLMessageBox w(
			   &fsmm_, UI::WindowStyle::kFsMenu, _("Error"),
			   (boost::format(
			       _("The add-on ‘%1$s’ could not be downloaded from the server. Installing/upgrading "
			         "this add-on will be skipped.\n\nError Message:\n%2$s")) %
			    info->internal_name.c_str() % e.what())
			      .str(),
			   UI::WLMessageBox::MBoxType::kOk);
			w.run<UI::Panel::Returncodes>();
		}
	};
	return (piw.run<UI::Panel::Returncodes>() == UI::Panel::Returncodes::kOk) ? temp_dir : "";
}

std::set<std::string> AddOnsCtrl::download_i18n(ProgressIndicatorWindow& piw,
                                                std::shared_ptr<AddOns::AddOnInfo> info) {
	piw.set_message_1(
	   (boost::format(_("Downloading translations for ‘%s’…")) % info->descname()).str());

	// Download all known locales one by one.
	// TODO(Nordfriese): When we have a real server, we should let the server provide us
	// with info which locales are actually present on the server rather than trying to
	// fetch all we know about.
	// My dummy "server" currently has only 'nds' translations, and the attempts to download
	// the others take about one minute extra, which could be avoided.
	// In net_addons.cc, we can then also fail with a wexception if downloading one of them
	// fails, instead of only logging the error as we do now.

	std::set<std::string> result;
	piw.die_after_last_action = true;
	piw.action_params = info->file_list.locales;
	piw.action_when_thinking = [this, info, &result, &piw](const std::string& locale_to_download) {
		try {
			piw.set_message_2(locale_to_download);

			std::string checksum;
			for (size_t i = 0; i < info->file_list.locales.size(); ++i) {
				if (info->file_list.locales[i] == locale_to_download) {
					checksum = info->file_list.checksums[info->file_list.files.size() + i];
					break;
				}
			}
			if (checksum.empty()) {
				throw wexception("Checksum for '%s' not found", locale_to_download.c_str());
			}

			const std::string str =
			   network_handler_.download_i18n(info->internal_name, checksum, locale_to_download);
			assert(!result.count(str));
			if (!str.empty()) {
				result.insert(str);
			}
			piw.progressbar().set_state(piw.progressbar().get_state() + 1);
		} catch (const std::exception& e) {
			log_err("download_i18n %s: %s", info->internal_name.c_str(), e.what());
			piw.end_modal(UI::Panel::Returncodes::kBack);
			UI::WLMessageBox w(
			   &fsmm_, UI::WindowStyle::kFsMenu, _("Error"),
			   (boost::format(_("The translation files for the add-on ‘%1$s’ could not be downloaded "
			                    "from the server. Installing/upgrading the translations for this "
			                    "add-on will be skipped.\n\nError Message:\n%2$s")) %
			    info->internal_name.c_str() % e.what())
			      .str(),
			   UI::WLMessageBox::MBoxType::kOk);
			w.run<UI::Panel::Returncodes>();
		}
	};
	if (piw.run<UI::Panel::Returncodes>() != UI::Panel::Returncodes::kOk) {
		return {};
	}

	// If the translations were downloaded correctly, we also update the i18n version info
	Profile prof(kAddOnLocaleVersions.c_str());
	prof.pull_section("global").set_natural(info->internal_name.c_str(), info->i18n_version);
	prof.write(kAddOnLocaleVersions.c_str(), false);

	return result;
}

static void uninstall(AddOnsCtrl* ctrl, std::shared_ptr<AddOns::AddOnInfo> info, const bool local) {
	if (!(SDL_GetModState() & KMOD_CTRL)) {
		UI::WLMessageBox w(
		   &ctrl->get_topmost_forefather(), UI::WindowStyle::kFsMenu, _("Uninstall"),
		   (boost::format(local ?
		                     _("Are you certain that you want to uninstall this add-on?\n\n"
		                       "%1$s\n"
		                       "by %2$s\n"
		                       "Version %3$s\n"
		                       "Category: %4$s\n"
		                       "%5$s\n\n"
		                       "Note that this add-on can not be downloaded again from the server.") :
		                     _("Are you certain that you want to uninstall this add-on?\n\n"
		                       "%1$s\n"
		                       "by %2$s\n"
		                       "Version %3$s\n"
		                       "Category: %4$s\n"
		                       "%5$s")) %
		    info->descname() % info->author() % AddOns::version_to_string(info->version) %
		    AddOns::kAddOnCategories.at(info->category).descname() % info->description())
		      .str(),
		   UI::WLMessageBox::MBoxType::kOkCancel);
		if (w.run<UI::Panel::Returncodes>() != UI::Panel::Returncodes::kOk) {
			return;
		}
	}

<<<<<<< HEAD
	if (info->category == AddOns::AddOnCategory::kTheme &&
	    template_dir() == (kAddOnDir + '/' + info->internal_name + '/')) {
		// When uninstalling the active theme, fall back to default theme
		set_template_dir("");
		ctrl->get_topmost_forefather().template_directory_changed();
	}

=======
>>>>>>> 3eb5163b
	// Delete the add-on…
	g_fs->fs_unlink(kAddOnDir + FileSystem::file_separator() + info->internal_name);

	// …and its translations
	for (const std::string& locale : g_fs->list_directory(kAddOnLocaleDir)) {
		g_fs->fs_unlink(locale + FileSystem::file_separator() + "LC_MESSAGES" +
		                FileSystem::file_separator() + info->internal_name + ".mo");
	}

	for (auto it = AddOns::g_addons.begin(); it != AddOns::g_addons.end(); ++it) {
		if (it->first->internal_name == info->internal_name) {
			AddOns::g_addons.erase(it);
			if (info.category == AddOns::AddOnCategory::kTheme &&
			    template_dir() == AddOns::theme_addon_template_dir(info.internal_name)) {
				AddOns::update_ui_theme(AddOns::UpdateThemeAction::kAutodetect);
				ctrl->get_topmost_forefather().template_directory_changed();
			}
			return ctrl->rebuild();
		}
	}
	NEVER_HERE();
}

#if 0  // TODO(Nordfriese): Disabled autofix_dependencies for v1.0
// UNTESTED
// Automatically fix all dependency errors by reordering add-ons and downloading missing ones.
// We make no guarantees inhowfar the existing order is preserved
// (e.g. if A currently comes before B, it may come after B after reordering even if
// there is no direct or indirect dependency relation between A and B).
void AddOnsCtrl::autofix_dependencies() {
	std::set<std::string> missing_requirements;

// Step 1: Enable all dependencies
step1:
	for (const AddOns::AddOnState& addon_to_fix : AddOns::g_addons) {
		if (addon_to_fix.second) {
			bool anything_changed = false;
			bool found = false;
			for (const std::string& requirement : addon_to_fix.first->requirements) {
				for (AddOns::AddOnState& a : AddOns::g_addons) {
					if (a.first->internal_name == requirement) {
						found = true;
						if (!a.second) {
							a.second = true;
							anything_changed = true;
						}
						break;
					}
				}
				if (!found) {
					missing_requirements.insert(requirement);
				}
			}
			if (anything_changed) {
				// concurrent modification – we need to start over
				goto step1;
			}
		}
	}

	// Step 2: Download missing add-ons
	for (const std::string& addon_to_install : missing_requirements) {
		bool found = false;
		for (const auto& info : remotes_) {
			if (info->internal_name == addon_to_install) {
				install(info);
				found = true;
				break;
			}
		}
		if (!found) {
			UI::WLMessageBox w(
			   &fsmm_, UI::WindowStyle::kFsMenu, _("Error"),
			   (boost::format(_("The required add-on ‘%s’ could not be found on the server.")) %
			    addon_to_install)
			      .str(),
			   UI::WLMessageBox::MBoxType::kOk);
			w.run<UI::Panel::Returncodes>();
		}
	}

	// Step 3: Get all add-ons into the correct order
	std::map<std::string, AddOns::AddOnState> all_addons;

	for (const AddOns::AddOnState& aos : AddOns::g_addons) {
		all_addons[aos.first->internal_name] = aos;
	}

	std::multimap<unsigned /* number of dependencies */, AddOns::AddOnState> addons_tree;
	for (const auto& pair : all_addons) {
		addons_tree.emplace(
		   std::make_pair(count_all_dependencies(pair.first, all_addons), pair.second));
	}
	// The addons_tree now contains a list of all add-ons sorted by number
	// of (direct plus indirect) dependencies
	AddOns::g_addons.clear();
	for (const auto& pair : addons_tree) {
		AddOns::g_addons.push_back(AddOns::AddOnState(pair.second));
	}

	rebuild();
}
#endif

static std::string
required_wl_version_and_sync_safety_string(std::shared_ptr<AddOns::AddOnInfo> info) {
	std::string result;
	if (!info->sync_safe) {
		result += "<br>";
		result += g_style_manager->font_style(UI::FontStyle::kWarning)
		             .as_font_tag(
		                _("This add-on is known to cause desyncs in multiplayer games and replays."));
	}
	if (!info->min_wl_version.empty() || !info->max_wl_version.empty()) {
		result += "<br>";
		std::string str;
		if (info->max_wl_version.empty()) {
			str += (boost::format(_("Requires a Widelands version of at least %s.")) %
			        info->min_wl_version)
			          .str();
		} else if (info->min_wl_version.empty()) {
			str +=
			   (boost::format(_("Requires a Widelands version of at most %s.")) % info->max_wl_version)
			      .str();
		} else {
			str +=
			   (boost::format(_("Requires a Widelands version of at least %1$s and at most %2$s.")) %
			    info->min_wl_version % info->max_wl_version)
			      .str();
		}
		result += g_style_manager
		             ->font_style(info->matches_widelands_version() ? UI::FontStyle::kItalic :
		                                                              UI::FontStyle::kWarning)
		             .as_font_tag(str);
	}
	return result;
}

InstalledAddOnRow::InstalledAddOnRow(Panel* parent,
                                     AddOnsCtrl* ctrl,
                                     std::shared_ptr<AddOns::AddOnInfo> info,
                                     bool enabled)
   : UI::Panel(parent,
               UI::PanelStyle::kFsMenu,
               0,
               0,
               3 * kRowButtonSize,
               2 * kRowButtonSize + 3 * kRowButtonSpacing),
     info_(info),
     enabled_(enabled),
     uninstall_(this,
                "uninstall",
                0,
                0,
                24,
                24,
                UI::ButtonStyle::kFsMenuSecondary,
                g_image_cache->get("images/wui/menus/exit.png"),
                _("Uninstall")),
     toggle_enabled_(this,
                     "on-off",
                     0,
                     0,
                     24,
                     24,
                     UI::ButtonStyle::kFsMenuSecondary,
                     g_image_cache->get(enabled ? "images/ui_basic/checkbox_checked.png" :
                                                  "images/ui_basic/checkbox_empty.png"),
                     enabled ? _("Disable") : _("Enable"),
                     UI::Button::VisualState::kFlat),
     category_(this,
               UI::PanelStyle::kFsMenu,
               g_image_cache->get(AddOns::kAddOnCategories.at(info->category).icon)),
     version_(this,
              UI::PanelStyle::kFsMenu,
              UI::FontStyle::kFsMenuInfoPanelHeading,
              0,
              0,
              0,
              0,
              /** TRANSLATORS: (MajorVersion)+(MinorVersion) */
              (boost::format(_("%1$s+%2$u")) % AddOns::version_to_string(info->version) %
               info->i18n_version)
                 .str(),
              UI::Align::kCenter),
     txt_(this,
          0,
          0,
          24,
          24,
          UI::PanelStyle::kFsMenu,
          (boost::format("<rt><p>%s</p><p>%s%s</p><p>%s</p></rt>") %
           (boost::format(
               /** TRANSLATORS: Add-On localized name as header (Add-On internal name in italics) */
               _("%1$s %2$s")) %
            g_style_manager->font_style(UI::FontStyle::kFsMenuInfoPanelHeading)
               .as_font_tag(info->descname()) %
            g_style_manager->font_style(UI::FontStyle::kItalic)
               .as_font_tag((boost::format(_("(%s)")) % info->internal_name).str()))
              .str() %
           g_style_manager->font_style(UI::FontStyle::kItalic)
              .as_font_tag((boost::format(_("by %s")) % info->author()).str()) %
           required_wl_version_and_sync_safety_string(info) %
           g_style_manager->font_style(UI::FontStyle::kFsMenuInfoPanelParagraph)
              .as_font_tag(info->description()))
             .str()) {

	uninstall_.sigclicked.connect(
	   [ctrl, this]() { uninstall(ctrl, info_, !ctrl->is_remote(info_->internal_name)); });
	toggle_enabled_.sigclicked.connect([this, ctrl, info]() {
		enabled_ = !enabled_;
		for (auto& pair : AddOns::g_addons) {
			if (pair.first->internal_name == info->internal_name) {
				pair.second = !pair.second;
				toggle_enabled_.set_pic(g_image_cache->get(pair.second ?
				                                              "images/ui_basic/checkbox_checked.png" :
				                                              "images/ui_basic/checkbox_empty.png"));
				toggle_enabled_.set_tooltip(pair.second ? _("Disable") : _("Enable"));
				if (pair.first.category == AddOns::AddOnCategory::kTheme) {
					AddOns::update_ui_theme(pair.second ? AddOns::UpdateThemeAction::kEnableArgument :
					                                      AddOns::UpdateThemeAction::kAutodetect,
					                        pair.first.internal_name);
					get_topmost_forefather().template_directory_changed();
					ctrl->rebuild();
				}
				return ctrl->update_dependency_errors();
			}
		}
		NEVER_HERE();
	});
	category_.set_handle_mouse(true);
	category_.set_tooltip(
	   (boost::format(_("Category: %s")) % AddOns::kAddOnCategories.at(info->category).descname())
	      .str());
	version_.set_handle_mouse(true);
	version_.set_tooltip(
	   /** TRANSLATORS: (MajorVersion)+(MinorVersion) */
	   (boost::format(_("Version: %1$s+%2$u")) % AddOns::version_to_string(info->version) %
	    info->i18n_version)
	      .str());
	set_can_focus(true);
	layout();
}

void InstalledAddOnRow::layout() {
	UI::Panel::layout();
	if (get_w() <= 3 * kRowButtonSize) {
		// size not yet set
		return;
	}
	set_desired_size(get_w(), 2 * kRowButtonSize + 3 * kRowButtonSpacing);

	uninstall_.set_size(kRowButtonSize, kRowButtonSize);
	category_.set_size(kRowButtonSize, kRowButtonSize);
	version_.set_size(3 * kRowButtonSize + 2 * kRowButtonSpacing, kRowButtonSize);
	toggle_enabled_.set_size(kRowButtonSize, kRowButtonSize);
	toggle_enabled_.set_pos(Vector2i(get_w() - 2 * kRowButtonSize - kRowButtonSpacing, 0));
	category_.set_pos(Vector2i(get_w() - 3 * kRowButtonSize - 2 * kRowButtonSpacing, 0));
	uninstall_.set_pos(Vector2i(get_w() - kRowButtonSize, 0));
	version_.set_pos(Vector2i(get_w() - 3 * kRowButtonSize - 2 * kRowButtonSpacing,
	                          kRowButtonSize + 3 * kRowButtonSpacing));
	txt_.set_size(get_w() - 3 * (kRowButtonSize + kRowButtonSpacing),
	              2 * kRowButtonSize + 3 * kRowButtonSpacing);
	txt_.set_pos(Vector2i(0, 0));
}

void InstalledAddOnRow::draw(RenderTarget& r) {
	UI::Panel::draw(r);
	r.brighten_rect(
	   Recti(0, 0, get_w(), get_h()), has_focus() ? enabled_ ? -40 : -30 : enabled_ ? -20 : 0);
}

void RemoteAddOnRow::draw(RenderTarget& r) {
	UI::Panel::draw(r);
	r.brighten_rect(Recti(0, 0, get_w(), get_h()), -20);
}

static std::string time_string(const std::time_t& time) {
	std::ostringstream oss("");
	try {
		oss.imbue(std::locale(i18n::get_locale()));
	} catch (...) {
		// silently ignore
	}
	oss << std::put_time(std::localtime(&time), "%c");
	return oss.str();
}
static std::string filesize_string(const uint32_t bytes) {
	if (bytes > 1000000000) {
		return (boost::format(_("%.2f GB")) % (bytes / 1000000000.f)).str();
	} else if (bytes > 1000000) {
		return (boost::format(_("%.2f MB")) % (bytes / 1000000.f)).str();
	} else if (bytes > 1000) {
		return (boost::format(_("%.2f kB")) % (bytes / 1000.f)).str();
	} else {
		return (boost::format(_("%u bytes")) % bytes).str();
	}
}

class RemoteInteractionWindow : public UI::Window {
public:
	RemoteInteractionWindow(AddOnsCtrl& parent, std::shared_ptr<AddOns::AddOnInfo> info)
	   : UI::Window(parent.get_parent(),
	                UI::WindowStyle::kFsMenu,
	                info->internal_name,
	                parent.get_x() + kRowButtonSize,
	                parent.get_y() + kRowButtonSize,
	                parent.get_inner_w() - 2 * kRowButtonSize,
	                parent.get_inner_h() - 2 * kRowButtonSize,
	                info->descname()),
	     parent_(parent),
	     info_(info),
	     current_screenshot_(0),
	     nr_screenshots_(info->screenshots.size()),

	     main_box_(this, UI::PanelStyle::kFsMenu, 0, 0, UI::Box::Vertical),
	     tabs_(&main_box_, UI::TabPanelStyle::kFsMenu),
	     box_comments_(&tabs_, UI::PanelStyle::kFsMenu, 0, 0, UI::Box::Vertical),
	     box_screenies_(&tabs_, UI::PanelStyle::kFsMenu, 0, 0, UI::Box::Vertical),
	     box_screenies_buttons_(&box_screenies_, UI::PanelStyle::kFsMenu, 0, 0, UI::Box::Horizontal),
	     box_votes_(&tabs_, UI::PanelStyle::kFsMenu, 0, 0, UI::Box::Vertical),
	     voting_stats_(&box_votes_, UI::PanelStyle::kFsMenu, 0, 0, UI::Box::Horizontal),
	     txt_(&box_comments_, 0, 0, 0, 0, UI::PanelStyle::kFsMenu, "", UI::Align::kLeft),
	     screenshot_(&box_screenies_, UI::PanelStyle::kFsMenu, 0, 0, 0, 0, nullptr),
	     comment_(new UI::MultilineEditbox(
	        &box_comments_, 0, 0, get_inner_w(), 80, UI::PanelStyle::kFsMenu)),
	     own_voting_(&box_votes_,
	                 "voting",
	                 0,
	                 0,
	                 0,
	                 11,
	                 kRowButtonSize - kRowButtonSpacing,
	                 _("Your vote"),
	                 UI::DropdownType::kTextual,
	                 UI::PanelStyle::kFsMenu,
	                 UI::ButtonStyle::kFsMenuSecondary),
	     screenshot_stats_(&box_screenies_buttons_,
	                       UI::PanelStyle::kFsMenu,
	                       UI::FontStyle::kFsMenuLabel,
	                       "",
	                       UI::Align::kCenter),
	     screenshot_descr_(&box_screenies_,
	                       UI::PanelStyle::kFsMenu,
	                       UI::FontStyle::kFsMenuLabel,
	                       "",
	                       UI::Align::kCenter),
	     voting_stats_summary_(&box_votes_,
	                           UI::PanelStyle::kFsMenu,
	                           UI::FontStyle::kFsMenuLabel,
	                           info->number_of_votes() ?
	                              (boost::format(ngettext("Average rating: %1$.3f (%2$u vote)",
	                                                      "Average rating: %1$.3f (%2$u votes)",
	                                                      info->number_of_votes())) %
	                               info->average_rating() % info->number_of_votes())
	                                 .str() :
	                              _("No votes yet"),
	                           UI::Align::kCenter),
	     screenshot_next_(&box_screenies_buttons_,
	                      "next_screenshot",
	                      0,
	                      0,
	                      48,
	                      24,
	                      UI::ButtonStyle::kFsMenuSecondary,
	                      g_image_cache->get("images/ui_basic/scrollbar_right.png"),
	                      _("Next screenshot")),
	     screenshot_prev_(&box_screenies_buttons_,
	                      "prev_screenshot",
	                      0,
	                      0,
	                      48,
	                      24,
	                      UI::ButtonStyle::kFsMenuSecondary,
	                      g_image_cache->get("images/ui_basic/scrollbar_left.png"),
	                      _("Previous screenshot")),
	     submit_(&box_comments_,
	             "submit",
	             0,
	             0,
	             0,
	             0,
	             UI::ButtonStyle::kFsMenuSecondary,
	             _("Submit comment")),
	     ok_(&main_box_, "ok", 0, 0, 0, 0, UI::ButtonStyle::kFsMenuPrimary, _("OK")) {

		std::string text = "<rt><p>";
		text += g_style_manager->font_style(UI::FontStyle::kFsMenuInfoPanelHeading)
		           .as_font_tag(info->user_comments.empty() ?
		                           _("No comments yet.") :
		                           (boost::format(ngettext(
		                               "%u comment:", "%u comments:", info->user_comments.size())) %
		                            info->user_comments.size())
		                              .str());

		for (const auto& comment : info->user_comments) {
			text += "</p><vspace gap=32><p>";
			text += g_style_manager->font_style(UI::FontStyle::kItalic)
			           .as_font_tag(time_string(comment.timestamp));
			text += "<br>";
			text += g_style_manager->font_style(UI::FontStyle::kItalic)
			           .as_font_tag((boost::format(_("‘%1$s’ commented on version %2$s:")) %
			                         comment.username % AddOns::version_to_string(comment.version))
			                           .str());
			text += "<br>";
			text += g_style_manager->font_style(UI::FontStyle::kFsMenuInfoPanelParagraph)
			           .as_font_tag(comment.message);
		}

		text += "</p></rt>";
		txt_.set_text(text);

		comment_->set_text("Writing comments and rating add-ons is not yet implemented.");
		ok_.sigclicked.connect([this]() { end_modal(UI::Panel::Returncodes::kBack); });

		own_voting_.add(_("Not voted"), 0, nullptr, true);
		for (unsigned i = 1; i <= 10; ++i) {
			own_voting_.add(std::to_string(i), i);
		}
		// TODO(Nordfriese): Support for comments and votings needs to be implemented
		// on the server-side before we can implement it in Widelands as well
		own_voting_.set_tooltip("Not yet implemented");
		own_voting_.set_enabled(false);
		submit_.set_enabled(false);

		box_screenies_buttons_.add(&screenshot_prev_, UI::Box::Resizing::kFullSize);
		box_screenies_buttons_.add(&screenshot_stats_, UI::Box::Resizing::kExpandBoth);
		box_screenies_buttons_.add(&screenshot_next_, UI::Box::Resizing::kFullSize);

		box_screenies_.add_space(kRowButtonSpacing);
		box_screenies_.add(&box_screenies_buttons_, UI::Box::Resizing::kFullSize);
		box_screenies_.add_space(kRowButtonSpacing);
		box_screenies_.add(&screenshot_, UI::Box::Resizing::kExpandBoth);
		box_screenies_.add_space(kRowButtonSpacing);
		box_screenies_.add(&screenshot_descr_, UI::Box::Resizing::kFullSize);

		box_comments_.add(&txt_, UI::Box::Resizing::kExpandBoth);
		box_comments_.add_space(kRowButtonSpacing);
		box_comments_.add(comment_, UI::Box::Resizing::kFullSize);
		box_comments_.add_space(kRowButtonSpacing);
		box_comments_.add(&submit_, UI::Box::Resizing::kFullSize);

		voting_stats_.add_inf_space();
		uint32_t most_votes = 1;
		for (uint32_t v : info_->votes) {
			most_votes = std::max(most_votes, v);
		}
		for (unsigned vote = 1; vote <= AddOns::kMaxRating; ++vote) {
			UI::Box* box =
			   new UI::Box(&voting_stats_, UI::PanelStyle::kFsMenu, 0, 0, UI::Box::Vertical);
			UI::ProgressBar* bar =
			   new UI::ProgressBar(box, UI::PanelStyle::kFsMenu, 0, 0, kRowButtonSize * 3 / 2, 0,
			                       UI::ProgressBar::Vertical);
			bar->set_total(most_votes);
			bar->set_state(info_->votes[vote - 1]);
			bar->set_show_percent(false);

			UI::Textarea* label =
			   new UI::Textarea(box, UI::PanelStyle::kFsMenu, UI::FontStyle::kFsMenuLabel,
			                    std::to_string(vote), UI::Align::kCenter);

			box->add(bar, UI::Box::Resizing::kFillSpace, UI::Align::kCenter);
			box->add_space(kRowButtonSpacing);
			box->add(label, UI::Box::Resizing::kAlign, UI::Align::kCenter);
			voting_stats_.add(box, UI::Box::Resizing::kExpandBoth);
			voting_stats_.add_inf_space();
		}

		box_votes_.add(&voting_stats_summary_, UI::Box::Resizing::kFullSize);
		box_votes_.add_space(kRowButtonSpacing);
		box_votes_.add(&voting_stats_, UI::Box::Resizing::kExpandBoth);
		box_votes_.add_space(kRowButtonSpacing);
		box_votes_.add(&own_voting_, UI::Box::Resizing::kFullSize);
		box_votes_.add_space(kRowButtonSpacing);

		tabs_.add("comments", (boost::format(_("Comments (%u)")) % info_->user_comments.size()).str(),
		          &box_comments_);

		if (nr_screenshots_) {
			tabs_.add("screenshots",
			          (boost::format(_("Screenshots (%u)")) % info_->screenshots.size()).str(),
			          &box_screenies_);
			tabs_.sigclicked.connect([this]() {
				if (tabs_.active() == 1) {
					next_screenshot(0);
				}
			});
		} else {
			box_screenies_.set_visible(false);
		}

		tabs_.add(
		   "votes", (boost::format(_("Votes (%u)")) % info_->number_of_votes()).str(), &box_votes_);

		main_box_.add(&tabs_, UI::Box::Resizing::kExpandBoth);
		main_box_.add_space(kRowButtonSpacing);
		main_box_.add(&ok_, UI::Box::Resizing::kFullSize);

		screenshot_next_.set_enabled(nr_screenshots_ > 1);
		screenshot_prev_.set_enabled(nr_screenshots_ > 1);
		screenshot_cache_.resize(nr_screenshots_, nullptr);
		screenshot_next_.sigclicked.connect([this]() { next_screenshot(1); });
		screenshot_prev_.sigclicked.connect([this]() { next_screenshot(-1); });

		main_box_.set_size(get_inner_w(), get_inner_h());
	}

	void on_resolution_changed_note(const GraphicResolutionChanged& note) override {
		UI::Window::on_resolution_changed_note(note);

		set_size(
		   parent_.get_inner_w() - 2 * kRowButtonSize, parent_.get_inner_h() - 2 * kRowButtonSize);
		set_pos(Vector2i(parent_.get_x() + kRowButtonSize, parent_.get_y() + kRowButtonSize));
		main_box_.set_size(get_inner_w(), get_inner_h());
	}

private:
	static std::map<std::pair<std::string /* add-on */, std::string /* screenshot */>,
	                std::string /* image path */>
	   downloaded_screenshots_cache_;

	void next_screenshot(int8_t delta) {
		assert(nr_screenshots_ > 0);
		while (delta < 0) {
			delta += nr_screenshots_;
		}
		current_screenshot_ = (current_screenshot_ + delta) % nr_screenshots_;
		assert(current_screenshot_ < static_cast<int32_t>(screenshot_cache_.size()));

		auto it = info_->screenshots.begin();
		std::advance(it, current_screenshot_);

		screenshot_stats_.set_text(
		   (boost::format(_("%1$u / %2$u")) % (current_screenshot_ + 1) % nr_screenshots_).str());
		screenshot_descr_.set_text(it->second);
		screenshot_.set_tooltip("");

		if (screenshot_cache_[current_screenshot_]) {
			screenshot_.set_icon(screenshot_cache_[current_screenshot_]);
			return;
		}

		const Image* image = nullptr;
		const std::pair<std::string, std::string> cache_key(info_->internal_name, it->first);
		auto cached = downloaded_screenshots_cache_.find(cache_key);
		if (cached == downloaded_screenshots_cache_.end()) {
			const std::string screenie =
			   parent_.net().download_screenshot(cache_key.first, cache_key.second);
			try {
				if (!screenie.empty()) {
					image = g_image_cache->get(screenie);
				}
				downloaded_screenshots_cache_[cache_key] = screenie;
			} catch (const std::exception& e) {
				log_err("Error downloading screenshot %s for %s: %s", it->first.c_str(),
				        info_->internal_name.c_str(), e.what());
				image = nullptr;
			}
		} else if (!cached->second.empty()) {
			image = g_image_cache->get(cached->second);
		}

		if (image) {
			screenshot_.set_icon(image);
			screenshot_cache_[current_screenshot_] = image;
		} else {
			screenshot_.set_icon(g_image_cache->get("images/ui_basic/stop.png"));
			screenshot_.set_handle_mouse(true);
			screenshot_.set_tooltip(
			   _("This screenshot could not be fetched from the server due to an error."));
		}
	}

	AddOnsCtrl& parent_;
	std::shared_ptr<AddOns::AddOnInfo> info_;
	int32_t current_screenshot_, nr_screenshots_;
	std::vector<const Image*> screenshot_cache_;

	UI::Box main_box_;
	UI::TabPanel tabs_;
	UI::Box box_comments_, box_screenies_, box_screenies_buttons_, box_votes_, voting_stats_;

	UI::MultilineTextarea txt_;
	UI::Icon screenshot_;

	UI::MultilineEditbox* comment_;
	UI::Dropdown<uint8_t> own_voting_;
	UI::Textarea screenshot_stats_, screenshot_descr_, voting_stats_summary_;
	UI::Button screenshot_next_, screenshot_prev_, submit_, ok_;
};
std::map<std::pair<std::string, std::string>, std::string>
   RemoteInteractionWindow::downloaded_screenshots_cache_;

RemoteAddOnRow::RemoteAddOnRow(Panel* parent,
                               AddOnsCtrl* ctrl,
                               std::shared_ptr<AddOns::AddOnInfo> info,
                               const AddOns::AddOnVersion& installed_version,
                               uint32_t installed_i18n_version)
   : UI::Panel(parent, UI::PanelStyle::kFsMenu, 0, 0, 3 * kRowButtonSize, 4 * kRowButtonSize),
     info_(info),
     install_(this,
              "install",
              0,
              0,
              24,
              24,
              UI::ButtonStyle::kFsMenuSecondary,
              g_image_cache->get("images/ui_basic/continue.png"),
              _("Install")),
     upgrade_(this,
              "upgrade",
              0,
              0,
              24,
              24,
              UI::ButtonStyle::kFsMenuSecondary,
              g_image_cache->get("images/wui/buildings/menu_up_train.png"),
              _("Upgrade")),
     uninstall_(this,
                "uninstall",
                0,
                0,
                24,
                24,
                UI::ButtonStyle::kFsMenuSecondary,
                g_image_cache->get("images/wui/menus/exit.png"),
                _("Uninstall")),
     interact_(this,
               "interact",
               0,
               0,
               24,
               24,
               UI::ButtonStyle::kFsMenuSecondary,
               "…",
               _("Comments and Votes")),
     category_(this,
               UI::PanelStyle::kFsMenu,
               g_image_cache->get(AddOns::kAddOnCategories.at(info->category).icon)),
     verified_(this,
               UI::PanelStyle::kFsMenu,
               g_image_cache->get(info->verified ? "images/ui_basic/list_selected.png" :
                                                   "images/ui_basic/stop.png")),
     version_(this,
              UI::PanelStyle::kFsMenu,
              UI::FontStyle::kFsMenuInfoPanelHeading,
              0,
              0,
              0,
              0,
              /** TRANSLATORS: (MajorVersion)+(MinorVersion) */
              (boost::format(_("%1$s+%2$u")) % AddOns::version_to_string(info->version) %
               info->i18n_version)
                 .str(),
              UI::Align::kCenter),
     bottom_row_left_(this,
                      UI::PanelStyle::kFsMenu,
                      UI::FontStyle::kFsTooltip,
                      0,
                      0,
                      0,
                      0,
                      time_string(info->upload_timestamp),
                      UI::Align::kLeft),
     bottom_row_right_(
        this,
        UI::PanelStyle::kFsMenu,
        UI::FontStyle::kFsTooltip,
        0,
        0,
        0,
        0,
        info->internal_name.empty() ?
           "" :
           (boost::format(
               /** TRANSLATORS: Filesize · Download count · Average rating · Number of comments ·
                  Number of screenshots */
               _("%1$s   ⬇ %2$u   ★ %3$s   “” %4$u   ▣ %5$u")) %
            filesize_string(info->total_file_size) % info->download_count %
            (info->number_of_votes() ? (boost::format("%.2f") % info->average_rating()).str() :
                                       "–") %
            info->user_comments.size() % info->screenshots.size())
              .str(),
        UI::Align::kRight),
     txt_(this,
          0,
          0,
          24,
          24,
          UI::PanelStyle::kFsMenu,
          (boost::format("<rt><p>%s</p><p>%s%s</p><p>%s</p></rt>")
           /** TRANSLATORS: Add-On localized name as header (Add-On internal name in italics) */
           % (boost::format(_("%1$s %2$s")) %
              g_style_manager->font_style(UI::FontStyle::kFsMenuInfoPanelHeading)
                 .as_font_tag(info->descname()) %
              g_style_manager->font_style(UI::FontStyle::kItalic)
                 .as_font_tag((boost::format(_("(%s)")) % info->internal_name).str()))
                .str() %
           g_style_manager->font_style(UI::FontStyle::kItalic)
              .as_font_tag(info->author() == info->upload_username ?
                              (boost::format(_("by %s")) % info->author()).str() :
                              (boost::format(_("by %1$s (uploaded by %2$s)")) % info->author() %
                               info->upload_username)
                                 .str()) %
           required_wl_version_and_sync_safety_string(info) %
           g_style_manager->font_style(UI::FontStyle::kFsMenuInfoPanelParagraph)
              .as_font_tag(info->description()))
             .str()),
     full_upgrade_possible_(AddOns::is_newer_version(installed_version, info->version)) {

	interact_.sigclicked.connect([ctrl, this]() {
		RemoteInteractionWindow m(*ctrl, info_);
		m.run<UI::Panel::Returncodes>();
	});
	uninstall_.sigclicked.connect([ctrl, this]() { uninstall(ctrl, info_, false); });
	install_.sigclicked.connect([ctrl, this]() {
		// Ctrl-click skips the confirmation. Never skip for non-verified stuff though.
		if (!info_->verified || !(SDL_GetModState() & KMOD_CTRL)) {
			UI::WLMessageBox w(
			   &ctrl->get_topmost_forefather(), UI::WindowStyle::kFsMenu, _("Install"),
			   (boost::format(_("Are you certain that you want to install this add-on?\n\n"
			                    "%1$s\n"
			                    "by %2$s\n"
			                    "%3$s\n"
			                    "Version %4$s\n"
			                    "Category: %5$s\n"
			                    "%6$s\n")) %
			    info_->descname() % info_->author() %
			    (info_->verified ? _("Verified") : _("NOT VERIFIED")) %
			    AddOns::version_to_string(info_->version) %
			    AddOns::kAddOnCategories.at(info_->category).descname() % info_->description())
			      .str(),
			   UI::WLMessageBox::MBoxType::kOkCancel);
			if (w.run<UI::Panel::Returncodes>() != UI::Panel::Returncodes::kOk) {
				return;
			}
		}
		ctrl->install(info_);
		ctrl->rebuild();
	});
	upgrade_.sigclicked.connect([this, ctrl, info, installed_version]() {
		if (!info->verified || !(SDL_GetModState() & KMOD_CTRL)) {
			UI::WLMessageBox w(
			   &ctrl->get_topmost_forefather(), UI::WindowStyle::kFsMenu, _("Upgrade"),
			   (boost::format(_("Are you certain that you want to upgrade this add-on?\n\n"
			                    "%1$s\n"
			                    "by %2$s\n"
			                    "%3$s\n"
			                    "Installed version: %4$s\n"
			                    "Available version: %5$s\n"
			                    "Category: %6$s\n"
			                    "%7$s")) %
			    info->descname() % info->author() %
			    (info->verified ? _("Verified") : _("NOT VERIFIED")) %
			    AddOns::version_to_string(installed_version) %
			    AddOns::version_to_string(info->version) %
			    AddOns::kAddOnCategories.at(info->category).descname() % info->description())
			      .str(),
			   UI::WLMessageBox::MBoxType::kOkCancel);
			if (w.run<UI::Panel::Returncodes>() != UI::Panel::Returncodes::kOk) {
				return;
			}
		}
		ctrl->upgrade(info, full_upgrade_possible_);
		ctrl->rebuild();
	});
	if (info->internal_name.empty()) {
		install_.set_enabled(false);
		upgrade_.set_enabled(false);
		uninstall_.set_enabled(false);
		interact_.set_enabled(false);
	} else if (installed_version.empty()) {
		uninstall_.set_enabled(false);
		upgrade_.set_enabled(false);
	} else {
		install_.set_enabled(false);
		upgrade_.set_enabled(full_upgrade_possible_ || installed_i18n_version < info->i18n_version);
	}

	for (UI::Panel* p :
	     std::vector<UI::Panel*>{&category_, &version_, &verified_, &bottom_row_right_}) {
		p->set_handle_mouse(true);
	}
	category_.set_tooltip(
	   (boost::format(_("Category: %s")) % AddOns::kAddOnCategories.at(info->category).descname())
	      .str());
	version_.set_tooltip(
	   /** TRANSLATORS: (MajorVersion)+(MinorVersion) */
	   (boost::format(_("Version: %1$s+%2$u")) % AddOns::version_to_string(info->version) %
	    info->i18n_version)
	      .str());
	verified_.set_tooltip(
	   info->internal_name.empty() ?
	      _("Error") :
	      info->verified ?
	      _("Verified by the Widelands Development Team") :
	      _("This add-on was not checked by the Widelands Development Team yet. We cannot guarantee "
	        "that it does not contain harmful or offensive content."));
	bottom_row_right_.set_tooltip(
	   info->internal_name.empty() ?
	      "" :
	      (boost::format("%s<br>%s<br>%s<br>%s<br>%s") %
	       (boost::format(
	           ngettext("Total size: %u byte", "Total size: %u bytes", info->total_file_size)) %
	        info->total_file_size)
	          .str() %
	       (boost::format(ngettext("%u download", "%u downloads", info->download_count)) %
	        info->download_count)
	          .str() %
	       (info->number_of_votes() ? (boost::format(ngettext("Average rating: %1$.3f (%2$u vote)",
	                                                          "Average rating: %1$.3f (%2$u votes)",
	                                                          info->number_of_votes())) %
	                                   info->average_rating() % info->number_of_votes())
	                                     .str() :
	                                  _("No votes yet")) %
	       (boost::format(ngettext("%u comment", "%u comments", info->user_comments.size())) %
	        info->user_comments.size()) %
	       (boost::format(ngettext("%u screenshot", "%u screenshots", info->screenshots.size())) %
	        info->screenshots.size())
	          .str())
	         .str());

	layout();
}

void RemoteAddOnRow::layout() {
	UI::Panel::layout();
	if (get_w() <= 3 * kRowButtonSize) {
		// size not yet set
		return;
	}
	set_desired_size(get_w(), 4 * kRowButtonSize);
	for (UI::Panel* p : std::vector<UI::Panel*>{
	        &install_, &uninstall_, &interact_, &upgrade_, &category_, &version_, &verified_}) {
		p->set_size(kRowButtonSize, kRowButtonSize);
	}
	version_.set_size(
	   3 * kRowButtonSize + 2 * kRowButtonSpacing, kRowButtonSize - kRowButtonSpacing);
	version_.set_pos(Vector2i(
	   get_w() - 3 * kRowButtonSize - 2 * kRowButtonSpacing, kRowButtonSize + kRowButtonSpacing));
	uninstall_.set_pos(Vector2i(get_w() - 3 * kRowButtonSize - 2 * kRowButtonSpacing, 0));
	upgrade_.set_pos(Vector2i(get_w() - 2 * kRowButtonSize - kRowButtonSpacing, 0));
	install_.set_pos(Vector2i(get_w() - kRowButtonSize, 0));
	interact_.set_pos(Vector2i(get_w() - kRowButtonSize, 2 * kRowButtonSize));
	category_.set_pos(
	   Vector2i(get_w() - 3 * kRowButtonSize - 2 * kRowButtonSpacing, 2 * kRowButtonSize));
	verified_.set_pos(
	   Vector2i(get_w() - 2 * kRowButtonSize - kRowButtonSpacing, 2 * kRowButtonSize));
	txt_.set_size(get_w() - 3 * (kRowButtonSize + kRowButtonSpacing), 3 * kRowButtonSize);
	txt_.set_pos(Vector2i(0, 0));
	bottom_row_left_.set_size(
	   get_w() / 2 - kRowButtonSpacing, kRowButtonSize - 2 * kRowButtonSpacing);
	bottom_row_right_.set_size(get_w() / 2 - kRowButtonSpacing, bottom_row_left_.get_h());
	bottom_row_left_.set_pos(
	   Vector2i(kRowButtonSpacing, 4 * kRowButtonSize - bottom_row_left_.get_h()));
	bottom_row_right_.set_pos(Vector2i(bottom_row_left_.get_x() + bottom_row_left_.get_w(),
	                                   4 * kRowButtonSize - bottom_row_right_.get_h()));
}

bool RemoteAddOnRow::upgradeable() const {
	return upgrade_.enabled();
}

}  // namespace FsMenu<|MERGE_RESOLUTION|>--- conflicted
+++ resolved
@@ -1066,16 +1066,11 @@
 		AddOns::g_addons.push_back(
 		   std::make_pair(AddOns::preload_addon(remote->internal_name), true));
 	}
-<<<<<<< HEAD
 	if (remote->requires_texture_atlas_rebuild()) {
-=======
-
-	if (remote.requires_texture_atlas_rebuild()) {
->>>>>>> 3eb5163b
 		g_gr->rebuild_texture_atlas();
 	}
-	if (remote.category == AddOns::AddOnCategory::kTheme) {
-		AddOns::update_ui_theme(AddOns::UpdateThemeAction::kEnableArgument, remote.internal_name);
+	if (remote->category == AddOns::AddOnCategory::kTheme) {
+		AddOns::update_ui_theme(AddOns::UpdateThemeAction::kEnableArgument, remote->internal_name);
 		get_topmost_forefather().template_directory_changed();
 	}
 }
@@ -1282,16 +1277,6 @@
 		}
 	}
 
-<<<<<<< HEAD
-	if (info->category == AddOns::AddOnCategory::kTheme &&
-	    template_dir() == (kAddOnDir + '/' + info->internal_name + '/')) {
-		// When uninstalling the active theme, fall back to default theme
-		set_template_dir("");
-		ctrl->get_topmost_forefather().template_directory_changed();
-	}
-
-=======
->>>>>>> 3eb5163b
 	// Delete the add-on…
 	g_fs->fs_unlink(kAddOnDir + FileSystem::file_separator() + info->internal_name);
 
