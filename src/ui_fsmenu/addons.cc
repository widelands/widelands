/*
 * Copyright (C) 2020-2021 by the Widelands Development Team
 *
 * This program is free software; you can redistribute it and/or
 * modify it under the terms of the GNU General Public License
 * as published by the Free Software Foundation; either version 2
 * of the License, or (at your option) any later version.
 *
 * This program is distributed in the hope that it will be useful,
 * but WITHOUT ANY WARRANTY; without even the implied warranty of
 * MERCHANTABILITY or FITNESS FOR A PARTICULAR PURPOSE.  See the
 * GNU General Public License for more details.
 *
 * You should have received a copy of the GNU General Public License
 * along with this program; if not, write to the Free Software
 * Foundation, Inc., 51 Franklin Street, Fifth Floor, Boston, MA  02110-1301, USA.
 *
 */

#include "ui_fsmenu/addons.h"

#include <cstdlib>
#include <iomanip>
#include <memory>

#include <SDL.h>

#include "base/i18n.h"
#include "base/log.h"
#include "graphic/graphic.h"
#include "graphic/image_cache.h"
#include "graphic/style_manager.h"
#include "io/profile.h"
#include "logic/filesystem_constants.h"
#include "scripting/lua_table.h"
#include "ui_basic/messagebox.h"
#include "ui_basic/multilineeditbox.h"
#include "ui_fsmenu/addons_packager.h"
#include "wlapplication.h"
#include "wlapplication_options.h"

namespace FsMenu {

constexpr int16_t kRowButtonSize = 32;
constexpr int16_t kRowButtonSpacing = 4;

constexpr const char* const kSubmitAddOnsURL = "https://www.widelands.org/forum/topic/5073/";
constexpr const char* const kDocumentationURL = "https://www.widelands.org/documentation/add-ons/";

// UI::Box by defaults limits its size to the window resolution. We use scrollbars,
// so we can and need to allow somewhat larger dimensions.
constexpr int32_t kHugeSize = std::numeric_limits<int32_t>::max() / 2;

ProgressIndicatorWindow::ProgressIndicatorWindow(UI::Panel* parent, const std::string& title)
   : UI::Window(&parent->get_topmost_forefather(),
                UI::WindowStyle::kFsMenu,
                "progress",
                0,
                0,
                parent->get_inner_w() - 2 * kRowButtonSize,
                2 * kRowButtonSize,
                title),
     die_after_last_action(false),
     box_(this, UI::PanelStyle::kFsMenu, 0, 0, UI::Box::Vertical, get_inner_w()),
     txt1_(&box_,
           UI::PanelStyle::kFsMenu,
           UI::FontStyle::kFsMenuInfoPanelHeading,
           "",
           UI::Align::kCenter),
     txt2_(&box_,
           UI::PanelStyle::kFsMenu,
           UI::FontStyle::kFsMenuInfoPanelParagraph,
           "",
           UI::Align::kLeft),
     progress_(&box_,
               UI::PanelStyle::kFsMenu,
               0,
               0,
               get_w(),
               kRowButtonSize,
               UI::ProgressBar::Horizontal) {

	box_.add(&txt1_, UI::Box::Resizing::kFullSize);
	box_.add_space(kRowButtonSpacing);
	box_.add(&txt2_, UI::Box::Resizing::kFullSize);
	box_.add_space(2 * kRowButtonSpacing);
	box_.add(&progress_, UI::Box::Resizing::kFullSize);

	set_center_panel(&box_);
	center_to_parent();
}

void ProgressIndicatorWindow::think() {
	UI::Window::think();

	if (action_params.empty()) {
		end_modal(UI::Panel::Returncodes::kOk);
	} else {
		action_when_thinking(*action_params.begin());

		action_params.erase(action_params.begin());
		if (action_params.empty() && die_after_last_action) {
			end_modal(UI::Panel::Returncodes::kOk);
		}
	}
}

AddOnsCtrl::AddOnsCtrl(MainMenu& fsmm, UI::UniqueWindow::Registry& reg)
   : UI::UniqueWindow(&fsmm,
                      UI::WindowStyle::kFsMenu,
                      "addons",
                      &reg,
                      fsmm.calc_desired_window_width(UI::Window::WindowLayoutID::kFsMenuDefault),
                      fsmm.calc_desired_window_height(UI::Window::WindowLayoutID::kFsMenuDefault),
                      _("Add-On Manager")),
     fsmm_(fsmm),
     main_box_(this, UI::PanelStyle::kFsMenu, 0, 0, UI::Box::Vertical),
     buttons_box_(&main_box_, UI::PanelStyle::kFsMenu, 0, 0, UI::Box::Horizontal),
     warn_requirements_(
        &main_box_, 0, 0, get_w(), get_h() / 12, UI::PanelStyle::kFsMenu, "", UI::Align::kCenter),
     tabs_placeholder_(&main_box_, UI::PanelStyle::kFsMenu, 0, 0, 0, 0),
     tabs_(this, UI::TabPanelStyle::kFsMenu),
     installed_addons_outer_wrapper_(&tabs_, UI::PanelStyle::kFsMenu, 0, 0, UI::Box::Horizontal),
     installed_addons_inner_wrapper_(
        &installed_addons_outer_wrapper_, UI::PanelStyle::kFsMenu, 0, 0, UI::Box::Vertical),
     installed_addons_buttons_box_(
        &installed_addons_outer_wrapper_, UI::PanelStyle::kFsMenu, 0, 0, UI::Box::Vertical),
     installed_addons_box_(&installed_addons_inner_wrapper_,
                           UI::PanelStyle::kFsMenu,
                           0,
                           0,
                           UI::Box::Vertical,
                           kHugeSize,
                           kHugeSize),
     browse_addons_outer_wrapper_(&tabs_, UI::PanelStyle::kFsMenu, 0, 0, UI::Box::Vertical),
     browse_addons_inner_wrapper_(
        &browse_addons_outer_wrapper_, UI::PanelStyle::kFsMenu, 0, 0, UI::Box::Vertical),
     browse_addons_buttons_box_(
        &browse_addons_outer_wrapper_, UI::PanelStyle::kFsMenu, 0, 0, UI::Box::Horizontal),
     browse_addons_buttons_inner_box_1_(
        &browse_addons_buttons_box_, UI::PanelStyle::kFsMenu, 0, 0, UI::Box::Vertical),
     browse_addons_buttons_inner_box_2_(
        &browse_addons_buttons_inner_box_1_, UI::PanelStyle::kFsMenu, 0, 0, UI::Box::Horizontal),
     browse_addons_box_(&browse_addons_inner_wrapper_,
                        UI::PanelStyle::kFsMenu,
                        0,
                        0,
                        UI::Box::Vertical,
                        kHugeSize,
                        kHugeSize),
     dev_box_(&tabs_, UI::PanelStyle::kFsMenu, 0, 0, UI::Box::Vertical),
     filter_name_(&browse_addons_buttons_inner_box_1_, 0, 0, 100, UI::PanelStyle::kFsMenu),
     filter_verified_(&browse_addons_buttons_inner_box_2_,
                      UI::PanelStyle::kFsMenu,
                      Vector2i(0, 0),
                      _("Verified only"),
                      _("Show only verified add-ons in the Browse tab")),
     sort_order_(&browse_addons_buttons_inner_box_1_,
                 "sort",
                 0,
                 0,
                 0,
                 10,
                 filter_name_.get_h(),
                 _("Sort by"),
                 UI::DropdownType::kTextual,
                 UI::PanelStyle::kFsMenu,
                 UI::ButtonStyle::kFsMenuSecondary),
     filter_reset_(&browse_addons_buttons_inner_box_2_,
                   "f_reset",
                   0,
                   0,
                   24,
                   24,
                   UI::ButtonStyle::kFsMenuSecondary,
                   _("Reset"),
                   _("Reset the filters")),
     upgrade_all_(&buttons_box_,
                  "upgrade_all",
                  0,
                  0,
                  kRowButtonSize,
                  kRowButtonSize,
                  UI::ButtonStyle::kFsMenuSecondary,
                  ""),
     refresh_(&buttons_box_,
              "refresh",
              0,
              0,
              kRowButtonSize,
              kRowButtonSize,
              UI::ButtonStyle::kFsMenuSecondary,
              _("Refresh"),
              _("Refresh the list of add-ons available from the server")),
     ok_(&buttons_box_,
         "ok",
         0,
         0,
         kRowButtonSize,
         kRowButtonSize,
         UI::ButtonStyle::kFsMenuPrimary,
         _("OK")),
#if 0  // TODO(Nordfriese): Disabled autofix_dependencies for v1.0
     autofix_dependencies_(&buttons_box_,
                           "autofix",
                           0,
                           0,
                           kRowButtonSize,
                           kRowButtonSize,
                           UI::ButtonStyle::kFsMenuSecondary,
                           _("Fix dependencies…"),
                           _("Try to automatically fix the dependency errors")),
#endif
     move_top_(&installed_addons_buttons_box_,
               "move_top",
               0,
               0,
               kRowButtonSize,
               kRowButtonSize,
               UI::ButtonStyle::kFsMenuSecondary,
               g_image_cache->get("images/ui_basic/scrollbar_up_fast.png"),
               _("Move selected add-on to top")),
     move_up_(&installed_addons_buttons_box_,
              "move_up",
              0,
              0,
              kRowButtonSize,
              kRowButtonSize,
              UI::ButtonStyle::kFsMenuSecondary,
              g_image_cache->get("images/ui_basic/scrollbar_up.png"),
              _("Move selected add-on one step up")),
     move_down_(&installed_addons_buttons_box_,
                "move_down",
                0,
                0,
                kRowButtonSize,
                kRowButtonSize,
                UI::ButtonStyle::kFsMenuSecondary,
                g_image_cache->get("images/ui_basic/scrollbar_down.png"),
                _("Move selected add-on one step down")),
     move_bottom_(&installed_addons_buttons_box_,
                  "move_bottom",
                  0,
                  0,
                  kRowButtonSize,
                  kRowButtonSize,
                  UI::ButtonStyle::kFsMenuSecondary,
                  g_image_cache->get("images/ui_basic/scrollbar_down_fast.png"),
                  _("Move selected add-on to bottom")),
     launch_packager_(&dev_box_,
                      "packager",
                      0,
                      0,
                      0,
                      0,
                      UI::ButtonStyle::kFsMenuSecondary,
                      _("Launch the add-ons packager…")) {

	dev_box_.add(
	   new UI::Textarea(&dev_box_, UI::PanelStyle::kFsMenu, UI::FontStyle::kFsMenuInfoPanelHeading,
	                    _("Tools for Add-Ons Developers"), UI::Align::kCenter),
	   UI::Box::Resizing::kFullSize);
	dev_box_.add_space(kRowButtonSize);
	{
		UI::MultilineTextarea* m = new UI::MultilineTextarea(
		   &dev_box_, 0, 0, 100, 100, UI::PanelStyle::kFsMenu, "", UI::Align::kLeft,
		   UI::MultilineTextarea::ScrollMode::kNoScrolling);
		m->set_style(UI::FontStyle::kFsMenuInfoPanelParagraph);
		m->set_text(_("The interactive add-ons packager allows you to create, edit, and delete "
		              "add-ons. You can bundle maps designed with the Widelands Map Editor as an "
		              "add-on using the graphical interface and share them with other players, "
		              "without having to write a single line of code."));
		dev_box_.add(m, UI::Box::Resizing::kFullSize);
	}
	dev_box_.add_space(kRowButtonSpacing);
	dev_box_.add(&launch_packager_);
	dev_box_.add_space(kRowButtonSize);
	auto underline_tag = [](const std::string& text) {
		std::string str = "<font underline=true>";
		str += text;
		str += "</font>";
		return str;
	};
	dev_box_.add(
	   new UI::MultilineTextarea(
	      &dev_box_, 0, 0, 100, 100, UI::PanelStyle::kFsMenu,
	      (boost::format("<rt><p>%1$s</p></rt>") %
	       g_style_manager->font_style(UI::FontStyle::kFsMenuInfoPanelParagraph)
	          .as_font_tag(
	             (boost::format(_("Uploading add-ons to the server from within Widelands is not "
	                              "implemented yet. To upload your add-ons, please zip the add-on "
	                              "directory in your file browser, then open our add-on submission "
	                              "website %s in your browser and attach the zip file.")) %
	              underline_tag(kSubmitAddOnsURL))
	                .str()))
	         .str(),
	      UI::Align::kLeft, UI::MultilineTextarea::ScrollMode::kNoScrolling),
	   UI::Box::Resizing::kFullSize);
	auto add_button = [this](const std::string& url) {
		UI::Button* b =
		   new UI::Button(&dev_box_, "url", 0, 0, 0, 0, UI::ButtonStyle::kFsMenuSecondary,
#if SDL_VERSION_ATLEAST(2, 0, 14)
		                  _("Open Link")
#else
		                  _("Copy Link")
#endif
		   );
		b->sigclicked.connect([url]() {
#if SDL_VERSION_ATLEAST(2, 0, 14)
			SDL_OpenURL(url.c_str());
#else
			SDL_SetClipboardText(url.c_str());
#endif
		});
		dev_box_.add(b);
	};
	add_button(kSubmitAddOnsURL);
	dev_box_.add_space(kRowButtonSize);
	dev_box_.add(
	   new UI::MultilineTextarea(
	      &dev_box_, 0, 0, 100, 100, UI::PanelStyle::kFsMenu,
	      (boost::format("<rt><p>%1$s</p></rt>") %
	       g_style_manager->font_style(UI::FontStyle::kFsMenuInfoPanelParagraph)
	          .as_font_tag(
	             (boost::format(_("For more information regarding how to develop and package your "
	                              "own add-ons, please visit %s.")) %
	              underline_tag(kDocumentationURL))
	                .str()))
	         .str(),
	      UI::Align::kLeft, UI::MultilineTextarea::ScrollMode::kNoScrolling),
	   UI::Box::Resizing::kFullSize);
	add_button(kDocumentationURL);

	installed_addons_buttons_box_.add(&move_top_, UI::Box::Resizing::kAlign, UI::Align::kCenter);
	installed_addons_buttons_box_.add_space(kRowButtonSpacing);
	installed_addons_buttons_box_.add(&move_up_, UI::Box::Resizing::kAlign, UI::Align::kCenter);
	installed_addons_buttons_box_.add_space(kRowButtonSize + 2 * kRowButtonSpacing);
	installed_addons_buttons_box_.add(&move_down_, UI::Box::Resizing::kAlign, UI::Align::kCenter);
	installed_addons_buttons_box_.add_space(kRowButtonSpacing);
	installed_addons_buttons_box_.add(&move_bottom_, UI::Box::Resizing::kAlign, UI::Align::kCenter);
	installed_addons_outer_wrapper_.add(
	   &installed_addons_inner_wrapper_, UI::Box::Resizing::kExpandBoth);
	installed_addons_outer_wrapper_.add_space(kRowButtonSpacing);
	installed_addons_outer_wrapper_.add(
	   &installed_addons_buttons_box_, UI::Box::Resizing::kAlign, UI::Align::kCenter);

	browse_addons_outer_wrapper_.add(&browse_addons_buttons_box_, UI::Box::Resizing::kFullSize);
	browse_addons_outer_wrapper_.add_space(2 * kRowButtonSpacing);
	browse_addons_outer_wrapper_.add(&browse_addons_inner_wrapper_, UI::Box::Resizing::kExpandBoth);

	installed_addons_inner_wrapper_.add(&installed_addons_box_, UI::Box::Resizing::kExpandBoth);
	browse_addons_inner_wrapper_.add(&browse_addons_box_, UI::Box::Resizing::kExpandBoth);
	tabs_.add("my", "", &installed_addons_outer_wrapper_);
	tabs_.add("all", "", &browse_addons_outer_wrapper_);
	tabs_.add("all", _("Development"), &dev_box_);

	/** TRANSLATORS: Sort add-ons alphabetically by name */
	sort_order_.add(_("Name"), AddOnSortingCriteria::kNameABC);
	/** TRANSLATORS: Sort add-ons alphabetically by name (inverted) */
	sort_order_.add(_("Name (descending)"), AddOnSortingCriteria::kNameCBA);
	/** TRANSLATORS: Sort add-ons by average rating */
	sort_order_.add(_("Best average rating"), AddOnSortingCriteria::kHighestRating, nullptr, true);
	/** TRANSLATORS: Sort add-ons by average rating */
	sort_order_.add(_("Worst average rating"), AddOnSortingCriteria::kLowestRating);
	/** TRANSLATORS: Sort add-ons by how often they were downloaded */
	sort_order_.add(_("Most often downloaded"), AddOnSortingCriteria::kMostDownloads);
	/** TRANSLATORS: Sort add-ons by how often they were downloaded */
	sort_order_.add(_("Least often downloaded"), AddOnSortingCriteria::kFewestDownloads);
	/** TRANSLATORS: Sort add-ons by upload date/time */
	sort_order_.add(_("Oldest"), AddOnSortingCriteria::kOldest);
	/** TRANSLATORS: Sort add-ons by upload date/time */
	sort_order_.add(_("Newest"), AddOnSortingCriteria::kNewest);

	filter_verified_.set_state(true);
	filter_name_.set_tooltip(_("Filter add-ons by name"));
	{
		uint8_t index = 0;
		for (const auto& pair : AddOns::kAddOnCategories) {
			if (pair.first == AddOns::AddOnCategory::kNone) {
				continue;
			}
			UI::Checkbox* c = new UI::Checkbox(
			   &browse_addons_buttons_box_, UI::PanelStyle::kFsMenu, Vector2i(0, 0),
			   g_image_cache->get(pair.second.icon),
			   (boost::format(_("Toggle category ‘%s’")) % pair.second.descname()).str());
			filter_category_[pair.first] = c;
			c->set_state(true);
			c->changed.connect([this, &pair]() { category_filter_changed(pair.first); });
			c->set_desired_size(kRowButtonSize, kRowButtonSize);
			browse_addons_buttons_box_.add(c, UI::Box::Resizing::kAlign, UI::Align::kCenter);
			browse_addons_buttons_box_.add_space(kRowButtonSpacing);
			++index;
		}
	}
	browse_addons_buttons_inner_box_2_.add(&filter_verified_, UI::Box::Resizing::kFullSize);
	browse_addons_buttons_inner_box_2_.add(&filter_reset_, UI::Box::Resizing::kExpandBoth);
	browse_addons_buttons_inner_box_1_.add(
	   &browse_addons_buttons_inner_box_2_, UI::Box::Resizing::kExpandBoth);
	browse_addons_buttons_inner_box_1_.add_space(kRowButtonSpacing);
	browse_addons_buttons_inner_box_1_.add(&filter_name_, UI::Box::Resizing::kExpandBoth);
	browse_addons_buttons_inner_box_1_.add_space(kRowButtonSpacing);
	browse_addons_buttons_inner_box_1_.add(&sort_order_, UI::Box::Resizing::kExpandBoth);
	browse_addons_buttons_box_.add(
	   &browse_addons_buttons_inner_box_1_, UI::Box::Resizing::kExpandBoth);

	filter_reset_.set_enabled(false);
	filter_name_.changed.connect([this]() {
		filter_reset_.set_enabled(true);
		rebuild();
	});
	filter_verified_.changed.connect([this]() {
		filter_reset_.set_enabled(true);
		rebuild();
	});
	sort_order_.selected.connect([this]() { rebuild(); });

	ok_.sigclicked.connect([this]() { die(); });
	refresh_.sigclicked.connect([this]() {
		refresh_remotes();
		tabs_.activate(1);
	});
	tabs_.sigclicked.connect([this]() {
		if (tabs_.active() == 1 && remotes_.size() <= 1) {
			refresh_remotes();
		}
	});
#if 0  // TODO(Nordfriese): Disabled autofix_dependencies for v1.0
	autofix_dependencies_.sigclicked.connect([this]() { autofix_dependencies(); });
#endif

	filter_reset_.sigclicked.connect([this]() {
		filter_name_.set_text("");
		filter_verified_.set_state(true);
		for (auto& pair : filter_category_) {
			pair.second->set_state(true);
		}
		rebuild();
		filter_reset_.set_enabled(false);
	});
	upgrade_all_.sigclicked.connect([this]() {
		std::vector<std::pair<std::shared_ptr<AddOns::AddOnInfo>, bool /* full upgrade */>> upgrades;
		bool all_verified = true;
		size_t nr_full_updates = 0;
		for (const RemoteAddOnRow* r : browse_) {
			if (r->upgradeable()) {
				const bool full_upgrade = r->full_upgrade_possible();
				upgrades.push_back(std::make_pair(r->info(), full_upgrade));
				if (full_upgrade) {
					all_verified &= r->info()->verified;
					++nr_full_updates;
				}
			}
		}
		assert(!upgrades.empty());
		if (nr_full_updates > 0 && (!all_verified || !(SDL_GetModState() & KMOD_CTRL))) {
			// We ask for confirmation only for real upgrades. i18n-only upgrades are done silently.
			std::string text =
			   (boost::format(ngettext("Are you certain that you want to upgrade this %u add-on?",
			                           "Are you certain that you want to upgrade these %u add-ons?",
			                           nr_full_updates)) %
			    nr_full_updates)
			      .str();
			text += '\n';
			for (const auto& pair : upgrades) {
				if (pair.second) {
					text += (boost::format(_("\n· %1$s (%2$s) by %3$s")) % pair.first->descname() %
					         (pair.first->verified ? _("verified") : _("NOT VERIFIED")) %
					         pair.first->author())
					           .str();
				}
			}
			UI::WLMessageBox w(&fsmm_, UI::WindowStyle::kFsMenu, _("Upgrade All"), text,
			                   UI::WLMessageBox::MBoxType::kOkCancel);
			if (w.run<UI::Panel::Returncodes>() != UI::Panel::Returncodes::kOk) {
				return;
			}
		}
		for (const auto& pair : upgrades) {
			upgrade(pair.first, pair.second);
		}
		rebuild();
	});

	move_up_.sigclicked.connect([this]() {
		const auto& info = selected_installed_addon();
		auto it = AddOns::g_addons.begin();
		while (it->first->internal_name != info->internal_name) {
			++it;
		}
		const bool state = it->second;
		it = AddOns::g_addons.erase(it);
		--it;
		AddOns::g_addons.insert(it, std::make_pair(info, state));
		rebuild();
		focus_installed_addon_row(info);
	});
	move_down_.sigclicked.connect([this]() {
		const auto& info = selected_installed_addon();
		auto it = AddOns::g_addons.begin();
		while (it->first->internal_name != info->internal_name) {
			++it;
		}
		const bool state = it->second;
		it = AddOns::g_addons.erase(it);
		++it;
		AddOns::g_addons.insert(it, std::make_pair(info, state));
		rebuild();
		focus_installed_addon_row(info);
	});
	move_top_.sigclicked.connect([this]() {
		const auto& info = selected_installed_addon();
		auto it = AddOns::g_addons.begin();
		while (it->first->internal_name != info->internal_name) {
			++it;
		}
		const bool state = it->second;
		it = AddOns::g_addons.erase(it);
		AddOns::g_addons.insert(AddOns::g_addons.begin(), std::make_pair(info, state));
		rebuild();
		focus_installed_addon_row(info);
	});
	move_bottom_.sigclicked.connect([this]() {
		const auto& info = selected_installed_addon();
		auto it = AddOns::g_addons.begin();
		while (it->first->internal_name != info->internal_name) {
			++it;
		}
		const bool state = it->second;
		it = AddOns::g_addons.erase(it);
		AddOns::g_addons.push_back(std::make_pair(info, state));
		rebuild();
		focus_installed_addon_row(info);
	});

	launch_packager_.sigclicked.connect([this]() {
		AddOnsPackager a(fsmm_, *this);
		a.run<int>();

		// Perhaps add-ons were created or deleted
		rebuild();
	});

	buttons_box_.add_space(kRowButtonSpacing);
	buttons_box_.add(&upgrade_all_, UI::Box::Resizing::kExpandBoth);
	buttons_box_.add_space(kRowButtonSpacing);
	buttons_box_.add(&refresh_, UI::Box::Resizing::kExpandBoth);
	buttons_box_.add_space(kRowButtonSpacing);
#if 0  // TODO(Nordfriese): Disabled autofix_dependencies for v1.0
	buttons_box_.add(&autofix_dependencies_, UI::Box::Resizing::kExpandBoth);
	buttons_box_.add_space(kRowButtonSpacing);
#endif
	buttons_box_.add(&ok_, UI::Box::Resizing::kExpandBoth);
	buttons_box_.add_space(kRowButtonSpacing);

	main_box_.add(&tabs_placeholder_, UI::Box::Resizing::kExpandBoth);
	main_box_.add_space(kRowButtonSpacing);
	main_box_.add(&warn_requirements_, UI::Box::Resizing::kFullSize);
	main_box_.add_space(kRowButtonSpacing);
	main_box_.add(&buttons_box_, UI::Box::Resizing::kFullSize);
	main_box_.add_space(kRowButtonSpacing);

	// prevent assert failures
	installed_addons_box_.set_size(100, 100);
	browse_addons_box_.set_size(100, 100);
	installed_addons_inner_wrapper_.set_size(100, 100);
	browse_addons_inner_wrapper_.set_size(100, 100);

	installed_addons_inner_wrapper_.set_force_scrolling(true);
	browse_addons_inner_wrapper_.set_force_scrolling(true);

	do_not_layout_on_resolution_change();
	center_to_parent();
	rebuild();
}

AddOnsCtrl::~AddOnsCtrl() {
	std::string text;
	for (const auto& pair : AddOns::g_addons) {
		if (!text.empty()) {
			text += ',';
		}
		text += pair.first->internal_name + ':' + (pair.second ? "true" : "false");
	}
	set_config_string("addons", text);
	write_config();
}

inline std::shared_ptr<AddOns::AddOnInfo> AddOnsCtrl::selected_installed_addon() const {
	return dynamic_cast<InstalledAddOnRow&>(*installed_addons_box_.focused_child()).info();
}
void AddOnsCtrl::focus_installed_addon_row(std::shared_ptr<AddOns::AddOnInfo> info) {
	for (UI::Panel* p = installed_addons_box_.get_first_child(); p; p = p->get_next_sibling()) {
		if (dynamic_cast<InstalledAddOnRow&>(*p).info()->internal_name == info->internal_name) {
			p->focus();
			return;
		}
	}
	NEVER_HERE();
}

void AddOnsCtrl::think() {
	UI::Panel::think();
	check_enable_move_buttons();
}

static bool category_filter_changing = false;
void AddOnsCtrl::category_filter_changed(const AddOns::AddOnCategory which) {
	// protect against recursion
	if (category_filter_changing) {
		return;
	}
	category_filter_changing = true;

	// CTRL enables the selected category and disables all others
	if (SDL_GetModState() & KMOD_CTRL) {
		for (auto& pair : filter_category_) {
			pair.second->set_state(pair.first == which);
		}
	}

	filter_reset_.set_enabled(true);
	rebuild();
	category_filter_changing = false;
}

void AddOnsCtrl::check_enable_move_buttons() {
	const bool enable_move_buttons =
	   tabs_.active() == 0 && installed_addons_box_.focused_child() != nullptr;
	for (UI::Button* b : {&move_top_, &move_up_, &move_down_, &move_bottom_}) {
		b->set_enabled(enable_move_buttons);
	}
	if (enable_move_buttons) {
		const auto& sel = selected_installed_addon();
		if (sel->internal_name == AddOns::g_addons.begin()->first->internal_name) {
			move_top_.set_enabled(false);
			move_up_.set_enabled(false);
		}
		if (sel->internal_name == AddOns::g_addons.back().first->internal_name) {
			move_down_.set_enabled(false);
			move_bottom_.set_enabled(false);
		}
	}
}

bool AddOnsCtrl::handle_key(bool down, SDL_Keysym code) {
	if (down) {
		switch (code.sym) {
		case SDLK_KP_ENTER:
		case SDLK_RETURN:
		case SDLK_ESCAPE:
			die();
			return true;
		default:
			break;
		}
	}
	return UI::Window::handle_key(down, code);
}

void AddOnsCtrl::refresh_remotes() {
	try {
		remotes_ = network_handler_.refresh_remotes();
	} catch (const std::exception& e) {
		const std::string title = _("Server Connection Error");
		/** TRANSLATORS: This will be inserted into the string "Server Connection Error <br> by %s" */
		const std::string bug = _("a networking bug");
		const std::string err = (boost::format(_("Unable to fetch the list of available add-ons from "
		                                         "the server!<br>Error Message: %s")) %
		                         e.what())
		                           .str();
		AddOns::AddOnInfo* i = new AddOns::AddOnInfo();
		i->unlocalized_descname = title;
		i->unlocalized_description = err;
		i->unlocalized_author = bug;
		i->descname = [title]() { return title; };
		i->description = [err]() { return err; };
		i->author = [bug]() { return bug; };
		i->upload_username = bug;
		i->upload_timestamp = std::time(nullptr);
		i->sync_safe = true;  // suppress useless warning
		remotes_ = {std::shared_ptr<AddOns::AddOnInfo>(i)};
	}
	rebuild();
}

bool AddOnsCtrl::matches_filter(std::shared_ptr<AddOns::AddOnInfo> info) {
	if (info->internal_name.empty()) {
		// always show error messages
		return true;
	}

	if (!info->matches_widelands_version()) {
		// incompatible
		return false;
	}

	if (!filter_category_.at(info->category)->get_state()) {
		// wrong category
		return false;
	}

	if (filter_verified_.get_state() && !info->verified) {
		// not verified
		return false;
	}

	if (filter_name_.text().empty()) {
		// no text filter given, so we accept it
		return true;
	}
	for (const std::string& text :
	     {info->descname(), info->author(), info->internal_name, info->description()}) {
		if (text.find(filter_name_.text()) != std::string::npos) {
			// text filter found
			return true;
		}
	}
	// doesn't match the text filter
	return false;
}

void AddOnsCtrl::rebuild() {
	const uint32_t scrollpos_i =
	   installed_addons_inner_wrapper_.get_scrollbar() ?
         installed_addons_inner_wrapper_.get_scrollbar()->get_scrollpos() :
         0;
	const uint32_t scrollpos_b = browse_addons_inner_wrapper_.get_scrollbar() ?
                                   browse_addons_inner_wrapper_.get_scrollbar()->get_scrollpos() :
                                   0;
	installed_addons_box_.free_children();
	browse_addons_box_.free_children();
	installed_addons_box_.clear();
	browse_addons_box_.clear();
	browse_.clear();
	assert(installed_addons_box_.get_nritems() == 0);
	assert(browse_addons_box_.get_nritems() == 0);

	size_t index = 0;
	for (const auto& pair : AddOns::g_addons) {
		if (index > 0) {
			installed_addons_box_.add_space(kRowButtonSize);
		}
		InstalledAddOnRow* i =
		   new InstalledAddOnRow(&installed_addons_box_, this, pair.first, pair.second);
		installed_addons_box_.add(i, UI::Box::Resizing::kFullSize);
		++index;
	}
	tabs_.tabs()[0]->set_title((boost::format(_("Installed (%u)")) % index).str());

	index = 0;
	std::list<std::shared_ptr<AddOns::AddOnInfo>> remotes_to_show;
	for (const auto& a : remotes_) {
		if (matches_filter(a)) {
			remotes_to_show.push_back(a);
		}
	}
	{
		const AddOnSortingCriteria sort_by = sort_order_.get_selected();
		remotes_to_show.sort([sort_by](const std::shared_ptr<AddOns::AddOnInfo> a,
		                               const std::shared_ptr<AddOns::AddOnInfo> b) {
			switch (sort_by) {
			case AddOnSortingCriteria::kNameABC:
				return a->descname().compare(b->descname()) < 0;
			case AddOnSortingCriteria::kNameCBA:
				return a->descname().compare(b->descname()) > 0;

			case AddOnSortingCriteria::kFewestDownloads:
				return a->download_count < b->download_count;
			case AddOnSortingCriteria::kMostDownloads:
				return a->download_count > b->download_count;

			case AddOnSortingCriteria::kOldest:
				return a->upload_timestamp < b->upload_timestamp;
			case AddOnSortingCriteria::kNewest:
				return a->upload_timestamp > b->upload_timestamp;

			case AddOnSortingCriteria::kLowestRating:
				if (a->number_of_votes() == 0) {
					// Add-ons without votes should always end up
					// below any others when sorting by rating
					return false;
				} else if (b->number_of_votes() == 0) {
					return true;
				} else if (std::abs(a->average_rating() - b->average_rating()) < 0.01) {
					// ambiguity – always choose the one with more votes
					return a->number_of_votes() > b->number_of_votes();
				} else {
					return a->average_rating() < b->average_rating();
				}
			case AddOnSortingCriteria::kHighestRating:
				if (a->number_of_votes() == 0) {
					return false;
				} else if (b->number_of_votes() == 0) {
					return true;
				} else if (std::abs(a->average_rating() - b->average_rating()) < 0.01) {
					return a->number_of_votes() > b->number_of_votes();
				} else {
					return a->average_rating() > b->average_rating();
				}
			}
			NEVER_HERE();
		});
	}
	std::vector<std::string> has_upgrades;
	for (const auto& a : remotes_to_show) {
		if (0 < index++) {
			browse_addons_box_.add_space(kRowButtonSize);
		}
		AddOns::AddOnVersion installed;
		uint32_t installed_i18n = 0;
		for (const auto& pair : AddOns::g_addons) {
			if (pair.first->internal_name == a->internal_name) {
				installed = pair.first->version;
				installed_i18n = pair.first->i18n_version;
				break;
			}
		}
		RemoteAddOnRow* r =
		   new RemoteAddOnRow(&browse_addons_box_, this, a, installed, installed_i18n);
		browse_addons_box_.add(r, UI::Box::Resizing::kFullSize);
		if (r->upgradeable()) {
			has_upgrades.push_back(a->descname());
		}
		browse_.push_back(r);
	}
	tabs_.tabs()[1]->set_title(index == 0 ? _("Browse") :
                                           (boost::format(_("Browse (%u)")) % index).str());

	if (installed_addons_inner_wrapper_.get_scrollbar() && scrollpos_i) {
		installed_addons_inner_wrapper_.get_scrollbar()->set_scrollpos(scrollpos_i);
	}
	if (browse_addons_inner_wrapper_.get_scrollbar() && scrollpos_b) {
		browse_addons_inner_wrapper_.get_scrollbar()->set_scrollpos(scrollpos_b);
	}

	check_enable_move_buttons();
	upgrade_all_.set_title((boost::format(_("Upgrade all (%u)")) % has_upgrades.size()).str());
	upgrade_all_.set_enabled(!has_upgrades.empty());
	if (has_upgrades.empty()) {
		upgrade_all_.set_tooltip(_("No upgrades are available for your installed add-ons"));
	} else {
		std::string text =
		   (boost::format(ngettext("Upgrade the following %u add-on:",
		                           "Upgrade the following %u add-ons:", has_upgrades.size())) %
		    has_upgrades.size())
		      .str();
		for (const std::string& name : has_upgrades) {
			text += "<br>";
			text += (boost::format(_("· %s")) % name).str();
		}
		upgrade_all_.set_tooltip(text);
	}
	update_dependency_errors();
}

void AddOnsCtrl::update_dependency_errors() {
	std::vector<std::string> warn_requirements;
	for (auto addon = AddOns::g_addons.begin(); addon != AddOns::g_addons.end(); ++addon) {
		if (!addon->second) {
			// Disabled, so we don't care about dependencies
			continue;
		}
		for (const std::string& requirement : addon->first->requirements) {
			auto search_result = AddOns::g_addons.end();
			bool too_late = false;
			for (auto search = AddOns::g_addons.begin(); search != AddOns::g_addons.end(); ++search) {
				if (search->first->internal_name == requirement) {
					search_result = search;
					break;
				}
				if (search == addon) {
					assert(!too_late);
					too_late = true;
				}
			}
			if (search_result == AddOns::g_addons.end()) {
				warn_requirements.push_back(
				   (boost::format(_("· ‘%1$s’ requires ‘%2$s’ which could not be found")) %
				    addon->first->descname() % requirement)
				      .str());
			} else {
				if (!search_result->second) {
					warn_requirements.push_back(
					   (boost::format(_("· ‘%1$s’ requires ‘%2$s’ which is disabled")) %
					    addon->first->descname() % search_result->first->descname())
					      .str());
				}
				if (too_late) {
					warn_requirements.push_back(
					   (boost::format(
					       _("· ‘%1$s’ requires ‘%2$s’ which is listed below the requiring add-on")) %
					    addon->first->descname() % search_result->first->descname())
					      .str());
				}
			}
			// Also warn if the add-on's requirements are present in the wrong order
			// (e.g. when A requires B,C but they are ordered C,B,A)
			for (const std::string& previous_requirement : addon->first->requirements) {
				if (previous_requirement == requirement) {
					break;
				}
				// check if `previous_requirement` comes before `requirement`
				std::string prev_descname;
				for (const AddOns::AddOnState& a : AddOns::g_addons) {
					if (a.first->internal_name == previous_requirement) {
						prev_descname = a.first->descname();
						break;
					} else if (a.first->internal_name == requirement) {
						warn_requirements.push_back(
						   (boost::format(
						       _("· ‘%1$s’ requires first ‘%2$s’ and then ‘%3$s’, but they are "
						         "listed in the wrong order")) %
						    addon->first->descname() % prev_descname % search_result->first->descname())
						      .str());
						break;
					}
				}
			}
		}
	}
	if (warn_requirements.empty()) {
		warn_requirements_.set_text("");
		warn_requirements_.set_tooltip("");
	} else {
		const unsigned nr_warnings = warn_requirements.size();
		std::string list;
		for (const std::string& msg : warn_requirements) {
			if (!list.empty()) {
				list += "<br>";
			}
			list += msg;
		}
		warn_requirements_.set_text(
		   (boost::format("<rt><p>%s</p><p>%s</p></rt>") %
		    g_style_manager->font_style(UI::FontStyle::kFsMenuInfoPanelHeading)
		       .as_font_tag((boost::format(ngettext(
		                        "%u Dependency Error", "%u Dependency Errors", nr_warnings)) %
		                     nr_warnings)
		                       .str()) %
		    g_style_manager->font_style(UI::FontStyle::kFsMenuInfoPanelParagraph).as_font_tag(list))
		      .str());
		warn_requirements_.set_tooltip(_("Add-Ons with dependency errors may work incorrectly or "
		                                 "prevent games and maps from loading."));
	}
	// TODO(Nordfriese): Disabled autofix_dependencies for v1.0
	// autofix_dependencies_.set_enabled(!warn_requirements.empty());
	layout();
}

void AddOnsCtrl::layout() {
	if (!is_minimal()) {
		main_box_.set_size(get_inner_w(), get_inner_h());

		warn_requirements_.set_visible(!warn_requirements_.get_text().empty());

		// Box layouting does not work well together with this scrolling tab panel, so we
		// use a plain Panel as a fixed-size placeholder which is layouted by the box and
		// we manually position and resize the real tab panel on top of the placeholder.
		tabs_.set_pos(Vector2i(tabs_placeholder_.get_x(), tabs_placeholder_.get_y()));
		tabs_.set_size(tabs_placeholder_.get_w(), tabs_placeholder_.get_h());

		installed_addons_outer_wrapper_.set_max_size(
		   tabs_placeholder_.get_w(), tabs_placeholder_.get_h() - 2 * kRowButtonSize);
		browse_addons_inner_wrapper_.set_max_size(
		   tabs_placeholder_.get_w(),
		   tabs_placeholder_.get_h() - 2 * kRowButtonSize - browse_addons_buttons_box_.get_h());
	}

	UI::Window::layout();
}

bool AddOnsCtrl::is_remote(const std::string& name) const {
	if (remotes_.size() <= 1) {
		// No data available
		return true;
	}
	for (const auto& r : remotes_) {
		if (r->internal_name == name) {
			return true;
		}
	}
	return false;
}

static void install_translation(const std::string& temp_locale_path,
                                const std::string& addon_name,
                                const int i18n_version) {
	assert(g_fs->file_exists(temp_locale_path));

	// NOTE:
	// gettext expects a directory structure such as
	// "~/.widelands/addons_i18n/nds/LC_MESSAGES/addon_name.wad.VERSION.mo"
	// where "nds" is the language abbreviation, VERSION the add-on's i18n version,
	// and "addon_name.wad" the add-on's name.
	// If we use a different structure, gettext will not find the translations!

	const std::string temp_filename =
	   FileSystem::fs_filename(temp_locale_path.c_str());                         // nds.mo.tmp
	const std::string locale = temp_filename.substr(0, temp_filename.find('.'));  // nds

	const std::string new_locale_dir = kAddOnLocaleDir + FileSystem::file_separator() + locale +
	                                   FileSystem::file_separator() +
	                                   "LC_MESSAGES";  // addons_i18n/nds/LC_MESSAGES
	g_fs->ensure_directory_exists(new_locale_dir);

	const std::string new_locale_path = new_locale_dir + FileSystem::file_separator() + addon_name +
	                                    '.' + std::to_string(i18n_version) + ".mo";

	assert(!g_fs->is_directory(new_locale_path));
	// Delete outdated translations if present.
	for (const std::string& mo : g_fs->list_directory(new_locale_dir)) {
		if (mo.compare(0, addon_name.size(), addon_name)) {
			g_fs->fs_unlink(mo);
		}
	}
	assert(!g_fs->file_exists(new_locale_path));

	// move translation file from temp location to the correct place
	g_fs->fs_rename(temp_locale_path, new_locale_path);

	assert(g_fs->file_exists(new_locale_path));
	assert(!g_fs->file_exists(temp_locale_path));
}

// TODO(Nordfriese): install() and upgrade() should also (recursively) install the add-on's
// requirements
void AddOnsCtrl::install(std::shared_ptr<AddOns::AddOnInfo> remote) {
	{
		ProgressIndicatorWindow piw(&fsmm_, remote->descname());

		g_fs->ensure_directory_exists(kAddOnDir);

		piw.progressbar().set_total(remote->file_list.files.size() +
		                            remote->file_list.locales.size());

		const std::string path = download_addon(piw, remote);

		if (path.empty()) {
			// downloading failed
			return;
		}

		// Install the add-on
		{
			const std::string new_path =
			   kAddOnDir + FileSystem::file_separator() + remote->internal_name;

			assert(g_fs->is_directory(path));
			if (g_fs->file_exists(new_path)) {
				// erase leftovers from manual uninstallations
				g_fs->fs_unlink(new_path);
			}
			assert(!g_fs->file_exists(new_path));

			g_fs->fs_rename(path, new_path);

			assert(!g_fs->file_exists(path));
			assert(g_fs->is_directory(new_path));
		}

		// Now download the translations
		for (const std::string& temp_locale_path : download_i18n(piw, remote)) {
			install_translation(temp_locale_path, remote->internal_name, remote->i18n_version);
		}

		AddOns::g_addons.push_back(
		   std::make_pair(AddOns::preload_addon(remote->internal_name), true));
	}
	if (remote->requires_texture_atlas_rebuild()) {
		g_gr->rebuild_texture_atlas();
	}
	if (remote->category == AddOns::AddOnCategory::kTheme) {
		AddOns::update_ui_theme(AddOns::UpdateThemeAction::kEnableArgument, remote->internal_name);
		get_topmost_forefather().template_directory_changed();
	}
}

// Upgrades the specified add-on. If `full_upgrade` is `false`, only translations will be updated.
void AddOnsCtrl::upgrade(std::shared_ptr<AddOns::AddOnInfo> remote, const bool full_upgrade) {
	{
		ProgressIndicatorWindow piw(&fsmm_, remote->descname());

		piw.progressbar().set_total(remote->file_list.locales.size() +
		                            (full_upgrade ? remote->file_list.files.size() : 0));

		if (full_upgrade) {
			g_fs->ensure_directory_exists(kAddOnDir);

			const std::string path = download_addon(piw, remote);
			if (path.empty()) {
				// downloading failed
				return;
			}

			// Upgrade the add-on
			const std::string new_path =
			   kAddOnDir + FileSystem::file_separator() + remote->internal_name;

			assert(g_fs->is_directory(path));
			assert(g_fs->is_directory(new_path));

			g_fs->fs_unlink(new_path);  // Uninstall the old version…

			assert(!g_fs->file_exists(new_path));

			g_fs->fs_rename(path, new_path);  // …and replace with the new one.

			assert(g_fs->is_directory(new_path));
			assert(!g_fs->file_exists(path));
		}

		// Now download the translations
		for (const std::string& temp_locale_path : download_i18n(piw, remote)) {
			install_translation(temp_locale_path, remote->internal_name, remote->i18n_version);
		}
	}
	for (auto& pair : AddOns::g_addons) {
		if (pair.first->internal_name == remote->internal_name) {
			pair.first = AddOns::preload_addon(remote->internal_name);
			if (full_upgrade && remote->requires_texture_atlas_rebuild()) {
				g_gr->rebuild_texture_atlas();
			}
			if (remote->category == AddOns::AddOnCategory::kTheme &&
			    template_dir() == AddOns::theme_addon_template_dir(remote->internal_name)) {
				AddOns::update_ui_theme(
				   AddOns::UpdateThemeAction::kEnableArgument, remote->internal_name);
				get_topmost_forefather().template_directory_changed();
			}
			return;
		}
	}
	NEVER_HERE();
}

std::string AddOnsCtrl::download_addon(ProgressIndicatorWindow& piw,
                                       std::shared_ptr<AddOns::AddOnInfo> info) {
	piw.set_message_1((boost::format(_("Downloading ‘%s’…")) % info->descname()).str());

	const std::string temp_dir = kTempFileDir + "/" + info->internal_name + kTempFileExtension;
	if (g_fs->file_exists(temp_dir)) {
		// cleanse outdated cache
		g_fs->fs_unlink(temp_dir);
	}
	g_fs->ensure_directory_exists(temp_dir);
	for (const std::string& subdir : info->file_list.directories) {
		std::string d(temp_dir);
		d.push_back('/');
		d += subdir;
		g_fs->ensure_directory_exists(d);
	}

	piw.action_params = info->file_list.files;
	piw.action_when_thinking = [this, info, &piw, temp_dir](const std::string& file_to_download) {
		try {
			piw.set_message_2(file_to_download);

			std::string checksum;
			for (size_t i = 0; i < info->file_list.files.size(); ++i) {
				if (info->file_list.files[i] == file_to_download) {
					checksum = info->file_list.checksums[i];
					break;
				}
			}
			if (checksum.empty()) {
				throw wexception("Checksum for '%s' not found", file_to_download.c_str());
			}

			network_handler_.download_addon_file(info->internal_name + "/" + file_to_download,
			                                     checksum, temp_dir + "/" + file_to_download);
			piw.progressbar().set_state(piw.progressbar().get_state() + 1);
		} catch (const std::exception& e) {
			log_err("download_addon %s: %s", info->internal_name.c_str(), e.what());
			piw.end_modal(UI::Panel::Returncodes::kBack);
			UI::WLMessageBox w(
			   &fsmm_, UI::WindowStyle::kFsMenu, _("Error"),
			   (boost::format(
			       _("The add-on ‘%1$s’ could not be downloaded from the server. Installing/upgrading "
			         "this add-on will be skipped.\n\nError Message:\n%2$s")) %
			    info->internal_name.c_str() % e.what())
			      .str(),
			   UI::WLMessageBox::MBoxType::kOk);
			w.run<UI::Panel::Returncodes>();
		}
	};
	return (piw.run<UI::Panel::Returncodes>() == UI::Panel::Returncodes::kOk) ? temp_dir : "";
}

std::set<std::string> AddOnsCtrl::download_i18n(ProgressIndicatorWindow& piw,
                                                std::shared_ptr<AddOns::AddOnInfo> info) {
	piw.set_message_1(
	   (boost::format(_("Downloading translations for ‘%s’…")) % info->descname()).str());

	// Download all known locales one by one.
	// TODO(Nordfriese): When we have a real server, we should let the server provide us
	// with info which locales are actually present on the server rather than trying to
	// fetch all we know about.
	// My dummy "server" currently has only 'nds' translations, and the attempts to download
	// the others take about one minute extra, which could be avoided.
	// In net_addons.cc, we can then also fail with a wexception if downloading one of them
	// fails, instead of only logging the error as we do now.

	std::set<std::string> result;
	piw.die_after_last_action = true;
	piw.action_params = info->file_list.locales;
	piw.action_when_thinking = [this, info, &result, &piw](const std::string& locale_to_download) {
		try {
			piw.set_message_2(locale_to_download);

			std::string checksum;
			for (size_t i = 0; i < info->file_list.locales.size(); ++i) {
				if (info->file_list.locales[i] == locale_to_download) {
					checksum = info->file_list.checksums[info->file_list.files.size() + i];
					break;
				}
			}
			if (checksum.empty()) {
				throw wexception("Checksum for '%s' not found", locale_to_download.c_str());
			}

			const std::string str =
			   network_handler_.download_i18n(info->internal_name, checksum, locale_to_download);
			assert(!result.count(str));
			if (!str.empty()) {
				result.insert(str);
			}
			piw.progressbar().set_state(piw.progressbar().get_state() + 1);
		} catch (const std::exception& e) {
			log_err("download_i18n %s: %s", info->internal_name.c_str(), e.what());
			piw.end_modal(UI::Panel::Returncodes::kBack);
			UI::WLMessageBox w(
			   &fsmm_, UI::WindowStyle::kFsMenu, _("Error"),
			   (boost::format(_("The translation files for the add-on ‘%1$s’ could not be downloaded "
			                    "from the server. Installing/upgrading the translations for this "
			                    "add-on will be skipped.\n\nError Message:\n%2$s")) %
			    info->internal_name.c_str() % e.what())
			      .str(),
			   UI::WLMessageBox::MBoxType::kOk);
			w.run<UI::Panel::Returncodes>();
		}
	};
	if (piw.run<UI::Panel::Returncodes>() != UI::Panel::Returncodes::kOk) {
		return {};
	}

	// If the translations were downloaded correctly, we also update the i18n version info
	Profile prof(kAddOnLocaleVersions.c_str());
	prof.pull_section("global").set_natural(info->internal_name.c_str(), info->i18n_version);
	prof.write(kAddOnLocaleVersions.c_str(), false);

	return result;
}

static void uninstall(AddOnsCtrl* ctrl, std::shared_ptr<AddOns::AddOnInfo> info, const bool local) {
	if (!(SDL_GetModState() & KMOD_CTRL)) {
		UI::WLMessageBox w(
		   &ctrl->get_topmost_forefather(), UI::WindowStyle::kFsMenu, _("Uninstall"),
		   (boost::format(local ?
                           _("Are you certain that you want to uninstall this add-on?\n\n"
		                       "%1$s\n"
		                       "by %2$s\n"
		                       "Version %3$s\n"
		                       "Category: %4$s\n"
		                       "%5$s\n\n"
		                       "Note that this add-on can not be downloaded again from the server.") :
                           _("Are you certain that you want to uninstall this add-on?\n\n"
		                       "%1$s\n"
		                       "by %2$s\n"
		                       "Version %3$s\n"
		                       "Category: %4$s\n"
		                       "%5$s")) %
		    info->descname() % info->author() % AddOns::version_to_string(info->version) %
		    AddOns::kAddOnCategories.at(info->category).descname() % info->description())
		      .str(),
		   UI::WLMessageBox::MBoxType::kOkCancel);
		if (w.run<UI::Panel::Returncodes>() != UI::Panel::Returncodes::kOk) {
			return;
		}
	}

	// Delete the add-on…
	g_fs->fs_unlink(kAddOnDir + FileSystem::file_separator() + info->internal_name);

	// …and its translations
	for (const std::string& locale : g_fs->list_directory(kAddOnLocaleDir)) {
		g_fs->fs_unlink(locale + FileSystem::file_separator() + "LC_MESSAGES" +
		                FileSystem::file_separator() + info->internal_name + ".mo");
	}

	for (auto it = AddOns::g_addons.begin(); it != AddOns::g_addons.end(); ++it) {
		if (it->first->internal_name == info->internal_name) {
			AddOns::g_addons.erase(it);
			if (info->category == AddOns::AddOnCategory::kTheme &&
			    template_dir() == AddOns::theme_addon_template_dir(info->internal_name)) {
				AddOns::update_ui_theme(AddOns::UpdateThemeAction::kAutodetect);
				ctrl->get_topmost_forefather().template_directory_changed();
			}
			return ctrl->rebuild();
		}
	}
	NEVER_HERE();
}

#if 0  // TODO(Nordfriese): Disabled autofix_dependencies for v1.0
// UNTESTED
// Automatically fix all dependency errors by reordering add-ons and downloading missing ones.
// We make no guarantees inhowfar the existing order is preserved
// (e.g. if A currently comes before B, it may come after B after reordering even if
// there is no direct or indirect dependency relation between A and B).
void AddOnsCtrl::autofix_dependencies() {
	std::set<std::string> missing_requirements;

// Step 1: Enable all dependencies
step1:
	for (const AddOns::AddOnState& addon_to_fix : AddOns::g_addons) {
		if (addon_to_fix.second) {
			bool anything_changed = false;
			bool found = false;
			for (const std::string& requirement : addon_to_fix.first->requirements) {
				for (AddOns::AddOnState& a : AddOns::g_addons) {
					if (a.first->internal_name == requirement) {
						found = true;
						if (!a.second) {
							a.second = true;
							anything_changed = true;
						}
						break;
					}
				}
				if (!found) {
					missing_requirements.insert(requirement);
				}
			}
			if (anything_changed) {
				// concurrent modification – we need to start over
				goto step1;
			}
		}
	}

	// Step 2: Download missing add-ons
	for (const std::string& addon_to_install : missing_requirements) {
		bool found = false;
		for (const auto& info : remotes_) {
			if (info->internal_name == addon_to_install) {
				install(info);
				found = true;
				break;
			}
		}
		if (!found) {
			UI::WLMessageBox w(
			   &fsmm_, UI::WindowStyle::kFsMenu, _("Error"),
			   (boost::format(_("The required add-on ‘%s’ could not be found on the server.")) %
			    addon_to_install)
			      .str(),
			   UI::WLMessageBox::MBoxType::kOk);
			w.run<UI::Panel::Returncodes>();
		}
	}

	// Step 3: Get all add-ons into the correct order
	std::map<std::string, AddOns::AddOnState> all_addons;

	for (const AddOns::AddOnState& aos : AddOns::g_addons) {
		all_addons[aos.first->internal_name] = aos;
	}

	std::multimap<unsigned /* number of dependencies */, AddOns::AddOnState> addons_tree;
	for (const auto& pair : all_addons) {
		addons_tree.emplace(
		   std::make_pair(count_all_dependencies(pair.first, all_addons), pair.second));
	}
	// The addons_tree now contains a list of all add-ons sorted by number
	// of (direct plus indirect) dependencies
	AddOns::g_addons.clear();
	for (const auto& pair : addons_tree) {
		AddOns::g_addons.push_back(AddOns::AddOnState(pair.second));
	}

	rebuild();
}
#endif

static std::string
required_wl_version_and_sync_safety_string(std::shared_ptr<AddOns::AddOnInfo> info) {
	std::string result;
	if (!info->sync_safe) {
		result += "<br>";
		result += g_style_manager->font_style(UI::FontStyle::kWarning)
		             .as_font_tag(
		                _("This add-on is known to cause desyncs in multiplayer games and replays."));
	}
	if (!info->min_wl_version.empty() || !info->max_wl_version.empty()) {
		result += "<br>";
		std::string str;
		if (info->max_wl_version.empty()) {
			str += (boost::format(_("Requires a Widelands version of at least %s.")) %
			        info->min_wl_version)
			          .str();
		} else if (info->min_wl_version.empty()) {
			str +=
			   (boost::format(_("Requires a Widelands version of at most %s.")) % info->max_wl_version)
			      .str();
		} else {
			str +=
			   (boost::format(_("Requires a Widelands version of at least %1$s and at most %2$s.")) %
			    info->min_wl_version % info->max_wl_version)
			      .str();
		}
		result += g_style_manager
<<<<<<< HEAD
		             ->font_style(info.matches_widelands_version() ? UI::FontStyle::kItalic :
                                                                   UI::FontStyle::kWarning)
=======
		             ->font_style(info->matches_widelands_version() ? UI::FontStyle::kItalic :
		                                                              UI::FontStyle::kWarning)
>>>>>>> 99258816
		             .as_font_tag(str);
	}
	return result;
}

InstalledAddOnRow::InstalledAddOnRow(Panel* parent,
                                     AddOnsCtrl* ctrl,
                                     std::shared_ptr<AddOns::AddOnInfo> info,
                                     bool enabled)
   : UI::Panel(parent,
               UI::PanelStyle::kFsMenu,
               0,
               0,
               3 * kRowButtonSize,
               2 * kRowButtonSize + 3 * kRowButtonSpacing),
     info_(info),
     enabled_(enabled),
     uninstall_(this,
                "uninstall",
                0,
                0,
                24,
                24,
                UI::ButtonStyle::kFsMenuSecondary,
                g_image_cache->get("images/wui/menus/exit.png"),
                _("Uninstall")),
     toggle_enabled_(this,
                     "on-off",
                     0,
                     0,
                     24,
                     24,
                     UI::ButtonStyle::kFsMenuSecondary,
                     g_image_cache->get(enabled ? "images/ui_basic/checkbox_checked.png" :
                                                  "images/ui_basic/checkbox_empty.png"),
                     enabled ? _("Disable") : _("Enable"),
                     UI::Button::VisualState::kFlat),
     category_(this,
               UI::PanelStyle::kFsMenu,
               g_image_cache->get(AddOns::kAddOnCategories.at(info->category).icon)),
     version_(this,
              UI::PanelStyle::kFsMenu,
              UI::FontStyle::kFsMenuInfoPanelHeading,
              0,
              0,
              0,
              0,
              /** TRANSLATORS: (MajorVersion)+(MinorVersion) */
              (boost::format(_("%1$s+%2$u")) % AddOns::version_to_string(info->version) %
               info->i18n_version)
                 .str(),
              UI::Align::kCenter),
     txt_(this,
          0,
          0,
          24,
          24,
          UI::PanelStyle::kFsMenu,
          (boost::format("<rt><p>%s</p><p>%s%s</p><p>%s</p></rt>") %
           (boost::format(
               /** TRANSLATORS: Add-On localized name as header (Add-On internal name in italics) */
               _("%1$s %2$s")) %
            g_style_manager->font_style(UI::FontStyle::kFsMenuInfoPanelHeading)
               .as_font_tag(info->descname()) %
            g_style_manager->font_style(UI::FontStyle::kItalic)
               .as_font_tag((boost::format(_("(%s)")) % info->internal_name).str()))
              .str() %
           g_style_manager->font_style(UI::FontStyle::kItalic)
              .as_font_tag((boost::format(_("by %s")) % info->author()).str()) %
           required_wl_version_and_sync_safety_string(info) %
           g_style_manager->font_style(UI::FontStyle::kFsMenuInfoPanelParagraph)
              .as_font_tag(info->description()))
             .str()) {

	uninstall_.sigclicked.connect(
	   [ctrl, this]() { uninstall(ctrl, info_, !ctrl->is_remote(info_->internal_name)); });
	toggle_enabled_.sigclicked.connect([this, ctrl, info]() {
		enabled_ = !enabled_;
		for (auto& pair : AddOns::g_addons) {
			if (pair.first->internal_name == info->internal_name) {
				pair.second = !pair.second;
				toggle_enabled_.set_pic(g_image_cache->get(pair.second ?
                                                          "images/ui_basic/checkbox_checked.png" :
                                                          "images/ui_basic/checkbox_empty.png"));
				toggle_enabled_.set_tooltip(pair.second ? _("Disable") : _("Enable"));
				if (pair.first->category == AddOns::AddOnCategory::kTheme) {
					AddOns::update_ui_theme(pair.second ? AddOns::UpdateThemeAction::kEnableArgument :
					                                      AddOns::UpdateThemeAction::kAutodetect,
					                        pair.first->internal_name);
					get_topmost_forefather().template_directory_changed();
					ctrl->rebuild();
				}
				return ctrl->update_dependency_errors();
			}
		}
		NEVER_HERE();
	});
	category_.set_handle_mouse(true);
	category_.set_tooltip(
	   (boost::format(_("Category: %s")) % AddOns::kAddOnCategories.at(info->category).descname())
	      .str());
	version_.set_handle_mouse(true);
	version_.set_tooltip(
	   /** TRANSLATORS: (MajorVersion)+(MinorVersion) */
	   (boost::format(_("Version: %1$s+%2$u")) % AddOns::version_to_string(info->version) %
	    info->i18n_version)
	      .str());
	set_can_focus(true);
	layout();
}

void InstalledAddOnRow::layout() {
	UI::Panel::layout();
	if (get_w() <= 3 * kRowButtonSize) {
		// size not yet set
		return;
	}
	set_desired_size(get_w(), 2 * kRowButtonSize + 3 * kRowButtonSpacing);

	uninstall_.set_size(kRowButtonSize, kRowButtonSize);
	category_.set_size(kRowButtonSize, kRowButtonSize);
	version_.set_size(3 * kRowButtonSize + 2 * kRowButtonSpacing, kRowButtonSize);
	toggle_enabled_.set_size(kRowButtonSize, kRowButtonSize);
	toggle_enabled_.set_pos(Vector2i(get_w() - 2 * kRowButtonSize - kRowButtonSpacing, 0));
	category_.set_pos(Vector2i(get_w() - 3 * kRowButtonSize - 2 * kRowButtonSpacing, 0));
	uninstall_.set_pos(Vector2i(get_w() - kRowButtonSize, 0));
	version_.set_pos(Vector2i(get_w() - 3 * kRowButtonSize - 2 * kRowButtonSpacing,
	                          kRowButtonSize + 3 * kRowButtonSpacing));
	txt_.set_size(get_w() - 3 * (kRowButtonSize + kRowButtonSpacing),
	              2 * kRowButtonSize + 3 * kRowButtonSpacing);
	txt_.set_pos(Vector2i(0, 0));
}

void InstalledAddOnRow::draw(RenderTarget& r) {
	UI::Panel::draw(r);
	r.brighten_rect(Recti(0, 0, get_w(), get_h()), has_focus() ? enabled_ ? -40 : -30 :
	                                               enabled_    ? -20 :
                                                                0);
}

void RemoteAddOnRow::draw(RenderTarget& r) {
	UI::Panel::draw(r);
	r.brighten_rect(Recti(0, 0, get_w(), get_h()), -20);
}

static std::string time_string(const std::time_t& time) {
	std::ostringstream oss("");
	try {
		oss.imbue(std::locale(i18n::get_locale()));
	} catch (...) {
		// silently ignore
	}
	oss << std::put_time(std::localtime(&time), "%c");
	return oss.str();
}
static std::string filesize_string(const uint32_t bytes) {
	if (bytes > 1000000000) {
		return (boost::format(_("%.2f GB")) % (bytes / 1000000000.f)).str();
	} else if (bytes > 1000000) {
		return (boost::format(_("%.2f MB")) % (bytes / 1000000.f)).str();
	} else if (bytes > 1000) {
		return (boost::format(_("%.2f kB")) % (bytes / 1000.f)).str();
	} else {
		return (boost::format(_("%u bytes")) % bytes).str();
	}
}

class RemoteInteractionWindow : public UI::Window {
public:
	RemoteInteractionWindow(AddOnsCtrl& parent, std::shared_ptr<AddOns::AddOnInfo> info)
	   : UI::Window(parent.get_parent(),
	                UI::WindowStyle::kFsMenu,
	                info->internal_name,
	                parent.get_x() + kRowButtonSize,
	                parent.get_y() + kRowButtonSize,
	                parent.get_inner_w() - 2 * kRowButtonSize,
	                parent.get_inner_h() - 2 * kRowButtonSize,
	                info->descname()),
	     parent_(parent),
	     info_(info),
	     current_screenshot_(0),
	     nr_screenshots_(info->screenshots.size()),

	     main_box_(this, UI::PanelStyle::kFsMenu, 0, 0, UI::Box::Vertical),
	     tabs_(&main_box_, UI::TabPanelStyle::kFsMenu),
	     box_comments_(&tabs_, UI::PanelStyle::kFsMenu, 0, 0, UI::Box::Vertical),
	     box_screenies_(&tabs_, UI::PanelStyle::kFsMenu, 0, 0, UI::Box::Vertical),
	     box_screenies_buttons_(&box_screenies_, UI::PanelStyle::kFsMenu, 0, 0, UI::Box::Horizontal),
	     box_votes_(&tabs_, UI::PanelStyle::kFsMenu, 0, 0, UI::Box::Vertical),
	     voting_stats_(&box_votes_, UI::PanelStyle::kFsMenu, 0, 0, UI::Box::Horizontal),
	     txt_(&box_comments_, 0, 0, 0, 0, UI::PanelStyle::kFsMenu, "", UI::Align::kLeft),
	     screenshot_(&box_screenies_, UI::PanelStyle::kFsMenu, 0, 0, 0, 0, nullptr),
	     comment_(new UI::MultilineEditbox(
	        &box_comments_, 0, 0, get_inner_w(), 80, UI::PanelStyle::kFsMenu)),
	     own_voting_(&box_votes_,
	                 "voting",
	                 0,
	                 0,
	                 0,
	                 11,
	                 kRowButtonSize - kRowButtonSpacing,
	                 _("Your vote"),
	                 UI::DropdownType::kTextual,
	                 UI::PanelStyle::kFsMenu,
	                 UI::ButtonStyle::kFsMenuSecondary),
	     screenshot_stats_(&box_screenies_buttons_,
	                       UI::PanelStyle::kFsMenu,
	                       UI::FontStyle::kFsMenuLabel,
	                       "",
	                       UI::Align::kCenter),
	     screenshot_descr_(&box_screenies_,
	                       UI::PanelStyle::kFsMenu,
	                       UI::FontStyle::kFsMenuLabel,
	                       "",
	                       UI::Align::kCenter),
	     voting_stats_summary_(&box_votes_,
	                           UI::PanelStyle::kFsMenu,
	                           UI::FontStyle::kFsMenuLabel,
<<<<<<< HEAD
	                           info.number_of_votes() ?
                                 (boost::format(ngettext("Average rating: %1$.3f (%2$u vote)",
=======
	                           info->number_of_votes() ?
	                              (boost::format(ngettext("Average rating: %1$.3f (%2$u vote)",
>>>>>>> 99258816
	                                                      "Average rating: %1$.3f (%2$u votes)",
	                                                      info->number_of_votes())) %
	                               info->average_rating() % info->number_of_votes())
	                                 .str() :
                                 _("No votes yet"),
	                           UI::Align::kCenter),
	     screenshot_next_(&box_screenies_buttons_,
	                      "next_screenshot",
	                      0,
	                      0,
	                      48,
	                      24,
	                      UI::ButtonStyle::kFsMenuSecondary,
	                      g_image_cache->get("images/ui_basic/scrollbar_right.png"),
	                      _("Next screenshot")),
	     screenshot_prev_(&box_screenies_buttons_,
	                      "prev_screenshot",
	                      0,
	                      0,
	                      48,
	                      24,
	                      UI::ButtonStyle::kFsMenuSecondary,
	                      g_image_cache->get("images/ui_basic/scrollbar_left.png"),
	                      _("Previous screenshot")),
	     submit_(&box_comments_,
	             "submit",
	             0,
	             0,
	             0,
	             0,
	             UI::ButtonStyle::kFsMenuSecondary,
	             _("Submit comment")),
	     ok_(&main_box_, "ok", 0, 0, 0, 0, UI::ButtonStyle::kFsMenuPrimary, _("OK")) {

		std::string text = "<rt><p>";
		text += g_style_manager->font_style(UI::FontStyle::kFsMenuInfoPanelHeading)
<<<<<<< HEAD
		           .as_font_tag(info.user_comments.empty() ?
                                 _("No comments yet.") :
                                 (boost::format(ngettext(
		                               "%u comment:", "%u comments:", info.user_comments.size())) %
		                            info.user_comments.size())
=======
		           .as_font_tag(info->user_comments.empty() ?
		                           _("No comments yet.") :
		                           (boost::format(ngettext(
		                               "%u comment:", "%u comments:", info->user_comments.size())) %
		                            info->user_comments.size())
>>>>>>> 99258816
		                              .str());

		for (const auto& comment : info->user_comments) {
			text += "</p><vspace gap=32><p>";
			text += g_style_manager->font_style(UI::FontStyle::kItalic)
			           .as_font_tag(time_string(comment.timestamp));
			text += "<br>";
			text += g_style_manager->font_style(UI::FontStyle::kItalic)
			           .as_font_tag((boost::format(_("‘%1$s’ commented on version %2$s:")) %
			                         comment.username % AddOns::version_to_string(comment.version))
			                           .str());
			text += "<br>";
			text += g_style_manager->font_style(UI::FontStyle::kFsMenuInfoPanelParagraph)
			           .as_font_tag(comment.message);
		}

		text += "</p></rt>";
		txt_.set_text(text);

		comment_->set_text("Writing comments and rating add-ons is not yet implemented.");
		ok_.sigclicked.connect([this]() { end_modal(UI::Panel::Returncodes::kBack); });

		own_voting_.add(_("Not voted"), 0, nullptr, true);
		for (unsigned i = 1; i <= 10; ++i) {
			own_voting_.add(std::to_string(i), i);
		}
		// TODO(Nordfriese): Support for comments and votings needs to be implemented
		// on the server-side before we can implement it in Widelands as well
		own_voting_.set_tooltip("Not yet implemented");
		own_voting_.set_enabled(false);
		submit_.set_enabled(false);

		box_screenies_buttons_.add(&screenshot_prev_, UI::Box::Resizing::kFullSize);
		box_screenies_buttons_.add(&screenshot_stats_, UI::Box::Resizing::kExpandBoth);
		box_screenies_buttons_.add(&screenshot_next_, UI::Box::Resizing::kFullSize);

		box_screenies_.add_space(kRowButtonSpacing);
		box_screenies_.add(&box_screenies_buttons_, UI::Box::Resizing::kFullSize);
		box_screenies_.add_space(kRowButtonSpacing);
		box_screenies_.add(&screenshot_, UI::Box::Resizing::kExpandBoth);
		box_screenies_.add_space(kRowButtonSpacing);
		box_screenies_.add(&screenshot_descr_, UI::Box::Resizing::kFullSize);

		box_comments_.add(&txt_, UI::Box::Resizing::kExpandBoth);
		box_comments_.add_space(kRowButtonSpacing);
		box_comments_.add(comment_, UI::Box::Resizing::kFullSize);
		box_comments_.add_space(kRowButtonSpacing);
		box_comments_.add(&submit_, UI::Box::Resizing::kFullSize);

		voting_stats_.add_inf_space();
		uint32_t most_votes = 1;
		for (uint32_t v : info_->votes) {
			most_votes = std::max(most_votes, v);
		}
		for (unsigned vote = 1; vote <= AddOns::kMaxRating; ++vote) {
			UI::Box* box =
			   new UI::Box(&voting_stats_, UI::PanelStyle::kFsMenu, 0, 0, UI::Box::Vertical);
			UI::ProgressBar* bar =
			   new UI::ProgressBar(box, UI::PanelStyle::kFsMenu, 0, 0, kRowButtonSize * 3 / 2, 0,
			                       UI::ProgressBar::Vertical);
			bar->set_total(most_votes);
			bar->set_state(info_->votes[vote - 1]);
			bar->set_show_percent(false);

			UI::Textarea* label =
			   new UI::Textarea(box, UI::PanelStyle::kFsMenu, UI::FontStyle::kFsMenuLabel,
			                    std::to_string(vote), UI::Align::kCenter);

			box->add(bar, UI::Box::Resizing::kFillSpace, UI::Align::kCenter);
			box->add_space(kRowButtonSpacing);
			box->add(label, UI::Box::Resizing::kAlign, UI::Align::kCenter);
			voting_stats_.add(box, UI::Box::Resizing::kExpandBoth);
			voting_stats_.add_inf_space();
		}

		box_votes_.add(&voting_stats_summary_, UI::Box::Resizing::kFullSize);
		box_votes_.add_space(kRowButtonSpacing);
		box_votes_.add(&voting_stats_, UI::Box::Resizing::kExpandBoth);
		box_votes_.add_space(kRowButtonSpacing);
		box_votes_.add(&own_voting_, UI::Box::Resizing::kFullSize);
		box_votes_.add_space(kRowButtonSpacing);

		tabs_.add("comments", (boost::format(_("Comments (%u)")) % info_->user_comments.size()).str(),
		          &box_comments_);

		if (nr_screenshots_) {
			tabs_.add("screenshots",
			          (boost::format(_("Screenshots (%u)")) % info_->screenshots.size()).str(),
			          &box_screenies_);
			tabs_.sigclicked.connect([this]() {
				if (tabs_.active() == 1) {
					next_screenshot(0);
				}
			});
		} else {
			box_screenies_.set_visible(false);
		}

		tabs_.add(
		   "votes", (boost::format(_("Votes (%u)")) % info_->number_of_votes()).str(), &box_votes_);

		main_box_.add(&tabs_, UI::Box::Resizing::kExpandBoth);
		main_box_.add_space(kRowButtonSpacing);
		main_box_.add(&ok_, UI::Box::Resizing::kFullSize);

		screenshot_next_.set_enabled(nr_screenshots_ > 1);
		screenshot_prev_.set_enabled(nr_screenshots_ > 1);
		screenshot_cache_.resize(nr_screenshots_, nullptr);
		screenshot_next_.sigclicked.connect([this]() { next_screenshot(1); });
		screenshot_prev_.sigclicked.connect([this]() { next_screenshot(-1); });

		main_box_.set_size(get_inner_w(), get_inner_h());
	}

	void on_resolution_changed_note(const GraphicResolutionChanged& note) override {
		UI::Window::on_resolution_changed_note(note);

		set_size(
		   parent_.get_inner_w() - 2 * kRowButtonSize, parent_.get_inner_h() - 2 * kRowButtonSize);
		set_pos(Vector2i(parent_.get_x() + kRowButtonSize, parent_.get_y() + kRowButtonSize));
		main_box_.set_size(get_inner_w(), get_inner_h());
	}

private:
	static std::map<std::pair<std::string /* add-on */, std::string /* screenshot */>,
	                std::string /* image path */>
	   downloaded_screenshots_cache_;

	void next_screenshot(int8_t delta) {
		assert(nr_screenshots_ > 0);
		while (delta < 0) {
			delta += nr_screenshots_;
		}
		current_screenshot_ = (current_screenshot_ + delta) % nr_screenshots_;
		assert(current_screenshot_ < static_cast<int32_t>(screenshot_cache_.size()));

		auto it = info_->screenshots.begin();
		std::advance(it, current_screenshot_);

		screenshot_stats_.set_text(
		   (boost::format(_("%1$u / %2$u")) % (current_screenshot_ + 1) % nr_screenshots_).str());
		screenshot_descr_.set_text(it->second);
		screenshot_.set_tooltip("");

		if (screenshot_cache_[current_screenshot_]) {
			screenshot_.set_icon(screenshot_cache_[current_screenshot_]);
			return;
		}

		const Image* image = nullptr;
		const std::pair<std::string, std::string> cache_key(info_->internal_name, it->first);
		auto cached = downloaded_screenshots_cache_.find(cache_key);
		if (cached == downloaded_screenshots_cache_.end()) {
			const std::string screenie =
			   parent_.net().download_screenshot(cache_key.first, cache_key.second);
			try {
				if (!screenie.empty()) {
					image = g_image_cache->get(screenie);
				}
				downloaded_screenshots_cache_[cache_key] = screenie;
			} catch (const std::exception& e) {
				log_err("Error downloading screenshot %s for %s: %s", it->first.c_str(),
				        info_->internal_name.c_str(), e.what());
				image = nullptr;
			}
		} else if (!cached->second.empty()) {
			image = g_image_cache->get(cached->second);
		}

		if (image) {
			screenshot_.set_icon(image);
			screenshot_cache_[current_screenshot_] = image;
		} else {
			screenshot_.set_icon(g_image_cache->get("images/ui_basic/stop.png"));
			screenshot_.set_handle_mouse(true);
			screenshot_.set_tooltip(
			   _("This screenshot could not be fetched from the server due to an error."));
		}
	}

	AddOnsCtrl& parent_;
	std::shared_ptr<AddOns::AddOnInfo> info_;
	int32_t current_screenshot_, nr_screenshots_;
	std::vector<const Image*> screenshot_cache_;

	UI::Box main_box_;
	UI::TabPanel tabs_;
	UI::Box box_comments_, box_screenies_, box_screenies_buttons_, box_votes_, voting_stats_;

	UI::MultilineTextarea txt_;
	UI::Icon screenshot_;

	UI::MultilineEditbox* comment_;
	UI::Dropdown<uint8_t> own_voting_;
	UI::Textarea screenshot_stats_, screenshot_descr_, voting_stats_summary_;
	UI::Button screenshot_next_, screenshot_prev_, submit_, ok_;
};
std::map<std::pair<std::string, std::string>, std::string>
   RemoteInteractionWindow::downloaded_screenshots_cache_;

RemoteAddOnRow::RemoteAddOnRow(Panel* parent,
                               AddOnsCtrl* ctrl,
                               std::shared_ptr<AddOns::AddOnInfo> info,
                               const AddOns::AddOnVersion& installed_version,
                               uint32_t installed_i18n_version)
   : UI::Panel(parent, UI::PanelStyle::kFsMenu, 0, 0, 3 * kRowButtonSize, 4 * kRowButtonSize),
     info_(info),
     install_(this,
              "install",
              0,
              0,
              24,
              24,
              UI::ButtonStyle::kFsMenuSecondary,
              g_image_cache->get("images/ui_basic/continue.png"),
              _("Install")),
     upgrade_(this,
              "upgrade",
              0,
              0,
              24,
              24,
              UI::ButtonStyle::kFsMenuSecondary,
              g_image_cache->get("images/wui/buildings/menu_up_train.png"),
              _("Upgrade")),
     uninstall_(this,
                "uninstall",
                0,
                0,
                24,
                24,
                UI::ButtonStyle::kFsMenuSecondary,
                g_image_cache->get("images/wui/menus/exit.png"),
                _("Uninstall")),
     interact_(this,
               "interact",
               0,
               0,
               24,
               24,
               UI::ButtonStyle::kFsMenuSecondary,
               "…",
               _("Comments and Votes")),
     category_(this,
               UI::PanelStyle::kFsMenu,
               g_image_cache->get(AddOns::kAddOnCategories.at(info->category).icon)),
     verified_(this,
               UI::PanelStyle::kFsMenu,
               g_image_cache->get(info->verified ? "images/ui_basic/list_selected.png" :
                                                   "images/ui_basic/stop.png")),
     version_(this,
              UI::PanelStyle::kFsMenu,
              UI::FontStyle::kFsMenuInfoPanelHeading,
              0,
              0,
              0,
              0,
              /** TRANSLATORS: (MajorVersion)+(MinorVersion) */
              (boost::format(_("%1$s+%2$u")) % AddOns::version_to_string(info->version) %
               info->i18n_version)
                 .str(),
              UI::Align::kCenter),
     bottom_row_left_(this,
                      UI::PanelStyle::kFsMenu,
                      UI::FontStyle::kFsTooltip,
                      0,
                      0,
                      0,
                      0,
                      time_string(info->upload_timestamp),
                      UI::Align::kLeft),
     bottom_row_right_(
        this,
        UI::PanelStyle::kFsMenu,
        UI::FontStyle::kFsTooltip,
        0,
        0,
        0,
        0,
        info->internal_name.empty() ?
           "" :
           (boost::format(
               /** TRANSLATORS: Filesize · Download count · Average rating · Number of comments ·
                  Number of screenshots */
               _("%1$s   ⬇ %2$u   ★ %3$s   “” %4$u   ▣ %5$u")) %
            filesize_string(info->total_file_size) % info->download_count %
            (info->number_of_votes() ? (boost::format("%.2f") % info->average_rating()).str() :
                                       "–") %
            info->user_comments.size() % info->screenshots.size())
              .str(),
        UI::Align::kRight),
     txt_(this,
          0,
          0,
          24,
          24,
          UI::PanelStyle::kFsMenu,
          (boost::format("<rt><p>%s</p><p>%s%s</p><p>%s</p></rt>")
           /** TRANSLATORS: Add-On localized name as header (Add-On internal name in italics) */
           % (boost::format(_("%1$s %2$s")) %
              g_style_manager->font_style(UI::FontStyle::kFsMenuInfoPanelHeading)
                 .as_font_tag(info->descname()) %
              g_style_manager->font_style(UI::FontStyle::kItalic)
                 .as_font_tag((boost::format(_("(%s)")) % info->internal_name).str()))
                .str() %
           g_style_manager->font_style(UI::FontStyle::kItalic)
              .as_font_tag(info->author() == info->upload_username ?
                              (boost::format(_("by %s")) % info->author()).str() :
                              (boost::format(_("by %1$s (uploaded by %2$s)")) % info->author() %
                               info->upload_username)
                                 .str()) %
           required_wl_version_and_sync_safety_string(info) %
           g_style_manager->font_style(UI::FontStyle::kFsMenuInfoPanelParagraph)
              .as_font_tag(info->description()))
             .str()),
     full_upgrade_possible_(AddOns::is_newer_version(installed_version, info->version)) {

	interact_.sigclicked.connect([ctrl, this]() {
		RemoteInteractionWindow m(*ctrl, info_);
		m.run<UI::Panel::Returncodes>();
	});
	uninstall_.sigclicked.connect([ctrl, this]() { uninstall(ctrl, info_, false); });
	install_.sigclicked.connect([ctrl, this]() {
		// Ctrl-click skips the confirmation. Never skip for non-verified stuff though.
		if (!info_->verified || !(SDL_GetModState() & KMOD_CTRL)) {
			UI::WLMessageBox w(
			   &ctrl->get_topmost_forefather(), UI::WindowStyle::kFsMenu, _("Install"),
			   (boost::format(_("Are you certain that you want to install this add-on?\n\n"
			                    "%1$s\n"
			                    "by %2$s\n"
			                    "%3$s\n"
			                    "Version %4$s\n"
			                    "Category: %5$s\n"
			                    "%6$s\n")) %
			    info_->descname() % info_->author() %
			    (info_->verified ? _("Verified") : _("NOT VERIFIED")) %
			    AddOns::version_to_string(info_->version) %
			    AddOns::kAddOnCategories.at(info_->category).descname() % info_->description())
			      .str(),
			   UI::WLMessageBox::MBoxType::kOkCancel);
			if (w.run<UI::Panel::Returncodes>() != UI::Panel::Returncodes::kOk) {
				return;
			}
		}
		ctrl->install(info_);
		ctrl->rebuild();
	});
	upgrade_.sigclicked.connect([this, ctrl, info, installed_version]() {
		if (!info->verified || !(SDL_GetModState() & KMOD_CTRL)) {
			UI::WLMessageBox w(
			   &ctrl->get_topmost_forefather(), UI::WindowStyle::kFsMenu, _("Upgrade"),
			   (boost::format(_("Are you certain that you want to upgrade this add-on?\n\n"
			                    "%1$s\n"
			                    "by %2$s\n"
			                    "%3$s\n"
			                    "Installed version: %4$s\n"
			                    "Available version: %5$s\n"
			                    "Category: %6$s\n"
			                    "%7$s")) %
			    info->descname() % info->author() %
			    (info->verified ? _("Verified") : _("NOT VERIFIED")) %
			    AddOns::version_to_string(installed_version) %
			    AddOns::version_to_string(info->version) %
			    AddOns::kAddOnCategories.at(info->category).descname() % info->description())
			      .str(),
			   UI::WLMessageBox::MBoxType::kOkCancel);
			if (w.run<UI::Panel::Returncodes>() != UI::Panel::Returncodes::kOk) {
				return;
			}
		}
		ctrl->upgrade(info, full_upgrade_possible_);
		ctrl->rebuild();
	});
	if (info->internal_name.empty()) {
		install_.set_enabled(false);
		upgrade_.set_enabled(false);
		uninstall_.set_enabled(false);
		interact_.set_enabled(false);
	} else if (installed_version.empty()) {
		uninstall_.set_enabled(false);
		upgrade_.set_enabled(false);
	} else {
		install_.set_enabled(false);
		upgrade_.set_enabled(full_upgrade_possible_ || installed_i18n_version < info->i18n_version);
	}

	for (UI::Panel* p :
	     std::vector<UI::Panel*>{&category_, &version_, &verified_, &bottom_row_right_}) {
		p->set_handle_mouse(true);
	}
	category_.set_tooltip(
	   (boost::format(_("Category: %s")) % AddOns::kAddOnCategories.at(info->category).descname())
	      .str());
	version_.set_tooltip(
	   /** TRANSLATORS: (MajorVersion)+(MinorVersion) */
	   (boost::format(_("Version: %1$s+%2$u")) % AddOns::version_to_string(info->version) %
	    info->i18n_version)
	      .str());
	verified_.set_tooltip(
<<<<<<< HEAD
	   info.internal_name.empty() ?
         _("Error") :
	   info.verified ?
         _("Verified by the Widelands Development Team") :
         _("This add-on was not checked by the Widelands Development Team yet. We cannot guarantee "
	        "that it does not contain harmful or offensive content."));
	bottom_row_right_.set_tooltip(
	   info.internal_name.empty() ?
         "" :
         (boost::format("%s<br>%s<br>%s<br>%s<br>%s") %
=======
	   info->internal_name.empty() ?
	      _("Error") :
	      info->verified ?
	      _("Verified by the Widelands Development Team") :
	      _("This add-on was not checked by the Widelands Development Team yet. We cannot guarantee "
	        "that it does not contain harmful or offensive content."));
	bottom_row_right_.set_tooltip(
	   info->internal_name.empty() ?
	      "" :
	      (boost::format("%s<br>%s<br>%s<br>%s<br>%s") %
>>>>>>> 99258816
	       (boost::format(
	           ngettext("Total size: %u byte", "Total size: %u bytes", info->total_file_size)) %
	        info->total_file_size)
	          .str() %
	       (boost::format(ngettext("%u download", "%u downloads", info->download_count)) %
	        info->download_count)
	          .str() %
<<<<<<< HEAD
	       (info.number_of_votes() ? (boost::format(ngettext("Average rating: %1$.3f (%2$u vote)",
	                                                         "Average rating: %1$.3f (%2$u votes)",
	                                                         info.number_of_votes())) %
	                                  info.average_rating() % info.number_of_votes())
	                                    .str() :
                                    _("No votes yet")) %
	       (boost::format(ngettext("%u comment", "%u comments", info.user_comments.size())) %
	        info.user_comments.size()) %
	       (boost::format(ngettext("%u screenshot", "%u screenshots", info.screenshots.size())) %
	        info.screenshots.size())
=======
	       (info->number_of_votes() ? (boost::format(ngettext("Average rating: %1$.3f (%2$u vote)",
	                                                          "Average rating: %1$.3f (%2$u votes)",
	                                                          info->number_of_votes())) %
	                                   info->average_rating() % info->number_of_votes())
	                                     .str() :
	                                  _("No votes yet")) %
	       (boost::format(ngettext("%u comment", "%u comments", info->user_comments.size())) %
	        info->user_comments.size()) %
	       (boost::format(ngettext("%u screenshot", "%u screenshots", info->screenshots.size())) %
	        info->screenshots.size())
>>>>>>> 99258816
	          .str())
	         .str());

	layout();
}

void RemoteAddOnRow::layout() {
	UI::Panel::layout();
	if (get_w() <= 3 * kRowButtonSize) {
		// size not yet set
		return;
	}
	set_desired_size(get_w(), 4 * kRowButtonSize);
	for (UI::Panel* p : std::vector<UI::Panel*>{
	        &install_, &uninstall_, &interact_, &upgrade_, &category_, &version_, &verified_}) {
		p->set_size(kRowButtonSize, kRowButtonSize);
	}
	version_.set_size(
	   3 * kRowButtonSize + 2 * kRowButtonSpacing, kRowButtonSize - kRowButtonSpacing);
	version_.set_pos(Vector2i(
	   get_w() - 3 * kRowButtonSize - 2 * kRowButtonSpacing, kRowButtonSize + kRowButtonSpacing));
	uninstall_.set_pos(Vector2i(get_w() - 3 * kRowButtonSize - 2 * kRowButtonSpacing, 0));
	upgrade_.set_pos(Vector2i(get_w() - 2 * kRowButtonSize - kRowButtonSpacing, 0));
	install_.set_pos(Vector2i(get_w() - kRowButtonSize, 0));
	interact_.set_pos(Vector2i(get_w() - kRowButtonSize, 2 * kRowButtonSize));
	category_.set_pos(
	   Vector2i(get_w() - 3 * kRowButtonSize - 2 * kRowButtonSpacing, 2 * kRowButtonSize));
	verified_.set_pos(
	   Vector2i(get_w() - 2 * kRowButtonSize - kRowButtonSpacing, 2 * kRowButtonSize));
	txt_.set_size(get_w() - 3 * (kRowButtonSize + kRowButtonSpacing), 3 * kRowButtonSize);
	txt_.set_pos(Vector2i(0, 0));
	bottom_row_left_.set_size(
	   get_w() / 2 - kRowButtonSpacing, kRowButtonSize - 2 * kRowButtonSpacing);
	bottom_row_right_.set_size(get_w() / 2 - kRowButtonSpacing, bottom_row_left_.get_h());
	bottom_row_left_.set_pos(
	   Vector2i(kRowButtonSpacing, 4 * kRowButtonSize - bottom_row_left_.get_h()));
	bottom_row_right_.set_pos(Vector2i(bottom_row_left_.get_x() + bottom_row_left_.get_w(),
	                                   4 * kRowButtonSize - bottom_row_right_.get_h()));
}

bool RemoteAddOnRow::upgradeable() const {
	return upgrade_.enabled();
}

}  // namespace FsMenu<|MERGE_RESOLUTION|>--- conflicted
+++ resolved
@@ -1408,13 +1408,8 @@
 			      .str();
 		}
 		result += g_style_manager
-<<<<<<< HEAD
-		             ->font_style(info.matches_widelands_version() ? UI::FontStyle::kItalic :
-                                                                   UI::FontStyle::kWarning)
-=======
 		             ->font_style(info->matches_widelands_version() ? UI::FontStyle::kItalic :
 		                                                              UI::FontStyle::kWarning)
->>>>>>> 99258816
 		             .as_font_tag(str);
 	}
 	return result;
@@ -1633,13 +1628,8 @@
 	     voting_stats_summary_(&box_votes_,
 	                           UI::PanelStyle::kFsMenu,
 	                           UI::FontStyle::kFsMenuLabel,
-<<<<<<< HEAD
-	                           info.number_of_votes() ?
-                                 (boost::format(ngettext("Average rating: %1$.3f (%2$u vote)",
-=======
 	                           info->number_of_votes() ?
 	                              (boost::format(ngettext("Average rating: %1$.3f (%2$u vote)",
->>>>>>> 99258816
 	                                                      "Average rating: %1$.3f (%2$u votes)",
 	                                                      info->number_of_votes())) %
 	                               info->average_rating() % info->number_of_votes())
@@ -1676,19 +1666,11 @@
 
 		std::string text = "<rt><p>";
 		text += g_style_manager->font_style(UI::FontStyle::kFsMenuInfoPanelHeading)
-<<<<<<< HEAD
-		           .as_font_tag(info.user_comments.empty() ?
-                                 _("No comments yet.") :
-                                 (boost::format(ngettext(
-		                               "%u comment:", "%u comments:", info.user_comments.size())) %
-		                            info.user_comments.size())
-=======
 		           .as_font_tag(info->user_comments.empty() ?
 		                           _("No comments yet.") :
 		                           (boost::format(ngettext(
 		                               "%u comment:", "%u comments:", info->user_comments.size())) %
 		                            info->user_comments.size())
->>>>>>> 99258816
 		                              .str());
 
 		for (const auto& comment : info->user_comments) {
@@ -2088,18 +2070,6 @@
 	    info->i18n_version)
 	      .str());
 	verified_.set_tooltip(
-<<<<<<< HEAD
-	   info.internal_name.empty() ?
-         _("Error") :
-	   info.verified ?
-         _("Verified by the Widelands Development Team") :
-         _("This add-on was not checked by the Widelands Development Team yet. We cannot guarantee "
-	        "that it does not contain harmful or offensive content."));
-	bottom_row_right_.set_tooltip(
-	   info.internal_name.empty() ?
-         "" :
-         (boost::format("%s<br>%s<br>%s<br>%s<br>%s") %
-=======
 	   info->internal_name.empty() ?
 	      _("Error") :
 	      info->verified ?
@@ -2110,7 +2080,6 @@
 	   info->internal_name.empty() ?
 	      "" :
 	      (boost::format("%s<br>%s<br>%s<br>%s<br>%s") %
->>>>>>> 99258816
 	       (boost::format(
 	           ngettext("Total size: %u byte", "Total size: %u bytes", info->total_file_size)) %
 	        info->total_file_size)
@@ -2118,18 +2087,6 @@
 	       (boost::format(ngettext("%u download", "%u downloads", info->download_count)) %
 	        info->download_count)
 	          .str() %
-<<<<<<< HEAD
-	       (info.number_of_votes() ? (boost::format(ngettext("Average rating: %1$.3f (%2$u vote)",
-	                                                         "Average rating: %1$.3f (%2$u votes)",
-	                                                         info.number_of_votes())) %
-	                                  info.average_rating() % info.number_of_votes())
-	                                    .str() :
-                                    _("No votes yet")) %
-	       (boost::format(ngettext("%u comment", "%u comments", info.user_comments.size())) %
-	        info.user_comments.size()) %
-	       (boost::format(ngettext("%u screenshot", "%u screenshots", info.screenshots.size())) %
-	        info.screenshots.size())
-=======
 	       (info->number_of_votes() ? (boost::format(ngettext("Average rating: %1$.3f (%2$u vote)",
 	                                                          "Average rating: %1$.3f (%2$u votes)",
 	                                                          info->number_of_votes())) %
@@ -2140,7 +2097,6 @@
 	        info->user_comments.size()) %
 	       (boost::format(ngettext("%u screenshot", "%u screenshots", info->screenshots.size())) %
 	        info->screenshots.size())
->>>>>>> 99258816
 	          .str())
 	         .str());
 
