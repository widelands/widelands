/*
 * Copyright (C) 2020-2021 by the Widelands Development Team
 *
 * This program is free software; you can redistribute it and/or
 * modify it under the terms of the GNU General Public License
 * as published by the Free Software Foundation; either version 2
 * of the License, or (at your option) any later version.
 *
 * This program is distributed in the hope that it will be useful,
 * but WITHOUT ANY WARRANTY; without even the implied warranty of
 * MERCHANTABILITY or FITNESS FOR A PARTICULAR PURPOSE.  See the
 * GNU General Public License for more details.
 *
 * You should have received a copy of the GNU General Public License
 * along with this program; if not, write to the Free Software
 * Foundation, Inc., 51 Franklin Street, Fifth Floor, Boston, MA  02110-1301, USA.
 *
 */

#include "ui_fsmenu/addons.h"

#include <cstdlib>
#include <iomanip>
#include <memory>

#include <SDL.h>

#include "base/i18n.h"
#include "base/log.h"
#include "graphic/graphic.h"
#include "graphic/image_cache.h"
#include "graphic/style_manager.h"
#include "io/profile.h"
#include "logic/filesystem_constants.h"
#include "scripting/lua_table.h"
#include "ui_basic/messagebox.h"
#include "ui_basic/multilineeditbox.h"
#include "ui_fsmenu/addons_packager.h"
#include "wlapplication.h"
#include "wlapplication_options.h"

namespace FsMenu {

constexpr int16_t kRowButtonSize = 32;
constexpr int16_t kRowButtonSpacing = 4;

constexpr const char* const kSubmitAddOnsURL = "https://www.widelands.org/forum/topic/5073/";
constexpr const char* const kDocumentationURL = "https://www.widelands.org/documentation/add-ons/";

// UI::Box by defaults limits its size to the window resolution. We use scrollbars,
// so we can and need to allow somewhat larger dimensions.
constexpr int32_t kHugeSize = std::numeric_limits<int32_t>::max() / 2;

ProgressIndicatorWindow::ProgressIndicatorWindow(UI::Panel* parent, const std::string& title)
   : UI::Window(&parent->get_topmost_forefather(),
                UI::WindowStyle::kFsMenu,
                "progress",
                0,
                0,
                parent->get_inner_w() - 2 * kRowButtonSize,
                2 * kRowButtonSize,
                title),
     die_after_last_action(false),
     box_(this, UI::PanelStyle::kFsMenu, 0, 0, UI::Box::Vertical, get_inner_w()),
     txt1_(&box_,
           UI::PanelStyle::kFsMenu,
           UI::FontStyle::kFsMenuInfoPanelHeading,
           "",
           UI::Align::kCenter),
     txt2_(&box_,
           UI::PanelStyle::kFsMenu,
           UI::FontStyle::kFsMenuInfoPanelParagraph,
           "",
           UI::Align::kLeft),
     progress_(&box_,
               UI::PanelStyle::kFsMenu,
               0,
               0,
               get_w(),
               kRowButtonSize,
               UI::ProgressBar::Horizontal) {

	box_.add(&txt1_, UI::Box::Resizing::kFullSize);
	box_.add_space(kRowButtonSpacing);
	box_.add(&txt2_, UI::Box::Resizing::kFullSize);
	box_.add_space(2 * kRowButtonSpacing);
	box_.add(&progress_, UI::Box::Resizing::kFullSize);

	set_center_panel(&box_);
	center_to_parent();
}

void ProgressIndicatorWindow::think() {
	UI::Window::think();

	if (action_params.empty()) {
		end_modal(UI::Panel::Returncodes::kOk);
	} else {
		action_when_thinking(*action_params.begin());

		action_params.erase(action_params.begin());
		if (action_params.empty() && die_after_last_action) {
			end_modal(UI::Panel::Returncodes::kOk);
		}
	}
}

AddOnsCtrl::AddOnsCtrl(MainMenu& fsmm, UI::UniqueWindow::Registry& reg)
   : UI::UniqueWindow(&fsmm,
                      UI::WindowStyle::kFsMenu,
                      "addons",
                      &reg,
                      fsmm.calc_desired_window_width(UI::Window::WindowLayoutID::kFsMenuDefault),
                      fsmm.calc_desired_window_height(UI::Window::WindowLayoutID::kFsMenuDefault),
                      _("Add-On Manager")),
     fsmm_(fsmm),
     main_box_(this, UI::PanelStyle::kFsMenu, 0, 0, UI::Box::Vertical),
     buttons_box_(&main_box_, UI::PanelStyle::kFsMenu, 0, 0, UI::Box::Horizontal),
     warn_requirements_(
        &main_box_, 0, 0, get_w(), get_h() / 12, UI::PanelStyle::kFsMenu, "", UI::Align::kCenter),
     tabs_placeholder_(&main_box_, UI::PanelStyle::kFsMenu, 0, 0, 0, 0),
     tabs_(this, UI::TabPanelStyle::kFsMenu),
     installed_addons_outer_wrapper_(&tabs_, UI::PanelStyle::kFsMenu, 0, 0, UI::Box::Horizontal),
     installed_addons_inner_wrapper_(
        &installed_addons_outer_wrapper_, UI::PanelStyle::kFsMenu, 0, 0, UI::Box::Vertical),
     installed_addons_buttons_box_(
        &installed_addons_outer_wrapper_, UI::PanelStyle::kFsMenu, 0, 0, UI::Box::Vertical),
     installed_addons_box_(&installed_addons_inner_wrapper_,
                           UI::PanelStyle::kFsMenu,
                           0,
                           0,
                           UI::Box::Vertical,
                           kHugeSize,
                           kHugeSize),
     browse_addons_outer_wrapper_(&tabs_, UI::PanelStyle::kFsMenu, 0, 0, UI::Box::Vertical),
     browse_addons_inner_wrapper_(
        &browse_addons_outer_wrapper_, UI::PanelStyle::kFsMenu, 0, 0, UI::Box::Vertical),
     browse_addons_buttons_box_(
        &browse_addons_outer_wrapper_, UI::PanelStyle::kFsMenu, 0, 0, UI::Box::Horizontal),
     browse_addons_buttons_inner_box_1_(
        &browse_addons_buttons_box_, UI::PanelStyle::kFsMenu, 0, 0, UI::Box::Vertical),
     browse_addons_buttons_inner_box_2_(
        &browse_addons_buttons_inner_box_1_, UI::PanelStyle::kFsMenu, 0, 0, UI::Box::Horizontal),
     browse_addons_box_(&browse_addons_inner_wrapper_,
                        UI::PanelStyle::kFsMenu,
                        0,
                        0,
                        UI::Box::Vertical,
                        kHugeSize,
                        kHugeSize),
     dev_box_(&tabs_, UI::PanelStyle::kFsMenu, 0, 0, UI::Box::Vertical),
     filter_name_(&browse_addons_buttons_inner_box_1_, 0, 0, 100, UI::PanelStyle::kFsMenu),
     filter_verified_(&browse_addons_buttons_inner_box_2_,
                      UI::PanelStyle::kFsMenu,
                      Vector2i(0, 0),
                      _("Verified only"),
                      _("Show only verified add-ons in the Browse tab")),
     sort_order_(&browse_addons_buttons_inner_box_1_,
                 "sort",
                 0,
                 0,
                 0,
                 10,
                 filter_name_.get_h(),
                 _("Sort by"),
                 UI::DropdownType::kTextual,
                 UI::PanelStyle::kFsMenu,
                 UI::ButtonStyle::kFsMenuSecondary),
     filter_reset_(&browse_addons_buttons_inner_box_2_,
                   "f_reset",
                   0,
                   0,
                   24,
                   24,
                   UI::ButtonStyle::kFsMenuSecondary,
                   _("Reset"),
                   _("Reset the filters")),
     upgrade_all_(&buttons_box_,
                  "upgrade_all",
                  0,
                  0,
                  kRowButtonSize,
                  kRowButtonSize,
                  UI::ButtonStyle::kFsMenuSecondary,
                  ""),
     refresh_(&buttons_box_,
              "refresh",
              0,
              0,
              kRowButtonSize,
              kRowButtonSize,
              UI::ButtonStyle::kFsMenuSecondary,
              _("Refresh"),
              _("Refresh the list of add-ons available from the server")),
     ok_(&buttons_box_,
         "ok",
         0,
         0,
         kRowButtonSize,
         kRowButtonSize,
         UI::ButtonStyle::kFsMenuPrimary,
         _("OK")),
#if 0  // TODO(Nordfriese): Disabled autofix_dependencies for v1.0
     autofix_dependencies_(&buttons_box_,
                           "autofix",
                           0,
                           0,
                           kRowButtonSize,
                           kRowButtonSize,
                           UI::ButtonStyle::kFsMenuSecondary,
                           _("Fix dependencies…"),
                           _("Try to automatically fix the dependency errors")),
#endif
     move_top_(&installed_addons_buttons_box_,
               "move_top",
               0,
               0,
               kRowButtonSize,
               kRowButtonSize,
               UI::ButtonStyle::kFsMenuSecondary,
               g_image_cache->get("images/ui_basic/scrollbar_up_fast.png"),
               _("Move selected add-on to top")),
     move_up_(&installed_addons_buttons_box_,
              "move_up",
              0,
              0,
              kRowButtonSize,
              kRowButtonSize,
              UI::ButtonStyle::kFsMenuSecondary,
              g_image_cache->get("images/ui_basic/scrollbar_up.png"),
              _("Move selected add-on one step up")),
     move_down_(&installed_addons_buttons_box_,
                "move_down",
                0,
                0,
                kRowButtonSize,
                kRowButtonSize,
                UI::ButtonStyle::kFsMenuSecondary,
                g_image_cache->get("images/ui_basic/scrollbar_down.png"),
                _("Move selected add-on one step down")),
     move_bottom_(&installed_addons_buttons_box_,
                  "move_bottom",
                  0,
                  0,
                  kRowButtonSize,
                  kRowButtonSize,
                  UI::ButtonStyle::kFsMenuSecondary,
                  g_image_cache->get("images/ui_basic/scrollbar_down_fast.png"),
                  _("Move selected add-on to bottom")),
     launch_packager_(&dev_box_,
                      "packager",
                      0,
                      0,
                      0,
                      0,
                      UI::ButtonStyle::kFsMenuSecondary,
                      _("Launch the add-ons packager…")) {

	dev_box_.add(
	   new UI::Textarea(&dev_box_, UI::PanelStyle::kFsMenu, UI::FontStyle::kFsMenuInfoPanelHeading,
	                    _("Tools for Add-Ons Developers"), UI::Align::kCenter),
	   UI::Box::Resizing::kFullSize);
	dev_box_.add_space(kRowButtonSize);
	{
		UI::MultilineTextarea* m = new UI::MultilineTextarea(
		   &dev_box_, 0, 0, 100, 100, UI::PanelStyle::kFsMenu, "", UI::Align::kLeft,
		   UI::MultilineTextarea::ScrollMode::kNoScrolling);
		m->set_style(UI::FontStyle::kFsMenuInfoPanelParagraph);
		m->set_text(_("The interactive add-ons packager allows you to create, edit, and delete "
		              "add-ons. You can bundle maps designed with the Widelands Map Editor as an "
		              "add-on using the graphical interface and share them with other players, "
		              "without having to write a single line of code."));
		dev_box_.add(m, UI::Box::Resizing::kFullSize);
	}
	dev_box_.add_space(kRowButtonSpacing);
	dev_box_.add(&launch_packager_);
	dev_box_.add_space(kRowButtonSize);
	auto underline_tag = [](const std::string& text) {
		std::string str = "<font underline=true>";
		str += text;
		str += "</font>";
		return str;
	};
	dev_box_.add(
	   new UI::MultilineTextarea(
	      &dev_box_, 0, 0, 100, 100, UI::PanelStyle::kFsMenu,
	      (boost::format("<rt><p>%1$s</p></rt>") %
	       g_style_manager->font_style(UI::FontStyle::kFsMenuInfoPanelParagraph)
	          .as_font_tag(
	             (boost::format(_("Uploading add-ons to the server from within Widelands is not "
	                              "implemented yet. To upload your add-ons, please zip the add-on "
	                              "directory in your file browser, then open our add-on submission "
	                              "website %s in your browser and attach the zip file.")) %
	              underline_tag(kSubmitAddOnsURL))
	                .str()))
	         .str(),
	      UI::Align::kLeft, UI::MultilineTextarea::ScrollMode::kNoScrolling),
	   UI::Box::Resizing::kFullSize);
	auto add_button = [this](const std::string& url) {
		UI::Button* b =
		   new UI::Button(&dev_box_, "url", 0, 0, 0, 0, UI::ButtonStyle::kFsMenuSecondary,
#if SDL_VERSION_ATLEAST(2, 0, 14)
		                  _("Open Link")
#else
		                  _("Copy Link")
#endif
		   );
		b->sigclicked.connect([url]() {
#if SDL_VERSION_ATLEAST(2, 0, 14)
			SDL_OpenURL(url.c_str());
#else
			SDL_SetClipboardText(url.c_str());
#endif
		});
		dev_box_.add(b);
	};
	add_button(kSubmitAddOnsURL);
	dev_box_.add_space(kRowButtonSize);
	dev_box_.add(
	   new UI::MultilineTextarea(
	      &dev_box_, 0, 0, 100, 100, UI::PanelStyle::kFsMenu,
	      (boost::format("<rt><p>%1$s</p></rt>") %
	       g_style_manager->font_style(UI::FontStyle::kFsMenuInfoPanelParagraph)
	          .as_font_tag(
	             (boost::format(_("For more information regarding how to develop and package your "
	                              "own add-ons, please visit %s.")) %
	              underline_tag(kDocumentationURL))
	                .str()))
	         .str(),
	      UI::Align::kLeft, UI::MultilineTextarea::ScrollMode::kNoScrolling),
	   UI::Box::Resizing::kFullSize);
	add_button(kDocumentationURL);

	installed_addons_buttons_box_.add(&move_top_, UI::Box::Resizing::kAlign, UI::Align::kCenter);
	installed_addons_buttons_box_.add_space(kRowButtonSpacing);
	installed_addons_buttons_box_.add(&move_up_, UI::Box::Resizing::kAlign, UI::Align::kCenter);
	installed_addons_buttons_box_.add_space(kRowButtonSize + 2 * kRowButtonSpacing);
	installed_addons_buttons_box_.add(&move_down_, UI::Box::Resizing::kAlign, UI::Align::kCenter);
	installed_addons_buttons_box_.add_space(kRowButtonSpacing);
	installed_addons_buttons_box_.add(&move_bottom_, UI::Box::Resizing::kAlign, UI::Align::kCenter);
	installed_addons_outer_wrapper_.add(
	   &installed_addons_inner_wrapper_, UI::Box::Resizing::kExpandBoth);
	installed_addons_outer_wrapper_.add_space(kRowButtonSpacing);
	installed_addons_outer_wrapper_.add(
	   &installed_addons_buttons_box_, UI::Box::Resizing::kAlign, UI::Align::kCenter);

	browse_addons_outer_wrapper_.add(&browse_addons_buttons_box_, UI::Box::Resizing::kFullSize);
	browse_addons_outer_wrapper_.add_space(2 * kRowButtonSpacing);
	browse_addons_outer_wrapper_.add(&browse_addons_inner_wrapper_, UI::Box::Resizing::kExpandBoth);

	installed_addons_inner_wrapper_.add(&installed_addons_box_, UI::Box::Resizing::kExpandBoth);
	browse_addons_inner_wrapper_.add(&browse_addons_box_, UI::Box::Resizing::kExpandBoth);
	tabs_.add("my", "", &installed_addons_outer_wrapper_);
	tabs_.add("all", "", &browse_addons_outer_wrapper_);
	tabs_.add("all", _("Development"), &dev_box_);

	/** TRANSLATORS: Sort add-ons alphabetically by name */
	sort_order_.add(_("Name"), AddOnSortingCriteria::kNameABC);
	/** TRANSLATORS: Sort add-ons alphabetically by name (inverted) */
	sort_order_.add(_("Name (descending)"), AddOnSortingCriteria::kNameCBA);
	/** TRANSLATORS: Sort add-ons by average rating */
	sort_order_.add(_("Best average rating"), AddOnSortingCriteria::kHighestRating, nullptr, true);
	/** TRANSLATORS: Sort add-ons by average rating */
	sort_order_.add(_("Worst average rating"), AddOnSortingCriteria::kLowestRating);
	/** TRANSLATORS: Sort add-ons by how often they were downloaded */
	sort_order_.add(_("Most often downloaded"), AddOnSortingCriteria::kMostDownloads);
	/** TRANSLATORS: Sort add-ons by how often they were downloaded */
	sort_order_.add(_("Least often downloaded"), AddOnSortingCriteria::kFewestDownloads);
	/** TRANSLATORS: Sort add-ons by upload date/time */
	sort_order_.add(_("Oldest"), AddOnSortingCriteria::kOldest);
	/** TRANSLATORS: Sort add-ons by upload date/time */
	sort_order_.add(_("Newest"), AddOnSortingCriteria::kNewest);

	filter_verified_.set_state(true);
	filter_name_.set_tooltip(_("Filter add-ons by name"));
	{
		uint8_t index = 0;
		for (const auto& pair : AddOns::kAddOnCategories) {
			if (pair.first == AddOns::AddOnCategory::kNone) {
				continue;
			}
			UI::Checkbox* c = new UI::Checkbox(
			   &browse_addons_buttons_box_, UI::PanelStyle::kFsMenu, Vector2i(0, 0),
			   g_image_cache->get(pair.second.icon),
			   (boost::format(_("Toggle category ‘%s’")) % pair.second.descname()).str());
			filter_category_[pair.first] = c;
			c->set_state(true);
			c->changed.connect([this, &pair]() { category_filter_changed(pair.first); });
			c->set_desired_size(kRowButtonSize, kRowButtonSize);
			browse_addons_buttons_box_.add(c, UI::Box::Resizing::kAlign, UI::Align::kCenter);
			browse_addons_buttons_box_.add_space(kRowButtonSpacing);
			++index;
		}
	}
	browse_addons_buttons_inner_box_2_.add(&filter_verified_, UI::Box::Resizing::kFullSize);
	browse_addons_buttons_inner_box_2_.add(&filter_reset_, UI::Box::Resizing::kExpandBoth);
	browse_addons_buttons_inner_box_1_.add(
	   &browse_addons_buttons_inner_box_2_, UI::Box::Resizing::kExpandBoth);
	browse_addons_buttons_inner_box_1_.add_space(kRowButtonSpacing);
	browse_addons_buttons_inner_box_1_.add(&filter_name_, UI::Box::Resizing::kExpandBoth);
	browse_addons_buttons_inner_box_1_.add_space(kRowButtonSpacing);
	browse_addons_buttons_inner_box_1_.add(&sort_order_, UI::Box::Resizing::kExpandBoth);
	browse_addons_buttons_box_.add(
	   &browse_addons_buttons_inner_box_1_, UI::Box::Resizing::kExpandBoth);

	filter_reset_.set_enabled(false);
	filter_name_.changed.connect([this]() {
		filter_reset_.set_enabled(true);
		rebuild();
	});
	filter_verified_.changed.connect([this]() {
		filter_reset_.set_enabled(true);
		rebuild();
	});
	sort_order_.selected.connect([this]() { rebuild(); });

	ok_.sigclicked.connect([this]() { die(); });
	refresh_.sigclicked.connect([this]() {
		refresh_remotes();
		tabs_.activate(1);
	});
	tabs_.sigclicked.connect([this]() {
		if (tabs_.active() == 1 && remotes_.size() <= 1) {
			refresh_remotes();
		}
	});
#if 0  // TODO(Nordfriese): Disabled autofix_dependencies for v1.0
	autofix_dependencies_.sigclicked.connect([this]() { autofix_dependencies(); });
#endif

	filter_reset_.sigclicked.connect([this]() {
		filter_name_.set_text("");
		filter_verified_.set_state(true);
		for (auto& pair : filter_category_) {
			pair.second->set_state(true);
		}
		rebuild();
		filter_reset_.set_enabled(false);
	});
	upgrade_all_.sigclicked.connect([this]() {
		std::vector<std::pair<std::shared_ptr<AddOns::AddOnInfo>, bool /* full upgrade */>> upgrades;
		bool all_verified = true;
		size_t nr_full_updates = 0;
		for (const RemoteAddOnRow* r : browse_) {
			if (r->upgradeable()) {
				const bool full_upgrade = r->full_upgrade_possible();
				upgrades.push_back(std::make_pair(r->info(), full_upgrade));
				if (full_upgrade) {
					all_verified &= r->info()->verified;
					++nr_full_updates;
				}
			}
		}
		assert(!upgrades.empty());
		if (nr_full_updates > 0 && (!all_verified || !(SDL_GetModState() & KMOD_CTRL))) {
			// We ask for confirmation only for real upgrades. i18n-only upgrades are done silently.
			std::string text =
			   (boost::format(ngettext("Are you certain that you want to upgrade this %u add-on?",
			                           "Are you certain that you want to upgrade these %u add-ons?",
			                           nr_full_updates)) %
			    nr_full_updates)
			      .str();
			text += '\n';
			for (const auto& pair : upgrades) {
				if (pair.second) {
					text += (boost::format(_("\n· %1$s (%2$s) by %3$s")) % pair.first->descname() %
					         (pair.first->verified ? _("verified") : _("NOT VERIFIED")) %
					         pair.first->author())
					           .str();
				}
			}
			UI::WLMessageBox w(&fsmm_, UI::WindowStyle::kFsMenu, _("Upgrade All"), text,
			                   UI::WLMessageBox::MBoxType::kOkCancel);
			if (w.run<UI::Panel::Returncodes>() != UI::Panel::Returncodes::kOk) {
				return;
			}
		}
		for (const auto& pair : upgrades) {
			upgrade(pair.first, pair.second);
		}
		rebuild();
	});

	move_up_.sigclicked.connect([this]() {
		const auto& info = selected_installed_addon();
		auto it = AddOns::g_addons.begin();
		while (it->first->internal_name != info->internal_name) {
			++it;
		}
		const bool state = it->second;
		it = AddOns::g_addons.erase(it);
		--it;
		AddOns::g_addons.insert(it, std::make_pair(info, state));
		rebuild();
		focus_installed_addon_row(info);
	});
	move_down_.sigclicked.connect([this]() {
		const auto& info = selected_installed_addon();
		auto it = AddOns::g_addons.begin();
		while (it->first->internal_name != info->internal_name) {
			++it;
		}
		const bool state = it->second;
		it = AddOns::g_addons.erase(it);
		++it;
		AddOns::g_addons.insert(it, std::make_pair(info, state));
		rebuild();
		focus_installed_addon_row(info);
	});
	move_top_.sigclicked.connect([this]() {
		const auto& info = selected_installed_addon();
		auto it = AddOns::g_addons.begin();
		while (it->first->internal_name != info->internal_name) {
			++it;
		}
		const bool state = it->second;
		it = AddOns::g_addons.erase(it);
		AddOns::g_addons.insert(AddOns::g_addons.begin(), std::make_pair(info, state));
		rebuild();
		focus_installed_addon_row(info);
	});
	move_bottom_.sigclicked.connect([this]() {
		const auto& info = selected_installed_addon();
		auto it = AddOns::g_addons.begin();
		while (it->first->internal_name != info->internal_name) {
			++it;
		}
		const bool state = it->second;
		it = AddOns::g_addons.erase(it);
		AddOns::g_addons.push_back(std::make_pair(info, state));
		rebuild();
		focus_installed_addon_row(info);
	});

	launch_packager_.sigclicked.connect([this]() {
		AddOnsPackager a(fsmm_, *this);
		a.run<int>();

		// Perhaps add-ons were created or deleted
		rebuild();
	});

	buttons_box_.add_space(kRowButtonSpacing);
	buttons_box_.add(&upgrade_all_, UI::Box::Resizing::kExpandBoth);
	buttons_box_.add_space(kRowButtonSpacing);
	buttons_box_.add(&refresh_, UI::Box::Resizing::kExpandBoth);
	buttons_box_.add_space(kRowButtonSpacing);
#if 0  // TODO(Nordfriese): Disabled autofix_dependencies for v1.0
	buttons_box_.add(&autofix_dependencies_, UI::Box::Resizing::kExpandBoth);
	buttons_box_.add_space(kRowButtonSpacing);
#endif
	buttons_box_.add(&ok_, UI::Box::Resizing::kExpandBoth);
	buttons_box_.add_space(kRowButtonSpacing);

	main_box_.add(&tabs_placeholder_, UI::Box::Resizing::kExpandBoth);
	main_box_.add_space(kRowButtonSpacing);
	main_box_.add(&warn_requirements_, UI::Box::Resizing::kFullSize);
	main_box_.add_space(kRowButtonSpacing);
	main_box_.add(&buttons_box_, UI::Box::Resizing::kFullSize);
	main_box_.add_space(kRowButtonSpacing);

	// prevent assert failures
	installed_addons_box_.set_size(100, 100);
	browse_addons_box_.set_size(100, 100);
	installed_addons_inner_wrapper_.set_size(100, 100);
	browse_addons_inner_wrapper_.set_size(100, 100);

	installed_addons_inner_wrapper_.set_force_scrolling(true);
	browse_addons_inner_wrapper_.set_force_scrolling(true);

	do_not_layout_on_resolution_change();
	center_to_parent();
	rebuild();
}

AddOnsCtrl::~AddOnsCtrl() {
	std::string text;
	for (const auto& pair : AddOns::g_addons) {
		if (!text.empty()) {
			text += ',';
		}
		text += pair.first->internal_name + ':' + (pair.second ? "true" : "false");
	}
	set_config_string("addons", text);
	write_config();
}

inline std::shared_ptr<AddOns::AddOnInfo> AddOnsCtrl::selected_installed_addon() const {
	return dynamic_cast<InstalledAddOnRow&>(*installed_addons_box_.focused_child()).info();
}
void AddOnsCtrl::focus_installed_addon_row(std::shared_ptr<AddOns::AddOnInfo> info) {
	for (UI::Panel* p = installed_addons_box_.get_first_child(); p; p = p->get_next_sibling()) {
		if (dynamic_cast<InstalledAddOnRow&>(*p).info()->internal_name == info->internal_name) {
			p->focus();
			return;
		}
	}
	NEVER_HERE();
}

void AddOnsCtrl::think() {
	UI::Panel::think();
	check_enable_move_buttons();
}

static bool category_filter_changing = false;
void AddOnsCtrl::category_filter_changed(const AddOns::AddOnCategory which) {
	// protect against recursion
	if (category_filter_changing) {
		return;
	}
	category_filter_changing = true;

	// CTRL enables the selected category and disables all others
	if (SDL_GetModState() & KMOD_CTRL) {
		for (auto& pair : filter_category_) {
			pair.second->set_state(pair.first == which);
		}
	}

	filter_reset_.set_enabled(true);
	rebuild();
	category_filter_changing = false;
}

void AddOnsCtrl::check_enable_move_buttons() {
	const bool enable_move_buttons =
	   tabs_.active() == 0 && installed_addons_box_.focused_child() != nullptr;
	for (UI::Button* b : {&move_top_, &move_up_, &move_down_, &move_bottom_}) {
		b->set_enabled(enable_move_buttons);
	}
	if (enable_move_buttons) {
		const auto& sel = selected_installed_addon();
		if (sel->internal_name == AddOns::g_addons.begin()->first->internal_name) {
			move_top_.set_enabled(false);
			move_up_.set_enabled(false);
		}
		if (sel->internal_name == AddOns::g_addons.back().first->internal_name) {
			move_down_.set_enabled(false);
			move_bottom_.set_enabled(false);
		}
	}
}

bool AddOnsCtrl::handle_key(bool down, SDL_Keysym code) {
	if (down) {
		switch (code.sym) {
		case SDLK_KP_ENTER:
		case SDLK_RETURN:
		case SDLK_ESCAPE:
			die();
			return true;
		default:
			break;
		}
	}
	return UI::Window::handle_key(down, code);
}

void AddOnsCtrl::refresh_remotes() {
	try {
		remotes_ = network_handler_.refresh_remotes();
	} catch (const std::exception& e) {
		const std::string title = _("Server Connection Error");
		/** TRANSLATORS: This will be inserted into the string "Server Connection Error <br> by %s" */
		const std::string bug = _("a networking bug");
		const std::string err = (boost::format(_("Unable to fetch the list of available add-ons from "
		                                         "the server!<br>Error Message: %s")) %
		                         e.what())
		                           .str();
		AddOns::AddOnInfo* i = new AddOns::AddOnInfo();
		i->unlocalized_descname = title;
		i->unlocalized_description = err;
		i->unlocalized_author = bug;
		i->descname = [title]() { return title; };
		i->description = [err]() { return err; };
		i->author = [bug]() { return bug; };
		i->upload_username = bug;
		i->upload_timestamp = std::time(nullptr);
		i->sync_safe = true;  // suppress useless warning
		remotes_ = {std::shared_ptr<AddOns::AddOnInfo>(i)};
	}
	rebuild();
}

bool AddOnsCtrl::matches_filter(std::shared_ptr<AddOns::AddOnInfo> info) {
	if (info->internal_name.empty()) {
		// always show error messages
		return true;
	}

	if (!info->matches_widelands_version()) {
		// incompatible
		return false;
	}

	if (!filter_category_.at(info->category)->get_state()) {
		// wrong category
		return false;
	}

	if (filter_verified_.get_state() && !info->verified) {
		// not verified
		return false;
	}

	if (filter_name_.text().empty()) {
		// no text filter given, so we accept it
		return true;
	}
	for (const std::string& text :
	     {info->descname(), info->author(), info->internal_name, info->description()}) {
		if (text.find(filter_name_.text()) != std::string::npos) {
			// text filter found
			return true;
		}
	}
	// doesn't match the text filter
	return false;
}

void AddOnsCtrl::rebuild() {
	const uint32_t scrollpos_i =
	   installed_addons_inner_wrapper_.get_scrollbar() ?
         installed_addons_inner_wrapper_.get_scrollbar()->get_scrollpos() :
         0;
	const uint32_t scrollpos_b = browse_addons_inner_wrapper_.get_scrollbar() ?
                                   browse_addons_inner_wrapper_.get_scrollbar()->get_scrollpos() :
                                   0;
	installed_addons_box_.free_children();
	browse_addons_box_.free_children();
	installed_addons_box_.clear();
	browse_addons_box_.clear();
	browse_.clear();
	assert(installed_addons_box_.get_nritems() == 0);
	assert(browse_addons_box_.get_nritems() == 0);

	size_t index = 0;
	for (const auto& pair : AddOns::g_addons) {
		if (index > 0) {
			installed_addons_box_.add_space(kRowButtonSize);
		}
		InstalledAddOnRow* i =
		   new InstalledAddOnRow(&installed_addons_box_, this, pair.first, pair.second);
		installed_addons_box_.add(i, UI::Box::Resizing::kFullSize);
		++index;
	}
	tabs_.tabs()[0]->set_title((boost::format(_("Installed (%u)")) % index).str());

	index = 0;
	std::list<std::shared_ptr<AddOns::AddOnInfo>> remotes_to_show;
	for (const auto& a : remotes_) {
		if (matches_filter(a)) {
			remotes_to_show.push_back(a);
		}
	}
	{
		const AddOnSortingCriteria sort_by = sort_order_.get_selected();
		remotes_to_show.sort([sort_by](const std::shared_ptr<AddOns::AddOnInfo> a,
		                               const std::shared_ptr<AddOns::AddOnInfo> b) {
			switch (sort_by) {
			case AddOnSortingCriteria::kNameABC:
				return a->descname().compare(b->descname()) < 0;
			case AddOnSortingCriteria::kNameCBA:
				return a->descname().compare(b->descname()) > 0;

			case AddOnSortingCriteria::kFewestDownloads:
				return a->download_count < b->download_count;
			case AddOnSortingCriteria::kMostDownloads:
				return a->download_count > b->download_count;

			case AddOnSortingCriteria::kOldest:
				return a->upload_timestamp < b->upload_timestamp;
			case AddOnSortingCriteria::kNewest:
				return a->upload_timestamp > b->upload_timestamp;

			case AddOnSortingCriteria::kLowestRating:
				if (a->number_of_votes() == 0) {
					// Add-ons without votes should always end up
					// below any others when sorting by rating
					return false;
				} else if (b->number_of_votes() == 0) {
					return true;
				} else if (std::abs(a->average_rating() - b->average_rating()) < 0.01) {
					// ambiguity – always choose the one with more votes
					return a->number_of_votes() > b->number_of_votes();
				} else {
					return a->average_rating() < b->average_rating();
				}
			case AddOnSortingCriteria::kHighestRating:
				if (a->number_of_votes() == 0) {
					return false;
				} else if (b->number_of_votes() == 0) {
					return true;
				} else if (std::abs(a->average_rating() - b->average_rating()) < 0.01) {
					return a->number_of_votes() > b->number_of_votes();
				} else {
					return a->average_rating() > b->average_rating();
				}
			}
			NEVER_HERE();
		});
	}
	std::vector<std::string> has_upgrades;
	for (const auto& a : remotes_to_show) {
		if (0 < index++) {
			browse_addons_box_.add_space(kRowButtonSize);
		}
		AddOns::AddOnVersion installed;
		uint32_t installed_i18n = 0;
		for (const auto& pair : AddOns::g_addons) {
			if (pair.first->internal_name == a->internal_name) {
				installed = pair.first->version;
				installed_i18n = pair.first->i18n_version;
				break;
			}
		}
		RemoteAddOnRow* r =
		   new RemoteAddOnRow(&browse_addons_box_, this, a, installed, installed_i18n);
		browse_addons_box_.add(r, UI::Box::Resizing::kFullSize);
		if (r->upgradeable()) {
			has_upgrades.push_back(a->descname());
		}
		browse_.push_back(r);
	}
	tabs_.tabs()[1]->set_title(index == 0 ? _("Browse") :
                                           (boost::format(_("Browse (%u)")) % index).str());

	if (installed_addons_inner_wrapper_.get_scrollbar() && scrollpos_i) {
		installed_addons_inner_wrapper_.get_scrollbar()->set_scrollpos(scrollpos_i);
	}
	if (browse_addons_inner_wrapper_.get_scrollbar() && scrollpos_b) {
		browse_addons_inner_wrapper_.get_scrollbar()->set_scrollpos(scrollpos_b);
	}

	check_enable_move_buttons();
	upgrade_all_.set_title((boost::format(_("Upgrade all (%u)")) % has_upgrades.size()).str());
	upgrade_all_.set_enabled(!has_upgrades.empty());
	if (has_upgrades.empty()) {
		upgrade_all_.set_tooltip(_("No upgrades are available for your installed add-ons"));
	} else {
		std::string text =
		   (boost::format(ngettext("Upgrade the following %u add-on:",
		                           "Upgrade the following %u add-ons:", has_upgrades.size())) %
		    has_upgrades.size())
		      .str();
		for (const std::string& name : has_upgrades) {
			text += "<br>";
			text += (boost::format(_("· %s")) % name).str();
		}
		upgrade_all_.set_tooltip(text);
	}
	update_dependency_errors();
}

void AddOnsCtrl::update_dependency_errors() {
	std::vector<std::string> warn_requirements;
	for (auto addon = AddOns::g_addons.begin(); addon != AddOns::g_addons.end(); ++addon) {
		if (!addon->second) {
			// Disabled, so we don't care about dependencies
			continue;
		}
		for (const std::string& requirement : addon->first->requirements) {
			auto search_result = AddOns::g_addons.end();
			bool too_late = false;
			for (auto search = AddOns::g_addons.begin(); search != AddOns::g_addons.end(); ++search) {
				if (search->first->internal_name == requirement) {
					search_result = search;
					break;
				}
				if (search == addon) {
					assert(!too_late);
					too_late = true;
				}
			}
			if (search_result == AddOns::g_addons.end()) {
				warn_requirements.push_back(
				   (boost::format(_("· ‘%1$s’ requires ‘%2$s’ which could not be found")) %
				    addon->first->descname() % requirement)
				      .str());
			} else {
				if (!search_result->second) {
					warn_requirements.push_back(
					   (boost::format(_("· ‘%1$s’ requires ‘%2$s’ which is disabled")) %
					    addon->first->descname() % search_result->first->descname())
					      .str());
				}
				if (too_late) {
					warn_requirements.push_back(
					   (boost::format(
					       _("· ‘%1$s’ requires ‘%2$s’ which is listed below the requiring add-on")) %
					    addon->first->descname() % search_result->first->descname())
					      .str());
				}
			}
			// Also warn if the add-on's requirements are present in the wrong order
			// (e.g. when A requires B,C but they are ordered C,B,A)
			for (const std::string& previous_requirement : addon->first->requirements) {
				if (previous_requirement == requirement) {
					break;
				}
				// check if `previous_requirement` comes before `requirement`
				std::string prev_descname;
				for (const AddOns::AddOnState& a : AddOns::g_addons) {
					if (a.first->internal_name == previous_requirement) {
						prev_descname = a.first->descname();
						break;
					} else if (a.first->internal_name == requirement) {
						warn_requirements.push_back(
						   (boost::format(
						       _("· ‘%1$s’ requires first ‘%2$s’ and then ‘%3$s’, but they are "
						         "listed in the wrong order")) %
						    addon->first->descname() % prev_descname % search_result->first->descname())
						      .str());
						break;
					}
				}
			}
		}
	}
	if (warn_requirements.empty()) {
		warn_requirements_.set_text("");
		warn_requirements_.set_tooltip("");
	} else {
		const unsigned nr_warnings = warn_requirements.size();
		std::string list;
		for (const std::string& msg : warn_requirements) {
			if (!list.empty()) {
				list += "<br>";
			}
			list += msg;
		}
		warn_requirements_.set_text(
		   (boost::format("<rt><p>%s</p><p>%s</p></rt>") %
		    g_style_manager->font_style(UI::FontStyle::kFsMenuInfoPanelHeading)
		       .as_font_tag((boost::format(ngettext(
		                        "%u Dependency Error", "%u Dependency Errors", nr_warnings)) %
		                     nr_warnings)
		                       .str()) %
		    g_style_manager->font_style(UI::FontStyle::kFsMenuInfoPanelParagraph).as_font_tag(list))
		      .str());
		warn_requirements_.set_tooltip(_("Add-Ons with dependency errors may work incorrectly or "
		                                 "prevent games and maps from loading."));
	}
	// TODO(Nordfriese): Disabled autofix_dependencies for v1.0
	// autofix_dependencies_.set_enabled(!warn_requirements.empty());
	layout();
}

void AddOnsCtrl::layout() {
	if (!is_minimal()) {
		main_box_.set_size(get_inner_w(), get_inner_h());

		warn_requirements_.set_visible(!warn_requirements_.get_text().empty());

		// Box layouting does not work well together with this scrolling tab panel, so we
		// use a plain Panel as a fixed-size placeholder which is layouted by the box and
		// we manually position and resize the real tab panel on top of the placeholder.
		tabs_.set_pos(Vector2i(tabs_placeholder_.get_x(), tabs_placeholder_.get_y()));
		tabs_.set_size(tabs_placeholder_.get_w(), tabs_placeholder_.get_h());

		installed_addons_outer_wrapper_.set_max_size(
		   tabs_placeholder_.get_w(), tabs_placeholder_.get_h() - 2 * kRowButtonSize);
		browse_addons_inner_wrapper_.set_max_size(
		   tabs_placeholder_.get_w(),
		   tabs_placeholder_.get_h() - 2 * kRowButtonSize - browse_addons_buttons_box_.get_h());
	}

	UI::Window::layout();
}

bool AddOnsCtrl::is_remote(const std::string& name) const {
	if (remotes_.size() <= 1) {
		// No data available
		return true;
	}
	for (const auto& r : remotes_) {
		if (r->internal_name == name) {
			return true;
		}
	}
	return false;
}

static void install_translation(const std::string& temp_locale_path,
                                const std::string& addon_name,
                                const int i18n_version) {
	assert(g_fs->file_exists(temp_locale_path));

	// NOTE:
	// gettext expects a directory structure such as
	// "~/.widelands/addons_i18n/nds/LC_MESSAGES/addon_name.wad.VERSION.mo"
	// where "nds" is the language abbreviation, VERSION the add-on's i18n version,
	// and "addon_name.wad" the add-on's name.
	// If we use a different structure, gettext will not find the translations!

	const std::string temp_filename =
	   FileSystem::fs_filename(temp_locale_path.c_str());                         // nds.mo.tmp
	const std::string locale = temp_filename.substr(0, temp_filename.find('.'));  // nds

	const std::string new_locale_dir = kAddOnLocaleDir + FileSystem::file_separator() + locale +
	                                   FileSystem::file_separator() +
	                                   "LC_MESSAGES";  // addons_i18n/nds/LC_MESSAGES
	g_fs->ensure_directory_exists(new_locale_dir);

	const std::string new_locale_path = new_locale_dir + FileSystem::file_separator() + addon_name +
	                                    '.' + std::to_string(i18n_version) + ".mo";

	assert(!g_fs->is_directory(new_locale_path));
	// Delete outdated translations if present.
	for (const std::string& mo : g_fs->list_directory(new_locale_dir)) {
		if (mo.compare(0, addon_name.size(), addon_name)) {
			g_fs->fs_unlink(mo);
		}
	}
	assert(!g_fs->file_exists(new_locale_path));

	// move translation file from temp location to the correct place
	g_fs->fs_rename(temp_locale_path, new_locale_path);

	assert(g_fs->file_exists(new_locale_path));
	assert(!g_fs->file_exists(temp_locale_path));
}

// TODO(Nordfriese): install() and upgrade() should also (recursively) install the add-on's
// requirements
void AddOnsCtrl::install(std::shared_ptr<AddOns::AddOnInfo> remote) {
	{
		ProgressIndicatorWindow piw(&fsmm_, remote->descname());

		g_fs->ensure_directory_exists(kAddOnDir);

		piw.progressbar().set_total(remote->file_list.files.size() +
		                            remote->file_list.locales.size());

		const std::string path = download_addon(piw, remote);

		if (path.empty()) {
			// downloading failed
			return;
		}

		// Install the add-on
		{
			const std::string new_path =
			   kAddOnDir + FileSystem::file_separator() + remote->internal_name;

			assert(g_fs->is_directory(path));
			if (g_fs->file_exists(new_path)) {
				// erase leftovers from manual uninstallations
				g_fs->fs_unlink(new_path);
			}
			assert(!g_fs->file_exists(new_path));

			g_fs->fs_rename(path, new_path);

			assert(!g_fs->file_exists(path));
			assert(g_fs->is_directory(new_path));
		}

		// Now download the translations
		for (const std::string& temp_locale_path : download_i18n(piw, remote)) {
			install_translation(temp_locale_path, remote->internal_name, remote->i18n_version);
		}

		AddOns::g_addons.push_back(
		   std::make_pair(AddOns::preload_addon(remote->internal_name), true));
	}
	if (remote->requires_texture_atlas_rebuild()) {
		g_gr->rebuild_texture_atlas();
	}
	if (remote->category == AddOns::AddOnCategory::kTheme) {
		AddOns::update_ui_theme(AddOns::UpdateThemeAction::kEnableArgument, remote->internal_name);
		get_topmost_forefather().template_directory_changed();
	}
}

// Upgrades the specified add-on. If `full_upgrade` is `false`, only translations will be updated.
void AddOnsCtrl::upgrade(std::shared_ptr<AddOns::AddOnInfo> remote, const bool full_upgrade) {
	{
		ProgressIndicatorWindow piw(&fsmm_, remote->descname());

		piw.progressbar().set_total(remote->file_list.locales.size() +
		                            (full_upgrade ? remote->file_list.files.size() : 0));

		if (full_upgrade) {
			g_fs->ensure_directory_exists(kAddOnDir);

			const std::string path = download_addon(piw, remote);
			if (path.empty()) {
				// downloading failed
				return;
			}

			// Upgrade the add-on
			const std::string new_path =
			   kAddOnDir + FileSystem::file_separator() + remote->internal_name;

			assert(g_fs->is_directory(path));
			assert(g_fs->is_directory(new_path));

			g_fs->fs_unlink(new_path);  // Uninstall the old version…

			assert(!g_fs->file_exists(new_path));

			g_fs->fs_rename(path, new_path);  // …and replace with the new one.

			assert(g_fs->is_directory(new_path));
			assert(!g_fs->file_exists(path));
		}

		// Now download the translations
		for (const std::string& temp_locale_path : download_i18n(piw, remote)) {
			install_translation(temp_locale_path, remote->internal_name, remote->i18n_version);
		}
	}
	for (auto& pair : AddOns::g_addons) {
		if (pair.first->internal_name == remote->internal_name) {
			pair.first = AddOns::preload_addon(remote->internal_name);
			if (full_upgrade && remote->requires_texture_atlas_rebuild()) {
				g_gr->rebuild_texture_atlas();
			}
			if (remote->category == AddOns::AddOnCategory::kTheme &&
			    template_dir() == AddOns::theme_addon_template_dir(remote->internal_name)) {
				AddOns::update_ui_theme(
				   AddOns::UpdateThemeAction::kEnableArgument, remote->internal_name);
				get_topmost_forefather().template_directory_changed();
			}
			return;
		}
	}
	NEVER_HERE();
}

std::string AddOnsCtrl::download_addon(ProgressIndicatorWindow& piw,
                                       std::shared_ptr<AddOns::AddOnInfo> info) {
	piw.set_message_1((boost::format(_("Downloading ‘%s’…")) % info->descname()).str());

	const std::string temp_dir = kTempFileDir + "/" + info->internal_name + kTempFileExtension;
	if (g_fs->file_exists(temp_dir)) {
		// cleanse outdated cache
		g_fs->fs_unlink(temp_dir);
	}
	g_fs->ensure_directory_exists(temp_dir);
	for (const std::string& subdir : info->file_list.directories) {
		std::string d(temp_dir);
		d.push_back('/');
		d += subdir;
		g_fs->ensure_directory_exists(d);
	}

	piw.action_params = info->file_list.files;
	piw.action_when_thinking = [this, info, &piw, temp_dir](const std::string& file_to_download) {
		try {
			piw.set_message_2(file_to_download);

			std::string checksum;
			for (size_t i = 0; i < info->file_list.files.size(); ++i) {
				if (info->file_list.files[i] == file_to_download) {
					checksum = info->file_list.checksums[i];
					break;
				}
			}
			if (checksum.empty()) {
				throw wexception("Checksum for '%s' not found", file_to_download.c_str());
			}

			network_handler_.download_addon_file(info->internal_name + "/" + file_to_download,
			                                     checksum, temp_dir + "/" + file_to_download);
			piw.progressbar().set_state(piw.progressbar().get_state() + 1);
		} catch (const std::exception& e) {
			log_err("download_addon %s: %s", info->internal_name.c_str(), e.what());
			piw.end_modal(UI::Panel::Returncodes::kBack);
			UI::WLMessageBox w(
			   &fsmm_, UI::WindowStyle::kFsMenu, _("Error"),
			   (boost::format(
			       _("The add-on ‘%1$s’ could not be downloaded from the server. Installing/upgrading "
			         "this add-on will be skipped.\n\nError Message:\n%2$s")) %
			    info->internal_name.c_str() % e.what())
			      .str(),
			   UI::WLMessageBox::MBoxType::kOk);
			w.run<UI::Panel::Returncodes>();
		}
	};
	return (piw.run<UI::Panel::Returncodes>() == UI::Panel::Returncodes::kOk) ? temp_dir : "";
}

std::set<std::string> AddOnsCtrl::download_i18n(ProgressIndicatorWindow& piw,
                                                std::shared_ptr<AddOns::AddOnInfo> info) {
	piw.set_message_1(
	   (boost::format(_("Downloading translations for ‘%s’…")) % info->descname()).str());

	// Download all known locales one by one.
	// TODO(Nordfriese): When we have a real server, we should let the server provide us
	// with info which locales are actually present on the server rather than trying to
	// fetch all we know about.
	// My dummy "server" currently has only 'nds' translations, and the attempts to download
	// the others take about one minute extra, which could be avoided.
	// In net_addons.cc, we can then also fail with a wexception if downloading one of them
	// fails, instead of only logging the error as we do now.

	std::set<std::string> result;
	piw.die_after_last_action = true;
	piw.action_params = info->file_list.locales;
	piw.action_when_thinking = [this, info, &result, &piw](const std::string& locale_to_download) {
		try {
			piw.set_message_2(locale_to_download);

			std::string checksum;
			for (size_t i = 0; i < info->file_list.locales.size(); ++i) {
				if (info->file_list.locales[i] == locale_to_download) {
					checksum = info->file_list.checksums[info->file_list.files.size() + i];
					break;
				}
			}
			if (checksum.empty()) {
				throw wexception("Checksum for '%s' not found", locale_to_download.c_str());
			}

			const std::string str =
			   network_handler_.download_i18n(info->internal_name, checksum, locale_to_download);
			assert(!result.count(str));
			if (!str.empty()) {
				result.insert(str);
			}
			piw.progressbar().set_state(piw.progressbar().get_state() + 1);
		} catch (const std::exception& e) {
			log_err("download_i18n %s: %s", info->internal_name.c_str(), e.what());
			piw.end_modal(UI::Panel::Returncodes::kBack);
			UI::WLMessageBox w(
			   &fsmm_, UI::WindowStyle::kFsMenu, _("Error"),
			   (boost::format(_("The translation files for the add-on ‘%1$s’ could not be downloaded "
			                    "from the server. Installing/upgrading the translations for this "
			                    "add-on will be skipped.\n\nError Message:\n%2$s")) %
			    info->internal_name.c_str() % e.what())
			      .str(),
			   UI::WLMessageBox::MBoxType::kOk);
			w.run<UI::Panel::Returncodes>();
		}
	};
	if (piw.run<UI::Panel::Returncodes>() != UI::Panel::Returncodes::kOk) {
		return {};
	}

	// If the translations were downloaded correctly, we also update the i18n version info
	Profile prof(kAddOnLocaleVersions.c_str());
	prof.pull_section("global").set_natural(info->internal_name.c_str(), info->i18n_version);
	prof.write(kAddOnLocaleVersions.c_str(), false);

	return result;
}

static void uninstall(AddOnsCtrl* ctrl, std::shared_ptr<AddOns::AddOnInfo> info, const bool local) {
	if (!(SDL_GetModState() & KMOD_CTRL)) {
		UI::WLMessageBox w(
		   &ctrl->get_topmost_forefather(), UI::WindowStyle::kFsMenu, _("Uninstall"),
		   (boost::format(local ?
                           _("Are you certain that you want to uninstall this add-on?\n\n"
		                       "%1$s\n"
		                       "by %2$s\n"
		                       "Version %3$s\n"
		                       "Category: %4$s\n"
		                       "%5$s\n\n"
		                       "Note that this add-on can not be downloaded again from the server.") :
                           _("Are you certain that you want to uninstall this add-on?\n\n"
		                       "%1$s\n"
		                       "by %2$s\n"
		                       "Version %3$s\n"
		                       "Category: %4$s\n"
		                       "%5$s")) %
		    info->descname() % info->author() % AddOns::version_to_string(info->version) %
		    AddOns::kAddOnCategories.at(info->category).descname() % info->description())
		      .str(),
		   UI::WLMessageBox::MBoxType::kOkCancel);
		if (w.run<UI::Panel::Returncodes>() != UI::Panel::Returncodes::kOk) {
			return;
		}
	}

	// Delete the add-on…
	g_fs->fs_unlink(kAddOnDir + FileSystem::file_separator() + info->internal_name);

	// …and its translations
	for (const std::string& locale : g_fs->list_directory(kAddOnLocaleDir)) {
		g_fs->fs_unlink(locale + FileSystem::file_separator() + "LC_MESSAGES" +
		                FileSystem::file_separator() + info->internal_name + ".mo");
	}

	for (auto it = AddOns::g_addons.begin(); it != AddOns::g_addons.end(); ++it) {
		if (it->first->internal_name == info->internal_name) {
			AddOns::g_addons.erase(it);
			if (info->category == AddOns::AddOnCategory::kTheme &&
			    template_dir() == AddOns::theme_addon_template_dir(info->internal_name)) {
				AddOns::update_ui_theme(AddOns::UpdateThemeAction::kAutodetect);
				ctrl->get_topmost_forefather().template_directory_changed();
			}
			return ctrl->rebuild();
		}
	}
	NEVER_HERE();
}

#if 0  // TODO(Nordfriese): Disabled autofix_dependencies for v1.0
// UNTESTED
// Automatically fix all dependency errors by reordering add-ons and downloading missing ones.
// We make no guarantees inhowfar the existing order is preserved
// (e.g. if A currently comes before B, it may come after B after reordering even if
// there is no direct or indirect dependency relation between A and B).
void AddOnsCtrl::autofix_dependencies() {
	std::set<std::string> missing_requirements;

// Step 1: Enable all dependencies
step1:
	for (const AddOns::AddOnState& addon_to_fix : AddOns::g_addons) {
		if (addon_to_fix.second) {
			bool anything_changed = false;
			bool found = false;
			for (const std::string& requirement : addon_to_fix.first->requirements) {
				for (AddOns::AddOnState& a : AddOns::g_addons) {
					if (a.first->internal_name == requirement) {
						found = true;
						if (!a.second) {
							a.second = true;
							anything_changed = true;
						}
						break;
					}
				}
				if (!found) {
					missing_requirements.insert(requirement);
				}
			}
			if (anything_changed) {
				// concurrent modification – we need to start over
				goto step1;
			}
		}
	}

	// Step 2: Download missing add-ons
	for (const std::string& addon_to_install : missing_requirements) {
		bool found = false;
		for (const auto& info : remotes_) {
			if (info->internal_name == addon_to_install) {
				install(info);
				found = true;
				break;
			}
		}
		if (!found) {
			UI::WLMessageBox w(
			   &fsmm_, UI::WindowStyle::kFsMenu, _("Error"),
			   (boost::format(_("The required add-on ‘%s’ could not be found on the server.")) %
			    addon_to_install)
			      .str(),
			   UI::WLMessageBox::MBoxType::kOk);
			w.run<UI::Panel::Returncodes>();
		}
	}

	// Step 3: Get all add-ons into the correct order
	std::map<std::string, AddOns::AddOnState> all_addons;

	for (const AddOns::AddOnState& aos : AddOns::g_addons) {
		all_addons[aos.first->internal_name] = aos;
	}

	std::multimap<unsigned /* number of dependencies */, AddOns::AddOnState> addons_tree;
	for (const auto& pair : all_addons) {
		addons_tree.emplace(
		   std::make_pair(count_all_dependencies(pair.first, all_addons), pair.second));
	}
	// The addons_tree now contains a list of all add-ons sorted by number
	// of (direct plus indirect) dependencies
	AddOns::g_addons.clear();
	for (const auto& pair : addons_tree) {
		AddOns::g_addons.push_back(AddOns::AddOnState(pair.second));
	}

	rebuild();
}
#endif

static std::string
required_wl_version_and_sync_safety_string(std::shared_ptr<AddOns::AddOnInfo> info) {
	std::string result;
	if (!info->sync_safe) {
		result += "<br>";
		result += g_style_manager->font_style(UI::FontStyle::kWarning)
		             .as_font_tag(
		                _("This add-on is known to cause desyncs in multiplayer games and replays."));
	}
	if (!info->min_wl_version.empty() || !info->max_wl_version.empty()) {
		result += "<br>";
		std::string str;
		if (info->max_wl_version.empty()) {
			str += (boost::format(_("Requires a Widelands version of at least %s.")) %
			        info->min_wl_version)
			          .str();
		} else if (info->min_wl_version.empty()) {
			str +=
			   (boost::format(_("Requires a Widelands version of at most %s.")) % info->max_wl_version)
			      .str();
		} else {
			str +=
			   (boost::format(_("Requires a Widelands version of at least %1$s and at most %2$s.")) %
			    info->min_wl_version % info->max_wl_version)
			      .str();
		}
		result += g_style_manager
<<<<<<< HEAD
		             ->font_style(info.matches_widelands_version() ? UI::FontStyle::kItalic :
                                                                   UI::FontStyle::kWarning)
=======
		             ->font_style(info->matches_widelands_version() ? UI::FontStyle::kItalic :
		                                                              UI::FontStyle::kWarning)
>>>>>>> 99258816
		             .as_font_tag(str);
	}
	return result;
}

InstalledAddOnRow::InstalledAddOnRow(Panel* parent,
                                     AddOnsCtrl* ctrl,
                                     std::shared_ptr<AddOns::AddOnInfo> info,
                                     bool enabled)
   : UI::Panel(parent,
               UI::PanelStyle::kFsMenu,
               0,
               0,
               3 * kRowButtonSize,
               2 * kRowButtonSize + 3 * kRowButtonSpacing),
     info_(info),
     enabled_(enabled),
     uninstall_(this,
                "uninstall",
                0,
                0,
                24,
                24,
                UI::ButtonStyle::kFsMenuSecondary,
                g_image_cache->get("images/wui/menus/exit.png"),
                _("Uninstall")),
     toggle_enabled_(this,
                     "on-off",
                     0,
                     0,
                     24,
                     24,
                     UI::ButtonStyle::kFsMenuSecondary,
                     g_image_cache->get(enabled ? "images/ui_basic/checkbox_checked.png" :
                                                  "images/ui_basic/checkbox_empty.png"),
                     enabled ? _("Disable") : _("Enable"),
                     UI::Button::VisualState::kFlat),
     category_(this,
               UI::PanelStyle::kFsMenu,
               g_image_cache->get(AddOns::kAddOnCategories.at(info->category).icon)),
     version_(this,
              UI::PanelStyle::kFsMenu,
              UI::FontStyle::kFsMenuInfoPanelHeading,
              0,
              0,
              0,
              0,
              /** TRANSLATORS: (MajorVersion)+(MinorVersion) */
              (boost::format(_("%1$s+%2$u")) % AddOns::version_to_string(info->version) %
               info->i18n_version)
                 .str(),
              UI::Align::kCenter),
     txt_(this,
          0,
          0,
          24,
          24,
          UI::PanelStyle::kFsMenu,
          (boost::format("<rt><p>%s</p><p>%s%s</p><p>%s</p></rt>") %
           (boost::format(
               /** TRANSLATORS: Add-On localized name as header (Add-On internal name in italics) */
               _("%1$s %2$s")) %
            g_style_manager->font_style(UI::FontStyle::kFsMenuInfoPanelHeading)
               .as_font_tag(info->descname()) %
            g_style_manager->font_style(UI::FontStyle::kItalic)
               .as_font_tag((boost::format(_("(%s)")) % info->internal_name).str()))
              .str() %
           g_style_manager->font_style(UI::FontStyle::kItalic)
              .as_font_tag((boost::format(_("by %s")) % info->author()).str()) %
           required_wl_version_and_sync_safety_string(info) %
           g_style_manager->font_style(UI::FontStyle::kFsMenuInfoPanelParagraph)
              .as_font_tag(info->description()))
             .str()) {

	uninstall_.sigclicked.connect(
	   [ctrl, this]() { uninstall(ctrl, info_, !ctrl->is_remote(info_->internal_name)); });
	toggle_enabled_.sigclicked.connect([this, ctrl, info]() {
		enabled_ = !enabled_;
		for (auto& pair : AddOns::g_addons) {
			if (pair.first->internal_name == info->internal_name) {
				pair.second = !pair.second;
				toggle_enabled_.set_pic(g_image_cache->get(pair.second ?
                                                          "images/ui_basic/checkbox_checked.png" :
                                                          "images/ui_basic/checkbox_empty.png"));
				toggle_enabled_.set_tooltip(pair.second ? _("Disable") : _("Enable"));
				if (pair.first->category == AddOns::AddOnCategory::kTheme) {
					AddOns::update_ui_theme(pair.second ? AddOns::UpdateThemeAction::kEnableArgument :
<<<<<<< HEAD
                                                     AddOns::UpdateThemeAction::kAutodetect,
					                        pair.first.internal_name);
=======
					                                      AddOns::UpdateThemeAction::kAutodetect,
					                        pair.first->internal_name);
>>>>>>> 99258816
					get_topmost_forefather().template_directory_changed();
					ctrl->rebuild();
				}
				return ctrl->update_dependency_errors();
			}
		}
		NEVER_HERE();
	});
	category_.set_handle_mouse(true);
	category_.set_tooltip(
	   (boost::format(_("Category: %s")) % AddOns::kAddOnCategories.at(info->category).descname())
	      .str());
	version_.set_handle_mouse(true);
	version_.set_tooltip(
	   /** TRANSLATORS: (MajorVersion)+(MinorVersion) */
	   (boost::format(_("Version: %1$s+%2$u")) % AddOns::version_to_string(info->version) %
	    info->i18n_version)
	      .str());
	set_can_focus(true);
	layout();
}

void InstalledAddOnRow::layout() {
	UI::Panel::layout();
	if (get_w() <= 3 * kRowButtonSize) {
		// size not yet set
		return;
	}
	set_desired_size(get_w(), 2 * kRowButtonSize + 3 * kRowButtonSpacing);

	uninstall_.set_size(kRowButtonSize, kRowButtonSize);
	category_.set_size(kRowButtonSize, kRowButtonSize);
	version_.set_size(3 * kRowButtonSize + 2 * kRowButtonSpacing, kRowButtonSize);
	toggle_enabled_.set_size(kRowButtonSize, kRowButtonSize);
	toggle_enabled_.set_pos(Vector2i(get_w() - 2 * kRowButtonSize - kRowButtonSpacing, 0));
	category_.set_pos(Vector2i(get_w() - 3 * kRowButtonSize - 2 * kRowButtonSpacing, 0));
	uninstall_.set_pos(Vector2i(get_w() - kRowButtonSize, 0));
	version_.set_pos(Vector2i(get_w() - 3 * kRowButtonSize - 2 * kRowButtonSpacing,
	                          kRowButtonSize + 3 * kRowButtonSpacing));
	txt_.set_size(get_w() - 3 * (kRowButtonSize + kRowButtonSpacing),
	              2 * kRowButtonSize + 3 * kRowButtonSpacing);
	txt_.set_pos(Vector2i(0, 0));
}

void InstalledAddOnRow::draw(RenderTarget& r) {
	UI::Panel::draw(r);
	r.brighten_rect(Recti(0, 0, get_w(), get_h()), has_focus() ? enabled_ ? -40 : -30 :
	                                               enabled_    ? -20 :
                                                                0);
}

void RemoteAddOnRow::draw(RenderTarget& r) {
	UI::Panel::draw(r);
	r.brighten_rect(Recti(0, 0, get_w(), get_h()), -20);
}

static std::string time_string(const std::time_t& time) {
	std::ostringstream oss("");
	try {
		oss.imbue(std::locale(i18n::get_locale()));
	} catch (...) {
		// silently ignore
	}
	oss << std::put_time(std::localtime(&time), "%c");
	return oss.str();
}
static std::string filesize_string(const uint32_t bytes) {
	if (bytes > 1000000000) {
		return (boost::format(_("%.2f GB")) % (bytes / 1000000000.f)).str();
	} else if (bytes > 1000000) {
		return (boost::format(_("%.2f MB")) % (bytes / 1000000.f)).str();
	} else if (bytes > 1000) {
		return (boost::format(_("%.2f kB")) % (bytes / 1000.f)).str();
	} else {
		return (boost::format(_("%u bytes")) % bytes).str();
	}
}

class RemoteInteractionWindow : public UI::Window {
public:
	RemoteInteractionWindow(AddOnsCtrl& parent, std::shared_ptr<AddOns::AddOnInfo> info)
	   : UI::Window(parent.get_parent(),
	                UI::WindowStyle::kFsMenu,
	                info->internal_name,
	                parent.get_x() + kRowButtonSize,
	                parent.get_y() + kRowButtonSize,
	                parent.get_inner_w() - 2 * kRowButtonSize,
	                parent.get_inner_h() - 2 * kRowButtonSize,
	                info->descname()),
	     parent_(parent),
	     info_(info),
	     current_screenshot_(0),
	     nr_screenshots_(info->screenshots.size()),

	     main_box_(this, UI::PanelStyle::kFsMenu, 0, 0, UI::Box::Vertical),
	     tabs_(&main_box_, UI::TabPanelStyle::kFsMenu),
	     box_comments_(&tabs_, UI::PanelStyle::kFsMenu, 0, 0, UI::Box::Vertical),
	     box_screenies_(&tabs_, UI::PanelStyle::kFsMenu, 0, 0, UI::Box::Vertical),
	     box_screenies_buttons_(&box_screenies_, UI::PanelStyle::kFsMenu, 0, 0, UI::Box::Horizontal),
	     box_votes_(&tabs_, UI::PanelStyle::kFsMenu, 0, 0, UI::Box::Vertical),
	     voting_stats_(&box_votes_, UI::PanelStyle::kFsMenu, 0, 0, UI::Box::Horizontal),
	     txt_(&box_comments_, 0, 0, 0, 0, UI::PanelStyle::kFsMenu, "", UI::Align::kLeft),
	     screenshot_(&box_screenies_, UI::PanelStyle::kFsMenu, 0, 0, 0, 0, nullptr),
	     comment_(new UI::MultilineEditbox(
	        &box_comments_, 0, 0, get_inner_w(), 80, UI::PanelStyle::kFsMenu)),
	     own_voting_(&box_votes_,
	                 "voting",
	                 0,
	                 0,
	                 0,
	                 11,
	                 kRowButtonSize - kRowButtonSpacing,
	                 _("Your vote"),
	                 UI::DropdownType::kTextual,
	                 UI::PanelStyle::kFsMenu,
	                 UI::ButtonStyle::kFsMenuSecondary),
	     screenshot_stats_(&box_screenies_buttons_,
	                       UI::PanelStyle::kFsMenu,
	                       UI::FontStyle::kFsMenuLabel,
	                       "",
	                       UI::Align::kCenter),
	     screenshot_descr_(&box_screenies_,
	                       UI::PanelStyle::kFsMenu,
	                       UI::FontStyle::kFsMenuLabel,
	                       "",
	                       UI::Align::kCenter),
	     voting_stats_summary_(&box_votes_,
	                           UI::PanelStyle::kFsMenu,
	                           UI::FontStyle::kFsMenuLabel,
<<<<<<< HEAD
	                           info.number_of_votes() ?
                                 (boost::format(ngettext("Average rating: %1$.3f (%2$u vote)",
=======
	                           info->number_of_votes() ?
	                              (boost::format(ngettext("Average rating: %1$.3f (%2$u vote)",
>>>>>>> 99258816
	                                                      "Average rating: %1$.3f (%2$u votes)",
	                                                      info->number_of_votes())) %
	                               info->average_rating() % info->number_of_votes())
	                                 .str() :
                                 _("No votes yet"),
	                           UI::Align::kCenter),
	     screenshot_next_(&box_screenies_buttons_,
	                      "next_screenshot",
	                      0,
	                      0,
	                      48,
	                      24,
	                      UI::ButtonStyle::kFsMenuSecondary,
	                      g_image_cache->get("images/ui_basic/scrollbar_right.png"),
	                      _("Next screenshot")),
	     screenshot_prev_(&box_screenies_buttons_,
	                      "prev_screenshot",
	                      0,
	                      0,
	                      48,
	                      24,
	                      UI::ButtonStyle::kFsMenuSecondary,
	                      g_image_cache->get("images/ui_basic/scrollbar_left.png"),
	                      _("Previous screenshot")),
	     submit_(&box_comments_,
	             "submit",
	             0,
	             0,
	             0,
	             0,
	             UI::ButtonStyle::kFsMenuSecondary,
	             _("Submit comment")),
	     ok_(&main_box_, "ok", 0, 0, 0, 0, UI::ButtonStyle::kFsMenuPrimary, _("OK")) {

		std::string text = "<rt><p>";
		text += g_style_manager->font_style(UI::FontStyle::kFsMenuInfoPanelHeading)
<<<<<<< HEAD
		           .as_font_tag(info.user_comments.empty() ?
                                 _("No comments yet.") :
                                 (boost::format(ngettext(
		                               "%u comment:", "%u comments:", info.user_comments.size())) %
		                            info.user_comments.size())
=======
		           .as_font_tag(info->user_comments.empty() ?
		                           _("No comments yet.") :
		                           (boost::format(ngettext(
		                               "%u comment:", "%u comments:", info->user_comments.size())) %
		                            info->user_comments.size())
>>>>>>> 99258816
		                              .str());

		for (const auto& comment : info->user_comments) {
			text += "</p><vspace gap=32><p>";
			text += g_style_manager->font_style(UI::FontStyle::kItalic)
			           .as_font_tag(time_string(comment.timestamp));
			text += "<br>";
			text += g_style_manager->font_style(UI::FontStyle::kItalic)
			           .as_font_tag((boost::format(_("‘%1$s’ commented on version %2$s:")) %
			                         comment.username % AddOns::version_to_string(comment.version))
			                           .str());
			text += "<br>";
			text += g_style_manager->font_style(UI::FontStyle::kFsMenuInfoPanelParagraph)
			           .as_font_tag(comment.message);
		}

		text += "</p></rt>";
		txt_.set_text(text);

		comment_->set_text("Writing comments and rating add-ons is not yet implemented.");
		ok_.sigclicked.connect([this]() { end_modal(UI::Panel::Returncodes::kBack); });

		own_voting_.add(_("Not voted"), 0, nullptr, true);
		for (unsigned i = 1; i <= 10; ++i) {
			own_voting_.add(std::to_string(i), i);
		}
		// TODO(Nordfriese): Support for comments and votings needs to be implemented
		// on the server-side before we can implement it in Widelands as well
		own_voting_.set_tooltip("Not yet implemented");
		own_voting_.set_enabled(false);
		submit_.set_enabled(false);

		box_screenies_buttons_.add(&screenshot_prev_, UI::Box::Resizing::kFullSize);
		box_screenies_buttons_.add(&screenshot_stats_, UI::Box::Resizing::kExpandBoth);
		box_screenies_buttons_.add(&screenshot_next_, UI::Box::Resizing::kFullSize);

		box_screenies_.add_space(kRowButtonSpacing);
		box_screenies_.add(&box_screenies_buttons_, UI::Box::Resizing::kFullSize);
		box_screenies_.add_space(kRowButtonSpacing);
		box_screenies_.add(&screenshot_, UI::Box::Resizing::kExpandBoth);
		box_screenies_.add_space(kRowButtonSpacing);
		box_screenies_.add(&screenshot_descr_, UI::Box::Resizing::kFullSize);

		box_comments_.add(&txt_, UI::Box::Resizing::kExpandBoth);
		box_comments_.add_space(kRowButtonSpacing);
		box_comments_.add(comment_, UI::Box::Resizing::kFullSize);
		box_comments_.add_space(kRowButtonSpacing);
		box_comments_.add(&submit_, UI::Box::Resizing::kFullSize);

		voting_stats_.add_inf_space();
		uint32_t most_votes = 1;
		for (uint32_t v : info_->votes) {
			most_votes = std::max(most_votes, v);
		}
		for (unsigned vote = 1; vote <= AddOns::kMaxRating; ++vote) {
			UI::Box* box =
			   new UI::Box(&voting_stats_, UI::PanelStyle::kFsMenu, 0, 0, UI::Box::Vertical);
			UI::ProgressBar* bar =
			   new UI::ProgressBar(box, UI::PanelStyle::kFsMenu, 0, 0, kRowButtonSize * 3 / 2, 0,
			                       UI::ProgressBar::Vertical);
			bar->set_total(most_votes);
			bar->set_state(info_->votes[vote - 1]);
			bar->set_show_percent(false);

			UI::Textarea* label =
			   new UI::Textarea(box, UI::PanelStyle::kFsMenu, UI::FontStyle::kFsMenuLabel,
			                    std::to_string(vote), UI::Align::kCenter);

			box->add(bar, UI::Box::Resizing::kFillSpace, UI::Align::kCenter);
			box->add_space(kRowButtonSpacing);
			box->add(label, UI::Box::Resizing::kAlign, UI::Align::kCenter);
			voting_stats_.add(box, UI::Box::Resizing::kExpandBoth);
			voting_stats_.add_inf_space();
		}

		box_votes_.add(&voting_stats_summary_, UI::Box::Resizing::kFullSize);
		box_votes_.add_space(kRowButtonSpacing);
		box_votes_.add(&voting_stats_, UI::Box::Resizing::kExpandBoth);
		box_votes_.add_space(kRowButtonSpacing);
		box_votes_.add(&own_voting_, UI::Box::Resizing::kFullSize);
		box_votes_.add_space(kRowButtonSpacing);

		tabs_.add("comments", (boost::format(_("Comments (%u)")) % info_->user_comments.size()).str(),
		          &box_comments_);

		if (nr_screenshots_) {
			tabs_.add("screenshots",
			          (boost::format(_("Screenshots (%u)")) % info_->screenshots.size()).str(),
			          &box_screenies_);
			tabs_.sigclicked.connect([this]() {
				if (tabs_.active() == 1) {
					next_screenshot(0);
				}
			});
		} else {
			box_screenies_.set_visible(false);
		}

		tabs_.add(
		   "votes", (boost::format(_("Votes (%u)")) % info_->number_of_votes()).str(), &box_votes_);

		main_box_.add(&tabs_, UI::Box::Resizing::kExpandBoth);
		main_box_.add_space(kRowButtonSpacing);
		main_box_.add(&ok_, UI::Box::Resizing::kFullSize);

		screenshot_next_.set_enabled(nr_screenshots_ > 1);
		screenshot_prev_.set_enabled(nr_screenshots_ > 1);
		screenshot_cache_.resize(nr_screenshots_, nullptr);
		screenshot_next_.sigclicked.connect([this]() { next_screenshot(1); });
		screenshot_prev_.sigclicked.connect([this]() { next_screenshot(-1); });

		main_box_.set_size(get_inner_w(), get_inner_h());
	}

	void on_resolution_changed_note(const GraphicResolutionChanged& note) override {
		UI::Window::on_resolution_changed_note(note);

		set_size(
		   parent_.get_inner_w() - 2 * kRowButtonSize, parent_.get_inner_h() - 2 * kRowButtonSize);
		set_pos(Vector2i(parent_.get_x() + kRowButtonSize, parent_.get_y() + kRowButtonSize));
		main_box_.set_size(get_inner_w(), get_inner_h());
	}

private:
	static std::map<std::pair<std::string /* add-on */, std::string /* screenshot */>,
	                std::string /* image path */>
	   downloaded_screenshots_cache_;

	void next_screenshot(int8_t delta) {
		assert(nr_screenshots_ > 0);
		while (delta < 0) {
			delta += nr_screenshots_;
		}
		current_screenshot_ = (current_screenshot_ + delta) % nr_screenshots_;
		assert(current_screenshot_ < static_cast<int32_t>(screenshot_cache_.size()));

		auto it = info_->screenshots.begin();
		std::advance(it, current_screenshot_);

		screenshot_stats_.set_text(
		   (boost::format(_("%1$u / %2$u")) % (current_screenshot_ + 1) % nr_screenshots_).str());
		screenshot_descr_.set_text(it->second);
		screenshot_.set_tooltip("");

		if (screenshot_cache_[current_screenshot_]) {
			screenshot_.set_icon(screenshot_cache_[current_screenshot_]);
			return;
		}

		const Image* image = nullptr;
		const std::pair<std::string, std::string> cache_key(info_->internal_name, it->first);
		auto cached = downloaded_screenshots_cache_.find(cache_key);
		if (cached == downloaded_screenshots_cache_.end()) {
			const std::string screenie =
			   parent_.net().download_screenshot(cache_key.first, cache_key.second);
			try {
				if (!screenie.empty()) {
					image = g_image_cache->get(screenie);
				}
				downloaded_screenshots_cache_[cache_key] = screenie;
			} catch (const std::exception& e) {
				log_err("Error downloading screenshot %s for %s: %s", it->first.c_str(),
				        info_->internal_name.c_str(), e.what());
				image = nullptr;
			}
		} else if (!cached->second.empty()) {
			image = g_image_cache->get(cached->second);
		}

		if (image) {
			screenshot_.set_icon(image);
			screenshot_cache_[current_screenshot_] = image;
		} else {
			screenshot_.set_icon(g_image_cache->get("images/ui_basic/stop.png"));
			screenshot_.set_handle_mouse(true);
			screenshot_.set_tooltip(
			   _("This screenshot could not be fetched from the server due to an error."));
		}
	}

	AddOnsCtrl& parent_;
	std::shared_ptr<AddOns::AddOnInfo> info_;
	int32_t current_screenshot_, nr_screenshots_;
	std::vector<const Image*> screenshot_cache_;

	UI::Box main_box_;
	UI::TabPanel tabs_;
	UI::Box box_comments_, box_screenies_, box_screenies_buttons_, box_votes_, voting_stats_;

	UI::MultilineTextarea txt_;
	UI::Icon screenshot_;

	UI::MultilineEditbox* comment_;
	UI::Dropdown<uint8_t> own_voting_;
	UI::Textarea screenshot_stats_, screenshot_descr_, voting_stats_summary_;
	UI::Button screenshot_next_, screenshot_prev_, submit_, ok_;
};
std::map<std::pair<std::string, std::string>, std::string>
   RemoteInteractionWindow::downloaded_screenshots_cache_;

RemoteAddOnRow::RemoteAddOnRow(Panel* parent,
                               AddOnsCtrl* ctrl,
                               std::shared_ptr<AddOns::AddOnInfo> info,
                               const AddOns::AddOnVersion& installed_version,
                               uint32_t installed_i18n_version)
   : UI::Panel(parent, UI::PanelStyle::kFsMenu, 0, 0, 3 * kRowButtonSize, 4 * kRowButtonSize),
     info_(info),
     install_(this,
              "install",
              0,
              0,
              24,
              24,
              UI::ButtonStyle::kFsMenuSecondary,
              g_image_cache->get("images/ui_basic/continue.png"),
              _("Install")),
     upgrade_(this,
              "upgrade",
              0,
              0,
              24,
              24,
              UI::ButtonStyle::kFsMenuSecondary,
              g_image_cache->get("images/wui/buildings/menu_up_train.png"),
              _("Upgrade")),
     uninstall_(this,
                "uninstall",
                0,
                0,
                24,
                24,
                UI::ButtonStyle::kFsMenuSecondary,
                g_image_cache->get("images/wui/menus/exit.png"),
                _("Uninstall")),
     interact_(this,
               "interact",
               0,
               0,
               24,
               24,
               UI::ButtonStyle::kFsMenuSecondary,
               "…",
               _("Comments and Votes")),
     category_(this,
               UI::PanelStyle::kFsMenu,
               g_image_cache->get(AddOns::kAddOnCategories.at(info->category).icon)),
     verified_(this,
               UI::PanelStyle::kFsMenu,
               g_image_cache->get(info->verified ? "images/ui_basic/list_selected.png" :
                                                   "images/ui_basic/stop.png")),
     version_(this,
              UI::PanelStyle::kFsMenu,
              UI::FontStyle::kFsMenuInfoPanelHeading,
              0,
              0,
              0,
              0,
              /** TRANSLATORS: (MajorVersion)+(MinorVersion) */
              (boost::format(_("%1$s+%2$u")) % AddOns::version_to_string(info->version) %
               info->i18n_version)
                 .str(),
              UI::Align::kCenter),
     bottom_row_left_(this,
                      UI::PanelStyle::kFsMenu,
                      UI::FontStyle::kFsTooltip,
                      0,
                      0,
                      0,
                      0,
                      time_string(info->upload_timestamp),
                      UI::Align::kLeft),
     bottom_row_right_(
        this,
        UI::PanelStyle::kFsMenu,
        UI::FontStyle::kFsTooltip,
        0,
        0,
        0,
        0,
        info->internal_name.empty() ?
           "" :
           (boost::format(
               /** TRANSLATORS: Filesize · Download count · Average rating · Number of comments ·
                  Number of screenshots */
               _("%1$s   ⬇ %2$u   ★ %3$s   “” %4$u   ▣ %5$u")) %
            filesize_string(info->total_file_size) % info->download_count %
            (info->number_of_votes() ? (boost::format("%.2f") % info->average_rating()).str() :
                                       "–") %
            info->user_comments.size() % info->screenshots.size())
              .str(),
        UI::Align::kRight),
     txt_(this,
          0,
          0,
          24,
          24,
          UI::PanelStyle::kFsMenu,
          (boost::format("<rt><p>%s</p><p>%s%s</p><p>%s</p></rt>")
           /** TRANSLATORS: Add-On localized name as header (Add-On internal name in italics) */
           % (boost::format(_("%1$s %2$s")) %
              g_style_manager->font_style(UI::FontStyle::kFsMenuInfoPanelHeading)
                 .as_font_tag(info->descname()) %
              g_style_manager->font_style(UI::FontStyle::kItalic)
                 .as_font_tag((boost::format(_("(%s)")) % info->internal_name).str()))
                .str() %
           g_style_manager->font_style(UI::FontStyle::kItalic)
              .as_font_tag(info->author() == info->upload_username ?
                              (boost::format(_("by %s")) % info->author()).str() :
                              (boost::format(_("by %1$s (uploaded by %2$s)")) % info->author() %
                               info->upload_username)
                                 .str()) %
           required_wl_version_and_sync_safety_string(info) %
           g_style_manager->font_style(UI::FontStyle::kFsMenuInfoPanelParagraph)
              .as_font_tag(info->description()))
             .str()),
     full_upgrade_possible_(AddOns::is_newer_version(installed_version, info->version)) {

	interact_.sigclicked.connect([ctrl, this]() {
		RemoteInteractionWindow m(*ctrl, info_);
		m.run<UI::Panel::Returncodes>();
	});
	uninstall_.sigclicked.connect([ctrl, this]() { uninstall(ctrl, info_, false); });
	install_.sigclicked.connect([ctrl, this]() {
		// Ctrl-click skips the confirmation. Never skip for non-verified stuff though.
		if (!info_->verified || !(SDL_GetModState() & KMOD_CTRL)) {
			UI::WLMessageBox w(
			   &ctrl->get_topmost_forefather(), UI::WindowStyle::kFsMenu, _("Install"),
			   (boost::format(_("Are you certain that you want to install this add-on?\n\n"
			                    "%1$s\n"
			                    "by %2$s\n"
			                    "%3$s\n"
			                    "Version %4$s\n"
			                    "Category: %5$s\n"
			                    "%6$s\n")) %
			    info_->descname() % info_->author() %
			    (info_->verified ? _("Verified") : _("NOT VERIFIED")) %
			    AddOns::version_to_string(info_->version) %
			    AddOns::kAddOnCategories.at(info_->category).descname() % info_->description())
			      .str(),
			   UI::WLMessageBox::MBoxType::kOkCancel);
			if (w.run<UI::Panel::Returncodes>() != UI::Panel::Returncodes::kOk) {
				return;
			}
		}
		ctrl->install(info_);
		ctrl->rebuild();
	});
	upgrade_.sigclicked.connect([this, ctrl, info, installed_version]() {
		if (!info->verified || !(SDL_GetModState() & KMOD_CTRL)) {
			UI::WLMessageBox w(
			   &ctrl->get_topmost_forefather(), UI::WindowStyle::kFsMenu, _("Upgrade"),
			   (boost::format(_("Are you certain that you want to upgrade this add-on?\n\n"
			                    "%1$s\n"
			                    "by %2$s\n"
			                    "%3$s\n"
			                    "Installed version: %4$s\n"
			                    "Available version: %5$s\n"
			                    "Category: %6$s\n"
			                    "%7$s")) %
			    info->descname() % info->author() %
			    (info->verified ? _("Verified") : _("NOT VERIFIED")) %
			    AddOns::version_to_string(installed_version) %
			    AddOns::version_to_string(info->version) %
			    AddOns::kAddOnCategories.at(info->category).descname() % info->description())
			      .str(),
			   UI::WLMessageBox::MBoxType::kOkCancel);
			if (w.run<UI::Panel::Returncodes>() != UI::Panel::Returncodes::kOk) {
				return;
			}
		}
		ctrl->upgrade(info, full_upgrade_possible_);
		ctrl->rebuild();
	});
	if (info->internal_name.empty()) {
		install_.set_enabled(false);
		upgrade_.set_enabled(false);
		uninstall_.set_enabled(false);
		interact_.set_enabled(false);
	} else if (installed_version.empty()) {
		uninstall_.set_enabled(false);
		upgrade_.set_enabled(false);
	} else {
		install_.set_enabled(false);
		upgrade_.set_enabled(full_upgrade_possible_ || installed_i18n_version < info->i18n_version);
	}

	for (UI::Panel* p :
	     std::vector<UI::Panel*>{&category_, &version_, &verified_, &bottom_row_right_}) {
		p->set_handle_mouse(true);
	}
	category_.set_tooltip(
	   (boost::format(_("Category: %s")) % AddOns::kAddOnCategories.at(info->category).descname())
	      .str());
	version_.set_tooltip(
	   /** TRANSLATORS: (MajorVersion)+(MinorVersion) */
	   (boost::format(_("Version: %1$s+%2$u")) % AddOns::version_to_string(info->version) %
	    info->i18n_version)
	      .str());
	verified_.set_tooltip(
<<<<<<< HEAD
	   info.internal_name.empty() ?
         _("Error") :
	   info.verified ?
         _("Verified by the Widelands Development Team") :
         _("This add-on was not checked by the Widelands Development Team yet. We cannot guarantee "
	        "that it does not contain harmful or offensive content."));
	bottom_row_right_.set_tooltip(
	   info.internal_name.empty() ?
         "" :
         (boost::format("%s<br>%s<br>%s<br>%s<br>%s") %
=======
	   info->internal_name.empty() ?
	      _("Error") :
	      info->verified ?
	      _("Verified by the Widelands Development Team") :
	      _("This add-on was not checked by the Widelands Development Team yet. We cannot guarantee "
	        "that it does not contain harmful or offensive content."));
	bottom_row_right_.set_tooltip(
	   info->internal_name.empty() ?
	      "" :
	      (boost::format("%s<br>%s<br>%s<br>%s<br>%s") %
>>>>>>> 99258816
	       (boost::format(
	           ngettext("Total size: %u byte", "Total size: %u bytes", info->total_file_size)) %
	        info->total_file_size)
	          .str() %
	       (boost::format(ngettext("%u download", "%u downloads", info->download_count)) %
	        info->download_count)
	          .str() %
<<<<<<< HEAD
	       (info.number_of_votes() ? (boost::format(ngettext("Average rating: %1$.3f (%2$u vote)",
	                                                         "Average rating: %1$.3f (%2$u votes)",
	                                                         info.number_of_votes())) %
	                                  info.average_rating() % info.number_of_votes())
	                                    .str() :
                                    _("No votes yet")) %
	       (boost::format(ngettext("%u comment", "%u comments", info.user_comments.size())) %
	        info.user_comments.size()) %
	       (boost::format(ngettext("%u screenshot", "%u screenshots", info.screenshots.size())) %
	        info.screenshots.size())
=======
	       (info->number_of_votes() ? (boost::format(ngettext("Average rating: %1$.3f (%2$u vote)",
	                                                          "Average rating: %1$.3f (%2$u votes)",
	                                                          info->number_of_votes())) %
	                                   info->average_rating() % info->number_of_votes())
	                                     .str() :
	                                  _("No votes yet")) %
	       (boost::format(ngettext("%u comment", "%u comments", info->user_comments.size())) %
	        info->user_comments.size()) %
	       (boost::format(ngettext("%u screenshot", "%u screenshots", info->screenshots.size())) %
	        info->screenshots.size())
>>>>>>> 99258816
	          .str())
	         .str());

	layout();
}

void RemoteAddOnRow::layout() {
	UI::Panel::layout();
	if (get_w() <= 3 * kRowButtonSize) {
		// size not yet set
		return;
	}
	set_desired_size(get_w(), 4 * kRowButtonSize);
	for (UI::Panel* p : std::vector<UI::Panel*>{
	        &install_, &uninstall_, &interact_, &upgrade_, &category_, &version_, &verified_}) {
		p->set_size(kRowButtonSize, kRowButtonSize);
	}
	version_.set_size(
	   3 * kRowButtonSize + 2 * kRowButtonSpacing, kRowButtonSize - kRowButtonSpacing);
	version_.set_pos(Vector2i(
	   get_w() - 3 * kRowButtonSize - 2 * kRowButtonSpacing, kRowButtonSize + kRowButtonSpacing));
	uninstall_.set_pos(Vector2i(get_w() - 3 * kRowButtonSize - 2 * kRowButtonSpacing, 0));
	upgrade_.set_pos(Vector2i(get_w() - 2 * kRowButtonSize - kRowButtonSpacing, 0));
	install_.set_pos(Vector2i(get_w() - kRowButtonSize, 0));
	interact_.set_pos(Vector2i(get_w() - kRowButtonSize, 2 * kRowButtonSize));
	category_.set_pos(
	   Vector2i(get_w() - 3 * kRowButtonSize - 2 * kRowButtonSpacing, 2 * kRowButtonSize));
	verified_.set_pos(
	   Vector2i(get_w() - 2 * kRowButtonSize - kRowButtonSpacing, 2 * kRowButtonSize));
	txt_.set_size(get_w() - 3 * (kRowButtonSize + kRowButtonSpacing), 3 * kRowButtonSize);
	txt_.set_pos(Vector2i(0, 0));
	bottom_row_left_.set_size(
	   get_w() / 2 - kRowButtonSpacing, kRowButtonSize - 2 * kRowButtonSpacing);
	bottom_row_right_.set_size(get_w() / 2 - kRowButtonSpacing, bottom_row_left_.get_h());
	bottom_row_left_.set_pos(
	   Vector2i(kRowButtonSpacing, 4 * kRowButtonSize - bottom_row_left_.get_h()));
	bottom_row_right_.set_pos(Vector2i(bottom_row_left_.get_x() + bottom_row_left_.get_w(),
	                                   4 * kRowButtonSize - bottom_row_right_.get_h()));
}

bool RemoteAddOnRow::upgradeable() const {
	return upgrade_.enabled();
}

}  // namespace FsMenu<|MERGE_RESOLUTION|>--- conflicted
+++ resolved
@@ -1408,13 +1408,8 @@
 			      .str();
 		}
 		result += g_style_manager
-<<<<<<< HEAD
-		             ->font_style(info.matches_widelands_version() ? UI::FontStyle::kItalic :
-                                                                   UI::FontStyle::kWarning)
-=======
 		             ->font_style(info->matches_widelands_version() ? UI::FontStyle::kItalic :
 		                                                              UI::FontStyle::kWarning)
->>>>>>> 99258816
 		             .as_font_tag(str);
 	}
 	return result;
@@ -1502,13 +1497,8 @@
 				toggle_enabled_.set_tooltip(pair.second ? _("Disable") : _("Enable"));
 				if (pair.first->category == AddOns::AddOnCategory::kTheme) {
 					AddOns::update_ui_theme(pair.second ? AddOns::UpdateThemeAction::kEnableArgument :
-<<<<<<< HEAD
-                                                     AddOns::UpdateThemeAction::kAutodetect,
-					                        pair.first.internal_name);
-=======
 					                                      AddOns::UpdateThemeAction::kAutodetect,
 					                        pair.first->internal_name);
->>>>>>> 99258816
 					get_topmost_forefather().template_directory_changed();
 					ctrl->rebuild();
 				}
@@ -1638,13 +1628,8 @@
 	     voting_stats_summary_(&box_votes_,
 	                           UI::PanelStyle::kFsMenu,
 	                           UI::FontStyle::kFsMenuLabel,
-<<<<<<< HEAD
-	                           info.number_of_votes() ?
-                                 (boost::format(ngettext("Average rating: %1$.3f (%2$u vote)",
-=======
 	                           info->number_of_votes() ?
 	                              (boost::format(ngettext("Average rating: %1$.3f (%2$u vote)",
->>>>>>> 99258816
 	                                                      "Average rating: %1$.3f (%2$u votes)",
 	                                                      info->number_of_votes())) %
 	                               info->average_rating() % info->number_of_votes())
@@ -1681,19 +1666,11 @@
 
 		std::string text = "<rt><p>";
 		text += g_style_manager->font_style(UI::FontStyle::kFsMenuInfoPanelHeading)
-<<<<<<< HEAD
-		           .as_font_tag(info.user_comments.empty() ?
-                                 _("No comments yet.") :
-                                 (boost::format(ngettext(
-		                               "%u comment:", "%u comments:", info.user_comments.size())) %
-		                            info.user_comments.size())
-=======
 		           .as_font_tag(info->user_comments.empty() ?
 		                           _("No comments yet.") :
 		                           (boost::format(ngettext(
 		                               "%u comment:", "%u comments:", info->user_comments.size())) %
 		                            info->user_comments.size())
->>>>>>> 99258816
 		                              .str());
 
 		for (const auto& comment : info->user_comments) {
@@ -2093,18 +2070,6 @@
 	    info->i18n_version)
 	      .str());
 	verified_.set_tooltip(
-<<<<<<< HEAD
-	   info.internal_name.empty() ?
-         _("Error") :
-	   info.verified ?
-         _("Verified by the Widelands Development Team") :
-         _("This add-on was not checked by the Widelands Development Team yet. We cannot guarantee "
-	        "that it does not contain harmful or offensive content."));
-	bottom_row_right_.set_tooltip(
-	   info.internal_name.empty() ?
-         "" :
-         (boost::format("%s<br>%s<br>%s<br>%s<br>%s") %
-=======
 	   info->internal_name.empty() ?
 	      _("Error") :
 	      info->verified ?
@@ -2115,7 +2080,6 @@
 	   info->internal_name.empty() ?
 	      "" :
 	      (boost::format("%s<br>%s<br>%s<br>%s<br>%s") %
->>>>>>> 99258816
 	       (boost::format(
 	           ngettext("Total size: %u byte", "Total size: %u bytes", info->total_file_size)) %
 	        info->total_file_size)
@@ -2123,18 +2087,6 @@
 	       (boost::format(ngettext("%u download", "%u downloads", info->download_count)) %
 	        info->download_count)
 	          .str() %
-<<<<<<< HEAD
-	       (info.number_of_votes() ? (boost::format(ngettext("Average rating: %1$.3f (%2$u vote)",
-	                                                         "Average rating: %1$.3f (%2$u votes)",
-	                                                         info.number_of_votes())) %
-	                                  info.average_rating() % info.number_of_votes())
-	                                    .str() :
-                                    _("No votes yet")) %
-	       (boost::format(ngettext("%u comment", "%u comments", info.user_comments.size())) %
-	        info.user_comments.size()) %
-	       (boost::format(ngettext("%u screenshot", "%u screenshots", info.screenshots.size())) %
-	        info.screenshots.size())
-=======
 	       (info->number_of_votes() ? (boost::format(ngettext("Average rating: %1$.3f (%2$u vote)",
 	                                                          "Average rating: %1$.3f (%2$u votes)",
 	                                                          info->number_of_votes())) %
@@ -2145,7 +2097,6 @@
 	        info->user_comments.size()) %
 	       (boost::format(ngettext("%u screenshot", "%u screenshots", info->screenshots.size())) %
 	        info->screenshots.size())
->>>>>>> 99258816
 	          .str())
 	         .str());
 
