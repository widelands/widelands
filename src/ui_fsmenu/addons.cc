/*
 * Copyright (C) 2020-2021 by the Widelands Development Team
 *
 * This program is free software; you can redistribute it and/or
 * modify it under the terms of the GNU General Public License
 * as published by the Free Software Foundation; either version 2
 * of the License, or (at your option) any later version.
 *
 * This program is distributed in the hope that it will be useful,
 * but WITHOUT ANY WARRANTY; without even the implied warranty of
 * MERCHANTABILITY or FITNESS FOR A PARTICULAR PURPOSE.  See the
 * GNU General Public License for more details.
 *
 * You should have received a copy of the GNU General Public License
 * along with this program; if not, write to the Free Software
 * Foundation, Inc., 51 Franklin Street, Fifth Floor, Boston, MA  02110-1301, USA.
 *
 */

#include "ui_fsmenu/addons.h"

#include <cstdlib>
#include <iomanip>
#include <memory>

#include <SDL.h>

#include "base/i18n.h"
#include "base/log.h"
#include "graphic/graphic.h"
#include "graphic/image_cache.h"
#include "graphic/style_manager.h"
#include "io/profile.h"
#include "logic/filesystem_constants.h"
#include "logic/game.h"
#include "scripting/lua_table.h"
#include "ui_basic/messagebox.h"
#include "ui_basic/multilineeditbox.h"
#include "ui_fsmenu/addons_packager.h"
#include "wlapplication.h"
#include "wlapplication_options.h"

namespace FsMenu {

constexpr int16_t kRowButtonSize = 32;
constexpr int16_t kRowButtonSpacing = 4;

constexpr const char* const kSubmitAddOnsURL = "https://www.widelands.org/forum/topic/5073/";
constexpr const char* const kDocumentationURL = "https://www.widelands.org/documentation/add-ons/";

// UI::Box by defaults limits its size to the window resolution. We use scrollbars,
// so we can and need to allow somewhat larger dimensions.
constexpr int32_t kHugeSize = std::numeric_limits<int32_t>::max() / 2;

ProgressIndicatorWindow::ProgressIndicatorWindow(UI::Panel* parent, const std::string& title)
   : UI::Window(&parent->get_topmost_forefather(),
                UI::WindowStyle::kFsMenu,
                "progress",
                0,
                0,
                parent->get_inner_w() - 2 * kRowButtonSize,
                2 * kRowButtonSize,
                title),
     die_after_last_action(false),
     box_(this, UI::PanelStyle::kFsMenu, 0, 0, UI::Box::Vertical, get_inner_w()),
     txt1_(&box_,
           UI::PanelStyle::kFsMenu,
           UI::FontStyle::kFsMenuInfoPanelHeading,
           "",
           UI::Align::kCenter),
     txt2_(&box_,
           UI::PanelStyle::kFsMenu,
           UI::FontStyle::kFsMenuInfoPanelParagraph,
           "",
           UI::Align::kLeft),
     progress_(&box_,
               UI::PanelStyle::kFsMenu,
               0,
               0,
               get_w(),
               kRowButtonSize,
               UI::ProgressBar::Horizontal) {

	box_.add(&txt1_, UI::Box::Resizing::kFullSize);
	box_.add_space(kRowButtonSpacing);
	box_.add(&txt2_, UI::Box::Resizing::kFullSize);
	box_.add_space(2 * kRowButtonSpacing);
	box_.add(&progress_, UI::Box::Resizing::kFullSize);

	set_center_panel(&box_);
	center_to_parent();
	initialization_complete();
}

void ProgressIndicatorWindow::think() {
	UI::Window::think();

	if (action_params.empty()) {
		end_modal(UI::Panel::Returncodes::kOk);
	} else {
		action_when_thinking(*action_params.begin());

		action_params.erase(action_params.begin());
		if (action_params.empty() && die_after_last_action) {
			end_modal(UI::Panel::Returncodes::kOk);
		}
	}
}

AddOnsCtrl::AddOnsCtrl(MainMenu& fsmm, UI::UniqueWindow::Registry& reg)
   : UI::UniqueWindow(&fsmm,
                      UI::WindowStyle::kFsMenu,
                      "addons",
                      &reg,
                      fsmm.calc_desired_window_width(UI::Window::WindowLayoutID::kFsMenuDefault),
                      fsmm.calc_desired_window_height(UI::Window::WindowLayoutID::kFsMenuDefault),
                      _("Add-On Manager")),
     fsmm_(fsmm),
     main_box_(this, UI::PanelStyle::kFsMenu, 0, 0, UI::Box::Vertical),
     buttons_box_(&main_box_, UI::PanelStyle::kFsMenu, 0, 0, UI::Box::Horizontal),
     warn_requirements_(
        &main_box_, 0, 0, get_w(), get_h() / 12, UI::PanelStyle::kFsMenu, "", UI::Align::kCenter),
     tabs_placeholder_(&main_box_, UI::PanelStyle::kFsMenu, 0, 0, 0, 0),
     tabs_(this, UI::TabPanelStyle::kFsMenu),
     installed_addons_outer_wrapper_(&tabs_, UI::PanelStyle::kFsMenu, 0, 0, UI::Box::Horizontal),
     installed_addons_inner_wrapper_(
        &installed_addons_outer_wrapper_, UI::PanelStyle::kFsMenu, 0, 0, UI::Box::Vertical),
     installed_addons_buttons_box_(
        &installed_addons_outer_wrapper_, UI::PanelStyle::kFsMenu, 0, 0, UI::Box::Vertical),
     installed_addons_box_(&installed_addons_inner_wrapper_,
                           UI::PanelStyle::kFsMenu,
                           0,
                           0,
                           UI::Box::Vertical,
                           kHugeSize,
                           kHugeSize),
     browse_addons_outer_wrapper_(&tabs_, UI::PanelStyle::kFsMenu, 0, 0, UI::Box::Vertical),
     browse_addons_inner_wrapper_(
        &browse_addons_outer_wrapper_, UI::PanelStyle::kFsMenu, 0, 0, UI::Box::Vertical),
     browse_addons_buttons_box_(
        &browse_addons_outer_wrapper_, UI::PanelStyle::kFsMenu, 0, 0, UI::Box::Horizontal),
     browse_addons_buttons_inner_box_1_(
        &browse_addons_buttons_box_, UI::PanelStyle::kFsMenu, 0, 0, UI::Box::Vertical),
     browse_addons_buttons_inner_box_2_(
        &browse_addons_buttons_inner_box_1_, UI::PanelStyle::kFsMenu, 0, 0, UI::Box::Horizontal),
     browse_addons_box_(&browse_addons_inner_wrapper_,
                        UI::PanelStyle::kFsMenu,
                        0,
                        0,
                        UI::Box::Vertical,
                        kHugeSize,
                        kHugeSize),
     dev_box_(&tabs_, UI::PanelStyle::kFsMenu, 0, 0, UI::Box::Vertical),
     filter_name_(&browse_addons_buttons_inner_box_1_, 0, 0, 100, UI::PanelStyle::kFsMenu),
     filter_verified_(&browse_addons_buttons_inner_box_2_,
                      UI::PanelStyle::kFsMenu,
                      Vector2i(0, 0),
                      _("Verified only"),
                      _("Show only verified add-ons in the Browse tab")),
     sort_order_(&browse_addons_buttons_inner_box_1_,
                 "sort",
                 0,
                 0,
                 0,
                 10,
                 filter_name_.get_h(),
                 _("Sort by"),
                 UI::DropdownType::kTextual,
                 UI::PanelStyle::kFsMenu,
                 UI::ButtonStyle::kFsMenuSecondary),
     filter_reset_(&browse_addons_buttons_inner_box_2_,
                   "f_reset",
                   0,
                   0,
                   24,
                   24,
                   UI::ButtonStyle::kFsMenuSecondary,
                   _("Reset"),
                   _("Reset the filters")),
     upgrade_all_(&buttons_box_,
                  "upgrade_all",
                  0,
                  0,
                  kRowButtonSize,
                  kRowButtonSize,
                  UI::ButtonStyle::kFsMenuSecondary,
                  ""),
     refresh_(&buttons_box_,
              "refresh",
              0,
              0,
              kRowButtonSize,
              kRowButtonSize,
              UI::ButtonStyle::kFsMenuSecondary,
              _("Refresh"),
              _("Refresh the list of add-ons available from the server")),
     ok_(&buttons_box_,
         "ok",
         0,
         0,
         kRowButtonSize,
         kRowButtonSize,
         UI::ButtonStyle::kFsMenuPrimary,
         _("OK")),
#if 0  // TODO(Nordfriese): Disabled autofix_dependencies for v1.0
     autofix_dependencies_(&buttons_box_,
                           "autofix",
                           0,
                           0,
                           kRowButtonSize,
                           kRowButtonSize,
                           UI::ButtonStyle::kFsMenuSecondary,
                           _("Fix dependencies…"),
                           _("Try to automatically fix the dependency errors")),
#endif
     move_top_(&installed_addons_buttons_box_,
               "move_top",
               0,
               0,
               kRowButtonSize,
               kRowButtonSize,
               UI::ButtonStyle::kFsMenuSecondary,
               g_image_cache->get("images/ui_basic/scrollbar_up_fast.png"),
               _("Move selected add-on to top")),
     move_up_(&installed_addons_buttons_box_,
              "move_up",
              0,
              0,
              kRowButtonSize,
              kRowButtonSize,
              UI::ButtonStyle::kFsMenuSecondary,
              g_image_cache->get("images/ui_basic/scrollbar_up.png"),
              _("Move selected add-on one step up")),
     move_down_(&installed_addons_buttons_box_,
                "move_down",
                0,
                0,
                kRowButtonSize,
                kRowButtonSize,
                UI::ButtonStyle::kFsMenuSecondary,
                g_image_cache->get("images/ui_basic/scrollbar_down.png"),
                _("Move selected add-on one step down")),
     move_bottom_(&installed_addons_buttons_box_,
                  "move_bottom",
                  0,
                  0,
                  kRowButtonSize,
                  kRowButtonSize,
                  UI::ButtonStyle::kFsMenuSecondary,
                  g_image_cache->get("images/ui_basic/scrollbar_down_fast.png"),
                  _("Move selected add-on to bottom")),
     launch_packager_(&dev_box_,
                      "packager",
                      0,
                      0,
                      0,
                      0,
                      UI::ButtonStyle::kFsMenuSecondary,
                      _("Launch the add-ons packager…")) {

	dev_box_.add(
	   new UI::Textarea(&dev_box_, UI::PanelStyle::kFsMenu, UI::FontStyle::kFsMenuInfoPanelHeading,
	                    _("Tools for Add-Ons Developers"), UI::Align::kCenter),
	   UI::Box::Resizing::kFullSize);
	dev_box_.add_space(kRowButtonSize);
	{
		UI::MultilineTextarea* m = new UI::MultilineTextarea(
		   &dev_box_, 0, 0, 100, 100, UI::PanelStyle::kFsMenu, "", UI::Align::kLeft,
		   UI::MultilineTextarea::ScrollMode::kNoScrolling);
		m->set_style(UI::FontStyle::kFsMenuInfoPanelParagraph);
		m->set_text(_("The interactive add-ons packager allows you to create, edit, and delete "
		              "add-ons. You can bundle maps designed with the Widelands Map Editor as an "
		              "add-on using the graphical interface and share them with other players, "
		              "without having to write a single line of code."));
		dev_box_.add(m, UI::Box::Resizing::kFullSize);
	}
	dev_box_.add_space(kRowButtonSpacing);
	dev_box_.add(&launch_packager_);
	dev_box_.add_space(kRowButtonSize);
	auto underline_tag = [](const std::string& text) {
		std::string str = "<font underline=true>";
		str += text;
		str += "</font>";
		return str;
	};
	dev_box_.add(
	   new UI::MultilineTextarea(
	      &dev_box_, 0, 0, 100, 100, UI::PanelStyle::kFsMenu,
	      (boost::format("<rt><p>%1$s</p></rt>") %
	       g_style_manager->font_style(UI::FontStyle::kFsMenuInfoPanelParagraph)
	          .as_font_tag(
	             (boost::format(_("Uploading add-ons to the server from within Widelands is not "
	                              "implemented yet. To upload your add-ons, please zip the add-on "
	                              "directory in your file browser, then open our add-on submission "
	                              "website %s in your browser and attach the zip file.")) %
	              underline_tag(kSubmitAddOnsURL))
	                .str()))
	         .str(),
	      UI::Align::kLeft, UI::MultilineTextarea::ScrollMode::kNoScrolling),
	   UI::Box::Resizing::kFullSize);
	auto add_button = [this](const std::string& url) {
		UI::Button* b =
		   new UI::Button(&dev_box_, "url", 0, 0, 0, 0, UI::ButtonStyle::kFsMenuSecondary,
#if SDL_VERSION_ATLEAST(2, 0, 14)
		                  _("Open Link")
#else
		                  _("Copy Link")
#endif
		   );
		b->sigclicked.connect([url]() {
#if SDL_VERSION_ATLEAST(2, 0, 14)
			SDL_OpenURL(url.c_str());
#else
			SDL_SetClipboardText(url.c_str());
#endif
		});
		dev_box_.add(b);
	};
	add_button(kSubmitAddOnsURL);
	dev_box_.add_space(kRowButtonSize);
	dev_box_.add(
	   new UI::MultilineTextarea(
	      &dev_box_, 0, 0, 100, 100, UI::PanelStyle::kFsMenu,
	      (boost::format("<rt><p>%1$s</p></rt>") %
	       g_style_manager->font_style(UI::FontStyle::kFsMenuInfoPanelParagraph)
	          .as_font_tag(
	             (boost::format(_("For more information regarding how to develop and package your "
	                              "own add-ons, please visit %s.")) %
	              underline_tag(kDocumentationURL))
	                .str()))
	         .str(),
	      UI::Align::kLeft, UI::MultilineTextarea::ScrollMode::kNoScrolling),
	   UI::Box::Resizing::kFullSize);
	add_button(kDocumentationURL);

	installed_addons_buttons_box_.add(&move_top_, UI::Box::Resizing::kAlign, UI::Align::kCenter);
	installed_addons_buttons_box_.add_space(kRowButtonSpacing);
	installed_addons_buttons_box_.add(&move_up_, UI::Box::Resizing::kAlign, UI::Align::kCenter);
	installed_addons_buttons_box_.add_space(kRowButtonSize + 2 * kRowButtonSpacing);
	installed_addons_buttons_box_.add(&move_down_, UI::Box::Resizing::kAlign, UI::Align::kCenter);
	installed_addons_buttons_box_.add_space(kRowButtonSpacing);
	installed_addons_buttons_box_.add(&move_bottom_, UI::Box::Resizing::kAlign, UI::Align::kCenter);
	installed_addons_outer_wrapper_.add(
	   &installed_addons_inner_wrapper_, UI::Box::Resizing::kExpandBoth);
	installed_addons_outer_wrapper_.add_space(kRowButtonSpacing);
	installed_addons_outer_wrapper_.add(
	   &installed_addons_buttons_box_, UI::Box::Resizing::kAlign, UI::Align::kCenter);

	browse_addons_outer_wrapper_.add(&browse_addons_buttons_box_, UI::Box::Resizing::kFullSize);
	browse_addons_outer_wrapper_.add_space(2 * kRowButtonSpacing);
	browse_addons_outer_wrapper_.add(&browse_addons_inner_wrapper_, UI::Box::Resizing::kExpandBoth);

	installed_addons_inner_wrapper_.add(&installed_addons_box_, UI::Box::Resizing::kExpandBoth);
	browse_addons_inner_wrapper_.add(&browse_addons_box_, UI::Box::Resizing::kExpandBoth);
	tabs_.add("my", "", &installed_addons_outer_wrapper_);
	tabs_.add("all", "", &browse_addons_outer_wrapper_);
	tabs_.add("all", _("Development"), &dev_box_);

	/** TRANSLATORS: Sort add-ons alphabetically by name */
	sort_order_.add(_("Name"), AddOnSortingCriteria::kNameABC);
	/** TRANSLATORS: Sort add-ons alphabetically by name (inverted) */
	sort_order_.add(_("Name (descending)"), AddOnSortingCriteria::kNameCBA);
	/** TRANSLATORS: Sort add-ons by average rating */
	sort_order_.add(_("Best average rating"), AddOnSortingCriteria::kHighestRating, nullptr, true);
	/** TRANSLATORS: Sort add-ons by average rating */
	sort_order_.add(_("Worst average rating"), AddOnSortingCriteria::kLowestRating);
	/** TRANSLATORS: Sort add-ons by how often they were downloaded */
	sort_order_.add(_("Most often downloaded"), AddOnSortingCriteria::kMostDownloads);
	/** TRANSLATORS: Sort add-ons by how often they were downloaded */
	sort_order_.add(_("Least often downloaded"), AddOnSortingCriteria::kFewestDownloads);
	/** TRANSLATORS: Sort add-ons by upload date/time */
	sort_order_.add(_("Oldest"), AddOnSortingCriteria::kOldest);
	/** TRANSLATORS: Sort add-ons by upload date/time */
	sort_order_.add(_("Newest"), AddOnSortingCriteria::kNewest);

	filter_verified_.set_state(true);
	filter_name_.set_tooltip(_("Filter add-ons by name"));
	{
		uint8_t index = 0;
		for (const auto& pair : AddOns::kAddOnCategories) {
			if (pair.first == AddOns::AddOnCategory::kNone) {
				continue;
			}
			UI::Checkbox* c = new UI::Checkbox(
			   &browse_addons_buttons_box_, UI::PanelStyle::kFsMenu, Vector2i(0, 0),
			   g_image_cache->get(pair.second.icon),
			   (boost::format(_("Toggle category ‘%s’")) % pair.second.descname()).str());
			filter_category_[pair.first] = c;
			c->set_state(true);
			c->changed.connect([this, &pair]() { category_filter_changed(pair.first); });
			c->set_desired_size(kRowButtonSize, kRowButtonSize);
			browse_addons_buttons_box_.add(c, UI::Box::Resizing::kAlign, UI::Align::kCenter);
			browse_addons_buttons_box_.add_space(kRowButtonSpacing);
			++index;
		}
	}
	browse_addons_buttons_inner_box_2_.add(&filter_verified_, UI::Box::Resizing::kFullSize);
	browse_addons_buttons_inner_box_2_.add(&filter_reset_, UI::Box::Resizing::kExpandBoth);
	browse_addons_buttons_inner_box_1_.add(
	   &browse_addons_buttons_inner_box_2_, UI::Box::Resizing::kExpandBoth);
	browse_addons_buttons_inner_box_1_.add_space(kRowButtonSpacing);
	browse_addons_buttons_inner_box_1_.add(&filter_name_, UI::Box::Resizing::kExpandBoth);
	browse_addons_buttons_inner_box_1_.add_space(kRowButtonSpacing);
	browse_addons_buttons_inner_box_1_.add(&sort_order_, UI::Box::Resizing::kExpandBoth);
	browse_addons_buttons_box_.add(
	   &browse_addons_buttons_inner_box_1_, UI::Box::Resizing::kExpandBoth);

	filter_reset_.set_enabled(false);
	filter_name_.changed.connect([this]() {
		filter_reset_.set_enabled(true);
		rebuild();
	});
	filter_verified_.changed.connect([this]() {
		filter_reset_.set_enabled(true);
		rebuild();
	});
	sort_order_.selected.connect([this]() { rebuild(); });

	ok_.sigclicked.connect([this]() { die(); });
	refresh_.sigclicked.connect([this]() {
		refresh_remotes();
		tabs_.activate(1);
	});
	tabs_.sigclicked.connect([this]() {
		if (tabs_.active() == 1 && remotes_.size() <= 1) {
			refresh_remotes();
		}
	});
#if 0  // TODO(Nordfriese): Disabled autofix_dependencies for v1.0
	autofix_dependencies_.sigclicked.connect([this]() { autofix_dependencies(); });
#endif

	filter_reset_.sigclicked.connect([this]() {
		filter_name_.set_text("");
		filter_verified_.set_state(true);
		for (auto& pair : filter_category_) {
			pair.second->set_state(true);
		}
		rebuild();
		filter_reset_.set_enabled(false);
	});
	upgrade_all_.sigclicked.connect([this]() {
		std::vector<std::pair<std::shared_ptr<AddOns::AddOnInfo>, bool /* full upgrade */>> upgrades;
		bool all_verified = true;
		size_t nr_full_updates = 0;
		for (const RemoteAddOnRow* r : browse_) {
			if (r->upgradeable()) {
				const bool full_upgrade = r->full_upgrade_possible();
				upgrades.push_back(std::make_pair(r->info(), full_upgrade));
				if (full_upgrade) {
					all_verified &= r->info()->verified;
					++nr_full_updates;
				}
			}
		}
		assert(!upgrades.empty());
		if (nr_full_updates > 0 && (!all_verified || !(SDL_GetModState() & KMOD_CTRL))) {
			// We ask for confirmation only for real upgrades. i18n-only upgrades are done silently.
			std::string text =
			   (boost::format(ngettext("Are you certain that you want to upgrade this %u add-on?",
			                           "Are you certain that you want to upgrade these %u add-ons?",
			                           nr_full_updates)) %
			    nr_full_updates)
			      .str();
			text += '\n';
			for (const auto& pair : upgrades) {
				if (pair.second) {
					text += (boost::format(_("\n· %1$s (%2$s) by %3$s")) % pair.first->descname() %
					         (pair.first->verified ? _("verified") : _("NOT VERIFIED")) %
					         pair.first->author())
					           .str();
				}
			}
			UI::WLMessageBox w(&fsmm_, UI::WindowStyle::kFsMenu, _("Upgrade All"), text,
			                   UI::WLMessageBox::MBoxType::kOkCancel);
			if (w.run<UI::Panel::Returncodes>() != UI::Panel::Returncodes::kOk) {
				return;
			}
		}
		for (const auto& pair : upgrades) {
			upgrade(pair.first, pair.second);
		}
		rebuild();
	});

	move_up_.sigclicked.connect([this]() {
		const auto& info = selected_installed_addon();
		auto it = AddOns::g_addons.begin();
		while (it->first->internal_name != info->internal_name) {
			++it;
		}
		const bool state = it->second;
		it = AddOns::g_addons.erase(it);
		--it;
		AddOns::g_addons.insert(it, std::make_pair(info, state));
		rebuild();
		focus_installed_addon_row(info);
	});
	move_down_.sigclicked.connect([this]() {
		const auto& info = selected_installed_addon();
		auto it = AddOns::g_addons.begin();
		while (it->first->internal_name != info->internal_name) {
			++it;
		}
		const bool state = it->second;
		it = AddOns::g_addons.erase(it);
		++it;
		AddOns::g_addons.insert(it, std::make_pair(info, state));
		rebuild();
		focus_installed_addon_row(info);
	});
	move_top_.sigclicked.connect([this]() {
		const auto& info = selected_installed_addon();
		auto it = AddOns::g_addons.begin();
		while (it->first->internal_name != info->internal_name) {
			++it;
		}
		const bool state = it->second;
		it = AddOns::g_addons.erase(it);
		AddOns::g_addons.insert(AddOns::g_addons.begin(), std::make_pair(info, state));
		rebuild();
		focus_installed_addon_row(info);
	});
	move_bottom_.sigclicked.connect([this]() {
		const auto& info = selected_installed_addon();
		auto it = AddOns::g_addons.begin();
		while (it->first->internal_name != info->internal_name) {
			++it;
		}
		const bool state = it->second;
		it = AddOns::g_addons.erase(it);
		AddOns::g_addons.push_back(std::make_pair(info, state));
		rebuild();
		focus_installed_addon_row(info);
	});

	launch_packager_.sigclicked.connect([this]() {
		AddOnsPackager a(fsmm_, *this);
		a.run<int>();

		// Perhaps add-ons were created or deleted
		rebuild();
	});

	buttons_box_.add_space(kRowButtonSpacing);
	buttons_box_.add(&upgrade_all_, UI::Box::Resizing::kExpandBoth);
	buttons_box_.add_space(kRowButtonSpacing);
	buttons_box_.add(&refresh_, UI::Box::Resizing::kExpandBoth);
	buttons_box_.add_space(kRowButtonSpacing);
#if 0  // TODO(Nordfriese): Disabled autofix_dependencies for v1.0
	buttons_box_.add(&autofix_dependencies_, UI::Box::Resizing::kExpandBoth);
	buttons_box_.add_space(kRowButtonSpacing);
#endif
	buttons_box_.add(&ok_, UI::Box::Resizing::kExpandBoth);
	buttons_box_.add_space(kRowButtonSpacing);

	main_box_.add(&tabs_placeholder_, UI::Box::Resizing::kExpandBoth);
	main_box_.add_space(kRowButtonSpacing);
	main_box_.add(&warn_requirements_, UI::Box::Resizing::kFullSize);
	main_box_.add_space(kRowButtonSpacing);
	main_box_.add(&buttons_box_, UI::Box::Resizing::kFullSize);
	main_box_.add_space(kRowButtonSpacing);

	// prevent assert failures
	installed_addons_box_.set_size(100, 100);
	browse_addons_box_.set_size(100, 100);
	installed_addons_inner_wrapper_.set_size(100, 100);
	browse_addons_inner_wrapper_.set_size(100, 100);

	installed_addons_inner_wrapper_.set_force_scrolling(true);
	browse_addons_inner_wrapper_.set_force_scrolling(true);

	do_not_layout_on_resolution_change();
	center_to_parent();
	rebuild();
}

AddOnsCtrl::~AddOnsCtrl() {
	std::string text;
	for (const auto& pair : AddOns::g_addons) {
		if (!text.empty()) {
			text += ',';
		}
		text += pair.first->internal_name + ':' + (pair.second ? "true" : "false");
	}
	set_config_string("addons", text);
	write_config();
	fsmm_.set_labels();
}

inline std::shared_ptr<AddOns::AddOnInfo> AddOnsCtrl::selected_installed_addon() const {
	return dynamic_cast<InstalledAddOnRow&>(*installed_addons_box_.focused_child()).info();
}
void AddOnsCtrl::focus_installed_addon_row(std::shared_ptr<AddOns::AddOnInfo> info) {
	for (UI::Panel* p = installed_addons_box_.get_first_child(); p; p = p->get_next_sibling()) {
		if (dynamic_cast<InstalledAddOnRow&>(*p).info()->internal_name == info->internal_name) {
			p->focus();
			return;
		}
	}
	NEVER_HERE();
}

void AddOnsCtrl::think() {
	UI::Panel::think();
	check_enable_move_buttons();
}

static bool category_filter_changing = false;
void AddOnsCtrl::category_filter_changed(const AddOns::AddOnCategory which) {
	// protect against recursion
	if (category_filter_changing) {
		return;
	}
	category_filter_changing = true;

	// CTRL enables the selected category and disables all others
	if (SDL_GetModState() & KMOD_CTRL) {
		for (auto& pair : filter_category_) {
			pair.second->set_state(pair.first == which);
		}
	}

	filter_reset_.set_enabled(true);
	rebuild();
	category_filter_changing = false;
}

void AddOnsCtrl::check_enable_move_buttons() {
	const bool enable_move_buttons =
	   tabs_.active() == 0 && installed_addons_box_.focused_child() != nullptr;
	for (UI::Button* b : {&move_top_, &move_up_, &move_down_, &move_bottom_}) {
		b->set_enabled(enable_move_buttons);
	}
	if (enable_move_buttons) {
		const auto& sel = selected_installed_addon();
		if (sel->internal_name == AddOns::g_addons.begin()->first->internal_name) {
			move_top_.set_enabled(false);
			move_up_.set_enabled(false);
		}
		if (sel->internal_name == AddOns::g_addons.back().first->internal_name) {
			move_down_.set_enabled(false);
			move_bottom_.set_enabled(false);
		}
	}
}

bool AddOnsCtrl::handle_key(bool down, SDL_Keysym code) {
	if (down) {
		switch (code.sym) {
		case SDLK_KP_ENTER:
		case SDLK_RETURN:
		case SDLK_ESCAPE:
			die();
			return true;
		default:
			break;
		}
	}
	return UI::Window::handle_key(down, code);
}

void AddOnsCtrl::refresh_remotes() {
	try {
		remotes_ = network_handler_.refresh_remotes();
	} catch (const std::exception& e) {
		const std::string title = _("Server Connection Error");
		/** TRANSLATORS: This will be inserted into the string "Server Connection Error <br> by %s" */
		const std::string bug = _("a networking bug");
		const std::string err = (boost::format(_("Unable to fetch the list of available add-ons from "
		                                         "the server!<br>Error Message: %s")) %
		                         e.what())
		                           .str();
		AddOns::AddOnInfo* i = new AddOns::AddOnInfo();
		i->unlocalized_descname = title;
		i->unlocalized_description = err;
		i->unlocalized_author = bug;
		i->descname = [title]() { return title; };
		i->description = [err]() { return err; };
		i->author = [bug]() { return bug; };
		i->upload_username = bug;
		i->upload_timestamp = std::time(nullptr);
		i->sync_safe = true;  // suppress useless warning
		remotes_ = {std::shared_ptr<AddOns::AddOnInfo>(i)};
	}
	rebuild();
}

bool AddOnsCtrl::matches_filter(std::shared_ptr<AddOns::AddOnInfo> info) {
	if (info->internal_name.empty()) {
		// always show error messages
		return true;
	}

	if (!info->matches_widelands_version()) {
		// incompatible
		return false;
	}

	if (!filter_category_.at(info->category)->get_state()) {
		// wrong category
		return false;
	}

	if (filter_verified_.get_state() && !info->verified) {
		// not verified
		return false;
	}

	if (filter_name_.text().empty()) {
		// no text filter given, so we accept it
		return true;
	}
	for (const std::string& text :
	     {info->descname(), info->author(), info->internal_name, info->description()}) {
		if (text.find(filter_name_.text()) != std::string::npos) {
			// text filter found
			return true;
		}
	}
	// doesn't match the text filter
	return false;
}

void AddOnsCtrl::rebuild() {
	const uint32_t scrollpos_i =
	   installed_addons_inner_wrapper_.get_scrollbar() ?
         installed_addons_inner_wrapper_.get_scrollbar()->get_scrollpos() :
         0;
	const uint32_t scrollpos_b = browse_addons_inner_wrapper_.get_scrollbar() ?
                                   browse_addons_inner_wrapper_.get_scrollbar()->get_scrollpos() :
                                   0;
	installed_addons_box_.free_children();
	browse_addons_box_.free_children();
	installed_addons_box_.clear();
	browse_addons_box_.clear();
	browse_.clear();
	assert(installed_addons_box_.get_nritems() == 0);
	assert(browse_addons_box_.get_nritems() == 0);

	size_t index = 0;
	for (const auto& pair : AddOns::g_addons) {
		if (index > 0) {
			installed_addons_box_.add_space(kRowButtonSize);
		}
		InstalledAddOnRow* i =
		   new InstalledAddOnRow(&installed_addons_box_, this, pair.first, pair.second);
		installed_addons_box_.add(i, UI::Box::Resizing::kFullSize);
		++index;
	}
	tabs_.tabs()[0]->set_title((boost::format(_("Installed (%u)")) % index).str());

	index = 0;
	std::list<std::shared_ptr<AddOns::AddOnInfo>> remotes_to_show;
	for (const auto& a : remotes_) {
		if (matches_filter(a)) {
			remotes_to_show.push_back(a);
		}
	}
	{
		const AddOnSortingCriteria sort_by = sort_order_.get_selected();
		remotes_to_show.sort([sort_by](const std::shared_ptr<AddOns::AddOnInfo> a,
		                               const std::shared_ptr<AddOns::AddOnInfo> b) {
			switch (sort_by) {
			case AddOnSortingCriteria::kNameABC:
				return a->descname().compare(b->descname()) < 0;
			case AddOnSortingCriteria::kNameCBA:
				return a->descname().compare(b->descname()) > 0;

			case AddOnSortingCriteria::kFewestDownloads:
				return a->download_count < b->download_count;
			case AddOnSortingCriteria::kMostDownloads:
				return a->download_count > b->download_count;

			case AddOnSortingCriteria::kOldest:
				return a->upload_timestamp < b->upload_timestamp;
			case AddOnSortingCriteria::kNewest:
				return a->upload_timestamp > b->upload_timestamp;

			case AddOnSortingCriteria::kLowestRating:
				if (a->number_of_votes() == 0) {
					// Add-ons without votes should always end up
					// below any others when sorting by rating
					return false;
				} else if (b->number_of_votes() == 0) {
					return true;
				} else if (std::abs(a->average_rating() - b->average_rating()) < 0.01) {
					// ambiguity – always choose the one with more votes
					return a->number_of_votes() > b->number_of_votes();
				} else {
					return a->average_rating() < b->average_rating();
				}
			case AddOnSortingCriteria::kHighestRating:
				if (a->number_of_votes() == 0) {
					return false;
				} else if (b->number_of_votes() == 0) {
					return true;
				} else if (std::abs(a->average_rating() - b->average_rating()) < 0.01) {
					return a->number_of_votes() > b->number_of_votes();
				} else {
					return a->average_rating() > b->average_rating();
				}
			}
			NEVER_HERE();
		});
	}
	std::vector<std::string> has_upgrades;
	for (const auto& a : remotes_to_show) {
		if (0 < index++) {
			browse_addons_box_.add_space(kRowButtonSize);
		}
		AddOns::AddOnVersion installed;
		uint32_t installed_i18n = 0;
		for (const auto& pair : AddOns::g_addons) {
			if (pair.first->internal_name == a->internal_name) {
				installed = pair.first->version;
				installed_i18n = pair.first->i18n_version;
				break;
			}
		}
		RemoteAddOnRow* r =
		   new RemoteAddOnRow(&browse_addons_box_, this, a, installed, installed_i18n);
		browse_addons_box_.add(r, UI::Box::Resizing::kFullSize);
		if (r->upgradeable()) {
			has_upgrades.push_back(a->descname());
		}
		browse_.push_back(r);
	}
	tabs_.tabs()[1]->set_title(index == 0 ? _("Browse") :
                                           (boost::format(_("Browse (%u)")) % index).str());

	if (installed_addons_inner_wrapper_.get_scrollbar() && scrollpos_i) {
		installed_addons_inner_wrapper_.get_scrollbar()->set_scrollpos(scrollpos_i);
	}
	if (browse_addons_inner_wrapper_.get_scrollbar() && scrollpos_b) {
		browse_addons_inner_wrapper_.get_scrollbar()->set_scrollpos(scrollpos_b);
	}

	check_enable_move_buttons();
	upgrade_all_.set_title((boost::format(_("Upgrade all (%u)")) % has_upgrades.size()).str());
	upgrade_all_.set_enabled(!has_upgrades.empty());
	if (has_upgrades.empty()) {
		upgrade_all_.set_tooltip(_("No upgrades are available for your installed add-ons"));
	} else {
		std::string text =
		   (boost::format(ngettext("Upgrade the following %u add-on:",
		                           "Upgrade the following %u add-ons:", has_upgrades.size())) %
		    has_upgrades.size())
		      .str();
		for (const std::string& name : has_upgrades) {
			text += "<br>";
			text += (boost::format(_("· %s")) % name).str();
		}
		upgrade_all_.set_tooltip(text);
	}
	update_dependency_errors();

	initialization_complete();
}

void AddOnsCtrl::update_dependency_errors() {
	std::vector<std::string> warn_requirements;
	for (auto addon = AddOns::g_addons.begin(); addon != AddOns::g_addons.end(); ++addon) {
		if (!addon->second) {
			// Disabled, so we don't care about dependencies
			continue;
		}
		for (const std::string& requirement : addon->first->requirements) {
			auto search_result = AddOns::g_addons.end();
			bool too_late = false;
			for (auto search = AddOns::g_addons.begin(); search != AddOns::g_addons.end(); ++search) {
				if (search->first->internal_name == requirement) {
					search_result = search;
					break;
				}
				if (search == addon) {
					assert(!too_late);
					too_late = true;
				}
			}
			if (search_result == AddOns::g_addons.end()) {
				warn_requirements.push_back(
				   (boost::format(_("· ‘%1$s’ requires ‘%2$s’ which could not be found")) %
				    addon->first->descname() % requirement)
				      .str());
			} else {
				if (!search_result->second) {
					warn_requirements.push_back(
					   (boost::format(_("· ‘%1$s’ requires ‘%2$s’ which is disabled")) %
					    addon->first->descname() % search_result->first->descname())
					      .str());
				}
				if (too_late) {
					warn_requirements.push_back(
					   (boost::format(
					       _("· ‘%1$s’ requires ‘%2$s’ which is listed below the requiring add-on")) %
					    addon->first->descname() % search_result->first->descname())
					      .str());
				}
			}
			// Also warn if the add-on's requirements are present in the wrong order
			// (e.g. when A requires B,C but they are ordered C,B,A)
			for (const std::string& previous_requirement : addon->first->requirements) {
				if (previous_requirement == requirement) {
					break;
				}
				// check if `previous_requirement` comes before `requirement`
				std::string prev_descname;
				for (const AddOns::AddOnState& a : AddOns::g_addons) {
					if (a.first->internal_name == previous_requirement) {
						prev_descname = a.first->descname();
						break;
					} else if (a.first->internal_name == requirement) {
						warn_requirements.push_back(
						   (boost::format(
						       _("· ‘%1$s’ requires first ‘%2$s’ and then ‘%3$s’, but they are "
						         "listed in the wrong order")) %
						    addon->first->descname() % prev_descname % search_result->first->descname())
						      .str());
						break;
					}
				}
			}
		}
	}
	if (warn_requirements.empty()) {
		warn_requirements_.set_text("");
		warn_requirements_.set_tooltip("");
		try {
			Widelands::Game game;
			game.descriptions();
		} catch (const std::exception& e) {
			warn_requirements_.set_text(
			   (boost::format(_("An enabled add-on is defective. No games can be started with the "
			                    "current configuration.\nError message:\n%s")) %
			    e.what())
			      .str());
		}
	} else {
		const unsigned nr_warnings = warn_requirements.size();
		std::string list;
		for (const std::string& msg : warn_requirements) {
			if (!list.empty()) {
				list += "<br>";
			}
			list += msg;
		}
		warn_requirements_.set_text(
		   (boost::format("<rt><p>%s</p><p>%s</p></rt>") %
		    g_style_manager->font_style(UI::FontStyle::kFsMenuInfoPanelHeading)
		       .as_font_tag((boost::format(ngettext(
		                        "%u Dependency Error", "%u Dependency Errors", nr_warnings)) %
		                     nr_warnings)
		                       .str()) %
		    g_style_manager->font_style(UI::FontStyle::kFsMenuInfoPanelParagraph).as_font_tag(list))
		      .str());
		warn_requirements_.set_tooltip(_("Add-Ons with dependency errors may work incorrectly or "
		                                 "prevent games and maps from loading."));
	}
	// TODO(Nordfriese): Disabled autofix_dependencies for v1.0
	// autofix_dependencies_.set_enabled(!warn_requirements.empty());
	layout();
}

void AddOnsCtrl::layout() {
	if (!is_minimal()) {
		main_box_.set_size(get_inner_w(), get_inner_h());

		warn_requirements_.set_visible(!warn_requirements_.get_text().empty());

		// Box layouting does not work well together with this scrolling tab panel, so we
		// use a plain Panel as a fixed-size placeholder which is layouted by the box and
		// we manually position and resize the real tab panel on top of the placeholder.
		tabs_.set_pos(Vector2i(tabs_placeholder_.get_x(), tabs_placeholder_.get_y()));
		tabs_.set_size(tabs_placeholder_.get_w(), tabs_placeholder_.get_h());

		installed_addons_outer_wrapper_.set_max_size(
		   tabs_placeholder_.get_w(), tabs_placeholder_.get_h() - 2 * kRowButtonSize);
		browse_addons_inner_wrapper_.set_max_size(
		   tabs_placeholder_.get_w(),
		   tabs_placeholder_.get_h() - 2 * kRowButtonSize - browse_addons_buttons_box_.get_h());
	}

	UI::Window::layout();
}

bool AddOnsCtrl::is_remote(const std::string& name) const {
	if (remotes_.size() <= 1) {
		// No data available
		return true;
	}
	for (const auto& r : remotes_) {
		if (r->internal_name == name) {
			return true;
		}
	}
	return false;
}

static void install_translation(const std::string& temp_locale_path,
                                const std::string& addon_name,
                                const int i18n_version) {
	assert(g_fs->file_exists(temp_locale_path));

	// NOTE:
	// gettext expects a directory structure such as
	// "~/.widelands/addons_i18n/nds/LC_MESSAGES/addon_name.wad.VERSION.mo"
	// where "nds" is the language abbreviation, VERSION the add-on's i18n version,
	// and "addon_name.wad" the add-on's name.
	// If we use a different structure, gettext will not find the translations!

	const std::string temp_filename =
	   FileSystem::fs_filename(temp_locale_path.c_str());                         // nds.mo.tmp
	const std::string locale = temp_filename.substr(0, temp_filename.find('.'));  // nds

	const std::string new_locale_dir = kAddOnLocaleDir + FileSystem::file_separator() + locale +
	                                   FileSystem::file_separator() +
	                                   "LC_MESSAGES";  // addons_i18n/nds/LC_MESSAGES
	g_fs->ensure_directory_exists(new_locale_dir);

	const std::string new_locale_path = new_locale_dir + FileSystem::file_separator() + addon_name +
	                                    '.' + std::to_string(i18n_version) + ".mo";

	assert(!g_fs->is_directory(new_locale_path));
	// Delete outdated translations if present.
	for (const std::string& mo : g_fs->list_directory(new_locale_dir)) {
		if (mo.compare(0, addon_name.size(), addon_name)) {
			g_fs->fs_unlink(mo);
		}
	}
	assert(!g_fs->file_exists(new_locale_path));

	// move translation file from temp location to the correct place
	g_fs->fs_rename(temp_locale_path, new_locale_path);

	assert(g_fs->file_exists(new_locale_path));
	assert(!g_fs->file_exists(temp_locale_path));
}

// TODO(Nordfriese): install() and upgrade() should also (recursively) install the add-on's
// requirements
void AddOnsCtrl::install(std::shared_ptr<AddOns::AddOnInfo> remote) {
	{
		ProgressIndicatorWindow piw(&fsmm_, remote->descname());

		g_fs->ensure_directory_exists(kAddOnDir);

		piw.progressbar().set_total(remote->file_list.files.size() +
		                            remote->file_list.locales.size());

		const std::string path = download_addon(piw, remote);

		if (path.empty()) {
			// downloading failed
			return;
		}

		// Install the add-on
		{
			const std::string new_path =
			   kAddOnDir + FileSystem::file_separator() + remote->internal_name;

			assert(g_fs->is_directory(path));
			if (g_fs->file_exists(new_path)) {
				// erase leftovers from manual uninstallations
				g_fs->fs_unlink(new_path);
			}
			assert(!g_fs->file_exists(new_path));

			g_fs->fs_rename(path, new_path);

			assert(!g_fs->file_exists(path));
			assert(g_fs->is_directory(new_path));
		}

		// Now download the translations
		for (const std::string& temp_locale_path : download_i18n(piw, remote)) {
			install_translation(temp_locale_path, remote->internal_name, remote->i18n_version);
		}

		AddOns::g_addons.push_back(
		   std::make_pair(AddOns::preload_addon(remote->internal_name), true));
	}
	if (remote->requires_texture_atlas_rebuild()) {
		g_gr->rebuild_texture_atlas();
	}
	if (remote->category == AddOns::AddOnCategory::kTheme) {
		AddOns::update_ui_theme(AddOns::UpdateThemeAction::kEnableArgument, remote->internal_name);
		get_topmost_forefather().template_directory_changed();
	}
}

// Upgrades the specified add-on. If `full_upgrade` is `false`, only translations will be updated.
void AddOnsCtrl::upgrade(std::shared_ptr<AddOns::AddOnInfo> remote, const bool full_upgrade) {
	{
		ProgressIndicatorWindow piw(&fsmm_, remote->descname());

		piw.progressbar().set_total(remote->file_list.locales.size() +
		                            (full_upgrade ? remote->file_list.files.size() : 0));

		if (full_upgrade) {
			g_fs->ensure_directory_exists(kAddOnDir);

			const std::string path = download_addon(piw, remote);
			if (path.empty()) {
				// downloading failed
				return;
			}

			// Upgrade the add-on
			const std::string new_path =
			   kAddOnDir + FileSystem::file_separator() + remote->internal_name;

			assert(g_fs->is_directory(path));
			assert(g_fs->is_directory(new_path));

			g_fs->fs_unlink(new_path);  // Uninstall the old version…

			assert(!g_fs->file_exists(new_path));

			g_fs->fs_rename(path, new_path);  // …and replace with the new one.

			assert(g_fs->is_directory(new_path));
			assert(!g_fs->file_exists(path));
		}

		// Now download the translations
		for (const std::string& temp_locale_path : download_i18n(piw, remote)) {
			install_translation(temp_locale_path, remote->internal_name, remote->i18n_version);
		}
	}
	for (auto& pair : AddOns::g_addons) {
		if (pair.first->internal_name == remote->internal_name) {
			pair.first = AddOns::preload_addon(remote->internal_name);
			if (full_upgrade && remote->requires_texture_atlas_rebuild()) {
				g_gr->rebuild_texture_atlas();
			}
			if (remote->category == AddOns::AddOnCategory::kTheme &&
			    template_dir() == AddOns::theme_addon_template_dir(remote->internal_name)) {
				AddOns::update_ui_theme(
				   AddOns::UpdateThemeAction::kEnableArgument, remote->internal_name);
				get_topmost_forefather().template_directory_changed();
			}
			return;
		}
	}
	NEVER_HERE();
}

std::string AddOnsCtrl::download_addon(ProgressIndicatorWindow& piw,
                                       std::shared_ptr<AddOns::AddOnInfo> info) {
	piw.set_message_1((boost::format(_("Downloading ‘%s’…")) % info->descname()).str());

	const std::string temp_dir = kTempFileDir + "/" + info->internal_name + kTempFileExtension;
	if (g_fs->file_exists(temp_dir)) {
		// cleanse outdated cache
		g_fs->fs_unlink(temp_dir);
	}
	g_fs->ensure_directory_exists(temp_dir);
	for (const std::string& subdir : info->file_list.directories) {
		std::string d(temp_dir);
		d.push_back('/');
		d += subdir;
		g_fs->ensure_directory_exists(d);
	}

	piw.action_params = info->file_list.files;
	piw.action_when_thinking = [this, info, &piw, temp_dir](const std::string& file_to_download) {
		try {
			piw.set_message_2(file_to_download);

			std::string checksum;
			for (size_t i = 0; i < info->file_list.files.size(); ++i) {
				if (info->file_list.files[i] == file_to_download) {
					checksum = info->file_list.checksums[i];
					break;
				}
			}
			if (checksum.empty()) {
				throw wexception("Checksum for '%s' not found", file_to_download.c_str());
			}

			network_handler_.download_addon_file(info->internal_name + "/" + file_to_download,
			                                     checksum, temp_dir + "/" + file_to_download);
			piw.progressbar().set_state(piw.progressbar().get_state() + 1);
		} catch (const std::exception& e) {
			log_err("download_addon %s: %s", info->internal_name.c_str(), e.what());
			piw.end_modal(UI::Panel::Returncodes::kBack);
			UI::WLMessageBox w(
			   &fsmm_, UI::WindowStyle::kFsMenu, _("Error"),
			   (boost::format(
			       _("The add-on ‘%1$s’ could not be downloaded from the server. Installing/upgrading "
			         "this add-on will be skipped.\n\nError Message:\n%2$s")) %
			    info->internal_name.c_str() % e.what())
			      .str(),
			   UI::WLMessageBox::MBoxType::kOk);
			w.run<UI::Panel::Returncodes>();
		}
	};
	return (piw.run<UI::Panel::Returncodes>() == UI::Panel::Returncodes::kOk) ? temp_dir : "";
}

std::set<std::string> AddOnsCtrl::download_i18n(ProgressIndicatorWindow& piw,
                                                std::shared_ptr<AddOns::AddOnInfo> info) {
	piw.set_message_1(
	   (boost::format(_("Downloading translations for ‘%s’…")) % info->descname()).str());

	// Download all known locales one by one.
	// TODO(Nordfriese): When we have a real server, we should let the server provide us
	// with info which locales are actually present on the server rather than trying to
	// fetch all we know about.
	// My dummy "server" currently has only 'nds' translations, and the attempts to download
	// the others take about one minute extra, which could be avoided.
	// In net_addons.cc, we can then also fail with a wexception if downloading one of them
	// fails, instead of only logging the error as we do now.

	std::set<std::string> result;
	piw.die_after_last_action = true;
	piw.action_params = info->file_list.locales;
	piw.action_when_thinking = [this, info, &result, &piw](const std::string& locale_to_download) {
		try {
			piw.set_message_2(locale_to_download);

			std::string checksum;
			for (size_t i = 0; i < info->file_list.locales.size(); ++i) {
				if (info->file_list.locales[i] == locale_to_download) {
					checksum = info->file_list.checksums[info->file_list.files.size() + i];
					break;
				}
			}
			if (checksum.empty()) {
				throw wexception("Checksum for '%s' not found", locale_to_download.c_str());
			}

			const std::string str =
			   network_handler_.download_i18n(info->internal_name, checksum, locale_to_download);
			assert(!result.count(str));
			if (!str.empty()) {
				result.insert(str);
			}
			piw.progressbar().set_state(piw.progressbar().get_state() + 1);
		} catch (const std::exception& e) {
			log_err("download_i18n %s: %s", info->internal_name.c_str(), e.what());
			piw.end_modal(UI::Panel::Returncodes::kBack);
			UI::WLMessageBox w(
			   &fsmm_, UI::WindowStyle::kFsMenu, _("Error"),
			   (boost::format(_("The translation files for the add-on ‘%1$s’ could not be downloaded "
			                    "from the server. Installing/upgrading the translations for this "
			                    "add-on will be skipped.\n\nError Message:\n%2$s")) %
			    info->internal_name.c_str() % e.what())
			      .str(),
			   UI::WLMessageBox::MBoxType::kOk);
			w.run<UI::Panel::Returncodes>();
		}
	};
	if (piw.run<UI::Panel::Returncodes>() != UI::Panel::Returncodes::kOk) {
		return {};
	}

	// If the translations were downloaded correctly, we also update the i18n version info
	Profile prof(kAddOnLocaleVersions.c_str());
	prof.pull_section("global").set_natural(info->internal_name.c_str(), info->i18n_version);
	prof.write(kAddOnLocaleVersions.c_str(), false);

	return result;
}

static void uninstall(AddOnsCtrl* ctrl, std::shared_ptr<AddOns::AddOnInfo> info, const bool local) {
	if (!(SDL_GetModState() & KMOD_CTRL)) {
		UI::WLMessageBox w(
		   &ctrl->get_topmost_forefather(), UI::WindowStyle::kFsMenu, _("Uninstall"),
		   (boost::format(local ?
                           _("Are you certain that you want to uninstall this add-on?\n\n"
		                       "%1$s\n"
		                       "by %2$s\n"
		                       "Version %3$s\n"
		                       "Category: %4$s\n"
		                       "%5$s\n\n"
		                       "Note that this add-on can not be downloaded again from the server.") :
                           _("Are you certain that you want to uninstall this add-on?\n\n"
		                       "%1$s\n"
		                       "by %2$s\n"
		                       "Version %3$s\n"
		                       "Category: %4$s\n"
		                       "%5$s")) %
		    info->descname() % info->author() % AddOns::version_to_string(info->version) %
		    AddOns::kAddOnCategories.at(info->category).descname() % info->description())
		      .str(),
		   UI::WLMessageBox::MBoxType::kOkCancel);
		if (w.run<UI::Panel::Returncodes>() != UI::Panel::Returncodes::kOk) {
			return;
		}
	}

	// Delete the add-on…
	g_fs->fs_unlink(kAddOnDir + FileSystem::file_separator() + info->internal_name);

	// …and its translations
	for (const std::string& locale : g_fs->list_directory(kAddOnLocaleDir)) {
		g_fs->fs_unlink(locale + FileSystem::file_separator() + "LC_MESSAGES" +
		                FileSystem::file_separator() + info->internal_name + ".mo");
	}

	for (auto it = AddOns::g_addons.begin(); it != AddOns::g_addons.end(); ++it) {
		if (it->first->internal_name == info->internal_name) {
			AddOns::g_addons.erase(it);
			if (info->category == AddOns::AddOnCategory::kTheme &&
			    template_dir() == AddOns::theme_addon_template_dir(info->internal_name)) {
				AddOns::update_ui_theme(AddOns::UpdateThemeAction::kAutodetect);
				ctrl->get_topmost_forefather().template_directory_changed();
			}
			return ctrl->rebuild();
		}
	}
	NEVER_HERE();
}

#if 0  // TODO(Nordfriese): Disabled autofix_dependencies for v1.0
// UNTESTED
// Automatically fix all dependency errors by reordering add-ons and downloading missing ones.
// We make no guarantees inhowfar the existing order is preserved
// (e.g. if A currently comes before B, it may come after B after reordering even if
// there is no direct or indirect dependency relation between A and B).
void AddOnsCtrl::autofix_dependencies() {
	std::set<std::string> missing_requirements;

// Step 1: Enable all dependencies
step1:
	for (const AddOns::AddOnState& addon_to_fix : AddOns::g_addons) {
		if (addon_to_fix.second) {
			bool anything_changed = false;
			bool found = false;
			for (const std::string& requirement : addon_to_fix.first->requirements) {
				for (AddOns::AddOnState& a : AddOns::g_addons) {
					if (a.first->internal_name == requirement) {
						found = true;
						if (!a.second) {
							a.second = true;
							anything_changed = true;
						}
						break;
					}
				}
				if (!found) {
					missing_requirements.insert(requirement);
				}
			}
			if (anything_changed) {
				// concurrent modification – we need to start over
				goto step1;
			}
		}
	}

	// Step 2: Download missing add-ons
	for (const std::string& addon_to_install : missing_requirements) {
		bool found = false;
		for (const auto& info : remotes_) {
			if (info->internal_name == addon_to_install) {
				install(info);
				found = true;
				break;
			}
		}
		if (!found) {
			UI::WLMessageBox w(
			   &fsmm_, UI::WindowStyle::kFsMenu, _("Error"),
			   (boost::format(_("The required add-on ‘%s’ could not be found on the server.")) %
			    addon_to_install)
			      .str(),
			   UI::WLMessageBox::MBoxType::kOk);
			w.run<UI::Panel::Returncodes>();
		}
	}

	// Step 3: Get all add-ons into the correct order
	std::map<std::string, AddOns::AddOnState> all_addons;

	for (const AddOns::AddOnState& aos : AddOns::g_addons) {
		all_addons[aos.first->internal_name] = aos;
	}

	std::multimap<unsigned /* number of dependencies */, AddOns::AddOnState> addons_tree;
	for (const auto& pair : all_addons) {
		addons_tree.emplace(
		   std::make_pair(count_all_dependencies(pair.first, all_addons), pair.second));
	}
	// The addons_tree now contains a list of all add-ons sorted by number
	// of (direct plus indirect) dependencies
	AddOns::g_addons.clear();
	for (const auto& pair : addons_tree) {
		AddOns::g_addons.push_back(AddOns::AddOnState(pair.second));
	}

	rebuild();
}
#endif

static std::string
required_wl_version_and_sync_safety_string(std::shared_ptr<AddOns::AddOnInfo> info) {
	std::string result;
	if (!info->sync_safe) {
		result += "<br>";
		result += g_style_manager->font_style(UI::FontStyle::kWarning)
		             .as_font_tag(
		                _("This add-on is known to cause desyncs in multiplayer games and replays."));
	}
	if (!info->min_wl_version.empty() || !info->max_wl_version.empty()) {
		result += "<br>";
		std::string str;
		if (info->max_wl_version.empty()) {
			str += (boost::format(_("Requires a Widelands version of at least %s.")) %
			        info->min_wl_version)
			          .str();
		} else if (info->min_wl_version.empty()) {
			str +=
			   (boost::format(_("Requires a Widelands version of at most %s.")) % info->max_wl_version)
			      .str();
		} else {
			str +=
			   (boost::format(_("Requires a Widelands version of at least %1$s and at most %2$s.")) %
			    info->min_wl_version % info->max_wl_version)
			      .str();
		}
		result += g_style_manager
<<<<<<< HEAD
		             ->font_style(info.matches_widelands_version() ? UI::FontStyle::kItalic :
                                                                   UI::FontStyle::kWarning)
=======
		             ->font_style(info->matches_widelands_version() ? UI::FontStyle::kItalic :
                                                                    UI::FontStyle::kWarning)
>>>>>>> bbe417a2
		             .as_font_tag(str);
	}
	return result;
}

InstalledAddOnRow::InstalledAddOnRow(Panel* parent,
                                     AddOnsCtrl* ctrl,
                                     std::shared_ptr<AddOns::AddOnInfo> info,
                                     bool enabled)
   : UI::Panel(parent,
               UI::PanelStyle::kFsMenu,
               0,
               0,
               3 * kRowButtonSize,
               2 * kRowButtonSize + 3 * kRowButtonSpacing),
     info_(info),
     enabled_(enabled),
     uninstall_(this,
                "uninstall",
                0,
                0,
                24,
                24,
                UI::ButtonStyle::kFsMenuSecondary,
                g_image_cache->get("images/wui/menus/exit.png"),
                _("Uninstall")),
     toggle_enabled_(this,
                     "on-off",
                     0,
                     0,
                     24,
                     24,
                     UI::ButtonStyle::kFsMenuSecondary,
                     g_image_cache->get(enabled ? "images/ui_basic/checkbox_checked.png" :
                                                  "images/ui_basic/checkbox_empty.png"),
                     enabled ? _("Disable") : _("Enable"),
                     UI::Button::VisualState::kFlat),
     category_(this,
               UI::PanelStyle::kFsMenu,
               g_image_cache->get(AddOns::kAddOnCategories.at(info->category).icon)),
     version_(this,
              UI::PanelStyle::kFsMenu,
              UI::FontStyle::kFsMenuInfoPanelHeading,
              0,
              0,
              0,
              0,
              /** TRANSLATORS: (MajorVersion)+(MinorVersion) */
              (boost::format(_("%1$s+%2$u")) % AddOns::version_to_string(info->version) %
               info->i18n_version)
                 .str(),
              UI::Align::kCenter),
     txt_(this,
          0,
          0,
          24,
          24,
          UI::PanelStyle::kFsMenu,
          (boost::format("<rt><p>%s</p><p>%s%s</p><p>%s</p></rt>") %
           (boost::format(
               /** TRANSLATORS: Add-On localized name as header (Add-On internal name in italics) */
               _("%1$s %2$s")) %
            g_style_manager->font_style(UI::FontStyle::kFsMenuInfoPanelHeading)
               .as_font_tag(info->descname()) %
            g_style_manager->font_style(UI::FontStyle::kItalic)
               .as_font_tag((boost::format(_("(%s)")) % info->internal_name).str()))
              .str() %
           g_style_manager->font_style(UI::FontStyle::kItalic)
              .as_font_tag((boost::format(_("by %s")) % info->author()).str()) %
           required_wl_version_and_sync_safety_string(info) %
           g_style_manager->font_style(UI::FontStyle::kFsMenuInfoPanelParagraph)
              .as_font_tag(info->description()))
             .str()) {

	uninstall_.sigclicked.connect(
	   [ctrl, this]() { uninstall(ctrl, info_, !ctrl->is_remote(info_->internal_name)); });
	toggle_enabled_.sigclicked.connect([this, ctrl, info]() {
		enabled_ = !enabled_;
		for (auto& pair : AddOns::g_addons) {
			if (pair.first->internal_name == info->internal_name) {
				pair.second = !pair.second;
				toggle_enabled_.set_pic(g_image_cache->get(pair.second ?
                                                          "images/ui_basic/checkbox_checked.png" :
                                                          "images/ui_basic/checkbox_empty.png"));
				toggle_enabled_.set_tooltip(pair.second ? _("Disable") : _("Enable"));
				if (pair.first->category == AddOns::AddOnCategory::kTheme) {
					AddOns::update_ui_theme(pair.second ? AddOns::UpdateThemeAction::kEnableArgument :
                                                     AddOns::UpdateThemeAction::kAutodetect,
					                        pair.first->internal_name);
					get_topmost_forefather().template_directory_changed();
					ctrl->rebuild();
				}
				return ctrl->update_dependency_errors();
			}
		}
		NEVER_HERE();
	});
	category_.set_handle_mouse(true);
	category_.set_tooltip(
	   (boost::format(_("Category: %s")) % AddOns::kAddOnCategories.at(info->category).descname())
	      .str());
	version_.set_handle_mouse(true);
	version_.set_tooltip(
	   /** TRANSLATORS: (MajorVersion)+(MinorVersion) */
	   (boost::format(_("Version: %1$s+%2$u")) % AddOns::version_to_string(info->version) %
	    info->i18n_version)
	      .str());
	set_can_focus(true);
	layout();
}

void InstalledAddOnRow::layout() {
	UI::Panel::layout();
	if (get_w() <= 3 * kRowButtonSize) {
		// size not yet set
		return;
	}
	set_desired_size(get_w(), 2 * kRowButtonSize + 3 * kRowButtonSpacing);

	uninstall_.set_size(kRowButtonSize, kRowButtonSize);
	category_.set_size(kRowButtonSize, kRowButtonSize);
	version_.set_size(3 * kRowButtonSize + 2 * kRowButtonSpacing, kRowButtonSize);
	toggle_enabled_.set_size(kRowButtonSize, kRowButtonSize);
	toggle_enabled_.set_pos(Vector2i(get_w() - 2 * kRowButtonSize - kRowButtonSpacing, 0));
	category_.set_pos(Vector2i(get_w() - 3 * kRowButtonSize - 2 * kRowButtonSpacing, 0));
	uninstall_.set_pos(Vector2i(get_w() - kRowButtonSize, 0));
	version_.set_pos(Vector2i(get_w() - 3 * kRowButtonSize - 2 * kRowButtonSpacing,
	                          kRowButtonSize + 3 * kRowButtonSpacing));
	txt_.set_size(get_w() - 3 * (kRowButtonSize + kRowButtonSpacing),
	              2 * kRowButtonSize + 3 * kRowButtonSpacing);
	txt_.set_pos(Vector2i(0, 0));
}

void InstalledAddOnRow::draw(RenderTarget& r) {
	UI::Panel::draw(r);
	r.brighten_rect(Recti(0, 0, get_w(), get_h()), has_focus() ? enabled_ ? -40 : -30 :
	                                               enabled_    ? -20 :
                                                                0);
}

void RemoteAddOnRow::draw(RenderTarget& r) {
	UI::Panel::draw(r);
	r.brighten_rect(Recti(0, 0, get_w(), get_h()), -20);
}

static std::string time_string(const std::time_t& time) {
	std::ostringstream oss("");
	try {
		oss.imbue(std::locale(i18n::get_locale()));
	} catch (...) {
		// silently ignore
	}
	oss << std::put_time(std::localtime(&time), "%c");
	return oss.str();
}
static std::string filesize_string(const uint32_t bytes) {
	if (bytes > 1000000000) {
		return (boost::format(_("%.2f GB")) % (bytes / 1000000000.f)).str();
	} else if (bytes > 1000000) {
		return (boost::format(_("%.2f MB")) % (bytes / 1000000.f)).str();
	} else if (bytes > 1000) {
		return (boost::format(_("%.2f kB")) % (bytes / 1000.f)).str();
	} else {
		return (boost::format(_("%u bytes")) % bytes).str();
	}
}

class RemoteInteractionWindow : public UI::Window {
public:
	RemoteInteractionWindow(AddOnsCtrl& parent, std::shared_ptr<AddOns::AddOnInfo> info)
	   : UI::Window(parent.get_parent(),
	                UI::WindowStyle::kFsMenu,
	                info->internal_name,
	                parent.get_x() + kRowButtonSize,
	                parent.get_y() + kRowButtonSize,
	                parent.get_inner_w() - 2 * kRowButtonSize,
	                parent.get_inner_h() - 2 * kRowButtonSize,
	                info->descname()),
	     parent_(parent),
	     info_(info),
	     current_screenshot_(0),
	     nr_screenshots_(info->screenshots.size()),

	     main_box_(this, UI::PanelStyle::kFsMenu, 0, 0, UI::Box::Vertical),
	     tabs_(&main_box_, UI::TabPanelStyle::kFsMenu),
	     box_comments_(&tabs_, UI::PanelStyle::kFsMenu, 0, 0, UI::Box::Vertical),
	     box_screenies_(&tabs_, UI::PanelStyle::kFsMenu, 0, 0, UI::Box::Vertical),
	     box_screenies_buttons_(&box_screenies_, UI::PanelStyle::kFsMenu, 0, 0, UI::Box::Horizontal),
	     box_votes_(&tabs_, UI::PanelStyle::kFsMenu, 0, 0, UI::Box::Vertical),
	     voting_stats_(&box_votes_, UI::PanelStyle::kFsMenu, 0, 0, UI::Box::Horizontal),
	     txt_(&box_comments_, 0, 0, 0, 0, UI::PanelStyle::kFsMenu, "", UI::Align::kLeft),
	     screenshot_(&box_screenies_, UI::PanelStyle::kFsMenu, 0, 0, 0, 0, nullptr),
	     comment_(new UI::MultilineEditbox(
	        &box_comments_, 0, 0, get_inner_w(), 80, UI::PanelStyle::kFsMenu)),
	     own_voting_(&box_votes_,
	                 "voting",
	                 0,
	                 0,
	                 0,
	                 11,
	                 kRowButtonSize - kRowButtonSpacing,
	                 _("Your vote"),
	                 UI::DropdownType::kTextual,
	                 UI::PanelStyle::kFsMenu,
	                 UI::ButtonStyle::kFsMenuSecondary),
	     screenshot_stats_(&box_screenies_buttons_,
	                       UI::PanelStyle::kFsMenu,
	                       UI::FontStyle::kFsMenuLabel,
	                       "",
	                       UI::Align::kCenter),
	     screenshot_descr_(&box_screenies_,
	                       UI::PanelStyle::kFsMenu,
	                       UI::FontStyle::kFsMenuLabel,
	                       "",
	                       UI::Align::kCenter),
	     voting_stats_summary_(&box_votes_,
	                           UI::PanelStyle::kFsMenu,
	                           UI::FontStyle::kFsMenuLabel,
<<<<<<< HEAD
	                           info.number_of_votes() ?
=======
	                           info->number_of_votes() ?
>>>>>>> bbe417a2
                                 (boost::format(ngettext("Average rating: %1$.3f (%2$u vote)",
	                                                      "Average rating: %1$.3f (%2$u votes)",
	                                                      info->number_of_votes())) %
	                               info->average_rating() % info->number_of_votes())
	                                 .str() :
                                 _("No votes yet"),
	                           UI::Align::kCenter),
	     screenshot_next_(&box_screenies_buttons_,
	                      "next_screenshot",
	                      0,
	                      0,
	                      48,
	                      24,
	                      UI::ButtonStyle::kFsMenuSecondary,
	                      g_image_cache->get("images/ui_basic/scrollbar_right.png"),
	                      _("Next screenshot")),
	     screenshot_prev_(&box_screenies_buttons_,
	                      "prev_screenshot",
	                      0,
	                      0,
	                      48,
	                      24,
	                      UI::ButtonStyle::kFsMenuSecondary,
	                      g_image_cache->get("images/ui_basic/scrollbar_left.png"),
	                      _("Previous screenshot")),
	     submit_(&box_comments_,
	             "submit",
	             0,
	             0,
	             0,
	             0,
	             UI::ButtonStyle::kFsMenuSecondary,
	             _("Submit comment")),
	     ok_(&main_box_, "ok", 0, 0, 0, 0, UI::ButtonStyle::kFsMenuPrimary, _("OK")) {

		std::string text = "<rt><p>";
		text += g_style_manager->font_style(UI::FontStyle::kFsMenuInfoPanelHeading)
<<<<<<< HEAD
		           .as_font_tag(info.user_comments.empty() ?
                                 _("No comments yet.") :
                                 (boost::format(ngettext(
		                               "%u comment:", "%u comments:", info.user_comments.size())) %
		                            info.user_comments.size())
=======
		           .as_font_tag(info->user_comments.empty() ?
                                 _("No comments yet.") :
                                 (boost::format(ngettext(
		                               "%u comment:", "%u comments:", info->user_comments.size())) %
		                            info->user_comments.size())
>>>>>>> bbe417a2
		                              .str());

		for (const auto& comment : info->user_comments) {
			text += "</p><vspace gap=32><p>";
			text += g_style_manager->font_style(UI::FontStyle::kItalic)
			           .as_font_tag(time_string(comment.timestamp));
			text += "<br>";
			text += g_style_manager->font_style(UI::FontStyle::kItalic)
			           .as_font_tag((boost::format(_("‘%1$s’ commented on version %2$s:")) %
			                         comment.username % AddOns::version_to_string(comment.version))
			                           .str());
			text += "<br>";
			text += g_style_manager->font_style(UI::FontStyle::kFsMenuInfoPanelParagraph)
			           .as_font_tag(comment.message);
		}

		text += "</p></rt>";
		txt_.set_text(text);

		comment_->set_text("Writing comments and rating add-ons is not yet implemented.");
		ok_.sigclicked.connect([this]() { end_modal(UI::Panel::Returncodes::kBack); });

		own_voting_.add(_("Not voted"), 0, nullptr, true);
		for (unsigned i = 1; i <= 10; ++i) {
			own_voting_.add(std::to_string(i), i);
		}
		// TODO(Nordfriese): Support for comments and votings needs to be implemented
		// on the server-side before we can implement it in Widelands as well
		own_voting_.set_tooltip("Not yet implemented");
		own_voting_.set_enabled(false);
		submit_.set_enabled(false);

		box_screenies_buttons_.add(&screenshot_prev_, UI::Box::Resizing::kFullSize);
		box_screenies_buttons_.add(&screenshot_stats_, UI::Box::Resizing::kExpandBoth);
		box_screenies_buttons_.add(&screenshot_next_, UI::Box::Resizing::kFullSize);

		box_screenies_.add_space(kRowButtonSpacing);
		box_screenies_.add(&box_screenies_buttons_, UI::Box::Resizing::kFullSize);
		box_screenies_.add_space(kRowButtonSpacing);
		box_screenies_.add(&screenshot_, UI::Box::Resizing::kExpandBoth);
		box_screenies_.add_space(kRowButtonSpacing);
		box_screenies_.add(&screenshot_descr_, UI::Box::Resizing::kFullSize);

		box_comments_.add(&txt_, UI::Box::Resizing::kExpandBoth);
		box_comments_.add_space(kRowButtonSpacing);
		box_comments_.add(comment_, UI::Box::Resizing::kFullSize);
		box_comments_.add_space(kRowButtonSpacing);
		box_comments_.add(&submit_, UI::Box::Resizing::kFullSize);

		voting_stats_.add_inf_space();
		uint32_t most_votes = 1;
		for (uint32_t v : info_->votes) {
			most_votes = std::max(most_votes, v);
		}
		for (unsigned vote = 1; vote <= AddOns::kMaxRating; ++vote) {
			UI::Box* box =
			   new UI::Box(&voting_stats_, UI::PanelStyle::kFsMenu, 0, 0, UI::Box::Vertical);
			UI::ProgressBar* bar =
			   new UI::ProgressBar(box, UI::PanelStyle::kFsMenu, 0, 0, kRowButtonSize * 3 / 2, 0,
			                       UI::ProgressBar::Vertical);
			bar->set_total(most_votes);
			bar->set_state(info_->votes[vote - 1]);
			bar->set_show_percent(false);

			UI::Textarea* label =
			   new UI::Textarea(box, UI::PanelStyle::kFsMenu, UI::FontStyle::kFsMenuLabel,
			                    std::to_string(vote), UI::Align::kCenter);

			box->add(bar, UI::Box::Resizing::kFillSpace, UI::Align::kCenter);
			box->add_space(kRowButtonSpacing);
			box->add(label, UI::Box::Resizing::kAlign, UI::Align::kCenter);
			voting_stats_.add(box, UI::Box::Resizing::kExpandBoth);
			voting_stats_.add_inf_space();
		}

		box_votes_.add(&voting_stats_summary_, UI::Box::Resizing::kFullSize);
		box_votes_.add_space(kRowButtonSpacing);
		box_votes_.add(&voting_stats_, UI::Box::Resizing::kExpandBoth);
		box_votes_.add_space(kRowButtonSpacing);
		box_votes_.add(&own_voting_, UI::Box::Resizing::kFullSize);
		box_votes_.add_space(kRowButtonSpacing);

		tabs_.add("comments", (boost::format(_("Comments (%u)")) % info_->user_comments.size()).str(),
		          &box_comments_);

		if (nr_screenshots_) {
			tabs_.add("screenshots",
			          (boost::format(_("Screenshots (%u)")) % info_->screenshots.size()).str(),
			          &box_screenies_);
			tabs_.sigclicked.connect([this]() {
				if (tabs_.active() == 1) {
					next_screenshot(0);
				}
			});
		} else {
			box_screenies_.set_visible(false);
		}

		tabs_.add(
		   "votes", (boost::format(_("Votes (%u)")) % info_->number_of_votes()).str(), &box_votes_);

		main_box_.add(&tabs_, UI::Box::Resizing::kExpandBoth);
		main_box_.add_space(kRowButtonSpacing);
		main_box_.add(&ok_, UI::Box::Resizing::kFullSize);

		screenshot_next_.set_enabled(nr_screenshots_ > 1);
		screenshot_prev_.set_enabled(nr_screenshots_ > 1);
		screenshot_cache_.resize(nr_screenshots_, nullptr);
		screenshot_next_.sigclicked.connect([this]() { next_screenshot(1); });
		screenshot_prev_.sigclicked.connect([this]() { next_screenshot(-1); });

		main_box_.set_size(get_inner_w(), get_inner_h());

		initialization_complete();
	}

	void on_resolution_changed_note(const GraphicResolutionChanged& note) override {
		UI::Window::on_resolution_changed_note(note);

		set_size(
		   parent_.get_inner_w() - 2 * kRowButtonSize, parent_.get_inner_h() - 2 * kRowButtonSize);
		set_pos(Vector2i(parent_.get_x() + kRowButtonSize, parent_.get_y() + kRowButtonSize));
		main_box_.set_size(get_inner_w(), get_inner_h());
	}

private:
	static std::map<std::pair<std::string /* add-on */, std::string /* screenshot */>,
	                std::string /* image path */>
	   downloaded_screenshots_cache_;

	void next_screenshot(int8_t delta) {
		assert(nr_screenshots_ > 0);
		while (delta < 0) {
			delta += nr_screenshots_;
		}
		current_screenshot_ = (current_screenshot_ + delta) % nr_screenshots_;
		assert(current_screenshot_ < static_cast<int32_t>(screenshot_cache_.size()));

		auto it = info_->screenshots.begin();
		std::advance(it, current_screenshot_);

		screenshot_stats_.set_text(
		   (boost::format(_("%1$u / %2$u")) % (current_screenshot_ + 1) % nr_screenshots_).str());
		screenshot_descr_.set_text(it->second);
		screenshot_.set_tooltip("");

		if (screenshot_cache_[current_screenshot_]) {
			screenshot_.set_icon(screenshot_cache_[current_screenshot_]);
			return;
		}

		const Image* image = nullptr;
		const std::pair<std::string, std::string> cache_key(info_->internal_name, it->first);
		auto cached = downloaded_screenshots_cache_.find(cache_key);
		if (cached == downloaded_screenshots_cache_.end()) {
			const std::string screenie =
			   parent_.net().download_screenshot(cache_key.first, cache_key.second);
			try {
				if (!screenie.empty()) {
					image = g_image_cache->get(screenie);
				}
				downloaded_screenshots_cache_[cache_key] = screenie;
			} catch (const std::exception& e) {
				log_err("Error downloading screenshot %s for %s: %s", it->first.c_str(),
				        info_->internal_name.c_str(), e.what());
				image = nullptr;
			}
		} else if (!cached->second.empty()) {
			image = g_image_cache->get(cached->second);
		}

		if (image) {
			screenshot_.set_icon(image);
			screenshot_cache_[current_screenshot_] = image;
		} else {
			screenshot_.set_icon(g_image_cache->get("images/ui_basic/stop.png"));
			screenshot_.set_handle_mouse(true);
			screenshot_.set_tooltip(
			   _("This screenshot could not be fetched from the server due to an error."));
		}
	}

	AddOnsCtrl& parent_;
	std::shared_ptr<AddOns::AddOnInfo> info_;
	int32_t current_screenshot_, nr_screenshots_;
	std::vector<const Image*> screenshot_cache_;

	UI::Box main_box_;
	UI::TabPanel tabs_;
	UI::Box box_comments_, box_screenies_, box_screenies_buttons_, box_votes_, voting_stats_;

	UI::MultilineTextarea txt_;
	UI::Icon screenshot_;

	UI::MultilineEditbox* comment_;
	UI::Dropdown<uint8_t> own_voting_;
	UI::Textarea screenshot_stats_, screenshot_descr_, voting_stats_summary_;
	UI::Button screenshot_next_, screenshot_prev_, submit_, ok_;
};
std::map<std::pair<std::string, std::string>, std::string>
   RemoteInteractionWindow::downloaded_screenshots_cache_;

RemoteAddOnRow::RemoteAddOnRow(Panel* parent,
                               AddOnsCtrl* ctrl,
                               std::shared_ptr<AddOns::AddOnInfo> info,
                               const AddOns::AddOnVersion& installed_version,
                               uint32_t installed_i18n_version)
   : UI::Panel(parent, UI::PanelStyle::kFsMenu, 0, 0, 3 * kRowButtonSize, 4 * kRowButtonSize),
     info_(info),
     install_(this,
              "install",
              0,
              0,
              24,
              24,
              UI::ButtonStyle::kFsMenuSecondary,
              g_image_cache->get("images/ui_basic/continue.png"),
              _("Install")),
     upgrade_(this,
              "upgrade",
              0,
              0,
              24,
              24,
              UI::ButtonStyle::kFsMenuSecondary,
              g_image_cache->get("images/wui/buildings/menu_up_train.png"),
              _("Upgrade")),
     uninstall_(this,
                "uninstall",
                0,
                0,
                24,
                24,
                UI::ButtonStyle::kFsMenuSecondary,
                g_image_cache->get("images/wui/menus/exit.png"),
                _("Uninstall")),
     interact_(this,
               "interact",
               0,
               0,
               24,
               24,
               UI::ButtonStyle::kFsMenuSecondary,
               "…",
               _("Comments and Votes")),
     category_(this,
               UI::PanelStyle::kFsMenu,
               g_image_cache->get(AddOns::kAddOnCategories.at(info->category).icon)),
     verified_(this,
               UI::PanelStyle::kFsMenu,
               g_image_cache->get(info->verified ? "images/ui_basic/list_selected.png" :
                                                   "images/ui_basic/stop.png")),
     version_(this,
              UI::PanelStyle::kFsMenu,
              UI::FontStyle::kFsMenuInfoPanelHeading,
              0,
              0,
              0,
              0,
              /** TRANSLATORS: (MajorVersion)+(MinorVersion) */
              (boost::format(_("%1$s+%2$u")) % AddOns::version_to_string(info->version) %
               info->i18n_version)
                 .str(),
              UI::Align::kCenter),
     bottom_row_left_(this,
                      UI::PanelStyle::kFsMenu,
                      UI::FontStyle::kFsTooltip,
                      0,
                      0,
                      0,
                      0,
                      time_string(info->upload_timestamp),
                      UI::Align::kLeft),
     bottom_row_right_(
        this,
        UI::PanelStyle::kFsMenu,
        UI::FontStyle::kFsTooltip,
        0,
        0,
        0,
        0,
        info->internal_name.empty() ?
           "" :
           (boost::format(
               /** TRANSLATORS: Filesize · Download count · Average rating · Number of comments ·
                  Number of screenshots */
               _("%1$s   ⬇ %2$u   ★ %3$s   “” %4$u   ▣ %5$u")) %
            filesize_string(info->total_file_size) % info->download_count %
            (info->number_of_votes() ? (boost::format("%.2f") % info->average_rating()).str() :
                                       "–") %
            info->user_comments.size() % info->screenshots.size())
              .str(),
        UI::Align::kRight),
     txt_(this,
          0,
          0,
          24,
          24,
          UI::PanelStyle::kFsMenu,
          (boost::format("<rt><p>%s</p><p>%s%s</p><p>%s</p></rt>")
           /** TRANSLATORS: Add-On localized name as header (Add-On internal name in italics) */
           % (boost::format(_("%1$s %2$s")) %
              g_style_manager->font_style(UI::FontStyle::kFsMenuInfoPanelHeading)
                 .as_font_tag(info->descname()) %
              g_style_manager->font_style(UI::FontStyle::kItalic)
                 .as_font_tag((boost::format(_("(%s)")) % info->internal_name).str()))
                .str() %
           g_style_manager->font_style(UI::FontStyle::kItalic)
              .as_font_tag(info->author() == info->upload_username ?
                              (boost::format(_("by %s")) % info->author()).str() :
                              (boost::format(_("by %1$s (uploaded by %2$s)")) % info->author() %
                               info->upload_username)
                                 .str()) %
           required_wl_version_and_sync_safety_string(info) %
           g_style_manager->font_style(UI::FontStyle::kFsMenuInfoPanelParagraph)
              .as_font_tag(info->description()))
             .str()),
     full_upgrade_possible_(AddOns::is_newer_version(installed_version, info->version)) {

	interact_.sigclicked.connect([ctrl, this]() {
		RemoteInteractionWindow m(*ctrl, info_);
		m.run<UI::Panel::Returncodes>();
	});
	uninstall_.sigclicked.connect([ctrl, this]() { uninstall(ctrl, info_, false); });
	install_.sigclicked.connect([ctrl, this]() {
		// Ctrl-click skips the confirmation. Never skip for non-verified stuff though.
		if (!info_->verified || !(SDL_GetModState() & KMOD_CTRL)) {
			UI::WLMessageBox w(
			   &ctrl->get_topmost_forefather(), UI::WindowStyle::kFsMenu, _("Install"),
			   (boost::format(_("Are you certain that you want to install this add-on?\n\n"
			                    "%1$s\n"
			                    "by %2$s\n"
			                    "%3$s\n"
			                    "Version %4$s\n"
			                    "Category: %5$s\n"
			                    "%6$s\n")) %
			    info_->descname() % info_->author() %
			    (info_->verified ? _("Verified") : _("NOT VERIFIED")) %
			    AddOns::version_to_string(info_->version) %
			    AddOns::kAddOnCategories.at(info_->category).descname() % info_->description())
			      .str(),
			   UI::WLMessageBox::MBoxType::kOkCancel);
			if (w.run<UI::Panel::Returncodes>() != UI::Panel::Returncodes::kOk) {
				return;
			}
		}
		ctrl->install(info_);
		ctrl->rebuild();
	});
	upgrade_.sigclicked.connect([this, ctrl, info, installed_version]() {
		if (!info->verified || !(SDL_GetModState() & KMOD_CTRL)) {
			UI::WLMessageBox w(
			   &ctrl->get_topmost_forefather(), UI::WindowStyle::kFsMenu, _("Upgrade"),
			   (boost::format(_("Are you certain that you want to upgrade this add-on?\n\n"
			                    "%1$s\n"
			                    "by %2$s\n"
			                    "%3$s\n"
			                    "Installed version: %4$s\n"
			                    "Available version: %5$s\n"
			                    "Category: %6$s\n"
			                    "%7$s")) %
			    info->descname() % info->author() %
			    (info->verified ? _("Verified") : _("NOT VERIFIED")) %
			    AddOns::version_to_string(installed_version) %
			    AddOns::version_to_string(info->version) %
			    AddOns::kAddOnCategories.at(info->category).descname() % info->description())
			      .str(),
			   UI::WLMessageBox::MBoxType::kOkCancel);
			if (w.run<UI::Panel::Returncodes>() != UI::Panel::Returncodes::kOk) {
				return;
			}
		}
		ctrl->upgrade(info, full_upgrade_possible_);
		ctrl->rebuild();
	});
	if (info->internal_name.empty()) {
		install_.set_enabled(false);
		upgrade_.set_enabled(false);
		uninstall_.set_enabled(false);
		interact_.set_enabled(false);
	} else if (installed_version.empty()) {
		uninstall_.set_enabled(false);
		upgrade_.set_enabled(false);
	} else {
		install_.set_enabled(false);
		upgrade_.set_enabled(full_upgrade_possible_ || installed_i18n_version < info->i18n_version);
	}

	for (UI::Panel* p :
	     std::vector<UI::Panel*>{&category_, &version_, &verified_, &bottom_row_right_}) {
		p->set_handle_mouse(true);
	}
	category_.set_tooltip(
	   (boost::format(_("Category: %s")) % AddOns::kAddOnCategories.at(info->category).descname())
	      .str());
	version_.set_tooltip(
	   /** TRANSLATORS: (MajorVersion)+(MinorVersion) */
	   (boost::format(_("Version: %1$s+%2$u")) % AddOns::version_to_string(info->version) %
	    info->i18n_version)
	      .str());
	verified_.set_tooltip(
<<<<<<< HEAD
	   info.internal_name.empty() ?
         _("Error") :
	   info.verified ?
=======
	   info->internal_name.empty() ?
         _("Error") :
	   info->verified ?
>>>>>>> bbe417a2
         _("Verified by the Widelands Development Team") :
         _("This add-on was not checked by the Widelands Development Team yet. We cannot guarantee "
	        "that it does not contain harmful or offensive content."));
	bottom_row_right_.set_tooltip(
<<<<<<< HEAD
	   info.internal_name.empty() ?
=======
	   info->internal_name.empty() ?
>>>>>>> bbe417a2
         "" :
         (boost::format("%s<br>%s<br>%s<br>%s<br>%s") %
	       (boost::format(
	           ngettext("Total size: %u byte", "Total size: %u bytes", info->total_file_size)) %
	        info->total_file_size)
	          .str() %
	       (boost::format(ngettext("%u download", "%u downloads", info->download_count)) %
	        info->download_count)
	          .str() %
<<<<<<< HEAD
	       (info.number_of_votes() ? (boost::format(ngettext("Average rating: %1$.3f (%2$u vote)",
	                                                         "Average rating: %1$.3f (%2$u votes)",
	                                                         info.number_of_votes())) %
	                                  info.average_rating() % info.number_of_votes())
	                                    .str() :
                                    _("No votes yet")) %
	       (boost::format(ngettext("%u comment", "%u comments", info.user_comments.size())) %
	        info.user_comments.size()) %
	       (boost::format(ngettext("%u screenshot", "%u screenshots", info.screenshots.size())) %
	        info.screenshots.size())
=======
	       (info->number_of_votes() ? (boost::format(ngettext("Average rating: %1$.3f (%2$u vote)",
	                                                          "Average rating: %1$.3f (%2$u votes)",
	                                                          info->number_of_votes())) %
	                                   info->average_rating() % info->number_of_votes())
	                                     .str() :
                                     _("No votes yet")) %
	       (boost::format(ngettext("%u comment", "%u comments", info->user_comments.size())) %
	        info->user_comments.size()) %
	       (boost::format(ngettext("%u screenshot", "%u screenshots", info->screenshots.size())) %
	        info->screenshots.size())
>>>>>>> bbe417a2
	          .str())
	         .str());

	layout();
}

void RemoteAddOnRow::layout() {
	UI::Panel::layout();
	if (get_w() <= 3 * kRowButtonSize) {
		// size not yet set
		return;
	}
	set_desired_size(get_w(), 4 * kRowButtonSize);
	for (UI::Panel* p : std::vector<UI::Panel*>{
	        &install_, &uninstall_, &interact_, &upgrade_, &category_, &version_, &verified_}) {
		p->set_size(kRowButtonSize, kRowButtonSize);
	}
	version_.set_size(
	   3 * kRowButtonSize + 2 * kRowButtonSpacing, kRowButtonSize - kRowButtonSpacing);
	version_.set_pos(Vector2i(
	   get_w() - 3 * kRowButtonSize - 2 * kRowButtonSpacing, kRowButtonSize + kRowButtonSpacing));
	uninstall_.set_pos(Vector2i(get_w() - 3 * kRowButtonSize - 2 * kRowButtonSpacing, 0));
	upgrade_.set_pos(Vector2i(get_w() - 2 * kRowButtonSize - kRowButtonSpacing, 0));
	install_.set_pos(Vector2i(get_w() - kRowButtonSize, 0));
	interact_.set_pos(Vector2i(get_w() - kRowButtonSize, 2 * kRowButtonSize));
	category_.set_pos(
	   Vector2i(get_w() - 3 * kRowButtonSize - 2 * kRowButtonSpacing, 2 * kRowButtonSize));
	verified_.set_pos(
	   Vector2i(get_w() - 2 * kRowButtonSize - kRowButtonSpacing, 2 * kRowButtonSize));
	txt_.set_size(get_w() - 3 * (kRowButtonSize + kRowButtonSpacing), 3 * kRowButtonSize);
	txt_.set_pos(Vector2i(0, 0));
	bottom_row_left_.set_size(
	   get_w() / 2 - kRowButtonSpacing, kRowButtonSize - 2 * kRowButtonSpacing);
	bottom_row_right_.set_size(get_w() / 2 - kRowButtonSpacing, bottom_row_left_.get_h());
	bottom_row_left_.set_pos(
	   Vector2i(kRowButtonSpacing, 4 * kRowButtonSize - bottom_row_left_.get_h()));
	bottom_row_right_.set_pos(Vector2i(bottom_row_left_.get_x() + bottom_row_left_.get_w(),
	                                   4 * kRowButtonSize - bottom_row_right_.get_h()));
}

bool RemoteAddOnRow::upgradeable() const {
	return upgrade_.enabled();
}

}  // namespace FsMenu<|MERGE_RESOLUTION|>--- conflicted
+++ resolved
@@ -1423,13 +1423,8 @@
 			      .str();
 		}
 		result += g_style_manager
-<<<<<<< HEAD
-		             ->font_style(info.matches_widelands_version() ? UI::FontStyle::kItalic :
-                                                                   UI::FontStyle::kWarning)
-=======
 		             ->font_style(info->matches_widelands_version() ? UI::FontStyle::kItalic :
                                                                     UI::FontStyle::kWarning)
->>>>>>> bbe417a2
 		             .as_font_tag(str);
 	}
 	return result;
@@ -1648,11 +1643,7 @@
 	     voting_stats_summary_(&box_votes_,
 	                           UI::PanelStyle::kFsMenu,
 	                           UI::FontStyle::kFsMenuLabel,
-<<<<<<< HEAD
-	                           info.number_of_votes() ?
-=======
 	                           info->number_of_votes() ?
->>>>>>> bbe417a2
                                  (boost::format(ngettext("Average rating: %1$.3f (%2$u vote)",
 	                                                      "Average rating: %1$.3f (%2$u votes)",
 	                                                      info->number_of_votes())) %
@@ -1690,19 +1681,11 @@
 
 		std::string text = "<rt><p>";
 		text += g_style_manager->font_style(UI::FontStyle::kFsMenuInfoPanelHeading)
-<<<<<<< HEAD
-		           .as_font_tag(info.user_comments.empty() ?
-                                 _("No comments yet.") :
-                                 (boost::format(ngettext(
-		                               "%u comment:", "%u comments:", info.user_comments.size())) %
-		                            info.user_comments.size())
-=======
 		           .as_font_tag(info->user_comments.empty() ?
                                  _("No comments yet.") :
                                  (boost::format(ngettext(
 		                               "%u comment:", "%u comments:", info->user_comments.size())) %
 		                            info->user_comments.size())
->>>>>>> bbe417a2
 		                              .str());
 
 		for (const auto& comment : info->user_comments) {
@@ -2104,24 +2087,14 @@
 	    info->i18n_version)
 	      .str());
 	verified_.set_tooltip(
-<<<<<<< HEAD
-	   info.internal_name.empty() ?
-         _("Error") :
-	   info.verified ?
-=======
 	   info->internal_name.empty() ?
          _("Error") :
 	   info->verified ?
->>>>>>> bbe417a2
          _("Verified by the Widelands Development Team") :
          _("This add-on was not checked by the Widelands Development Team yet. We cannot guarantee "
 	        "that it does not contain harmful or offensive content."));
 	bottom_row_right_.set_tooltip(
-<<<<<<< HEAD
-	   info.internal_name.empty() ?
-=======
 	   info->internal_name.empty() ?
->>>>>>> bbe417a2
          "" :
          (boost::format("%s<br>%s<br>%s<br>%s<br>%s") %
 	       (boost::format(
@@ -2131,18 +2104,6 @@
 	       (boost::format(ngettext("%u download", "%u downloads", info->download_count)) %
 	        info->download_count)
 	          .str() %
-<<<<<<< HEAD
-	       (info.number_of_votes() ? (boost::format(ngettext("Average rating: %1$.3f (%2$u vote)",
-	                                                         "Average rating: %1$.3f (%2$u votes)",
-	                                                         info.number_of_votes())) %
-	                                  info.average_rating() % info.number_of_votes())
-	                                    .str() :
-                                    _("No votes yet")) %
-	       (boost::format(ngettext("%u comment", "%u comments", info.user_comments.size())) %
-	        info.user_comments.size()) %
-	       (boost::format(ngettext("%u screenshot", "%u screenshots", info.screenshots.size())) %
-	        info.screenshots.size())
-=======
 	       (info->number_of_votes() ? (boost::format(ngettext("Average rating: %1$.3f (%2$u vote)",
 	                                                          "Average rating: %1$.3f (%2$u votes)",
 	                                                          info->number_of_votes())) %
@@ -2153,7 +2114,6 @@
 	        info->user_comments.size()) %
 	       (boost::format(ngettext("%u screenshot", "%u screenshots", info->screenshots.size())) %
 	        info->screenshots.size())
->>>>>>> bbe417a2
 	          .str())
 	         .str());
 
