--- conflicted
+++ resolved
@@ -2013,14 +2013,8 @@
 			                    "Installed version: %4$s\n"
 			                    "Available version: %5$s\n"
 			                    "Category: %6$s\n"
-<<<<<<< HEAD
-			                    "%7$s\n")) %
-			    info->descname() % info->author() %
-			    (info->verified ? _("Verified") : _("NOT VERIFIED")) %
-=======
 			                    "%7$s")) %
-			    info.descname() % info.author() % (info.verified ? _("Verified") : _("NOT VERIFIED")) %
->>>>>>> 536b5e24
+			    info->descname() % info->author() % (info->verified ? _("Verified") : _("NOT VERIFIED")) %
 			    AddOns::version_to_string(installed_version) %
 			    AddOns::version_to_string(info->version) %
 			    AddOns::kAddOnCategories.at(info->category).descname() % info->description())
