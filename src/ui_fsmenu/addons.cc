/*
 * Copyright (C) 2020-2021 by the Widelands Development Team
 *
 * This program is free software; you can redistribute it and/or
 * modify it under the terms of the GNU General Public License
 * as published by the Free Software Foundation; either version 2
 * of the License, or (at your option) any later version.
 *
 * This program is distributed in the hope that it will be useful,
 * but WITHOUT ANY WARRANTY; without even the implied warranty of
 * MERCHANTABILITY or FITNESS FOR A PARTICULAR PURPOSE.  See the
 * GNU General Public License for more details.
 *
 * You should have received a copy of the GNU General Public License
 * along with this program; if not, write to the Free Software
 * Foundation, Inc., 51 Franklin Street, Fifth Floor, Boston, MA  02110-1301, USA.
 *
 */

#include "ui_fsmenu/addons.h"

#include <cstdlib>
#include <iomanip>
#include <memory>

#include <SDL.h>

#include "base/i18n.h"
#include "base/log.h"
<<<<<<< HEAD
#include "base/warning.h"
=======
#include "graphic/graphic.h"
>>>>>>> adae027f
#include "graphic/image_cache.h"
#include "graphic/style_manager.h"
#include "io/profile.h"
#include "logic/filesystem_constants.h"
#include "network/crypto.h"
#include "scripting/lua_table.h"
#include "ui_basic/messagebox.h"
#include "ui_basic/multilineeditbox.h"
#include "ui_fsmenu/addons_packager.h"
#include "wlapplication.h"
#include "wlapplication_options.h"

namespace FsMenu {

constexpr int16_t kRowButtonSize = 32;
constexpr int16_t kRowButtonSpacing = 4;

constexpr const char* const kDocumentationURL = "https://www.widelands.org/documentation/add-ons/";

// UI::Box by defaults limits its size to the window resolution. We use scrollbars,
// so we can and need to allow somewhat larger dimensions.
constexpr int32_t kHugeSize = std::numeric_limits<int32_t>::max() / 2;

static std::string underline_tag(const std::string& text) {
	std::string str = "<font underline=true>";
	str += text;
	str += "</font>";
	return str;
}
static std::string time_string(const std::time_t& time) {
	std::ostringstream oss("");
	try {
		oss.imbue(std::locale(i18n::get_locale()));
	} catch (...) {
		// silently ignore
	}
	oss << std::put_time(std::localtime(&time), "%c");
	return oss.str();
}
static std::string filesize_string(const uint32_t bytes) {
	if (bytes > 1000000000) {
		return (boost::format(_("%.2f GB")) % (bytes / 1000000000.f)).str();
	} else if (bytes > 1000000) {
		return (boost::format(_("%.2f MB")) % (bytes / 1000000.f)).str();
	} else if (bytes > 1000) {
		return (boost::format(_("%.2f kB")) % (bytes / 1000.f)).str();
	} else {
		return (boost::format(_("%u bytes")) % bytes).str();
	}
}

class AddOnsLoginBox : public UI::Window {
public:
	explicit AddOnsLoginBox(AddOnsCtrl& ctrl)
	: UI::Window(&ctrl.get_topmost_forefather(), UI::WindowStyle::kFsMenu,
                "login", 0, 0, 100, 100, _("Login")),
     password_sha1_(get_config_string("password_sha1", "")),
     box_(this, UI::PanelStyle::kFsMenu, 0, 0, UI::Box::Vertical),
     hbox_(&box_, UI::PanelStyle::kFsMenu, 0, 0, UI::Box::Horizontal),
     left_box_(&hbox_, UI::PanelStyle::kFsMenu, 0, 0, UI::Box::Vertical),
     right_box_(&hbox_, UI::PanelStyle::kFsMenu, 0, 0, UI::Box::Vertical),
     buttons_box_(&box_, UI::PanelStyle::kFsMenu, 0, 0, UI::Box::Horizontal),
     username_(&right_box_, 0, 0, 400, UI::PanelStyle::kFsMenu),
     password_(&right_box_, 0, 0, 400, UI::PanelStyle::kFsMenu),
     ok_(&buttons_box_, "ok", 0, 0, kRowButtonSize, kRowButtonSize, UI::ButtonStyle::kFsMenuPrimary, _("OK")),
     cancel_(&buttons_box_, "cancel", 0, 0, kRowButtonSize, kRowButtonSize, UI::ButtonStyle::kFsMenuSecondary, _("Cancel")),
     reset_(&buttons_box_, "reset", 0, 0, kRowButtonSize, kRowButtonSize, UI::ButtonStyle::kFsMenuSecondary, _("Reset"))
	{
		UI::MultilineTextarea* m = new UI::MultilineTextarea(
		   &box_, 0, 0, 100, 100, UI::PanelStyle::kFsMenu, "", UI::Align::kLeft,
		   UI::MultilineTextarea::ScrollMode::kNoScrolling);
		m->set_style(UI::FontStyle::kFsMenuInfoPanelParagraph);
		m->set_text((boost::format(_("In order to use a registered account, you need an account on the Widelands website. Please log in at %s and set an online gaming password on your profile page.")) % "\n\nhttps://widelands.org/accounts/register/\n\n").str());

		left_box_.add_inf_space();
		left_box_.add(new UI::Textarea(&left_box_, UI::PanelStyle::kFsMenu, UI::FontStyle::kFsMenuInfoPanelHeading,
				_("Username:"), UI::Align::kRight), UI::Box::Resizing::kFullSize);
		left_box_.add_inf_space();
		left_box_.add(new UI::Textarea(&left_box_, UI::PanelStyle::kFsMenu, UI::FontStyle::kFsMenuInfoPanelHeading,
				_("Password:"), UI::Align::kRight), UI::Box::Resizing::kFullSize);
		left_box_.add_inf_space();

		right_box_.add(&username_, UI::Box::Resizing::kExpandBoth);
		right_box_.add_space(kRowButtonSpacing);
		right_box_.add(&password_, UI::Box::Resizing::kExpandBoth);

		hbox_.add(&left_box_, UI::Box::Resizing::kFullSize);
		hbox_.add_space(kRowButtonSpacing);
		hbox_.add(&right_box_, UI::Box::Resizing::kExpandBoth);

		buttons_box_.add(&cancel_, UI::Box::Resizing::kExpandBoth);
		buttons_box_.add_space(kRowButtonSpacing);
		buttons_box_.add(&reset_, UI::Box::Resizing::kExpandBoth);
		buttons_box_.add_space(kRowButtonSpacing);
		buttons_box_.add(&ok_, UI::Box::Resizing::kExpandBoth);

		box_.add(&hbox_, UI::Box::Resizing::kFullSize);
		box_.add_space(kRowButtonSpacing);
		box_.add(m, UI::Box::Resizing::kFullSize);
		box_.add_space(kRowButtonSpacing);
		box_.add(&buttons_box_, UI::Box::Resizing::kFullSize);

		ok_.sigclicked.connect([this]() { ok(); });
		username_.ok.connect([this]() { ok(); });
		password_.ok.connect([this]() { ok(); });
		cancel_.sigclicked.connect([this]() { die(); });
		username_.cancel.connect([this]() { die(); });
		password_.cancel.connect([this]() { die(); });
		reset_.sigclicked.connect([this]() {
			password_.set_can_focus(false);
			reset();
			password_.set_can_focus(true);
		});
		password_.set_password(true);

		reset();
		set_center_panel(&box_);
		center_to_parent();
	}

	const std::string& get_username() const {
		return username_.text();
	}
	std::string get_password() const {
		const std::string& p = password_.text();
		return (p.empty() || p == password_sha1_) ? p : crypto::sha1(p);
	}

	bool handle_key(bool down, SDL_Keysym code) override {
		if (down) {
			switch (code.sym) {
			case SDLK_KP_ENTER:
			case SDLK_RETURN:
				ok();
				return true;
			case SDLK_ESCAPE:
				die();
				return true;
			default:
				break;
			}
		}
		return UI::Window::handle_key(down, code);
	}

	void think() override {
		UI::Window::think();
		ok_.set_enabled(!username_.text().empty() && !password_.text().empty());
		if (!password_sha1_.empty() && password_.has_focus() && password_.text() == password_sha1_) {
			password_.set_text("");
		}
	}

private:
	const std::string password_sha1_;
	UI::Box box_, hbox_, left_box_, right_box_, buttons_box_;
	UI::EditBox username_, password_;
	UI::Button ok_, cancel_, reset_;

	void ok() {
		if (!username_.text().empty() && !password_.text().empty()) {
			end_modal<UI::Panel::Returncodes>(UI::Panel::Returncodes::kOk);
		}
	}

	void reset() {
		if (get_config_bool("registered", false)) {
			username_.set_text(get_config_string("nickname", ""));
			password_.set_text(password_sha1_);
		} else {
			username_.set_text("");
			password_.set_text("");
		}
	}
};

class ScreenshotUploadWindow : public UI::Window {
public:
	explicit ScreenshotUploadWindow(AddOnsCtrl& ctrl, const AddOns::AddOnInfo& info, AddOns::AddOnInfo* remote)
	: UI::Window(&ctrl.get_topmost_forefather(), UI::WindowStyle::kFsMenu,
                "upload_screenshot", 0, 0, 100, 100, (boost::format(_("Upload Screenshot for ‘%s’")) % info.internal_name).str()),
     box_(this, UI::PanelStyle::kFsMenu, 0, 0, UI::Box::Vertical),
     hbox_(&box_, UI::PanelStyle::kFsMenu, 0, 0, UI::Box::Horizontal),
     vbox_(&hbox_, UI::PanelStyle::kFsMenu, 0, 0, UI::Box::Vertical),
     buttons_box_(&box_, UI::PanelStyle::kFsMenu, 0, 0, UI::Box::Horizontal),
     ok_(&buttons_box_, "ok", 0, 0, 7 * kRowButtonSize, kRowButtonSize, UI::ButtonStyle::kFsMenuPrimary, _("Upload")),
     cancel_(&buttons_box_, "cancel", 0, 0, 7 * kRowButtonSize, kRowButtonSize, UI::ButtonStyle::kFsMenuSecondary, _("Cancel")),
     images_(&hbox_, 0, 0, 150, 200, UI::PanelStyle::kFsMenu),
     icon_(&vbox_, UI::PanelStyle::kFsMenu, 0, 0, 640, 360, nullptr),
     description_(&vbox_, 0, 0, 300, UI::PanelStyle::kFsMenu),
     progress_(&buttons_box_, UI::PanelStyle::kFsMenu, UI::FontStyle::kFsMenuLabel, "", UI::Align::kCenter) {
	buttons_box_.add(&cancel_, UI::Box::Resizing::kFullSize);
	buttons_box_.add(&progress_, UI::Box::Resizing::kFillSpace, UI::Align::kCenter);
	buttons_box_.add(&ok_, UI::Box::Resizing::kFullSize);

	vbox_.add(&icon_, UI::Box::Resizing::kExpandBoth);
	vbox_.add_space(kRowButtonSpacing);
	vbox_.add(&description_, UI::Box::Resizing::kExpandBoth);

	hbox_.add(&images_, UI::Box::Resizing::kExpandBoth);
	hbox_.add_space(kRowButtonSpacing);
	hbox_.add(&vbox_, UI::Box::Resizing::kExpandBoth);

	box_.add(&hbox_, UI::Box::Resizing::kFullSize);
	box_.add_space(kRowButtonSpacing);
	box_.add(&buttons_box_, UI::Box::Resizing::kFullSize);

	description_.set_tooltip(_("Description"));
	for (const std::string& img : g_fs->list_directory(kScreenshotsDir)) {
		images_.add(FileSystem::fs_filename(img.c_str()), img);
	}

	images_.selected.connect([this](uint32_t) { icon_.set_icon(g_image_cache->get(images_.get_selected())); });
	cancel_.sigclicked.connect([this]() { die(); });
	ok_.sigclicked.connect([this, &ctrl, &info, remote]() {
		if (!images_.has_selection() || description_.text().empty()) { return; }
		const std::string& sel = images_.get_selected();
		progress_.set_text(_("Uploading…"));
		ok_.set_enabled(false);
		cancel_.set_enabled(false);
		do_redraw_now();
		try {
			ctrl.net().upload_screenshot(info.internal_name, sel, description_.text());
			if (remote) {
				*remote = ctrl.net().fetch_one_remote(remote->internal_name);
				ctrl.rebuild();
			}
			die();
		} catch (const std::exception& e) {
			log_err("Upload screenshot %s for %s: %s", sel.c_str(), info.internal_name.c_str(), e.what());
			progress_.set_text("");
			UI::WLMessageBox m(&get_topmost_forefather(), UI::WindowStyle::kFsMenu, _("Error"),
					(boost::format(_("The screenshot ‘%1$s’ for the add-on ‘%2$s’ could not be uploaded to the server.\n\nError Message:\n%3$s"))
							% sel % info.internal_name % e.what()).str(), UI::WLMessageBox::MBoxType::kOk);
			m.run<UI::Panel::Returncodes>();
			ok_.set_enabled(true);
			cancel_.set_enabled(true);
		}
	});

	set_center_panel(&box_);
	center_to_parent();
}

	void think() override {
		ok_.set_enabled(images_.has_selection() && !description_.text().empty());
		UI::Window::think();
	}

private:
	UI::Box box_, hbox_, vbox_, buttons_box_;
	UI::Button ok_, cancel_;
	UI::Listselect<std::string> images_;
	UI::Icon icon_;
	UI::EditBox description_;
	UI::Textarea progress_;
};

ProgressIndicatorWindow::ProgressIndicatorWindow(UI::Panel* parent, const std::string& title)
   : UI::Window(parent,
                UI::WindowStyle::kFsMenu,
                "progress",
                0,
                0,
                parent->get_inner_w() - 2 * kRowButtonSize,
                2 * kRowButtonSize,
                title),
     box_(this, UI::PanelStyle::kFsMenu, 0, 0, UI::Box::Vertical, get_inner_w()),
     hbox_(&box_, UI::PanelStyle::kFsMenu, 0, 0, UI::Box::Horizontal),
     txt1_(&box_,
           UI::PanelStyle::kFsMenu,
           UI::FontStyle::kFsMenuInfoPanelHeading,
           "",
           UI::Align::kCenter),
     txt2_(&hbox_,
           UI::PanelStyle::kFsMenu,
           UI::FontStyle::kFsMenuInfoPanelParagraph,
           "",
           UI::Align::kLeft),
     txt3_(&hbox_,
           UI::PanelStyle::kFsMenu,
           UI::FontStyle::kFsMenuInfoPanelParagraph,
           "",
           UI::Align::kRight),
     progress_(&box_,
               UI::PanelStyle::kFsMenu,
               0,
               0,
               get_w(),
               kRowButtonSize,
               UI::ProgressBar::Horizontal) {

	hbox_.add(&txt2_, UI::Box::Resizing::kExpandBoth);
	hbox_.add(&txt3_, UI::Box::Resizing::kExpandBoth);
	box_.add(&txt1_, UI::Box::Resizing::kFullSize);
	box_.add_space(kRowButtonSpacing);
	box_.add(&hbox_, UI::Box::Resizing::kFullSize);
	box_.add_space(2 * kRowButtonSpacing);
	box_.add(&progress_, UI::Box::Resizing::kFullSize);

	set_center_panel(&box_);
	center_to_parent();
}

AddOnsCtrl::AddOnsCtrl(MainMenu& fsmm, UI::UniqueWindow::Registry& reg)
   : UI::UniqueWindow(&fsmm,
                      UI::WindowStyle::kFsMenu,
                      "addons",
                      &reg,
                      fsmm.calc_desired_window_width(UI::Window::WindowLayoutID::kFsMenuDefault),
                      fsmm.calc_desired_window_height(UI::Window::WindowLayoutID::kFsMenuDefault),
                      _("Add-On Manager")),
     fsmm_(fsmm),
     main_box_(this, UI::PanelStyle::kFsMenu, 0, 0, UI::Box::Vertical),
     buttons_box_(&main_box_, UI::PanelStyle::kFsMenu, 0, 0, UI::Box::Horizontal),
     warn_requirements_(
        &main_box_, 0, 0, get_w(), get_h() / 12, UI::PanelStyle::kFsMenu, "", UI::Align::kCenter),
     tabs_placeholder_(&main_box_, UI::PanelStyle::kFsMenu, 0, 0, 0, 0),
     tabs_(this, UI::TabPanelStyle::kFsMenu),
     installed_addons_outer_wrapper_(&tabs_, UI::PanelStyle::kFsMenu, 0, 0, UI::Box::Horizontal),
     installed_addons_inner_wrapper_(
        &installed_addons_outer_wrapper_, UI::PanelStyle::kFsMenu, 0, 0, UI::Box::Vertical),
     installed_addons_buttons_box_(
        &installed_addons_outer_wrapper_, UI::PanelStyle::kFsMenu, 0, 0, UI::Box::Vertical),
     installed_addons_box_(&installed_addons_inner_wrapper_,
                           UI::PanelStyle::kFsMenu,
                           0,
                           0,
                           UI::Box::Vertical,
                           kHugeSize,
                           kHugeSize),
     browse_addons_outer_wrapper_(&tabs_, UI::PanelStyle::kFsMenu, 0, 0, UI::Box::Vertical),
     browse_addons_inner_wrapper_(
        &browse_addons_outer_wrapper_, UI::PanelStyle::kFsMenu, 0, 0, UI::Box::Vertical),
     browse_addons_buttons_box_(
        &browse_addons_outer_wrapper_, UI::PanelStyle::kFsMenu, 0, 0, UI::Box::Horizontal),
     browse_addons_buttons_inner_box_1_(
        &browse_addons_buttons_box_, UI::PanelStyle::kFsMenu, 0, 0, UI::Box::Vertical),
     browse_addons_buttons_inner_box_2_(
        &browse_addons_buttons_inner_box_1_, UI::PanelStyle::kFsMenu, 0, 0, UI::Box::Horizontal),
     browse_addons_box_(&browse_addons_inner_wrapper_,
                        UI::PanelStyle::kFsMenu,
                        0,
                        0,
                        UI::Box::Vertical,
                        kHugeSize,
                        kHugeSize),
     dev_box_(&tabs_, UI::PanelStyle::kFsMenu, 0, 0, UI::Box::Vertical),
     filter_name_(&browse_addons_buttons_inner_box_1_, 0, 0, 100, UI::PanelStyle::kFsMenu),
     filter_verified_(&browse_addons_buttons_inner_box_2_,
                      UI::PanelStyle::kFsMenu,
                      Vector2i(0, 0),
                      _("Verified only"),
                      _("Show only verified add-ons in the Browse tab")),
     sort_order_(&browse_addons_buttons_inner_box_1_,
                 "sort",
                 0,
                 0,
                 0,
                 10,
                 filter_name_.get_h(),
                 _("Sort by"),
                 UI::DropdownType::kTextual,
                 UI::PanelStyle::kFsMenu,
                 UI::ButtonStyle::kFsMenuSecondary),
     upload_addon_(&dev_box_,
                   "upload_addon",
				 0,
				 0,
				 get_inner_w() / 2,
				 8,
				 kRowButtonSize,
				 _("Choose add-on to upload…"),
				 UI::DropdownType::kTextualMenu,
				 UI::PanelStyle::kFsMenu,
				 UI::ButtonStyle::kFsMenuSecondary),
     upload_screenshot_(&dev_box_,
                   "upload_screenie",
				 0,
				 0,
				 get_inner_w() / 2,
				 8,
				 kRowButtonSize,
				 _("Upload a screenshot…"),
				 UI::DropdownType::kTextualMenu,
				 UI::PanelStyle::kFsMenu,
				 UI::ButtonStyle::kFsMenuSecondary),
     filter_reset_(&browse_addons_buttons_inner_box_2_,
                   "f_reset",
                   0,
                   0,
                   24,
                   24,
                   UI::ButtonStyle::kFsMenuSecondary,
                   _("Reset"),
                   _("Reset the filters")),
     upgrade_all_(&buttons_box_,
                  "upgrade_all",
                  0,
                  0,
                  kRowButtonSize,
                  kRowButtonSize,
                  UI::ButtonStyle::kFsMenuSecondary,
                  ""),
     refresh_(&buttons_box_,
              "refresh",
              0,
              0,
              kRowButtonSize,
              kRowButtonSize,
              UI::ButtonStyle::kFsMenuSecondary,
              _("Refresh"),
              _("Refresh the list of add-ons available from the server")),
     ok_(&buttons_box_,
         "ok",
         0,
         0,
         kRowButtonSize,
         kRowButtonSize,
         UI::ButtonStyle::kFsMenuPrimary,
         _("OK")),
#if 0  // TODO(Nordfriese): Disabled autofix_dependencies for v1.0
     autofix_dependencies_(&buttons_box_,
                           "autofix",
                           0,
                           0,
                           kRowButtonSize,
                           kRowButtonSize,
                           UI::ButtonStyle::kFsMenuSecondary,
                           _("Fix dependencies…"),
                           _("Try to automatically fix the dependency errors")),
#endif
     move_top_(&installed_addons_buttons_box_,
               "move_top",
               0,
               0,
               kRowButtonSize,
               kRowButtonSize,
               UI::ButtonStyle::kFsMenuSecondary,
               g_image_cache->get("images/ui_basic/scrollbar_up_fast.png"),
               _("Move selected add-on to top")),
     move_up_(&installed_addons_buttons_box_,
              "move_up",
              0,
              0,
              kRowButtonSize,
              kRowButtonSize,
              UI::ButtonStyle::kFsMenuSecondary,
              g_image_cache->get("images/ui_basic/scrollbar_up.png"),
              _("Move selected add-on one step up")),
     move_down_(&installed_addons_buttons_box_,
                "move_down",
                0,
                0,
                kRowButtonSize,
                kRowButtonSize,
                UI::ButtonStyle::kFsMenuSecondary,
                g_image_cache->get("images/ui_basic/scrollbar_down.png"),
                _("Move selected add-on one step down")),
     move_bottom_(&installed_addons_buttons_box_,
                  "move_bottom",
                  0,
                  0,
                  kRowButtonSize,
                  kRowButtonSize,
                  UI::ButtonStyle::kFsMenuSecondary,
                  g_image_cache->get("images/ui_basic/scrollbar_down_fast.png"),
                  _("Move selected add-on to bottom")),
     launch_packager_(&dev_box_,
                      "packager",
                      0,
                      0,
                      0,
                      0,
                      UI::ButtonStyle::kFsMenuSecondary,
                      _("Launch the add-ons packager…")),
     login_button_(this,
                   "login",
                   0,
                   0,
                   0,
                   0,
                   UI::ButtonStyle::kFsMenuSecondary,
                   "") {

	dev_box_.add(
	   new UI::Textarea(&dev_box_, UI::PanelStyle::kFsMenu, UI::FontStyle::kFsMenuInfoPanelHeading,
	                    _("Tools for Add-Ons Developers"), UI::Align::kCenter),
	   UI::Box::Resizing::kFullSize);
	dev_box_.add_space(kRowButtonSize);
	{
		UI::MultilineTextarea* m = new UI::MultilineTextarea(
		   &dev_box_, 0, 0, 100, 100, UI::PanelStyle::kFsMenu, "", UI::Align::kLeft,
		   UI::MultilineTextarea::ScrollMode::kNoScrolling);
		m->set_style(UI::FontStyle::kFsMenuInfoPanelParagraph);
		m->set_text(_("The interactive add-ons packager allows you to create, edit, and delete "
		              "add-ons. You can bundle maps designed with the Widelands Map Editor as an "
		              "add-on using the graphical interface and share them with other players, "
		              "without having to write a single line of code."));
		dev_box_.add(m, UI::Box::Resizing::kFullSize);
	}
	dev_box_.add_space(kRowButtonSpacing);
	dev_box_.add(&launch_packager_);
	dev_box_.add_space(kRowButtonSize);
	dev_box_.add(
	   new UI::MultilineTextarea(
	      &dev_box_, 0, 0, 100, 100, UI::PanelStyle::kFsMenu,
	      (boost::format("<rt><p>%s</p></rt>") %
	       g_style_manager->font_style(UI::FontStyle::kFsMenuInfoPanelParagraph)
	          .as_font_tag(_("Here, you can upload your add-ons to the server to make them available to other players. By uploading, you agree to publish your creation under the terms of the GNU General Public License (GPL) version 2 (the same license under which Widelands itself is distributed). For more information on the GPL, please refer to ‘About Widelands’ → ‘License’ in the main menu. It is forbidden to upload add-ons containing harmful or malicious content or spam. By uploading an add-on, you assert that the add-on is of your own creation or you have the add-on’s author(s) permission to submit it in their stead. The Widelands Development Team will review your add-on soon after uploading; they may have further inquiries, therefore please check the inbox of your Widelands user profile page frequently."))).str(),
	      UI::Align::kLeft, UI::MultilineTextarea::ScrollMode::kNoScrolling),
	   UI::Box::Resizing::kFullSize);
	dev_box_.add(&upload_addon_);
	dev_box_.add_space(kRowButtonSpacing);
	dev_box_.add(&upload_screenshot_);
	upload_addon_.selected.connect([this]() {
		upload_addon(*upload_addon_.get_selected());
	});
	upload_screenshot_.selected.connect([this]() {
		upload_screenshot_.set_list_visibility(false);
		const AddOns::AddOnInfo& info = *upload_screenshot_.get_selected();
		ScreenshotUploadWindow s(*this, info, find_remote(info.internal_name));
		s.run<UI::Panel::Returncodes>();
	});
	dev_box_.add_space(kRowButtonSize);
	dev_box_.add(
	   new UI::MultilineTextarea(
	      &dev_box_, 0, 0, 100, 100, UI::PanelStyle::kFsMenu,
	      (boost::format("<rt><p>%1$s</p></rt>") %
	       g_style_manager->font_style(UI::FontStyle::kFsMenuInfoPanelParagraph)
	          .as_font_tag(
	             (boost::format(_("For more information regarding how to develop and package your "
	                              "own add-ons, please visit %s.")) %
	              underline_tag(kDocumentationURL))
	                .str()))
	         .str(),
	      UI::Align::kLeft, UI::MultilineTextarea::ScrollMode::kNoScrolling),
	   UI::Box::Resizing::kFullSize);
	{
		UI::Button* b =
		   new UI::Button(&dev_box_, "url", 0, 0, 0, 0, UI::ButtonStyle::kFsMenuSecondary,
#if SDL_VERSION_ATLEAST(2, 0, 14)
		                  _("Open Link")
#else
		                  _("Copy Link")
#endif
		   );
		b->sigclicked.connect([]() {
#if SDL_VERSION_ATLEAST(2, 0, 14)
			SDL_OpenURL(kDocumentationURL);
#else
			SDL_SetClipboardText(kDocumentationURL);
#endif
		});
		dev_box_.add(b);
	}

	installed_addons_buttons_box_.add(&move_top_, UI::Box::Resizing::kAlign, UI::Align::kCenter);
	installed_addons_buttons_box_.add_space(kRowButtonSpacing);
	installed_addons_buttons_box_.add(&move_up_, UI::Box::Resizing::kAlign, UI::Align::kCenter);
	installed_addons_buttons_box_.add_space(kRowButtonSize + 2 * kRowButtonSpacing);
	installed_addons_buttons_box_.add(&move_down_, UI::Box::Resizing::kAlign, UI::Align::kCenter);
	installed_addons_buttons_box_.add_space(kRowButtonSpacing);
	installed_addons_buttons_box_.add(&move_bottom_, UI::Box::Resizing::kAlign, UI::Align::kCenter);
	installed_addons_outer_wrapper_.add(
	   &installed_addons_inner_wrapper_, UI::Box::Resizing::kExpandBoth);
	installed_addons_outer_wrapper_.add_space(kRowButtonSpacing);
	installed_addons_outer_wrapper_.add(
	   &installed_addons_buttons_box_, UI::Box::Resizing::kAlign, UI::Align::kCenter);

	browse_addons_outer_wrapper_.add(&browse_addons_buttons_box_, UI::Box::Resizing::kFullSize);
	browse_addons_outer_wrapper_.add_space(2 * kRowButtonSpacing);
	browse_addons_outer_wrapper_.add(&browse_addons_inner_wrapper_, UI::Box::Resizing::kExpandBoth);

	installed_addons_inner_wrapper_.add(&installed_addons_box_, UI::Box::Resizing::kExpandBoth);
	browse_addons_inner_wrapper_.add(&browse_addons_box_, UI::Box::Resizing::kExpandBoth);
	tabs_.add("my", "", &installed_addons_outer_wrapper_);
	tabs_.add("all", "", &browse_addons_outer_wrapper_);
	tabs_.add("all", _("Development"), &dev_box_);

	/** TRANSLATORS: Sort add-ons alphabetically by name */
	sort_order_.add(_("Name"), AddOnSortingCriteria::kNameABC);
	/** TRANSLATORS: Sort add-ons alphabetically by name (inverted) */
	sort_order_.add(_("Name (descending)"), AddOnSortingCriteria::kNameCBA);
	/** TRANSLATORS: Sort add-ons by average rating */
	sort_order_.add(_("Best average rating"), AddOnSortingCriteria::kHighestRating, nullptr, true);
	/** TRANSLATORS: Sort add-ons by average rating */
	sort_order_.add(_("Worst average rating"), AddOnSortingCriteria::kLowestRating);
	/** TRANSLATORS: Sort add-ons by how often they were downloaded */
	sort_order_.add(_("Most often downloaded"), AddOnSortingCriteria::kMostDownloads);
	/** TRANSLATORS: Sort add-ons by how often they were downloaded */
	sort_order_.add(_("Least often downloaded"), AddOnSortingCriteria::kFewestDownloads);
	/** TRANSLATORS: Sort add-ons by upload date/time */
	sort_order_.add(_("Oldest"), AddOnSortingCriteria::kOldest);
	/** TRANSLATORS: Sort add-ons by upload date/time */
	sort_order_.add(_("Newest"), AddOnSortingCriteria::kNewest);

	filter_verified_.set_state(true);
	filter_name_.set_tooltip(_("Filter add-ons by name"));
	{
		uint8_t index = 0;
		for (const auto& pair : AddOns::kAddOnCategories) {
			if (pair.first == AddOns::AddOnCategory::kNone) {
				continue;
			}
			UI::Checkbox* c = new UI::Checkbox(
			   &browse_addons_buttons_box_, UI::PanelStyle::kFsMenu, Vector2i(0, 0),
			   g_image_cache->get(pair.second.icon),
			   (boost::format(_("Toggle category ‘%s’")) % pair.second.descname()).str());
			filter_category_[pair.first] = c;
			c->set_state(true);
			c->changed.connect([this, &pair]() { category_filter_changed(pair.first); });
			c->set_desired_size(kRowButtonSize, kRowButtonSize);
			browse_addons_buttons_box_.add(c, UI::Box::Resizing::kAlign, UI::Align::kCenter);
			browse_addons_buttons_box_.add_space(kRowButtonSpacing);
			++index;
		}
	}
	browse_addons_buttons_inner_box_2_.add(&filter_verified_, UI::Box::Resizing::kFullSize);
	browse_addons_buttons_inner_box_2_.add(&filter_reset_, UI::Box::Resizing::kExpandBoth);
	browse_addons_buttons_inner_box_1_.add(
	   &browse_addons_buttons_inner_box_2_, UI::Box::Resizing::kExpandBoth);
	browse_addons_buttons_inner_box_1_.add_space(kRowButtonSpacing);
	browse_addons_buttons_inner_box_1_.add(&filter_name_, UI::Box::Resizing::kExpandBoth);
	browse_addons_buttons_inner_box_1_.add_space(kRowButtonSpacing);
	browse_addons_buttons_inner_box_1_.add(&sort_order_, UI::Box::Resizing::kExpandBoth);
	browse_addons_buttons_box_.add(
	   &browse_addons_buttons_inner_box_1_, UI::Box::Resizing::kExpandBoth);

	filter_reset_.set_enabled(false);
	filter_name_.changed.connect([this]() {
		filter_reset_.set_enabled(true);
		rebuild();
	});
	filter_verified_.changed.connect([this]() {
		filter_reset_.set_enabled(true);
		rebuild();
	});
	sort_order_.selected.connect([this]() { rebuild(); });

	ok_.sigclicked.connect([this]() { die(); });
	refresh_.sigclicked.connect([this]() {
		refresh_remotes();
		tabs_.activate(1);
	});
	tabs_.sigclicked.connect([this]() {
		if (tabs_.active() == 1 && remotes_.size() <= 1) {
			refresh_remotes();
		}
	});
#if 0  // TODO(Nordfriese): Disabled autofix_dependencies for v1.0
	autofix_dependencies_.sigclicked.connect([this]() { autofix_dependencies(); });
#endif

	filter_reset_.sigclicked.connect([this]() {
		filter_name_.set_text("");
		filter_verified_.set_state(true);
		for (auto& pair : filter_category_) {
			pair.second->set_state(true);
		}
		rebuild();
		filter_reset_.set_enabled(false);
	});
	upgrade_all_.sigclicked.connect([this]() {
		std::vector<std::pair<AddOns::AddOnInfo, bool /* full upgrade */>> upgrades;
		bool all_verified = true;
		size_t nr_full_updates = 0;
		for (const RemoteAddOnRow* r : browse_) {
			if (r->upgradeable()) {
				const bool full_upgrade = r->full_upgrade_possible();
				upgrades.push_back(std::make_pair(r->info(), full_upgrade));
				if (full_upgrade) {
					all_verified &= r->info().verified;
					++nr_full_updates;
				}
			}
		}
		assert(!upgrades.empty());
		if (nr_full_updates > 0 && (!all_verified || !(SDL_GetModState() & KMOD_CTRL))) {
			// We ask for confirmation only for real upgrades. i18n-only upgrades are done silently.
			std::string text =
			   (boost::format(ngettext("Are you certain that you want to upgrade this %u add-on?\n",
			                           "Are you certain that you want to upgrade these %u add-ons?\n",
			                           nr_full_updates)) %
			    nr_full_updates)
			      .str();
			for (const auto& pair : upgrades) {
				if (pair.second) {
					text +=
					   (boost::format(_("\n· %1$s (%2$s) by %3$s")) % pair.first.descname() %
					    (pair.first.verified ? _("verified") : _("NOT VERIFIED")) % pair.first.author())
					      .str();
				}
			}
			UI::WLMessageBox w(&get_topmost_forefather(), UI::WindowStyle::kFsMenu, _("Upgrade All"), text,
			                   UI::WLMessageBox::MBoxType::kOkCancel);
			if (w.run<UI::Panel::Returncodes>() != UI::Panel::Returncodes::kOk) {
				return;
			}
		}
		for (const auto& pair : upgrades) {
			install_or_upgrade(pair.first, !pair.second);
		}
		rebuild();
	});

	move_up_.sigclicked.connect([this]() {
		const AddOns::AddOnInfo info = selected_installed_addon();
		auto it = AddOns::g_addons.begin();
		while (it->first.internal_name != info.internal_name) {
			++it;
		}
		const bool state = it->second;
		it = AddOns::g_addons.erase(it);
		--it;
		AddOns::g_addons.insert(it, std::make_pair(info, state));
		rebuild();
		focus_installed_addon_row(info);
	});
	move_down_.sigclicked.connect([this]() {
		const AddOns::AddOnInfo info = selected_installed_addon();
		auto it = AddOns::g_addons.begin();
		while (it->first.internal_name != info.internal_name) {
			++it;
		}
		const bool state = it->second;
		it = AddOns::g_addons.erase(it);
		++it;
		AddOns::g_addons.insert(it, std::make_pair(info, state));
		rebuild();
		focus_installed_addon_row(info);
	});
	move_top_.sigclicked.connect([this]() {
		const AddOns::AddOnInfo info = selected_installed_addon();
		auto it = AddOns::g_addons.begin();
		while (it->first.internal_name != info.internal_name) {
			++it;
		}
		const bool state = it->second;
		it = AddOns::g_addons.erase(it);
		AddOns::g_addons.insert(AddOns::g_addons.begin(), std::make_pair(info, state));
		rebuild();
		focus_installed_addon_row(info);
	});
	move_bottom_.sigclicked.connect([this]() {
		const AddOns::AddOnInfo info = selected_installed_addon();
		auto it = AddOns::g_addons.begin();
		while (it->first.internal_name != info.internal_name) {
			++it;
		}
		const bool state = it->second;
		it = AddOns::g_addons.erase(it);
		AddOns::g_addons.push_back(std::make_pair(info, state));
		rebuild();
		focus_installed_addon_row(info);
	});

	launch_packager_.sigclicked.connect([this]() {
		AddOnsPackager a(fsmm_, *this);
		a.run<int>();

		// Perhaps add-ons were created or deleted
		rebuild();
	});

	buttons_box_.add_space(kRowButtonSpacing);
	buttons_box_.add(&upgrade_all_, UI::Box::Resizing::kExpandBoth);
	buttons_box_.add_space(kRowButtonSpacing);
	buttons_box_.add(&refresh_, UI::Box::Resizing::kExpandBoth);
	buttons_box_.add_space(kRowButtonSpacing);
#if 0  // TODO(Nordfriese): Disabled autofix_dependencies for v1.0
	buttons_box_.add(&autofix_dependencies_, UI::Box::Resizing::kExpandBoth);
	buttons_box_.add_space(kRowButtonSpacing);
#endif
	buttons_box_.add(&ok_, UI::Box::Resizing::kExpandBoth);
	buttons_box_.add_space(kRowButtonSpacing);

	main_box_.add(&tabs_placeholder_, UI::Box::Resizing::kExpandBoth);
	main_box_.add_space(kRowButtonSpacing);
	main_box_.add(&warn_requirements_, UI::Box::Resizing::kFullSize);
	main_box_.add_space(kRowButtonSpacing);
	main_box_.add(&buttons_box_, UI::Box::Resizing::kFullSize);
	main_box_.add_space(kRowButtonSpacing);

	// prevent assert failures
	installed_addons_box_.set_size(100, 100);
	browse_addons_box_.set_size(100, 100);
	installed_addons_inner_wrapper_.set_size(100, 100);
	browse_addons_inner_wrapper_.set_size(100, 100);

	installed_addons_inner_wrapper_.set_force_scrolling(true);
	browse_addons_inner_wrapper_.set_force_scrolling(true);

	if (get_config_bool("registered", false)) {
		set_login(get_config_string("nickname", ""), get_config_string("password_sha1", ""), false);
	}
	login_button_.sigclicked.connect([this]() { login_button_clicked(); });
	update_login_button(login_button_);

	do_not_layout_on_resolution_change();
	center_to_parent();
	rebuild();
}

AddOnsCtrl::~AddOnsCtrl() {
	std::string text;
	for (const auto& pair : AddOns::g_addons) {
		if (!text.empty()) {
			text += ',';
		}
		text += pair.first.internal_name + ':' + (pair.second ? "true" : "false");
	}
	set_config_string("addons", text);
	write_config();
}

void AddOnsCtrl::login_button_clicked() {
	if (username_.empty()) {
		UI::UniqueWindow::Registry r;
		AddOnsLoginBox b(*this);
		if (b.run<UI::Panel::Returncodes>() != UI::Panel::Returncodes::kOk) {
			return;
		}
		set_login(b.get_username(), b.get_password(), true);
	} else {
		set_login("", "", false);
	}
	update_login_button(login_button_);
}
void AddOnsCtrl::update_login_button(UI::Button& b) {
	if (username_.empty()) {
		b.set_title(_("Not logged in"));
		b.set_tooltip(_("Click to log in. You can then comment and vote on add-ons and upload your own add-ons."));
		upload_addon_.set_enabled(false);
		upload_addon_.set_tooltip(_("Please log in to upload add-ons"));
		upload_screenshot_.set_enabled(false);
		upload_screenshot_.set_tooltip(_("Please log in to upload content"));
	} else {
		b.set_title((boost::format(_("Logged in as %s")) % username_).str());
		b.set_tooltip(_("Click to log out"));
		upload_addon_.set_enabled(true);
		upload_addon_.set_tooltip("");
		upload_screenshot_.set_enabled(true);
		upload_screenshot_.set_tooltip("");
	}
}

void AddOnsCtrl::set_login(const std::string& username, const std::string& password, const bool show_error) {
	if (password.empty() != username.empty()) {
		return;
	}

	username_ = username;
	try {
		net().set_login(username, password);

		if (!username.empty()) {
			set_config_string("nickname", username);
			set_config_bool("registered", true);
			set_config_string("password_sha1", password);
		}
	} catch (const std::exception& e) {
		if (username.empty()) {
			log_err("set_login (''): server error (%s)", e.what());
			if (show_error) {
				UI::WLMessageBox m(
					   &get_topmost_forefather(), UI::WindowStyle::kFsMenu, _("Server Error"),
					   (boost::format(_("Unable to connect to the server.\nError message:\n%s")) % e.what()).str(),
					   UI::WLMessageBox::MBoxType::kOk);
					m.run<UI::Panel::Returncodes>();
			}
		} else {
			log_err("set_login as '%s': access denied (%s)", username.c_str(), e.what());
			if (show_error) {
				UI::WLMessageBox m(
				   &get_topmost_forefather(), UI::WindowStyle::kFsMenu, _("Wrong Password"),
				   _("The entered username or password is incorrect."), UI::WLMessageBox::MBoxType::kOk);
				m.run<UI::Panel::Returncodes>();
			}
			set_login("", "", show_error);
		}
	}
}

inline const AddOns::AddOnInfo& AddOnsCtrl::selected_installed_addon() const {
	return dynamic_cast<InstalledAddOnRow&>(*installed_addons_box_.focused_child()).info();
}
void AddOnsCtrl::focus_installed_addon_row(const AddOns::AddOnInfo& info) {
	for (UI::Panel* p = installed_addons_box_.get_first_child(); p; p = p->get_next_sibling()) {
		if (dynamic_cast<InstalledAddOnRow&>(*p).info().internal_name == info.internal_name) {
			p->focus();
			return;
		}
	}
	NEVER_HERE();
}

void AddOnsCtrl::think() {
	UI::Panel::think();
	check_enable_move_buttons();
}

static bool category_filter_changing = false;
void AddOnsCtrl::category_filter_changed(const AddOns::AddOnCategory which) {
	// protect against recursion
	if (category_filter_changing) {
		return;
	}
	category_filter_changing = true;

	// CTRL enables the selected category and disables all others
	if (SDL_GetModState() & KMOD_CTRL) {
		for (auto& pair : filter_category_) {
			pair.second->set_state(pair.first == which);
		}
	}

	filter_reset_.set_enabled(true);
	rebuild();
	category_filter_changing = false;
}

void AddOnsCtrl::check_enable_move_buttons() {
	const bool enable_move_buttons =
	   tabs_.active() == 0 && installed_addons_box_.focused_child() != nullptr;
	for (UI::Button* b : {&move_top_, &move_up_, &move_down_, &move_bottom_}) {
		b->set_enabled(enable_move_buttons);
	}
	if (enable_move_buttons) {
		const AddOns::AddOnInfo& sel = selected_installed_addon();
		if (sel.internal_name == AddOns::g_addons.begin()->first.internal_name) {
			move_top_.set_enabled(false);
			move_up_.set_enabled(false);
		}
		if (sel.internal_name == AddOns::g_addons.back().first.internal_name) {
			move_down_.set_enabled(false);
			move_bottom_.set_enabled(false);
		}
	}
}

bool AddOnsCtrl::handle_key(bool down, SDL_Keysym code) {
	if (down) {
		switch (code.sym) {
		case SDLK_KP_ENTER:
		case SDLK_RETURN:
		case SDLK_ESCAPE:
			die();
			return true;
		default:
			break;
		}
	}
	return UI::Window::handle_key(down, code);
}

void AddOnsCtrl::refresh_remotes() {
	try {
		remotes_ = net().refresh_remotes();
	} catch (const std::exception& e) {
		const std::string title = _("Server Connection Error");
		/** TRANSLATORS: This will be inserted into the string "Server Connection Error <br> by %s" */
		const std::string bug = _("a networking bug");
		const std::string err = (boost::format(_("Unable to fetch the list of available add-ons from "
		                                         "the server!<br>Error Message: %s")) %
		                         e.what())
		                           .str();
		remotes_ = {AddOns::AddOnInfo{"",
		                              title,
		                              err,
		                              bug,
		                              [title]() { return title; },
		                              [err]() { return err; },
		                              [bug]() { return bug; },
		                              {},
		                              0,
		                              AddOns::AddOnCategory::kNone,
		                              g_image_cache->get(AddOns::kAddOnCategories.at(AddOns::AddOnCategory::kNone).icon),
		                              {},
		                              true,
		                              "",
		                              "",
	                                  {},
	                                  false,
	                                  0,
	                                  bug,
	                                  std::time(nullptr),
	                                  0,
	                                  0, 0, 0, 0, 0, 0, 0, 0, 0, 0,
	                                  {}
	                                  }};
	}
	rebuild();
}

bool AddOnsCtrl::matches_filter(const AddOns::AddOnInfo& info) {
	if (info.internal_name.empty()) {
		// always show error messages
		return true;
	}

	if (!info.matches_widelands_version()) {
		// incompatible
		return false;
	}

	if (!filter_category_.at(info.category)->get_state()) {
		// wrong category
		return false;
	}

	if (filter_verified_.get_state() && !info.verified) {
		// not verified
		return false;
	}

	if (filter_name_.text().empty()) {
		// no text filter given, so we accept it
		return true;
	}
	for (const std::string& text :
	     {info.descname(), info.author(), info.internal_name, info.description()}) {
		if (text.find(filter_name_.text()) != std::string::npos) {
			// text filter found
			return true;
		}
	}
	// doesn't match the text filter
	return false;
}

void AddOnsCtrl::rebuild() {
	const uint32_t scrollpos_i =
	   installed_addons_inner_wrapper_.get_scrollbar() ?
	      installed_addons_inner_wrapper_.get_scrollbar()->get_scrollpos() :
	      0;
	const uint32_t scrollpos_b = browse_addons_inner_wrapper_.get_scrollbar() ?
	                                browse_addons_inner_wrapper_.get_scrollbar()->get_scrollpos() :
	                                0;
	installed_addons_box_.free_children();
	browse_addons_box_.free_children();
	installed_addons_box_.clear();
	browse_addons_box_.clear();
	browse_.clear();
	assert(installed_addons_box_.get_nritems() == 0);
	assert(browse_addons_box_.get_nritems() == 0);
	upload_addon_.clear();
	upload_screenshot_.clear();

	size_t index = 0;
	for (const auto& pair : AddOns::g_addons) {
		if (index > 0) {
			installed_addons_box_.add_space(kRowButtonSize);
		}
		InstalledAddOnRow* i =
		   new InstalledAddOnRow(&installed_addons_box_, this, pair.first, pair.second);
		installed_addons_box_.add(i, UI::Box::Resizing::kFullSize);
		++index;
		upload_addon_.add(pair.first.internal_name, &pair.first, pair.first.icon, false, pair.first.descname());
		upload_screenshot_.add(pair.first.internal_name, &pair.first, pair.first.icon, false, pair.first.descname());
	}
	tabs_.tabs()[0]->set_title((boost::format(_("Installed (%u)")) % index).str());

	index = 0;
	std::list<AddOns::AddOnInfo*> remotes_to_show;
	for (AddOns::AddOnInfo& a : remotes_) {
		if (matches_filter(a)) {
			remotes_to_show.push_back(&a);
		}
	}
	{
		const AddOnSortingCriteria sort_by = sort_order_.get_selected();
		remotes_to_show.sort([sort_by](const AddOns::AddOnInfo* a, const AddOns::AddOnInfo* b) {
			switch (sort_by) {
			case AddOnSortingCriteria::kNameABC:
				return a->descname().compare(b->descname()) < 0;
			case AddOnSortingCriteria::kNameCBA:
				return a->descname().compare(b->descname()) > 0;

			case AddOnSortingCriteria::kFewestDownloads:
				return a->download_count < b->download_count;
			case AddOnSortingCriteria::kMostDownloads:
				return a->download_count > b->download_count;

			case AddOnSortingCriteria::kOldest:
				return a->upload_timestamp < b->upload_timestamp;
			case AddOnSortingCriteria::kNewest:
				return a->upload_timestamp > b->upload_timestamp;

			case AddOnSortingCriteria::kLowestRating:
				if (a->number_of_votes() == 0) {
					// Add-ons without votes should always end up
					// below any others when sorting by rating
					return false;
				} else if (b->number_of_votes() == 0) {
					return true;
				} else if (std::abs(a->average_rating() - b->average_rating()) < 0.01) {
					// ambiguity – always choose the one with more votes
					return a->number_of_votes() > b->number_of_votes();
				} else {
					return a->average_rating() < b->average_rating();
				}
			case AddOnSortingCriteria::kHighestRating:
				if (a->number_of_votes() == 0) {
					return false;
				} else if (b->number_of_votes() == 0) {
					return true;
				} else if (std::abs(a->average_rating() - b->average_rating()) < 0.01) {
					return a->number_of_votes() > b->number_of_votes();
				} else {
					return a->average_rating() > b->average_rating();
				}
			}
			NEVER_HERE();
		});
	}
	std::vector<std::string> has_upgrades;
	for (AddOns::AddOnInfo* a : remotes_to_show) {
		if (0 < index++) {
			browse_addons_box_.add_space(kRowButtonSize);
		}
		AddOns::AddOnVersion installed;
		uint32_t installed_i18n = 0;
		for (const auto& pair : AddOns::g_addons) {
			if (pair.first.internal_name == a->internal_name) {
				installed = pair.first.version;
				installed_i18n = pair.first.i18n_version;
				break;
			}
		}
		RemoteAddOnRow* r =
		   new RemoteAddOnRow(&browse_addons_box_, this, *a, installed, installed_i18n);
		browse_addons_box_.add(r, UI::Box::Resizing::kFullSize);
		if (r->upgradeable()) {
			has_upgrades.push_back(a->descname());
		}
		browse_.push_back(r);
	}
	tabs_.tabs()[1]->set_title(index == 0 ? _("Browse") :
	                                        (boost::format(_("Browse (%u)")) % index).str());

	if (installed_addons_inner_wrapper_.get_scrollbar() && scrollpos_i) {
		installed_addons_inner_wrapper_.get_scrollbar()->set_scrollpos(scrollpos_i);
	}
	if (browse_addons_inner_wrapper_.get_scrollbar() && scrollpos_b) {
		browse_addons_inner_wrapper_.get_scrollbar()->set_scrollpos(scrollpos_b);
	}

	check_enable_move_buttons();
	upgrade_all_.set_title((boost::format(_("Upgrade all (%u)")) % has_upgrades.size()).str());
	upgrade_all_.set_enabled(!has_upgrades.empty());
	if (has_upgrades.empty()) {
		upgrade_all_.set_tooltip(_("No upgrades are available for your installed add-ons"));
	} else {
		std::string text =
		   (boost::format(ngettext("Upgrade the following %u add-on:",
		                           "Upgrade the following %u add-ons:", has_upgrades.size())) %
		    has_upgrades.size())
		      .str();
		for (const std::string& name : has_upgrades) {
			text += "<br>";
			text += (boost::format(_("· %s")) % name).str();
		}
		upgrade_all_.set_tooltip(text);
	}

	update_dependency_errors();
}

void AddOnsCtrl::update_dependency_errors() {
	std::vector<std::string> warn_requirements;
	for (auto addon = AddOns::g_addons.begin(); addon != AddOns::g_addons.end(); ++addon) {
		if (!addon->second) {
			// Disabled, so we don't care about dependencies
			continue;
		}
		for (const std::string& requirement : addon->first.requirements) {
			std::vector<AddOns::AddOnState>::iterator search_result = AddOns::g_addons.end();
			bool too_late = false;
			for (auto search = AddOns::g_addons.begin(); search != AddOns::g_addons.end(); ++search) {
				if (search->first.internal_name == requirement) {
					search_result = search;
					break;
				}
				if (search == addon) {
					assert(!too_late);
					too_late = true;
				}
			}
			if (search_result == AddOns::g_addons.end()) {
				warn_requirements.push_back(
				   (boost::format(_("· ‘%1$s’ requires ‘%2$s’ which could not be found")) %
				    addon->first.descname() % requirement)
				      .str());
			} else {
				if (!search_result->second) {
					warn_requirements.push_back(
					   (boost::format(_("· ‘%1$s’ requires ‘%2$s’ which is disabled")) %
					    addon->first.descname() % search_result->first.descname())
					      .str());
				}
				if (too_late) {
					warn_requirements.push_back(
					   (boost::format(
					       _("· ‘%1$s’ requires ‘%2$s’ which is listed below the requiring add-on")) %
					    addon->first.descname() % search_result->first.descname())
					      .str());
				}
			}
			// Also warn if the add-on's requirements are present in the wrong order
			// (e.g. when A requires B,C but they are ordered C,B,A)
			for (const std::string& previous_requirement : addon->first.requirements) {
				if (previous_requirement == requirement) {
					break;
				}
				// check if `previous_requirement` comes before `requirement`
				std::string prev_descname;
				for (const AddOns::AddOnState& a : AddOns::g_addons) {
					if (a.first.internal_name == previous_requirement) {
						prev_descname = a.first.descname();
						break;
					} else if (a.first.internal_name == requirement) {
						warn_requirements.push_back(
						   (boost::format(
						       _("· ‘%1$s’ requires first ‘%2$s’ and then ‘%3$s’, but they are "
						         "listed in the wrong order")) %
						    addon->first.descname() % prev_descname % search_result->first.descname())
						      .str());
						break;
					}
				}
			}
		}
	}
	if (warn_requirements.empty()) {
		warn_requirements_.set_text("");
		warn_requirements_.set_tooltip("");
	} else {
		const unsigned nr_warnings = warn_requirements.size();
		std::string list;
		for (const std::string& msg : warn_requirements) {
			if (!list.empty()) {
				list += "<br>";
			}
			list += msg;
		}
		warn_requirements_.set_text(
		   (boost::format("<rt><p>%s</p><p>%s</p></rt>") %
		    g_style_manager->font_style(UI::FontStyle::kFsMenuInfoPanelHeading)
		       .as_font_tag((boost::format(ngettext(
		                        "%u Dependency Error", "%u Dependency Errors", nr_warnings)) %
		                     nr_warnings)
		                       .str()) %
		    g_style_manager->font_style(UI::FontStyle::kFsMenuInfoPanelParagraph).as_font_tag(list))
		      .str());
		warn_requirements_.set_tooltip(_("Add-Ons with dependency errors may work incorrectly or "
		                                 "prevent games and maps from loading."));
	}
	// TODO(Nordfriese): Disabled autofix_dependencies for v1.0
	// autofix_dependencies_.set_enabled(!warn_requirements.empty());
	layout();
}

void AddOnsCtrl::layout() {
	if (!is_minimal()) {
		main_box_.set_size(get_inner_w(), get_inner_h());

		warn_requirements_.set_visible(!warn_requirements_.get_text().empty());

		// Box layouting does not work well together with this scrolling tab panel, so we
		// use a plain Panel as a fixed-size placeholder which is layouted by the box and
		// we manually position and resize the real tab panel on top of the placeholder.
		tabs_.set_pos(Vector2i(tabs_placeholder_.get_x(), tabs_placeholder_.get_y()));
		tabs_.set_size(tabs_placeholder_.get_w(), tabs_placeholder_.get_h());

		installed_addons_outer_wrapper_.set_max_size(
		   tabs_placeholder_.get_w(), tabs_placeholder_.get_h() - 2 * kRowButtonSize);
		browse_addons_inner_wrapper_.set_max_size(
		   tabs_placeholder_.get_w(),
		   tabs_placeholder_.get_h() - 2 * kRowButtonSize - browse_addons_buttons_box_.get_h());

		login_button_.set_size(get_inner_w() / 4, login_button_.get_h());
		login_button_.set_pos(Vector2i(get_inner_w() - login_button_.get_w(), 0));
	}

	UI::Window::layout();
}

AddOns::AddOnInfo* AddOnsCtrl::find_remote(const std::string& name) {
	for (AddOns::AddOnInfo& r : remotes_) {
		if (r.internal_name == name) {
			return &r;
		}
	}
	return nullptr;
}

bool AddOnsCtrl::is_remote(const std::string& name) const {
	if (remotes_.size() <= 1) {
		// No data available
		return true;
	}
	for (const AddOns::AddOnInfo& r : remotes_) {
		if (r.internal_name == name) {
			return true;
		}
	}
	return false;
}

<<<<<<< HEAD
inline void AddOnsCtrl::inform_about_restart(const std::string& name) {
	UI::WLMessageBox w(&get_topmost_forefather(), UI::WindowStyle::kFsMenu, _("Note"),
	                   (boost::format(_("Please restart Widelands before you use the add-on ‘%s’, "
	                                    "otherwise you may experience graphical glitches.")) %
	                    name.c_str())
	                      .str(),
	                   UI::WLMessageBox::MBoxType::kOk);
	w.run<UI::Panel::Returncodes>();
}

=======
>>>>>>> adae027f
static void install_translation(const std::string& temp_locale_path,
                                const std::string& addon_name) {
	assert(g_fs->file_exists(temp_locale_path));

	// NOTE:
	// gettext expects a directory structure such as
	// "~/.widelands/addons_i18n/nds/LC_MESSAGES/addon_name.wad.mo"
	// where "nds" is the language abbreviation and "addon_name.wad" the add-on's name.
	// If we use a different structure, gettext will not find the translations!

	const std::string temp_filename =
	   FileSystem::fs_filename(temp_locale_path.c_str());                         // nds.mo.tmp
	const std::string locale = temp_filename.substr(0, temp_filename.find('.'));  // nds

	const std::string new_locale_dir = kAddOnLocaleDir + FileSystem::file_separator() + locale +
	                                   FileSystem::file_separator() +
	                                   "LC_MESSAGES";  // addons_i18n/nds/LC_MESSAGES
	g_fs->ensure_directory_exists(new_locale_dir);

	const std::string new_locale_path =
	   new_locale_dir + FileSystem::file_separator() + addon_name + ".mo";

	assert(!g_fs->is_directory(new_locale_path));
	if (g_fs->file_exists(new_locale_path)) {
		// delete the outdated translation if present
		g_fs->fs_unlink(new_locale_path);
	}
	assert(!g_fs->file_exists(new_locale_path));

	// move translation file from temp location to the correct place
	g_fs->fs_rename(temp_locale_path, new_locale_path);

	assert(g_fs->file_exists(new_locale_path));
	assert(!g_fs->file_exists(temp_locale_path));
}

void AddOnsCtrl::upload_addon(const AddOns::AddOnInfo& addon) {
	upload_addon_.set_list_visibility(false);
	{
		UI::WLMessageBox w(&get_topmost_forefather(), UI::WindowStyle::kFsMenu, _("Upload"),
				(boost::format(_("Do you really want to upload the add-on ‘%s’ to the server?")) % addon.internal_name).str(),
				UI::WLMessageBox::MBoxType::kOkCancel);
		if (w.run<UI::Panel::Returncodes>() != UI::Panel::Returncodes::kOk) {
			return;
		}
<<<<<<< HEAD
	}
	ProgressIndicatorWindow w(&get_topmost_forefather(), addon.descname());
	w.set_message_1((boost::format(_("Uploading ‘%s’…")) % addon.descname()).str());
	try {
		long nr_files = 0;
		net().upload_addon(addon.internal_name, [this, &w, &nr_files](const std::string& f, const long l) {
			w.set_message_2(f);
			w.set_message_3((boost::format(_("%1% / %2%")) % l % nr_files).str());
			w.progressbar().set_state(l);
			do_redraw_now();
			if (w.is_dying()) {
				throw WLWarning("", "Operation cancelled by user.");
=======

		// Install the add-on
		{
			const std::string new_path =
			   kAddOnDir + FileSystem::file_separator() + remote.internal_name;

			assert(g_fs->is_directory(path));
			if (g_fs->file_exists(new_path)) {
				// erase leftovers from manual uninstallations
				g_fs->fs_unlink(new_path);
			}
			assert(!g_fs->file_exists(new_path));

			g_fs->fs_rename(path, new_path);

			assert(!g_fs->file_exists(path));
			assert(g_fs->is_directory(new_path));
		}

		// Now download the translations
		for (const std::string& temp_locale_path : download_i18n(piw, remote)) {
			install_translation(temp_locale_path, remote.internal_name);
		}

		AddOns::g_addons.push_back(std::make_pair(AddOns::preload_addon(remote.internal_name), true));
	}
	if (remote.requires_texture_atlas_rebuild()) {
		g_gr->rebuild_texture_atlas();
	}
}

// Upgrades the specified add-on. If `full_upgrade` is `false`, only translations will be updated.
void AddOnsCtrl::upgrade(const AddOns::AddOnInfo& remote, const bool full_upgrade) {
	{
		ProgressIndicatorWindow piw(&fsmm_, remote.descname());

		piw.progressbar().set_total(remote.file_list.locales.size() +
		                            (full_upgrade ? remote.file_list.files.size() : 0));

		if (full_upgrade) {
			g_fs->ensure_directory_exists(kAddOnDir);

			const std::string path = download_addon(piw, remote);
			if (path.empty()) {
				// downloading failed
				return;
			}

			// Upgrade the add-on
			const std::string new_path =
			   kAddOnDir + FileSystem::file_separator() + remote.internal_name;

			assert(g_fs->is_directory(path));
			assert(g_fs->is_directory(new_path));

			g_fs->fs_unlink(new_path);  // Uninstall the old version…

			assert(!g_fs->file_exists(new_path));

			g_fs->fs_rename(path, new_path);  // …and replace with the new one.

			assert(g_fs->is_directory(new_path));
			assert(!g_fs->file_exists(path));
		}

		// Now download the translations
		for (const std::string& temp_locale_path : download_i18n(piw, remote)) {
			install_translation(temp_locale_path, remote.internal_name);
		}
		// Note: Changes to translations might not be applied until Widelands is
		// restarted. This happens because gettext caches translation results
		// and does not provide a way to clear this cache.
	}
	for (auto& pair : AddOns::g_addons) {
		if (pair.first.internal_name == remote.internal_name) {
			pair.first = AddOns::preload_addon(remote.internal_name);
			if (full_upgrade && remote.requires_texture_atlas_rebuild()) {
				g_gr->rebuild_texture_atlas();
>>>>>>> adae027f
			}
		}, [this, &w, &nr_files](const std::string&, const long l) {
			w.progressbar().set_total(l);
			nr_files = l;
		});
		if (AddOns::AddOnInfo* r = find_remote(addon.internal_name)) {
			// NOCOM all assignments of `fetch_one_remote` need to be revisited after the shared_ptr refactoring branch is merged
			*r = net().fetch_one_remote(r->internal_name);
		}
	} catch (const WLWarning& e) {
		log_info("upload addon %s: %s", addon.internal_name.c_str(), e.what());
	} catch (const std::exception& e) {
		log_err("upload addon %s: %s", addon.internal_name.c_str(), e.what());
		w.set_visible(false);
		UI::WLMessageBox m(
		   &get_topmost_forefather(), UI::WindowStyle::kFsMenu, _("Error"),
		   (boost::format(
			   _("The add-on ‘%1$s’ could not be uploaded to the server.\n\nError Message:\n%2$s")) % addon.internal_name % e.what()).str(),
		   UI::WLMessageBox::MBoxType::kOk);
		m.run<UI::Panel::Returncodes>();
	}
}

// TODO(Nordfriese): install_or_upgrade() should also (recursively) install the add-on's requirements
void AddOnsCtrl::install_or_upgrade(const AddOns::AddOnInfo& remote, const bool only_translations) {
	ProgressIndicatorWindow w(&get_topmost_forefather(), remote.descname());
	w.set_message_1((boost::format(_("Downloading ‘%s’…")) % remote.descname()).str());

	std::string temp_dir = kTempFileDir + FileSystem::file_separator() + remote.internal_name + kTempFileExtension;
	if (g_fs->file_exists(temp_dir)) {
		g_fs->fs_unlink(temp_dir);
	}
	g_fs->ensure_directory_exists(kAddOnDir);

	bool needs_restart = false;
	if (!only_translations) {
		bool success = false;
		g_fs->ensure_directory_exists(temp_dir);
		try {
			const std::string size = filesize_string(remote.total_file_size);
			w.progressbar().set_total(remote.total_file_size);
			net().download_addon(remote.internal_name, temp_dir, [this, &w, size](const std::string& f, const long l) {
				w.set_message_2(f);
				w.set_message_3((boost::format(_("%1% / %2%")) % filesize_string(l) % size).str());
				w.progressbar().set_state(l);
				do_redraw_now();
				if (w.is_dying()) {
					throw WLWarning("", "Operation cancelled by user.");
				}
			});
			success = true;
		} catch (const WLWarning& e) {
			log_info("install addon %s: %s", remote.internal_name.c_str(), e.what());
		} catch (const std::exception& e) {
			log_err("install addon %s: %s", remote.internal_name.c_str(), e.what());
			w.set_visible(false);
			UI::WLMessageBox m(
			   &get_topmost_forefather(), UI::WindowStyle::kFsMenu, _("Error"),
			   (boost::format(
				   _("The add-on ‘%1$s’ could not be downloaded from the server. Installing/upgrading "
				     "this add-on will be skipped.\n\nError Message:\n%2$s")) % remote.internal_name % e.what()).str(),
			   UI::WLMessageBox::MBoxType::kOk);
			m.run<UI::Panel::Returncodes>();
		}
		if (!success) {
			g_fs->fs_unlink(temp_dir);
			return;
		}

		const std::string new_path = kAddOnDir + FileSystem::file_separator() + remote.internal_name;
		if (g_fs->file_exists(new_path)) {
			g_fs->fs_unlink(new_path);
		}
		g_fs->fs_rename(temp_dir, new_path);

		needs_restart = (remote.category == AddOns::AddOnCategory::kWorld);
		bool found = false;
		for (auto& pair : AddOns::g_addons) {
			if (pair.first.internal_name == remote.internal_name) {
				pair.first = AddOns::preload_addon(remote.internal_name);
				pair.second &= (remote.category != AddOns::AddOnCategory::kWorld);
				found = true;
				break;
			}
		}
		if (!found) {
			AddOns::g_addons.push_back(std::make_pair(AddOns::preload_addon(remote.internal_name), remote.category != AddOns::AddOnCategory::kWorld));
		}
	}

	assert(!g_fs->file_exists(temp_dir));
	g_fs->ensure_directory_exists(temp_dir);
	try {
		w.progressbar().set_state(0);
		w.progressbar().set_total(1);
		long nr_translations = 0;
		w.set_message_3("");
		net().download_i18n(remote.internal_name, temp_dir, [this, &w, &nr_translations](const std::string& f, const long l) {
			w.set_message_2(f);
			w.set_message_3((boost::format(_("%1% / %2%")) % l % nr_translations).str());
			w.progressbar().set_state(l);
			do_redraw_now();
			if (w.is_dying()) {
				throw WLWarning("", "Operation cancelled by user.");
			}
		}, [this, &w, &nr_translations](const std::string&, const long l) {
			nr_translations = l;
			w.progressbar().set_total(l);
		});

		for (const std::string& n : g_fs->list_directory(temp_dir)) {
			install_translation(n, remote.internal_name);
		}
		for (auto& pair : AddOns::g_addons) {
			if (pair.first.internal_name == remote.internal_name) {
				pair.first.i18n_version = remote.i18n_version;
				break;
			}
		}
		Profile prof(kAddOnLocaleVersions.c_str());
		prof.pull_section("global").set_natural(remote.internal_name.c_str(), remote.i18n_version);
		prof.write(kAddOnLocaleVersions.c_str(), false);
	} catch (const WLWarning& e) {
		log_info("install translations for %s: %s", remote.internal_name.c_str(), e.what());
	} catch (const std::exception& e) {
		log_err("install translations for %s: %s", remote.internal_name.c_str(), e.what());
		w.set_visible(false);
		UI::WLMessageBox m(
		   &get_topmost_forefather(), UI::WindowStyle::kFsMenu, _("Error"),
		   (boost::format(
		       _("The translations for the add-on ‘%1$s’ could not be downloaded from the server. Installing/upgrading "
		         "the translations will be skipped.\n\nError Message:\n%2$s")) % remote.internal_name % e.what()).str(),
		   UI::WLMessageBox::MBoxType::kOk);
		m.run<UI::Panel::Returncodes>();
	}
	g_fs->fs_unlink(temp_dir);

	if (needs_restart) {
		w.set_visible(false);
		inform_about_restart(remote.descname());
	}
	rebuild();
}

static void uninstall(AddOnsCtrl* ctrl, const AddOns::AddOnInfo& info, const bool local) {
	if (!(SDL_GetModState() & KMOD_CTRL)) {
		UI::WLMessageBox w(
		   &ctrl->get_topmost_forefather(), UI::WindowStyle::kFsMenu, _("Uninstall"),
		   (boost::format(local ?
		                     _("Are you certain that you want to uninstall this add-on?\n\n"
		                       "%1$s\n"
		                       "by %2$s\n"
		                       "Version %3$s\n"
		                       "Category: %4$s\n"
		                       "%5$s\n\n"
		                       "Note that this add-on can not be downloaded again from the server.") :
		                     _("Are you certain that you want to uninstall this add-on?\n\n"
		                       "%1$s\n"
		                       "by %2$s\n"
		                       "Version %3$s\n"
		                       "Category: %4$s\n"
		                       "%5$s")) %
		    info.descname() % info.author() % AddOns::version_to_string(info.version) %
		    AddOns::kAddOnCategories.at(info.category).descname() % info.description())
		      .str(),
		   UI::WLMessageBox::MBoxType::kOkCancel);
		if (w.run<UI::Panel::Returncodes>() != UI::Panel::Returncodes::kOk) {
			return;
		}
	}

	if (info.category == AddOns::AddOnCategory::kTheme &&
	    template_dir() == (kAddOnDir + '/' + info.internal_name + '/')) {
		// When uninstalling the active theme, fall back to default theme
		set_template_dir("");
		ctrl->get_topmost_forefather().template_directory_changed();
	}

	// Delete the add-on…
	g_fs->fs_unlink(kAddOnDir + FileSystem::file_separator() + info.internal_name);

	// …and its translations
	for (const std::string& locale : g_fs->list_directory(kAddOnLocaleDir)) {
		g_fs->fs_unlink(locale + FileSystem::file_separator() + "LC_MESSAGES" +
		                FileSystem::file_separator() + info.internal_name + ".mo");
	}

	for (auto it = AddOns::g_addons.begin(); it != AddOns::g_addons.end(); ++it) {
		if (it->first.internal_name == info.internal_name) {
			AddOns::g_addons.erase(it);
			return ctrl->rebuild();
		}
	}
	NEVER_HERE();
}

#if 0  // TODO(Nordfriese): Disabled autofix_dependencies for v1.0
// UNTESTED
// Automatically fix all dependency errors by reordering add-ons and downloading missing ones.
// We make no guarantees inhowfar the existing order is preserved
// (e.g. if A currently comes before B, it may come after B after reordering even if
// there is no direct or indirect dependency relation between A and B).
void AddOnsCtrl::autofix_dependencies() {
	std::set<std::string> missing_requirements;

// Step 1: Enable all dependencies
step1:
	for (const AddOns::AddOnState& addon_to_fix : AddOns::g_addons) {
		if (addon_to_fix.second) {
			bool anything_changed = false;
			bool found = false;
			for (const std::string& requirement : addon_to_fix.first.requirements) {
				for (AddOns::AddOnState& a : AddOns::g_addons) {
					if (a.first.internal_name == requirement) {
						found = true;
						if (!a.second) {
							a.second = true;
							anything_changed = true;
						}
						break;
					}
				}
				if (!found) {
					missing_requirements.insert(requirement);
				}
			}
			if (anything_changed) {
				// concurrent modification – we need to start over
				goto step1;
			}
		}
	}

	// Step 2: Download missing add-ons
	for (const std::string& addon_to_install : missing_requirements) {
		bool found = false;
		for (const AddOns::AddOnInfo& info : remotes_) {
			if (info.internal_name == addon_to_install) {
				install_or_upgrade(info, false);
				found = true;
				break;
			}
		}
		if (!found) {
			UI::WLMessageBox w(
			   &get_topmost_forefather(), UI::WindowStyle::kFsMenu, _("Error"),
			   (boost::format(_("The required add-on ‘%s’ could not be found on the server.")) %
			    addon_to_install)
			      .str(),
			   UI::WLMessageBox::MBoxType::kOk);
			w.run<UI::Panel::Returncodes>();
		}
	}

	// Step 3: Get all add-ons into the correct order
	std::map<std::string, AddOns::AddOnState> all_addons;

	for (const AddOns::AddOnState& aos : AddOns::g_addons) {
		all_addons[aos.first.internal_name] = aos;
	}

	std::multimap<unsigned /* number of dependencies */, AddOns::AddOnState> addons_tree;
	for (const auto& pair : all_addons) {
		addons_tree.emplace(
		   std::make_pair(count_all_dependencies(pair.first, all_addons), pair.second));
	}
	// The addons_tree now contains a list of all add-ons sorted by number
	// of (direct plus indirect) dependencies
	AddOns::g_addons.clear();
	for (const auto& pair : addons_tree) {
		AddOns::g_addons.push_back(AddOns::AddOnState(pair.second));
	}

	rebuild();
}
#endif

static std::string required_wl_version_and_sync_safety_string(const AddOns::AddOnInfo& info) {
	std::string result;
	if (!info.sync_safe) {
		result += "<br>";
		result += g_style_manager->font_style(UI::FontStyle::kWarning)
		             .as_font_tag(
		                _("This add-on is known to cause desyncs in multiplayer games and replays."));
	}
	if (!info.min_wl_version.empty() || !info.max_wl_version.empty()) {
		result += "<br>";
		std::string str;
		if (info.max_wl_version.empty()) {
			str +=
			   (boost::format(_("Requires a Widelands version of at least %s.")) % info.min_wl_version)
			      .str();
		} else if (info.min_wl_version.empty()) {
			str +=
			   (boost::format(_("Requires a Widelands version of at most %s.")) % info.max_wl_version)
			      .str();
		} else {
			str +=
			   (boost::format(_("Requires a Widelands version of at least %1$s and at most %2$s.")) %
			    info.min_wl_version % info.max_wl_version)
			      .str();
		}
		result += g_style_manager
		             ->font_style(info.matches_widelands_version() ? UI::FontStyle::kItalic :
		                                                             UI::FontStyle::kWarning)
		             .as_font_tag(str);
	}
	return result;
}

InstalledAddOnRow::InstalledAddOnRow(Panel* parent,
                                     AddOnsCtrl* ctrl,
                                     const AddOns::AddOnInfo& info,
                                     bool enabled)
   : UI::Panel(parent,
               UI::PanelStyle::kFsMenu,
               0,
               0,
               3 * kRowButtonSize,
               2 * kRowButtonSize + 3 * kRowButtonSpacing),
     info_(info),
     enabled_(enabled),
     uninstall_(this,
                "uninstall",
                0,
                0,
                24,
                24,
                UI::ButtonStyle::kFsMenuSecondary,
                g_image_cache->get("images/wui/menus/exit.png"),
                _("Uninstall")),
     toggle_enabled_(this,
                     "on-off",
                     0,
                     0,
                     24,
                     24,
                     UI::ButtonStyle::kFsMenuSecondary,
                     g_image_cache->get(enabled ? "images/ui_basic/checkbox_checked.png" :
                                                  "images/ui_basic/checkbox_empty.png"),
                     enabled ? _("Disable") : _("Enable"),
                     UI::Button::VisualState::kFlat),
     icon_(this,
               UI::PanelStyle::kFsMenu,
               info_.icon),
     category_(this,
               UI::PanelStyle::kFsMenu,
               g_image_cache->get(AddOns::kAddOnCategories.at(info.category).icon)),
     version_(this,
              UI::PanelStyle::kFsMenu,
              UI::FontStyle::kFsMenuInfoPanelHeading,
              0,
              0,
              0,
              0,
              /** TRANSLATORS: (MajorVersion)+(MinorVersion) */
              (boost::format(_("%1$s+%2$u")) % AddOns::version_to_string(info.version) %
               info.i18n_version)
                 .str(),
              UI::Align::kCenter),
     txt_(this,
          0,
          0,
          24,
          24,
          UI::PanelStyle::kFsMenu,
          (boost::format("<rt><p>%s</p><p>%s%s</p><p>%s</p></rt>") %
           (boost::format(
               /** TRANSLATORS: Add-On localized name as header (Add-On internal name in italics) */
               _("%1$s %2$s")) %
            g_style_manager->font_style(UI::FontStyle::kFsMenuInfoPanelHeading)
               .as_font_tag(info.descname()) %
            g_style_manager->font_style(UI::FontStyle::kItalic)
               .as_font_tag((boost::format(_("(%s)")) % info.internal_name).str()))
              .str() %
           g_style_manager->font_style(UI::FontStyle::kItalic)
              .as_font_tag((boost::format(_("by %s")) % info.author()).str()) %
           required_wl_version_and_sync_safety_string(info) %
           g_style_manager->font_style(UI::FontStyle::kFsMenuInfoPanelParagraph)
              .as_font_tag(info.description()))
             .str()) {

	uninstall_.sigclicked.connect(
	   [ctrl, info]() { uninstall(ctrl, info, !ctrl->is_remote(info.internal_name)); });
	toggle_enabled_.sigclicked.connect([this, ctrl, info]() {
		enabled_ = !enabled_;
		for (auto& pair : AddOns::g_addons) {
			if (pair.first.internal_name == info.internal_name) {
				pair.second = !pair.second;
				toggle_enabled_.set_pic(g_image_cache->get(pair.second ?
				                                              "images/ui_basic/checkbox_checked.png" :
				                                              "images/ui_basic/checkbox_empty.png"));
				toggle_enabled_.set_tooltip(pair.second ? _("Disable") : _("Enable"));
				return ctrl->update_dependency_errors();
			}
		}
		NEVER_HERE();
	});
	category_.set_handle_mouse(true);
	category_.set_tooltip(
	   (boost::format(_("Category: %s")) % AddOns::kAddOnCategories.at(info.category).descname())
	      .str());
	version_.set_handle_mouse(true);
	version_.set_tooltip(
	   /** TRANSLATORS: (MajorVersion)+(MinorVersion) */
	   (boost::format(_("Version: %1$s+%2$u")) % AddOns::version_to_string(info.version) %
	    info.i18n_version)
	      .str());
	set_can_focus(true);
	layout();
}

void InstalledAddOnRow::layout() {
	UI::Panel::layout();
	if (get_w() <= 3 * kRowButtonSize) {
		// size not yet set
		return;
	}
	set_desired_size(get_w(), 2 * kRowButtonSize + 3 * kRowButtonSpacing);

	const int icon_size = 2 * kRowButtonSize + kRowButtonSpacing;
	icon_.set_size(icon_size, icon_size);
	icon_.set_pos(Vector2i(0, kRowButtonSpacing));
	uninstall_.set_size(kRowButtonSize, kRowButtonSize);
	category_.set_size(kRowButtonSize, kRowButtonSize);
	version_.set_size(3 * kRowButtonSize + 2 * kRowButtonSpacing, kRowButtonSize);
	toggle_enabled_.set_size(kRowButtonSize, kRowButtonSize);
	toggle_enabled_.set_pos(Vector2i(get_w() - 2 * kRowButtonSize - kRowButtonSpacing, 0));
	category_.set_pos(Vector2i(get_w() - 3 * kRowButtonSize - 2 * kRowButtonSpacing, 0));
	uninstall_.set_pos(Vector2i(get_w() - kRowButtonSize, 0));
	version_.set_pos(Vector2i(get_w() - 3 * kRowButtonSize - 2 * kRowButtonSpacing,
	                          kRowButtonSize + 3 * kRowButtonSpacing));
	txt_.set_size(get_w() - 3 * (kRowButtonSize + kRowButtonSpacing) - icon_size, 2 * kRowButtonSize + 3 * kRowButtonSpacing);
	txt_.set_pos(Vector2i(icon_size, 0));
}

void InstalledAddOnRow::draw(RenderTarget& r) {
	UI::Panel::draw(r);
	r.brighten_rect(
	   Recti(0, 0, get_w(), get_h()), has_focus() ? enabled_ ? -40 : -30 : enabled_ ? -20 : 0);
}

void RemoteAddOnRow::draw(RenderTarget& r) {
	UI::Panel::draw(r);
	r.brighten_rect(Recti(0, 0, get_w(), get_h()), -20);
}

class RemoteInteractionWindow : public UI::Window {
public:
	RemoteInteractionWindow(AddOnsCtrl& parent, AddOns::AddOnInfo& info)
	   : UI::Window(parent.get_parent(),
	                UI::WindowStyle::kFsMenu,
	                info.internal_name,
	                parent.get_x() + kRowButtonSize,
	                parent.get_y() + kRowButtonSize,
	                parent.get_inner_w() - 2 * kRowButtonSize,
	                parent.get_inner_h() - 2 * kRowButtonSize,
	                info.descname()),
	     parent_(parent),
	     info_(info),
	     current_screenshot_(0),
	     nr_screenshots_(info.screenshots.size()),
	     current_vote_(-1),

	     main_box_(this, UI::PanelStyle::kFsMenu, 0, 0, UI::Box::Vertical),
	     tabs_(&main_box_, UI::TabPanelStyle::kFsMenu),
	     box_comments_(&tabs_, UI::PanelStyle::kFsMenu, 0, 0, UI::Box::Vertical),
	     box_screenies_(&tabs_, UI::PanelStyle::kFsMenu, 0, 0, UI::Box::Vertical),
	     box_screenies_buttons_(&box_screenies_, UI::PanelStyle::kFsMenu, 0, 0, UI::Box::Horizontal),
	     box_votes_(&tabs_, UI::PanelStyle::kFsMenu, 0, 0, UI::Box::Vertical),
	     voting_stats_(&box_votes_, UI::PanelStyle::kFsMenu, 0, 0, UI::Box::Horizontal),
	     txt_(&box_comments_, 0, 0, 0, 0, UI::PanelStyle::kFsMenu, "", UI::Align::kLeft),
	     screenshot_(&box_screenies_, UI::PanelStyle::kFsMenu, 0, 0, 0, 0, nullptr),
	     comment_(new UI::MultilineEditbox(
	        &box_comments_, 0, 0, get_inner_w(), 80, UI::PanelStyle::kFsMenu)),
	     own_voting_(&box_votes_,
	                 "voting",
	                 0,
	                 0,
	                 0,
	                 11,
	                 kRowButtonSize - kRowButtonSpacing,
	                 _("Your vote"),
	                 UI::DropdownType::kTextual,
	                 UI::PanelStyle::kFsMenu,
	                 UI::ButtonStyle::kFsMenuSecondary),
	     screenshot_stats_(&box_screenies_buttons_,
	                       UI::PanelStyle::kFsMenu,
	                       UI::FontStyle::kFsMenuLabel,
	                       "",
	                       UI::Align::kCenter),
	     screenshot_descr_(&box_screenies_,
	                       UI::PanelStyle::kFsMenu,
	                       UI::FontStyle::kFsMenuLabel,
	                       "",
	                       UI::Align::kCenter),
	     voting_stats_summary_(&box_votes_,
	                           UI::PanelStyle::kFsMenu,
	                           UI::FontStyle::kFsMenuLabel,
	                           "",
	                           UI::Align::kCenter),
	     screenshot_next_(&box_screenies_buttons_,
	                      "next_screenshot",
	                      0,
	                      0,
	                      48,
	                      24,
	                      UI::ButtonStyle::kFsMenuSecondary,
	                      g_image_cache->get("images/ui_basic/scrollbar_right.png"),
	                      _("Next screenshot")),
	     screenshot_prev_(&box_screenies_buttons_,
	                      "prev_screenshot",
	                      0,
	                      0,
	                      48,
	                      24,
	                      UI::ButtonStyle::kFsMenuSecondary,
	                      g_image_cache->get("images/ui_basic/scrollbar_left.png"),
	                      _("Previous screenshot")),
	     submit_(&box_comments_,
	             "submit",
	             0,
	             0,
	             0,
	             0,
	             UI::ButtonStyle::kFsMenuSecondary,
	             _("Submit comment")),
	     ok_(&main_box_, "ok", 0, 0, 0, 0, UI::ButtonStyle::kFsMenuPrimary, _("OK")),
     login_button_(this,
                   "login",
                   0,
                   0,
                   0,
                   0,
                   UI::ButtonStyle::kFsMenuSecondary,
                   "") {

		comment_->set_text("");
		ok_.sigclicked.connect([this]() { end_modal(UI::Panel::Returncodes::kBack); });

		own_voting_.add(_("Not voted"), 0, nullptr, true);
		for (unsigned i = 1; i <= 10; ++i) {
			own_voting_.add(std::to_string(i), i);
		}
		own_voting_.selected.connect([this]() {
			current_vote_ = own_voting_.get_selected();
			try {
				parent_.net().vote(info_.internal_name, current_vote_);
				info_ = parent_.net().fetch_one_remote(info_.internal_name);
			} catch (const std::exception& e) {
				UI::WLMessageBox w(&get_topmost_forefather(), UI::WindowStyle::kFsMenu, _("Error"),
					(boost::format(_("The vote could not be submitted.\nError code: %s")) % e.what()).str(),
					UI::WLMessageBox::MBoxType::kOk);
				w.run<UI::Panel::Returncodes>();
				return;
			}
			update_data();
			parent_.rebuild();
		});
		submit_.sigclicked.connect([this]() {
			std::string message = comment_->get_text();
			if (message.empty()) {
				return;
			}
			try {
				parent_.net().comment(info_, message);
				info_ = parent_.net().fetch_one_remote(info_.internal_name);
			} catch (const std::exception& e) {
				UI::WLMessageBox w(&get_topmost_forefather(), UI::WindowStyle::kFsMenu, _("Error"),
					(boost::format(_("The comment could not be submitted.\nError code: %s")) % e.what()).str(),
					UI::WLMessageBox::MBoxType::kOk);
				w.run<UI::Panel::Returncodes>();
				return;
			}

			update_data();
			comment_->set_text("");
			parent_.rebuild();
		});

		box_screenies_buttons_.add(&screenshot_prev_, UI::Box::Resizing::kFullSize);
		box_screenies_buttons_.add(&screenshot_stats_, UI::Box::Resizing::kExpandBoth);
		box_screenies_buttons_.add(&screenshot_next_, UI::Box::Resizing::kFullSize);

		box_screenies_.add_space(kRowButtonSpacing);
		box_screenies_.add(&box_screenies_buttons_, UI::Box::Resizing::kFullSize);
		box_screenies_.add_space(kRowButtonSpacing);
		box_screenies_.add(&screenshot_, UI::Box::Resizing::kExpandBoth);
		box_screenies_.add_space(kRowButtonSpacing);
		box_screenies_.add(&screenshot_descr_, UI::Box::Resizing::kFullSize);

		box_comments_.add(&txt_, UI::Box::Resizing::kExpandBoth);
		box_comments_.add_space(kRowButtonSpacing);
		box_comments_.add(comment_, UI::Box::Resizing::kFullSize);
		box_comments_.add_space(kRowButtonSpacing);
		box_comments_.add(&submit_, UI::Box::Resizing::kFullSize);

		voting_stats_.add_inf_space();
		for (unsigned i = 0; i < AddOns::kMaxRating; ++i) {
			UI::Box* box =
			   new UI::Box(&voting_stats_, UI::PanelStyle::kFsMenu, 0, 0, UI::Box::Vertical);
			voting_bars_[i] =
			   new UI::ProgressBar(box, UI::PanelStyle::kFsMenu, 0, 0, kRowButtonSize * 3 / 2, 0,
			                       UI::ProgressBar::Vertical);
			voting_bars_[i]->set_show_percent(false);
			voting_txt_[i] =
			   new UI::Textarea(box, UI::PanelStyle::kFsMenu, UI::FontStyle::kFsMenuLabel,
			                    "", UI::Align::kCenter);

			box->add(voting_bars_[i], UI::Box::Resizing::kFillSpace, UI::Align::kCenter);
			box->add_space(kRowButtonSpacing);
			box->add(voting_txt_[i], UI::Box::Resizing::kAlign, UI::Align::kCenter);
			voting_stats_.add(box, UI::Box::Resizing::kExpandBoth);
			voting_stats_.add_inf_space();
		}

		box_votes_.add(&voting_stats_summary_, UI::Box::Resizing::kFullSize);
		box_votes_.add_space(kRowButtonSpacing);
		box_votes_.add(&voting_stats_, UI::Box::Resizing::kExpandBoth);
		box_votes_.add_space(kRowButtonSpacing);
		box_votes_.add(&own_voting_, UI::Box::Resizing::kFullSize);
		box_votes_.add_space(kRowButtonSpacing);

		tabs_.add("comments", "", &box_comments_);
		if (nr_screenshots_) {
			tabs_.add("screenshots",
			          (boost::format(_("Screenshots (%u)")) % info_.screenshots.size()).str(),
			          &box_screenies_);
			tabs_.sigclicked.connect([this]() {
				if (tabs_.active() == 1) {
					next_screenshot(0);
				}
			});
		} else {
			box_screenies_.set_visible(false);
		}
		tabs_.add("votes", "", &box_votes_);

		main_box_.add(&tabs_, UI::Box::Resizing::kExpandBoth);
		main_box_.add_space(kRowButtonSpacing);
		main_box_.add(&ok_, UI::Box::Resizing::kFullSize);

		screenshot_next_.set_enabled(nr_screenshots_ > 1);
		screenshot_prev_.set_enabled(nr_screenshots_ > 1);
		screenshot_cache_.resize(nr_screenshots_, nullptr);
		screenshot_next_.sigclicked.connect([this]() { next_screenshot(1); });
		screenshot_prev_.sigclicked.connect([this]() { next_screenshot(-1); });

		login_button_.sigclicked.connect([this]() {
			parent_.login_button_clicked();
			parent_.update_login_button(login_button_);
			login_changed();
		});
		parent_.update_login_button(login_button_);
		login_changed();

		update_data();
		main_box_.set_size(get_inner_w(), get_inner_h());
		layout();
	}

	void on_resolution_changed_note(const GraphicResolutionChanged& note) override {
		UI::Window::on_resolution_changed_note(note);

		set_size(
		   parent_.get_inner_w() - 2 * kRowButtonSize, parent_.get_inner_h() - 2 * kRowButtonSize);
		set_pos(Vector2i(parent_.get_x() + kRowButtonSize, parent_.get_y() + kRowButtonSize));
		main_box_.set_size(get_inner_w(), get_inner_h());
	}

	void layout() override {
		if (!is_minimal()) {
			login_button_.set_size(get_inner_w() / 4, login_button_.get_h());
			login_button_.set_pos(Vector2i(get_inner_w() - login_button_.get_w(), 0));
		}
		UI::Window::layout();
	}

private:
	static std::map<std::pair<std::string /* add-on */, std::string /* screenshot */>,
	                std::string /* image path */>
	   downloaded_screenshots_cache_;

	void next_screenshot(int8_t delta) {
		assert(nr_screenshots_ > 0);
		while (delta < 0) {
			delta += nr_screenshots_;
		}
		current_screenshot_ = (current_screenshot_ + delta) % nr_screenshots_;
		assert(current_screenshot_ < static_cast<int32_t>(screenshot_cache_.size()));

		auto it = info_.screenshots.begin();
		std::advance(it, current_screenshot_);

		screenshot_stats_.set_text(
		   (boost::format(_("%1$u / %2$u")) % (current_screenshot_ + 1) % nr_screenshots_).str());
		screenshot_descr_.set_text(it->second);
		screenshot_.set_tooltip("");

		if (screenshot_cache_[current_screenshot_]) {
			screenshot_.set_icon(screenshot_cache_[current_screenshot_]);
			return;
		}

		const Image* image = nullptr;
		const std::pair<std::string, std::string> cache_key(info_.internal_name, it->first);
		auto cached = downloaded_screenshots_cache_.find(cache_key);
		if (cached == downloaded_screenshots_cache_.end()) {
			const std::string screenie =
			   parent_.net().download_screenshot(cache_key.first, cache_key.second);
			try {
				if (!screenie.empty()) {
					image = g_image_cache->get(screenie);
				}
				downloaded_screenshots_cache_[cache_key] = screenie;
			} catch (const std::exception& e) {
				log_err("Error downloading screenshot %s for %s: %s", it->first.c_str(),
				        info_.internal_name.c_str(), e.what());
				image = nullptr;
			}
		} else if (!cached->second.empty()) {
			image = g_image_cache->get(cached->second);
		}

		if (image) {
			screenshot_.set_icon(image);
			screenshot_cache_[current_screenshot_] = image;
		} else {
			screenshot_.set_icon(g_image_cache->get("images/ui_basic/stop.png"));
			screenshot_.set_handle_mouse(true);
			screenshot_.set_tooltip(
			   _("This screenshot could not be fetched from the server due to an error."));
		}
	}

	void update_data() {
		(*tabs_.tabs().begin())->set_title((boost::format(_("Comments (%u)")) % info_.user_comments.size()).str());
		(*tabs_.tabs().rbegin())->set_title((boost::format(_("Votes (%u)")) % info_.number_of_votes()).str());

		voting_stats_summary_.set_text(info_.number_of_votes() ?
	                              (boost::format(ngettext("Average rating: %1$.3f (%2$u vote)",
	                                                      "Average rating: %1$.3f (%2$u votes)",
	                                                      info_.number_of_votes())) % info_.average_rating() % info_.number_of_votes()).str() :
	                              _("No votes yet"));

		uint32_t most_votes = 1;
		for (uint32_t v : info_.votes) {
			most_votes = std::max(most_votes, v);
		}
		for (unsigned i = 0; i < AddOns::kMaxRating; ++i) {
			voting_bars_[i]->set_total(most_votes);
			voting_bars_[i]->set_state(info_.votes[i]);
			voting_txt_[i]->set_text(std::to_string(i + 1));
		}

		std::string text = "<rt><p>";
		text += g_style_manager->font_style(UI::FontStyle::kFsMenuInfoPanelHeading)
		           .as_font_tag(info_.user_comments.empty() ?
		                           _("No comments yet.") :
		                           (boost::format(ngettext(
		                               "%u comment:", "%u comments:", info_.user_comments.size())) %
		                            info_.user_comments.size())
		                              .str());
		for (const auto& comment : info_.user_comments) {
			text += "</p><vspace gap=32><p>";
			text += g_style_manager->font_style(UI::FontStyle::kItalic)
			           .as_font_tag(time_string(comment.timestamp));
			text += "<br>";
			text += g_style_manager->font_style(UI::FontStyle::kItalic)
			           .as_font_tag((boost::format(_("‘%1$s’ commented on version %2$s:")) %
			                         comment.username % AddOns::version_to_string(comment.version))
			                           .str());
			text += "<br>";
			text += g_style_manager->font_style(UI::FontStyle::kFsMenuInfoPanelParagraph)
			           .as_font_tag(comment.message);
		}
		text += "</p></rt>";
		txt_.set_text(text);
	}

	void login_changed() {
		current_vote_ = parent_.net().get_vote(info_.internal_name);
		if (current_vote_ < 0) {
			submit_.set_enabled(false);
			submit_.set_tooltip(_("Please log in to comment"));
			own_voting_.set_enabled(false);
			own_voting_.set_tooltip(_("Please log in to vote"));
			own_voting_.select(0);
		} else {
			submit_.set_enabled(true);
			submit_.set_tooltip("");
			own_voting_.set_enabled(true);
			own_voting_.set_tooltip("");
			own_voting_.select(current_vote_);
		}
	}

	AddOnsCtrl& parent_;
	AddOns::AddOnInfo& info_;
	int32_t current_screenshot_, nr_screenshots_;
	std::vector<const Image*> screenshot_cache_;

	int current_vote_;

	UI::Box main_box_;
	UI::TabPanel tabs_;
	UI::Box box_comments_, box_screenies_, box_screenies_buttons_, box_votes_, voting_stats_;

	UI::MultilineTextarea txt_;
	UI::Icon screenshot_;

	UI::MultilineEditbox* comment_;
	UI::Dropdown<uint8_t> own_voting_;
	UI::ProgressBar* voting_bars_[AddOns::kMaxRating];
	UI::Textarea* voting_txt_[AddOns::kMaxRating];
	UI::Textarea screenshot_stats_, screenshot_descr_, voting_stats_summary_;
	UI::Button screenshot_next_, screenshot_prev_, submit_, ok_, login_button_;
};
std::map<std::pair<std::string, std::string>, std::string>
   RemoteInteractionWindow::downloaded_screenshots_cache_;

RemoteAddOnRow::RemoteAddOnRow(Panel* parent,
                               AddOnsCtrl* ctrl,
                               AddOns::AddOnInfo& info,
                               const AddOns::AddOnVersion& installed_version,
                               uint32_t installed_i18n_version)
   : UI::Panel(parent, UI::PanelStyle::kFsMenu, 0, 0, 3 * kRowButtonSize, 4 * kRowButtonSize),
     info_(info),
     install_(this,
              "install",
              0,
              0,
              24,
              24,
              UI::ButtonStyle::kFsMenuSecondary,
              g_image_cache->get("images/ui_basic/continue.png"),
              _("Install")),
     upgrade_(this,
              "upgrade",
              0,
              0,
              24,
              24,
              UI::ButtonStyle::kFsMenuSecondary,
              g_image_cache->get("images/wui/buildings/menu_up_train.png"),
              _("Upgrade")),
     uninstall_(this,
                "uninstall",
                0,
                0,
                24,
                24,
                UI::ButtonStyle::kFsMenuSecondary,
                g_image_cache->get("images/wui/menus/exit.png"),
                _("Uninstall")),
     interact_(this,
               "interact",
               0,
               0,
               24,
               24,
               UI::ButtonStyle::kFsMenuSecondary,
               "…",
               _("Comments and Votes")),
     icon_(this,
               UI::PanelStyle::kFsMenu,
               info_.icon),
     category_(this,
               UI::PanelStyle::kFsMenu,
               g_image_cache->get(AddOns::kAddOnCategories.at(info.category).icon)),
     verified_(this,
               UI::PanelStyle::kFsMenu,
               g_image_cache->get(info.verified ? "images/ui_basic/list_selected.png" :
                                                  "images/ui_basic/stop.png")),
     version_(this,
              UI::PanelStyle::kFsMenu,
              UI::FontStyle::kFsMenuInfoPanelHeading,
              0,
              0,
              0,
              0,
              /** TRANSLATORS: (MajorVersion)+(MinorVersion) */
              (boost::format(_("%1$s+%2$u")) % AddOns::version_to_string(info.version) %
               info.i18n_version)
                 .str(),
              UI::Align::kCenter),
     bottom_row_left_(this,
                      UI::PanelStyle::kFsMenu,
                      UI::FontStyle::kFsTooltip,
                      0,
                      0,
                      0,
                      0,
                      time_string(info.upload_timestamp),
                      UI::Align::kLeft),
     bottom_row_right_(
        this,
        UI::PanelStyle::kFsMenu,
        UI::FontStyle::kFsTooltip,
        0,
        0,
        0,
        0,
        info.internal_name.empty() ?
           "" :
           (boost::format(
               /** TRANSLATORS: Filesize · Download count · Average rating · Number of comments ·
                  Number of screenshots */
               _("%1$s   ⬇ %2$u   ★ %3$s   “” %4$u   ▣ %5$u")) %
            filesize_string(info.total_file_size) % info.download_count %
            (info.number_of_votes() ? (boost::format("%.2f") % info.average_rating()).str() : "–") %
            info.user_comments.size() % info.screenshots.size())
              .str(),
        UI::Align::kRight),
     txt_(this,
          0,
          0,
          24,
          24,
          UI::PanelStyle::kFsMenu,
          (boost::format("<rt><p>%s</p><p>%s%s</p><p>%s</p></rt>")
           /** TRANSLATORS: Add-On localized name as header (Add-On internal name in italics) */
           % (boost::format(_("%1$s %2$s")) %
              g_style_manager->font_style(UI::FontStyle::kFsMenuInfoPanelHeading)
                 .as_font_tag(info.descname()) %
              g_style_manager->font_style(UI::FontStyle::kItalic)
                 .as_font_tag((boost::format(_("(%s)")) % info.internal_name).str()))
                .str() %
           g_style_manager->font_style(UI::FontStyle::kItalic)
              .as_font_tag(info.author() == info.upload_username ?
                              (boost::format(_("by %s")) % info.author()).str() :
                              (boost::format(_("by %1$s (uploaded by %2$s)")) % info.author() %
                               info.upload_username)
                                 .str()) %
           required_wl_version_and_sync_safety_string(info) %
           g_style_manager->font_style(UI::FontStyle::kFsMenuInfoPanelParagraph)
              .as_font_tag(info.description()))
             .str()),
     full_upgrade_possible_(AddOns::is_newer_version(installed_version, info.version)) {

	interact_.sigclicked.connect([ctrl, &info]() {
		RemoteInteractionWindow m(*ctrl, info);
		m.run<UI::Panel::Returncodes>();
	});
	uninstall_.sigclicked.connect([ctrl, info]() { uninstall(ctrl, info, false); });
	install_.sigclicked.connect([ctrl, info]() {
		// Ctrl-click skips the confirmation. Never skip for non-verified stuff though.
		if (!info.verified || !(SDL_GetModState() & KMOD_CTRL)) {
			UI::WLMessageBox w(
			   &ctrl->get_topmost_forefather(), UI::WindowStyle::kFsMenu, _("Install"),
			   (boost::format(_("Are you certain that you want to install this add-on?\n\n"
			                    "%1$s\n"
			                    "by %2$s\n"
			                    "%3$s\n"
			                    "Version %4$s\n"
			                    "Category: %5$s\n"
			                    "%6$s\n")) %
			    info.descname() % info.author() % (info.verified ? _("Verified") : _("NOT VERIFIED")) %
			    AddOns::version_to_string(info.version) %
			    AddOns::kAddOnCategories.at(info.category).descname() % info.description())
			      .str(),
			   UI::WLMessageBox::MBoxType::kOkCancel);
			if (w.run<UI::Panel::Returncodes>() != UI::Panel::Returncodes::kOk) {
				return;
			}
		}
		ctrl->install_or_upgrade(info, false);
		ctrl->rebuild();
	});
	upgrade_.sigclicked.connect([this, ctrl, info, installed_version]() {
		if (!info.verified || !(SDL_GetModState() & KMOD_CTRL)) {
			UI::WLMessageBox w(
			   &ctrl->get_topmost_forefather(), UI::WindowStyle::kFsMenu, _("Upgrade"),
			   (boost::format(_("Are you certain that you want to upgrade this add-on?\n\n"
			                    "%1$s\n"
			                    "by %2$s\n"
			                    "%3$s\n"
			                    "Installed version: %4$s\n"
			                    "Available version: %5$s\n"
			                    "Category: %6$s\n"
			                    "%7$s\n")) %
			    info.descname() % info.author() % (info.verified ? _("Verified") : _("NOT VERIFIED")) %
			    AddOns::version_to_string(installed_version) %
			    AddOns::version_to_string(info.version) %
			    AddOns::kAddOnCategories.at(info.category).descname() % info.description())
			      .str(),
			   UI::WLMessageBox::MBoxType::kOkCancel);
			if (w.run<UI::Panel::Returncodes>() != UI::Panel::Returncodes::kOk) {
				return;
			}
		}
		ctrl->install_or_upgrade(info, !full_upgrade_possible_);
		ctrl->rebuild();
	});
	if (info.internal_name.empty()) {
		install_.set_enabled(false);
		upgrade_.set_enabled(false);
		uninstall_.set_enabled(false);
		interact_.set_enabled(false);
	} else if (installed_version.empty()) {
		uninstall_.set_enabled(false);
		upgrade_.set_enabled(false);
	} else {
		install_.set_enabled(false);
		upgrade_.set_enabled(full_upgrade_possible_ || installed_i18n_version < info.i18n_version);
	}

	for (UI::Panel* p :
	     std::vector<UI::Panel*>{&category_, &version_, &verified_, &bottom_row_right_}) {
		p->set_handle_mouse(true);
	}
	category_.set_tooltip(
	   (boost::format(_("Category: %s")) % AddOns::kAddOnCategories.at(info.category).descname())
	      .str());
	version_.set_tooltip(
	   /** TRANSLATORS: (MajorVersion)+(MinorVersion) */
	   (boost::format(_("Version: %1$s+%2$u")) % AddOns::version_to_string(info.version) %
	    info.i18n_version)
	      .str());
	verified_.set_tooltip(
	   info.internal_name.empty() ?
	      _("Error") :
	      info.verified ?
	      _("Verified by the Widelands Development Team") :
	      _("This add-on was not checked by the Widelands Development Team yet. We cannot guarantee "
	        "that it does not contain harmful or offensive content."));
	bottom_row_right_.set_tooltip(
	   info.internal_name.empty() ?
	      "" :
	      (boost::format("%s<br>%s<br>%s<br>%s<br>%s") %
	       (boost::format(
	           ngettext("Total size: %u byte", "Total size: %u bytes", info.total_file_size)) %
	        info.total_file_size)
	          .str() %
	       (boost::format(ngettext("%u download", "%u downloads", info.download_count)) %
	        info.download_count)
	          .str() %
	       (info.number_of_votes() ? (boost::format(ngettext("Average rating: %1$.3f (%2$u vote)",
	                                                         "Average rating: %1$.3f (%2$u votes)",
	                                                         info.number_of_votes())) %
	                                  info.average_rating() % info.number_of_votes())
	                                    .str() :
	                                 _("No votes yet")) %
	       (boost::format(ngettext("%u comment", "%u comments", info.user_comments.size())) %
	        info.user_comments.size()) %
	       (boost::format(ngettext("%u screenshot", "%u screenshots", info.screenshots.size())) %
	        info.screenshots.size())
	          .str())
	         .str());

	layout();
}

void RemoteAddOnRow::layout() {
	UI::Panel::layout();
	if (get_w() <= 3 * kRowButtonSize) {
		// size not yet set
		return;
	}
	set_desired_size(get_w(), 4 * kRowButtonSize);
	for (UI::Panel* p : std::vector<UI::Panel*>{
	        &install_, &uninstall_, &interact_, &upgrade_, &category_, &version_, &verified_}) {
		p->set_size(kRowButtonSize, kRowButtonSize);
	}
	const int icon_size = 2 * kRowButtonSize + kRowButtonSpacing;
	icon_.set_size(icon_size, icon_size);
	icon_.set_pos(Vector2i(0, kRowButtonSpacing));
	version_.set_size(
	   3 * kRowButtonSize + 2 * kRowButtonSpacing, kRowButtonSize - kRowButtonSpacing);
	version_.set_pos(Vector2i(
	   get_w() - 3 * kRowButtonSize - 2 * kRowButtonSpacing, kRowButtonSize + kRowButtonSpacing));
	uninstall_.set_pos(Vector2i(get_w() - 3 * kRowButtonSize - 2 * kRowButtonSpacing, 0));
	upgrade_.set_pos(Vector2i(get_w() - 2 * kRowButtonSize - kRowButtonSpacing, 0));
	install_.set_pos(Vector2i(get_w() - kRowButtonSize, 0));
	interact_.set_pos(Vector2i(get_w() - kRowButtonSize, 2 * kRowButtonSize));
	category_.set_pos(
	   Vector2i(get_w() - 3 * kRowButtonSize - 2 * kRowButtonSpacing, 2 * kRowButtonSize));
	verified_.set_pos(
	   Vector2i(get_w() - 2 * kRowButtonSize - kRowButtonSpacing, 2 * kRowButtonSize));
	txt_.set_size(get_w() - icon_size - 3 * (kRowButtonSize + kRowButtonSpacing), 3 * kRowButtonSize);
	txt_.set_pos(Vector2i(icon_size, 0));
	bottom_row_left_.set_size(
	   get_w() / 2 - kRowButtonSpacing, kRowButtonSize - 2 * kRowButtonSpacing);
	bottom_row_right_.set_size(get_w() / 2 - kRowButtonSpacing, bottom_row_left_.get_h());
	bottom_row_left_.set_pos(
	   Vector2i(kRowButtonSpacing, 4 * kRowButtonSize - bottom_row_left_.get_h()));
	bottom_row_right_.set_pos(Vector2i(bottom_row_left_.get_x() + bottom_row_left_.get_w(),
	                                   4 * kRowButtonSize - bottom_row_right_.get_h()));
}

bool RemoteAddOnRow::upgradeable() const {
	return upgrade_.enabled();
}

}  // namespace FsMenu<|MERGE_RESOLUTION|>--- conflicted
+++ resolved
@@ -27,11 +27,8 @@
 
 #include "base/i18n.h"
 #include "base/log.h"
-<<<<<<< HEAD
 #include "base/warning.h"
-=======
 #include "graphic/graphic.h"
->>>>>>> adae027f
 #include "graphic/image_cache.h"
 #include "graphic/style_manager.h"
 #include "io/profile.h"
@@ -1342,19 +1339,6 @@
 	return false;
 }
 
-<<<<<<< HEAD
-inline void AddOnsCtrl::inform_about_restart(const std::string& name) {
-	UI::WLMessageBox w(&get_topmost_forefather(), UI::WindowStyle::kFsMenu, _("Note"),
-	                   (boost::format(_("Please restart Widelands before you use the add-on ‘%s’, "
-	                                    "otherwise you may experience graphical glitches.")) %
-	                    name.c_str())
-	                      .str(),
-	                   UI::WLMessageBox::MBoxType::kOk);
-	w.run<UI::Panel::Returncodes>();
-}
-
-=======
->>>>>>> adae027f
 static void install_translation(const std::string& temp_locale_path,
                                 const std::string& addon_name) {
 	assert(g_fs->file_exists(temp_locale_path));
@@ -1400,7 +1384,6 @@
 		if (w.run<UI::Panel::Returncodes>() != UI::Panel::Returncodes::kOk) {
 			return;
 		}
-<<<<<<< HEAD
 	}
 	ProgressIndicatorWindow w(&get_topmost_forefather(), addon.descname());
 	w.set_message_1((boost::format(_("Uploading ‘%s’…")) % addon.descname()).str());
@@ -1413,86 +1396,6 @@
 			do_redraw_now();
 			if (w.is_dying()) {
 				throw WLWarning("", "Operation cancelled by user.");
-=======
-
-		// Install the add-on
-		{
-			const std::string new_path =
-			   kAddOnDir + FileSystem::file_separator() + remote.internal_name;
-
-			assert(g_fs->is_directory(path));
-			if (g_fs->file_exists(new_path)) {
-				// erase leftovers from manual uninstallations
-				g_fs->fs_unlink(new_path);
-			}
-			assert(!g_fs->file_exists(new_path));
-
-			g_fs->fs_rename(path, new_path);
-
-			assert(!g_fs->file_exists(path));
-			assert(g_fs->is_directory(new_path));
-		}
-
-		// Now download the translations
-		for (const std::string& temp_locale_path : download_i18n(piw, remote)) {
-			install_translation(temp_locale_path, remote.internal_name);
-		}
-
-		AddOns::g_addons.push_back(std::make_pair(AddOns::preload_addon(remote.internal_name), true));
-	}
-	if (remote.requires_texture_atlas_rebuild()) {
-		g_gr->rebuild_texture_atlas();
-	}
-}
-
-// Upgrades the specified add-on. If `full_upgrade` is `false`, only translations will be updated.
-void AddOnsCtrl::upgrade(const AddOns::AddOnInfo& remote, const bool full_upgrade) {
-	{
-		ProgressIndicatorWindow piw(&fsmm_, remote.descname());
-
-		piw.progressbar().set_total(remote.file_list.locales.size() +
-		                            (full_upgrade ? remote.file_list.files.size() : 0));
-
-		if (full_upgrade) {
-			g_fs->ensure_directory_exists(kAddOnDir);
-
-			const std::string path = download_addon(piw, remote);
-			if (path.empty()) {
-				// downloading failed
-				return;
-			}
-
-			// Upgrade the add-on
-			const std::string new_path =
-			   kAddOnDir + FileSystem::file_separator() + remote.internal_name;
-
-			assert(g_fs->is_directory(path));
-			assert(g_fs->is_directory(new_path));
-
-			g_fs->fs_unlink(new_path);  // Uninstall the old version…
-
-			assert(!g_fs->file_exists(new_path));
-
-			g_fs->fs_rename(path, new_path);  // …and replace with the new one.
-
-			assert(g_fs->is_directory(new_path));
-			assert(!g_fs->file_exists(path));
-		}
-
-		// Now download the translations
-		for (const std::string& temp_locale_path : download_i18n(piw, remote)) {
-			install_translation(temp_locale_path, remote.internal_name);
-		}
-		// Note: Changes to translations might not be applied until Widelands is
-		// restarted. This happens because gettext caches translation results
-		// and does not provide a way to clear this cache.
-	}
-	for (auto& pair : AddOns::g_addons) {
-		if (pair.first.internal_name == remote.internal_name) {
-			pair.first = AddOns::preload_addon(remote.internal_name);
-			if (full_upgrade && remote.requires_texture_atlas_rebuild()) {
-				g_gr->rebuild_texture_atlas();
->>>>>>> adae027f
 			}
 		}, [this, &w, &nr_files](const std::string&, const long l) {
 			w.progressbar().set_total(l);
@@ -1527,7 +1430,7 @@
 	}
 	g_fs->ensure_directory_exists(kAddOnDir);
 
-	bool needs_restart = false;
+	bool need_to_rebuild_texture_atlas = false;
 	if (!only_translations) {
 		bool success = false;
 		g_fs->ensure_directory_exists(temp_dir);
@@ -1568,18 +1471,17 @@
 		}
 		g_fs->fs_rename(temp_dir, new_path);
 
-		needs_restart = (remote.category == AddOns::AddOnCategory::kWorld);
+		need_to_rebuild_texture_atlas = remote.requires_texture_atlas_rebuild();
 		bool found = false;
 		for (auto& pair : AddOns::g_addons) {
 			if (pair.first.internal_name == remote.internal_name) {
 				pair.first = AddOns::preload_addon(remote.internal_name);
-				pair.second &= (remote.category != AddOns::AddOnCategory::kWorld);
 				found = true;
 				break;
 			}
 		}
 		if (!found) {
-			AddOns::g_addons.push_back(std::make_pair(AddOns::preload_addon(remote.internal_name), remote.category != AddOns::AddOnCategory::kWorld));
+			AddOns::g_addons.push_back(std::make_pair(AddOns::preload_addon(remote.internal_name), true));
 		}
 	}
 
@@ -1630,9 +1532,8 @@
 	}
 	g_fs->fs_unlink(temp_dir);
 
-	if (needs_restart) {
-		w.set_visible(false);
-		inform_about_restart(remote.descname());
+	if (need_to_rebuild_texture_atlas) {
+		g_gr->rebuild_texture_atlas();
 	}
 	rebuild();
 }
