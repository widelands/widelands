/*
 * Copyright (C) 2020-2021 by the Widelands Development Team
 *
 * This program is free software; you can redistribute it and/or
 * modify it under the terms of the GNU General Public License
 * as published by the Free Software Foundation; either version 2
 * of the License, or (at your option) any later version.
 *
 * This program is distributed in the hope that it will be useful,
 * but WITHOUT ANY WARRANTY; without even the implied warranty of
 * MERCHANTABILITY or FITNESS FOR A PARTICULAR PURPOSE.  See the
 * GNU General Public License for more details.
 *
 * You should have received a copy of the GNU General Public License
 * along with this program; if not, write to the Free Software
 * Foundation, Inc., 51 Franklin Street, Fifth Floor, Boston, MA  02110-1301, USA.
 *
 */

#include "ui_fsmenu/addons.h"

#include <cstdlib>
#include <iomanip>
#include <memory>

#include <SDL.h>

#include "base/i18n.h"
#include "base/log.h"
#include "graphic/image_cache.h"
#include "graphic/style_manager.h"
#include "io/profile.h"
#include "logic/filesystem_constants.h"
#include "network/crypto.h"
#include "scripting/lua_table.h"
#include "ui_basic/messagebox.h"
#include "ui_basic/multilineeditbox.h"
#include "ui_fsmenu/addons_packager.h"
#include "ui_fsmenu/login_box.h"
#include "wlapplication.h"
#include "wlapplication_options.h"

namespace FsMenu {

constexpr int16_t kRowButtonSize = 32;
constexpr int16_t kRowButtonSpacing = 4;

constexpr const char* const kSubmitAddOnsURL = "https://www.widelands.org/forum/topic/5073/";
constexpr const char* const kDocumentationURL = "https://www.widelands.org/documentation/add-ons/";

// UI::Box by defaults limits its size to the window resolution. We use scrollbars,
// so we can and need to allow somewhat larger dimensions.
constexpr int32_t kHugeSize = std::numeric_limits<int32_t>::max() / 2;

<<<<<<< HEAD
struct ProgressIndicatorWindow : public UI::Window {
	ProgressIndicatorWindow(AddOnsCtrl* parent, const std::string& title)
	   : UI::Window(parent->get_parent(),
	                UI::WindowStyle::kFsMenu,
	                "progress",
	                0,
	                0,
	                parent->get_inner_w() - 2 * kRowButtonSize,
	                2 * kRowButtonSize,
	                title),
	     box_(this, UI::PanelStyle::kFsMenu, 0, 0, UI::Box::Vertical, get_inner_w()),
	     txt1_(&box_,
	           UI::PanelStyle::kFsMenu,
	           UI::FontStyle::kFsMenuInfoPanelHeading,
	           "",
	           UI::Align::kCenter),
	     txt2_(&box_,
	           UI::PanelStyle::kFsMenu,
	           UI::FontStyle::kFsMenuInfoPanelParagraph,
	           "",
	           UI::Align::kLeft),
	     progress_(&box_,
	               UI::PanelStyle::kFsMenu,
	               0,
	               0,
	               get_w(),
	               kRowButtonSize,
	               UI::ProgressBar::Horizontal) {

		box_.add(&txt1_, UI::Box::Resizing::kFullSize);
		box_.add_space(kRowButtonSpacing);
		box_.add(&txt2_, UI::Box::Resizing::kFullSize);
		box_.add_space(2 * kRowButtonSpacing);
		box_.add(&progress_, UI::Box::Resizing::kFullSize);

		set_center_panel(&box_);
		center_to_parent();
	}
	~ProgressIndicatorWindow() override = default;
=======
ProgressIndicatorWindow::ProgressIndicatorWindow(UI::Panel* parent, const std::string& title)
   : UI::Window(&parent->get_topmost_forefather(),
                UI::WindowStyle::kFsMenu,
                "progress",
                0,
                0,
                parent->get_inner_w() - 2 * kRowButtonSize,
                2 * kRowButtonSize,
                title),
     die_after_last_action(false),
     box_(this, UI::PanelStyle::kFsMenu, 0, 0, UI::Box::Vertical, get_inner_w()),
     txt1_(&box_,
           UI::PanelStyle::kFsMenu,
           UI::FontStyle::kFsMenuInfoPanelHeading,
           "",
           UI::Align::kCenter),
     txt2_(&box_,
           UI::PanelStyle::kFsMenu,
           UI::FontStyle::kFsMenuInfoPanelParagraph,
           "",
           UI::Align::kLeft),
     progress_(&box_,
               UI::PanelStyle::kFsMenu,
               0,
               0,
               get_w(),
               kRowButtonSize,
               UI::ProgressBar::Horizontal) {
>>>>>>> ccce9c8c

	box_.add(&txt1_, UI::Box::Resizing::kFullSize);
	box_.add_space(kRowButtonSpacing);
	box_.add(&txt2_, UI::Box::Resizing::kFullSize);
	box_.add_space(2 * kRowButtonSpacing);
	box_.add(&progress_, UI::Box::Resizing::kFullSize);

<<<<<<< HEAD
private:
	UI::Box box_;
	UI::Textarea txt1_, txt2_;
	UI::ProgressBar progress_;
};
=======
	set_center_panel(&box_);
	center_to_parent();
}

void ProgressIndicatorWindow::think() {
	UI::Window::think();

	if (action_params.empty()) {
		end_modal(UI::Panel::Returncodes::kOk);
	} else {
		action_when_thinking(*action_params.begin());

		action_params.erase(action_params.begin());
		if (action_params.empty() && die_after_last_action) {
			end_modal(UI::Panel::Returncodes::kOk);
		}
	}
}
>>>>>>> ccce9c8c

AddOnsCtrl::AddOnsCtrl(MainMenu& fsmm, UI::UniqueWindow::Registry& reg)
   : UI::UniqueWindow(&fsmm,
                      UI::WindowStyle::kFsMenu,
                      "addons",
                      &reg,
                      fsmm.calc_desired_window_width(UI::Window::WindowLayoutID::kFsMenuDefault),
                      fsmm.calc_desired_window_height(UI::Window::WindowLayoutID::kFsMenuDefault),
                      _("Add-On Manager")),
     fsmm_(fsmm),
     main_box_(this, UI::PanelStyle::kFsMenu, 0, 0, UI::Box::Vertical),
     buttons_box_(&main_box_, UI::PanelStyle::kFsMenu, 0, 0, UI::Box::Horizontal),
     warn_requirements_(
        &main_box_, 0, 0, get_w(), get_h() / 12, UI::PanelStyle::kFsMenu, "", UI::Align::kCenter),
     tabs_placeholder_(&main_box_, UI::PanelStyle::kFsMenu, 0, 0, 0, 0),
     tabs_(this, UI::TabPanelStyle::kFsMenu),
     installed_addons_outer_wrapper_(&tabs_, UI::PanelStyle::kFsMenu, 0, 0, UI::Box::Horizontal),
     installed_addons_inner_wrapper_(
        &installed_addons_outer_wrapper_, UI::PanelStyle::kFsMenu, 0, 0, UI::Box::Vertical),
     installed_addons_buttons_box_(
        &installed_addons_outer_wrapper_, UI::PanelStyle::kFsMenu, 0, 0, UI::Box::Vertical),
     installed_addons_box_(&installed_addons_inner_wrapper_,
                           UI::PanelStyle::kFsMenu,
                           0,
                           0,
                           UI::Box::Vertical,
                           kHugeSize,
                           kHugeSize),
     browse_addons_outer_wrapper_(&tabs_, UI::PanelStyle::kFsMenu, 0, 0, UI::Box::Vertical),
     browse_addons_inner_wrapper_(
        &browse_addons_outer_wrapper_, UI::PanelStyle::kFsMenu, 0, 0, UI::Box::Vertical),
     browse_addons_buttons_box_(
        &browse_addons_outer_wrapper_, UI::PanelStyle::kFsMenu, 0, 0, UI::Box::Horizontal),
     browse_addons_buttons_inner_box_1_(
        &browse_addons_buttons_box_, UI::PanelStyle::kFsMenu, 0, 0, UI::Box::Vertical),
     browse_addons_buttons_inner_box_2_(
        &browse_addons_buttons_inner_box_1_, UI::PanelStyle::kFsMenu, 0, 0, UI::Box::Horizontal),
     browse_addons_box_(&browse_addons_inner_wrapper_,
                        UI::PanelStyle::kFsMenu,
                        0,
                        0,
                        UI::Box::Vertical,
                        kHugeSize,
                        kHugeSize),
     dev_box_(&tabs_, UI::PanelStyle::kFsMenu, 0, 0, UI::Box::Vertical),
     filter_name_(&browse_addons_buttons_inner_box_1_, 0, 0, 100, UI::PanelStyle::kFsMenu),
     filter_verified_(&browse_addons_buttons_inner_box_2_,
                      UI::PanelStyle::kFsMenu,
                      Vector2i(0, 0),
                      _("Verified only"),
                      _("Show only verified add-ons in the Browse tab")),
     sort_order_(&browse_addons_buttons_inner_box_1_,
                 "sort",
                 0,
                 0,
                 0,
                 10,
                 filter_name_.get_h(),
                 _("Sort by"),
                 UI::DropdownType::kTextual,
                 UI::PanelStyle::kFsMenu,
                 UI::ButtonStyle::kFsMenuSecondary),
     filter_reset_(&browse_addons_buttons_inner_box_2_,
                   "f_reset",
                   0,
                   0,
                   24,
                   24,
                   UI::ButtonStyle::kFsMenuSecondary,
                   _("Reset"),
                   _("Reset the filters")),
     upgrade_all_(&buttons_box_,
                  "upgrade_all",
                  0,
                  0,
                  kRowButtonSize,
                  kRowButtonSize,
                  UI::ButtonStyle::kFsMenuSecondary,
                  ""),
     refresh_(&buttons_box_,
              "refresh",
              0,
              0,
              kRowButtonSize,
              kRowButtonSize,
              UI::ButtonStyle::kFsMenuSecondary,
              _("Refresh"),
              _("Refresh the list of add-ons available from the server")),
     ok_(&buttons_box_,
         "ok",
         0,
         0,
         kRowButtonSize,
         kRowButtonSize,
         UI::ButtonStyle::kFsMenuPrimary,
         _("OK")),
     autofix_dependencies_(&buttons_box_,
                           "autofix",
                           0,
                           0,
                           kRowButtonSize,
                           kRowButtonSize,
                           UI::ButtonStyle::kFsMenuSecondary,
                           _("Fix dependencies…"),
                           _("Try to automatically fix the dependency errors")),
     move_top_(&installed_addons_buttons_box_,
               "move_top",
               0,
               0,
               kRowButtonSize,
               kRowButtonSize,
               UI::ButtonStyle::kFsMenuSecondary,
               g_image_cache->get("images/ui_basic/scrollbar_up_fast.png"),
               _("Move selected add-on to top")),
     move_up_(&installed_addons_buttons_box_,
              "move_up",
              0,
              0,
              kRowButtonSize,
              kRowButtonSize,
              UI::ButtonStyle::kFsMenuSecondary,
              g_image_cache->get("images/ui_basic/scrollbar_up.png"),
              _("Move selected add-on one step up")),
     move_down_(&installed_addons_buttons_box_,
                "move_down",
                0,
                0,
                kRowButtonSize,
                kRowButtonSize,
                UI::ButtonStyle::kFsMenuSecondary,
                g_image_cache->get("images/ui_basic/scrollbar_down.png"),
                _("Move selected add-on one step down")),
     move_bottom_(&installed_addons_buttons_box_,
                  "move_bottom",
                  0,
                  0,
                  kRowButtonSize,
                  kRowButtonSize,
                  UI::ButtonStyle::kFsMenuSecondary,
                  g_image_cache->get("images/ui_basic/scrollbar_down_fast.png"),
                  _("Move selected add-on to bottom")),
     launch_packager_(&dev_box_,
                      "packager",
                      0,
                      0,
                      0,
                      0,
                      UI::ButtonStyle::kFsMenuSecondary,
                      _("Launch the add-ons packager…")),
     login_button_(this,
                   "login",
                   0,
                   0,
                   0,
                   0,
                   UI::ButtonStyle::kFsMenuSecondary,
                   "") {

	dev_box_.add(
	   new UI::Textarea(&dev_box_, UI::PanelStyle::kFsMenu, UI::FontStyle::kFsMenuInfoPanelHeading,
	                    _("Tools for Add-Ons Developers"), UI::Align::kCenter),
	   UI::Box::Resizing::kFullSize);
	dev_box_.add_space(kRowButtonSize);
	{
		UI::MultilineTextarea* m = new UI::MultilineTextarea(
		   &dev_box_, 0, 0, 100, 100, UI::PanelStyle::kFsMenu, "", UI::Align::kLeft,
		   UI::MultilineTextarea::ScrollMode::kNoScrolling);
		m->set_style(UI::FontStyle::kFsMenuInfoPanelParagraph);
		m->set_text(_("The interactive add-ons packager allows you to create, edit, and delete "
		              "add-ons. You can bundle maps designed with the Widelands Map Editor as an "
		              "add-on using the graphical interface and share them with other players, "
		              "without having to write a single line of code."));
		dev_box_.add(m, UI::Box::Resizing::kFullSize);
	}
	dev_box_.add_space(kRowButtonSpacing);
	dev_box_.add(&launch_packager_);
	dev_box_.add_space(kRowButtonSize);
	auto underline_tag = [](const std::string& text) {
		std::string str = "<font underline=true>";
		str += text;
		str += "</font>";
		return str;
	};
	dev_box_.add(
	   new UI::MultilineTextarea(
	      &dev_box_, 0, 0, 100, 100, UI::PanelStyle::kFsMenu,
	      (boost::format("<rt><p>%1$s</p></rt>") %
	       g_style_manager->font_style(UI::FontStyle::kFsMenuInfoPanelParagraph)
	          .as_font_tag(
	             (boost::format(_("Uploading add-ons to the server from within Widelands is not "
	                              "implemented yet. To upload your add-ons, please zip the add-on "
	                              "directory in your file browser, then open our add-on submission "
	                              "website %s in your browser and attach the zip file.")) %
	              underline_tag(kSubmitAddOnsURL))
	                .str()))
	         .str(),
	      UI::Align::kLeft, UI::MultilineTextarea::ScrollMode::kNoScrolling),
	   UI::Box::Resizing::kFullSize);
	auto add_button = [this](const std::string& url) {
		UI::Button* b =
		   new UI::Button(&dev_box_, "url", 0, 0, 0, 0, UI::ButtonStyle::kFsMenuSecondary,
#if SDL_VERSION_ATLEAST(2, 0, 14)
		                  _("Open Link")
#else
		                  _("Copy Link")
#endif
		   );
		b->sigclicked.connect([url]() {
#if SDL_VERSION_ATLEAST(2, 0, 14)
			SDL_OpenURL(url.c_str());
#else
			SDL_SetClipboardText(url.c_str());
#endif
		});
		dev_box_.add(b);
	};
	add_button(kSubmitAddOnsURL);
	dev_box_.add_space(kRowButtonSize);
	dev_box_.add(
	   new UI::MultilineTextarea(
	      &dev_box_, 0, 0, 100, 100, UI::PanelStyle::kFsMenu,
	      (boost::format("<rt><p>%1$s</p></rt>") %
	       g_style_manager->font_style(UI::FontStyle::kFsMenuInfoPanelParagraph)
	          .as_font_tag(
	             (boost::format(_("For more information regarding how to develop and package your "
	                              "own add-ons, please visit %s.")) %
	              underline_tag(kDocumentationURL))
	                .str()))
	         .str(),
	      UI::Align::kLeft, UI::MultilineTextarea::ScrollMode::kNoScrolling),
	   UI::Box::Resizing::kFullSize);
	add_button(kDocumentationURL);

	installed_addons_buttons_box_.add(&move_top_, UI::Box::Resizing::kAlign, UI::Align::kCenter);
	installed_addons_buttons_box_.add_space(kRowButtonSpacing);
	installed_addons_buttons_box_.add(&move_up_, UI::Box::Resizing::kAlign, UI::Align::kCenter);
	installed_addons_buttons_box_.add_space(kRowButtonSize + 2 * kRowButtonSpacing);
	installed_addons_buttons_box_.add(&move_down_, UI::Box::Resizing::kAlign, UI::Align::kCenter);
	installed_addons_buttons_box_.add_space(kRowButtonSpacing);
	installed_addons_buttons_box_.add(&move_bottom_, UI::Box::Resizing::kAlign, UI::Align::kCenter);
	installed_addons_outer_wrapper_.add(
	   &installed_addons_inner_wrapper_, UI::Box::Resizing::kExpandBoth);
	installed_addons_outer_wrapper_.add_space(kRowButtonSpacing);
	installed_addons_outer_wrapper_.add(
	   &installed_addons_buttons_box_, UI::Box::Resizing::kAlign, UI::Align::kCenter);

	browse_addons_outer_wrapper_.add(&browse_addons_buttons_box_, UI::Box::Resizing::kFullSize);
	browse_addons_outer_wrapper_.add_space(2 * kRowButtonSpacing);
	browse_addons_outer_wrapper_.add(&browse_addons_inner_wrapper_, UI::Box::Resizing::kExpandBoth);

	installed_addons_inner_wrapper_.add(&installed_addons_box_, UI::Box::Resizing::kExpandBoth);
	browse_addons_inner_wrapper_.add(&browse_addons_box_, UI::Box::Resizing::kExpandBoth);
	tabs_.add("my", "", &installed_addons_outer_wrapper_);
	tabs_.add("all", "", &browse_addons_outer_wrapper_);
	tabs_.add("all", _("Development"), &dev_box_);

	/** TRANSLATORS: Sort add-ons alphabetically by name */
	sort_order_.add(_("Name"), AddOnSortingCriteria::kNameABC);
	/** TRANSLATORS: Sort add-ons alphabetically by name (inverted) */
	sort_order_.add(_("Name (descending)"), AddOnSortingCriteria::kNameCBA);
	/** TRANSLATORS: Sort add-ons by average rating */
	sort_order_.add(_("Best average rating"), AddOnSortingCriteria::kHighestRating, nullptr, true);
	/** TRANSLATORS: Sort add-ons by average rating */
	sort_order_.add(_("Worst average rating"), AddOnSortingCriteria::kLowestRating);
	/** TRANSLATORS: Sort add-ons by how often they were downloaded */
	sort_order_.add(_("Most often downloaded"), AddOnSortingCriteria::kMostDownloads);
	/** TRANSLATORS: Sort add-ons by how often they were downloaded */
	sort_order_.add(_("Least often downloaded"), AddOnSortingCriteria::kFewestDownloads);
	/** TRANSLATORS: Sort add-ons by upload date/time */
	sort_order_.add(_("Oldest"), AddOnSortingCriteria::kOldest);
	/** TRANSLATORS: Sort add-ons by upload date/time */
	sort_order_.add(_("Newest"), AddOnSortingCriteria::kNewest);

	filter_verified_.set_state(true);
	filter_name_.set_tooltip(_("Filter add-ons by name"));
	{
		uint8_t index = 0;
		for (const auto& pair : AddOns::kAddOnCategories) {
			if (pair.first == AddOns::AddOnCategory::kNone) {
				continue;
			}
			UI::Checkbox* c = new UI::Checkbox(
			   &browse_addons_buttons_box_, UI::PanelStyle::kFsMenu, Vector2i(0, 0),
			   g_image_cache->get(pair.second.icon),
			   (boost::format(_("Toggle category ‘%s’")) % pair.second.descname()).str());
			filter_category_[pair.first] = c;
			c->set_state(true);
			c->changed.connect([this, &pair]() { category_filter_changed(pair.first); });
			c->set_desired_size(kRowButtonSize, kRowButtonSize);
			browse_addons_buttons_box_.add(c, UI::Box::Resizing::kAlign, UI::Align::kCenter);
			browse_addons_buttons_box_.add_space(kRowButtonSpacing);
			++index;
		}
	}
	browse_addons_buttons_inner_box_2_.add(&filter_verified_, UI::Box::Resizing::kFullSize);
	browse_addons_buttons_inner_box_2_.add(&filter_reset_, UI::Box::Resizing::kExpandBoth);
	browse_addons_buttons_inner_box_1_.add(
	   &browse_addons_buttons_inner_box_2_, UI::Box::Resizing::kExpandBoth);
	browse_addons_buttons_inner_box_1_.add_space(kRowButtonSpacing);
	browse_addons_buttons_inner_box_1_.add(&filter_name_, UI::Box::Resizing::kExpandBoth);
	browse_addons_buttons_inner_box_1_.add_space(kRowButtonSpacing);
	browse_addons_buttons_inner_box_1_.add(&sort_order_, UI::Box::Resizing::kExpandBoth);
	browse_addons_buttons_box_.add(
	   &browse_addons_buttons_inner_box_1_, UI::Box::Resizing::kExpandBoth);

	filter_reset_.set_enabled(false);
	filter_name_.changed.connect([this]() {
		filter_reset_.set_enabled(true);
		rebuild();
	});
	filter_verified_.changed.connect([this]() {
		filter_reset_.set_enabled(true);
		rebuild();
	});
	sort_order_.selected.connect([this]() { rebuild(); });

	ok_.sigclicked.connect([this]() { die(); });
	refresh_.sigclicked.connect([this]() {
		refresh_remotes();
		tabs_.activate(1);
	});
	autofix_dependencies_.sigclicked.connect([this]() { autofix_dependencies(); });

	filter_reset_.sigclicked.connect([this]() {
		filter_name_.set_text("");
		filter_verified_.set_state(true);
		for (auto& pair : filter_category_) {
			pair.second->set_state(true);
		}
		rebuild();
		filter_reset_.set_enabled(false);
	});
	upgrade_all_.sigclicked.connect([this]() {
		std::vector<std::pair<AddOns::AddOnInfo, bool /* full upgrade */>> upgrades;
		bool all_verified = true;
		size_t nr_full_updates = 0;
		for (const RemoteAddOnRow* r : browse_) {
			if (r->upgradeable()) {
				const bool full_upgrade = r->full_upgrade_possible();
				upgrades.push_back(std::make_pair(r->info(), full_upgrade));
				if (full_upgrade) {
					all_verified &= r->info().verified;
					++nr_full_updates;
				}
			}
		}
		assert(!upgrades.empty());
		if (nr_full_updates > 0 && (!all_verified || !(SDL_GetModState() & KMOD_CTRL))) {
			// We ask for confirmation only for real upgrades. i18n-only upgrades are done silently.
			std::string text =
			   (boost::format(ngettext("Are you certain that you want to upgrade this %u add-on?\n",
			                           "Are you certain that you want to upgrade these %u add-ons?\n",
			                           nr_full_updates)) %
			    nr_full_updates)
			      .str();
			for (const auto& pair : upgrades) {
				if (pair.second) {
					text +=
					   (boost::format(_("\n· %1$s (%2$s) by %3$s")) % pair.first.descname() %
					    (pair.first.verified ? _("verified") : _("NOT VERIFIED")) % pair.first.author())
					      .str();
				}
			}
			UI::WLMessageBox w(&fsmm_, UI::WindowStyle::kFsMenu, _("Upgrade All"), text,
			                   UI::WLMessageBox::MBoxType::kOkCancel);
			if (w.run<UI::Panel::Returncodes>() != UI::Panel::Returncodes::kOk) {
				return;
			}
		}
		for (const auto& pair : upgrades) {
			install_or_upgrade(pair.first, !pair.second);
		}
		rebuild();
	});

	move_up_.sigclicked.connect([this]() {
		const AddOns::AddOnInfo info = selected_installed_addon();
		auto it = AddOns::g_addons.begin();
		while (it->first.internal_name != info.internal_name) {
			++it;
		}
		const bool state = it->second;
		it = AddOns::g_addons.erase(it);
		--it;
		AddOns::g_addons.insert(it, std::make_pair(info, state));
		rebuild();
		focus_installed_addon_row(info);
	});
	move_down_.sigclicked.connect([this]() {
		const AddOns::AddOnInfo info = selected_installed_addon();
		auto it = AddOns::g_addons.begin();
		while (it->first.internal_name != info.internal_name) {
			++it;
		}
		const bool state = it->second;
		it = AddOns::g_addons.erase(it);
		++it;
		AddOns::g_addons.insert(it, std::make_pair(info, state));
		rebuild();
		focus_installed_addon_row(info);
	});
	move_top_.sigclicked.connect([this]() {
		const AddOns::AddOnInfo info = selected_installed_addon();
		auto it = AddOns::g_addons.begin();
		while (it->first.internal_name != info.internal_name) {
			++it;
		}
		const bool state = it->second;
		it = AddOns::g_addons.erase(it);
		AddOns::g_addons.insert(AddOns::g_addons.begin(), std::make_pair(info, state));
		rebuild();
		focus_installed_addon_row(info);
	});
	move_bottom_.sigclicked.connect([this]() {
		const AddOns::AddOnInfo info = selected_installed_addon();
		auto it = AddOns::g_addons.begin();
		while (it->first.internal_name != info.internal_name) {
			++it;
		}
		const bool state = it->second;
		it = AddOns::g_addons.erase(it);
		AddOns::g_addons.push_back(std::make_pair(info, state));
		rebuild();
		focus_installed_addon_row(info);
	});

	launch_packager_.sigclicked.connect([this]() {
		AddOnsPackager a(fsmm_, *this);
		a.run<int>();

		// Perhaps add-ons were created or deleted
		rebuild();
	});

	buttons_box_.add_space(kRowButtonSpacing);
	buttons_box_.add(&upgrade_all_, UI::Box::Resizing::kExpandBoth);
	buttons_box_.add_space(kRowButtonSpacing);
	buttons_box_.add(&refresh_, UI::Box::Resizing::kExpandBoth);
	buttons_box_.add_space(kRowButtonSpacing);
	buttons_box_.add(&autofix_dependencies_, UI::Box::Resizing::kExpandBoth);
	buttons_box_.add_space(kRowButtonSpacing);
	buttons_box_.add(&ok_, UI::Box::Resizing::kExpandBoth);
	buttons_box_.add_space(kRowButtonSpacing);

	main_box_.add(&tabs_placeholder_, UI::Box::Resizing::kExpandBoth);
	main_box_.add_space(kRowButtonSpacing);
	main_box_.add(&warn_requirements_, UI::Box::Resizing::kFullSize);
	main_box_.add_space(kRowButtonSpacing);
	main_box_.add(&buttons_box_, UI::Box::Resizing::kFullSize);
	main_box_.add_space(kRowButtonSpacing);

	// prevent assert failures
	installed_addons_box_.set_size(100, 100);
	browse_addons_box_.set_size(100, 100);
	installed_addons_inner_wrapper_.set_size(100, 100);
	browse_addons_inner_wrapper_.set_size(100, 100);

	installed_addons_inner_wrapper_.set_force_scrolling(true);
	browse_addons_inner_wrapper_.set_force_scrolling(true);

	if (get_config_bool("registered", false)) {
		set_login(get_config_string("nickname", ""), get_config_string("password_sha1", ""), false);
	}
	login_button_.sigclicked.connect([this]() { login_button_clicked(); });
	update_login_button(login_button_);

	do_not_layout_on_resolution_change();
	center_to_parent();
	refresh_remotes();
}

AddOnsCtrl::~AddOnsCtrl() {
	std::string text;
	for (const auto& pair : AddOns::g_addons) {
		if (!text.empty()) {
			text += ',';
		}
		text += pair.first.internal_name + ':' + (pair.second ? "true" : "false");
	}
	set_config_string("addons", text);
	write_config();
}


void AddOnsCtrl::login_button_clicked() {
	if (username_.empty()) {
		UI::UniqueWindow::Registry r;
		LoginBox b(fsmm_, r, LoginBox::Mode::kAddOnServer);
		if (b.run<UI::Panel::Returncodes>() != UI::Panel::Returncodes::kOk) {
			return;
		}
		set_login(b.get_nickname(), crypto::sha1(b.get_password()), true);
	} else {
		set_login("", "", false);
	}
	update_login_button(login_button_);
}
void AddOnsCtrl::update_login_button(UI::Button& b) {
	if (username_.empty()) {
		b.set_title(_("Not logged in"));
		b.set_tooltip(_("Click to log in. You can then comment and vote on add-ons and upload your own add-ons."));
	} else {
		b.set_title((boost::format(_("Logged in as %s")) % username_).str());
		b.set_tooltip(_("Click to log out"));
	}
}

void AddOnsCtrl::set_login(const std::string& username, const std::string& password, const bool show_error) {
	if (password.empty() != username.empty()) {
		return;
	}

	username_ = username;
	try {
		net().set_login(username, password);

		if (!username.empty()) {
			set_config_string("nickname", username);
			set_config_bool("registered", true);
			set_config_string("password_sha1", password);
		}
	} catch (const std::exception& e) {
		if (username.empty()) {
			log_err("set_login (''): server error (%s)", e.what());
			if (show_error) {
				UI::WLMessageBox m(
					   get_parent(), UI::WindowStyle::kFsMenu, _("Server Error"),
					   _("Unable to connect to the server."), UI::WLMessageBox::MBoxType::kOk);
					m.run<UI::Panel::Returncodes>();
			}
		} else {
			log_err("set_login as '%s': access denied (%s)", username.c_str(), e.what());
			if (show_error) {
				UI::WLMessageBox m(
				   get_parent(), UI::WindowStyle::kFsMenu, _("Wrong Password"),
				   _("The specified username or password is incorrect."), UI::WLMessageBox::MBoxType::kOk);
				m.run<UI::Panel::Returncodes>();
			}
			set_login("", "", show_error);
		}
	}
}

inline const AddOns::AddOnInfo& AddOnsCtrl::selected_installed_addon() const {
	return dynamic_cast<InstalledAddOnRow&>(*installed_addons_box_.focused_child()).info();
}
void AddOnsCtrl::focus_installed_addon_row(const AddOns::AddOnInfo& info) {
	for (UI::Panel* p = installed_addons_box_.get_first_child(); p; p = p->get_next_sibling()) {
		if (dynamic_cast<InstalledAddOnRow&>(*p).info().internal_name == info.internal_name) {
			p->focus();
			return;
		}
	}
	NEVER_HERE();
}

void AddOnsCtrl::think() {
	UI::Panel::think();
	check_enable_move_buttons();
}

static bool category_filter_changing = false;
void AddOnsCtrl::category_filter_changed(const AddOns::AddOnCategory which) {
	// protect against recursion
	if (category_filter_changing) {
		return;
	}
	category_filter_changing = true;

	// CTRL enables the selected category and disables all others
	if (SDL_GetModState() & KMOD_CTRL) {
		for (auto& pair : filter_category_) {
			pair.second->set_state(pair.first == which);
		}
	}

	filter_reset_.set_enabled(true);
	rebuild();
	category_filter_changing = false;
}

void AddOnsCtrl::check_enable_move_buttons() {
	const bool enable_move_buttons =
	   tabs_.active() == 0 && installed_addons_box_.focused_child() != nullptr;
	for (UI::Button* b : {&move_top_, &move_up_, &move_down_, &move_bottom_}) {
		b->set_enabled(enable_move_buttons);
	}
	if (enable_move_buttons) {
		const AddOns::AddOnInfo& sel = selected_installed_addon();
		if (sel.internal_name == AddOns::g_addons.begin()->first.internal_name) {
			move_top_.set_enabled(false);
			move_up_.set_enabled(false);
		}
		if (sel.internal_name == AddOns::g_addons.back().first.internal_name) {
			move_down_.set_enabled(false);
			move_bottom_.set_enabled(false);
		}
	}
}

bool AddOnsCtrl::handle_key(bool down, SDL_Keysym code) {
	if (down) {
		switch (code.sym) {
		case SDLK_KP_ENTER:
		case SDLK_RETURN:
		case SDLK_ESCAPE:
			die();
			return true;
		default:
			break;
		}
	}
	return UI::Window::handle_key(down, code);
}

void AddOnsCtrl::refresh_remotes() {
	try {
		remotes_ = net().refresh_remotes();
	} catch (const std::exception& e) {
		const std::string title = _("Server Connection Error");
		/** TRANSLATORS: This will be inserted into the string "Server Connection Error <br> by %s" */
		const std::string bug = _("a networking bug");
		const std::string err = (boost::format(_("Unable to fetch the list of available add-ons from "
		                                         "the server!<br>Error Message: %s")) %
		                         e.what())
		                           .str();
		remotes_ = {AddOns::AddOnInfo{"",
		                              title,
		                              err,
		                              bug,
		                              [title]() { return title; },
		                              [err]() { return err; },
		                              [bug]() { return bug; },
		                              {},
		                              0,
		                              AddOns::AddOnCategory::kNone,
		                              g_image_cache->get(AddOns::kAddOnCategories.at(AddOns::AddOnCategory::kNone).icon),
		                              {},
		                              true,
		                              "",
		                              "",
	                                  {},
	                                  false,
	                                  0,
	                                  bug,
	                                  std::time(nullptr),
	                                  0,
	                                  0, 0, 0, 0, 0, 0, 0, 0, 0, 0,
	                                  {}
	                                  }};
	}
	rebuild();
}

bool AddOnsCtrl::matches_filter(const AddOns::AddOnInfo& info) {
	if (info.internal_name.empty()) {
		// always show error messages
		return true;
	}

	if (!info.matches_widelands_version()) {
		// incompatible
		return false;
	}

	if (!filter_category_.at(info.category)->get_state()) {
		// wrong category
		return false;
	}

	if (filter_verified_.get_state() && !info.verified) {
		// not verified
		return false;
	}

	if (filter_name_.text().empty()) {
		// no text filter given, so we accept it
		return true;
	}
	for (const std::string& text :
	     {info.descname(), info.author(), info.internal_name, info.description()}) {
		if (text.find(filter_name_.text()) != std::string::npos) {
			// text filter found
			return true;
		}
	}
	// doesn't match the text filter
	return false;
}

void AddOnsCtrl::rebuild() {
	const uint32_t scrollpos_i =
	   installed_addons_inner_wrapper_.get_scrollbar() ?
	      installed_addons_inner_wrapper_.get_scrollbar()->get_scrollpos() :
	      0;
	const uint32_t scrollpos_b = browse_addons_inner_wrapper_.get_scrollbar() ?
	                                browse_addons_inner_wrapper_.get_scrollbar()->get_scrollpos() :
	                                0;
	installed_addons_box_.free_children();
	browse_addons_box_.free_children();
	installed_addons_box_.clear();
	browse_addons_box_.clear();
	browse_.clear();
	assert(installed_addons_box_.get_nritems() == 0);
	assert(browse_addons_box_.get_nritems() == 0);

	size_t index = 0;
	for (const auto& pair : AddOns::g_addons) {
		if (index > 0) {
			installed_addons_box_.add_space(kRowButtonSize);
		}
		InstalledAddOnRow* i =
		   new InstalledAddOnRow(&installed_addons_box_, this, pair.first, pair.second);
		installed_addons_box_.add(i, UI::Box::Resizing::kFullSize);
		++index;
	}
	tabs_.tabs()[0]->set_title((boost::format(_("Installed (%u)")) % index).str());

	index = 0;
	std::list<AddOns::AddOnInfo*> remotes_to_show;
	for (AddOns::AddOnInfo& a : remotes_) {
		if (matches_filter(a)) {
			remotes_to_show.push_back(&a);
		}
	}
	{
		const AddOnSortingCriteria sort_by = sort_order_.get_selected();
		remotes_to_show.sort([sort_by](const AddOns::AddOnInfo* a, const AddOns::AddOnInfo* b) {
			switch (sort_by) {
			case AddOnSortingCriteria::kNameABC:
				return a->descname().compare(b->descname()) < 0;
			case AddOnSortingCriteria::kNameCBA:
				return a->descname().compare(b->descname()) > 0;

			case AddOnSortingCriteria::kFewestDownloads:
				return a->download_count < b->download_count;
			case AddOnSortingCriteria::kMostDownloads:
				return a->download_count > b->download_count;

			case AddOnSortingCriteria::kOldest:
				return a->upload_timestamp < b->upload_timestamp;
			case AddOnSortingCriteria::kNewest:
				return a->upload_timestamp > b->upload_timestamp;

			case AddOnSortingCriteria::kLowestRating:
				if (a->number_of_votes() == 0) {
					// Add-ons without votes should always end up
					// below any others when sorting by rating
					return false;
				} else if (b->number_of_votes() == 0) {
					return true;
				} else if (std::abs(a->average_rating() - b->average_rating()) < 0.01) {
					// ambiguity – always choose the one with more votes
					return a->number_of_votes() > b->number_of_votes();
				} else {
					return a->average_rating() < b->average_rating();
				}
			case AddOnSortingCriteria::kHighestRating:
				if (a->number_of_votes() == 0) {
					return false;
				} else if (b->number_of_votes() == 0) {
					return true;
				} else if (std::abs(a->average_rating() - b->average_rating()) < 0.01) {
					return a->number_of_votes() > b->number_of_votes();
				} else {
					return a->average_rating() > b->average_rating();
				}
			}
			NEVER_HERE();
		});
	}
	std::vector<std::string> has_upgrades;
	for (AddOns::AddOnInfo* a : remotes_to_show) {
		if (0 < index++) {
			browse_addons_box_.add_space(kRowButtonSize);
		}
		AddOns::AddOnVersion installed;
		uint32_t installed_i18n = 0;
		for (const auto& pair : AddOns::g_addons) {
			if (pair.first.internal_name == a->internal_name) {
				installed = pair.first.version;
				installed_i18n = pair.first.i18n_version;
				break;
			}
		}
		RemoteAddOnRow* r =
		   new RemoteAddOnRow(&browse_addons_box_, this, *a, installed, installed_i18n);
		browse_addons_box_.add(r, UI::Box::Resizing::kFullSize);
		if (r->upgradeable()) {
			has_upgrades.push_back(a->descname());
		}
		browse_.push_back(r);
	}
	tabs_.tabs()[1]->set_title((boost::format(_("Browse (%u)")) % index).str());

	if (installed_addons_inner_wrapper_.get_scrollbar() && scrollpos_i) {
		installed_addons_inner_wrapper_.get_scrollbar()->set_scrollpos(scrollpos_i);
	}
	if (browse_addons_inner_wrapper_.get_scrollbar() && scrollpos_b) {
		browse_addons_inner_wrapper_.get_scrollbar()->set_scrollpos(scrollpos_b);
	}

	check_enable_move_buttons();
	upgrade_all_.set_title((boost::format(_("Upgrade all (%u)")) % has_upgrades.size()).str());
	upgrade_all_.set_enabled(!has_upgrades.empty());
	if (has_upgrades.empty()) {
		upgrade_all_.set_tooltip(_("No upgrades are available for your installed add-ons"));
	} else {
		std::string text =
		   (boost::format(ngettext(_("Upgrade the following %u add-on:"),
		                           _("Upgrade the following %u add-ons:"), has_upgrades.size())) %
		    has_upgrades.size())
		      .str();
		for (const std::string& name : has_upgrades) {
			text += "<br>";
			text += (boost::format(_("· %s")) % name).str();
		}
		upgrade_all_.set_tooltip(text);
	}
	update_dependency_errors();
}

void AddOnsCtrl::update_dependency_errors() {
	std::vector<std::string> warn_requirements;
	for (auto addon = AddOns::g_addons.begin(); addon != AddOns::g_addons.end(); ++addon) {
		if (!addon->second) {
			// Disabled, so we don't care about dependencies
			continue;
		}
		for (const std::string& requirement : addon->first.requirements) {
			std::vector<AddOns::AddOnState>::iterator search_result = AddOns::g_addons.end();
			bool too_late = false;
			for (auto search = AddOns::g_addons.begin(); search != AddOns::g_addons.end(); ++search) {
				if (search->first.internal_name == requirement) {
					search_result = search;
					break;
				}
				if (search == addon) {
					assert(!too_late);
					too_late = true;
				}
			}
			if (search_result == AddOns::g_addons.end()) {
				warn_requirements.push_back(
				   (boost::format(_("· ‘%1$s’ requires ‘%2$s’ which could not be found")) %
				    addon->first.descname() % requirement)
				      .str());
			} else {
				if (!search_result->second) {
					warn_requirements.push_back(
					   (boost::format(_("· ‘%1$s’ requires ‘%2$s’ which is disabled")) %
					    addon->first.descname() % search_result->first.descname())
					      .str());
				}
				if (too_late) {
					warn_requirements.push_back(
					   (boost::format(
					       _("· ‘%1$s’ requires ‘%2$s’ which is listed below the requiring add-on")) %
					    addon->first.descname() % search_result->first.descname())
					      .str());
				}
			}
			// Also warn if the add-on's requirements are present in the wrong order
			// (e.g. when A requires B,C but they are ordered C,B,A)
			for (const std::string& previous_requirement : addon->first.requirements) {
				if (previous_requirement == requirement) {
					break;
				}
				// check if `previous_requirement` comes before `requirement`
				std::string prev_descname;
				for (const AddOns::AddOnState& a : AddOns::g_addons) {
					if (a.first.internal_name == previous_requirement) {
						prev_descname = a.first.descname();
						break;
					} else if (a.first.internal_name == requirement) {
						warn_requirements.push_back(
						   (boost::format(
						       _("· ‘%1$s’ requires first ‘%2$s’ and then ‘%3$s’, but they are "
						         "listed in the wrong order")) %
						    addon->first.descname() % prev_descname % search_result->first.descname())
						      .str());
						break;
					}
				}
			}
		}
	}
	if (warn_requirements.empty()) {
		warn_requirements_.set_text("");
		warn_requirements_.set_tooltip("");
	} else {
		const unsigned nr_warnings = warn_requirements.size();
		std::string list;
		for (const std::string& msg : warn_requirements) {
			if (!list.empty()) {
				list += "<br>";
			}
			list += msg;
		}
		warn_requirements_.set_text(
		   (boost::format("<rt><p>%s</p><p>%s</p></rt>") %
		    g_style_manager->font_style(UI::FontStyle::kFsMenuInfoPanelHeading)
		       .as_font_tag((boost::format(ngettext(
		                        _("%u Dependency Error"), _("%u Dependency Errors"), nr_warnings)) %
		                     nr_warnings)
		                       .str()) %
		    g_style_manager->font_style(UI::FontStyle::kFsMenuInfoPanelParagraph).as_font_tag(list))
		      .str());
		warn_requirements_.set_tooltip(_("Add-Ons with dependency errors may work incorrectly or "
		                                 "prevent games and maps from loading."));
	}
	autofix_dependencies_.set_enabled(!warn_requirements.empty());
	layout();
}

void AddOnsCtrl::layout() {
	if (!is_minimal()) {
		main_box_.set_size(get_inner_w(), get_inner_h());

		warn_requirements_.set_visible(!warn_requirements_.get_text().empty());

		// Box layouting does not work well together with this scrolling tab panel, so we
		// use a plain Panel as a fixed-size placeholder which is layouted by the box and
		// we manually position and resize the real tab panel on top of the placeholder.
		tabs_.set_pos(Vector2i(tabs_placeholder_.get_x(), tabs_placeholder_.get_y()));
		tabs_.set_size(tabs_placeholder_.get_w(), tabs_placeholder_.get_h());

		installed_addons_outer_wrapper_.set_max_size(
		   tabs_placeholder_.get_w(), tabs_placeholder_.get_h() - 2 * kRowButtonSize);
		browse_addons_inner_wrapper_.set_max_size(
		   tabs_placeholder_.get_w(),
		   tabs_placeholder_.get_h() - 2 * kRowButtonSize - browse_addons_buttons_box_.get_h());

		login_button_.set_size(get_inner_w() / 4, login_button_.get_h());
		login_button_.set_pos(Vector2i(get_inner_w() - login_button_.get_w(), 0));
	}

	UI::Window::layout();
}

bool AddOnsCtrl::is_remote(const std::string& name) const {
	for (const AddOns::AddOnInfo& r : remotes_) {
		if (r.internal_name == name) {
			return true;
		}
	}
	return false;
}

inline void AddOnsCtrl::inform_about_restart(const std::string& name) {
	UI::WLMessageBox w(&fsmm_, UI::WindowStyle::kFsMenu, _("Note"),
	                   (boost::format(_("Please restart Widelands before you use the add-on ‘%s’, "
	                                    "otherwise you may experience graphical glitches.")) %
	                    name.c_str())
	                      .str(),
	                   UI::WLMessageBox::MBoxType::kOk);
	w.run<UI::Panel::Returncodes>();
}

static void install_translation(const std::string& temp_locale_path,
                                const std::string& addon_name) {
	assert(g_fs->file_exists(temp_locale_path));

	// NOTE:
	// gettext expects a directory structure such as
	// "~/.widelands/addons_i18n/nds/LC_MESSAGES/addon_name.wad.mo"
	// where "nds" is the language abbreviation and "addon_name.wad" the add-on's name.
	// If we use a different structure, gettext will not find the translations!

	const std::string temp_filename =
	   FileSystem::fs_filename(temp_locale_path.c_str());                         // nds.mo.tmp
	const std::string locale = temp_filename.substr(0, temp_filename.find('.'));  // nds

	const std::string new_locale_dir = kAddOnLocaleDir + FileSystem::file_separator() + locale +
	                                   FileSystem::file_separator() +
	                                   "LC_MESSAGES";  // addons_i18n/nds/LC_MESSAGES
	g_fs->ensure_directory_exists(new_locale_dir);

	const std::string new_locale_path =
	   new_locale_dir + FileSystem::file_separator() + addon_name + ".mo";

	assert(!g_fs->is_directory(new_locale_path));
	if (g_fs->file_exists(new_locale_path)) {
		// delete the outdated translation if present
		g_fs->fs_unlink(new_locale_path);
	}
	assert(!g_fs->file_exists(new_locale_path));

	// move translation file from temp location to the correct place
	g_fs->fs_rename(temp_locale_path, new_locale_path);

	assert(g_fs->file_exists(new_locale_path));
	assert(!g_fs->file_exists(temp_locale_path));
}

<<<<<<< HEAD
// TODO(Nordfriese): install_or_upgrade() should also (recursively) install the add-on's requirements
void AddOnsCtrl::install_or_upgrade(const AddOns::AddOnInfo& remote, const bool only_translations) {
	ProgressIndicatorWindow w(this, remote.descname());
	w.set_message_1((boost::format(_("Downloading ‘%s’…")) % remote.descname()).str());
=======
// TODO(Nordfriese): install() and upgrade() should also (recursively) install the add-on's
// requirements
void AddOnsCtrl::install(const AddOns::AddOnInfo& remote) {
	{
		ProgressIndicatorWindow piw(&fsmm_, remote.descname());

		g_fs->ensure_directory_exists(kAddOnDir);
>>>>>>> ccce9c8c

	std::string temp_dir = kTempFileDir + FileSystem::file_separator() + remote.internal_name + kTempFileExtension;
	if (g_fs->file_exists(temp_dir)) {
		g_fs->fs_unlink(temp_dir);
	}
	g_fs->ensure_directory_exists(kAddOnDir);

	bool needs_restart = false;
	if (!only_translations) {
		g_fs->ensure_directory_exists(temp_dir);
		try {
			w.progressbar().set_total(remote.total_file_size);
			net().download_addon(remote.internal_name, temp_dir, [this, &w](const std::string& f, const long l) {
				w.set_message_2(f);
				w.progressbar().set_state(l);
				do_redraw_now();
			});
		} catch (const std::exception& e) {
			log_err("install addon %s: %s", remote.internal_name.c_str(), e.what());
			w.set_visible(false);
			UI::WLMessageBox m(
			   get_parent(), UI::WindowStyle::kFsMenu, _("Error"),
			   (boost::format(
				   _("The add-on ‘%1$s’ could not be downloaded from the server. Installing/upgrading "
				     "this add-on will be skipped.\n\nError Message:\n%2$s")) % remote.internal_name % e.what()).str(),
			   UI::WLMessageBox::MBoxType::kOk);
			m.run<UI::Panel::Returncodes>();
			g_fs->fs_unlink(temp_dir);
			return;
		}

		const std::string new_path = kAddOnDir + FileSystem::file_separator() + remote.internal_name;
		if (g_fs->file_exists(new_path)) {
			g_fs->fs_unlink(new_path);
		}
		g_fs->fs_rename(temp_dir, new_path);

<<<<<<< HEAD
		needs_restart = (remote.category == AddOns::AddOnCategory::kWorld);
		bool found = false;
		for (auto& pair : AddOns::g_addons) {
			if (pair.first.internal_name == remote.internal_name) {
				pair.first = AddOns::preload_addon(remote.internal_name);
				pair.second &= (remote.category != AddOns::AddOnCategory::kWorld);
				found = true;
				break;
=======
		AddOns::g_addons.push_back(std::make_pair(AddOns::preload_addon(remote.internal_name),
		                                          remote.category != AddOns::AddOnCategory::kWorld));
	}
	if (remote.category == AddOns::AddOnCategory::kWorld) {
		inform_about_restart(remote.descname());
	}
}

// Upgrades the specified add-on. If `full_upgrade` is `false`, only translations will be updated.
void AddOnsCtrl::upgrade(const AddOns::AddOnInfo& remote, const bool full_upgrade) {
	{
		ProgressIndicatorWindow piw(&fsmm_, remote.descname());

		piw.progressbar().set_total(remote.file_list.locales.size() +
		                            (full_upgrade ? remote.file_list.files.size() : 0));

		if (full_upgrade) {
			g_fs->ensure_directory_exists(kAddOnDir);

			const std::string path = download_addon(piw, remote);
			if (path.empty()) {
				// downloading failed
				return;
>>>>>>> ccce9c8c
			}
		}
		if (!found) {
			AddOns::g_addons.push_back(std::make_pair(AddOns::preload_addon(remote.internal_name), remote.category != AddOns::AddOnCategory::kWorld));
		}
	}

	assert(!g_fs->file_exists(temp_dir));
	g_fs->ensure_directory_exists(temp_dir);
	try {
		w.progressbar().set_state(0);
		w.progressbar().set_total(1);
		net().download_i18n(remote.internal_name, temp_dir, [this, &w](const std::string& f, const long l) {
			w.set_message_2(f);
			w.progressbar().set_state(l);
			do_redraw_now();
		}, [this, &w](const std::string&, const long l) {
			w.progressbar().set_total(l);
		});

<<<<<<< HEAD
		for (const std::string& n : g_fs->list_directory(temp_dir)) {
			install_translation(n, remote.internal_name);
=======
			network_handler_.download_addon_file(info.internal_name + "/" + file_to_download, checksum,
			                                     temp_dir + "/" + file_to_download);
			piw.progressbar().set_state(piw.progressbar().get_state() + 1);
		} catch (const std::exception& e) {
			log_err("download_addon %s: %s", info.internal_name.c_str(), e.what());
			piw.end_modal(UI::Panel::Returncodes::kBack);
			UI::WLMessageBox w(
			   &fsmm_, UI::WindowStyle::kFsMenu, _("Error"),
			   (boost::format(
			       _("The add-on ‘%1$s’ could not be downloaded from the server. Installing/upgrading "
			         "this add-on will be skipped.\n\nError Message:\n%2$s")) %
			    info.internal_name.c_str() % e.what())
			      .str(),
			   UI::WLMessageBox::MBoxType::kOk);
			w.run<UI::Panel::Returncodes>();
>>>>>>> ccce9c8c
		}
		for (auto& pair : AddOns::g_addons) {
			if (pair.first.internal_name == remote.internal_name) {
				pair.first.i18n_version = remote.i18n_version;
				break;
			}
<<<<<<< HEAD
=======
			piw.progressbar().set_state(piw.progressbar().get_state() + 1);
		} catch (const std::exception& e) {
			log_err("download_i18n %s: %s", info.internal_name.c_str(), e.what());
			piw.end_modal(UI::Panel::Returncodes::kBack);
			UI::WLMessageBox w(
			   &fsmm_, UI::WindowStyle::kFsMenu, _("Error"),
			   (boost::format(_("The translation files for the add-on ‘%1$s’ could not be downloaded "
			                    "from the server. Installing/upgrading the translations for this "
			                    "add-on will be skipped.\n\nError Message:\n%2$s")) %
			    info.internal_name.c_str() % e.what())
			      .str(),
			   UI::WLMessageBox::MBoxType::kOk);
			w.run<UI::Panel::Returncodes>();
>>>>>>> ccce9c8c
		}
		Profile prof(kAddOnLocaleVersions.c_str());
		prof.pull_section("global").set_natural(remote.internal_name.c_str(), remote.i18n_version);
		prof.write(kAddOnLocaleVersions.c_str(), false);
	} catch (const std::exception& e) {
		log_err("install translations for %s: %s", remote.internal_name.c_str(), e.what());
		w.set_visible(false);
		UI::WLMessageBox m(
		   get_parent(), UI::WindowStyle::kFsMenu, _("Error"),
		   (boost::format(
		       _("The translations for the add-on ‘%1$s’ could not be downloaded from the server. Installing/upgrading "
		         "the translations will be skipped.\n\nError Message:\n%2$s")) % remote.internal_name % e.what()).str(),
		   UI::WLMessageBox::MBoxType::kOk);
		m.run<UI::Panel::Returncodes>();
	}
	g_fs->fs_unlink(temp_dir);

	if (needs_restart) {
		w.set_visible(false);
		inform_about_restart(remote.descname());
	}
	rebuild();
}

static void uninstall(AddOnsCtrl* ctrl, const AddOns::AddOnInfo& info, const bool local) {
	if (!(SDL_GetModState() & KMOD_CTRL)) {
		UI::WLMessageBox w(
		   &ctrl->get_topmost_forefather(), UI::WindowStyle::kFsMenu, _("Uninstall"),
		   (boost::format(local ?
		                     _("Are you certain that you want to uninstall this add-on?\n\n"
		                       "%1$s\n"
		                       "by %2$s\n"
		                       "Version %3$s\n"
		                       "Category: %4$s\n"
		                       "%5$s\n\n"
		                       "Note that this add-on can not be downloaded again from the server.") :
		                     _("Are you certain that you want to uninstall this add-on?\n\n"
		                       "%1$s\n"
		                       "by %2$s\n"
		                       "Version %3$s\n"
		                       "Category: %4$s\n"
		                       "%5$s")) %
		    info.descname() % info.author() % AddOns::version_to_string(info.version) %
		    AddOns::kAddOnCategories.at(info.category).descname() % info.description())
		      .str(),
		   UI::WLMessageBox::MBoxType::kOkCancel);
		if (w.run<UI::Panel::Returncodes>() != UI::Panel::Returncodes::kOk) {
			return;
		}
	}

	if (info.category == AddOns::AddOnCategory::kTheme &&
	    template_dir() == (kAddOnDir + '/' + info.internal_name + '/')) {
		// When uninstalling the active theme, fall back to default theme
		set_template_dir("");
		ctrl->get_topmost_forefather().template_directory_changed();
	}

	// Delete the add-on…
	g_fs->fs_unlink(kAddOnDir + FileSystem::file_separator() + info.internal_name);

	// …and its translations
	for (const std::string& locale : g_fs->list_directory(kAddOnLocaleDir)) {
		g_fs->fs_unlink(locale + FileSystem::file_separator() + "LC_MESSAGES" +
		                FileSystem::file_separator() + info.internal_name + ".mo");
	}

	for (auto it = AddOns::g_addons.begin(); it != AddOns::g_addons.end(); ++it) {
		if (it->first.internal_name == info.internal_name) {
			AddOns::g_addons.erase(it);
			return ctrl->rebuild();
		}
	}
	NEVER_HERE();
}

// UNTESTED
// Automatically fix all dependency errors by reordering add-ons and downloading missing ones.
// We make no guarantees inhowfar the existing order is preserved
// (e.g. if A currently comes before B, it may come after B after reordering even if
// there is no direct or indirect dependency relation between A and B).
void AddOnsCtrl::autofix_dependencies() {
	std::set<std::string> missing_requirements;

// Step 1: Enable all dependencies
step1:
	for (const AddOns::AddOnState& addon_to_fix : AddOns::g_addons) {
		if (addon_to_fix.second) {
			bool anything_changed = false;
			bool found = false;
			for (const std::string& requirement : addon_to_fix.first.requirements) {
				for (AddOns::AddOnState& a : AddOns::g_addons) {
					if (a.first.internal_name == requirement) {
						found = true;
						if (!a.second) {
							a.second = true;
							anything_changed = true;
						}
						break;
					}
				}
				if (!found) {
					missing_requirements.insert(requirement);
				}
			}
			if (anything_changed) {
				// concurrent modification – we need to start over
				goto step1;
			}
		}
	}

	// Step 2: Download missing add-ons
	for (const std::string& addon_to_install : missing_requirements) {
		bool found = false;
		for (const AddOns::AddOnInfo& info : remotes_) {
			if (info.internal_name == addon_to_install) {
				install_or_upgrade(info, false);
				found = true;
				break;
			}
		}
		if (!found) {
			UI::WLMessageBox w(
			   &fsmm_, UI::WindowStyle::kFsMenu, _("Error"),
			   (boost::format(_("The required add-on ‘%s’ could not be found on the server.")) %
			    addon_to_install)
			      .str(),
			   UI::WLMessageBox::MBoxType::kOk);
			w.run<UI::Panel::Returncodes>();
		}
	}

	// Step 3: Get all add-ons into the correct order
	std::map<std::string, AddOns::AddOnState> all_addons;

	for (const AddOns::AddOnState& aos : AddOns::g_addons) {
		all_addons[aos.first.internal_name] = aos;
	}

	std::multimap<unsigned /* number of dependencies */, AddOns::AddOnState> addons_tree;
	for (const auto& pair : all_addons) {
		addons_tree.emplace(
		   std::make_pair(count_all_dependencies(pair.first, all_addons), pair.second));
	}
	// The addons_tree now contains a list of all add-ons sorted by number
	// of (direct plus indirect) dependencies
	AddOns::g_addons.clear();
	for (const auto& pair : addons_tree) {
		AddOns::g_addons.push_back(AddOns::AddOnState(pair.second));
	}

	rebuild();
}

static std::string required_wl_version_and_sync_safety_string(const AddOns::AddOnInfo& info) {
	std::string result;
	if (!info.sync_safe) {
		result += "<br>";
		result += g_style_manager->font_style(UI::FontStyle::kWarning)
		             .as_font_tag(
		                _("This add-on is known to cause desyncs in multiplayer games and replays."));
	}
	if (!info.min_wl_version.empty() || !info.max_wl_version.empty()) {
		result += "<br>";
		std::string str;
		if (info.max_wl_version.empty()) {
			str +=
			   (boost::format(_("Requires a Widelands version of at least %s.")) % info.min_wl_version)
			      .str();
		} else if (info.min_wl_version.empty()) {
			str +=
			   (boost::format(_("Requires a Widelands version of at most %s.")) % info.max_wl_version)
			      .str();
		} else {
			str +=
			   (boost::format(_("Requires a Widelands version of at least %1$s and at most %2$s.")) %
			    info.min_wl_version % info.max_wl_version)
			      .str();
		}
		result += g_style_manager
		             ->font_style(info.matches_widelands_version() ? UI::FontStyle::kItalic :
		                                                             UI::FontStyle::kWarning)
		             .as_font_tag(str);
	}
	return result;
}

InstalledAddOnRow::InstalledAddOnRow(Panel* parent,
                                     AddOnsCtrl* ctrl,
                                     const AddOns::AddOnInfo& info,
                                     bool enabled)
   : UI::Panel(parent,
               UI::PanelStyle::kFsMenu,
               0,
               0,
               3 * kRowButtonSize,
               2 * kRowButtonSize + 3 * kRowButtonSpacing),
     info_(info),
     enabled_(enabled),
     uninstall_(this,
                "uninstall",
                0,
                0,
                24,
                24,
                UI::ButtonStyle::kFsMenuSecondary,
                g_image_cache->get("images/wui/menus/exit.png"),
                _("Uninstall")),
     toggle_enabled_(this,
                     "on-off",
                     0,
                     0,
                     24,
                     24,
                     UI::ButtonStyle::kFsMenuSecondary,
                     g_image_cache->get(enabled ? "images/ui_basic/checkbox_checked.png" :
                                                  "images/ui_basic/checkbox_empty.png"),
                     enabled ? _("Disable") : _("Enable"),
                     UI::Button::VisualState::kFlat),
     icon_(this,
               UI::PanelStyle::kFsMenu,
               info_.icon),
     category_(this,
               UI::PanelStyle::kFsMenu,
               g_image_cache->get(AddOns::kAddOnCategories.at(info.category).icon)),
     version_(this,
              UI::PanelStyle::kFsMenu,
              UI::FontStyle::kFsMenuInfoPanelHeading,
              0,
              0,
              0,
              0,
              /** TRANSLATORS: (MajorVersion)+(MinorVersion) */
              (boost::format(_("%1$s+%2$u")) % AddOns::version_to_string(info.version) %
               info.i18n_version)
                 .str(),
              UI::Align::kCenter),
     txt_(this,
          0,
          0,
          24,
          24,
          UI::PanelStyle::kFsMenu,
          (boost::format("<rt><p>%s</p><p>%s%s</p><p>%s</p></rt>") %
           (boost::format(
               /** TRANSLATORS: Add-On localized name as header (Add-On internal name in italics) */
               _("%1$s %2$s")) %
            g_style_manager->font_style(UI::FontStyle::kFsMenuInfoPanelHeading)
               .as_font_tag(info.descname()) %
            g_style_manager->font_style(UI::FontStyle::kItalic)
               .as_font_tag((boost::format(_("(%s)")) % info.internal_name).str()))
              .str() %
           g_style_manager->font_style(UI::FontStyle::kItalic)
              .as_font_tag((boost::format(_("by %s")) % info.author()).str()) %
           required_wl_version_and_sync_safety_string(info) %
           g_style_manager->font_style(UI::FontStyle::kFsMenuInfoPanelParagraph)
              .as_font_tag(info.description()))
             .str()) {

	uninstall_.sigclicked.connect(
	   [ctrl, info]() { uninstall(ctrl, info, !ctrl->is_remote(info.internal_name)); });
	toggle_enabled_.sigclicked.connect([this, ctrl, info]() {
		enabled_ = !enabled_;
		for (auto& pair : AddOns::g_addons) {
			if (pair.first.internal_name == info.internal_name) {
				pair.second = !pair.second;
				toggle_enabled_.set_pic(g_image_cache->get(pair.second ?
				                                              "images/ui_basic/checkbox_checked.png" :
				                                              "images/ui_basic/checkbox_empty.png"));
				toggle_enabled_.set_tooltip(pair.second ? _("Disable") : _("Enable"));
				return ctrl->update_dependency_errors();
			}
		}
		NEVER_HERE();
	});
	category_.set_handle_mouse(true);
	category_.set_tooltip(
	   (boost::format(_("Category: %s")) % AddOns::kAddOnCategories.at(info.category).descname())
	      .str());
	version_.set_handle_mouse(true);
	version_.set_tooltip(
	   /** TRANSLATORS: (MajorVersion)+(MinorVersion) */
	   (boost::format(_("Version: %1$s+%2$u")) % AddOns::version_to_string(info.version) %
	    info.i18n_version)
	      .str());
	set_can_focus(true);
	layout();
}

void InstalledAddOnRow::layout() {
	UI::Panel::layout();
	if (get_w() <= 3 * kRowButtonSize) {
		// size not yet set
		return;
	}
	set_desired_size(get_w(), 2 * kRowButtonSize + 3 * kRowButtonSpacing);

	const int icon_size = 2 * kRowButtonSize + kRowButtonSpacing;
	icon_.set_size(icon_size, icon_size);
	icon_.set_pos(Vector2i(0, kRowButtonSpacing));
	uninstall_.set_size(kRowButtonSize, kRowButtonSize);
	category_.set_size(kRowButtonSize, kRowButtonSize);
	version_.set_size(3 * kRowButtonSize + 2 * kRowButtonSpacing, kRowButtonSize);
	toggle_enabled_.set_size(kRowButtonSize, kRowButtonSize);
	toggle_enabled_.set_pos(Vector2i(get_w() - 2 * kRowButtonSize - kRowButtonSpacing, 0));
	category_.set_pos(Vector2i(get_w() - 3 * kRowButtonSize - 2 * kRowButtonSpacing, 0));
	uninstall_.set_pos(Vector2i(get_w() - kRowButtonSize, 0));
	version_.set_pos(Vector2i(get_w() - 3 * kRowButtonSize - 2 * kRowButtonSpacing,
	                          kRowButtonSize + 3 * kRowButtonSpacing));
	txt_.set_size(get_w() - 3 * (kRowButtonSize + kRowButtonSpacing) - icon_size, 2 * kRowButtonSize + 3 * kRowButtonSpacing);
	txt_.set_pos(Vector2i(icon_size, 0));
}

void InstalledAddOnRow::draw(RenderTarget& r) {
	UI::Panel::draw(r);
	r.brighten_rect(
	   Recti(0, 0, get_w(), get_h()), has_focus() ? enabled_ ? -40 : -30 : enabled_ ? -20 : 0);
}

void RemoteAddOnRow::draw(RenderTarget& r) {
	UI::Panel::draw(r);
	r.brighten_rect(Recti(0, 0, get_w(), get_h()), -20);
}

static std::string time_string(const std::time_t& time) {
	std::ostringstream oss("");
	oss << std::put_time(std::localtime(&time), "%c");
	return oss.str();
}
static std::string filesize_string(const uint32_t bytes) {
	if (bytes > 1000000000) {
		return (boost::format(_("%.2f GB")) % (bytes / 1000000000.f)).str();
	} else if (bytes > 1000000) {
		return (boost::format(_("%.2f MB")) % (bytes / 1000000.f)).str();
	} else if (bytes > 1000) {
		return (boost::format(_("%.2f kB")) % (bytes / 1000.f)).str();
	} else {
		return (boost::format(_("%u bytes")) % bytes).str();
	}
}

class RemoteInteractionWindow : public UI::Window {
public:
	RemoteInteractionWindow(AddOnsCtrl& parent, AddOns::AddOnInfo& info)
	   : UI::Window(parent.get_parent(),
	                UI::WindowStyle::kFsMenu,
	                info.internal_name,
	                parent.get_x() + kRowButtonSize,
	                parent.get_y() + kRowButtonSize,
	                parent.get_inner_w() - 2 * kRowButtonSize,
	                parent.get_inner_h() - 2 * kRowButtonSize,
	                info.descname()),
	     parent_(parent),
	     info_(info),
	     current_screenshot_(0),
	     nr_screenshots_(info.screenshots.size()),
	     current_vote_(-1),

	     main_box_(this, UI::PanelStyle::kFsMenu, 0, 0, UI::Box::Vertical),
	     tabs_(&main_box_, UI::TabPanelStyle::kFsMenu),
	     box_comments_(&tabs_, UI::PanelStyle::kFsMenu, 0, 0, UI::Box::Vertical),
	     box_screenies_(&tabs_, UI::PanelStyle::kFsMenu, 0, 0, UI::Box::Vertical),
	     box_screenies_buttons_(&box_screenies_, UI::PanelStyle::kFsMenu, 0, 0, UI::Box::Horizontal),
	     box_votes_(&tabs_, UI::PanelStyle::kFsMenu, 0, 0, UI::Box::Vertical),
	     voting_stats_(&box_votes_, UI::PanelStyle::kFsMenu, 0, 0, UI::Box::Horizontal),
	     txt_(&box_comments_, 0, 0, 0, 0, UI::PanelStyle::kFsMenu, "", UI::Align::kLeft),
	     screenshot_(&box_screenies_, UI::PanelStyle::kFsMenu, 0, 0, 0, 0, nullptr),
	     comment_(new UI::MultilineEditbox(
	        &box_comments_, 0, 0, get_inner_w(), 80, UI::PanelStyle::kFsMenu)),
	     own_voting_(&box_votes_,
	                 "voting",
	                 0,
	                 0,
	                 0,
	                 11,
	                 kRowButtonSize - kRowButtonSpacing,
	                 _("Your vote"),
	                 UI::DropdownType::kTextual,
	                 UI::PanelStyle::kFsMenu,
	                 UI::ButtonStyle::kFsMenuSecondary),
	     screenshot_stats_(&box_screenies_buttons_,
	                       UI::PanelStyle::kFsMenu,
	                       UI::FontStyle::kFsMenuLabel,
	                       "",
	                       UI::Align::kCenter),
	     screenshot_descr_(&box_screenies_,
	                       UI::PanelStyle::kFsMenu,
	                       UI::FontStyle::kFsMenuLabel,
	                       "",
	                       UI::Align::kCenter),
	     voting_stats_summary_(&box_votes_,
	                           UI::PanelStyle::kFsMenu,
	                           UI::FontStyle::kFsMenuLabel,
	                           "",
	                           UI::Align::kCenter),
	     screenshot_next_(&box_screenies_buttons_,
	                      "next_screenshot",
	                      0,
	                      0,
	                      48,
	                      24,
	                      UI::ButtonStyle::kFsMenuSecondary,
	                      g_image_cache->get("images/ui_basic/scrollbar_right.png"),
	                      _("Next screenshot")),
	     screenshot_prev_(&box_screenies_buttons_,
	                      "prev_screenshot",
	                      0,
	                      0,
	                      48,
	                      24,
	                      UI::ButtonStyle::kFsMenuSecondary,
	                      g_image_cache->get("images/ui_basic/scrollbar_left.png"),
	                      _("Previous screenshot")),
	     submit_(&box_comments_,
	             "submit",
	             0,
	             0,
	             0,
	             0,
	             UI::ButtonStyle::kFsMenuSecondary,
	             _("Submit comment")),
	     ok_(&main_box_, "ok", 0, 0, 0, 0, UI::ButtonStyle::kFsMenuPrimary, _("OK")),
     login_button_(this,
                   "login",
                   0,
                   0,
                   0,
                   0,
                   UI::ButtonStyle::kFsMenuSecondary,
                   "") {

		comment_->set_text("");
		ok_.sigclicked.connect([this]() { end_modal(UI::Panel::Returncodes::kBack); });

		own_voting_.add(_("Not voted"), 0, nullptr, true);
		for (unsigned i = 1; i <= 10; ++i) {
			own_voting_.add(std::to_string(i), i);
		}
		own_voting_.selected.connect([this]() {
			const unsigned old_vote = current_vote_;
			current_vote_ = own_voting_.get_selected();
			try {
				parent_.net().vote(info_.internal_name, current_vote_);
			} catch (const std::exception& e) {
				UI::WLMessageBox w(&get_topmost_forefather(), UI::WindowStyle::kFsMenu, _("Error"),
					(boost::format(_("The vote could not be submitted.\nError code: %s")) % e.what()).str(),
					UI::WLMessageBox::MBoxType::kOk);
				w.run<UI::Panel::Returncodes>();
				return;
			}
			if (old_vote > 0) {
				assert(info_.votes[old_vote - 1] > 0);
				--info_.votes[old_vote - 1];
			}
			if (current_vote_ > 0) {
				++info_.votes[current_vote_ - 1];
			}
			update_data();
			parent_.rebuild();
		});
		submit_.sigclicked.connect([this]() {
			std::string message = comment_->get_text();
			if (message.empty()) {
				return;
			}
			try {
				parent_.net().comment(info_, message);
			} catch (const std::exception& e) {
				UI::WLMessageBox w(&get_topmost_forefather(), UI::WindowStyle::kFsMenu, _("Error"),
					(boost::format(_("The comment could not be submitted.\nError code: %s")) % e.what()).str(),
					UI::WLMessageBox::MBoxType::kOk);
				w.run<UI::Panel::Returncodes>();
				return;
			}

			for (;;) {
				size_t pos = message.find('\n');
				if (pos == std::string::npos) {
					break;
				}
				message.replace(pos, 1, "<br>");
			}
			info_.user_comments.push_back(AddOns::AddOnComment{parent_.username(), message, info_.version, std::time(nullptr)});
			update_data();
			comment_->set_text("");
			parent_.rebuild();
		});

		box_screenies_buttons_.add(&screenshot_prev_, UI::Box::Resizing::kFullSize);
		box_screenies_buttons_.add(&screenshot_stats_, UI::Box::Resizing::kExpandBoth);
		box_screenies_buttons_.add(&screenshot_next_, UI::Box::Resizing::kFullSize);

		box_screenies_.add_space(kRowButtonSpacing);
		box_screenies_.add(&box_screenies_buttons_, UI::Box::Resizing::kFullSize);
		box_screenies_.add_space(kRowButtonSpacing);
		box_screenies_.add(&screenshot_, UI::Box::Resizing::kExpandBoth);
		box_screenies_.add_space(kRowButtonSpacing);
		box_screenies_.add(&screenshot_descr_, UI::Box::Resizing::kFullSize);

		box_comments_.add(&txt_, UI::Box::Resizing::kExpandBoth);
		box_comments_.add_space(kRowButtonSpacing);
		box_comments_.add(comment_, UI::Box::Resizing::kFullSize);
		box_comments_.add_space(kRowButtonSpacing);
		box_comments_.add(&submit_, UI::Box::Resizing::kFullSize);

		voting_stats_.add_inf_space();
		for (unsigned i = 0; i < AddOns::kMaxRating; ++i) {
			UI::Box* box =
			   new UI::Box(&voting_stats_, UI::PanelStyle::kFsMenu, 0, 0, UI::Box::Vertical);
			voting_bars_[i] =
			   new UI::ProgressBar(box, UI::PanelStyle::kFsMenu, 0, 0, kRowButtonSize * 3 / 2, 0,
			                       UI::ProgressBar::Vertical);
			voting_bars_[i]->set_show_percent(false);
			voting_txt_[i] =
			   new UI::Textarea(box, UI::PanelStyle::kFsMenu, UI::FontStyle::kFsMenuLabel,
			                    "", UI::Align::kCenter);

			box->add(voting_bars_[i], UI::Box::Resizing::kFillSpace, UI::Align::kCenter);
			box->add_space(kRowButtonSpacing);
			box->add(voting_txt_[i], UI::Box::Resizing::kAlign, UI::Align::kCenter);
			voting_stats_.add(box, UI::Box::Resizing::kExpandBoth);
			voting_stats_.add_inf_space();
		}

		box_votes_.add(&voting_stats_summary_, UI::Box::Resizing::kFullSize);
		box_votes_.add_space(kRowButtonSpacing);
		box_votes_.add(&voting_stats_, UI::Box::Resizing::kExpandBoth);
		box_votes_.add_space(kRowButtonSpacing);
		box_votes_.add(&own_voting_, UI::Box::Resizing::kFullSize);
		box_votes_.add_space(kRowButtonSpacing);

		tabs_.add("comments", "", &box_comments_);
		if (nr_screenshots_) {
			tabs_.add("screenshots",
			          (boost::format(_("Screenshots (%u)")) % info_.screenshots.size()).str(),
			          &box_screenies_);
			tabs_.sigclicked.connect([this]() {
				if (tabs_.active() == 1) {
					next_screenshot(0);
				}
			});
		} else {
			box_screenies_.set_visible(false);
		}
		tabs_.add("votes", "", &box_votes_);

		main_box_.add(&tabs_, UI::Box::Resizing::kExpandBoth);
		main_box_.add_space(kRowButtonSpacing);
		main_box_.add(&ok_, UI::Box::Resizing::kFullSize);

		screenshot_next_.set_enabled(nr_screenshots_ > 1);
		screenshot_prev_.set_enabled(nr_screenshots_ > 1);
		screenshot_cache_.resize(nr_screenshots_, nullptr);
		screenshot_next_.sigclicked.connect([this]() { next_screenshot(1); });
		screenshot_prev_.sigclicked.connect([this]() { next_screenshot(-1); });

		login_button_.sigclicked.connect([this]() {
			parent_.login_button_clicked();
			parent_.update_login_button(login_button_);
			login_changed();
		});
		parent_.update_login_button(login_button_);
		login_changed();

		update_data();
		main_box_.set_size(get_inner_w(), get_inner_h());
		layout();
	}

	void on_resolution_changed_note(const GraphicResolutionChanged& note) override {
		UI::Window::on_resolution_changed_note(note);

		set_size(
		   parent_.get_inner_w() - 2 * kRowButtonSize, parent_.get_inner_h() - 2 * kRowButtonSize);
		set_pos(Vector2i(parent_.get_x() + kRowButtonSize, parent_.get_y() + kRowButtonSize));
		main_box_.set_size(get_inner_w(), get_inner_h());
	}

	void layout() override {
		if (!is_minimal()) {
			login_button_.set_size(get_inner_w() / 4, login_button_.get_h());
			login_button_.set_pos(Vector2i(get_inner_w() - login_button_.get_w(), 0));
		}
		UI::Window::layout();
	}

private:
	static std::map<std::pair<std::string /* add-on */, std::string /* screenshot */>,
	                std::string /* image path */>
	   downloaded_screenshots_cache_;

	void next_screenshot(int8_t delta) {
		assert(nr_screenshots_ > 0);
		while (delta < 0) {
			delta += nr_screenshots_;
		}
		current_screenshot_ = (current_screenshot_ + delta) % nr_screenshots_;
		assert(current_screenshot_ < static_cast<int32_t>(screenshot_cache_.size()));

		auto it = info_.screenshots.begin();
		std::advance(it, current_screenshot_);

		screenshot_stats_.set_text(
		   (boost::format(_("%1$u / %2$u")) % (current_screenshot_ + 1) % nr_screenshots_).str());
		screenshot_descr_.set_text(it->second);
		screenshot_.set_tooltip("");

		if (screenshot_cache_[current_screenshot_]) {
			screenshot_.set_icon(screenshot_cache_[current_screenshot_]);
			return;
		}

		const Image* image = nullptr;
		const std::pair<std::string, std::string> cache_key(info_.internal_name, it->first);
		auto cached = downloaded_screenshots_cache_.find(cache_key);
		if (cached == downloaded_screenshots_cache_.end()) {
			const std::string screenie =
			   parent_.net().download_screenshot(cache_key.first, cache_key.second);
			downloaded_screenshots_cache_[cache_key] = screenie;
			if (!screenie.empty()) {
				image = g_image_cache->get(screenie);
			}
		} else if (!cached->second.empty()) {
			image = g_image_cache->get(cached->second);
		}

		if (image) {
			screenshot_.set_icon(image);
			screenshot_cache_[current_screenshot_] = image;
		} else {
			screenshot_.set_icon(g_image_cache->get("images/ui_basic/stop.png"));
			screenshot_.set_handle_mouse(true);
			screenshot_.set_tooltip(
			   _("This screenshot could not be fetched from the server due to an error."));
		}
	}

	void update_data() {
		(*tabs_.tabs().begin())->set_title((boost::format(_("Comments (%u)")) % info_.user_comments.size()).str());
		(*tabs_.tabs().rbegin())->set_title((boost::format(_("Votes (%u)")) % info_.number_of_votes()).str());

		voting_stats_summary_.set_text(info_.number_of_votes() ?
	                              (boost::format(ngettext("Average rating: %1$.3f (%2$u vote)",
	                                                      "Average rating: %1$.3f (%2$u votes)",
	                                                      info_.number_of_votes())) % info_.average_rating() % info_.number_of_votes()).str() :
	                              _("No votes yet"));

		uint32_t most_votes = 1;
		for (uint32_t v : info_.votes) {
			most_votes = std::max(most_votes, v);
		}
		for (unsigned i = 0; i < AddOns::kMaxRating; ++i) {
			voting_bars_[i]->set_total(most_votes);
			voting_bars_[i]->set_state(info_.votes[i]);
			voting_txt_[i]->set_text(std::to_string(i + 1));
		}

		std::string text = "<rt><p>";
		text += g_style_manager->font_style(UI::FontStyle::kFsMenuInfoPanelHeading)
		           .as_font_tag(info_.user_comments.empty() ?
		                           _("No comments yet.") :
		                           (boost::format(ngettext(
		                               "%u comment:", "%u comments:", info_.user_comments.size())) %
		                            info_.user_comments.size())
		                              .str());
		for (const auto& comment : info_.user_comments) {
			text += "</p><vspace gap=32><p>";
			text += g_style_manager->font_style(UI::FontStyle::kItalic)
			           .as_font_tag(time_string(comment.timestamp));
			text += "<br>";
			text += g_style_manager->font_style(UI::FontStyle::kItalic)
			           .as_font_tag((boost::format(_("‘%1$s’ commented on version %2$s:")) %
			                         comment.username % AddOns::version_to_string(comment.version))
			                           .str());
			text += "<br>";
			text += g_style_manager->font_style(UI::FontStyle::kFsMenuInfoPanelParagraph)
			           .as_font_tag(comment.message);
		}
		text += "</p></rt>";
		txt_.set_text(text);
	}

	void login_changed() {
		current_vote_ = parent_.net().get_vote(info_.internal_name);
		if (current_vote_ < 0) {
			submit_.set_enabled(false);
			submit_.set_tooltip(_("Please log in to comment"));
			own_voting_.set_enabled(false);
			own_voting_.set_tooltip(_("Please log in to vote"));
			own_voting_.select(0);
		} else {
			submit_.set_enabled(true);
			submit_.set_tooltip("");
			own_voting_.set_enabled(true);
			own_voting_.set_tooltip("");
			own_voting_.select(current_vote_);
		}
	}

	AddOnsCtrl& parent_;
	AddOns::AddOnInfo& info_;
	int32_t current_screenshot_, nr_screenshots_;
	std::vector<const Image*> screenshot_cache_;

	int current_vote_;

	UI::Box main_box_;
	UI::TabPanel tabs_;
	UI::Box box_comments_, box_screenies_, box_screenies_buttons_, box_votes_, voting_stats_;

	UI::MultilineTextarea txt_;
	UI::Icon screenshot_;

	UI::MultilineEditbox* comment_;
	UI::Dropdown<uint8_t> own_voting_;
	UI::ProgressBar* voting_bars_[AddOns::kMaxRating];
	UI::Textarea* voting_txt_[AddOns::kMaxRating];
	UI::Textarea screenshot_stats_, screenshot_descr_, voting_stats_summary_;
	UI::Button screenshot_next_, screenshot_prev_, submit_, ok_, login_button_;
};
std::map<std::pair<std::string, std::string>, std::string>
   RemoteInteractionWindow::downloaded_screenshots_cache_;

RemoteAddOnRow::RemoteAddOnRow(Panel* parent,
                               AddOnsCtrl* ctrl,
                               AddOns::AddOnInfo& info,
                               const AddOns::AddOnVersion& installed_version,
                               uint32_t installed_i18n_version)
   : UI::Panel(parent, UI::PanelStyle::kFsMenu, 0, 0, 3 * kRowButtonSize, 4 * kRowButtonSize),
     info_(info),
     install_(this,
              "install",
              0,
              0,
              24,
              24,
              UI::ButtonStyle::kFsMenuSecondary,
              g_image_cache->get("images/ui_basic/continue.png"),
              _("Install")),
     upgrade_(this,
              "upgrade",
              0,
              0,
              24,
              24,
              UI::ButtonStyle::kFsMenuSecondary,
              g_image_cache->get("images/wui/buildings/menu_up_train.png"),
              _("Upgrade")),
     uninstall_(this,
                "uninstall",
                0,
                0,
                24,
                24,
                UI::ButtonStyle::kFsMenuSecondary,
                g_image_cache->get("images/wui/menus/exit.png"),
                _("Uninstall")),
     interact_(this,
               "interact",
               0,
               0,
               24,
               24,
               UI::ButtonStyle::kFsMenuSecondary,
               "…",
               _("Comments and Votes")),
     icon_(this,
               UI::PanelStyle::kFsMenu,
               info_.icon),
     category_(this,
               UI::PanelStyle::kFsMenu,
               g_image_cache->get(AddOns::kAddOnCategories.at(info.category).icon)),
     verified_(this,
               UI::PanelStyle::kFsMenu,
               g_image_cache->get(info.verified ? "images/ui_basic/list_selected.png" :
                                                  "images/ui_basic/stop.png")),
     version_(this,
              UI::PanelStyle::kFsMenu,
              UI::FontStyle::kFsMenuInfoPanelHeading,
              0,
              0,
              0,
              0,
              /** TRANSLATORS: (MajorVersion)+(MinorVersion) */
              (boost::format(_("%1$s+%2$u")) % AddOns::version_to_string(info.version) %
               info.i18n_version)
                 .str(),
              UI::Align::kCenter),
     bottom_row_left_(this,
                      UI::PanelStyle::kFsMenu,
                      UI::FontStyle::kFsTooltip,
                      0,
                      0,
                      0,
                      0,
                      time_string(info.upload_timestamp),
                      UI::Align::kLeft),
     bottom_row_right_(
        this,
        UI::PanelStyle::kFsMenu,
        UI::FontStyle::kFsTooltip,
        0,
        0,
        0,
        0,
        info.internal_name.empty() ?
           "" :
           (boost::format(
               /** TRANSLATORS: Filesize · Download count · Average rating · Number of comments ·
                  Number of screenshots */
               _("%1$s   ⬇ %2$u   ★ %3$s   “” %4$u   ▣ %5$u")) %
            filesize_string(info.total_file_size) % info.download_count %
            (info.number_of_votes() ? (boost::format("%.2f") % info.average_rating()).str() : "–") %
            info.user_comments.size() % info.screenshots.size())
              .str(),
        UI::Align::kRight),
     txt_(this,
          0,
          0,
          24,
          24,
          UI::PanelStyle::kFsMenu,
          (boost::format("<rt><p>%s</p><p>%s%s</p><p>%s</p></rt>")
           /** TRANSLATORS: Add-On localized name as header (Add-On internal name in italics) */
           % (boost::format(_("%1$s %2$s")) %
              g_style_manager->font_style(UI::FontStyle::kFsMenuInfoPanelHeading)
                 .as_font_tag(info.descname()) %
              g_style_manager->font_style(UI::FontStyle::kItalic)
                 .as_font_tag((boost::format(_("(%s)")) % info.internal_name).str()))
                .str() %
           g_style_manager->font_style(UI::FontStyle::kItalic)
              .as_font_tag(info.author() == info.upload_username ?
                              (boost::format(_("by %s")) % info.author()).str() :
                              (boost::format(_("by %1$s (uploaded by %2$s)")) % info.author() %
                               info.upload_username)
                                 .str()) %
           required_wl_version_and_sync_safety_string(info) %
           g_style_manager->font_style(UI::FontStyle::kFsMenuInfoPanelParagraph)
              .as_font_tag(info.description()))
             .str()),
     full_upgrade_possible_(AddOns::is_newer_version(installed_version, info.version)) {

	interact_.sigclicked.connect([ctrl, &info]() {
		RemoteInteractionWindow m(*ctrl, info);
		m.run<UI::Panel::Returncodes>();
	});
	uninstall_.sigclicked.connect([ctrl, info]() { uninstall(ctrl, info, false); });
	install_.sigclicked.connect([ctrl, info]() {
		// Ctrl-click skips the confirmation. Never skip for non-verified stuff though.
		if (!info.verified || !(SDL_GetModState() & KMOD_CTRL)) {
			UI::WLMessageBox w(
			   &ctrl->get_topmost_forefather(), UI::WindowStyle::kFsMenu, _("Install"),
			   (boost::format(_("Are you certain that you want to install this add-on?\n\n"
			                    "%1$s\n"
			                    "by %2$s\n"
			                    "%3$s\n"
			                    "Version %4$s\n"
			                    "Category: %5$s\n"
			                    "%6$s\n")) %
			    info.descname() % info.author() % (info.verified ? _("Verified") : _("NOT VERIFIED")) %
			    AddOns::version_to_string(info.version) %
			    AddOns::kAddOnCategories.at(info.category).descname() % info.description())
			      .str(),
			   UI::WLMessageBox::MBoxType::kOkCancel);
			if (w.run<UI::Panel::Returncodes>() != UI::Panel::Returncodes::kOk) {
				return;
			}
		}
		ctrl->install_or_upgrade(info, false);
		ctrl->rebuild();
	});
	upgrade_.sigclicked.connect([this, ctrl, info, installed_version]() {
		if (!info.verified || !(SDL_GetModState() & KMOD_CTRL)) {
			UI::WLMessageBox w(
			   &ctrl->get_topmost_forefather(), UI::WindowStyle::kFsMenu, _("Upgrade"),
			   (boost::format(_("Are you certain that you want to upgrade this add-on?\n\n"
			                    "%1$s\n"
			                    "by %2$s\n"
			                    "%3$s\n"
			                    "Installed version: %4$s\n"
			                    "Available version: %5$s\n"
			                    "Category: %6$s\n"
			                    "%7$s\n")) %
			    info.descname() % info.author() % (info.verified ? _("Verified") : _("NOT VERIFIED")) %
			    AddOns::version_to_string(installed_version) %
			    AddOns::version_to_string(info.version) %
			    AddOns::kAddOnCategories.at(info.category).descname() % info.description())
			      .str(),
			   UI::WLMessageBox::MBoxType::kOkCancel);
			if (w.run<UI::Panel::Returncodes>() != UI::Panel::Returncodes::kOk) {
				return;
			}
		}
		ctrl->install_or_upgrade(info, !full_upgrade_possible_);
		ctrl->rebuild();
	});
	if (info.internal_name.empty()) {
		install_.set_enabled(false);
		upgrade_.set_enabled(false);
		uninstall_.set_enabled(false);
		interact_.set_enabled(false);
	} else if (installed_version.empty()) {
		uninstall_.set_enabled(false);
		upgrade_.set_enabled(false);
	} else {
		install_.set_enabled(false);
		upgrade_.set_enabled(full_upgrade_possible_ || installed_i18n_version < info.i18n_version);
	}

	for (UI::Panel* p :
	     std::vector<UI::Panel*>{&category_, &version_, &verified_, &bottom_row_right_}) {
		p->set_handle_mouse(true);
	}
	category_.set_tooltip(
	   (boost::format(_("Category: %s")) % AddOns::kAddOnCategories.at(info.category).descname())
	      .str());
	version_.set_tooltip(
	   /** TRANSLATORS: (MajorVersion)+(MinorVersion) */
	   (boost::format(_("Version: %1$s+%2$u")) % AddOns::version_to_string(info.version) %
	    info.i18n_version)
	      .str());
	verified_.set_tooltip(
	   info.internal_name.empty() ?
	      _("Error") :
	      info.verified ?
	      _("Verified by the Widelands Development Team") :
	      _("This add-on was not checked by the Widelands Development Team yet. We cannot guarantee "
	        "that it does not contain harmful or offensive content."));
	bottom_row_right_.set_tooltip(
	   info.internal_name.empty() ?
	      "" :
	      (boost::format("%s<br>%s<br>%s<br>%s<br>%s") %
	       (boost::format(
	           ngettext("Total size: %u byte", "Total size: %u bytes", info.total_file_size)) %
	        info.total_file_size)
	          .str() %
	       (boost::format(ngettext("%u download", "%u downloads", info.download_count)) %
	        info.download_count)
	          .str() %
	       (info.number_of_votes() ? (boost::format(ngettext("Average rating: %1$.3f (%2$u vote)",
	                                                         "Average rating: %1$.3f (%2$u votes)",
	                                                         info.number_of_votes())) %
	                                  info.average_rating() % info.number_of_votes())
	                                    .str() :
	                                 _("No votes yet")) %
	       (boost::format(ngettext("%u comment", "%u comments", info.user_comments.size())) %
	        info.user_comments.size()) %
	       (boost::format(ngettext("%u screenshot", "%u screenshots", info.screenshots.size())) %
	        info.screenshots.size())
	          .str())
	         .str());

	layout();
}

void RemoteAddOnRow::layout() {
	UI::Panel::layout();
	if (get_w() <= 3 * kRowButtonSize) {
		// size not yet set
		return;
	}
	set_desired_size(get_w(), 4 * kRowButtonSize);
	for (UI::Panel* p : std::vector<UI::Panel*>{
	        &install_, &uninstall_, &interact_, &upgrade_, &category_, &version_, &verified_}) {
		p->set_size(kRowButtonSize, kRowButtonSize);
	}
	const int icon_size = 2 * kRowButtonSize + kRowButtonSpacing;
	icon_.set_size(icon_size, icon_size);
	icon_.set_pos(Vector2i(0, kRowButtonSpacing));
	version_.set_size(
	   3 * kRowButtonSize + 2 * kRowButtonSpacing, kRowButtonSize - kRowButtonSpacing);
	version_.set_pos(Vector2i(
	   get_w() - 3 * kRowButtonSize - 2 * kRowButtonSpacing, kRowButtonSize + kRowButtonSpacing));
	uninstall_.set_pos(Vector2i(get_w() - 3 * kRowButtonSize - 2 * kRowButtonSpacing, 0));
	upgrade_.set_pos(Vector2i(get_w() - 2 * kRowButtonSize - kRowButtonSpacing, 0));
	install_.set_pos(Vector2i(get_w() - kRowButtonSize, 0));
	interact_.set_pos(Vector2i(get_w() - kRowButtonSize, 2 * kRowButtonSize));
	category_.set_pos(
	   Vector2i(get_w() - 3 * kRowButtonSize - 2 * kRowButtonSpacing, 2 * kRowButtonSize));
	verified_.set_pos(
	   Vector2i(get_w() - 2 * kRowButtonSize - kRowButtonSpacing, 2 * kRowButtonSize));
	txt_.set_size(get_w() - icon_size - 3 * (kRowButtonSize + kRowButtonSpacing), 3 * kRowButtonSize);
	txt_.set_pos(Vector2i(icon_size, 0));
	bottom_row_left_.set_size(
	   get_w() / 2 - kRowButtonSpacing, kRowButtonSize - 2 * kRowButtonSpacing);
	bottom_row_right_.set_size(get_w() / 2 - kRowButtonSpacing, bottom_row_left_.get_h());
	bottom_row_left_.set_pos(
	   Vector2i(kRowButtonSpacing, 4 * kRowButtonSize - bottom_row_left_.get_h()));
	bottom_row_right_.set_pos(Vector2i(bottom_row_left_.get_x() + bottom_row_left_.get_w(),
	                                   4 * kRowButtonSize - bottom_row_right_.get_h()));
}

bool RemoteAddOnRow::upgradeable() const {
	return upgrade_.enabled();
}

}  // namespace FsMenu<|MERGE_RESOLUTION|>--- conflicted
+++ resolved
@@ -52,49 +52,8 @@
 // so we can and need to allow somewhat larger dimensions.
 constexpr int32_t kHugeSize = std::numeric_limits<int32_t>::max() / 2;
 
-<<<<<<< HEAD
-struct ProgressIndicatorWindow : public UI::Window {
-	ProgressIndicatorWindow(AddOnsCtrl* parent, const std::string& title)
-	   : UI::Window(parent->get_parent(),
-	                UI::WindowStyle::kFsMenu,
-	                "progress",
-	                0,
-	                0,
-	                parent->get_inner_w() - 2 * kRowButtonSize,
-	                2 * kRowButtonSize,
-	                title),
-	     box_(this, UI::PanelStyle::kFsMenu, 0, 0, UI::Box::Vertical, get_inner_w()),
-	     txt1_(&box_,
-	           UI::PanelStyle::kFsMenu,
-	           UI::FontStyle::kFsMenuInfoPanelHeading,
-	           "",
-	           UI::Align::kCenter),
-	     txt2_(&box_,
-	           UI::PanelStyle::kFsMenu,
-	           UI::FontStyle::kFsMenuInfoPanelParagraph,
-	           "",
-	           UI::Align::kLeft),
-	     progress_(&box_,
-	               UI::PanelStyle::kFsMenu,
-	               0,
-	               0,
-	               get_w(),
-	               kRowButtonSize,
-	               UI::ProgressBar::Horizontal) {
-
-		box_.add(&txt1_, UI::Box::Resizing::kFullSize);
-		box_.add_space(kRowButtonSpacing);
-		box_.add(&txt2_, UI::Box::Resizing::kFullSize);
-		box_.add_space(2 * kRowButtonSpacing);
-		box_.add(&progress_, UI::Box::Resizing::kFullSize);
-
-		set_center_panel(&box_);
-		center_to_parent();
-	}
-	~ProgressIndicatorWindow() override = default;
-=======
 ProgressIndicatorWindow::ProgressIndicatorWindow(UI::Panel* parent, const std::string& title)
-   : UI::Window(&parent->get_topmost_forefather(),
+   : UI::Window(parent,
                 UI::WindowStyle::kFsMenu,
                 "progress",
                 0,
@@ -102,7 +61,6 @@
                 parent->get_inner_w() - 2 * kRowButtonSize,
                 2 * kRowButtonSize,
                 title),
-     die_after_last_action(false),
      box_(this, UI::PanelStyle::kFsMenu, 0, 0, UI::Box::Vertical, get_inner_w()),
      txt1_(&box_,
            UI::PanelStyle::kFsMenu,
@@ -121,7 +79,6 @@
                get_w(),
                kRowButtonSize,
                UI::ProgressBar::Horizontal) {
->>>>>>> ccce9c8c
 
 	box_.add(&txt1_, UI::Box::Resizing::kFullSize);
 	box_.add_space(kRowButtonSpacing);
@@ -129,32 +86,9 @@
 	box_.add_space(2 * kRowButtonSpacing);
 	box_.add(&progress_, UI::Box::Resizing::kFullSize);
 
-<<<<<<< HEAD
-private:
-	UI::Box box_;
-	UI::Textarea txt1_, txt2_;
-	UI::ProgressBar progress_;
-};
-=======
 	set_center_panel(&box_);
 	center_to_parent();
 }
-
-void ProgressIndicatorWindow::think() {
-	UI::Window::think();
-
-	if (action_params.empty()) {
-		end_modal(UI::Panel::Returncodes::kOk);
-	} else {
-		action_when_thinking(*action_params.begin());
-
-		action_params.erase(action_params.begin());
-		if (action_params.empty() && die_after_last_action) {
-			end_modal(UI::Panel::Returncodes::kOk);
-		}
-	}
-}
->>>>>>> ccce9c8c
 
 AddOnsCtrl::AddOnsCtrl(MainMenu& fsmm, UI::UniqueWindow::Registry& reg)
    : UI::UniqueWindow(&fsmm,
@@ -638,7 +572,6 @@
 	write_config();
 }
 
-
 void AddOnsCtrl::login_button_clicked() {
 	if (username_.empty()) {
 		UI::UniqueWindow::Registry r;
@@ -681,16 +614,17 @@
 			log_err("set_login (''): server error (%s)", e.what());
 			if (show_error) {
 				UI::WLMessageBox m(
-					   get_parent(), UI::WindowStyle::kFsMenu, _("Server Error"),
-					   _("Unable to connect to the server."), UI::WLMessageBox::MBoxType::kOk);
+					   &fsmm_, UI::WindowStyle::kFsMenu, _("Server Error"),
+					   (boost::format(_("Unable to connect to the server.\nError message:\n%s")) % e.what()).str(),
+					   UI::WLMessageBox::MBoxType::kOk);
 					m.run<UI::Panel::Returncodes>();
 			}
 		} else {
 			log_err("set_login as '%s': access denied (%s)", username.c_str(), e.what());
 			if (show_error) {
 				UI::WLMessageBox m(
-				   get_parent(), UI::WindowStyle::kFsMenu, _("Wrong Password"),
-				   _("The specified username or password is incorrect."), UI::WLMessageBox::MBoxType::kOk);
+				   &fsmm_, UI::WindowStyle::kFsMenu, _("Wrong Password"),
+				   _("The entered username or password is incorrect."), UI::WLMessageBox::MBoxType::kOk);
 				m.run<UI::Panel::Returncodes>();
 			}
 			set_login("", "", show_error);
@@ -1150,20 +1084,10 @@
 	assert(!g_fs->file_exists(temp_locale_path));
 }
 
-<<<<<<< HEAD
 // TODO(Nordfriese): install_or_upgrade() should also (recursively) install the add-on's requirements
 void AddOnsCtrl::install_or_upgrade(const AddOns::AddOnInfo& remote, const bool only_translations) {
-	ProgressIndicatorWindow w(this, remote.descname());
+	ProgressIndicatorWindow w(&fsmm_, remote.descname());
 	w.set_message_1((boost::format(_("Downloading ‘%s’…")) % remote.descname()).str());
-=======
-// TODO(Nordfriese): install() and upgrade() should also (recursively) install the add-on's
-// requirements
-void AddOnsCtrl::install(const AddOns::AddOnInfo& remote) {
-	{
-		ProgressIndicatorWindow piw(&fsmm_, remote.descname());
-
-		g_fs->ensure_directory_exists(kAddOnDir);
->>>>>>> ccce9c8c
 
 	std::string temp_dir = kTempFileDir + FileSystem::file_separator() + remote.internal_name + kTempFileExtension;
 	if (g_fs->file_exists(temp_dir)) {
@@ -1185,7 +1109,7 @@
 			log_err("install addon %s: %s", remote.internal_name.c_str(), e.what());
 			w.set_visible(false);
 			UI::WLMessageBox m(
-			   get_parent(), UI::WindowStyle::kFsMenu, _("Error"),
+			   &fsmm_, UI::WindowStyle::kFsMenu, _("Error"),
 			   (boost::format(
 				   _("The add-on ‘%1$s’ could not be downloaded from the server. Installing/upgrading "
 				     "this add-on will be skipped.\n\nError Message:\n%2$s")) % remote.internal_name % e.what()).str(),
@@ -1201,7 +1125,6 @@
 		}
 		g_fs->fs_rename(temp_dir, new_path);
 
-<<<<<<< HEAD
 		needs_restart = (remote.category == AddOns::AddOnCategory::kWorld);
 		bool found = false;
 		for (auto& pair : AddOns::g_addons) {
@@ -1210,31 +1133,6 @@
 				pair.second &= (remote.category != AddOns::AddOnCategory::kWorld);
 				found = true;
 				break;
-=======
-		AddOns::g_addons.push_back(std::make_pair(AddOns::preload_addon(remote.internal_name),
-		                                          remote.category != AddOns::AddOnCategory::kWorld));
-	}
-	if (remote.category == AddOns::AddOnCategory::kWorld) {
-		inform_about_restart(remote.descname());
-	}
-}
-
-// Upgrades the specified add-on. If `full_upgrade` is `false`, only translations will be updated.
-void AddOnsCtrl::upgrade(const AddOns::AddOnInfo& remote, const bool full_upgrade) {
-	{
-		ProgressIndicatorWindow piw(&fsmm_, remote.descname());
-
-		piw.progressbar().set_total(remote.file_list.locales.size() +
-		                            (full_upgrade ? remote.file_list.files.size() : 0));
-
-		if (full_upgrade) {
-			g_fs->ensure_directory_exists(kAddOnDir);
-
-			const std::string path = download_addon(piw, remote);
-			if (path.empty()) {
-				// downloading failed
-				return;
->>>>>>> ccce9c8c
 			}
 		}
 		if (!found) {
@@ -1255,48 +1153,14 @@
 			w.progressbar().set_total(l);
 		});
 
-<<<<<<< HEAD
 		for (const std::string& n : g_fs->list_directory(temp_dir)) {
 			install_translation(n, remote.internal_name);
-=======
-			network_handler_.download_addon_file(info.internal_name + "/" + file_to_download, checksum,
-			                                     temp_dir + "/" + file_to_download);
-			piw.progressbar().set_state(piw.progressbar().get_state() + 1);
-		} catch (const std::exception& e) {
-			log_err("download_addon %s: %s", info.internal_name.c_str(), e.what());
-			piw.end_modal(UI::Panel::Returncodes::kBack);
-			UI::WLMessageBox w(
-			   &fsmm_, UI::WindowStyle::kFsMenu, _("Error"),
-			   (boost::format(
-			       _("The add-on ‘%1$s’ could not be downloaded from the server. Installing/upgrading "
-			         "this add-on will be skipped.\n\nError Message:\n%2$s")) %
-			    info.internal_name.c_str() % e.what())
-			      .str(),
-			   UI::WLMessageBox::MBoxType::kOk);
-			w.run<UI::Panel::Returncodes>();
->>>>>>> ccce9c8c
 		}
 		for (auto& pair : AddOns::g_addons) {
 			if (pair.first.internal_name == remote.internal_name) {
 				pair.first.i18n_version = remote.i18n_version;
 				break;
 			}
-<<<<<<< HEAD
-=======
-			piw.progressbar().set_state(piw.progressbar().get_state() + 1);
-		} catch (const std::exception& e) {
-			log_err("download_i18n %s: %s", info.internal_name.c_str(), e.what());
-			piw.end_modal(UI::Panel::Returncodes::kBack);
-			UI::WLMessageBox w(
-			   &fsmm_, UI::WindowStyle::kFsMenu, _("Error"),
-			   (boost::format(_("The translation files for the add-on ‘%1$s’ could not be downloaded "
-			                    "from the server. Installing/upgrading the translations for this "
-			                    "add-on will be skipped.\n\nError Message:\n%2$s")) %
-			    info.internal_name.c_str() % e.what())
-			      .str(),
-			   UI::WLMessageBox::MBoxType::kOk);
-			w.run<UI::Panel::Returncodes>();
->>>>>>> ccce9c8c
 		}
 		Profile prof(kAddOnLocaleVersions.c_str());
 		prof.pull_section("global").set_natural(remote.internal_name.c_str(), remote.i18n_version);
@@ -1305,7 +1169,7 @@
 		log_err("install translations for %s: %s", remote.internal_name.c_str(), e.what());
 		w.set_visible(false);
 		UI::WLMessageBox m(
-		   get_parent(), UI::WindowStyle::kFsMenu, _("Error"),
+		   &fsmm_, UI::WindowStyle::kFsMenu, _("Error"),
 		   (boost::format(
 		       _("The translations for the add-on ‘%1$s’ could not be downloaded from the server. Installing/upgrading "
 		         "the translations will be skipped.\n\nError Message:\n%2$s")) % remote.internal_name % e.what()).str(),
