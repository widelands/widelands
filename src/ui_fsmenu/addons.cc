/*
 * Copyright (C) 2020-2021 by the Widelands Development Team
 *
 * This program is free software; you can redistribute it and/or
 * modify it under the terms of the GNU General Public License
 * as published by the Free Software Foundation; either version 2
 * of the License, or (at your option) any later version.
 *
 * This program is distributed in the hope that it will be useful,
 * but WITHOUT ANY WARRANTY; without even the implied warranty of
 * MERCHANTABILITY or FITNESS FOR A PARTICULAR PURPOSE.  See the
 * GNU General Public License for more details.
 *
 * You should have received a copy of the GNU General Public License
 * along with this program; if not, write to the Free Software
 * Foundation, Inc., 51 Franklin Street, Fifth Floor, Boston, MA  02110-1301, USA.
 *
 */

#include "ui_fsmenu/addons.h"

#include <cstdlib>
#include <iomanip>
#include <memory>

#include <SDL.h>

#include "base/i18n.h"
#include "base/log.h"
#include "graphic/image_cache.h"
#include "graphic/style_manager.h"
#include "io/profile.h"
#include "logic/filesystem_constants.h"
#include "scripting/lua_table.h"
#include "ui_basic/messagebox.h"
#include "ui_basic/multilineeditbox.h"
#include "ui_fsmenu/addons_packager.h"
#include "wlapplication.h"
#include "wlapplication_options.h"

namespace FsMenu {

constexpr int16_t kRowButtonSize = 32;
constexpr int16_t kRowButtonSpacing = 4;

constexpr const char* const kSubmitAddOnsURL = "https://www.widelands.org/forum/topic/5073/";
constexpr const char* const kDocumentationURL = "https://www.widelands.org/documentation/add-ons/";

// UI::Box by defaults limits its size to the window resolution. We use scrollbars,
// so we can and need to allow somewhat larger dimensions.
constexpr int32_t kHugeSize = std::numeric_limits<int32_t>::max() / 2;

ProgressIndicatorWindow::ProgressIndicatorWindow(UI::Panel* parent, const std::string& title)
   : UI::Window(&parent->get_topmost_forefather(),
                UI::WindowStyle::kFsMenu,
                "progress",
                0,
                0,
                parent->get_inner_w() - 2 * kRowButtonSize,
                2 * kRowButtonSize,
                title),
     die_after_last_action(false),
     box_(this, UI::PanelStyle::kFsMenu, 0, 0, UI::Box::Vertical, get_inner_w()),
     txt1_(&box_,
           UI::PanelStyle::kFsMenu,
           UI::FontStyle::kFsMenuInfoPanelHeading,
           "",
           UI::Align::kCenter),
     txt2_(&box_,
           UI::PanelStyle::kFsMenu,
           UI::FontStyle::kFsMenuInfoPanelParagraph,
           "",
           UI::Align::kLeft),
     progress_(&box_,
               UI::PanelStyle::kFsMenu,
               0,
               0,
               get_w(),
               kRowButtonSize,
               UI::ProgressBar::Horizontal) {

	box_.add(&txt1_, UI::Box::Resizing::kFullSize);
	box_.add_space(kRowButtonSpacing);
	box_.add(&txt2_, UI::Box::Resizing::kFullSize);
	box_.add_space(2 * kRowButtonSpacing);
	box_.add(&progress_, UI::Box::Resizing::kFullSize);

	set_center_panel(&box_);
	center_to_parent();
}

void ProgressIndicatorWindow::think() {
	UI::Window::think();

	if (action_params.empty()) {
		end_modal(UI::Panel::Returncodes::kOk);
	} else {
		action_when_thinking(*action_params.begin());

		action_params.erase(action_params.begin());
		if (action_params.empty() && die_after_last_action) {
			end_modal(UI::Panel::Returncodes::kOk);
		}
	}
}

AddOnsCtrl::AddOnsCtrl(MainMenu& fsmm, UI::UniqueWindow::Registry& reg)
   : UI::UniqueWindow(&fsmm,
                      UI::WindowStyle::kFsMenu,
                      "addons",
                      &reg,
                      fsmm.calc_desired_window_width(UI::Window::WindowLayoutID::kFsMenuDefault),
                      fsmm.calc_desired_window_height(UI::Window::WindowLayoutID::kFsMenuDefault),
                      _("Add-On Manager")),
     fsmm_(fsmm),
     main_box_(this, UI::PanelStyle::kFsMenu, 0, 0, UI::Box::Vertical),
     buttons_box_(&main_box_, UI::PanelStyle::kFsMenu, 0, 0, UI::Box::Horizontal),
     warn_requirements_(
        &main_box_, 0, 0, get_w(), get_h() / 12, UI::PanelStyle::kFsMenu, "", UI::Align::kCenter),
     tabs_placeholder_(&main_box_, UI::PanelStyle::kFsMenu, 0, 0, 0, 0),
     tabs_(this, UI::TabPanelStyle::kFsMenu),
     installed_addons_outer_wrapper_(&tabs_, UI::PanelStyle::kFsMenu, 0, 0, UI::Box::Horizontal),
     installed_addons_inner_wrapper_(
        &installed_addons_outer_wrapper_, UI::PanelStyle::kFsMenu, 0, 0, UI::Box::Vertical),
     installed_addons_buttons_box_(
        &installed_addons_outer_wrapper_, UI::PanelStyle::kFsMenu, 0, 0, UI::Box::Vertical),
     installed_addons_box_(&installed_addons_inner_wrapper_,
                           UI::PanelStyle::kFsMenu,
                           0,
                           0,
                           UI::Box::Vertical,
                           kHugeSize,
                           kHugeSize),
     browse_addons_outer_wrapper_(&tabs_, UI::PanelStyle::kFsMenu, 0, 0, UI::Box::Vertical),
     browse_addons_inner_wrapper_(
        &browse_addons_outer_wrapper_, UI::PanelStyle::kFsMenu, 0, 0, UI::Box::Vertical),
     browse_addons_buttons_box_(
        &browse_addons_outer_wrapper_, UI::PanelStyle::kFsMenu, 0, 0, UI::Box::Horizontal),
     browse_addons_buttons_inner_box_1_(
        &browse_addons_buttons_box_, UI::PanelStyle::kFsMenu, 0, 0, UI::Box::Vertical),
     browse_addons_buttons_inner_box_2_(
        &browse_addons_buttons_inner_box_1_, UI::PanelStyle::kFsMenu, 0, 0, UI::Box::Horizontal),
     browse_addons_box_(&browse_addons_inner_wrapper_,
                        UI::PanelStyle::kFsMenu,
                        0,
                        0,
                        UI::Box::Vertical,
                        kHugeSize,
                        kHugeSize),
     dev_box_(&tabs_, UI::PanelStyle::kFsMenu, 0, 0, UI::Box::Vertical),
     filter_name_(&browse_addons_buttons_inner_box_1_, 0, 0, 100, UI::PanelStyle::kFsMenu),
     filter_verified_(&browse_addons_buttons_inner_box_2_,
                      UI::PanelStyle::kFsMenu,
                      Vector2i(0, 0),
                      _("Verified only"),
                      _("Show only verified add-ons in the Browse tab")),
     sort_order_(&browse_addons_buttons_inner_box_1_,
                 "sort",
                 0,
                 0,
                 0,
                 10,
                 filter_name_.get_h(),
                 _("Sort by"),
                 UI::DropdownType::kTextual,
                 UI::PanelStyle::kFsMenu,
                 UI::ButtonStyle::kFsMenuSecondary),
     filter_reset_(&browse_addons_buttons_inner_box_2_,
                   "f_reset",
                   0,
                   0,
                   24,
                   24,
                   UI::ButtonStyle::kFsMenuSecondary,
                   _("Reset"),
                   _("Reset the filters")),
     upgrade_all_(&buttons_box_,
                  "upgrade_all",
                  0,
                  0,
                  kRowButtonSize,
                  kRowButtonSize,
                  UI::ButtonStyle::kFsMenuSecondary,
                  ""),
     refresh_(&buttons_box_,
              "refresh",
              0,
              0,
              kRowButtonSize,
              kRowButtonSize,
              UI::ButtonStyle::kFsMenuSecondary,
              _("Refresh"),
              _("Refresh the list of add-ons available from the server")),
     ok_(&buttons_box_,
         "ok",
         0,
         0,
         kRowButtonSize,
         kRowButtonSize,
         UI::ButtonStyle::kFsMenuPrimary,
         _("OK")),
     autofix_dependencies_(&buttons_box_,
                           "autofix",
                           0,
                           0,
                           kRowButtonSize,
                           kRowButtonSize,
                           UI::ButtonStyle::kFsMenuSecondary,
                           _("Fix dependencies…"),
                           _("Try to automatically fix the dependency errors")),
     move_top_(&installed_addons_buttons_box_,
               "move_top",
               0,
               0,
               kRowButtonSize,
               kRowButtonSize,
               UI::ButtonStyle::kFsMenuSecondary,
               g_image_cache->get("images/ui_basic/scrollbar_up_fast.png"),
               _("Move selected add-on to top")),
     move_up_(&installed_addons_buttons_box_,
              "move_up",
              0,
              0,
              kRowButtonSize,
              kRowButtonSize,
              UI::ButtonStyle::kFsMenuSecondary,
              g_image_cache->get("images/ui_basic/scrollbar_up.png"),
              _("Move selected add-on one step up")),
     move_down_(&installed_addons_buttons_box_,
                "move_down",
                0,
                0,
                kRowButtonSize,
                kRowButtonSize,
                UI::ButtonStyle::kFsMenuSecondary,
                g_image_cache->get("images/ui_basic/scrollbar_down.png"),
                _("Move selected add-on one step down")),
     move_bottom_(&installed_addons_buttons_box_,
                  "move_bottom",
                  0,
                  0,
                  kRowButtonSize,
                  kRowButtonSize,
                  UI::ButtonStyle::kFsMenuSecondary,
                  g_image_cache->get("images/ui_basic/scrollbar_down_fast.png"),
                  _("Move selected add-on to bottom")),
     launch_packager_(&dev_box_,
                      "packager",
                      0,
                      0,
                      0,
                      0,
                      UI::ButtonStyle::kFsMenuSecondary,
                      _("Launch the add-ons packager…")) {

	dev_box_.add(
	   new UI::Textarea(&dev_box_, UI::PanelStyle::kFsMenu, UI::FontStyle::kFsMenuInfoPanelHeading,
	                    _("Tools for Add-Ons Developers"), UI::Align::kCenter),
	   UI::Box::Resizing::kFullSize);
	dev_box_.add_space(kRowButtonSize);
	{
		UI::MultilineTextarea* m = new UI::MultilineTextarea(
		   &dev_box_, 0, 0, 100, 100, UI::PanelStyle::kFsMenu, "", UI::Align::kLeft,
		   UI::MultilineTextarea::ScrollMode::kNoScrolling);
		m->set_style(UI::FontStyle::kFsMenuInfoPanelParagraph);
		m->set_text(_("The interactive add-ons packager allows you to create, edit, and delete "
		              "add-ons. You can bundle maps designed with the Widelands Map Editor as an "
		              "add-on using the graphical interface and share them with other players, "
		              "without having to write a single line of code."));
		dev_box_.add(m, UI::Box::Resizing::kFullSize);
	}
	dev_box_.add_space(kRowButtonSpacing);
	dev_box_.add(&launch_packager_);
	dev_box_.add_space(kRowButtonSize);
	auto underline_tag = [](const std::string& text) {
		std::string str = "<font underline=true>";
		str += text;
		str += "</font>";
		return str;
	};
	dev_box_.add(
	   new UI::MultilineTextarea(
	      &dev_box_, 0, 0, 100, 100, UI::PanelStyle::kFsMenu,
	      (boost::format("<rt><p>%1$s</p></rt>") %
	       g_style_manager->font_style(UI::FontStyle::kFsMenuInfoPanelParagraph)
	          .as_font_tag(
	             (boost::format(_("Uploading add-ons to the server from within Widelands is not "
	                              "implemented yet. To upload your add-ons, please zip the add-on "
	                              "directory in your file browser, then open our add-on submission "
	                              "website %s in your browser and attach the zip file.")) %
	              underline_tag(kSubmitAddOnsURL))
	                .str()))
	         .str(),
	      UI::Align::kLeft, UI::MultilineTextarea::ScrollMode::kNoScrolling),
	   UI::Box::Resizing::kFullSize);
	auto add_button = [this](const std::string& url) {
		UI::Button* b =
		   new UI::Button(&dev_box_, "url", 0, 0, 0, 0, UI::ButtonStyle::kFsMenuSecondary,
#if SDL_VERSION_ATLEAST(2, 0, 14)
		                  _("Open Link")
#else
		                  _("Copy Link")
#endif
		   );
		b->sigclicked.connect([url]() {
#if SDL_VERSION_ATLEAST(2, 0, 14)
			SDL_OpenURL(url.c_str());
#else
			SDL_SetClipboardText(url.c_str());
#endif
		});
		dev_box_.add(b);
	};
	add_button(kSubmitAddOnsURL);
	dev_box_.add_space(kRowButtonSize);
	dev_box_.add(
	   new UI::MultilineTextarea(
	      &dev_box_, 0, 0, 100, 100, UI::PanelStyle::kFsMenu,
	      (boost::format("<rt><p>%1$s</p></rt>") %
	       g_style_manager->font_style(UI::FontStyle::kFsMenuInfoPanelParagraph)
	          .as_font_tag(
	             (boost::format(_("For more information regarding how to develop and package your "
	                              "own add-ons, please visit %s.")) %
	              underline_tag(kDocumentationURL))
	                .str()))
	         .str(),
	      UI::Align::kLeft, UI::MultilineTextarea::ScrollMode::kNoScrolling),
	   UI::Box::Resizing::kFullSize);
	add_button(kDocumentationURL);

	installed_addons_buttons_box_.add(&move_top_, UI::Box::Resizing::kAlign, UI::Align::kCenter);
	installed_addons_buttons_box_.add_space(kRowButtonSpacing);
	installed_addons_buttons_box_.add(&move_up_, UI::Box::Resizing::kAlign, UI::Align::kCenter);
	installed_addons_buttons_box_.add_space(kRowButtonSize + 2 * kRowButtonSpacing);
	installed_addons_buttons_box_.add(&move_down_, UI::Box::Resizing::kAlign, UI::Align::kCenter);
	installed_addons_buttons_box_.add_space(kRowButtonSpacing);
	installed_addons_buttons_box_.add(&move_bottom_, UI::Box::Resizing::kAlign, UI::Align::kCenter);
	installed_addons_outer_wrapper_.add(
	   &installed_addons_inner_wrapper_, UI::Box::Resizing::kExpandBoth);
	installed_addons_outer_wrapper_.add_space(kRowButtonSpacing);
	installed_addons_outer_wrapper_.add(
	   &installed_addons_buttons_box_, UI::Box::Resizing::kAlign, UI::Align::kCenter);

	browse_addons_outer_wrapper_.add(&browse_addons_buttons_box_, UI::Box::Resizing::kFullSize);
	browse_addons_outer_wrapper_.add_space(2 * kRowButtonSpacing);
	browse_addons_outer_wrapper_.add(&browse_addons_inner_wrapper_, UI::Box::Resizing::kExpandBoth);

	installed_addons_inner_wrapper_.add(&installed_addons_box_, UI::Box::Resizing::kExpandBoth);
	browse_addons_inner_wrapper_.add(&browse_addons_box_, UI::Box::Resizing::kExpandBoth);
	tabs_.add("my", "", &installed_addons_outer_wrapper_);
	tabs_.add("all", "", &browse_addons_outer_wrapper_);
	tabs_.add("all", _("Development"), &dev_box_);

	/** TRANSLATORS: Sort add-ons alphabetically by name */
	sort_order_.add(_("Name"), AddOnSortingCriteria::kNameABC);
	/** TRANSLATORS: Sort add-ons alphabetically by name (inverted) */
	sort_order_.add(_("Name (descending)"), AddOnSortingCriteria::kNameCBA);
	/** TRANSLATORS: Sort add-ons by average rating */
	sort_order_.add(_("Best average rating"), AddOnSortingCriteria::kHighestRating, nullptr, true);
	/** TRANSLATORS: Sort add-ons by average rating */
	sort_order_.add(_("Worst average rating"), AddOnSortingCriteria::kLowestRating);
	/** TRANSLATORS: Sort add-ons by how often they were downloaded */
	sort_order_.add(_("Most often downloaded"), AddOnSortingCriteria::kMostDownloads);
	/** TRANSLATORS: Sort add-ons by how often they were downloaded */
	sort_order_.add(_("Least often downloaded"), AddOnSortingCriteria::kFewestDownloads);
	/** TRANSLATORS: Sort add-ons by upload date/time */
	sort_order_.add(_("Oldest"), AddOnSortingCriteria::kOldest);
	/** TRANSLATORS: Sort add-ons by upload date/time */
	sort_order_.add(_("Newest"), AddOnSortingCriteria::kNewest);

	filter_verified_.set_state(true);
	filter_name_.set_tooltip(_("Filter add-ons by name"));
	{
		uint8_t index = 0;
		for (const auto& pair : AddOns::kAddOnCategories) {
			if (pair.first == AddOns::AddOnCategory::kNone) {
				continue;
			}
			UI::Checkbox* c = new UI::Checkbox(
			   &browse_addons_buttons_box_, UI::PanelStyle::kFsMenu, Vector2i(0, 0),
			   g_image_cache->get(pair.second.icon),
			   (boost::format(_("Toggle category ‘%s’")) % pair.second.descname()).str());
			filter_category_[pair.first] = c;
			c->set_state(true);
			c->changed.connect([this, &pair]() { category_filter_changed(pair.first); });
			c->set_desired_size(kRowButtonSize, kRowButtonSize);
			browse_addons_buttons_box_.add(c, UI::Box::Resizing::kAlign, UI::Align::kCenter);
			browse_addons_buttons_box_.add_space(kRowButtonSpacing);
			++index;
		}
	}
	browse_addons_buttons_inner_box_2_.add(&filter_verified_, UI::Box::Resizing::kFullSize);
	browse_addons_buttons_inner_box_2_.add(&filter_reset_, UI::Box::Resizing::kExpandBoth);
	browse_addons_buttons_inner_box_1_.add(
	   &browse_addons_buttons_inner_box_2_, UI::Box::Resizing::kExpandBoth);
	browse_addons_buttons_inner_box_1_.add_space(kRowButtonSpacing);
	browse_addons_buttons_inner_box_1_.add(&filter_name_, UI::Box::Resizing::kExpandBoth);
	browse_addons_buttons_inner_box_1_.add_space(kRowButtonSpacing);
	browse_addons_buttons_inner_box_1_.add(&sort_order_, UI::Box::Resizing::kExpandBoth);
	browse_addons_buttons_box_.add(
	   &browse_addons_buttons_inner_box_1_, UI::Box::Resizing::kExpandBoth);

	filter_reset_.set_enabled(false);
	filter_name_.changed.connect([this]() {
		filter_reset_.set_enabled(true);
		rebuild();
	});
	filter_verified_.changed.connect([this]() {
		filter_reset_.set_enabled(true);
		rebuild();
	});
	sort_order_.selected.connect([this]() { rebuild(); });

	ok_.sigclicked.connect([this]() { die(); });
	refresh_.sigclicked.connect([this]() {
		refresh_remotes();
		tabs_.activate(1);
	});
	tabs_.sigclicked.connect([this]() {
		if (tabs_.active() == 1 && remotes_.size() <= 1) {
			refresh_remotes();
		}
	});
	autofix_dependencies_.sigclicked.connect([this]() { autofix_dependencies(); });

	filter_reset_.sigclicked.connect([this]() {
		filter_name_.set_text("");
		filter_verified_.set_state(true);
		for (auto& pair : filter_category_) {
			pair.second->set_state(true);
		}
		rebuild();
		filter_reset_.set_enabled(false);
	});
	upgrade_all_.sigclicked.connect([this]() {
		std::vector<std::pair<AddOns::AddOnInfo, bool /* full upgrade */>> upgrades;
		bool all_verified = true;
		size_t nr_full_updates = 0;
		for (const RemoteAddOnRow* r : browse_) {
			if (r->upgradeable()) {
				const bool full_upgrade = r->full_upgrade_possible();
				upgrades.push_back(std::make_pair(r->info(), full_upgrade));
				if (full_upgrade) {
					all_verified &= r->info().verified;
					++nr_full_updates;
				}
			}
		}
		assert(!upgrades.empty());
		if (nr_full_updates > 0 && (!all_verified || !(SDL_GetModState() & KMOD_CTRL))) {
			// We ask for confirmation only for real upgrades. i18n-only upgrades are done silently.
			std::string text =
			   (boost::format(ngettext("Are you certain that you want to upgrade this %u add-on?\n",
			                           "Are you certain that you want to upgrade these %u add-ons?\n",
			                           nr_full_updates)) %
			    nr_full_updates)
			      .str();
			for (const auto& pair : upgrades) {
				if (pair.second) {
					text +=
					   (boost::format(_("\n· %1$s (%2$s) by %3$s")) % pair.first.descname() %
					    (pair.first.verified ? _("verified") : _("NOT VERIFIED")) % pair.first.author())
					      .str();
				}
			}
			UI::WLMessageBox w(&fsmm_, UI::WindowStyle::kFsMenu, _("Upgrade All"), text,
			                   UI::WLMessageBox::MBoxType::kOkCancel);
			if (w.run<UI::Panel::Returncodes>() != UI::Panel::Returncodes::kOk) {
				return;
			}
		}
		for (const auto& pair : upgrades) {
			upgrade(pair.first, pair.second);
		}
		rebuild();
	});

	move_up_.sigclicked.connect([this]() {
		const AddOns::AddOnInfo info = selected_installed_addon();
		auto it = AddOns::g_addons.begin();
		while (it->first.internal_name != info.internal_name) {
			++it;
		}
		const bool state = it->second;
		it = AddOns::g_addons.erase(it);
		--it;
		AddOns::g_addons.insert(it, std::make_pair(info, state));
		rebuild();
		focus_installed_addon_row(info);
	});
	move_down_.sigclicked.connect([this]() {
		const AddOns::AddOnInfo info = selected_installed_addon();
		auto it = AddOns::g_addons.begin();
		while (it->first.internal_name != info.internal_name) {
			++it;
		}
		const bool state = it->second;
		it = AddOns::g_addons.erase(it);
		++it;
		AddOns::g_addons.insert(it, std::make_pair(info, state));
		rebuild();
		focus_installed_addon_row(info);
	});
	move_top_.sigclicked.connect([this]() {
		const AddOns::AddOnInfo info = selected_installed_addon();
		auto it = AddOns::g_addons.begin();
		while (it->first.internal_name != info.internal_name) {
			++it;
		}
		const bool state = it->second;
		it = AddOns::g_addons.erase(it);
		AddOns::g_addons.insert(AddOns::g_addons.begin(), std::make_pair(info, state));
		rebuild();
		focus_installed_addon_row(info);
	});
	move_bottom_.sigclicked.connect([this]() {
		const AddOns::AddOnInfo info = selected_installed_addon();
		auto it = AddOns::g_addons.begin();
		while (it->first.internal_name != info.internal_name) {
			++it;
		}
		const bool state = it->second;
		it = AddOns::g_addons.erase(it);
		AddOns::g_addons.push_back(std::make_pair(info, state));
		rebuild();
		focus_installed_addon_row(info);
	});

	launch_packager_.sigclicked.connect([this]() {
		AddOnsPackager a(fsmm_, *this);
		a.run<int>();

		// Perhaps add-ons were created or deleted
		rebuild();
	});

	buttons_box_.add_space(kRowButtonSpacing);
	buttons_box_.add(&upgrade_all_, UI::Box::Resizing::kExpandBoth);
	buttons_box_.add_space(kRowButtonSpacing);
	buttons_box_.add(&refresh_, UI::Box::Resizing::kExpandBoth);
	buttons_box_.add_space(kRowButtonSpacing);
	buttons_box_.add(&autofix_dependencies_, UI::Box::Resizing::kExpandBoth);
	buttons_box_.add_space(kRowButtonSpacing);
	buttons_box_.add(&ok_, UI::Box::Resizing::kExpandBoth);
	buttons_box_.add_space(kRowButtonSpacing);

	main_box_.add(&tabs_placeholder_, UI::Box::Resizing::kExpandBoth);
	main_box_.add_space(kRowButtonSpacing);
	main_box_.add(&warn_requirements_, UI::Box::Resizing::kFullSize);
	main_box_.add_space(kRowButtonSpacing);
	main_box_.add(&buttons_box_, UI::Box::Resizing::kFullSize);
	main_box_.add_space(kRowButtonSpacing);

	// prevent assert failures
	installed_addons_box_.set_size(100, 100);
	browse_addons_box_.set_size(100, 100);
	installed_addons_inner_wrapper_.set_size(100, 100);
	browse_addons_inner_wrapper_.set_size(100, 100);

	installed_addons_inner_wrapper_.set_force_scrolling(true);
	browse_addons_inner_wrapper_.set_force_scrolling(true);

	do_not_layout_on_resolution_change();
	center_to_parent();
	rebuild();
}

AddOnsCtrl::~AddOnsCtrl() {
	std::string text;
	for (const auto& pair : AddOns::g_addons) {
		if (!text.empty()) {
			text += ',';
		}
		text += pair.first.internal_name + ':' + (pair.second ? "true" : "false");
	}
	set_config_string("addons", text);
	write_config();
}

inline const AddOns::AddOnInfo& AddOnsCtrl::selected_installed_addon() const {
	return dynamic_cast<InstalledAddOnRow&>(*installed_addons_box_.focused_child()).info();
}
void AddOnsCtrl::focus_installed_addon_row(const AddOns::AddOnInfo& info) {
	for (UI::Panel* p = installed_addons_box_.get_first_child(); p; p = p->get_next_sibling()) {
		if (dynamic_cast<InstalledAddOnRow&>(*p).info().internal_name == info.internal_name) {
			p->focus();
			return;
		}
	}
	NEVER_HERE();
}

void AddOnsCtrl::think() {
	UI::Panel::think();
	check_enable_move_buttons();
}

static bool category_filter_changing = false;
void AddOnsCtrl::category_filter_changed(const AddOns::AddOnCategory which) {
	// protect against recursion
	if (category_filter_changing) {
		return;
	}
	category_filter_changing = true;

	// CTRL enables the selected category and disables all others
	if (SDL_GetModState() & KMOD_CTRL) {
		for (auto& pair : filter_category_) {
			pair.second->set_state(pair.first == which);
		}
	}

	filter_reset_.set_enabled(true);
	rebuild();
	category_filter_changing = false;
}

void AddOnsCtrl::check_enable_move_buttons() {
	const bool enable_move_buttons =
	   tabs_.active() == 0 && installed_addons_box_.focused_child() != nullptr;
	for (UI::Button* b : {&move_top_, &move_up_, &move_down_, &move_bottom_}) {
		b->set_enabled(enable_move_buttons);
	}
	if (enable_move_buttons) {
		const AddOns::AddOnInfo& sel = selected_installed_addon();
		if (sel.internal_name == AddOns::g_addons.begin()->first.internal_name) {
			move_top_.set_enabled(false);
			move_up_.set_enabled(false);
		}
		if (sel.internal_name == AddOns::g_addons.back().first.internal_name) {
			move_down_.set_enabled(false);
			move_bottom_.set_enabled(false);
		}
	}
}

bool AddOnsCtrl::handle_key(bool down, SDL_Keysym code) {
	if (down) {
		switch (code.sym) {
		case SDLK_KP_ENTER:
		case SDLK_RETURN:
		case SDLK_ESCAPE:
			die();
			return true;
		default:
			break;
		}
	}
	return UI::Window::handle_key(down, code);
}

void AddOnsCtrl::refresh_remotes() {
	try {
		remotes_ = network_handler_.refresh_remotes();
	} catch (const std::exception& e) {
		const std::string title = _("Server Connection Error");
		/** TRANSLATORS: This will be inserted into the string "Server Connection Error <br> by %s" */
		const std::string bug = _("a networking bug");
		const std::string err = (boost::format(_("Unable to fetch the list of available add-ons from "
		                                         "the server!<br>Error Message: %s")) %
		                         e.what())
		                           .str();
		remotes_ = {AddOns::AddOnInfo{"",
		                              title,
		                              err,
		                              bug,
		                              [title]() { return title; },
		                              [err]() { return err; },
		                              [bug]() { return bug; },
		                              {},
		                              0,
		                              AddOns::AddOnCategory::kNone,
		                              {},
		                              true,
		                              "",
		                              "",
		                              false,
		                              {{}, {}, {}, {}},
		                              {},
		                              0,
		                              bug,
		                              std::time(nullptr),
		                              0,
		                              {},
		                              {}}};
	}
	rebuild();
}

bool AddOnsCtrl::matches_filter(const AddOns::AddOnInfo& info) {
	if (info.internal_name.empty()) {
		// always show error messages
		return true;
	}

	if (!info.matches_widelands_version()) {
		// incompatible
		return false;
	}

	if (!filter_category_.at(info.category)->get_state()) {
		// wrong category
		return false;
	}

	if (filter_verified_.get_state() && !info.verified) {
		// not verified
		return false;
	}

	if (filter_name_.text().empty()) {
		// no text filter given, so we accept it
		return true;
	}
	for (const std::string& text :
	     {info.descname(), info.author(), info.internal_name, info.description()}) {
		if (text.find(filter_name_.text()) != std::string::npos) {
			// text filter found
			return true;
		}
	}
	// doesn't match the text filter
	return false;
}

void AddOnsCtrl::rebuild() {
	const uint32_t scrollpos_i =
	   installed_addons_inner_wrapper_.get_scrollbar() ?
	      installed_addons_inner_wrapper_.get_scrollbar()->get_scrollpos() :
	      0;
	const uint32_t scrollpos_b = browse_addons_inner_wrapper_.get_scrollbar() ?
	                                browse_addons_inner_wrapper_.get_scrollbar()->get_scrollpos() :
	                                0;
	installed_addons_box_.free_children();
	browse_addons_box_.free_children();
	installed_addons_box_.clear();
	browse_addons_box_.clear();
	browse_.clear();
	assert(installed_addons_box_.get_nritems() == 0);
	assert(browse_addons_box_.get_nritems() == 0);

	size_t index = 0;
	for (const auto& pair : AddOns::g_addons) {
		if (index > 0) {
			installed_addons_box_.add_space(kRowButtonSize);
		}
		InstalledAddOnRow* i =
		   new InstalledAddOnRow(&installed_addons_box_, this, pair.first, pair.second);
		installed_addons_box_.add(i, UI::Box::Resizing::kFullSize);
		++index;
	}
	tabs_.tabs()[0]->set_title((boost::format(_("Installed (%u)")) % index).str());

	index = 0;
	std::list<AddOns::AddOnInfo> remotes_to_show;
	for (const AddOns::AddOnInfo& a : remotes_) {
		if (matches_filter(a)) {
			remotes_to_show.push_back(a);
		}
	}
	{
		const AddOnSortingCriteria sort_by = sort_order_.get_selected();
		remotes_to_show.sort([sort_by](const AddOns::AddOnInfo& a, const AddOns::AddOnInfo& b) {
			switch (sort_by) {
			case AddOnSortingCriteria::kNameABC:
				return a.descname().compare(b.descname()) < 0;
			case AddOnSortingCriteria::kNameCBA:
				return a.descname().compare(b.descname()) > 0;

			case AddOnSortingCriteria::kFewestDownloads:
				return a.download_count < b.download_count;
			case AddOnSortingCriteria::kMostDownloads:
				return a.download_count > b.download_count;

			case AddOnSortingCriteria::kOldest:
				return a.upload_timestamp < b.upload_timestamp;
			case AddOnSortingCriteria::kNewest:
				return a.upload_timestamp > b.upload_timestamp;

			case AddOnSortingCriteria::kLowestRating:
				if (a.number_of_votes() == 0) {
					// Add-ons without votes should always end up
					// below any others when sorting by rating
					return false;
				} else if (b.number_of_votes() == 0) {
					return true;
				} else if (std::abs(a.average_rating() - b.average_rating()) < 0.01) {
					// ambiguity – always choose the one with more votes
					return a.number_of_votes() > b.number_of_votes();
				} else {
					return a.average_rating() < b.average_rating();
				}
			case AddOnSortingCriteria::kHighestRating:
				if (a.number_of_votes() == 0) {
					return false;
				} else if (b.number_of_votes() == 0) {
					return true;
				} else if (std::abs(a.average_rating() - b.average_rating()) < 0.01) {
					return a.number_of_votes() > b.number_of_votes();
				} else {
					return a.average_rating() > b.average_rating();
				}
			}
			NEVER_HERE();
		});
	}
	std::vector<std::string> has_upgrades;
	for (const AddOns::AddOnInfo& a : remotes_to_show) {
		if (0 < index++) {
			browse_addons_box_.add_space(kRowButtonSize);
		}
		AddOns::AddOnVersion installed;
		uint32_t installed_i18n = 0;
		for (const auto& pair : AddOns::g_addons) {
			if (pair.first.internal_name == a.internal_name) {
				installed = pair.first.version;
				installed_i18n = pair.first.i18n_version;
				break;
			}
		}
		RemoteAddOnRow* r =
		   new RemoteAddOnRow(&browse_addons_box_, this, a, installed, installed_i18n);
		browse_addons_box_.add(r, UI::Box::Resizing::kFullSize);
		if (r->upgradeable()) {
			has_upgrades.push_back(a.descname());
		}
		browse_.push_back(r);
	}
	tabs_.tabs()[1]->set_title(index == 0 ? _("Browse") :
	                                        (boost::format(_("Browse (%u)")) % index).str());

	if (installed_addons_inner_wrapper_.get_scrollbar() && scrollpos_i) {
		installed_addons_inner_wrapper_.get_scrollbar()->set_scrollpos(scrollpos_i);
	}
	if (browse_addons_inner_wrapper_.get_scrollbar() && scrollpos_b) {
		browse_addons_inner_wrapper_.get_scrollbar()->set_scrollpos(scrollpos_b);
	}

	check_enable_move_buttons();
	upgrade_all_.set_title((boost::format(_("Upgrade all (%u)")) % has_upgrades.size()).str());
	upgrade_all_.set_enabled(!has_upgrades.empty());
	if (has_upgrades.empty()) {
		upgrade_all_.set_tooltip(_("No upgrades are available for your installed add-ons"));
	} else {
		std::string text =
		   (boost::format(ngettext(_("Upgrade the following %u add-on:"),
		                           _("Upgrade the following %u add-ons:"), has_upgrades.size())) %
		    has_upgrades.size())
		      .str();
		for (const std::string& name : has_upgrades) {
			text += "<br>";
			text += (boost::format(_("· %s")) % name).str();
		}
		upgrade_all_.set_tooltip(text);
	}
	update_dependency_errors();
}

void AddOnsCtrl::update_dependency_errors() {
	std::vector<std::string> warn_requirements;
	for (auto addon = AddOns::g_addons.begin(); addon != AddOns::g_addons.end(); ++addon) {
		if (!addon->second) {
			// Disabled, so we don't care about dependencies
			continue;
		}
		for (const std::string& requirement : addon->first.requirements) {
			std::vector<AddOns::AddOnState>::iterator search_result = AddOns::g_addons.end();
			bool too_late = false;
			for (auto search = AddOns::g_addons.begin(); search != AddOns::g_addons.end(); ++search) {
				if (search->first.internal_name == requirement) {
					search_result = search;
					break;
				}
				if (search == addon) {
					assert(!too_late);
					too_late = true;
				}
			}
			if (search_result == AddOns::g_addons.end()) {
				warn_requirements.push_back(
				   (boost::format(_("· ‘%1$s’ requires ‘%2$s’ which could not be found")) %
				    addon->first.descname() % requirement)
				      .str());
			} else {
				if (!search_result->second) {
					warn_requirements.push_back(
					   (boost::format(_("· ‘%1$s’ requires ‘%2$s’ which is disabled")) %
					    addon->first.descname() % search_result->first.descname())
					      .str());
				}
				if (too_late) {
					warn_requirements.push_back(
					   (boost::format(
					       _("· ‘%1$s’ requires ‘%2$s’ which is listed below the requiring add-on")) %
					    addon->first.descname() % search_result->first.descname())
					      .str());
				}
			}
			// Also warn if the add-on's requirements are present in the wrong order
			// (e.g. when A requires B,C but they are ordered C,B,A)
			for (const std::string& previous_requirement : addon->first.requirements) {
				if (previous_requirement == requirement) {
					break;
				}
				// check if `previous_requirement` comes before `requirement`
				std::string prev_descname;
				for (const AddOns::AddOnState& a : AddOns::g_addons) {
					if (a.first.internal_name == previous_requirement) {
						prev_descname = a.first.descname();
						break;
					} else if (a.first.internal_name == requirement) {
						warn_requirements.push_back(
						   (boost::format(
						       _("· ‘%1$s’ requires first ‘%2$s’ and then ‘%3$s’, but they are "
						         "listed in the wrong order")) %
						    addon->first.descname() % prev_descname % search_result->first.descname())
						      .str());
						break;
					}
				}
			}
		}
	}
	if (warn_requirements.empty()) {
		warn_requirements_.set_text("");
		warn_requirements_.set_tooltip("");
	} else {
		const unsigned nr_warnings = warn_requirements.size();
		std::string list;
		for (const std::string& msg : warn_requirements) {
			if (!list.empty()) {
				list += "<br>";
			}
			list += msg;
		}
		warn_requirements_.set_text(
		   (boost::format("<rt><p>%s</p><p>%s</p></rt>") %
		    g_style_manager->font_style(UI::FontStyle::kFsMenuInfoPanelHeading)
		       .as_font_tag((boost::format(ngettext(
		                        "%u Dependency Error", "%u Dependency Errors", nr_warnings)) %
		                     nr_warnings)
		                       .str()) %
		    g_style_manager->font_style(UI::FontStyle::kFsMenuInfoPanelParagraph).as_font_tag(list))
		      .str());
		warn_requirements_.set_tooltip(_("Add-Ons with dependency errors may work incorrectly or "
		                                 "prevent games and maps from loading."));
	}
	autofix_dependencies_.set_enabled(!warn_requirements.empty());
	layout();
}

void AddOnsCtrl::layout() {
	if (!is_minimal()) {
		main_box_.set_size(get_inner_w(), get_inner_h());

		warn_requirements_.set_visible(!warn_requirements_.get_text().empty());

		// Box layouting does not work well together with this scrolling tab panel, so we
		// use a plain Panel as a fixed-size placeholder which is layouted by the box and
		// we manually position and resize the real tab panel on top of the placeholder.
		tabs_.set_pos(Vector2i(tabs_placeholder_.get_x(), tabs_placeholder_.get_y()));
		tabs_.set_size(tabs_placeholder_.get_w(), tabs_placeholder_.get_h());

		installed_addons_outer_wrapper_.set_max_size(
		   tabs_placeholder_.get_w(), tabs_placeholder_.get_h() - 2 * kRowButtonSize);
		browse_addons_inner_wrapper_.set_max_size(
		   tabs_placeholder_.get_w(),
		   tabs_placeholder_.get_h() - 2 * kRowButtonSize - browse_addons_buttons_box_.get_h());
	}

	UI::Window::layout();
}

bool AddOnsCtrl::is_remote(const std::string& name) const {
	if (remotes_.size() <= 1) {
		// No data available
		return true;
	}
	for (const AddOns::AddOnInfo& r : remotes_) {
		if (r.internal_name == name) {
			return true;
		}
	}
	return false;
}

inline void AddOnsCtrl::inform_about_restart(const std::string& name) {
	UI::WLMessageBox w(&fsmm_, UI::WindowStyle::kFsMenu, _("Note"),
	                   (boost::format(_("Please restart Widelands before you use the add-on ‘%s’, "
	                                    "otherwise you may experience graphical glitches.")) %
	                    name.c_str())
	                      .str(),
	                   UI::WLMessageBox::MBoxType::kOk);
	w.run<UI::Panel::Returncodes>();
}

static void install_translation(const std::string& temp_locale_path,
                                const std::string& addon_name) {
	assert(g_fs->file_exists(temp_locale_path));

	// NOTE:
	// gettext expects a directory structure such as
	// "~/.widelands/addons_i18n/nds/LC_MESSAGES/addon_name.wad.mo"
	// where "nds" is the language abbreviation and "addon_name.wad" the add-on's name.
	// If we use a different structure, gettext will not find the translations!

	const std::string temp_filename =
	   FileSystem::fs_filename(temp_locale_path.c_str());                         // nds.mo.tmp
	const std::string locale = temp_filename.substr(0, temp_filename.find('.'));  // nds

	const std::string new_locale_dir = kAddOnLocaleDir + FileSystem::file_separator() + locale +
	                                   FileSystem::file_separator() +
	                                   "LC_MESSAGES";  // addons_i18n/nds/LC_MESSAGES
	g_fs->ensure_directory_exists(new_locale_dir);

	const std::string new_locale_path =
	   new_locale_dir + FileSystem::file_separator() + addon_name + ".mo";

	assert(!g_fs->is_directory(new_locale_path));
	if (g_fs->file_exists(new_locale_path)) {
		// delete the outdated translation if present
		g_fs->fs_unlink(new_locale_path);
	}
	assert(!g_fs->file_exists(new_locale_path));

	// move translation file from temp location to the correct place
	g_fs->fs_rename(temp_locale_path, new_locale_path);

	assert(g_fs->file_exists(new_locale_path));
	assert(!g_fs->file_exists(temp_locale_path));
}

// TODO(Nordfriese): install() and upgrade() should also (recursively) install the add-on's
// requirements
void AddOnsCtrl::install(const AddOns::AddOnInfo& remote) {
	{
		ProgressIndicatorWindow piw(&fsmm_, remote.descname());

		g_fs->ensure_directory_exists(kAddOnDir);

		piw.progressbar().set_total(remote.file_list.files.size() + remote.file_list.locales.size());

		const std::string path = download_addon(piw, remote);

		if (path.empty()) {
			// downloading failed
			return;
		}

		// Install the add-on
		{
			const std::string new_path =
			   kAddOnDir + FileSystem::file_separator() + remote.internal_name;

			assert(g_fs->is_directory(path));
			if (g_fs->file_exists(new_path)) {
				// erase leftovers from manual uninstallations
				g_fs->fs_unlink(new_path);
			}
			assert(!g_fs->file_exists(new_path));

			g_fs->fs_rename(path, new_path);

			assert(!g_fs->file_exists(path));
			assert(g_fs->is_directory(new_path));
		}

		// Now download the translations
		for (const std::string& temp_locale_path : download_i18n(piw, remote)) {
			install_translation(temp_locale_path, remote.internal_name);
		}

		AddOns::g_addons.push_back(std::make_pair(AddOns::preload_addon(remote.internal_name),
		                                          remote.category != AddOns::AddOnCategory::kWorld));
	}
	switch (remote.category) {
	case AddOns::AddOnCategory::kWorld:
		inform_about_restart(remote.descname());
		break;
	case AddOns::AddOnCategory::kTheme: {
		WLApplication::update_ui_theme(
		   WLApplication::UpdateThemeAction::kEnableArgument, remote.internal_name);
		get_topmost_forefather().template_directory_changed();
		break;
	}
	default:
		break;
	}
}

// Upgrades the specified add-on. If `full_upgrade` is `false`, only translations will be updated.
void AddOnsCtrl::upgrade(const AddOns::AddOnInfo& remote, const bool full_upgrade) {
	{
		ProgressIndicatorWindow piw(&fsmm_, remote.descname());

		piw.progressbar().set_total(remote.file_list.locales.size() +
		                            (full_upgrade ? remote.file_list.files.size() : 0));

		if (full_upgrade) {
			g_fs->ensure_directory_exists(kAddOnDir);

			const std::string path = download_addon(piw, remote);
			if (path.empty()) {
				// downloading failed
				return;
			}

			// Upgrade the add-on
			const std::string new_path =
			   kAddOnDir + FileSystem::file_separator() + remote.internal_name;

			assert(g_fs->is_directory(path));
			assert(g_fs->is_directory(new_path));

			g_fs->fs_unlink(new_path);  // Uninstall the old version…

			assert(!g_fs->file_exists(new_path));

			g_fs->fs_rename(path, new_path);  // …and replace with the new one.

			assert(g_fs->is_directory(new_path));
			assert(!g_fs->file_exists(path));
		}

		// Now download the translations
		for (const std::string& temp_locale_path : download_i18n(piw, remote)) {
			install_translation(temp_locale_path, remote.internal_name);
		}
		// Note: Changes to translations might not be applied until Widelands is
		// restarted. This happens because gettext caches translation results
		// and does not provide a way to clear this cache.
	}
	for (auto& pair : AddOns::g_addons) {
		if (pair.first.internal_name == remote.internal_name) {
			pair.first = AddOns::preload_addon(remote.internal_name);
<<<<<<< HEAD
			switch (remote.category) {
			case AddOns::AddOnCategory::kWorld:
=======
			if (remote.category == AddOns::AddOnCategory::kWorld && full_upgrade) {
>>>>>>> f501eb72
				pair.second = false;
				inform_about_restart(remote.descname());
				break;
			case AddOns::AddOnCategory::kTheme:
				if (template_dir() == AddOns::theme_addon_template_dir(remote.internal_name)) {
					WLApplication::update_ui_theme(
					   WLApplication::UpdateThemeAction::kEnableArgument, remote.internal_name);
					get_topmost_forefather().template_directory_changed();
				}
				break;
			default:
				break;
			}
			return;
		}
	}
	NEVER_HERE();
}

std::string AddOnsCtrl::download_addon(ProgressIndicatorWindow& piw,
                                       const AddOns::AddOnInfo& info) {
	piw.set_message_1((boost::format(_("Downloading ‘%s’…")) % info.descname()).str());

	const std::string temp_dir = kTempFileDir + "/" + info.internal_name + kTempFileExtension;
	if (g_fs->file_exists(temp_dir)) {
		// cleanse outdated cache
		g_fs->fs_unlink(temp_dir);
	}
	g_fs->ensure_directory_exists(temp_dir);
	for (const std::string& subdir : info.file_list.directories) {
		std::string d(temp_dir);
		d.push_back('/');
		d += subdir;
		g_fs->ensure_directory_exists(d);
	}

	piw.action_params = info.file_list.files;
	piw.action_when_thinking = [this, &info, &piw, temp_dir](const std::string& file_to_download) {
		try {
			piw.set_message_2(file_to_download);

			std::string checksum;
			for (size_t i = 0; i < info.file_list.files.size(); ++i) {
				if (info.file_list.files[i] == file_to_download) {
					checksum = info.file_list.checksums[i];
					break;
				}
			}
			if (checksum.empty()) {
				throw wexception("Checksum for '%s' not found", file_to_download.c_str());
			}

			network_handler_.download_addon_file(info.internal_name + "/" + file_to_download, checksum,
			                                     temp_dir + "/" + file_to_download);
			piw.progressbar().set_state(piw.progressbar().get_state() + 1);
		} catch (const std::exception& e) {
			log_err("download_addon %s: %s", info.internal_name.c_str(), e.what());
			piw.end_modal(UI::Panel::Returncodes::kBack);
			UI::WLMessageBox w(
			   &fsmm_, UI::WindowStyle::kFsMenu, _("Error"),
			   (boost::format(
			       _("The add-on ‘%1$s’ could not be downloaded from the server. Installing/upgrading "
			         "this add-on will be skipped.\n\nError Message:\n%2$s")) %
			    info.internal_name.c_str() % e.what())
			      .str(),
			   UI::WLMessageBox::MBoxType::kOk);
			w.run<UI::Panel::Returncodes>();
		}
	};
	return (piw.run<UI::Panel::Returncodes>() == UI::Panel::Returncodes::kOk) ? temp_dir : "";
}

std::set<std::string> AddOnsCtrl::download_i18n(ProgressIndicatorWindow& piw,
                                                const AddOns::AddOnInfo& info) {
	piw.set_message_1(
	   (boost::format(_("Downloading translations for ‘%s’…")) % info.descname()).str());

	// Download all known locales one by one.
	// TODO(Nordfriese): When we have a real server, we should let the server provide us
	// with info which locales are actually present on the server rather than trying to
	// fetch all we know about.
	// My dummy "server" currently has only 'nds' translations, and the attempts to download
	// the others take about one minute extra, which could be avoided.
	// In net_addons.cc, we can then also fail with a wexception if downloading one of them
	// fails, instead of only logging the error as we do now.

	std::set<std::string> result;
	piw.die_after_last_action = true;
	piw.action_params = info.file_list.locales;
	piw.action_when_thinking = [this, &info, &result, &piw](const std::string& locale_to_download) {
		try {
			piw.set_message_2(locale_to_download);

			std::string checksum;
			for (size_t i = 0; i < info.file_list.locales.size(); ++i) {
				if (info.file_list.locales[i] == locale_to_download) {
					checksum = info.file_list.checksums[info.file_list.files.size() + i];
					break;
				}
			}
			if (checksum.empty()) {
				throw wexception("Checksum for '%s' not found", locale_to_download.c_str());
			}

			const std::string str =
			   network_handler_.download_i18n(info.internal_name, checksum, locale_to_download);
			assert(!result.count(str));
			if (!str.empty()) {
				result.insert(str);
			}
			piw.progressbar().set_state(piw.progressbar().get_state() + 1);
		} catch (const std::exception& e) {
			log_err("download_i18n %s: %s", info.internal_name.c_str(), e.what());
			piw.end_modal(UI::Panel::Returncodes::kBack);
			UI::WLMessageBox w(
			   &fsmm_, UI::WindowStyle::kFsMenu, _("Error"),
			   (boost::format(_("The translation files for the add-on ‘%1$s’ could not be downloaded "
			                    "from the server. Installing/upgrading the translations for this "
			                    "add-on will be skipped.\n\nError Message:\n%2$s")) %
			    info.internal_name.c_str() % e.what())
			      .str(),
			   UI::WLMessageBox::MBoxType::kOk);
			w.run<UI::Panel::Returncodes>();
		}
	};
	if (piw.run<UI::Panel::Returncodes>() != UI::Panel::Returncodes::kOk) {
		return {};
	}

	// If the translations were downloaded correctly, we also update the i18n version info
	Profile prof(kAddOnLocaleVersions.c_str());
	prof.pull_section("global").set_natural(info.internal_name.c_str(), info.i18n_version);
	prof.write(kAddOnLocaleVersions.c_str(), false);

	return result;
}

static void uninstall(AddOnsCtrl* ctrl, const AddOns::AddOnInfo& info, const bool local) {
	if (!(SDL_GetModState() & KMOD_CTRL)) {
		UI::WLMessageBox w(
		   &ctrl->get_topmost_forefather(), UI::WindowStyle::kFsMenu, _("Uninstall"),
		   (boost::format(local ?
		                     _("Are you certain that you want to uninstall this add-on?\n\n"
		                       "%1$s\n"
		                       "by %2$s\n"
		                       "Version %3$s\n"
		                       "Category: %4$s\n"
		                       "%5$s\n\n"
		                       "Note that this add-on can not be downloaded again from the server.") :
		                     _("Are you certain that you want to uninstall this add-on?\n\n"
		                       "%1$s\n"
		                       "by %2$s\n"
		                       "Version %3$s\n"
		                       "Category: %4$s\n"
		                       "%5$s")) %
		    info.descname() % info.author() % AddOns::version_to_string(info.version) %
		    AddOns::kAddOnCategories.at(info.category).descname() % info.description())
		      .str(),
		   UI::WLMessageBox::MBoxType::kOkCancel);
		if (w.run<UI::Panel::Returncodes>() != UI::Panel::Returncodes::kOk) {
			return;
		}
	}

	// Delete the add-on…
	g_fs->fs_unlink(kAddOnDir + FileSystem::file_separator() + info.internal_name);

	// …and its translations
	for (const std::string& locale : g_fs->list_directory(kAddOnLocaleDir)) {
		g_fs->fs_unlink(locale + FileSystem::file_separator() + "LC_MESSAGES" +
		                FileSystem::file_separator() + info.internal_name + ".mo");
	}

	for (auto it = AddOns::g_addons.begin(); it != AddOns::g_addons.end(); ++it) {
		if (it->first.internal_name == info.internal_name) {
			AddOns::g_addons.erase(it);
			if (info.category == AddOns::AddOnCategory::kTheme &&
			    template_dir() == AddOns::theme_addon_template_dir(info.internal_name)) {
				WLApplication::update_ui_theme(WLApplication::UpdateThemeAction::kAutodetect);
				ctrl->get_topmost_forefather().template_directory_changed();
			}
			return ctrl->rebuild();
		}
	}
	NEVER_HERE();
}

// UNTESTED
// Automatically fix all dependency errors by reordering add-ons and downloading missing ones.
// We make no guarantees inhowfar the existing order is preserved
// (e.g. if A currently comes before B, it may come after B after reordering even if
// there is no direct or indirect dependency relation between A and B).
void AddOnsCtrl::autofix_dependencies() {
	std::set<std::string> missing_requirements;

// Step 1: Enable all dependencies
step1:
	for (const AddOns::AddOnState& addon_to_fix : AddOns::g_addons) {
		if (addon_to_fix.second) {
			bool anything_changed = false;
			bool found = false;
			for (const std::string& requirement : addon_to_fix.first.requirements) {
				for (AddOns::AddOnState& a : AddOns::g_addons) {
					if (a.first.internal_name == requirement) {
						found = true;
						if (!a.second) {
							a.second = true;
							anything_changed = true;
						}
						break;
					}
				}
				if (!found) {
					missing_requirements.insert(requirement);
				}
			}
			if (anything_changed) {
				// concurrent modification – we need to start over
				goto step1;
			}
		}
	}

	// Step 2: Download missing add-ons
	for (const std::string& addon_to_install : missing_requirements) {
		bool found = false;
		for (const AddOns::AddOnInfo& info : remotes_) {
			if (info.internal_name == addon_to_install) {
				install(info);
				found = true;
				break;
			}
		}
		if (!found) {
			UI::WLMessageBox w(
			   &fsmm_, UI::WindowStyle::kFsMenu, _("Error"),
			   (boost::format(_("The required add-on ‘%s’ could not be found on the server.")) %
			    addon_to_install)
			      .str(),
			   UI::WLMessageBox::MBoxType::kOk);
			w.run<UI::Panel::Returncodes>();
		}
	}

	// Step 3: Get all add-ons into the correct order
	std::map<std::string, AddOns::AddOnState> all_addons;

	for (const AddOns::AddOnState& aos : AddOns::g_addons) {
		all_addons[aos.first.internal_name] = aos;
	}

	std::multimap<unsigned /* number of dependencies */, AddOns::AddOnState> addons_tree;
	for (const auto& pair : all_addons) {
		addons_tree.emplace(
		   std::make_pair(count_all_dependencies(pair.first, all_addons), pair.second));
	}
	// The addons_tree now contains a list of all add-ons sorted by number
	// of (direct plus indirect) dependencies
	AddOns::g_addons.clear();
	for (const auto& pair : addons_tree) {
		AddOns::g_addons.push_back(AddOns::AddOnState(pair.second));
	}

	rebuild();
}

static std::string required_wl_version_and_sync_safety_string(const AddOns::AddOnInfo& info) {
	std::string result;
	if (!info.sync_safe) {
		result += "<br>";
		result += g_style_manager->font_style(UI::FontStyle::kWarning)
		             .as_font_tag(
		                _("This add-on is known to cause desyncs in multiplayer games and replays."));
	}
	if (!info.min_wl_version.empty() || !info.max_wl_version.empty()) {
		result += "<br>";
		std::string str;
		if (info.max_wl_version.empty()) {
			str +=
			   (boost::format(_("Requires a Widelands version of at least %s.")) % info.min_wl_version)
			      .str();
		} else if (info.min_wl_version.empty()) {
			str +=
			   (boost::format(_("Requires a Widelands version of at most %s.")) % info.max_wl_version)
			      .str();
		} else {
			str +=
			   (boost::format(_("Requires a Widelands version of at least %1$s and at most %2$s.")) %
			    info.min_wl_version % info.max_wl_version)
			      .str();
		}
		result += g_style_manager
		             ->font_style(info.matches_widelands_version() ? UI::FontStyle::kItalic :
		                                                             UI::FontStyle::kWarning)
		             .as_font_tag(str);
	}
	return result;
}

InstalledAddOnRow::InstalledAddOnRow(Panel* parent,
                                     AddOnsCtrl* ctrl,
                                     const AddOns::AddOnInfo& info,
                                     bool enabled)
   : UI::Panel(parent,
               UI::PanelStyle::kFsMenu,
               0,
               0,
               3 * kRowButtonSize,
               2 * kRowButtonSize + 3 * kRowButtonSpacing),
     info_(info),
     enabled_(enabled),
     uninstall_(this,
                "uninstall",
                0,
                0,
                24,
                24,
                UI::ButtonStyle::kFsMenuSecondary,
                g_image_cache->get("images/wui/menus/exit.png"),
                _("Uninstall")),
     toggle_enabled_(this,
                     "on-off",
                     0,
                     0,
                     24,
                     24,
                     UI::ButtonStyle::kFsMenuSecondary,
                     g_image_cache->get(enabled ? "images/ui_basic/checkbox_checked.png" :
                                                  "images/ui_basic/checkbox_empty.png"),
                     enabled ? _("Disable") : _("Enable"),
                     UI::Button::VisualState::kFlat),
     category_(this,
               UI::PanelStyle::kFsMenu,
               g_image_cache->get(AddOns::kAddOnCategories.at(info.category).icon)),
     version_(this,
              UI::PanelStyle::kFsMenu,
              UI::FontStyle::kFsMenuInfoPanelHeading,
              0,
              0,
              0,
              0,
              /** TRANSLATORS: (MajorVersion)+(MinorVersion) */
              (boost::format(_("%1$s+%2$u")) % AddOns::version_to_string(info.version) %
               info.i18n_version)
                 .str(),
              UI::Align::kCenter),
     txt_(this,
          0,
          0,
          24,
          24,
          UI::PanelStyle::kFsMenu,
          (boost::format("<rt><p>%s</p><p>%s%s</p><p>%s</p></rt>") %
           (boost::format(
               /** TRANSLATORS: Add-On localized name as header (Add-On internal name in italics) */
               _("%1$s %2$s")) %
            g_style_manager->font_style(UI::FontStyle::kFsMenuInfoPanelHeading)
               .as_font_tag(info.descname()) %
            g_style_manager->font_style(UI::FontStyle::kItalic)
               .as_font_tag((boost::format(_("(%s)")) % info.internal_name).str()))
              .str() %
           g_style_manager->font_style(UI::FontStyle::kItalic)
              .as_font_tag((boost::format(_("by %s")) % info.author()).str()) %
           required_wl_version_and_sync_safety_string(info) %
           g_style_manager->font_style(UI::FontStyle::kFsMenuInfoPanelParagraph)
              .as_font_tag(info.description()))
             .str()) {

	uninstall_.sigclicked.connect(
	   [ctrl, info]() { uninstall(ctrl, info, !ctrl->is_remote(info.internal_name)); });
	toggle_enabled_.sigclicked.connect([this, ctrl, info]() {
		enabled_ = !enabled_;
		for (auto& pair : AddOns::g_addons) {
			if (pair.first.internal_name == info.internal_name) {
				pair.second = !pair.second;
				toggle_enabled_.set_pic(g_image_cache->get(pair.second ?
				                                              "images/ui_basic/checkbox_checked.png" :
				                                              "images/ui_basic/checkbox_empty.png"));
				toggle_enabled_.set_tooltip(pair.second ? _("Disable") : _("Enable"));
				if (pair.first.category == AddOns::AddOnCategory::kTheme) {
					WLApplication::update_ui_theme(pair.second ?
					                                  WLApplication::UpdateThemeAction::kEnableArgument :
					                                  WLApplication::UpdateThemeAction::kAutodetect,
					                               pair.first.internal_name);
					get_topmost_forefather().template_directory_changed();
					ctrl->rebuild();
				}
				return ctrl->update_dependency_errors();
			}
		}
		NEVER_HERE();
	});
	category_.set_handle_mouse(true);
	category_.set_tooltip(
	   (boost::format(_("Category: %s")) % AddOns::kAddOnCategories.at(info.category).descname())
	      .str());
	version_.set_handle_mouse(true);
	version_.set_tooltip(
	   /** TRANSLATORS: (MajorVersion)+(MinorVersion) */
	   (boost::format(_("Version: %1$s+%2$u")) % AddOns::version_to_string(info.version) %
	    info.i18n_version)
	      .str());
	set_can_focus(true);
	layout();
}

void InstalledAddOnRow::layout() {
	UI::Panel::layout();
	if (get_w() <= 3 * kRowButtonSize) {
		// size not yet set
		return;
	}
	set_desired_size(get_w(), 2 * kRowButtonSize + 3 * kRowButtonSpacing);

	uninstall_.set_size(kRowButtonSize, kRowButtonSize);
	category_.set_size(kRowButtonSize, kRowButtonSize);
	version_.set_size(3 * kRowButtonSize + 2 * kRowButtonSpacing, kRowButtonSize);
	toggle_enabled_.set_size(kRowButtonSize, kRowButtonSize);
	toggle_enabled_.set_pos(Vector2i(get_w() - 2 * kRowButtonSize - kRowButtonSpacing, 0));
	category_.set_pos(Vector2i(get_w() - 3 * kRowButtonSize - 2 * kRowButtonSpacing, 0));
	uninstall_.set_pos(Vector2i(get_w() - kRowButtonSize, 0));
	version_.set_pos(Vector2i(get_w() - 3 * kRowButtonSize - 2 * kRowButtonSpacing,
	                          kRowButtonSize + 3 * kRowButtonSpacing));
	txt_.set_size(get_w() - 3 * (kRowButtonSize + kRowButtonSpacing),
	              2 * kRowButtonSize + 3 * kRowButtonSpacing);
	txt_.set_pos(Vector2i(0, 0));
}

void InstalledAddOnRow::draw(RenderTarget& r) {
	UI::Panel::draw(r);
	r.brighten_rect(
	   Recti(0, 0, get_w(), get_h()), has_focus() ? enabled_ ? -40 : -30 : enabled_ ? -20 : 0);
}

void RemoteAddOnRow::draw(RenderTarget& r) {
	UI::Panel::draw(r);
	r.brighten_rect(Recti(0, 0, get_w(), get_h()), -20);
}

static std::string time_string(const std::time_t& time) {
	std::ostringstream oss("");
	try {
		oss.imbue(std::locale(i18n::get_locale()));
	} catch (...) {
		// silently ignore
	}
	oss << std::put_time(std::localtime(&time), "%c");
	return oss.str();
}
static std::string filesize_string(const uint32_t bytes) {
	if (bytes > 1000000000) {
		return (boost::format(_("%.2f GB")) % (bytes / 1000000000.f)).str();
	} else if (bytes > 1000000) {
		return (boost::format(_("%.2f MB")) % (bytes / 1000000.f)).str();
	} else if (bytes > 1000) {
		return (boost::format(_("%.2f kB")) % (bytes / 1000.f)).str();
	} else {
		return (boost::format(_("%u bytes")) % bytes).str();
	}
}

class RemoteInteractionWindow : public UI::Window {
public:
	RemoteInteractionWindow(AddOnsCtrl& parent, const AddOns::AddOnInfo& info)
	   : UI::Window(parent.get_parent(),
	                UI::WindowStyle::kFsMenu,
	                info.internal_name,
	                parent.get_x() + kRowButtonSize,
	                parent.get_y() + kRowButtonSize,
	                parent.get_inner_w() - 2 * kRowButtonSize,
	                parent.get_inner_h() - 2 * kRowButtonSize,
	                info.descname()),
	     parent_(parent),
	     info_(info),
	     current_screenshot_(0),
	     nr_screenshots_(info.screenshots.size()),

	     main_box_(this, UI::PanelStyle::kFsMenu, 0, 0, UI::Box::Vertical),
	     tabs_(&main_box_, UI::TabPanelStyle::kFsMenu),
	     box_comments_(&tabs_, UI::PanelStyle::kFsMenu, 0, 0, UI::Box::Vertical),
	     box_screenies_(&tabs_, UI::PanelStyle::kFsMenu, 0, 0, UI::Box::Vertical),
	     box_screenies_buttons_(&box_screenies_, UI::PanelStyle::kFsMenu, 0, 0, UI::Box::Horizontal),
	     box_votes_(&tabs_, UI::PanelStyle::kFsMenu, 0, 0, UI::Box::Vertical),
	     voting_stats_(&box_votes_, UI::PanelStyle::kFsMenu, 0, 0, UI::Box::Horizontal),
	     txt_(&box_comments_, 0, 0, 0, 0, UI::PanelStyle::kFsMenu, "", UI::Align::kLeft),
	     screenshot_(&box_screenies_, UI::PanelStyle::kFsMenu, 0, 0, 0, 0, nullptr),
	     comment_(new UI::MultilineEditbox(
	        &box_comments_, 0, 0, get_inner_w(), 80, UI::PanelStyle::kFsMenu)),
	     own_voting_(&box_votes_,
	                 "voting",
	                 0,
	                 0,
	                 0,
	                 11,
	                 kRowButtonSize - kRowButtonSpacing,
	                 _("Your vote"),
	                 UI::DropdownType::kTextual,
	                 UI::PanelStyle::kFsMenu,
	                 UI::ButtonStyle::kFsMenuSecondary),
	     screenshot_stats_(&box_screenies_buttons_,
	                       UI::PanelStyle::kFsMenu,
	                       UI::FontStyle::kFsMenuLabel,
	                       "",
	                       UI::Align::kCenter),
	     screenshot_descr_(&box_screenies_,
	                       UI::PanelStyle::kFsMenu,
	                       UI::FontStyle::kFsMenuLabel,
	                       "",
	                       UI::Align::kCenter),
	     voting_stats_summary_(&box_votes_,
	                           UI::PanelStyle::kFsMenu,
	                           UI::FontStyle::kFsMenuLabel,
	                           info.number_of_votes() ?
	                              (boost::format(ngettext("Average rating: %1$.3f (%2$u vote)",
	                                                      "Average rating: %1$.3f (%2$u votes)",
	                                                      info.number_of_votes())) %
	                               info.average_rating() % info.number_of_votes())
	                                 .str() :
	                              _("No votes yet"),
	                           UI::Align::kCenter),
	     screenshot_next_(&box_screenies_buttons_,
	                      "next_screenshot",
	                      0,
	                      0,
	                      48,
	                      24,
	                      UI::ButtonStyle::kFsMenuSecondary,
	                      g_image_cache->get("images/ui_basic/scrollbar_right.png"),
	                      _("Next screenshot")),
	     screenshot_prev_(&box_screenies_buttons_,
	                      "prev_screenshot",
	                      0,
	                      0,
	                      48,
	                      24,
	                      UI::ButtonStyle::kFsMenuSecondary,
	                      g_image_cache->get("images/ui_basic/scrollbar_left.png"),
	                      _("Previous screenshot")),
	     submit_(&box_comments_,
	             "submit",
	             0,
	             0,
	             0,
	             0,
	             UI::ButtonStyle::kFsMenuSecondary,
	             _("Submit comment")),
	     ok_(&main_box_, "ok", 0, 0, 0, 0, UI::ButtonStyle::kFsMenuPrimary, _("OK")) {

		std::string text = "<rt><p>";
		text += g_style_manager->font_style(UI::FontStyle::kFsMenuInfoPanelHeading)
		           .as_font_tag(info.user_comments.empty() ?
		                           _("No comments yet.") :
		                           (boost::format(ngettext(
		                               "%u comment:", "%u comments:", info.user_comments.size())) %
		                            info.user_comments.size())
		                              .str());

		for (const auto& comment : info.user_comments) {
			text += "</p><vspace gap=32><p>";
			text += g_style_manager->font_style(UI::FontStyle::kItalic)
			           .as_font_tag(time_string(comment.timestamp));
			text += "<br>";
			text += g_style_manager->font_style(UI::FontStyle::kItalic)
			           .as_font_tag((boost::format(_("‘%1$s’ commented on version %2$s:")) %
			                         comment.username % AddOns::version_to_string(comment.version))
			                           .str());
			text += "<br>";
			text += g_style_manager->font_style(UI::FontStyle::kFsMenuInfoPanelParagraph)
			           .as_font_tag(comment.message);
		}

		text += "</p></rt>";
		txt_.set_text(text);

		comment_->set_text("Writing comments and rating add-ons is not yet implemented.");
		ok_.sigclicked.connect([this]() { end_modal(UI::Panel::Returncodes::kBack); });

		own_voting_.add(_("Not voted"), 0, nullptr, true);
		for (unsigned i = 1; i <= 10; ++i) {
			own_voting_.add(std::to_string(i), i);
		}
		// TODO(Nordfriese): Support for comments and votings needs to be implemented
		// on the server-side before we can implement it in Widelands as well
		own_voting_.set_tooltip("Not yet implemented");
		own_voting_.set_enabled(false);
		submit_.set_enabled(false);

		box_screenies_buttons_.add(&screenshot_prev_, UI::Box::Resizing::kFullSize);
		box_screenies_buttons_.add(&screenshot_stats_, UI::Box::Resizing::kExpandBoth);
		box_screenies_buttons_.add(&screenshot_next_, UI::Box::Resizing::kFullSize);

		box_screenies_.add_space(kRowButtonSpacing);
		box_screenies_.add(&box_screenies_buttons_, UI::Box::Resizing::kFullSize);
		box_screenies_.add_space(kRowButtonSpacing);
		box_screenies_.add(&screenshot_, UI::Box::Resizing::kExpandBoth);
		box_screenies_.add_space(kRowButtonSpacing);
		box_screenies_.add(&screenshot_descr_, UI::Box::Resizing::kFullSize);

		box_comments_.add(&txt_, UI::Box::Resizing::kExpandBoth);
		box_comments_.add_space(kRowButtonSpacing);
		box_comments_.add(comment_, UI::Box::Resizing::kFullSize);
		box_comments_.add_space(kRowButtonSpacing);
		box_comments_.add(&submit_, UI::Box::Resizing::kFullSize);

		voting_stats_.add_inf_space();
		uint32_t most_votes = 1;
		for (uint32_t v : info_.votes) {
			most_votes = std::max(most_votes, v);
		}
		for (unsigned vote = 1; vote <= AddOns::kMaxRating; ++vote) {
			UI::Box* box =
			   new UI::Box(&voting_stats_, UI::PanelStyle::kFsMenu, 0, 0, UI::Box::Vertical);
			UI::ProgressBar* bar =
			   new UI::ProgressBar(box, UI::PanelStyle::kFsMenu, 0, 0, kRowButtonSize * 3 / 2, 0,
			                       UI::ProgressBar::Vertical);
			bar->set_total(most_votes);
			bar->set_state(info_.votes[vote - 1]);
			bar->set_show_percent(false);

			UI::Textarea* label =
			   new UI::Textarea(box, UI::PanelStyle::kFsMenu, UI::FontStyle::kFsMenuLabel,
			                    std::to_string(vote), UI::Align::kCenter);

			box->add(bar, UI::Box::Resizing::kFillSpace, UI::Align::kCenter);
			box->add_space(kRowButtonSpacing);
			box->add(label, UI::Box::Resizing::kAlign, UI::Align::kCenter);
			voting_stats_.add(box, UI::Box::Resizing::kExpandBoth);
			voting_stats_.add_inf_space();
		}

		box_votes_.add(&voting_stats_summary_, UI::Box::Resizing::kFullSize);
		box_votes_.add_space(kRowButtonSpacing);
		box_votes_.add(&voting_stats_, UI::Box::Resizing::kExpandBoth);
		box_votes_.add_space(kRowButtonSpacing);
		box_votes_.add(&own_voting_, UI::Box::Resizing::kFullSize);
		box_votes_.add_space(kRowButtonSpacing);

		tabs_.add("comments", (boost::format(_("Comments (%u)")) % info_.user_comments.size()).str(),
		          &box_comments_);

		if (nr_screenshots_) {
			tabs_.add("screenshots",
			          (boost::format(_("Screenshots (%u)")) % info_.screenshots.size()).str(),
			          &box_screenies_);
			tabs_.sigclicked.connect([this]() {
				if (tabs_.active() == 1) {
					next_screenshot(0);
				}
			});
		} else {
			box_screenies_.set_visible(false);
		}

		tabs_.add(
		   "votes", (boost::format(_("Votes (%u)")) % info_.number_of_votes()).str(), &box_votes_);

		main_box_.add(&tabs_, UI::Box::Resizing::kExpandBoth);
		main_box_.add_space(kRowButtonSpacing);
		main_box_.add(&ok_, UI::Box::Resizing::kFullSize);

		screenshot_next_.set_enabled(nr_screenshots_ > 1);
		screenshot_prev_.set_enabled(nr_screenshots_ > 1);
		screenshot_cache_.resize(nr_screenshots_, nullptr);
		screenshot_next_.sigclicked.connect([this]() { next_screenshot(1); });
		screenshot_prev_.sigclicked.connect([this]() { next_screenshot(-1); });

		main_box_.set_size(get_inner_w(), get_inner_h());
	}

	void on_resolution_changed_note(const GraphicResolutionChanged& note) override {
		UI::Window::on_resolution_changed_note(note);

		set_size(
		   parent_.get_inner_w() - 2 * kRowButtonSize, parent_.get_inner_h() - 2 * kRowButtonSize);
		set_pos(Vector2i(parent_.get_x() + kRowButtonSize, parent_.get_y() + kRowButtonSize));
		main_box_.set_size(get_inner_w(), get_inner_h());
	}

private:
	static std::map<std::pair<std::string /* add-on */, std::string /* screenshot */>,
	                std::string /* image path */>
	   downloaded_screenshots_cache_;

	void next_screenshot(int8_t delta) {
		assert(nr_screenshots_ > 0);
		while (delta < 0) {
			delta += nr_screenshots_;
		}
		current_screenshot_ = (current_screenshot_ + delta) % nr_screenshots_;
		assert(current_screenshot_ < static_cast<int32_t>(screenshot_cache_.size()));

		auto it = info_.screenshots.begin();
		std::advance(it, current_screenshot_);

		screenshot_stats_.set_text(
		   (boost::format(_("%1$u / %2$u")) % (current_screenshot_ + 1) % nr_screenshots_).str());
		screenshot_descr_.set_text(it->second);
		screenshot_.set_tooltip("");

		if (screenshot_cache_[current_screenshot_]) {
			screenshot_.set_icon(screenshot_cache_[current_screenshot_]);
			return;
		}

		const Image* image = nullptr;
		const std::pair<std::string, std::string> cache_key(info_.internal_name, it->first);
		auto cached = downloaded_screenshots_cache_.find(cache_key);
		if (cached == downloaded_screenshots_cache_.end()) {
			const std::string screenie =
			   parent_.net().download_screenshot(cache_key.first, cache_key.second);
			downloaded_screenshots_cache_[cache_key] = screenie;
			if (!screenie.empty()) {
				image = g_image_cache->get(screenie);
			}
		} else if (!cached->second.empty()) {
			image = g_image_cache->get(cached->second);
		}

		if (image) {
			screenshot_.set_icon(image);
			screenshot_cache_[current_screenshot_] = image;
		} else {
			screenshot_.set_icon(g_image_cache->get("images/ui_basic/stop.png"));
			screenshot_.set_handle_mouse(true);
			screenshot_.set_tooltip(
			   _("This screenshot could not be fetched from the server due to an error."));
		}
	}

	AddOnsCtrl& parent_;
	const AddOns::AddOnInfo& info_;
	int32_t current_screenshot_, nr_screenshots_;
	std::vector<const Image*> screenshot_cache_;

	UI::Box main_box_;
	UI::TabPanel tabs_;
	UI::Box box_comments_, box_screenies_, box_screenies_buttons_, box_votes_, voting_stats_;

	UI::MultilineTextarea txt_;
	UI::Icon screenshot_;

	UI::MultilineEditbox* comment_;
	UI::Dropdown<uint8_t> own_voting_;
	UI::Textarea screenshot_stats_, screenshot_descr_, voting_stats_summary_;
	UI::Button screenshot_next_, screenshot_prev_, submit_, ok_;
};
std::map<std::pair<std::string, std::string>, std::string>
   RemoteInteractionWindow::downloaded_screenshots_cache_;

RemoteAddOnRow::RemoteAddOnRow(Panel* parent,
                               AddOnsCtrl* ctrl,
                               const AddOns::AddOnInfo& info,
                               const AddOns::AddOnVersion& installed_version,
                               uint32_t installed_i18n_version)
   : UI::Panel(parent, UI::PanelStyle::kFsMenu, 0, 0, 3 * kRowButtonSize, 4 * kRowButtonSize),
     info_(info),
     install_(this,
              "install",
              0,
              0,
              24,
              24,
              UI::ButtonStyle::kFsMenuSecondary,
              g_image_cache->get("images/ui_basic/continue.png"),
              _("Install")),
     upgrade_(this,
              "upgrade",
              0,
              0,
              24,
              24,
              UI::ButtonStyle::kFsMenuSecondary,
              g_image_cache->get("images/wui/buildings/menu_up_train.png"),
              _("Upgrade")),
     uninstall_(this,
                "uninstall",
                0,
                0,
                24,
                24,
                UI::ButtonStyle::kFsMenuSecondary,
                g_image_cache->get("images/wui/menus/exit.png"),
                _("Uninstall")),
     interact_(this,
               "interact",
               0,
               0,
               24,
               24,
               UI::ButtonStyle::kFsMenuSecondary,
               "…",
               _("Comments and Votes")),
     category_(this,
               UI::PanelStyle::kFsMenu,
               g_image_cache->get(AddOns::kAddOnCategories.at(info.category).icon)),
     verified_(this,
               UI::PanelStyle::kFsMenu,
               g_image_cache->get(info.verified ? "images/ui_basic/list_selected.png" :
                                                  "images/ui_basic/stop.png")),
     version_(this,
              UI::PanelStyle::kFsMenu,
              UI::FontStyle::kFsMenuInfoPanelHeading,
              0,
              0,
              0,
              0,
              /** TRANSLATORS: (MajorVersion)+(MinorVersion) */
              (boost::format(_("%1$s+%2$u")) % AddOns::version_to_string(info.version) %
               info.i18n_version)
                 .str(),
              UI::Align::kCenter),
     bottom_row_left_(this,
                      UI::PanelStyle::kFsMenu,
                      UI::FontStyle::kFsTooltip,
                      0,
                      0,
                      0,
                      0,
                      time_string(info.upload_timestamp),
                      UI::Align::kLeft),
     bottom_row_right_(
        this,
        UI::PanelStyle::kFsMenu,
        UI::FontStyle::kFsTooltip,
        0,
        0,
        0,
        0,
        info.internal_name.empty() ?
           "" :
           (boost::format(
               /** TRANSLATORS: Filesize · Download count · Average rating · Number of comments ·
                  Number of screenshots */
               _("%1$s   ⬇ %2$u   ★ %3$s   “” %4$u   ▣ %5$u")) %
            filesize_string(info.total_file_size) % info.download_count %
            (info.number_of_votes() ? (boost::format("%.2f") % info.average_rating()).str() : "–") %
            info.user_comments.size() % info.screenshots.size())
              .str(),
        UI::Align::kRight),
     txt_(this,
          0,
          0,
          24,
          24,
          UI::PanelStyle::kFsMenu,
          (boost::format("<rt><p>%s</p><p>%s%s</p><p>%s</p></rt>")
           /** TRANSLATORS: Add-On localized name as header (Add-On internal name in italics) */
           % (boost::format(_("%1$s %2$s")) %
              g_style_manager->font_style(UI::FontStyle::kFsMenuInfoPanelHeading)
                 .as_font_tag(info.descname()) %
              g_style_manager->font_style(UI::FontStyle::kItalic)
                 .as_font_tag((boost::format(_("(%s)")) % info.internal_name).str()))
                .str() %
           g_style_manager->font_style(UI::FontStyle::kItalic)
              .as_font_tag(info.author() == info.upload_username ?
                              (boost::format(_("by %s")) % info.author()).str() :
                              (boost::format(_("by %1$s (uploaded by %2$s)")) % info.author() %
                               info.upload_username)
                                 .str()) %
           required_wl_version_and_sync_safety_string(info) %
           g_style_manager->font_style(UI::FontStyle::kFsMenuInfoPanelParagraph)
              .as_font_tag(info.description()))
             .str()),
     full_upgrade_possible_(AddOns::is_newer_version(installed_version, info.version)) {

	interact_.sigclicked.connect([ctrl, info]() {
		RemoteInteractionWindow m(*ctrl, info);
		m.run<UI::Panel::Returncodes>();
	});
	uninstall_.sigclicked.connect([ctrl, info]() { uninstall(ctrl, info, false); });
	install_.sigclicked.connect([ctrl, info]() {
		// Ctrl-click skips the confirmation. Never skip for non-verified stuff though.
		if (!info.verified || !(SDL_GetModState() & KMOD_CTRL)) {
			UI::WLMessageBox w(
			   &ctrl->get_topmost_forefather(), UI::WindowStyle::kFsMenu, _("Install"),
			   (boost::format(_("Are you certain that you want to install this add-on?\n\n"
			                    "%1$s\n"
			                    "by %2$s\n"
			                    "%3$s\n"
			                    "Version %4$s\n"
			                    "Category: %5$s\n"
			                    "%6$s\n")) %
			    info.descname() % info.author() % (info.verified ? _("Verified") : _("NOT VERIFIED")) %
			    AddOns::version_to_string(info.version) %
			    AddOns::kAddOnCategories.at(info.category).descname() % info.description())
			      .str(),
			   UI::WLMessageBox::MBoxType::kOkCancel);
			if (w.run<UI::Panel::Returncodes>() != UI::Panel::Returncodes::kOk) {
				return;
			}
		}
		ctrl->install(info);
		ctrl->rebuild();
	});
	upgrade_.sigclicked.connect([this, ctrl, info, installed_version]() {
		if (!info.verified || !(SDL_GetModState() & KMOD_CTRL)) {
			UI::WLMessageBox w(
			   &ctrl->get_topmost_forefather(), UI::WindowStyle::kFsMenu, _("Upgrade"),
			   (boost::format(_("Are you certain that you want to upgrade this add-on?\n\n"
			                    "%1$s\n"
			                    "by %2$s\n"
			                    "%3$s\n"
			                    "Installed version: %4$s\n"
			                    "Available version: %5$s\n"
			                    "Category: %6$s\n"
			                    "%7$s\n")) %
			    info.descname() % info.author() % (info.verified ? _("Verified") : _("NOT VERIFIED")) %
			    AddOns::version_to_string(installed_version) %
			    AddOns::version_to_string(info.version) %
			    AddOns::kAddOnCategories.at(info.category).descname() % info.description())
			      .str(),
			   UI::WLMessageBox::MBoxType::kOkCancel);
			if (w.run<UI::Panel::Returncodes>() != UI::Panel::Returncodes::kOk) {
				return;
			}
		}
		ctrl->upgrade(info, full_upgrade_possible_);
		ctrl->rebuild();
	});
	if (info.internal_name.empty()) {
		install_.set_enabled(false);
		upgrade_.set_enabled(false);
		uninstall_.set_enabled(false);
		interact_.set_enabled(false);
	} else if (installed_version.empty()) {
		uninstall_.set_enabled(false);
		upgrade_.set_enabled(false);
	} else {
		install_.set_enabled(false);
		upgrade_.set_enabled(full_upgrade_possible_ || installed_i18n_version < info.i18n_version);
	}

	for (UI::Panel* p :
	     std::vector<UI::Panel*>{&category_, &version_, &verified_, &bottom_row_right_}) {
		p->set_handle_mouse(true);
	}
	category_.set_tooltip(
	   (boost::format(_("Category: %s")) % AddOns::kAddOnCategories.at(info.category).descname())
	      .str());
	version_.set_tooltip(
	   /** TRANSLATORS: (MajorVersion)+(MinorVersion) */
	   (boost::format(_("Version: %1$s+%2$u")) % AddOns::version_to_string(info.version) %
	    info.i18n_version)
	      .str());
	verified_.set_tooltip(
	   info.internal_name.empty() ?
	      _("Error") :
	      info.verified ?
	      _("Verified by the Widelands Development Team") :
	      _("This add-on was not checked by the Widelands Development Team yet. We cannot guarantee "
	        "that it does not contain harmful or offensive content."));
	bottom_row_right_.set_tooltip(
	   info.internal_name.empty() ?
	      "" :
	      (boost::format("%s<br>%s<br>%s<br>%s<br>%s") %
	       (boost::format(
	           ngettext("Total size: %u byte", "Total size: %u bytes", info.total_file_size)) %
	        info.total_file_size)
	          .str() %
	       (boost::format(ngettext("%u download", "%u downloads", info.download_count)) %
	        info.download_count)
	          .str() %
	       (info.number_of_votes() ? (boost::format(ngettext("Average rating: %1$.3f (%2$u vote)",
	                                                         "Average rating: %1$.3f (%2$u votes)",
	                                                         info.number_of_votes())) %
	                                  info.average_rating() % info.number_of_votes())
	                                    .str() :
	                                 _("No votes yet")) %
	       (boost::format(ngettext("%u comment", "%u comments", info.user_comments.size())) %
	        info.user_comments.size()) %
	       (boost::format(ngettext("%u screenshot", "%u screenshots", info.screenshots.size())) %
	        info.screenshots.size())
	          .str())
	         .str());

	layout();
}

void RemoteAddOnRow::layout() {
	UI::Panel::layout();
	if (get_w() <= 3 * kRowButtonSize) {
		// size not yet set
		return;
	}
	set_desired_size(get_w(), 4 * kRowButtonSize);
	for (UI::Panel* p : std::vector<UI::Panel*>{
	        &install_, &uninstall_, &interact_, &upgrade_, &category_, &version_, &verified_}) {
		p->set_size(kRowButtonSize, kRowButtonSize);
	}
	version_.set_size(
	   3 * kRowButtonSize + 2 * kRowButtonSpacing, kRowButtonSize - kRowButtonSpacing);
	version_.set_pos(Vector2i(
	   get_w() - 3 * kRowButtonSize - 2 * kRowButtonSpacing, kRowButtonSize + kRowButtonSpacing));
	uninstall_.set_pos(Vector2i(get_w() - 3 * kRowButtonSize - 2 * kRowButtonSpacing, 0));
	upgrade_.set_pos(Vector2i(get_w() - 2 * kRowButtonSize - kRowButtonSpacing, 0));
	install_.set_pos(Vector2i(get_w() - kRowButtonSize, 0));
	interact_.set_pos(Vector2i(get_w() - kRowButtonSize, 2 * kRowButtonSize));
	category_.set_pos(
	   Vector2i(get_w() - 3 * kRowButtonSize - 2 * kRowButtonSpacing, 2 * kRowButtonSize));
	verified_.set_pos(
	   Vector2i(get_w() - 2 * kRowButtonSize - kRowButtonSpacing, 2 * kRowButtonSize));
	txt_.set_size(get_w() - 3 * (kRowButtonSize + kRowButtonSpacing), 3 * kRowButtonSize);
	txt_.set_pos(Vector2i(0, 0));
	bottom_row_left_.set_size(
	   get_w() / 2 - kRowButtonSpacing, kRowButtonSize - 2 * kRowButtonSpacing);
	bottom_row_right_.set_size(get_w() / 2 - kRowButtonSpacing, bottom_row_left_.get_h());
	bottom_row_left_.set_pos(
	   Vector2i(kRowButtonSpacing, 4 * kRowButtonSize - bottom_row_left_.get_h()));
	bottom_row_right_.set_pos(Vector2i(bottom_row_left_.get_x() + bottom_row_left_.get_w(),
	                                   4 * kRowButtonSize - bottom_row_right_.get_h()));
}

bool RemoteAddOnRow::upgradeable() const {
	return upgrade_.enabled();
}

}  // namespace FsMenu<|MERGE_RESOLUTION|>--- conflicted
+++ resolved
@@ -1133,14 +1133,12 @@
 	for (auto& pair : AddOns::g_addons) {
 		if (pair.first.internal_name == remote.internal_name) {
 			pair.first = AddOns::preload_addon(remote.internal_name);
-<<<<<<< HEAD
 			switch (remote.category) {
 			case AddOns::AddOnCategory::kWorld:
-=======
-			if (remote.category == AddOns::AddOnCategory::kWorld && full_upgrade) {
->>>>>>> f501eb72
-				pair.second = false;
-				inform_about_restart(remote.descname());
+				if (full_upgrade) {
+					pair.second = false;
+					inform_about_restart(remote.descname());
+        }
 				break;
 			case AddOns::AddOnCategory::kTheme:
 				if (template_dir() == AddOns::theme_addon_template_dir(remote.internal_name)) {
