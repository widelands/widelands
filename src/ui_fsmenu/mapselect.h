--- conflicted
+++ resolved
@@ -36,13 +36,9 @@
  */
 class FullscreenMenuMapSelect : public FullscreenMenuLoadMapOrGame {
 public:
-<<<<<<< HEAD
-	FullscreenMenuMapSelect(FullscreenMenuMain&, GameSettingsProvider*, GameController*);
-=======
-	FullscreenMenuMapSelect(GameSettingsProvider*,
+	FullscreenMenuMapSelect(FullscreenMenuMain&, GameSettingsProvider*,
 	                        GameController*,
 	                        Widelands::EditorGameBase& egbase);
->>>>>>> d79d65d7
 
 	MapData const* get_map() const;
 	void think() override;
