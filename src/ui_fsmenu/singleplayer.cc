/*
 * Copyright (C) 2002-2016 by the Widelands Development Team
 *
 * This program is free software; you can redistribute it and/or
 * modify it under the terms of the GNU General Public License
 * as published by the Free Software Foundation; either version 2
 * of the License, or (at your option) any later version.
 *
 * This program is distributed in the hope that it will be useful,
 * but WITHOUT ANY WARRANTY; without even the implied warranty of
 * MERCHANTABILITY or FITNESS FOR A PARTICULAR PURPOSE.  See the
 * GNU General Public License for more details.
 *
 * You should have received a copy of the GNU General Public License
 * along with this program; if not, write to the Free Software
 * Foundation, Inc., 51 Franklin Street, Fifth Floor, Boston, MA  02110-1301, USA.
 *
 */

#include "ui_fsmenu/singleplayer.h"

#include "base/i18n.h"
#include "graphic/graphic.h"
#include "graphic/text_constants.h"

FullscreenMenuSinglePlayer::FullscreenMenuSinglePlayer()
   : FullscreenMenuMainMenu(),

     // Title
     title(this, 0, 0, _("Single Player"), UI::Align::kHCenter),

     // Buttons
<<<<<<< HEAD
     new_game(&vbox,
=======
     new_game(&vbox_,
>>>>>>> 030dfcee
              "new_game",
              0,
              0,
              butw_,
              buth_,
              g_gr->images().get(button_background_),
              _("New Game")),
     campaign(&vbox_,
              "campaigns",
              0,
              0,
              butw_,
              buth_,
              g_gr->images().get(button_background_),
              _("Campaigns")),
     load_game(&vbox_,
               "load_game",
               0,
               0,
               butw_,
               buth_,
               g_gr->images().get(button_background_),
               _("Load Game")),
     back(&vbox_, "back", 0, 0, butw_, buth_, g_gr->images().get(button_background_), _("Back")) {
	new_game.sigclicked.connect(
	   boost::bind(&FullscreenMenuSinglePlayer::end_modal<FullscreenMenuBase::MenuTarget>,
	               boost::ref(*this), FullscreenMenuBase::MenuTarget::kNewGame));
	campaign.sigclicked.connect(
	   boost::bind(&FullscreenMenuSinglePlayer::end_modal<FullscreenMenuBase::MenuTarget>,
	               boost::ref(*this), FullscreenMenuBase::MenuTarget::kCampaign));
	load_game.sigclicked.connect(
	   boost::bind(&FullscreenMenuSinglePlayer::end_modal<FullscreenMenuBase::MenuTarget>,
	               boost::ref(*this), FullscreenMenuBase::MenuTarget::kLoadGame));
	back.sigclicked.connect(
	   boost::bind(&FullscreenMenuSinglePlayer::end_modal<FullscreenMenuBase::MenuTarget>,
	               boost::ref(*this), FullscreenMenuBase::MenuTarget::kBack));

	title.set_fontsize(fs_big());

<<<<<<< HEAD
	vbox.add(&new_game, UI::Align::kHCenter, true);
	vbox.add(&campaign, UI::Align::kHCenter, true);
	vbox.add_inf_space();
	vbox.add(&load_game, UI::Align::kHCenter, true);
	vbox.add_inf_space();
	vbox.add_inf_space();
	vbox.add_inf_space();
	vbox.add(&back, UI::Align::kHCenter, true);
=======
	vbox_.add(&new_game, UI::Align::kHCenter, true);
	vbox_.add(&campaign, UI::Align::kHCenter, true);
	vbox_.add_inf_space();
	vbox_.add(&load_game, UI::Align::kHCenter, true);
	vbox_.add_inf_space();
	vbox_.add_inf_space();
	vbox_.add_inf_space();
	vbox_.add(&back, UI::Align::kHCenter, true);
>>>>>>> 030dfcee

	layout();
}

void FullscreenMenuSinglePlayer::clicked_ok() {
	end_modal<FullscreenMenuBase::MenuTarget>(FullscreenMenuBase::MenuTarget::kNewGame);
}

void FullscreenMenuSinglePlayer::layout() {
	title.set_size(get_w(), title.get_h());
	FullscreenMenuMainMenu::layout();

<<<<<<< HEAD
	title.set_pos(Point(0, title_y_));
=======
	title.set_pos(Vector2i(0, title_y_));
>>>>>>> 030dfcee

	new_game.set_desired_size(butw_, buth_);
	campaign.set_desired_size(butw_, buth_);
	load_game.set_desired_size(butw_, buth_);
	back.set_desired_size(butw_, buth_);

<<<<<<< HEAD
	vbox.set_pos(Point(box_x_, box_y_));
	vbox.set_inner_spacing(padding_);
	vbox.set_size(butw_, get_h() - vbox.get_y() - 3 * title_y_);
=======
	vbox_.set_pos(Vector2i(box_x_, box_y_));
	vbox_.set_inner_spacing(padding_);
	vbox_.set_size(butw_, get_h() - vbox_.get_y() - 3 * title_y_);
>>>>>>> 030dfcee
}<|MERGE_RESOLUTION|>--- conflicted
+++ resolved
@@ -30,11 +30,7 @@
      title(this, 0, 0, _("Single Player"), UI::Align::kHCenter),
 
      // Buttons
-<<<<<<< HEAD
-     new_game(&vbox,
-=======
      new_game(&vbox_,
->>>>>>> 030dfcee
               "new_game",
               0,
               0,
@@ -74,16 +70,6 @@
 
 	title.set_fontsize(fs_big());
 
-<<<<<<< HEAD
-	vbox.add(&new_game, UI::Align::kHCenter, true);
-	vbox.add(&campaign, UI::Align::kHCenter, true);
-	vbox.add_inf_space();
-	vbox.add(&load_game, UI::Align::kHCenter, true);
-	vbox.add_inf_space();
-	vbox.add_inf_space();
-	vbox.add_inf_space();
-	vbox.add(&back, UI::Align::kHCenter, true);
-=======
 	vbox_.add(&new_game, UI::Align::kHCenter, true);
 	vbox_.add(&campaign, UI::Align::kHCenter, true);
 	vbox_.add_inf_space();
@@ -92,7 +78,6 @@
 	vbox_.add_inf_space();
 	vbox_.add_inf_space();
 	vbox_.add(&back, UI::Align::kHCenter, true);
->>>>>>> 030dfcee
 
 	layout();
 }
@@ -105,24 +90,14 @@
 	title.set_size(get_w(), title.get_h());
 	FullscreenMenuMainMenu::layout();
 
-<<<<<<< HEAD
-	title.set_pos(Point(0, title_y_));
-=======
 	title.set_pos(Vector2i(0, title_y_));
->>>>>>> 030dfcee
 
 	new_game.set_desired_size(butw_, buth_);
 	campaign.set_desired_size(butw_, buth_);
 	load_game.set_desired_size(butw_, buth_);
 	back.set_desired_size(butw_, buth_);
 
-<<<<<<< HEAD
-	vbox.set_pos(Point(box_x_, box_y_));
-	vbox.set_inner_spacing(padding_);
-	vbox.set_size(butw_, get_h() - vbox.get_y() - 3 * title_y_);
-=======
 	vbox_.set_pos(Vector2i(box_x_, box_y_));
 	vbox_.set_inner_spacing(padding_);
 	vbox_.set_size(butw_, get_h() - vbox_.get_y() - 3 * title_y_);
->>>>>>> 030dfcee
 }