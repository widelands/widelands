--- conflicted
+++ resolved
@@ -29,13 +29,8 @@
 // Title
 	title
 		(this,
-<<<<<<< HEAD
 		 get_w() / 2, title_y_,
-		 _("Single Player"), UI::Align_HCenter),
-=======
-		 get_w() / 2, m_title_y,
 		 _("Single Player"), UI::Align::kHCenter),
->>>>>>> 03015dcf
 
 // Buttons
 	vbox(this, box_x_, box_y_, UI::Box::Vertical,
