--- conflicted
+++ resolved
@@ -209,8 +209,7 @@
 		 /** TRANSLATORS: Options: Remove Replays older than: */
 		 /** TRANSLATORS: This will have a number added in front of it */
 		 ngettext("day", "days", opt.remove_replays),
-<<<<<<< HEAD
-		 g_gr->images().get("pics/but3.png"), true),
+		 g_gr->images().get("pics/but3.png"), UI::SpinBox::Type::kBig),
 
 	nozip_(&box_saving_, Point(0, 0), _("Do not zip widelands data files (maps, replays and savegames)"),
 			 "", column_width_),
@@ -234,10 +233,6 @@
 						UI::Align_Left, true),
 
 	os_(opt)
-=======
-		 g_gr->images().get("pics/but3.png"), UI::SpinBox::Type::kBig),
-	os(opt)
->>>>>>> e80f9778
 {
 	// Set up UI Elements
 	title_           .set_textstyle(UI::TextStyle::ui_big());
