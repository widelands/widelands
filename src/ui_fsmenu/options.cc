--- conflicted
+++ resolved
@@ -111,7 +111,7 @@
 	title_
 	(this,
 	 get_w() / 2, buth_,
-	 _("Options"), UI::Align_HCenter),
+	 _("Options"), UI::Align::kHCenter),
 
 	// Buttons
 	cancel_
@@ -149,8 +149,8 @@
 	box_language_(&tabs_, 0, 0, UI::Box::Vertical, 0, 0, padding_),
 
 	// Interface options
-	label_resolution_(&box_interface_, _("In-game resolution"), UI::Align_Left),
-	resolution_list_(&box_interface_, 0, 0, column_width_ / 2, 80, UI::Align_Left, true),
+	label_resolution_(&box_interface_, _("In-game resolution"), UI::Align::kLeft),
+	resolution_list_(&box_interface_, 0, 0, column_width_ / 2, 80, UI::Align::kLeft, true),
 
 	fullscreen_ (&box_interface_, Point(0, 0), _("Fullscreen"), "", column_width_),
 	inputgrab_ (&box_interface_, Point(0, 0), _("Grab Input"), "", column_width_),
@@ -173,68 +173,6 @@
 			 /** TRANSLATORS: This will have a number added in front of it */
 			 ngettext("pixel", "pixels", opt.panel_snap_distance)),
 
-<<<<<<< HEAD
-	// Title
-		m_title
-			(this,
-			 get_w() / 2, get_h() / 40,
-			 _("General Options"), UI::Align::kHCenter),
-
-	// First options block 'general options', first column
-	m_label_resolution
-		(this,
-		 m_hmargin, m_offset_first_group,
-		 _("In-game resolution"), UI::Align::kVCenter),
-	m_reslist
-		(this,
-		 m_hmargin, m_label_resolution.get_y() + m_label_resolution.get_h(),
-		 (get_w() - 2 * m_hmargin - m_space) / 2, 95,
-		 UI::Align::kLeft, true),
-
-	m_fullscreen (this, Point(m_hmargin,
-									  m_reslist.get_y() +
-									  m_reslist.get_h() + m_padding),
-					  _("Fullscreen")),
-	m_inputgrab (this, Point(m_hmargin,
-									 m_fullscreen.get_y() +
-									 m_fullscreen.get_h() + m_padding),
-					 _("Grab Input")),
-	m_sb_maxfps
-		(this,
-		 m_hmargin,
-		 m_inputgrab.get_y() + m_inputgrab.get_h() + m_padding,
-		 m_reslist.get_w(), 105,
-		 opt.maxfps, 0, 99, _("Maximum FPS:"), ""),
-
-
-	// First options block 'general options', second column
-	m_label_language
-		(this,
-		 get_w() - m_hmargin - (get_w() - 2 * m_hmargin - m_space) / 2, m_offset_first_group,
-		 _("Language"), UI::Align::kVCenter),
-	// same height as m_reslist
-	m_language_list
-		(this,
-		 m_label_language.get_x(), m_label_language.get_y() + m_label_language.get_h(),
-		 (get_w() - 2 * m_hmargin - m_space) / 2, m_reslist.get_h(),
-		 UI::Align::kLeft, true),
-
-	m_music (this, Point(m_label_language.get_x(),
-								m_language_list.get_y() +
-								m_language_list.get_h() + m_padding),
-				_("Enable Music")),
-	m_fx (this, Point(m_label_language.get_x(),
-							m_music.get_y() +
-							m_music.get_h() + m_padding),
-			_("Enable Sound Effects")),
-
-	// Second options block 'In-game options'
-	// Title 2
-	m_label_game_options
-		(this,
-		 get_w() / 2, get_h() / 2,
-		 _("In-game Options"), UI::Align::kHCenter),
-=======
 	sb_dis_border_
 			(&box_windows_, 0, 0, column_width_, 200,
 			 opt.border_snap_distance, 0, 99,
@@ -242,7 +180,6 @@
 			 /** TRANSLATORS: Options: Distance for windows to snap to borders: */
 			 /** TRANSLATORS: This will have a number added in front of it */
 			 ngettext("pixel", "pixels", opt.border_snap_distance)),
->>>>>>> 1d7113a9
 
 	// Sound options
 	music_ (&box_sound_, Point(0, 0), _("Enable Music"), "", column_width_),
@@ -289,10 +226,10 @@
 	single_watchwin_(&box_game_, Point(0, 0), _("Use single watchwindow mode")),
 
 	// Language options
-	label_language_(&box_language_, _("Language"), UI::Align_Left),
+	label_language_(&box_language_, _("Language"), UI::Align::kLeft),
 	language_list_(&box_language_, 0, 0, column_width_ / 2,
 						get_inner_h() - tab_panel_y_ - buth_ - hmargin_ - 5 * padding_,
-						UI::Align_Left, true),
+						UI::Align::kLeft, true),
 
 	os_(opt)
 {
@@ -321,39 +258,39 @@
 	box_language_.set_size(tabs_.get_inner_w(), tabs_.get_inner_h());
 
 	// Interface
-	box_interface_.add(&label_resolution_, UI::Align_Left);
-	box_interface_.add(&resolution_list_, UI::Align_Left);
-	box_interface_.add(&fullscreen_, UI::Align_Left);
-	box_interface_.add(&inputgrab_, UI::Align_Left);
-	box_interface_.add(&sb_maxfps_, UI::Align_Left);
+	box_interface_.add(&label_resolution_, UI::Align::kLeft);
+	box_interface_.add(&resolution_list_, UI::Align::kLeft);
+	box_interface_.add(&fullscreen_, UI::Align::kLeft);
+	box_interface_.add(&inputgrab_, UI::Align::kLeft);
+	box_interface_.add(&sb_maxfps_, UI::Align::kLeft);
 
 	// Windows
-	box_windows_.add(&snap_win_overlap_only_, UI::Align_Left);
-	box_windows_.add(&dock_windows_to_edges_, UI::Align_Left);
-	box_windows_.add(&sb_dis_panel_, UI::Align_Left);
-	box_windows_.add(&sb_dis_border_, UI::Align_Left);
+	box_windows_.add(&snap_win_overlap_only_, UI::Align::kLeft);
+	box_windows_.add(&dock_windows_to_edges_, UI::Align::kLeft);
+	box_windows_.add(&sb_dis_panel_, UI::Align::kLeft);
+	box_windows_.add(&sb_dis_border_, UI::Align::kLeft);
 
 	// Sound
-	box_sound_.add(&music_, UI::Align_Left);
-	box_sound_.add(&fx_, UI::Align_Left);
-	box_sound_.add(&message_sound_, UI::Align_Left);
+	box_sound_.add(&music_, UI::Align::kLeft);
+	box_sound_.add(&fx_, UI::Align::kLeft);
+	box_sound_.add(&message_sound_, UI::Align::kLeft);
 
 	// Saving
-	box_saving_.add(&sb_autosave_, UI::Align_Left);
-	box_saving_.add(&sb_rolling_autosave_, UI::Align_Left);
-	box_saving_.add(&sb_remove_replays_, UI::Align_Left);
-	box_saving_.add(&nozip_, UI::Align_Left);
-	box_saving_.add(&remove_syncstreams_, UI::Align_Left);
+	box_saving_.add(&sb_autosave_, UI::Align::kLeft);
+	box_saving_.add(&sb_rolling_autosave_, UI::Align::kLeft);
+	box_saving_.add(&sb_remove_replays_, UI::Align::kLeft);
+	box_saving_.add(&nozip_, UI::Align::kLeft);
+	box_saving_.add(&remove_syncstreams_, UI::Align::kLeft);
 
 	// Game
-	box_game_.add(&auto_roadbuild_mode_, UI::Align_Left);
-	box_game_.add(&show_workarea_preview_, UI::Align_Left);
-	box_game_.add(&transparent_chat_, UI::Align_Left);
-	box_game_.add(&single_watchwin_, UI::Align_Left);
+	box_game_.add(&auto_roadbuild_mode_, UI::Align::kLeft);
+	box_game_.add(&show_workarea_preview_, UI::Align::kLeft);
+	box_game_.add(&transparent_chat_, UI::Align::kLeft);
+	box_game_.add(&single_watchwin_, UI::Align::kLeft);
 
 	// Language
-	box_language_.add(&label_language_, UI::Align_Left);
-	box_language_.add(&language_list_, UI::Align_Left);
+	box_language_.add(&label_language_, UI::Align::kLeft);
+	box_language_.add(&language_list_, UI::Align::kLeft);
 
 
 	// Bind actions
@@ -546,98 +483,6 @@
 }
 
 
-<<<<<<< HEAD
-/**
- * The advanced option menu
- */
-FullscreenMenuAdvancedOptions::FullscreenMenuAdvancedOptions
-	(OptionsCtrl::OptionsStruct const opt)
-	:
-	FullscreenMenuBase("ui_fsmenu.jpg"),
-
-// Values for alignment and size
-	m_vbutw   (get_h() * 333 / 10000),
-	m_butw    (get_w() / 4),
-	m_buth    (get_h() * 9 / 200),
-	m_hmargin (get_w() * 19 / 200),
-	m_padding (10),
-	m_space   (25),
-
-// Buttons
-	m_cancel
-		(this, "cancel",
-		 get_w() * 41 / 80, get_h() * 19 / 20, m_butw, m_buth,
-		 g_gr->images().get("pics/but0.png"),
-		 _("Cancel"), std::string(), true, false),
-	m_apply
-		(this, "apply",
-		 get_w() / 4,   get_h() * 19 / 20, m_butw, m_buth,
-		 g_gr->images().get("pics/but2.png"),
-		 _("Apply"), std::string(), true, false),
-
-// Title
-	m_title
-		(this,
-		 get_w() / 2, get_h() * 17 / 150,
-		 _("Advanced Options"), UI::Align::kHCenter),
-
-	// Spinboxes
-	m_sb_dis_panel
-			(this,
-			 m_hmargin, get_h() * 9 / 30,
-			 get_w() - 2 * m_hmargin, get_w() / 5,
-			 opt.panel_snap_distance, 0, 99,
-			 _("Distance for windows to snap to other panels:"),
-			 ngettext("pixel", "pixels", opt.panel_snap_distance)),
-
-	m_sb_dis_border
-			(this,
-			 m_hmargin, m_sb_dis_panel.get_y() + m_sb_dis_panel.get_h() + 2 * m_padding,
-			 get_w() - 2 * m_hmargin, get_w() / 5,
-			 opt.border_snap_distance, 0, 99,
-			 _("Distance for windows to snap to borders:"),
-			 ngettext("pixel", "pixels", opt.border_snap_distance)),
-
-	m_transparent_chat (this, Point(m_hmargin,
-											  m_sb_dis_border.get_y() +
-											  m_sb_dis_border.get_h() + m_space),
-							  _("Show in-game chat with transparent background"),
-							  "", get_w() - 2 * m_hmargin),
-
-	m_message_sound
-		(this, Point(m_hmargin,
-						 m_transparent_chat.get_y() +
-						 m_transparent_chat.get_h() + m_padding),
-		 _("Play a sound at message arrival"),
-		 "", get_w() - 2 * m_hmargin),
-
-	m_nozip (this, Point(m_hmargin,
-								m_message_sound.get_y() +
-								m_message_sound.get_h() + m_padding),
-				_("Do not zip widelands data files (maps, replays and savegames)"),
-				"", get_w() - 2 * m_hmargin),
-
-	m_remove_syncstreams (this, Point(m_hmargin,
-												 m_nozip.get_y() +
-												 m_nozip.get_h() + m_padding),
-								 _("Remove Syncstream dumps on startup"),
-								 "", get_w() - 2 * m_hmargin),
-
-	os(opt)
-{
-	for (UI::Button* temp_button : m_sb_dis_panel.get_buttons()) {
-		temp_button->sigclicked.connect
-				(boost::bind
-					(&FullscreenMenuAdvancedOptions::update_sb_dis_panel_unit,
-					 boost::ref(*this)));
-	}
-
-	for (UI::Button* temp_button : m_sb_dis_border.get_buttons()) {
-		temp_button->sigclicked.connect
-				(boost::bind
-					(&FullscreenMenuAdvancedOptions::update_sb_dis_border_unit,
-					 boost::ref(*this)));
-=======
 OptionsCtrl::OptionsStruct FullscreenMenuOptions::get_values() {
 	// Write all data from UI elements
 	// Interface options
@@ -675,7 +520,6 @@
 	// Language options
 	if (language_list_.has_selection()) {
 		os_.language           = language_list_.get_selected();
->>>>>>> 1d7113a9
 	}
 
 	// Last tab for reloading the options menu
