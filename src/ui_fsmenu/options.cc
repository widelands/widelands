/*
 * Copyright (C) 2002-2020 by the Widelands Development Team
 *
 * This program is free software; you can redistribute it and/or
 * modify it under the terms of the GNU General Public License
 * as published by the Free Software Foundation; either version 2
 * of the License, or (at your option) any later version.
 *
 * This program is distributed in the hope that it will be useful,
 * but WITHOUT ANY WARRANTY; without even the implied warranty of
 * MERCHANTABILITY or FITNESS FOR A PARTICULAR PURPOSE.  See the
 * GNU General Public License for more details.
 *
 * You should have received a copy of the GNU General Public License
 * along with this program; if not, write to the Free Software
 * Foundation, Inc., 51 Franklin Street, Fifth Floor, Boston, MA  02110-1301, USA.
 *
 */

#include "ui_fsmenu/options.h"

#include <memory>

#include <boost/algorithm/string.hpp>

#include "base/i18n.h"
#include "base/log.h"
#include "base/wexception.h"
#include "graphic/default_resolution.h"
#include "graphic/font_handler.h"
#include "graphic/graphic.h"
#include "graphic/mouse_cursor.h"
#include "graphic/text/bidi.h"
#include "graphic/text/font_set.h"
#include "graphic/text_layout.h"
#include "io/filesystem/disk_filesystem.h"
#include "io/filesystem/layered_filesystem.h"
#include "logic/filesystem_constants.h"
#include "scripting/lua_interface.h"
#include "scripting/lua_table.h"
#include "sound/sound_handler.h"
#include "ui_fsmenu/training_wheel_options.h"
#include "wlapplication.h"
#include "wlapplication_options.h"
#include "wui/interactive_base.h"

namespace {

constexpr int kDropdownFullscreen = -2;
constexpr int kDropdownMaximized = -1;

// Locale identifiers can look like this: ca_ES@valencia.UTF-8
// The contents of 'selected_locale' will be changed to match the 'current_locale'
void find_selected_locale(std::string* selected_locale, const std::string& current_locale) {
	if (selected_locale->empty()) {
		std::vector<std::string> parts;
		boost::split(parts, current_locale, boost::is_any_of("."));
		if (current_locale == parts[0]) {
			*selected_locale = current_locale;
		} else {
			boost::split(parts, parts[0], boost::is_any_of("@"));
			if (current_locale == parts[0]) {
				*selected_locale = current_locale;
			} else {
				boost::split(parts, parts[0], boost::is_any_of("_"));
				if (current_locale == parts[0]) {
					*selected_locale = current_locale;
				}
			}
		}
	}
}

}  // namespace

constexpr int16_t kPadding = 4;
FullscreenMenuOptions::FullscreenMenuOptions(FullscreenMenuMain& fsmm,
                                             OptionsCtrl::OptionsStruct opt)
   : UI::Window(&fsmm,
                UI::WindowStyle::kFsMenu,
                "options",
                fsmm.calc_desired_window_x(UI::Window::WindowLayoutID::kFsMenuOptions),
                fsmm.calc_desired_window_y(UI::Window::WindowLayoutID::kFsMenuOptions),
                fsmm.calc_desired_window_width(UI::Window::WindowLayoutID::kFsMenuOptions),
                fsmm.calc_desired_window_height(UI::Window::WindowLayoutID::kFsMenuOptions),
                _("Options")),

     // Buttons
     button_box_(this, UI::PanelStyle::kFsMenu, 0, 0, UI::Box::Horizontal),
     cancel_(&button_box_, "cancel", 0, 0, 0, 0, UI::ButtonStyle::kFsMenuSecondary, _("Cancel")),
     apply_(&button_box_, "apply", 0, 0, 0, 0, UI::ButtonStyle::kFsMenuSecondary, _("Apply")),
     ok_(&button_box_, "ok", 0, 0, 0, 0, UI::ButtonStyle::kFsMenuPrimary, _("OK")),

     // Tabs
     tabs_(this, UI::TabPanelStyle::kFsMenu),

     box_interface_(&tabs_, UI::PanelStyle::kFsMenu, 0, 0, UI::Box::Horizontal, 0, 0, kPadding),
     box_interface_left_(
        &box_interface_, UI::PanelStyle::kFsMenu, 0, 0, UI::Box::Vertical, 0, 0, kPadding),
     box_windows_(&tabs_, UI::PanelStyle::kFsMenu, 0, 0, UI::Box::Vertical, 0, 0, kPadding),
     box_sound_(&tabs_, UI::PanelStyle::kFsMenu, 0, 0, UI::Box::Vertical, 0, 0, kPadding),
     box_saving_(&tabs_, UI::PanelStyle::kFsMenu, 0, 0, UI::Box::Vertical, 0, 0, kPadding),
     box_newgame_(&tabs_, UI::PanelStyle::kFsMenu, 0, 0, UI::Box::Vertical, 0, 0, kPadding),
     box_ingame_(&tabs_, UI::PanelStyle::kFsMenu, 0, 0, UI::Box::Vertical, 0, 0, kPadding),

     // Interface options
     language_dropdown_(&box_interface_left_,
                        "dropdown_language",
                        0,
                        0,
                        100,  // 100 is arbitrary, will be resized in layout().
                        50,
                        24,
                        _("Language"),
                        UI::DropdownType::kTextual,
                        UI::PanelStyle::kFsMenu,
                        UI::ButtonStyle::kFsMenuMenu),
     resolution_dropdown_(&box_interface_left_,
                          "dropdown_resolution",
                          0,
                          0,
                          100,  // 100 is arbitrary, will be resized in layout().
                          50,
                          24,
                          _("Window Size"),
                          UI::DropdownType::kTextual,
                          UI::PanelStyle::kFsMenu,
                          UI::ButtonStyle::kFsMenuMenu),

     inputgrab_(
        &box_interface_left_, UI::PanelStyle::kFsMenu, Vector2i::zero(), _("Grab Input"), "", 0),
     sdl_cursor_(&box_interface_left_,
                 UI::PanelStyle::kFsMenu,
                 Vector2i::zero(),
                 _("Use system mouse cursor"),
                 "",
                 0),
     sb_maxfps_(&box_interface_left_,
                0,
                0,
                0,
                0,
                opt.maxfps,
                0,
                99,
                UI::PanelStyle::kFsMenu,
                _("Maximum FPS:")),
     translation_info_(&box_interface_, 0, 0, 100, 100, UI::PanelStyle::kFsMenu),

     // Windows options
     snap_win_overlap_only_(&box_windows_,
                            UI::PanelStyle::kFsMenu,
                            Vector2i::zero(),
                            _("Snap windows only when overlapping"),
                            "",
                            0),
     dock_windows_to_edges_(&box_windows_,
                            UI::PanelStyle::kFsMenu,
                            Vector2i::zero(),
                            _("Dock windows to edges"),
                            "",
                            0),
     animate_map_panning_(&box_windows_,
                          UI::PanelStyle::kFsMenu,
                          Vector2i::zero(),
                          _("Animate automatic map movements"),
                          "",
                          0),

     sb_dis_panel_(&box_windows_,
                   0,
                   0,
                   0,
                   0,
                   opt.panel_snap_distance,
                   0,
                   99,
                   UI::PanelStyle::kFsMenu,
                   _("Distance for windows to snap to other panels:"),
                   UI::SpinBox::Units::kPixels),

     sb_dis_border_(&box_windows_,
                    0,
                    0,
                    0,
                    0,
                    opt.border_snap_distance,
                    0,
                    99,
                    UI::PanelStyle::kFsMenu,
                    _("Distance for windows to snap to borders:"),
                    UI::SpinBox::Units::kPixels),

     // Sound options
     sound_options_(box_sound_, UI::SliderStyle::kFsMenu),

     // Saving options
     sb_autosave_(&box_saving_,
                  0,
                  0,
                  0,
                  0,
                  opt.autosave / 60,
                  0,
                  100,
                  UI::PanelStyle::kFsMenu,
                  _("Save game automatically every:"),
                  UI::SpinBox::Units::kMinutes,
                  UI::SpinBox::Type::kBig),

     sb_rolling_autosave_(&box_saving_,
                          0,
                          0,
                          0,
                          0,
                          opt.rolling_autosave,
                          1,
                          20,
                          UI::PanelStyle::kFsMenu,
                          _("Maximum number of autosave files:"),
                          UI::SpinBox::Units::kNone,
                          UI::SpinBox::Type::kBig),

     zip_(&box_saving_,
          UI::PanelStyle::kFsMenu,
          Vector2i::zero(),
          _("Compress widelands data files (maps, replays and savegames)"),
          "",
          0),
     write_syncstreams_(&box_saving_,
                        UI::PanelStyle::kFsMenu,
                        Vector2i::zero(),
                        _("Write syncstreams in network games to debug desyncs"),
                        "",
                        0),
     // New Game options
     show_buildhelp_(
        &box_newgame_, UI::PanelStyle::kFsMenu, Vector2i::zero(), _("Show Building Spaces")),
     show_census_(&box_newgame_, UI::PanelStyle::kFsMenu, Vector2i::zero(), _("Show Census")),
     show_statistics_(
        &box_newgame_, UI::PanelStyle::kFsMenu, Vector2i::zero(), _("Show Statistics")),
     show_soldier_levels_(
        &box_newgame_, UI::PanelStyle::kFsMenu, Vector2i::zero(), _("Show Soldier Levels")),
     show_buildings_(&box_newgame_, UI::PanelStyle::kFsMenu, Vector2i::zero(), _("Show Buildings")),
     show_workarea_overlap_(
        &box_newgame_, UI::PanelStyle::kFsMenu, Vector2i::zero(), _("Show Workarea Overlaps")),

     // In-Game options
<<<<<<< HEAD
     auto_roadbuild_mode_(
        &box_ingame_, Vector2i::zero(), _("Start building road after placing a flag")),
     transparent_chat_(
        &box_ingame_, Vector2i::zero(), _("Show in-game chat with transparent background"), "", 0),

     /** TRANSLATORS: A watchwindow is a window where you keep watching an object or a map region,*/
     /** TRANSLATORS: and it also lets you jump to it on the map. */
     single_watchwin_(&box_ingame_, Vector2i::zero(), _("Use single watchwindow mode")),
     /** TRANSLATORS: This refers to to zooming with the scrollwheel.*/
     ctrl_zoom_(&box_ingame_, Vector2i::zero(), _("Zoom only when Ctrl is pressed")),
     game_clock_(&box_ingame_, Vector2i::zero(), _("Display time in the in-game info panel")),
     toolbar_pos_(&box_ingame_,
                  "dropdown_toolbar_pos",
                  0,
                  0,
                  100,
                  50,
                  24,
                  _("Toolbar Position"),
                  UI::DropdownType::kTextual,
                  UI::PanelStyle::kWui,
                  UI::ButtonStyle::kWuiMenu),
     numpad_diagonalscrolling_(
        &box_ingame_, Vector2i::zero(), _("Allow diagonal scrolling with the numeric keypad")),
=======
     auto_roadbuild_mode_(&box_ingame_,
                          UI::PanelStyle::kFsMenu,
                          Vector2i::zero(),
                          _("Start building road after placing a flag")),
     transparent_chat_(&box_ingame_,
                       UI::PanelStyle::kFsMenu,
                       Vector2i::zero(),
                       _("Show in-game chat with transparent background"),
                       "",
                       0),

     single_watchwin_(&box_ingame_,
                      UI::PanelStyle::kFsMenu,
                      Vector2i::zero(),
                      /** TRANSLATORS: A watchwindow is a window where you keep watching an object
                         or a map region,*/
                      /** TRANSLATORS: and it also lets you jump to it on the map. */
                      _("Use single watchwindow mode")),
     ctrl_zoom_(&box_ingame_,
                UI::PanelStyle::kFsMenu,
                Vector2i::zero(),
                /** TRANSLATORS: This refers to to zooming with the scrollwheel.*/
                _("Zoom only when Ctrl is pressed")),
     game_clock_(&box_ingame_,
                 UI::PanelStyle::kFsMenu,
                 Vector2i::zero(),
                 _("Display game time in the top left corner")),
     numpad_diagonalscrolling_(&box_ingame_,
                               UI::PanelStyle::kFsMenu,
                               Vector2i::zero(),
                               _("Allow diagonal scrolling with the numeric keypad")),
     training_wheels_box_(&box_ingame_, UI::PanelStyle::kFsMenu, 0, 0, UI::Box::Horizontal),
     training_wheels_(&training_wheels_box_,
                      UI::PanelStyle::kFsMenu,
                      Vector2i::zero(),
                      _("Teach me how to play")),
     training_wheels_button_(
        &training_wheels_box_,
        "edit_training_wheels",
        0,
        0,
        0,
        0,
        UI::ButtonStyle::kFsMenuSecondary,
        /** TRANSLATORS: Button to bring up a window to edit teaching progress in the Options */
        _("Progress…")),
>>>>>>> 26d0cdc1
     os_(opt) {

	do_not_layout_on_resolution_change();

	// Buttons
	button_box_.add_inf_space();
	button_box_.add(UI::g_fh->fontset()->is_rtl() ? &ok_ : &cancel_);
	button_box_.add_inf_space();
	button_box_.add(&apply_);
	button_box_.add_inf_space();
	button_box_.add(UI::g_fh->fontset()->is_rtl() ? &cancel_ : &ok_);
	button_box_.add_inf_space();

	// Tabs
	tabs_.add("options_interface", _("Interface"), &box_interface_, "");
	tabs_.add("options_windows", _("Windows"), &box_windows_, "");
	tabs_.add("options_sound", _("Sound"), &box_sound_, "");
	tabs_.add("options_saving", _("Saving"), &box_saving_, "");
	tabs_.add("options_newgame", _("New Games"), &box_newgame_, "");
	tabs_.add("options_ingame", _("In-Game"), &box_ingame_, "");

	// We want the last active tab when "Apply" was clicked.
	if (os_.active_tab < tabs_.tabs().size()) {
		tabs_.activate(os_.active_tab);
	}

	// Interface
	box_interface_.add(&box_interface_left_);
	box_interface_.add(&translation_info_, UI::Box::Resizing::kExpandBoth);
	box_interface_left_.add(&language_dropdown_, UI::Box::Resizing::kFullSize);
	box_interface_left_.add(&resolution_dropdown_, UI::Box::Resizing::kFullSize);
	box_interface_left_.add(&inputgrab_, UI::Box::Resizing::kFullSize);
	box_interface_left_.add(&sdl_cursor_, UI::Box::Resizing::kFullSize);
	box_interface_left_.add(&sb_maxfps_);

	// Windows
	box_windows_.add(&snap_win_overlap_only_, UI::Box::Resizing::kFullSize);
	box_windows_.add(&dock_windows_to_edges_, UI::Box::Resizing::kFullSize);
	box_windows_.add(&animate_map_panning_, UI::Box::Resizing::kFullSize);
	box_windows_.add(&sb_dis_panel_, UI::Box::Resizing::kFullSize);
	box_windows_.add(&sb_dis_border_, UI::Box::Resizing::kFullSize);

	// Sound
	box_sound_.add(&sound_options_, UI::Box::Resizing::kFullSize);

	// Saving
	box_saving_.add(&sb_autosave_, UI::Box::Resizing::kFullSize);
	box_saving_.add(&sb_rolling_autosave_, UI::Box::Resizing::kFullSize);
	box_saving_.add(&zip_, UI::Box::Resizing::kFullSize);
	box_saving_.add(&write_syncstreams_, UI::Box::Resizing::kFullSize);

	// New Games
	box_newgame_.add(&show_buildhelp_, UI::Box::Resizing::kFullSize);
	box_newgame_.add(&show_census_, UI::Box::Resizing::kFullSize);
	box_newgame_.add(&show_statistics_, UI::Box::Resizing::kFullSize);
	box_newgame_.add(&show_soldier_levels_, UI::Box::Resizing::kFullSize);
	box_newgame_.add(&show_buildings_, UI::Box::Resizing::kFullSize);
	box_newgame_.add(&show_workarea_overlap_, UI::Box::Resizing::kFullSize);

	// In-Game
	box_ingame_.add(&toolbar_pos_, UI::Box::Resizing::kFullSize);
	box_ingame_.add(&auto_roadbuild_mode_, UI::Box::Resizing::kFullSize);
	box_ingame_.add(&transparent_chat_, UI::Box::Resizing::kFullSize);
	box_ingame_.add(&single_watchwin_, UI::Box::Resizing::kFullSize);
	box_ingame_.add(&ctrl_zoom_, UI::Box::Resizing::kFullSize);
	box_ingame_.add(&game_clock_, UI::Box::Resizing::kFullSize);
	box_ingame_.add(&numpad_diagonalscrolling_, UI::Box::Resizing::kFullSize);
	box_ingame_.add_space(kPadding);
	box_ingame_.add(&training_wheels_box_, UI::Box::Resizing::kFullSize);
	training_wheels_box_.add(&training_wheels_, UI::Box::Resizing::kFullSize);
	training_wheels_box_.add_inf_space();
	training_wheels_box_.add(&training_wheels_button_, UI::Box::Resizing::kAlign, UI::Align::kRight);
	training_wheels_box_.add_space(kPadding);

	// Bind actions
	language_dropdown_.selected.connect([this]() { update_language_stats(); });

	training_wheels_.changed.connect(
	   [this]() { training_wheels_button_.set_enabled(training_wheels_.get_state()); });
	training_wheels_button_.set_enabled(training_wheels_.get_state());
	training_wheels_button_.sigclicked.connect([this]() {
		training_wheels_button_.set_enabled(false);
		cancel_.set_enabled(false);
		apply_.set_enabled(false);
		ok_.set_enabled(false);
		TrainingWheelOptions training_wheel_options(get_parent());
		training_wheel_options.run<UI::Panel::Returncodes>();
		training_wheels_button_.set_enabled(true);
		cancel_.set_enabled(true);
		apply_.set_enabled(true);
		ok_.set_enabled(true);
	});
	cancel_.sigclicked.connect([this]() { clicked_cancel(); });
	apply_.sigclicked.connect([this]() { clicked_apply(); });
	ok_.sigclicked.connect([this]() { end_modal<MenuTarget>(MenuTarget::kOk); });

	/** TRANSLATORS: Options: Save game automatically every: */
	sb_autosave_.add_replacement(0, _("Off"));

	// Fill in data
	// Interface options
	for (int modes = 0; modes < SDL_GetNumDisplayModes(0); ++modes) {
		SDL_DisplayMode mode;
		SDL_GetDisplayMode(0, modes, &mode);
		if (kMinimumResolutionW <= mode.w && kMinimumResolutionH <= mode.h &&
		    (SDL_BITSPERPIXEL(mode.format) == 32 || SDL_BITSPERPIXEL(mode.format) == 24)) {
			ScreenResolution this_res = {
			   mode.w, mode.h, static_cast<int32_t>(SDL_BITSPERPIXEL(mode.format))};
			if (this_res.depth == 24) {
				this_res.depth = 32;
			}
			if (resolutions_.empty() || this_res.xres != resolutions_.rbegin()->xres ||
			    this_res.yres != resolutions_.rbegin()->yres) {
				resolutions_.push_back(this_res);
			}
		}
	}

	int cur_win_res_x = g_gr->get_window_mode_xres();
	int cur_win_res_y = g_gr->get_window_mode_yres();

	/** TRANSLATORS: Entry in the window size dropdown*/
	resolution_dropdown_.add(_("Fullscreen"), kDropdownFullscreen, nullptr, opt.fullscreen);
#ifdef RESIZABLE_WINDOW
	/** TRANSLATORS: Entry in the window size dropdown*/
	resolution_dropdown_.add(_("Maximized"), kDropdownMaximized, nullptr,
	                         !resolution_dropdown_.has_selection() && opt.maximized);
#endif

	for (uint32_t i = 0; i < resolutions_.size(); ++i) {
		const bool selected = !resolution_dropdown_.has_selection() &&
		                      resolutions_[i].xres == cur_win_res_x &&
		                      resolutions_[i].yres == cur_win_res_y;
		resolution_dropdown_.add(
		   /** TRANSLATORS: Screen resolution, e.g. 800 x 600*/
		   (boost::format(_("%1% x %2%")) % resolutions_[i].xres % resolutions_[i].yres).str(), i,
		   nullptr, selected);
	}

	if (!resolution_dropdown_.has_selection()) {
		int entry = resolutions_.size();
		resolutions_.resize(entry + 1);
		resolutions_[entry].xres = cur_win_res_x;
		resolutions_[entry].yres = cur_win_res_y;
		resolution_dropdown_.add(
		   /** TRANSLATORS: Screen resolution, e.g. 800 x 600*/
		   (boost::format(_("%1% x %2%")) % cur_win_res_x % cur_win_res_y).str(), entry, nullptr,
		   true);
	}

	toolbar_pos_.add(_("Top"), true);
	toolbar_pos_.add(_("Bottom"), false);
	toolbar_pos_.select(opt.toolbar_pos_on_top);

	inputgrab_.set_state(opt.inputgrab);
	sdl_cursor_.set_state(opt.sdl_cursor);

	// Windows options
	snap_win_overlap_only_.set_state(opt.snap_win_overlap_only);
	dock_windows_to_edges_.set_state(opt.dock_windows_to_edges);
	animate_map_panning_.set_state(opt.animate_map_panning);

	// Saving options
	zip_.set_state(opt.zip);
	write_syncstreams_.set_state(opt.write_syncstreams);

	// Game options
	auto_roadbuild_mode_.set_state(opt.auto_roadbuild_mode);
	transparent_chat_.set_state(opt.transparent_chat);
	single_watchwin_.set_state(opt.single_watchwin);
	ctrl_zoom_.set_state(opt.ctrl_zoom);
	game_clock_.set_state(opt.game_clock);
	toolbar_pos_.select(opt.toolbar_pos_on_top);
	numpad_diagonalscrolling_.set_state(opt.numpad_diagonalscrolling);
	training_wheels_.set_state(opt.training_wheels);

	// New Game options
	show_buildhelp_.set_state(opt.display_flags & InteractiveBase::dfShowBuildhelp);
	show_census_.set_state(opt.display_flags & InteractiveBase::dfShowCensus);
	show_statistics_.set_state(opt.display_flags & InteractiveBase::dfShowStatistics);
	show_soldier_levels_.set_state(opt.display_flags & InteractiveBase::dfShowSoldierLevels);
	show_buildings_.set_state(opt.display_flags & InteractiveBase::dfShowBuildings);
	show_workarea_overlap_.set_state(opt.display_flags & InteractiveBase::dfShowWorkareaOverlap);

	// Language options
	add_languages_to_list(opt.language);
	update_language_stats();
	layout();
}

void FullscreenMenuOptions::layout() {
	if (!is_minimal()) {
		const int16_t butw = get_inner_w() / 5;
		const int16_t buth = get_inner_h() / 16;

		// Buttons
		cancel_.set_desired_size(butw, buth);
		apply_.set_desired_size(butw, buth);
		ok_.set_desired_size(butw, buth);
		button_box_.set_size(get_inner_w(), buth);
		button_box_.set_pos(Vector2i(0, get_inner_h() - kPadding - button_box_.get_h()));

		// Tabs
		tabs_.set_size(get_inner_w(), get_inner_h() - buth - 2 * kPadding);

		const int tab_panel_width = get_inner_w() - 2 * kPadding;
		const int column_width = tab_panel_width / 2;

		// Interface
		box_interface_left_.set_desired_size(column_width + kPadding, tabs_.get_inner_h());
		language_dropdown_.set_height(tabs_.get_h() - language_dropdown_.get_y() - buth -
		                              3 * kPadding);
		sb_maxfps_.set_unit_width(column_width / 2);
		sb_maxfps_.set_desired_size(column_width, sb_maxfps_.get_h());

		// Windows options
		sb_dis_panel_.set_unit_width(200);
		sb_dis_panel_.set_desired_size(tab_panel_width, sb_dis_panel_.get_h());
		sb_dis_border_.set_unit_width(200);
		sb_dis_border_.set_desired_size(tab_panel_width, sb_dis_border_.get_h());

		// Saving options
		sb_autosave_.set_unit_width(250);
		sb_autosave_.set_desired_size(tab_panel_width, sb_autosave_.get_h());
		sb_rolling_autosave_.set_unit_width(250);
		sb_rolling_autosave_.set_desired_size(tab_panel_width, sb_rolling_autosave_.get_h());
	}
	UI::Window::layout();
}

void FullscreenMenuOptions::add_languages_to_list(const std::string& current_locale) {

	// We want these two entries on top - the most likely user's choice and the default.
	language_dropdown_.add(_("Try system language"), "", nullptr, current_locale.empty());
	language_dropdown_.add("English", "en", nullptr, current_locale == "en");

	// Handle non-standard setups where the locale directory might be missing
	if (!g_fs->is_directory(i18n::get_localedir())) {
		return;
	}

	// Add translation directories to the list. Using the LanguageEntries' sortnames as a key for
	// getting a sorted result.
	std::map<std::string, LanguageEntry> entries;
	std::string selected_locale;

	try {  // Begin read locales table
		LuaInterface lua;
		std::unique_ptr<LuaTable> all_locales(lua.run_script("i18n/locales.lua"));
		all_locales->do_not_warn_about_unaccessed_keys();  // We are only reading partial information
		                                                   // as needed

		// We start with the locale directory so we can pick up locales
		// that don't have a configuration file yet.
		std::unique_ptr<FileSystem> fs(&FileSystem::create(i18n::get_localedir()));
		FilenameSet files = fs->list_directory(".");

		for (const std::string& localename : files) {  // Begin scan locales directory
			const char* path = localename.c_str();
			if (!strcmp(FileSystem::fs_filename(path), ".") ||
			    !strcmp(FileSystem::fs_filename(path), "..") || !fs->is_directory(path)) {
				continue;
			}

			try {  // Begin read locale from table
				std::unique_ptr<LuaTable> table = all_locales->get_table(localename);
				table->do_not_warn_about_unaccessed_keys();

				std::string name = i18n::make_ligatures(table->get_string("name").c_str());
				const std::string sortname = table->get_string("sort_name");
				std::unique_ptr<LanguageEntry> entry(new LanguageEntry(localename, name));
				entries.insert(std::make_pair(sortname, *entry));
				language_entries_.insert(std::make_pair(localename, *entry));

				if (localename == current_locale) {
					selected_locale = current_locale;
				}

			} catch (const WException&) {
				log_err("Could not read locale for: %s\n", localename.c_str());
				entries.insert(std::make_pair(localename, LanguageEntry(localename, localename)));
			}  // End read locale from table
		}     // End scan locales directory
	} catch (const LuaError& err) {
		log_err("Could not read locales information from file: %s\n", err.what());
		return;  // Nothing more can be done now.
	}           // End read locales table

	find_selected_locale(&selected_locale, current_locale);
	for (const auto& entry : entries) {
		const LanguageEntry& language_entry = entry.second;
		language_dropdown_.add(language_entry.descname, language_entry.localename, nullptr,
		                       language_entry.localename == selected_locale, "");
	}
}

/**
 * Updates the language statistics message according to the currently selected locale.
 * @param include_system_lang We only want to include the system lang if it matches the Widelands
 * locale.
 */
void FullscreenMenuOptions::update_language_stats() {
	int percent = 100;
	std::string message;
	if (language_dropdown_.has_selection()) {
		std::string locale = language_dropdown_.get_selected();
		// Empty locale means try system locale
		if (locale.empty()) {
			std::vector<std::string> parts;
			boost::split(parts, i18n::get_locale(), boost::is_any_of("."));
			if (language_entries_.count(parts[0]) == 1) {
				locale = parts[0];
			} else {
				boost::split(parts, parts[0], boost::is_any_of("@"));
				if (language_entries_.count(parts[0]) == 1) {
					locale = parts[0];
				} else {
					boost::split(parts, parts[0], boost::is_any_of("_"));
					if (language_entries_.count(parts[0]) == 1) {
						locale = parts[0];
					}
				}
			}
		}

		// If we have the locale, grab the stats and set the message
		if (language_entries_.count(locale) == 1) {
			try {
				const LanguageEntry& entry = language_entries_[locale];
				Profile prof("i18n/translation_stats.conf");
				Section& s = prof.get_safe_section("global");
				const int total = s.get_int("total");
				s = prof.get_safe_section(locale);
				percent = static_cast<int>(floor(100 * s.get_int("translated") / total));
				if (percent == 100) {
					message =
					   /** TRANSLATORS: %s = language name */
					   (boost::format(_("The translation into %s is complete.")) % entry.descname).str();
				} else {
					/** TRANSLATORS: %1% = language name, %2% = percentage */
					message = (boost::format(_("The translation into %1% is %2%%% complete.")) %
					           entry.descname % percent)
					             .str();
				}
			} catch (...) {
			}
		}
	}

	// We will want some help with incomplete translations. We set this lower than 100%,
	// because some translators let things drop a bit sometimes because they're busy and
	// will catch up with the work later.
	if (percent <= 90) {
		message = message + " " +
		          (boost::format(_("If you wish to help us translate, please visit %s")) %
		           "<font underline=1>widelands.org/wiki/TranslatingWidelands</font>")
		             .str();
	}
	// Make font a bit smaller so the link will fit at 800x600 resolution.
	translation_info_.set_text(
	   as_richtext_paragraph(message, UI::FontStyle::kFsMenuTranslationInfo));
}

void FullscreenMenuOptions::clicked_apply() {
	end_modal<MenuTarget>(MenuTarget::kApplyOptions);
}

void FullscreenMenuOptions::clicked_cancel() {
	g_sh->load_config();
	end_modal<MenuTarget>(MenuTarget::kBack);
}

bool FullscreenMenuOptions::handle_key(bool down, SDL_Keysym code) {
	if (down) {
		switch (code.sym) {
		case SDLK_KP_ENTER:
		case SDLK_RETURN:
			end_modal<MenuTarget>(MenuTarget::kOk);
			return true;
		case SDLK_ESCAPE:
			end_modal<MenuTarget>(MenuTarget::kBack);
			return true;
		default:
			break;
		}
	}
	return UI::Window::handle_key(down, code);
}

OptionsCtrl::OptionsStruct FullscreenMenuOptions::get_values() {
	// Write all data from UI elements
	// Interface options
	if (language_dropdown_.has_selection()) {
		os_.language = language_dropdown_.get_selected();
	}
	if (resolution_dropdown_.has_selection()) {
		const int res_index = resolution_dropdown_.get_selected();
		os_.fullscreen = res_index == kDropdownFullscreen;
		os_.maximized = res_index == kDropdownMaximized;
		if (res_index != kDropdownFullscreen && res_index != kDropdownMaximized) {
			os_.xres = resolutions_[res_index].xres;
			os_.yres = resolutions_[res_index].yres;
		}
	}
	os_.inputgrab = inputgrab_.get_state();
	os_.sdl_cursor = sdl_cursor_.get_state();
	os_.maxfps = sb_maxfps_.get_value();

	// Windows options
	os_.snap_win_overlap_only = snap_win_overlap_only_.get_state();
	os_.dock_windows_to_edges = dock_windows_to_edges_.get_state();
	os_.animate_map_panning = animate_map_panning_.get_state();
	os_.panel_snap_distance = sb_dis_panel_.get_value();
	os_.border_snap_distance = sb_dis_border_.get_value();

	// Saving options
	os_.autosave = sb_autosave_.get_value();
	os_.rolling_autosave = sb_rolling_autosave_.get_value();
	os_.zip = zip_.get_state();
	os_.write_syncstreams = write_syncstreams_.get_state();

	// Game options
	os_.auto_roadbuild_mode = auto_roadbuild_mode_.get_state();
	os_.transparent_chat = transparent_chat_.get_state();
	os_.single_watchwin = single_watchwin_.get_state();
	os_.ctrl_zoom = ctrl_zoom_.get_state();
	os_.game_clock = game_clock_.get_state();
	os_.toolbar_pos_on_top = toolbar_pos_.get_selected();
	os_.numpad_diagonalscrolling = numpad_diagonalscrolling_.get_state();
	os_.training_wheels = training_wheels_.get_state();

	// New Game options
	int32_t flags = show_buildhelp_.get_state() ? InteractiveBase::dfShowBuildhelp : 0;
	flags |= show_census_.get_state() ? InteractiveBase::dfShowCensus : 0;
	flags |= show_statistics_.get_state() ? InteractiveBase::dfShowStatistics : 0;
	flags |= show_soldier_levels_.get_state() ? InteractiveBase::dfShowSoldierLevels : 0;
	flags |= show_buildings_.get_state() ? InteractiveBase::dfShowBuildings : 0;
	flags |= show_workarea_overlap_.get_state() ? InteractiveBase::dfShowWorkareaOverlap : 0;
	os_.display_flags = flags;

	// Last tab for reloading the options menu
	os_.active_tab = tabs_.active();
	return os_;
}

/**
 * Handles communication between window class and options
 */
OptionsCtrl::OptionsCtrl(FullscreenMenuMain& mm, Section& s)
   : opt_section_(s),
     parent_(mm),
     opt_dialog_(
        std::unique_ptr<FullscreenMenuOptions>(new FullscreenMenuOptions(mm, options_struct(0)))) {
	handle_menu();
}

void OptionsCtrl::handle_menu() {
	MenuTarget i = opt_dialog_->run<MenuTarget>();
	if (i != MenuTarget::kBack) {
		save_options();
		g_gr->set_fullscreen(opt_dialog_->get_values().fullscreen);
		if (opt_dialog_->get_values().maximized) {
			g_gr->set_maximized(true);
		} else if (!opt_dialog_->get_values().fullscreen && !opt_dialog_->get_values().maximized) {
			g_gr->change_resolution(
			   opt_dialog_->get_values().xres, opt_dialog_->get_values().yres, true);
		}
	}
	if (i == MenuTarget::kApplyOptions) {
		uint32_t active_tab = opt_dialog_->get_values().active_tab;
		opt_dialog_.reset(new FullscreenMenuOptions(parent_, options_struct(active_tab)));
		handle_menu();  // Restart general options menu
	}
}

OptionsCtrl::OptionsStruct OptionsCtrl::options_struct(uint32_t active_tab) {
	OptionsStruct opt;
	// Interface options
	opt.xres = opt_section_.get_int("xres", kDefaultResolutionW);
	opt.yres = opt_section_.get_int("yres", kDefaultResolutionH);
	opt.maximized = opt_section_.get_bool("maximized", false);
	opt.fullscreen = opt_section_.get_bool("fullscreen", false);
	opt.inputgrab = opt_section_.get_bool("inputgrab", false);
	opt.maxfps = opt_section_.get_int("maxfps", 25);
	opt.sdl_cursor = opt_section_.get_bool("sdl_cursor", true);

	// Windows options
	opt.snap_win_overlap_only = opt_section_.get_bool("snap_windows_only_when_overlapping", false);
	opt.dock_windows_to_edges = opt_section_.get_bool("dock_windows_to_edges", false);
	opt.animate_map_panning = opt_section_.get_bool("animate_map_panning", true);
	opt.panel_snap_distance = opt_section_.get_int("panel_snap_distance", 0);
	opt.border_snap_distance = opt_section_.get_int("border_snap_distance", 0);

	// Saving options
	opt.autosave = opt_section_.get_int("autosave", kDefaultAutosaveInterval * 60);
	opt.rolling_autosave = opt_section_.get_int("rolling_autosave", 5);
	opt.zip = !opt_section_.get_bool("nozip", false);
	opt.write_syncstreams = opt_section_.get_bool("write_syncstreams", true);

	// Game options
	opt.auto_roadbuild_mode = opt_section_.get_bool("auto_roadbuild_mode", true);
	opt.transparent_chat = opt_section_.get_bool("transparent_chat", true);
	opt.single_watchwin = opt_section_.get_bool("single_watchwin", false);
	opt.ctrl_zoom = opt_section_.get_bool("ctrl_zoom", false);
	opt.game_clock = opt_section_.get_bool("game_clock", true);
	opt.toolbar_pos_on_top = opt_section_.get_bool("toolbar_pos_on_top", false);
	opt.numpad_diagonalscrolling = opt_section_.get_bool("numpad_diagonalscrolling", false);
	opt.training_wheels = opt_section_.get_bool("training_wheels", true);

	// New Game options
	opt.display_flags = opt_section_.get_int("display_flags", InteractiveBase::kDefaultDisplayFlags);

	// Language options
	opt.language = opt_section_.get_string("language", "");

	// Last tab for reloading the options menu
	opt.active_tab = active_tab;
	return opt;
}

void OptionsCtrl::save_options() {
	OptionsCtrl::OptionsStruct opt = opt_dialog_->get_values();

	// Interface options
	opt_section_.set_int("xres", opt.xres);
	opt_section_.set_int("yres", opt.yres);
	opt_section_.set_bool("maximized", opt.maximized);
	opt_section_.set_bool("fullscreen", opt.fullscreen);
	opt_section_.set_bool("inputgrab", opt.inputgrab);
	opt_section_.set_int("maxfps", opt.maxfps);
	opt_section_.set_bool("sdl_cursor", opt.sdl_cursor);

	// Windows options
	opt_section_.set_bool("snap_windows_only_when_overlapping", opt.snap_win_overlap_only);
	opt_section_.set_bool("dock_windows_to_edges", opt.dock_windows_to_edges);
	opt_section_.set_bool("animate_map_panning", opt.animate_map_panning);
	opt_section_.set_int("panel_snap_distance", opt.panel_snap_distance);
	opt_section_.set_int("border_snap_distance", opt.border_snap_distance);

	// Saving options
	opt_section_.set_int("autosave", opt.autosave * 60);
	opt_section_.set_int("rolling_autosave", opt.rolling_autosave);
	opt_section_.set_bool("nozip", !opt.zip);
	opt_section_.set_bool("write_syncstreams", opt.write_syncstreams);

	// Game options
	opt_section_.set_bool("auto_roadbuild_mode", opt.auto_roadbuild_mode);
	opt_section_.set_bool("transparent_chat", opt.transparent_chat);
	opt_section_.set_bool("single_watchwin", opt.single_watchwin);
	opt_section_.set_bool("ctrl_zoom", opt.ctrl_zoom);
	opt_section_.set_bool("game_clock", opt.game_clock);
	opt_section_.set_bool("toolbar_pos_on_top", opt.toolbar_pos_on_top);
	opt_section_.set_bool("numpad_diagonalscrolling", opt.numpad_diagonalscrolling);
	opt_section_.set_bool("training_wheels", opt.training_wheels);

	// New Game options
	opt_section_.set_int("display_flags", opt.display_flags);

	// Language options
	opt_section_.set_string("language", opt.language);

	WLApplication::get()->set_input_grab(opt.inputgrab);
	g_mouse_cursor->set_use_sdl(opt_dialog_->get_values().sdl_cursor);
	i18n::set_locale(opt.language);
	UI::g_fh->reinitialize_fontset(i18n::get_locale());

	// Sound options
	g_sh->save_config();

	// Now write to file
	write_config();
}<|MERGE_RESOLUTION|>--- conflicted
+++ resolved
@@ -246,32 +246,6 @@
         &box_newgame_, UI::PanelStyle::kFsMenu, Vector2i::zero(), _("Show Workarea Overlaps")),
 
      // In-Game options
-<<<<<<< HEAD
-     auto_roadbuild_mode_(
-        &box_ingame_, Vector2i::zero(), _("Start building road after placing a flag")),
-     transparent_chat_(
-        &box_ingame_, Vector2i::zero(), _("Show in-game chat with transparent background"), "", 0),
-
-     /** TRANSLATORS: A watchwindow is a window where you keep watching an object or a map region,*/
-     /** TRANSLATORS: and it also lets you jump to it on the map. */
-     single_watchwin_(&box_ingame_, Vector2i::zero(), _("Use single watchwindow mode")),
-     /** TRANSLATORS: This refers to to zooming with the scrollwheel.*/
-     ctrl_zoom_(&box_ingame_, Vector2i::zero(), _("Zoom only when Ctrl is pressed")),
-     game_clock_(&box_ingame_, Vector2i::zero(), _("Display time in the in-game info panel")),
-     toolbar_pos_(&box_ingame_,
-                  "dropdown_toolbar_pos",
-                  0,
-                  0,
-                  100,
-                  50,
-                  24,
-                  _("Toolbar Position"),
-                  UI::DropdownType::kTextual,
-                  UI::PanelStyle::kWui,
-                  UI::ButtonStyle::kWuiMenu),
-     numpad_diagonalscrolling_(
-        &box_ingame_, Vector2i::zero(), _("Allow diagonal scrolling with the numeric keypad")),
-=======
      auto_roadbuild_mode_(&box_ingame_,
                           UI::PanelStyle::kFsMenu,
                           Vector2i::zero(),
@@ -299,6 +273,17 @@
                  UI::PanelStyle::kFsMenu,
                  Vector2i::zero(),
                  _("Display game time in the top left corner")),
+     toolbar_pos_(&box_ingame_,
+                  "dropdown_toolbar_pos",
+                  0,
+                  0,
+                  100,
+                  50,
+                  24,
+                  _("Toolbar Position"),
+                  UI::DropdownType::kTextual,
+                  UI::PanelStyle::kFsMenu,
+                  UI::ButtonStyle::kFsMenuMenu),
      numpad_diagonalscrolling_(&box_ingame_,
                                UI::PanelStyle::kFsMenu,
                                Vector2i::zero(),
@@ -318,7 +303,6 @@
         UI::ButtonStyle::kFsMenuSecondary,
         /** TRANSLATORS: Button to bring up a window to edit teaching progress in the Options */
         _("Progress…")),
->>>>>>> 26d0cdc1
      os_(opt) {
 
 	do_not_layout_on_resolution_change();
