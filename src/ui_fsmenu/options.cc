--- conflicted
+++ resolved
@@ -214,13 +214,9 @@
      /** TRANSLATORS: and it also lets you jump to it on the map. */
      single_watchwin_(&box_game_, Vector2i::zero(), _("Use single watchwindow mode")),
      os_(opt) {
+
 	// Set up UI Elements
-<<<<<<< HEAD
 	title_.set_style(g_gr->styles().font_style(UI::FontStyle::kFsMenuTitle));
-	translation_info_.force_new_renderer();
-=======
-	title_.set_fontsize(UI_FONT_SIZE_BIG);
->>>>>>> 6ce26d7e
 
 	// Buttons
 	button_box_.add(UI::g_fh->fontset()->is_rtl() ? &ok_ : &cancel_);
