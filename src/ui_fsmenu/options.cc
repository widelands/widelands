/*
 * Copyright (C) 2002-2004, 2006-2010, 2012 by Widelands Development Team
 *
 * This program is free software; you can redistribute it and/or
 * modify it under the terms of the GNU General Public License
 * as published by the Free Software Foundation; either version 2
 * of the License, or (at your option) any later version.
 *
 * This program is distributed in the hope that it will be useful,
 * but WITHOUT ANY WARRANTY; without even the implied warranty of
 * MERCHANTABILITY or FITNESS FOR A PARTICULAR PURPOSE.  See the
 * GNU General Public License for more details.
 *
 * You should have received a copy of the GNU General Public License
 * along with this program; if not, write to the Free Software
 * Foundation, Inc., 51 Franklin Street, Fifth Floor, Boston, MA  02110-1301, USA.
 *
 */

#include "ui_fsmenu/options.h"

#include <algorithm>
#include <cstdio>
#include <iostream>
#include <memory>

#include <boost/algorithm/string.hpp>
#include <boost/format.hpp>

#include "base/i18n.h"
#include "base/log.h"
#include "base/wexception.h"
#include "graphic/default_resolution.h"
#include "graphic/font_handler1.h"
#include "graphic/graphic.h"
#include "graphic/text/bidi.h"
#include "graphic/text/font_set.h"
#include "graphic/text_constants.h"
#include "helper.h"
#include "io/filesystem/layered_filesystem.h"
#include "logic/save_handler.h"
#include "profile/profile.h"
#include "scripting/lua_interface.h"
#include "scripting/lua_table.h"
#include "sound/sound_handler.h"
#include "wlapplication.h"

namespace {

// Data model for the entries in the language selection list.
struct LanguageEntry {
	LanguageEntry(const std::string& init_localename,
					  const std::string& init_descname,
					  const std::string& init_sortname,
					  const std::string& init_fontname) :
		localename(init_localename),
		descname(init_descname),
		sortname(init_sortname),
		fontname(init_fontname) {}

	bool operator<(const LanguageEntry& other) const {
		return sortname < other.sortname;
	}

	std::string localename; // ISO code for the locale
	std::string descname;   // Native language name
	std::string sortname;   // ASCII Language name used for sorting
	std::string fontname;   // Name of the font with which the language name is displayed.
};

// Locale identifiers can look like this: ca_ES@valencia.UTF-8
// The contents of 'selected_locale' will be changed to match the 'current_locale'
void find_selected_locale(std::string* selected_locale, const std::string& current_locale) {
	if (selected_locale->empty()) {
		std::vector<std::string> parts;
		boost::split(parts, current_locale, boost::is_any_of("."));
		if (current_locale  == parts[0]) {
			*selected_locale = current_locale;
		} else {
			boost::split(parts, parts[0], boost::is_any_of("@"));
			if (current_locale  == parts[0]) {
				*selected_locale = current_locale;
			} else {
				boost::split(parts, parts[0], boost::is_any_of("_"));
				if (current_locale  == parts[0]) {
					*selected_locale = current_locale;
				}
			}
		}
	}
}

}  // namespace

// TODO(GunChleoc): Arabic: This doesn't fit the window in Arabic.
FullscreenMenuOptions::FullscreenMenuOptions
		(OptionsCtrl::OptionsStruct opt)
	:
	FullscreenMenuBase("ui_fsmenu.jpg"),

// Values for alignment and size
	butw_    (get_w() / 5),
	buth_    (get_h() * 9 / 200),
	hmargin_ (get_w() * 19 / 200),
	padding_ (10),
	space_   (25),
	tab_panel_width_(get_inner_w() - 2 * hmargin_),
	column_width_(tab_panel_width_ - padding_),
	tab_panel_y_(get_h() * 14 / 100),

	// Title
	title_
	(this,
	 get_w() / 2, buth_,
	 _("Options"), UI::Align_HCenter),

	// Buttons
	cancel_
		(this, "cancel",
		 get_w() * 1 / 4 - butw_ / 2,
		 get_inner_h() - hmargin_,
		 butw_, buth_,
		 g_gr->images().get("pics/but0.png"),
		 _("Cancel"), std::string(), true, false),
	apply_
		(this, "apply",
		 get_w() * 2 / 4 - butw_ / 2,
		 get_inner_h() - hmargin_,
		 butw_, buth_,
		 g_gr->images().get("pics/but0.png"),
		 _("Apply"), std::string(), true, false),
<<<<<<< HEAD
	ok_
		(this, "ok",
		 get_w() * 3 / 4 - butw_ / 2,
		 get_inner_h() - hmargin_,
		 butw_, buth_,
		 g_gr->images().get("pics/but2.png"),
		 _("OK"), std::string(), true, false),

	tabs_(this, hmargin_, 0,
			tab_panel_width_, get_inner_h() - tab_panel_y_ - buth_ - hmargin_,
			g_gr->images().get("pics/but1.png"),
			UI::TabPanel::Type::kBorder),

	box_interface_(&tabs_, 0, 0, UI::Box::Vertical, 0, 0, padding_),
	box_windows_(&tabs_, 0, 0, UI::Box::Vertical, 0, 0, padding_),
	box_sound_(&tabs_, 0, 0, UI::Box::Vertical, 0, 0, padding_),
	box_saving_(&tabs_, 0, 0, UI::Box::Vertical, 0, 0, padding_),
	box_game_(&tabs_, 0, 0, UI::Box::Vertical, 0, 0, padding_),
	box_language_(&tabs_, 0, 0, UI::Box::Vertical, 0, 0, padding_),

	// Interface options
	label_resolution_(&box_interface_, _("In-game resolution"), UI::Align_Left),
	resolution_list_(&box_interface_, 0, 0, column_width_ / 2, 80, UI::Align_Left, true),

	fullscreen_ (&box_interface_, Point(0, 0), _("Fullscreen"), "", column_width_),
	inputgrab_ (&box_interface_, Point(0, 0), _("Grab Input"), "", column_width_),

	sb_maxfps_(&box_interface_, 0, 0, column_width_ / 2, column_width_ / 4,
				  opt.maxfps, 0, 99,
				  _("Maximum FPS:"), ""),


	// Windows options
	snap_win_overlap_only_(&box_windows_, Point(0, 0), _("Snap windows only when overlapping"),
								  "", column_width_),
	dock_windows_to_edges_(&box_windows_, Point(0, 0), _("Dock windows to edges"),
								  "", column_width_),

	sb_dis_panel_
			(&box_windows_, 0, 0, column_width_, 200,
			 opt.panel_snap_distance, 0, 99, _("Distance for windows to snap to other panels:"),
			 /** TRANSLATORS: Options: Distance for windows to snap to  other panels: */
			 /** TRANSLATORS: This will have a number added in front of it */
			 ngettext("pixel", "pixels", opt.panel_snap_distance)),

	sb_dis_border_
			(&box_windows_, 0, 0, column_width_, 200,
			 opt.border_snap_distance, 0, 99,
			 _("Distance for windows to snap to borders:"),
			 /** TRANSLATORS: Options: Distance for windows to snap to borders: */
			 /** TRANSLATORS: This will have a number added in front of it */
			 ngettext("pixel", "pixels", opt.border_snap_distance)),

	// Sound options
	music_ (&box_sound_, Point(0, 0), _("Enable Music"), "", column_width_),
	fx_ (&box_sound_, Point(0, 0), _("Enable Sound Effects"), "", column_width_),
	message_sound_(&box_sound_, Point(0, 0), _("Play a sound at message arrival"),
						"", column_width_),

	// Saving options
	sb_autosave_
		(&box_saving_, 0, 0, column_width_, 240,
		 opt.autosave / 60, 0, 100, _("Save game automatically every"),
=======

	// Title
		m_title
			(this,
			 get_w() / 2, get_h() / 40,
			 _("General Options"), UI::Align_HCenter),

	// First options block 'general options', first column
	m_label_resolution
		(this,
		 m_hmargin, m_offset_first_group,
		 _("In-game resolution"), UI::Align_VCenter),
	m_reslist
		(this,
		 m_hmargin, m_label_resolution.get_y() + m_label_resolution.get_h(),
		 (get_w() - 2 * m_hmargin - m_space) / 2, 95,
		 UI::Align_Left, true),

	m_fullscreen (this, Point(m_hmargin,
									  m_reslist.get_y() +
									  m_reslist.get_h() + m_padding),
					  _("Fullscreen")),
	m_inputgrab (this, Point(m_hmargin,
									 m_fullscreen.get_y() +
									 m_fullscreen.get_h() + m_padding),
					 _("Grab Input")),
	m_sb_maxfps
		(this,
		 m_hmargin,
		 m_inputgrab.get_y() + m_inputgrab.get_h() + m_padding,
		 m_reslist.get_w(), 105,
		 opt.maxfps, 0, 99, _("Maximum FPS:"), ""),


	// First options block 'general options', second column
	m_label_language
		(this,
		 get_w() - m_hmargin - (get_w() - 2 * m_hmargin - m_space) / 2, m_offset_first_group,
		 _("Language"), UI::Align_VCenter),
	// same height as m_reslist
	m_language_list
		(this,
		 m_label_language.get_x(), m_label_language.get_y() + m_label_language.get_h(),
		 (get_w() - 2 * m_hmargin - m_space) / 2, m_reslist.get_h(),
		 UI::Align_Left, true),

	m_music (this, Point(m_label_language.get_x(),
								m_language_list.get_y() +
								m_language_list.get_h() + m_padding),
				_("Enable Music")),
	m_fx (this, Point(m_label_language.get_x(),
							m_music.get_y() +
							m_music.get_h() + m_padding),
			_("Enable Sound Effects")),

	// Second options block 'In-game options'
	// Title 2
	m_label_game_options
		(this,
		 get_w() / 2, get_h() / 2,
		 _("In-game Options"), UI::Align_HCenter),

	/** TRANSLATORS: A watchwindow is a window where you keep watching an object or a map region,*/
	/** TRANSLATORS: and it also lets you jump to it on the map. */
	m_single_watchwin (this, Point(m_hmargin, m_offset_second_group), _("Use single watchwindow mode")),

	m_auto_roadbuild_mode (this, Point(m_single_watchwin.get_x(),
												  m_single_watchwin.get_y() +
												  m_single_watchwin.get_h() + m_padding),
								  _("Start building road after placing a flag")),
	m_show_workarea_preview
		(this, Point(m_auto_roadbuild_mode.get_x(),
						 m_auto_roadbuild_mode.get_y() +
						 m_auto_roadbuild_mode.get_h() + m_padding),
		 _("Show buildings area preview")),

	m_snap_win_overlap_only
		(this, Point(m_show_workarea_preview.get_x(),
						 m_show_workarea_preview.get_y() +
						 m_show_workarea_preview.get_h() + m_padding),
		 _("Snap windows only when overlapping")),

	m_dock_windows_to_edges (this, Point(m_snap_win_overlap_only.get_x(),
													 m_snap_win_overlap_only.get_y() +
													 m_snap_win_overlap_only.get_h() + m_padding),
									 _("Dock windows to edges")),
	m_sb_autosave
		(this,
		 m_hmargin,
		 m_dock_windows_to_edges.get_y() + m_dock_windows_to_edges.get_h() + m_padding,
		 get_w() - 2 * m_hmargin,
		 240,
		 opt.autosave / 60, 0, 100,
		 _("Save game automatically every"),
>>>>>>> 3b0def2e
		 /** TRANSLATORS: Options: Save game automatically every: */
		 /** TRANSLATORS: This will have a number added in front of it */
		 ngettext("minute", "minutes", opt.autosave / 60),
		 g_gr->images().get("pics/but3.png"), true),

<<<<<<< HEAD
	sb_remove_replays_
		(&box_saving_, 0, 0, column_width_, 240,
		 opt.remove_replays, 0, 365, _("Remove replays older than:"),
=======
	m_sb_remove_replays
		(this,
		 m_hmargin,
		 m_sb_autosave.get_y() + m_sb_autosave.get_h() + m_padding,
		 get_w() - 2 * m_hmargin,
		 240,
		 opt.remove_replays, 0, 365,
		 _("Remove replays older than:"),
>>>>>>> 3b0def2e
		 /** TRANSLATORS: Options: Remove Replays older than: */
		 /** TRANSLATORS: This will have a number added in front of it */
		 ngettext("day", "days", opt.remove_replays),
		 g_gr->images().get("pics/but3.png"), true),
<<<<<<< HEAD

	nozip_(&box_saving_, Point(0, 0), _("Do not zip widelands data files (maps, replays and savegames)"),
			 "", column_width_),
	remove_syncstreams_(&box_saving_, Point(0, 0), _("Remove Syncstream dumps on startup"),
							  "", column_width_),

	// Game options
	auto_roadbuild_mode_(&box_game_, Point(0, 0), _("Start building road after placing a flag")),
	show_workarea_preview_(&box_game_, Point(0, 0), _("Show buildings area preview")),
	transparent_chat_(&box_game_, Point(0, 0), _("Show in-game chat with transparent background"),
							"", column_width_),
	/** TRANSLATORS: A watchwindow is a window where you keep watching an object or a map region,*/
	/** TRANSLATORS: and it also lets you jump to it on the map. */
	single_watchwin_(&box_game_, Point(0, 0), _("Use single watchwindow mode")),

	// Language options
	label_language_(&box_language_, _("Language"), UI::Align_Left),
	language_list_(&box_language_, 0, 0, column_width_ / 2,
						get_inner_h() - tab_panel_y_ - buth_ - hmargin_ - 5 * padding_,
						UI::Align_Left, true),

	os_(opt)
=======
	os(opt)
>>>>>>> 3b0def2e
{
	// Set up UI Elements
	title_           .set_textstyle(UI::TextStyle::ui_big());

	tabs_.add("options_interface", _("Interface"), &box_interface_, "");
	tabs_.add("options_windows", _("Windows"), &box_windows_, "");
	tabs_.add("options_sound", _("Sound"), &box_sound_, "");
	tabs_.add("options_saving", _("Saving"), &box_saving_, "");
	tabs_.add("options_game", _("Game"), &box_game_, "");
	tabs_.add("options_language", _("Language"), &box_language_, "");

	// We want the last active tab when "Apply" was clicked.
	if (os_.active_tab < tabs_.tabs().size()) {
		tabs_.activate(os_.active_tab);
	}

	tabs_.set_pos(Point(hmargin_, tab_panel_y_));

	box_interface_.set_size(tabs_.get_inner_w(), tabs_.get_inner_h());
	box_windows_.set_size(tabs_.get_inner_w(), tabs_.get_inner_h());
	box_sound_.set_size(tabs_.get_inner_w(), tabs_.get_inner_h());
	box_saving_.set_size(tabs_.get_inner_w(), tabs_.get_inner_h());
	box_game_.set_size(tabs_.get_inner_w(), tabs_.get_inner_h());
	box_language_.set_size(tabs_.get_inner_w(), tabs_.get_inner_h());

	// Interface
	box_interface_.add(&label_resolution_, UI::Align_Left);
	box_interface_.add(&resolution_list_, UI::Align_Left);
	box_interface_.add(&fullscreen_, UI::Align_Left);
	box_interface_.add(&inputgrab_, UI::Align_Left);
	box_interface_.add(&sb_maxfps_, UI::Align_Left);

	// Windows
	box_windows_.add(&snap_win_overlap_only_, UI::Align_Left);
	box_windows_.add(&dock_windows_to_edges_, UI::Align_Left);
	box_windows_.add(&sb_dis_panel_, UI::Align_Left);
	box_windows_.add(&sb_dis_border_, UI::Align_Left);

	// Sound
	box_sound_.add(&music_, UI::Align_Left);
	box_sound_.add(&fx_, UI::Align_Left);
	box_sound_.add(&message_sound_, UI::Align_Left);

	// Saving
	box_saving_.add(&sb_autosave_, UI::Align_Left);
	box_saving_.add(&sb_remove_replays_, UI::Align_Left);
	box_saving_.add(&nozip_, UI::Align_Left);
	box_saving_.add(&remove_syncstreams_, UI::Align_Left);

	// Game
	box_game_.add(&auto_roadbuild_mode_, UI::Align_Left);
	box_game_.add(&show_workarea_preview_, UI::Align_Left);
	box_game_.add(&transparent_chat_, UI::Align_Left);
	box_game_.add(&single_watchwin_, UI::Align_Left);

	// Language
	box_language_.add(&label_language_, UI::Align_Left);
	box_language_.add(&language_list_, UI::Align_Left);


	// Bind actions
	cancel_.sigclicked.connect(boost::bind(&FullscreenMenuOptions::clicked_back, this));
	apply_.sigclicked.connect(boost::bind(&FullscreenMenuOptions::clicked_apply, this));
	ok_.sigclicked.connect(boost::bind(&FullscreenMenuOptions::clicked_ok, this));

	/** TRANSLATORS Options: Save game automatically every: */
	sb_autosave_     .add_replacement(0, _("Off"));
	for (UI::Button* temp_button : sb_autosave_.get_buttons()) {
		temp_button->sigclicked.connect
				(boost::bind
					(&FullscreenMenuOptions::update_sb_autosave_unit,
					 boost::ref(*this)));
	}
	/** TRANSLATORS Options: Remove Replays older than: */
	sb_remove_replays_.add_replacement(0, _("Never"));
	for (UI::Button* temp_button : sb_remove_replays_.get_buttons()) {
		temp_button->sigclicked.connect
				(boost::bind
					(&FullscreenMenuOptions::update_sb_remove_replays_unit,
					 boost::ref(*this)));
	}
	for (UI::Button* temp_button : sb_dis_panel_.get_buttons()) {
		temp_button->sigclicked.connect
				(boost::bind
					(&FullscreenMenuOptions::update_sb_dis_panel_unit,
					 boost::ref(*this)));
	}

	for (UI::Button* temp_button : sb_dis_border_.get_buttons()) {
		temp_button->sigclicked.connect
				(boost::bind
					(&FullscreenMenuOptions::update_sb_dis_border_unit,
					 boost::ref(*this)));
	}

	// Fill in data
	fullscreen_      .set_state(opt.fullscreen);
	inputgrab_       .set_state(opt.inputgrab);
	music_           .set_state(opt.music);
	music_           .set_enabled(!g_sound_handler.lock_audio_disabling_);
	fx_              .set_state(opt.fx);
	fx_              .set_enabled(!g_sound_handler.lock_audio_disabling_);

	single_watchwin_                .set_state(opt.single_watchwin);
	auto_roadbuild_mode_            .set_state(opt.auto_roadbuild_mode);
	show_workarea_preview_          .set_state(opt.show_warea);
	snap_win_overlap_only_          .set_state(opt.snap_win_overlap_only);
	dock_windows_to_edges_          .set_state(opt.dock_windows_to_edges);

	for (int modes = 0; modes < SDL_GetNumDisplayModes(0); ++modes) {
		SDL_DisplayMode  mode;
		SDL_GetDisplayMode(0, modes, & mode);
		if (800 <= mode.w && 600 <= mode.h &&
			 (SDL_BITSPERPIXEL(mode.format) == 32 ||
			  SDL_BITSPERPIXEL(mode.format) == 24)) {
			ScreenResolution this_res = {
			   mode.w, mode.h, static_cast<int32_t>(SDL_BITSPERPIXEL(mode.format))};
			if (this_res.depth == 24) this_res.depth = 32;
			if (resolutions_.empty()
				 || this_res.xres != resolutions_.rbegin()->xres
				 || this_res.yres != resolutions_.rbegin()->yres) {
				resolutions_.push_back(this_res);
			}
		}
	}

	bool did_select_a_res = false;
	for (uint32_t i = 0; i < resolutions_.size(); ++i) {
		const bool selected =
			resolutions_[i].xres  == opt.xres &&
			resolutions_[i].yres  == opt.yres;
		did_select_a_res |= selected;
		/** TRANSLATORS: Screen resolution, e.g. 800 x 600*/
		resolution_list_.add((boost::format(_("%1% x %2%"))
							% resolutions_[i].xres
							% resolutions_[i].yres).str(),
						  nullptr, nullptr, selected);
	}
	if (!did_select_a_res) {
		resolution_list_.add((boost::format(_("%1% x %2%"))
							% opt.xres
							% opt.yres).str(),
						  nullptr, nullptr, true);
		uint32_t entry = resolutions_.size();
		resolutions_.resize(entry + 1);
		resolutions_[entry].xres  = opt.xres;
		resolutions_[entry].yres  = opt.yres;
	}

	add_languages_to_list(opt.language);
	language_list_.focus();

	message_sound_        .set_state(opt.message_sound);
	nozip_                .set_state(opt.nozip);
	remove_syncstreams_   .set_state(opt.remove_syncstreams);
	transparent_chat_     .set_state(opt.transparent_chat);
}

void FullscreenMenuOptions::update_sb_autosave_unit() {
	sb_autosave_.set_unit(ngettext("minute", "minutes", sb_autosave_.get_value()));
}

void FullscreenMenuOptions::update_sb_remove_replays_unit() {
	sb_remove_replays_.set_unit(ngettext("day", "days", sb_remove_replays_.get_value()));
}

void FullscreenMenuOptions::update_sb_dis_panel_unit() {
	sb_dis_panel_.set_unit(ngettext("pixel", "pixels", sb_dis_panel_.get_value()));
}

void FullscreenMenuOptions::update_sb_dis_border_unit() {
	sb_dis_border_.set_unit(ngettext("pixel", "pixels", sb_dis_border_.get_value()));
}

void FullscreenMenuOptions::add_languages_to_list(const std::string& current_locale) {

	// We want these two entries on top - the most likely user's choice and the default.
	language_list_.add(_("Try system language"), "", nullptr, current_locale == "");
	language_list_.add("English", "en", nullptr, current_locale == "en");

	// We start with the locale directory so we can pick up locales
	// that don't have a configuration file yet.
	FilenameSet files = g_fs->list_directory("locale");

	// Add translation directories to the list
	std::vector<LanguageEntry> entries;
	std::string localename;
	std::string selected_locale;

	try {  // Begin read locales table
		LuaInterface lua;
		std::unique_ptr<LuaTable> all_locales(lua.run_script("i18n/locales.lua"));
		all_locales->do_not_warn_about_unaccessed_keys(); // We are only reading partial information as needed

		for (const std::string& filename : files) {  // Begin scan locales directory
			char const* const path = filename.c_str();
			if (!strcmp(FileSystem::fs_filename(path), ".") ||
				 !strcmp(FileSystem::fs_filename(path), "..") || !g_fs->is_directory(path)) {
				continue;
			}

			try {  // Begin read locale from table
				localename = g_fs->filename_without_ext(path);

				std::unique_ptr<LuaTable> table = all_locales->get_table(localename);
				table->do_not_warn_about_unaccessed_keys();

				std::string name = i18n::make_ligatures(table->get_string("name").c_str());
				const std::string sortname = table->get_string("sort_name");
				std::unique_ptr<UI::FontSet> fontset(new UI::FontSet(localename));

				entries.push_back(LanguageEntry(localename, name, sortname, fontset->serif()));

				if (localename == current_locale) {
					selected_locale = current_locale;
				}

			} catch (const WException&) {
				log("Could not read locale for: %s\n", localename.c_str());
				entries.push_back(LanguageEntry(localename, localename, localename, UI::FontSet::kFallbackFont));
			}  // End read locale from table
		}  // End scan locales directory
	} catch (const LuaError& err) {
		log("Could not read locales information from file: %s\n", err.what());
		return;  // Nothing more can be done now.
	}  // End read locales table

	find_selected_locale(&selected_locale, current_locale);

	std::sort(entries.begin(), entries.end());
	for (const LanguageEntry& entry : entries) {
		language_list_.add(entry.descname.c_str(), entry.localename, nullptr,
									entry.localename == selected_locale, "", entry.fontname);
	}
}


void FullscreenMenuOptions::clicked_apply() {
	end_modal<FullscreenMenuBase::MenuTarget>(FullscreenMenuBase::MenuTarget::kApplyOptions);
}


<<<<<<< HEAD
OptionsCtrl::OptionsStruct FullscreenMenuOptions::get_values() {
	const uint32_t res_index = resolution_list_.selection_index();
=======
/**
 * The advanced option menu
 */
FullscreenMenuAdvancedOptions::FullscreenMenuAdvancedOptions
	(OptionsCtrl::OptionsStruct const opt)
	:
	FullscreenMenuBase("ui_fsmenu.jpg"),

// Values for alignment and size
	m_vbutw   (get_h() * 333 / 10000),
	m_butw    (get_w() / 4),
	m_buth    (get_h() * 9 / 200),
	m_hmargin (get_w() * 19 / 200),
	m_padding (10),
	m_space   (25),

// Buttons
	m_cancel
		(this, "cancel",
		 get_w() * 41 / 80, get_h() * 19 / 20, m_butw, m_buth,
		 g_gr->images().get("pics/but0.png"),
		 _("Cancel"), std::string(), true, false),
	m_apply
		(this, "apply",
		 get_w() / 4,   get_h() * 19 / 20, m_butw, m_buth,
		 g_gr->images().get("pics/but2.png"),
		 _("Apply"), std::string(), true, false),

// Title
	m_title
		(this,
		 get_w() / 2, get_h() * 17 / 150,
		 _("Advanced Options"), UI::Align_HCenter),

	// Spinboxes
	m_sb_dis_panel
			(this,
			 m_hmargin, get_h() * 9 / 30,
			 get_w() - 2 * m_hmargin, get_w() / 5,
			 opt.panel_snap_distance, 0, 99,
			 _("Distance for windows to snap to other panels:"),
			 ngettext("pixel", "pixels", opt.panel_snap_distance)),

	m_sb_dis_border
			(this,
			 m_hmargin, m_sb_dis_panel.get_y() + m_sb_dis_panel.get_h() + 2 * m_padding,
			 get_w() - 2 * m_hmargin, get_w() / 5,
			 opt.border_snap_distance, 0, 99,
			 _("Distance for windows to snap to borders:"),
			 ngettext("pixel", "pixels", opt.border_snap_distance)),

	m_transparent_chat (this, Point(m_hmargin,
											  m_sb_dis_border.get_y() +
											  m_sb_dis_border.get_h() + m_space),
							  _("Show in-game chat with transparent background"),
							  "", get_w() - 2 * m_hmargin),

	m_message_sound
		(this, Point(m_hmargin,
						 m_transparent_chat.get_y() +
						 m_transparent_chat.get_h() + m_padding),
		 _("Play a sound at message arrival"),
		 "", get_w() - 2 * m_hmargin),

	m_nozip (this, Point(m_hmargin,
								m_message_sound.get_y() +
								m_message_sound.get_h() + m_padding),
				_("Do not zip widelands data files (maps, replays and savegames)"),
				"", get_w() - 2 * m_hmargin),

	m_remove_syncstreams (this, Point(m_hmargin,
												 m_nozip.get_y() +
												 m_nozip.get_h() + m_padding),
								 _("Remove Syncstream dumps on startup"),
								 "", get_w() - 2 * m_hmargin),

	os(opt)
{
	for (UI::Button* temp_button : m_sb_dis_panel.get_buttons()) {
		temp_button->sigclicked.connect
				(boost::bind
					(&FullscreenMenuAdvancedOptions::update_sb_dis_panel_unit,
					 boost::ref(*this)));
	}

	for (UI::Button* temp_button : m_sb_dis_border.get_buttons()) {
		temp_button->sigclicked.connect
				(boost::bind
					(&FullscreenMenuAdvancedOptions::update_sb_dis_border_unit,
					 boost::ref(*this)));
	}

	m_cancel.sigclicked.connect(boost::bind(&FullscreenMenuAdvancedOptions::clicked_back, boost::ref(*this)));
	m_apply.sigclicked.connect(boost::bind(&FullscreenMenuAdvancedOptions::clicked_ok, boost::ref(*this)));

	m_title                .set_textstyle(UI::TextStyle::ui_big());
	m_message_sound        .set_state(opt.message_sound);
	m_nozip                .set_state(opt.nozip);
	m_remove_syncstreams   .set_state(opt.remove_syncstreams);
	m_transparent_chat     .set_state(opt.transparent_chat);
}

void FullscreenMenuAdvancedOptions::update_sb_dis_panel_unit() {
	m_sb_dis_panel.set_unit(ngettext("pixel", "pixels", m_sb_dis_panel.get_value()));
}
>>>>>>> 3b0def2e

	// Write all data from UI elements
	os_.xres                  = resolutions_[res_index].xres;
	os_.yres                  = resolutions_[res_index].yres;
	os_.inputgrab             = inputgrab_.get_state();
	os_.fullscreen            = fullscreen_.get_state();
	os_.single_watchwin       = single_watchwin_.get_state();
	os_.auto_roadbuild_mode   = auto_roadbuild_mode_.get_state();
	os_.show_warea            = show_workarea_preview_.get_state();
	os_.snap_win_overlap_only = snap_win_overlap_only_.get_state();
	os_.dock_windows_to_edges = dock_windows_to_edges_.get_state();
	os_.music                 = music_.get_state();
	os_.fx                    = fx_.get_state();
	if (language_list_.has_selection())
		os_.language           = language_list_.get_selected();
	os_.autosave              = sb_autosave_.get_value();
	os_.maxfps                = sb_maxfps_.get_value();
	os_.remove_replays        = sb_remove_replays_.get_value();
		os_.message_sound        = message_sound_.get_state();
	os_.nozip                = nozip_.get_state();
	os_.panel_snap_distance  = sb_dis_panel_.get_value();
	os_.border_snap_distance = sb_dis_border_.get_value();
	os_.remove_syncstreams   = remove_syncstreams_.get_state();
	os_.transparent_chat     = transparent_chat_.get_state();

	// Last tab for reloading the options menu
	os_.active_tab = tabs_.active();

	return os_;
}



/**
 * Handles communication between window class and options
 */
OptionsCtrl::OptionsCtrl(Section & s)
: opt_section_(s), opt_dialog_(new FullscreenMenuOptions(options_struct(0)))
{
	handle_menu();
}

OptionsCtrl::~OptionsCtrl() {
	delete opt_dialog_; // NOCOM unique_ptr
}

void OptionsCtrl::handle_menu()
{
	FullscreenMenuBase::MenuTarget i = opt_dialog_->run<FullscreenMenuBase::MenuTarget>();
	if (i != FullscreenMenuBase::MenuTarget::kBack)
		save_options();
	if (i == FullscreenMenuBase::MenuTarget::kApplyOptions) {
		uint32_t active_tab = opt_dialog_->get_values().active_tab;
		g_gr->change_resolution(opt_dialog_->get_values().xres, opt_dialog_->get_values().yres);
		g_gr->set_fullscreen(opt_dialog_->get_values().fullscreen);

		delete opt_dialog_;
		opt_dialog_ = new FullscreenMenuOptions(options_struct(active_tab));
		handle_menu(); // Restart general options menu
	}
}

OptionsCtrl::OptionsStruct OptionsCtrl::options_struct(uint32_t active_tab) {
	OptionsStruct opt;
	opt.xres = opt_section_.get_int("xres", DEFAULT_RESOLUTION_W);
	opt.yres = opt_section_.get_int("yres", DEFAULT_RESOLUTION_H);
	opt.inputgrab = opt_section_.get_bool("inputgrab", false);
	opt.fullscreen = opt_section_.get_bool("fullscreen", false);
	opt.single_watchwin = opt_section_.get_bool("single_watchwin", false);
	opt.auto_roadbuild_mode = opt_section_.get_bool("auto_roadbuild_mode", true);
	opt.show_warea = opt_section_.get_bool("workareapreview", true);
	opt.snap_win_overlap_only =
		opt_section_.get_bool("snap_windows_only_when_overlapping", false);
	opt.dock_windows_to_edges = opt_section_.get_bool("dock_windows_to_edges", false);
	opt.language = opt_section_.get_string("language", "");
	opt.music = !opt_section_.get_bool("disable_music", false);
	opt.fx = !opt_section_.get_bool("disable_fx", false);
	opt.autosave = opt_section_.get_int("autosave", DEFAULT_AUTOSAVE_INTERVAL * 60);
	opt.rolling_autosave = opt_section_.get_int("rolling_autosave", 5);
	opt.maxfps = opt_section_.get_int("maxfps", 25);

	opt.message_sound = opt_section_.get_bool("sound_at_message", true);
	opt.nozip = opt_section_.get_bool("nozip", false);
	opt.border_snap_distance = opt_section_.get_int("border_snap_distance", 0);
	opt.panel_snap_distance = opt_section_.get_int("panel_snap_distance", 0);
	opt.remove_replays = opt_section_.get_int("remove_replays", 0);
	opt.remove_syncstreams = opt_section_.get_bool("remove_syncstreams", true);
	opt.transparent_chat = opt_section_.get_bool("transparent_chat", true);

	opt.active_tab = active_tab;
	return opt;
}

void OptionsCtrl::save_options() {
	OptionsCtrl::OptionsStruct opt = opt_dialog_->get_values();
	opt_section_.set_int ("xres",                  opt.xres);
	opt_section_.set_int ("yres",                  opt.yres);
	opt_section_.set_bool("fullscreen",            opt.fullscreen);
	opt_section_.set_bool("inputgrab",             opt.inputgrab);
	opt_section_.set_bool("single_watchwin",       opt.single_watchwin);
	opt_section_.set_bool("auto_roadbuild_mode",   opt.auto_roadbuild_mode);
	opt_section_.set_bool("workareapreview",       opt.show_warea);
	opt_section_.set_bool
		("snap_windows_only_when_overlapping",
		 opt.snap_win_overlap_only);
	opt_section_.set_bool("dock_windows_to_edges", opt.dock_windows_to_edges);
	opt_section_.set_bool("disable_music",        !opt.music);
	opt_section_.set_bool("disable_fx",           !opt.fx);
	opt_section_.set_string("language",            opt.language);
	opt_section_.set_int("autosave",               opt.autosave * 60);
	opt_section_.set_int("rolling_autosave",       opt.rolling_autosave);
	opt_section_.set_int("maxfps",                 opt.maxfps);

	opt_section_.set_bool("sound_at_message",      opt.message_sound);
	opt_section_.set_bool("nozip",                 opt.nozip);
	opt_section_.set_int("border_snap_distance",   opt.border_snap_distance);
	opt_section_.set_int("panel_snap_distance",    opt.panel_snap_distance);

	opt_section_.set_int("remove_replays",         opt.remove_replays);
	opt_section_.set_bool("remove_syncstreams",    opt.remove_syncstreams);
	opt_section_.set_bool("transparent_chat",      opt.transparent_chat);

	WLApplication::get()->set_input_grab(opt.inputgrab);
	i18n::set_locale(opt.language);
	UI::g_fh1->reinitialize_fontset();
	g_sound_handler.set_disable_music(!opt.music);
	g_sound_handler.set_disable_fx(!opt.fx);
}<|MERGE_RESOLUTION|>--- conflicted
+++ resolved
@@ -129,7 +129,6 @@
 		 butw_, buth_,
 		 g_gr->images().get("pics/but0.png"),
 		 _("Apply"), std::string(), true, false),
-<<<<<<< HEAD
 	ok_
 		(this, "ok",
 		 get_w() * 3 / 4 - butw_ / 2,
@@ -193,126 +192,18 @@
 	sb_autosave_
 		(&box_saving_, 0, 0, column_width_, 240,
 		 opt.autosave / 60, 0, 100, _("Save game automatically every"),
-=======
-
-	// Title
-		m_title
-			(this,
-			 get_w() / 2, get_h() / 40,
-			 _("General Options"), UI::Align_HCenter),
-
-	// First options block 'general options', first column
-	m_label_resolution
-		(this,
-		 m_hmargin, m_offset_first_group,
-		 _("In-game resolution"), UI::Align_VCenter),
-	m_reslist
-		(this,
-		 m_hmargin, m_label_resolution.get_y() + m_label_resolution.get_h(),
-		 (get_w() - 2 * m_hmargin - m_space) / 2, 95,
-		 UI::Align_Left, true),
-
-	m_fullscreen (this, Point(m_hmargin,
-									  m_reslist.get_y() +
-									  m_reslist.get_h() + m_padding),
-					  _("Fullscreen")),
-	m_inputgrab (this, Point(m_hmargin,
-									 m_fullscreen.get_y() +
-									 m_fullscreen.get_h() + m_padding),
-					 _("Grab Input")),
-	m_sb_maxfps
-		(this,
-		 m_hmargin,
-		 m_inputgrab.get_y() + m_inputgrab.get_h() + m_padding,
-		 m_reslist.get_w(), 105,
-		 opt.maxfps, 0, 99, _("Maximum FPS:"), ""),
-
-
-	// First options block 'general options', second column
-	m_label_language
-		(this,
-		 get_w() - m_hmargin - (get_w() - 2 * m_hmargin - m_space) / 2, m_offset_first_group,
-		 _("Language"), UI::Align_VCenter),
-	// same height as m_reslist
-	m_language_list
-		(this,
-		 m_label_language.get_x(), m_label_language.get_y() + m_label_language.get_h(),
-		 (get_w() - 2 * m_hmargin - m_space) / 2, m_reslist.get_h(),
-		 UI::Align_Left, true),
-
-	m_music (this, Point(m_label_language.get_x(),
-								m_language_list.get_y() +
-								m_language_list.get_h() + m_padding),
-				_("Enable Music")),
-	m_fx (this, Point(m_label_language.get_x(),
-							m_music.get_y() +
-							m_music.get_h() + m_padding),
-			_("Enable Sound Effects")),
-
-	// Second options block 'In-game options'
-	// Title 2
-	m_label_game_options
-		(this,
-		 get_w() / 2, get_h() / 2,
-		 _("In-game Options"), UI::Align_HCenter),
-
-	/** TRANSLATORS: A watchwindow is a window where you keep watching an object or a map region,*/
-	/** TRANSLATORS: and it also lets you jump to it on the map. */
-	m_single_watchwin (this, Point(m_hmargin, m_offset_second_group), _("Use single watchwindow mode")),
-
-	m_auto_roadbuild_mode (this, Point(m_single_watchwin.get_x(),
-												  m_single_watchwin.get_y() +
-												  m_single_watchwin.get_h() + m_padding),
-								  _("Start building road after placing a flag")),
-	m_show_workarea_preview
-		(this, Point(m_auto_roadbuild_mode.get_x(),
-						 m_auto_roadbuild_mode.get_y() +
-						 m_auto_roadbuild_mode.get_h() + m_padding),
-		 _("Show buildings area preview")),
-
-	m_snap_win_overlap_only
-		(this, Point(m_show_workarea_preview.get_x(),
-						 m_show_workarea_preview.get_y() +
-						 m_show_workarea_preview.get_h() + m_padding),
-		 _("Snap windows only when overlapping")),
-
-	m_dock_windows_to_edges (this, Point(m_snap_win_overlap_only.get_x(),
-													 m_snap_win_overlap_only.get_y() +
-													 m_snap_win_overlap_only.get_h() + m_padding),
-									 _("Dock windows to edges")),
-	m_sb_autosave
-		(this,
-		 m_hmargin,
-		 m_dock_windows_to_edges.get_y() + m_dock_windows_to_edges.get_h() + m_padding,
-		 get_w() - 2 * m_hmargin,
-		 240,
-		 opt.autosave / 60, 0, 100,
-		 _("Save game automatically every"),
->>>>>>> 3b0def2e
 		 /** TRANSLATORS: Options: Save game automatically every: */
 		 /** TRANSLATORS: This will have a number added in front of it */
 		 ngettext("minute", "minutes", opt.autosave / 60),
 		 g_gr->images().get("pics/but3.png"), true),
 
-<<<<<<< HEAD
 	sb_remove_replays_
 		(&box_saving_, 0, 0, column_width_, 240,
 		 opt.remove_replays, 0, 365, _("Remove replays older than:"),
-=======
-	m_sb_remove_replays
-		(this,
-		 m_hmargin,
-		 m_sb_autosave.get_y() + m_sb_autosave.get_h() + m_padding,
-		 get_w() - 2 * m_hmargin,
-		 240,
-		 opt.remove_replays, 0, 365,
-		 _("Remove replays older than:"),
->>>>>>> 3b0def2e
 		 /** TRANSLATORS: Options: Remove Replays older than: */
 		 /** TRANSLATORS: This will have a number added in front of it */
 		 ngettext("day", "days", opt.remove_replays),
 		 g_gr->images().get("pics/but3.png"), true),
-<<<<<<< HEAD
 
 	nozip_(&box_saving_, Point(0, 0), _("Do not zip widelands data files (maps, replays and savegames)"),
 			 "", column_width_),
@@ -324,6 +215,7 @@
 	show_workarea_preview_(&box_game_, Point(0, 0), _("Show buildings area preview")),
 	transparent_chat_(&box_game_, Point(0, 0), _("Show in-game chat with transparent background"),
 							"", column_width_),
+
 	/** TRANSLATORS: A watchwindow is a window where you keep watching an object or a map region,*/
 	/** TRANSLATORS: and it also lets you jump to it on the map. */
 	single_watchwin_(&box_game_, Point(0, 0), _("Use single watchwindow mode")),
@@ -335,9 +227,6 @@
 						UI::Align_Left, true),
 
 	os_(opt)
-=======
-	os(opt)
->>>>>>> 3b0def2e
 {
 	// Set up UI Elements
 	title_           .set_textstyle(UI::TextStyle::ui_big());
@@ -580,116 +469,8 @@
 }
 
 
-<<<<<<< HEAD
 OptionsCtrl::OptionsStruct FullscreenMenuOptions::get_values() {
 	const uint32_t res_index = resolution_list_.selection_index();
-=======
-/**
- * The advanced option menu
- */
-FullscreenMenuAdvancedOptions::FullscreenMenuAdvancedOptions
-	(OptionsCtrl::OptionsStruct const opt)
-	:
-	FullscreenMenuBase("ui_fsmenu.jpg"),
-
-// Values for alignment and size
-	m_vbutw   (get_h() * 333 / 10000),
-	m_butw    (get_w() / 4),
-	m_buth    (get_h() * 9 / 200),
-	m_hmargin (get_w() * 19 / 200),
-	m_padding (10),
-	m_space   (25),
-
-// Buttons
-	m_cancel
-		(this, "cancel",
-		 get_w() * 41 / 80, get_h() * 19 / 20, m_butw, m_buth,
-		 g_gr->images().get("pics/but0.png"),
-		 _("Cancel"), std::string(), true, false),
-	m_apply
-		(this, "apply",
-		 get_w() / 4,   get_h() * 19 / 20, m_butw, m_buth,
-		 g_gr->images().get("pics/but2.png"),
-		 _("Apply"), std::string(), true, false),
-
-// Title
-	m_title
-		(this,
-		 get_w() / 2, get_h() * 17 / 150,
-		 _("Advanced Options"), UI::Align_HCenter),
-
-	// Spinboxes
-	m_sb_dis_panel
-			(this,
-			 m_hmargin, get_h() * 9 / 30,
-			 get_w() - 2 * m_hmargin, get_w() / 5,
-			 opt.panel_snap_distance, 0, 99,
-			 _("Distance for windows to snap to other panels:"),
-			 ngettext("pixel", "pixels", opt.panel_snap_distance)),
-
-	m_sb_dis_border
-			(this,
-			 m_hmargin, m_sb_dis_panel.get_y() + m_sb_dis_panel.get_h() + 2 * m_padding,
-			 get_w() - 2 * m_hmargin, get_w() / 5,
-			 opt.border_snap_distance, 0, 99,
-			 _("Distance for windows to snap to borders:"),
-			 ngettext("pixel", "pixels", opt.border_snap_distance)),
-
-	m_transparent_chat (this, Point(m_hmargin,
-											  m_sb_dis_border.get_y() +
-											  m_sb_dis_border.get_h() + m_space),
-							  _("Show in-game chat with transparent background"),
-							  "", get_w() - 2 * m_hmargin),
-
-	m_message_sound
-		(this, Point(m_hmargin,
-						 m_transparent_chat.get_y() +
-						 m_transparent_chat.get_h() + m_padding),
-		 _("Play a sound at message arrival"),
-		 "", get_w() - 2 * m_hmargin),
-
-	m_nozip (this, Point(m_hmargin,
-								m_message_sound.get_y() +
-								m_message_sound.get_h() + m_padding),
-				_("Do not zip widelands data files (maps, replays and savegames)"),
-				"", get_w() - 2 * m_hmargin),
-
-	m_remove_syncstreams (this, Point(m_hmargin,
-												 m_nozip.get_y() +
-												 m_nozip.get_h() + m_padding),
-								 _("Remove Syncstream dumps on startup"),
-								 "", get_w() - 2 * m_hmargin),
-
-	os(opt)
-{
-	for (UI::Button* temp_button : m_sb_dis_panel.get_buttons()) {
-		temp_button->sigclicked.connect
-				(boost::bind
-					(&FullscreenMenuAdvancedOptions::update_sb_dis_panel_unit,
-					 boost::ref(*this)));
-	}
-
-	for (UI::Button* temp_button : m_sb_dis_border.get_buttons()) {
-		temp_button->sigclicked.connect
-				(boost::bind
-					(&FullscreenMenuAdvancedOptions::update_sb_dis_border_unit,
-					 boost::ref(*this)));
-	}
-
-	m_cancel.sigclicked.connect(boost::bind(&FullscreenMenuAdvancedOptions::clicked_back, boost::ref(*this)));
-	m_apply.sigclicked.connect(boost::bind(&FullscreenMenuAdvancedOptions::clicked_ok, boost::ref(*this)));
-
-	m_title                .set_textstyle(UI::TextStyle::ui_big());
-	m_message_sound        .set_state(opt.message_sound);
-	m_nozip                .set_state(opt.nozip);
-	m_remove_syncstreams   .set_state(opt.remove_syncstreams);
-	m_transparent_chat     .set_state(opt.transparent_chat);
-}
-
-void FullscreenMenuAdvancedOptions::update_sb_dis_panel_unit() {
-	m_sb_dis_panel.set_unit(ngettext("pixel", "pixels", m_sb_dis_panel.get_value()));
-}
->>>>>>> 3b0def2e
 
 	// Write all data from UI elements
 	os_.xres                  = resolutions_[res_index].xres;
@@ -721,8 +502,6 @@
 	return os_;
 }
 
-
-
 /**
  * Handles communication between window class and options
  */
