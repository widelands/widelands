/*
 * Copyright (C) 2002-2004, 2006-2010, 2012 by Widelands Development Team
 *
 * This program is free software; you can redistribute it and/or
 * modify it under the terms of the GNU General Public License
 * as published by the Free Software Foundation; either version 2
 * of the License, or (at your option) any later version.
 *
 * This program is distributed in the hope that it will be useful,
 * but WITHOUT ANY WARRANTY; without even the implied warranty of
 * MERCHANTABILITY or FITNESS FOR A PARTICULAR PURPOSE.  See the
 * GNU General Public License for more details.
 *
 * You should have received a copy of the GNU General Public License
 * along with this program; if not, write to the Free Software
 * Foundation, Inc., 51 Franklin Street, Fifth Floor, Boston, MA  02110-1301, USA.
 *
 */

#include "ui_fsmenu/options.h"

#include <cstdio>
#include <iostream>

#include <boost/algorithm/string/predicate.hpp>
#include <boost/format.hpp>

#include "base/i18n.h"
#include "graphic/default_resolution.h"
#include "graphic/graphic.h"
#include "helper.h"
#include "io/filesystem/layered_filesystem.h"
#include "logic/save_handler.h"
#include "profile/profile.h"
#include "sound/sound_handler.h"
#include "wlapplication.h"
#include "wui/text_constants.h"

namespace  {

struct LanguageEntry {
	LanguageEntry(const std::string& init_abbreviation, const std::string& init_descname) :
		abbreviation(init_abbreviation),
		descname(init_descname) {}

	bool operator<(const LanguageEntry& other) const {
		return descname < other.descname;
	}

	std::string abbreviation;
	std::string descname;
};

void add_languages_to_list(UI::Listselect<std::string>* list, const std::string& language) {

	Section* s = &g_options.pull_section("global");
	FilenameSet files = g_fs->list_directory(s->get_string("localedir", INSTALL_LOCALEDIR));
	Profile ln("txts/languages");
	s = &ln.pull_section("languages");
	bool own_selected = "" == language || "en" == language;

	// Add translation directories to the list
	std::vector<LanguageEntry> entries;
	for (const std::string& filename : files) {
		char const* const path = filename.c_str();
		if (!strcmp(FileSystem::fs_filename(path), ".") ||
		    !strcmp(FileSystem::fs_filename(path), "..") || !g_fs->is_directory(path)) {
			continue;
		}

		char const* const abbreviation = FileSystem::fs_filename(path);
		entries.emplace_back(abbreviation, s->get_string(abbreviation, abbreviation));
		own_selected |= abbreviation == language;
	}
	// Add currently used language manually
	if (!own_selected) {
		entries.emplace_back(language, s->get_string(language.c_str(), language.c_str()));
	}
	std::sort(entries.begin(), entries.end());

	for (const LanguageEntry& entry : entries) {
		list->add(entry.descname.c_str(), entry.abbreviation, nullptr, entry.abbreviation == language);
	}
}

}  // namespace

FullscreenMenuOptions::FullscreenMenuOptions
		(OptionsCtrl::OptionsStruct opt)
	:
	FullscreenMenuBase("optionsmenu.jpg"),

// Values for alignment and size
	m_vbutw   (get_h() * 333 / 10000),
	m_butw    (get_w() / 4),
	m_buth    (get_h() * 9 / 200),
	m_hmargin (get_w() * 19 / 200),
	m_padding (10),
	m_space   (25),
	m_offset_first_group (get_h() * 1417 / 10000),
	m_offset_second_group(get_h() * 5833 / 10000),

// Buttons
	m_advanced_options
		(this, "advanced_options",
		 get_w() * 9 / 80, get_h() * 19 / 20, m_butw, m_buth,
		 g_gr->images().get("pics/but2.png"),
		 _("Advanced Options"), std::string(), true, false),
	m_cancel
		(this, "cancel",
		 get_w() * 51 / 80, get_h() * 19 / 20, m_butw, m_buth,
		 g_gr->images().get("pics/but0.png"),
		 _("Cancel"), std::string(), true, false),
	m_apply
		(this, "apply",
		 get_w() * 3 / 8, get_h() * 19 / 20, m_butw, m_buth,
		 g_gr->images().get("pics/but2.png"),
		 _("Apply"), std::string(), true, false),

	// Title
		m_title
			(this,
			 get_w() / 2, get_h() / 40,
			 _("General Options"), UI::Align_HCenter),

	// First options block 'general options', first column
	m_label_resolution
		(this,
		 m_hmargin, m_offset_first_group,
		 _("In-game resolution"), UI::Align_VCenter),
	m_reslist
		(this,
		 m_hmargin, m_label_resolution.get_y() + m_label_resolution.get_h(),
		 (get_w() - 2 * m_hmargin - m_space) / 2, 95,
		 UI::Align_Left, true),

	m_fullscreen (this, Point(m_hmargin,
									  m_reslist.get_y() +
									  m_reslist.get_h() + m_padding)),
	m_label_fullscreen
		(this,
		 m_hmargin + m_fullscreen.get_w() + m_padding,
		 m_reslist.get_y() + m_reslist.get_h() + m_padding,
		 m_reslist.get_w() - m_fullscreen.get_w() - m_padding,
		 m_fullscreen.get_h(),
		 _("Fullscreen"), UI::Align_VCenter),

	m_inputgrab (this, Point(m_hmargin,
									 m_label_fullscreen.get_y() +
									 m_label_fullscreen.get_h() + m_padding)),
	m_label_inputgrab
		(this,
		 m_hmargin + m_inputgrab.get_w() + m_padding,
		 m_label_fullscreen.get_y() + m_label_fullscreen.get_h() + m_padding,
		 m_reslist.get_w() - m_inputgrab.get_w() - m_padding,
		 m_inputgrab.get_h(),
		 _("Grab Input"), UI::Align_VCenter),

	m_label_maxfps
		(this,
		 m_hmargin,
		 m_label_inputgrab.get_y() + m_label_inputgrab.get_h() + m_padding,
		 m_reslist.get_w() - 80, m_inputgrab.get_h(),
		 _("Maximum FPS:"), UI::Align_VCenter),
	m_sb_maxfps
		(this,
		 m_hmargin + m_reslist.get_w() - 80, m_label_maxfps.get_y(),
		 80, m_vbutw,
		 opt.maxfps, 0, 99, "",
		 g_gr->images().get("pics/but1.png")),


	// First options block 'general options', second column
	m_label_language
		(this,
		 get_w() - m_hmargin - (get_w() - 2 * m_hmargin - m_space) / 2, m_offset_first_group,
		 _("Language"), UI::Align_VCenter),
	// same height as m_reslist
	m_language_list
		(this,
		 m_label_language.get_x(), m_label_language.get_y() + m_label_language.get_h(),
		 (get_w() - 2 * m_hmargin - m_space) / 2, m_reslist.get_h(),
		 UI::Align_Left, true),

	m_music (this, Point(m_label_language.get_x(),
								m_language_list.get_y() +
								m_language_list.get_h() + m_padding)),
	m_label_music
		(this,
		 m_label_language.get_x() + m_music.get_w() + m_padding,
		 m_language_list.get_y() + m_language_list.get_h() + m_padding,
		 m_language_list.get_w(), m_music.get_h(),
		 _("Enable Music"), UI::Align_VCenter),

	m_fx (this, Point(m_label_language.get_x(),
							m_label_music.get_y() +
							m_label_music.get_h() + m_padding)),
	m_label_fx
		(this,
		 m_label_language.get_x() + m_fx.get_w() + m_padding,
		 m_label_music.get_y() + m_label_music.get_h() + m_padding,
		 m_language_list.get_w(), m_fx.get_h(),
		 _("Enable Sound"), UI::Align_VCenter),

	// Second options block 'In-game options'
	// Title 2
	m_label_game_options
		(this,
		 get_w() / 2, get_h() / 2,
		 _("In-game Options"), UI::Align_HCenter),

	m_single_watchwin (this, Point(m_hmargin, m_offset_second_group)),
	m_label_single_watchwin
		(this,
		 m_single_watchwin.get_x() + m_single_watchwin.get_w() + m_padding,
		 m_offset_second_group,
		 get_w() - 2 * m_hmargin - m_single_watchwin.get_w(), m_single_watchwin.get_h(),
		 _("Use single watchwindow mode"), UI::Align_VCenter),

	m_auto_roadbuild_mode (this, Point(m_single_watchwin.get_x(),
												  m_label_single_watchwin.get_y() +
												  m_label_single_watchwin.get_h() + m_padding)),
	m_label_auto_roadbuild_mode
		(this,
		 m_auto_roadbuild_mode.get_x() + m_auto_roadbuild_mode.get_w() + m_padding,
		 m_label_single_watchwin.get_y() + m_label_single_watchwin.get_h() + m_padding,
		 get_w() - 2 * m_hmargin - m_auto_roadbuild_mode.get_w(), m_auto_roadbuild_mode.get_h(),
		 _("Start building road after placing a flag"), UI::Align_VCenter),

	m_show_workarea_preview
		(this, Point(m_auto_roadbuild_mode.get_x(),
						 m_label_auto_roadbuild_mode.get_y() +
						 m_label_auto_roadbuild_mode.get_h() + m_padding)),
	m_label_show_workarea_preview
		(this,
		 m_show_workarea_preview.get_x() + m_show_workarea_preview.get_w() + m_padding,
		 m_label_auto_roadbuild_mode.get_y() + m_label_auto_roadbuild_mode.get_h() + m_padding,
		 get_w() - 2 * m_hmargin - m_show_workarea_preview.get_w(), m_show_workarea_preview.get_h(),
		 _("Show buildings area preview"), UI::Align_VCenter),

	m_snap_win_overlap_only
		(this, Point(m_show_workarea_preview.get_x(),
						 m_label_show_workarea_preview.get_y() +
						 m_label_show_workarea_preview.get_h() + m_padding)),
	m_label_snap_win_overlap_only
		(this,
		 m_snap_win_overlap_only.get_x() + m_snap_win_overlap_only.get_w() + m_padding,
		 m_label_show_workarea_preview.get_y() + m_label_show_workarea_preview.get_h() + m_padding,
		 get_w() - 2 * m_hmargin - m_snap_win_overlap_only.get_w(), m_snap_win_overlap_only.get_h(),
		 _("Snap windows only when overlapping"), UI::Align_VCenter),

	m_dock_windows_to_edges (this, Point(m_snap_win_overlap_only.get_x(),
													 m_label_snap_win_overlap_only.get_y() +
													 m_label_snap_win_overlap_only.get_h() + m_padding)),
	m_label_dock_windows_to_edges
		(this,
		 m_dock_windows_to_edges.get_x() + m_dock_windows_to_edges.get_w() + m_padding,
		 m_label_snap_win_overlap_only.get_y() + m_label_snap_win_overlap_only.get_h() + m_padding,
		 get_w() - 2 * m_hmargin - m_dock_windows_to_edges.get_w(), m_dock_windows_to_edges.get_h(),
		 _("Dock windows to edges"), UI::Align_VCenter),

	m_sb_autosave
		(this,
		 get_w() - m_hmargin - 240,
		 m_dock_windows_to_edges.get_y() + m_dock_windows_to_edges.get_h() + m_padding,
		 240, m_vbutw,
		 /** TRANSLATORS: Options: Save game automatically every: */
		 /** TRANSLATORS: This will have a number added in front of it */
		 opt.autosave / 60, 0, 100, ngettext("minute", "minutes", opt.autosave / 60),
		 g_gr->images().get("pics/but1.png"), true),
	m_label_autosave
		(this,
		 m_dock_windows_to_edges.get_x(),
		 m_sb_autosave.get_y(),
		 get_w() - m_sb_autosave.get_w() - 2 * m_hmargin,
		 m_dock_windows_to_edges.get_h(),
		 _("Save game automatically every"), UI::Align_VCenter),


	m_sb_remove_replays
		(this,
		 get_w() - m_hmargin - 240,
		 m_sb_autosave.get_y() + m_sb_autosave.get_h() + m_padding,
		 240, m_vbutw,
		 /** TRANSLATORS: Options: Remove Replays older than: */
		 /** TRANSLATORS: This will have a number added in front of it */
		 opt.remove_replays, 0, 365, ngettext("day", "days", opt.remove_replays),
		 g_gr->images().get("pics/but1.png"), true),
	m_label_remove_replays
		(this,
		 m_label_autosave.get_x(),
		 m_sb_remove_replays.get_y(),
		 get_w() - m_sb_remove_replays.get_w() - 2 * m_hmargin,
		 m_dock_windows_to_edges.get_h(),
		 _("Remove replays older than:"), UI::Align_VCenter),

	os(opt)
{
	m_advanced_options.sigclicked.connect
		(boost::bind(&FullscreenMenuOptions::advanced_options, boost::ref(*this)));
	m_cancel.sigclicked.connect
		(boost::bind(&FullscreenMenuOptions::end_modal, this, static_cast<int32_t>(om_cancel)));
	m_apply.sigclicked.connect
		(boost::bind(&FullscreenMenuOptions::end_modal, this, static_cast<int32_t>(om_ok)));

	/** TRANSLATORS Options: Save game automatically every: */
	m_sb_autosave     .add_replacement(0, _("Off"));
	for (UI::Button* temp_button : m_sb_autosave.get_buttons()) {
		temp_button->sigclicked.connect
				(boost::bind
					(&FullscreenMenuOptions::update_sb_autosave_unit,
					 boost::ref(*this)));
	}
	/** TRANSLATORS Options: Remove Replays older than: */
	m_sb_remove_replays.add_replacement(0, _("Never"));
	for (UI::Button* temp_button : m_sb_remove_replays.get_buttons()) {
		temp_button->sigclicked.connect
				(boost::bind
					(&FullscreenMenuOptions::update_sb_remove_replays_unit,
					 boost::ref(*this)));
	}

	m_title           .set_textstyle(ts_big());
	m_fullscreen      .set_state(opt.fullscreen);
	m_inputgrab       .set_state(opt.inputgrab);
	m_music           .set_state(opt.music);
	m_music           .set_enabled(!g_sound_handler.lock_audio_disabling_);
	m_fx              .set_state(opt.fx);
	m_fx              .set_enabled(!g_sound_handler.lock_audio_disabling_);

	m_label_game_options             .set_textstyle(ts_big());
	m_single_watchwin                .set_state(opt.single_watchwin);
	m_auto_roadbuild_mode            .set_state(opt.auto_roadbuild_mode);
	m_show_workarea_preview          .set_state(opt.show_warea);
	m_snap_win_overlap_only          .set_state(opt.snap_win_overlap_only);
	m_dock_windows_to_edges          .set_state(opt.dock_windows_to_edges);

	//  GRAPHIC_TODO(unknown): this shouldn't be here List all resolutions
	// take a copy to not change real video info structure
	SDL_PixelFormat fmt = *SDL_GetVideoInfo()->vfmt;
	fmt.BitsPerPixel = 32;
	for
		(const SDL_Rect * const * modes = SDL_ListModes(&fmt, SDL_SWSURFACE | SDL_FULLSCREEN);
		 modes && *modes;
		 ++modes)
	{
		const SDL_Rect & mode = **modes;
		if (800 <= mode.w && 600 <= mode.h)
		{
			const ScreenResolution this_res = {mode.w, mode.h};
			if
				(m_resolutions.empty()
				 || this_res.xres != m_resolutions.rbegin()->xres
				 || this_res.yres != m_resolutions.rbegin()->yres)
			{
				m_resolutions.push_back(this_res);
			}
		}
	}

	bool did_select_a_res = false;
	for (uint32_t i = 0; i < m_resolutions.size(); ++i) {
		const bool selected =
			m_resolutions[i].xres  == opt.xres &&
			m_resolutions[i].yres  == opt.yres;
		did_select_a_res |= selected;
		/** TRANSLATORS: Screen resolution, e.g. 800 x 600*/
		m_reslist.add((boost::format(_("%1% x %2%"))
							% m_resolutions[i].xres
							% m_resolutions[i].yres).str().c_str(),
						  nullptr, nullptr, selected);
	}
	if (!did_select_a_res) {
		m_reslist.add((boost::format(_("%1% x %2%"))
							% opt.xres
							% opt.yres).str().c_str(),
						  nullptr, nullptr, true);
		uint32_t entry = m_resolutions.size();
		m_resolutions.resize(entry + 1);
		m_resolutions[entry].xres  = opt.xres;
		m_resolutions[entry].yres  = opt.yres;
	}

	// Fill language list
	m_language_list.add
		(_("Try system language"), "", // "try", as many translations are missing.
		 nullptr, "" == opt.language);

	m_language_list.add
		("English", "en",
		 nullptr, "en" == opt.language);

	add_languages_to_list(&m_language_list, opt.language);
}

void FullscreenMenuOptions::update_sb_autosave_unit() {
	m_sb_autosave.setUnit(ngettext("minute", "minutes", m_sb_autosave.getValue()));
}

void FullscreenMenuOptions::update_sb_remove_replays_unit() {
	m_sb_remove_replays.setUnit(ngettext("day", "days", m_sb_remove_replays.getValue()));
}

void FullscreenMenuOptions::advanced_options() {
	FullscreenMenuAdvancedOptions aom(os);
	if (aom.run() == FullscreenMenuAdvancedOptions::om_ok) {
		os = aom.get_values();
		end_modal(om_restart);
	}
}

bool FullscreenMenuOptions::handle_key(bool down, SDL_keysym code)
{
	if (down) {
		switch (code.sym) {
			case SDLK_KP_ENTER:
			case SDLK_RETURN:
				end_modal(static_cast<int32_t>(om_ok));
				return true;
			case SDLK_ESCAPE:
				end_modal(static_cast<int32_t>(om_cancel));
				return true;
			default:
				break; // not handled
		}
	}

	return FullscreenMenuBase::handle_key(down, code);
}

OptionsCtrl::OptionsStruct FullscreenMenuOptions::get_values() {
	const uint32_t res_index = m_reslist.selection_index();

	// Write all data from UI elements
	os.xres                  = m_resolutions[res_index].xres;
	os.yres                  = m_resolutions[res_index].yres;
	os.inputgrab             = m_inputgrab.get_state();
	os.fullscreen            = m_fullscreen.get_state();
	os.single_watchwin       = m_single_watchwin.get_state();
	os.auto_roadbuild_mode   = m_auto_roadbuild_mode.get_state();
	os.show_warea            = m_show_workarea_preview.get_state();
	os.snap_win_overlap_only = m_snap_win_overlap_only.get_state();
	os.dock_windows_to_edges = m_dock_windows_to_edges.get_state();
	os.music                 = m_music.get_state();
	os.fx                    = m_fx.get_state();
	if (m_language_list.has_selection())
<<<<<<< HEAD
		os.language           = m_language_list.get_selected();
	os.autosave              = m_sb_autosave.getValue();
	os.maxfps                = m_sb_maxfps.getValue();
	os.remove_replays        = m_sb_remove_replays.getValue();
=======
		os.language      = m_language_list.get_selected();
	os.autosave              = m_sb_autosave.get_value();
	os.maxfps                = m_sb_maxfps.get_value();
	os.remove_replays        = m_sb_remove_replays.get_value();
>>>>>>> bbe70635

	return os;
}


/**
 * The advanced option menu
 */
FullscreenMenuAdvancedOptions::FullscreenMenuAdvancedOptions
	(OptionsCtrl::OptionsStruct const opt)
	:
	FullscreenMenuBase("ui_fsmenu.jpg"),

// Values for alignment and size
	m_vbutw   (get_h() * 333 / 10000),
	m_butw    (get_w() / 4),
	m_buth    (get_h() * 9 / 200),
	m_hmargin (get_w() * 19 / 200),
	m_padding (10),
	m_space   (25),
	m_offset_first_group (get_h() * 1417 / 10000),

// Buttons
	m_cancel
		(this, "cancel",
		 get_w() * 41 / 80, get_h() * 19 / 20, m_butw, m_buth,
		 g_gr->images().get("pics/but0.png"),
		 _("Cancel"), std::string(), true, false),
	m_apply
		(this, "apply",
		 get_w() / 4,   get_h() * 19 / 20, m_butw, m_buth,
		 g_gr->images().get("pics/but2.png"),
		 _("Apply"), std::string(), true, false),

// Title
	m_title
		(this,
		 get_w() / 2, get_h() / 40,
		 _("Advanced Options"), UI::Align_HCenter),

// First options block
	m_label_ui_font
		(this,
		 m_hmargin, m_offset_first_group,
		 _("Main menu font:"), UI::Align_BottomLeft),
	m_ui_font_list
		(this,
		 m_label_ui_font.get_x(), m_label_ui_font.get_y() + m_label_ui_font.get_h() + m_padding,
		 get_w() - 2 * m_hmargin, 134,
		 UI::Align_Left, true),

	m_label_snap_dis_panel
		(this,
		 m_hmargin, m_ui_font_list.get_y() + m_ui_font_list.get_h() + m_space + m_padding,
		 _("Distance for windows to snap to other panels:"), UI::Align_VCenter),
	m_label_snap_dis_border
		(this,
		 m_hmargin,  m_label_snap_dis_panel.get_y() + m_label_snap_dis_panel.get_h() + 2 * m_padding,
		 _("Distance for windows to snap to borders:"), UI::Align_VCenter),

	// Spinboxes
	m_sb_dis_panel
			(this,
			 get_w() - m_hmargin - (get_w() / 5), m_label_snap_dis_panel.get_y(),
			 get_w() / 5, m_vbutw,
			 opt.panel_snap_distance, 0, 99, ngettext("pixel", "pixels", opt.panel_snap_distance),
			 g_gr->images().get("pics/but1.png")),

	m_sb_dis_border
			(this,
			 get_w() - m_hmargin - (get_w() / 5), m_label_snap_dis_border.get_y(),
			 get_w() / 5, m_vbutw,
			 opt.border_snap_distance, 0, 99, ngettext("pixel", "pixels", opt.border_snap_distance),
			 g_gr->images().get("pics/but1.png")),

	m_transparent_chat (this, Point(m_hmargin,
											  m_label_snap_dis_border.get_y() +
											  m_label_snap_dis_border.get_h() + m_space)),
	m_label_transparent_chat
		(this,
		 m_hmargin + m_transparent_chat.get_w() + m_padding, m_transparent_chat.get_y(),
		 get_w() - 2 * m_hmargin - m_transparent_chat.get_w() - m_padding, 40,
		 _("Show in-game chat with transparent background"), UI::Align_VCenter),

	m_message_sound
		(this, Point(m_hmargin,
						 m_label_transparent_chat.get_y() +
						 m_label_transparent_chat.get_h() + m_padding)),
	m_label_message_sound
		(this,
		 m_hmargin + m_message_sound.get_w() + m_padding, m_message_sound.get_y(),
		 get_w() - 2 * m_hmargin - m_message_sound.get_w() - m_padding, 40,
		 _("Play a sound at message arrival."),
		 UI::Align_VCenter),

	m_nozip (this, Point(m_hmargin,
								m_label_message_sound.get_y() +
								m_label_message_sound.get_h() + m_padding)),
	m_label_nozip
		(this,
		 m_hmargin + m_nozip.get_w() + m_padding, m_nozip.get_y(),
		 get_w() - 2 * m_hmargin - m_nozip.get_w() - m_padding, 40,
		 _("Do not zip widelands data files (maps, replays and savegames)."),
		 UI::Align_VCenter),

	m_remove_syncstreams (this, Point(m_hmargin,
												 m_label_nozip.get_y() +
												 m_label_nozip.get_h() + m_padding)),
	m_label_remove_syncstreams
		(this,
		 m_hmargin + m_remove_syncstreams.get_w() + m_padding, m_remove_syncstreams.get_y(),
		 get_w() - 2 * m_hmargin - m_remove_syncstreams.get_w() - m_padding, 40,
		 _("Remove Syncstream dumps on startup"), UI::Align_VCenter),

	m_opengl (this, Point(m_hmargin,
								 m_label_remove_syncstreams.get_y() +
								 m_label_remove_syncstreams.get_h() + m_padding)),
	m_label_opengl
		(this,
		 m_hmargin + m_opengl.get_w() + m_padding, m_opengl.get_y(),
		 get_w() - 2 * m_hmargin - m_opengl.get_w() - m_padding, 40,
		 _("OpenGL rendering"), UI::Align_VCenter),
	os(opt)
{
	for (UI::Button* temp_button : m_sb_dis_panel.get_buttons()) {
		temp_button->sigclicked.connect
				(boost::bind
					(&FullscreenMenuAdvancedOptions::update_sb_dis_panel_unit,
					 boost::ref(*this)));
	}

	for (UI::Button* temp_button : m_sb_dis_border.get_buttons()) {
		temp_button->sigclicked.connect
				(boost::bind
					(&FullscreenMenuAdvancedOptions::update_sb_dis_border_unit,
					 boost::ref(*this)));
	}

	m_cancel.sigclicked.connect
		(boost::bind
			(&FullscreenMenuAdvancedOptions::end_modal,
			 boost::ref(*this),
			 static_cast<int32_t>(om_cancel)));
	m_apply.sigclicked.connect
		(boost::bind
			(&FullscreenMenuAdvancedOptions::end_modal,
			 boost::ref(*this),
			 static_cast<int32_t>(om_ok)));

	m_title                .set_textstyle(ts_big());
	m_message_sound        .set_state(opt.message_sound);
	m_nozip                .set_state(opt.nozip);
	m_remove_syncstreams   .set_state(opt.remove_syncstreams);
	m_opengl               .set_state(opt.opengl);
	m_transparent_chat     .set_state(opt.transparent_chat);

	// Fill the font list.
	{ // For use of string ui_font take a look at fullscreen_menu_base.cc
		bool cmpbool = !strcmp("serif", opt.ui_font.c_str());
		bool did_select_a_font = cmpbool;
		m_ui_font_list.add
			(_("DejaVuSerif (Default)"), "serif", nullptr, cmpbool);
		cmpbool = !strcmp("sans", opt.ui_font.c_str());
		did_select_a_font |= cmpbool;
		m_ui_font_list.add
			("DejaVuSans", "sans", nullptr, cmpbool);
		cmpbool = !strcmp(UI_FONT_NAME_WIDELANDS, opt.ui_font.c_str());
		did_select_a_font |= cmpbool;
		m_ui_font_list.add
			("Widelands", UI_FONT_NAME_WIDELANDS, nullptr, cmpbool);

		// Fill with all left *.ttf files we find in fonts
		FilenameSet files =
		   filter(g_fs->list_directory("fonts"),
		          [](const std::string& fn) {return boost::ends_with(fn, ".ttf");});

		for
			(FilenameSet::iterator pname = files.begin();
			 pname != files.end();
			 ++pname)
		{
			char const * const path = pname->c_str();
			char const * const name = FileSystem::fs_filename(path);
			if (!strcmp(name, UI_FONT_NAME_SERIF))
				continue;
			if (!strcmp(name, UI_FONT_NAME_SANS))
				continue;
			if (g_fs->is_directory(name))
				continue;
			cmpbool = !strcmp(name, opt.ui_font.c_str());
			did_select_a_font |= cmpbool;
			m_ui_font_list.add
				(name, name, nullptr, cmpbool);
		}

		if (!did_select_a_font)
			m_ui_font_list.select(0);
	}
}

bool FullscreenMenuAdvancedOptions::handle_key(bool down, SDL_keysym code)
{
	if (down) {
		switch (code.sym) {
			case SDLK_KP_ENTER:
			case SDLK_RETURN:
				end_modal(static_cast<int32_t>(om_ok));
				return true;
			case SDLK_ESCAPE:
				end_modal(static_cast<int32_t>(om_cancel));
				return true;
			default:
				break; // not handled
		}
	}

	return FullscreenMenuBase::handle_key(down, code);
}

void FullscreenMenuAdvancedOptions::update_sb_dis_panel_unit() {
	m_sb_dis_panel.setUnit(ngettext("pixel", "pixels", m_sb_dis_panel.getValue()));
}

void FullscreenMenuAdvancedOptions::update_sb_dis_border_unit() {
	m_sb_dis_border.setUnit(ngettext("pixel", "pixels", m_sb_dis_border.getValue()));
}


OptionsCtrl::OptionsStruct FullscreenMenuAdvancedOptions::get_values() {
	// Write all remaining data from UI elements
	os.message_sound        = m_message_sound.get_state();
	os.nozip                = m_nozip.get_state();
	os.ui_font              = m_ui_font_list.get_selected();
	os.panel_snap_distance  = m_sb_dis_panel.get_value();
	os.border_snap_distance = m_sb_dis_border.get_value();
	os.remove_syncstreams   = m_remove_syncstreams.get_state();
	os.opengl               = m_opengl.get_state();
	os.transparent_chat     = m_transparent_chat.get_state();
	return os;
}


/**
 * Handles communication between window class and options
 */
OptionsCtrl::OptionsCtrl(Section & s)
: m_opt_section(s), m_opt_dialog(new FullscreenMenuOptions(options_struct()))
{
	handle_menu();
}

OptionsCtrl::~OptionsCtrl() {
	delete m_opt_dialog;
}

void OptionsCtrl::handle_menu()
{
	int32_t i = m_opt_dialog->run();
	if (i != FullscreenMenuOptions::om_cancel)
		save_options();
	if (i == FullscreenMenuOptions::om_restart) {
		delete m_opt_dialog;
		m_opt_dialog = new FullscreenMenuOptions(options_struct());
		handle_menu(); // Restart general options menu
	}
}

OptionsCtrl::OptionsStruct OptionsCtrl::options_struct() {
	OptionsStruct opt;
	opt.xres = m_opt_section.get_int("xres", DEFAULT_RESOLUTION_W);
	opt.yres = m_opt_section.get_int("yres", DEFAULT_RESOLUTION_H);
	opt.inputgrab = m_opt_section.get_bool("inputgrab", false);
	opt.fullscreen = m_opt_section.get_bool("fullscreen", false);
	opt.single_watchwin = m_opt_section.get_bool("single_watchwin", false);
	opt.auto_roadbuild_mode = m_opt_section.get_bool("auto_roadbuild_mode", true);
	opt.show_warea = m_opt_section.get_bool("workareapreview", true);
	opt.snap_win_overlap_only =
	   m_opt_section.get_bool("snap_windows_only_when_overlapping", false);
	opt.dock_windows_to_edges = m_opt_section.get_bool("dock_windows_to_edges", false);
	opt.language = m_opt_section.get_string("language", "");
	opt.music = !m_opt_section.get_bool("disable_music", false);
	opt.fx = !m_opt_section.get_bool("disable_fx", false);
	opt.autosave = m_opt_section.get_int("autosave", DEFAULT_AUTOSAVE_INTERVAL * 60);
	opt.maxfps = m_opt_section.get_int("maxfps", 25);

	opt.message_sound = m_opt_section.get_bool("sound_at_message", true);
	opt.nozip = m_opt_section.get_bool("nozip", false);
	opt.ui_font = m_opt_section.get_string("ui_font", "serif");
	opt.border_snap_distance = m_opt_section.get_int("border_snap_distance", 0);
	opt.panel_snap_distance = m_opt_section.get_int("panel_snap_distance", 0);
	opt.remove_replays = m_opt_section.get_int("remove_replays", 0);
	opt.remove_syncstreams = m_opt_section.get_bool("remove_syncstreams", true);
	opt.opengl = m_opt_section.get_bool("opengl", true);
	opt.transparent_chat = m_opt_section.get_bool("transparent_chat", true);
	return opt;
}

void OptionsCtrl::save_options() {
	OptionsCtrl::OptionsStruct opt = m_opt_dialog->get_values();
	m_opt_section.set_int ("xres",                  opt.xres);
	m_opt_section.set_int ("yres",                  opt.yres);
	m_opt_section.set_bool("fullscreen",            opt.fullscreen);
	m_opt_section.set_bool("inputgrab",             opt.inputgrab);
	m_opt_section.set_bool("single_watchwin",       opt.single_watchwin);
	m_opt_section.set_bool("auto_roadbuild_mode",   opt.auto_roadbuild_mode);
	m_opt_section.set_bool("workareapreview",       opt.show_warea);
	m_opt_section.set_bool
		("snap_windows_only_when_overlapping",
		 opt.snap_win_overlap_only);
	m_opt_section.set_bool("dock_windows_to_edges", opt.dock_windows_to_edges);
	m_opt_section.set_bool("disable_music",        !opt.music);
	m_opt_section.set_bool("disable_fx",           !opt.fx);
	m_opt_section.set_string("language",            opt.language);
	m_opt_section.set_int("autosave",               opt.autosave * 60);
	m_opt_section.set_int("maxfps",                 opt.maxfps);

	m_opt_section.set_bool("sound_at_message",      opt.message_sound);
	m_opt_section.set_bool("nozip",                 opt.nozip);
	m_opt_section.set_string("ui_font",             opt.ui_font);
	m_opt_section.set_int("border_snap_distance",   opt.border_snap_distance);
	m_opt_section.set_int("panel_snap_distance",    opt.panel_snap_distance);

	m_opt_section.set_int("remove_replays",         opt.remove_replays);
	m_opt_section.set_bool("remove_syncstreams",    opt.remove_syncstreams);
	m_opt_section.set_bool("opengl",                opt.opengl);
	m_opt_section.set_bool("transparent_chat",      opt.transparent_chat);

	WLApplication::get()->set_input_grab(opt.inputgrab);
	i18n::set_locale(opt.language);
	g_sound_handler.set_disable_music(!opt.music);
	g_sound_handler.set_disable_fx(!opt.fx);
}<|MERGE_RESOLUTION|>--- conflicted
+++ resolved
@@ -394,11 +394,11 @@
 }
 
 void FullscreenMenuOptions::update_sb_autosave_unit() {
-	m_sb_autosave.setUnit(ngettext("minute", "minutes", m_sb_autosave.getValue()));
+	m_sb_autosave.set_unit(ngettext("minute", "minutes", m_sb_autosave.get_value()));
 }
 
 void FullscreenMenuOptions::update_sb_remove_replays_unit() {
-	m_sb_remove_replays.setUnit(ngettext("day", "days", m_sb_remove_replays.getValue()));
+	m_sb_remove_replays.set_unit(ngettext("day", "days", m_sb_remove_replays.get_value()));
 }
 
 void FullscreenMenuOptions::advanced_options() {
@@ -444,17 +444,10 @@
 	os.music                 = m_music.get_state();
 	os.fx                    = m_fx.get_state();
 	if (m_language_list.has_selection())
-<<<<<<< HEAD
 		os.language           = m_language_list.get_selected();
-	os.autosave              = m_sb_autosave.getValue();
-	os.maxfps                = m_sb_maxfps.getValue();
-	os.remove_replays        = m_sb_remove_replays.getValue();
-=======
-		os.language      = m_language_list.get_selected();
 	os.autosave              = m_sb_autosave.get_value();
 	os.maxfps                = m_sb_maxfps.get_value();
 	os.remove_replays        = m_sb_remove_replays.get_value();
->>>>>>> bbe70635
 
 	return os;
 }
@@ -675,11 +668,11 @@
 }
 
 void FullscreenMenuAdvancedOptions::update_sb_dis_panel_unit() {
-	m_sb_dis_panel.setUnit(ngettext("pixel", "pixels", m_sb_dis_panel.getValue()));
+	m_sb_dis_panel.set_unit(ngettext("pixel", "pixels", m_sb_dis_panel.get_value()));
 }
 
 void FullscreenMenuAdvancedOptions::update_sb_dis_border_unit() {
-	m_sb_dis_border.setUnit(ngettext("pixel", "pixels", m_sb_dis_border.getValue()));
+	m_sb_dis_border.set_unit(ngettext("pixel", "pixels", m_sb_dis_border.get_value()));
 }
 
 
