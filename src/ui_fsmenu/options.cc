/*
 * Copyright (C) 2002-2004, 2006-2010, 2012 by Widelands Development Team
 *
 * This program is free software; you can redistribute it and/or
 * modify it under the terms of the GNU General Public License
 * as published by the Free Software Foundation; either version 2
 * of the License, or (at your option) any later version.
 *
 * This program is distributed in the hope that it will be useful,
 * but WITHOUT ANY WARRANTY; without even the implied warranty of
 * MERCHANTABILITY or FITNESS FOR A PARTICULAR PURPOSE.  See the
 * GNU General Public License for more details.
 *
 * You should have received a copy of the GNU General Public License
 * along with this program; if not, write to the Free Software
 * Foundation, Inc., 51 Franklin Street, Fifth Floor, Boston, MA  02110-1301, USA.
 *
 */

#include "ui_fsmenu/options.h"

#include <cstdio>
#include <iostream>
#include <memory>

#include <boost/algorithm/string.hpp>
#include <boost/format.hpp>

#include "base/log.h"
#include "base/wexception.h"
#include "graphic/default_resolution.h"
#include "graphic/font_handler1.h"
#include "graphic/graphic.h"
#include "graphic/text/font_set.h"
#include "graphic/text_constants.h"
#include "helper.h"
#include "io/filesystem/layered_filesystem.h"
#include "logic/save_handler.h"
#include "profile/profile.h"
#include "scripting/lua_table.h"
#include "scripting/scripting.h"
#include "sound/sound_handler.h"
#include "wlapplication.h"

namespace {

// Data model for the entries in the language selection list.
struct LanguageEntry {
	LanguageEntry(const std::string& init_localename,
					  const std::string& init_descname,
					  const std::string& init_sortname,
					  const std::string& init_fontname) :
		localename(init_localename),
		descname(init_descname),
		sortname(init_sortname),
		fontname(init_fontname) {}

	bool operator<(const LanguageEntry& other) const {
		return sortname < other.sortname;
	}

	std::string localename; // ISO code for the locale
	std::string descname;   // Native language name
	std::string sortname;   // ASCII Language name used for sorting
	std::string fontname;   // Name of the font with which the language name is displayed.
};

<<<<<<< HEAD
=======
void add_languages_to_list(UI::Listselect<std::string>* list, const std::string& language) {
	Profile ln("txts/languages");
	Section* s = &ln.pull_section("languages");
	bool own_selected = "" == language || "en" == language;

	// Add translation directories to the list.
	std::vector<LanguageEntry> entries;
	while (Section::Value* value = s->get_next_val()) {
		const std::string abbreviation = value->get_name();
		// Only lists languages that are actually found.
		if (!g_fs->is_directory("locale/" + abbreviation)) {
			continue;
		}
		entries.emplace_back(abbreviation, value->get_string());
		own_selected |= abbreviation == language;
	}

	// Add currently used language manually
	if (!own_selected) {
		entries.emplace_back(language, s->get_string(language.c_str(), language.c_str()));
	}
	std::sort(entries.begin(), entries.end());

	for (const LanguageEntry& entry : entries) {
		list->add(entry.descname, entry.abbreviation, nullptr, entry.abbreviation == language);
	}
}

>>>>>>> 025dc863
}  // namespace

FullscreenMenuOptions::FullscreenMenuOptions
		(OptionsCtrl::OptionsStruct opt)
	:
	FullscreenMenuBase("optionsmenu.jpg"),

// Values for alignment and size
	m_vbutw   (get_h() * 333 / 10000),
	m_butw    (get_w() / 4),
	m_buth    (get_h() * 9 / 200),
	m_hmargin (get_w() * 19 / 200),
	m_padding (10),
	m_space   (25),
	m_offset_first_group (get_h() * 1417 / 10000),
	m_offset_second_group(get_h() * 5833 / 10000),

// Buttons
	m_advanced_options
		(this, "advanced_options",
		 get_w() * 9 / 80, get_h() * 19 / 20, m_butw, m_buth,
		 g_gr->images().get("pics/but2.png"),
		 _("Advanced Options"), std::string(), true, false),
	m_cancel
		(this, "cancel",
		 get_w() * 51 / 80, get_h() * 19 / 20, m_butw, m_buth,
		 g_gr->images().get("pics/but0.png"),
		 _("Cancel"), std::string(), true, false),
	m_apply
		(this, "apply",
		 get_w() * 3 / 8, get_h() * 19 / 20, m_butw, m_buth,
		 g_gr->images().get("pics/but2.png"),
		 _("Apply"), std::string(), true, false),

	// Title
		m_title
			(this,
			 get_w() / 2, get_h() / 40,
			 _("General Options"), UI::Align_HCenter),

	// First options block 'general options', first column
	m_label_resolution
		(this,
		 m_hmargin, m_offset_first_group,
		 _("In-game resolution"), UI::Align_VCenter),
	m_reslist
		(this,
		 m_hmargin, m_label_resolution.get_y() + m_label_resolution.get_h(),
		 (get_w() - 2 * m_hmargin - m_space) / 2, 95,
		 UI::Align_Left, true),

	m_fullscreen (this, Point(m_hmargin,
									  m_reslist.get_y() +
									  m_reslist.get_h() + m_padding)),
	m_label_fullscreen
		(this,
		 m_hmargin + m_fullscreen.get_w() + m_padding,
		 m_reslist.get_y() + m_reslist.get_h() + m_padding,
		 m_reslist.get_w() - m_fullscreen.get_w() - m_padding,
		 m_fullscreen.get_h(),
		 _("Fullscreen"), UI::Align_VCenter),

	m_inputgrab (this, Point(m_hmargin,
									 m_label_fullscreen.get_y() +
									 m_label_fullscreen.get_h() + m_padding)),
	m_label_inputgrab
		(this,
		 m_hmargin + m_inputgrab.get_w() + m_padding,
		 m_label_fullscreen.get_y() + m_label_fullscreen.get_h() + m_padding,
		 m_reslist.get_w() - m_inputgrab.get_w() - m_padding,
		 m_inputgrab.get_h(),
		 _("Grab Input"), UI::Align_VCenter),

	m_label_maxfps
		(this,
		 m_hmargin,
		 m_label_inputgrab.get_y() + m_label_inputgrab.get_h() + m_padding,
		 m_reslist.get_w() - 80, m_inputgrab.get_h(),
		 _("Maximum FPS:"), UI::Align_VCenter),
	m_sb_maxfps
		(this,
		 m_hmargin + m_reslist.get_w() - 80, m_label_maxfps.get_y(),
		 80, m_vbutw,
		 opt.maxfps, 0, 99, "",
		 g_gr->images().get("pics/but1.png")),


	// First options block 'general options', second column
	m_label_language
		(this,
		 get_w() - m_hmargin - (get_w() - 2 * m_hmargin - m_space) / 2, m_offset_first_group,
		 _("Language"), UI::Align_VCenter),
	// same height as m_reslist
	m_language_list
		(this,
		 m_label_language.get_x(), m_label_language.get_y() + m_label_language.get_h(),
		 (get_w() - 2 * m_hmargin - m_space) / 2, m_reslist.get_h(),
		 UI::Align_Left, true),

	m_music (this, Point(m_label_language.get_x(),
								m_language_list.get_y() +
								m_language_list.get_h() + m_padding)),
	m_label_music
		(this,
		 m_label_language.get_x() + m_music.get_w() + m_padding,
		 m_language_list.get_y() + m_language_list.get_h() + m_padding,
		 m_language_list.get_w(), m_music.get_h(),
		 _("Enable Music"), UI::Align_VCenter),

	m_fx (this, Point(m_label_language.get_x(),
							m_label_music.get_y() +
							m_label_music.get_h() + m_padding)),
	m_label_fx
		(this,
		 m_label_language.get_x() + m_fx.get_w() + m_padding,
		 m_label_music.get_y() + m_label_music.get_h() + m_padding,
		 m_language_list.get_w(), m_fx.get_h(),
		 _("Enable Sound"), UI::Align_VCenter),

	// Second options block 'In-game options'
	// Title 2
	m_label_game_options
		(this,
		 get_w() / 2, get_h() / 2,
		 _("In-game Options"), UI::Align_HCenter),

	m_single_watchwin (this, Point(m_hmargin, m_offset_second_group)),
	m_label_single_watchwin
		(this,
		 m_single_watchwin.get_x() + m_single_watchwin.get_w() + m_padding,
		 m_offset_second_group,
		 get_w() - 2 * m_hmargin - m_single_watchwin.get_w(), m_single_watchwin.get_h(),
		 _("Use single watchwindow mode"), UI::Align_VCenter),

	m_auto_roadbuild_mode (this, Point(m_single_watchwin.get_x(),
												  m_label_single_watchwin.get_y() +
												  m_label_single_watchwin.get_h() + m_padding)),
	m_label_auto_roadbuild_mode
		(this,
		 m_auto_roadbuild_mode.get_x() + m_auto_roadbuild_mode.get_w() + m_padding,
		 m_label_single_watchwin.get_y() + m_label_single_watchwin.get_h() + m_padding,
		 get_w() - 2 * m_hmargin - m_auto_roadbuild_mode.get_w(), m_auto_roadbuild_mode.get_h(),
		 _("Start building road after placing a flag"), UI::Align_VCenter),

	m_show_workarea_preview
		(this, Point(m_auto_roadbuild_mode.get_x(),
						 m_label_auto_roadbuild_mode.get_y() +
						 m_label_auto_roadbuild_mode.get_h() + m_padding)),
	m_label_show_workarea_preview
		(this,
		 m_show_workarea_preview.get_x() + m_show_workarea_preview.get_w() + m_padding,
		 m_label_auto_roadbuild_mode.get_y() + m_label_auto_roadbuild_mode.get_h() + m_padding,
		 get_w() - 2 * m_hmargin - m_show_workarea_preview.get_w(), m_show_workarea_preview.get_h(),
		 _("Show buildings area preview"), UI::Align_VCenter),

	m_snap_win_overlap_only
		(this, Point(m_show_workarea_preview.get_x(),
						 m_label_show_workarea_preview.get_y() +
						 m_label_show_workarea_preview.get_h() + m_padding)),
	m_label_snap_win_overlap_only
		(this,
		 m_snap_win_overlap_only.get_x() + m_snap_win_overlap_only.get_w() + m_padding,
		 m_label_show_workarea_preview.get_y() + m_label_show_workarea_preview.get_h() + m_padding,
		 get_w() - 2 * m_hmargin - m_snap_win_overlap_only.get_w(), m_snap_win_overlap_only.get_h(),
		 _("Snap windows only when overlapping"), UI::Align_VCenter),

	m_dock_windows_to_edges (this, Point(m_snap_win_overlap_only.get_x(),
													 m_label_snap_win_overlap_only.get_y() +
													 m_label_snap_win_overlap_only.get_h() + m_padding)),
	m_label_dock_windows_to_edges
		(this,
		 m_dock_windows_to_edges.get_x() + m_dock_windows_to_edges.get_w() + m_padding,
		 m_label_snap_win_overlap_only.get_y() + m_label_snap_win_overlap_only.get_h() + m_padding,
		 get_w() - 2 * m_hmargin - m_dock_windows_to_edges.get_w(), m_dock_windows_to_edges.get_h(),
		 _("Dock windows to edges"), UI::Align_VCenter),

	m_sb_autosave
		(this,
		 get_w() - m_hmargin - 240,
		 m_dock_windows_to_edges.get_y() + m_dock_windows_to_edges.get_h() + m_padding,
		 240, m_vbutw,
		 /** TRANSLATORS: Options: Save game automatically every: */
		 /** TRANSLATORS: This will have a number added in front of it */
		 opt.autosave / 60, 0, 100, ngettext("minute", "minutes", opt.autosave / 60),
		 g_gr->images().get("pics/but1.png"), true),
	m_label_autosave
		(this,
		 m_dock_windows_to_edges.get_x(),
		 m_sb_autosave.get_y(),
		 get_w() - m_sb_autosave.get_w() - 2 * m_hmargin,
		 m_dock_windows_to_edges.get_h(),
		 _("Save game automatically every"), UI::Align_VCenter),


	m_sb_remove_replays
		(this,
		 get_w() - m_hmargin - 240,
		 m_sb_autosave.get_y() + m_sb_autosave.get_h() + m_padding,
		 240, m_vbutw,
		 /** TRANSLATORS: Options: Remove Replays older than: */
		 /** TRANSLATORS: This will have a number added in front of it */
		 opt.remove_replays, 0, 365, ngettext("day", "days", opt.remove_replays),
		 g_gr->images().get("pics/but1.png"), true),
	m_label_remove_replays
		(this,
		 m_label_autosave.get_x(),
		 m_sb_remove_replays.get_y(),
		 get_w() - m_sb_remove_replays.get_w() - 2 * m_hmargin,
		 m_dock_windows_to_edges.get_h(),
		 _("Remove replays older than:"), UI::Align_VCenter),

	os(opt)
{
	m_advanced_options.sigclicked.connect
		(boost::bind(&FullscreenMenuOptions::advanced_options, boost::ref(*this)));
	m_cancel.sigclicked.connect
		(boost::bind(&FullscreenMenuOptions::end_modal, this, static_cast<int32_t>(om_cancel)));
	m_apply.sigclicked.connect
		(boost::bind(&FullscreenMenuOptions::end_modal, this, static_cast<int32_t>(om_ok)));

	/** TRANSLATORS Options: Save game automatically every: */
	m_sb_autosave     .add_replacement(0, _("Off"));
	for (UI::Button* temp_button : m_sb_autosave.get_buttons()) {
		temp_button->sigclicked.connect
				(boost::bind
					(&FullscreenMenuOptions::update_sb_autosave_unit,
					 boost::ref(*this)));
	}
	/** TRANSLATORS Options: Remove Replays older than: */
	m_sb_remove_replays.add_replacement(0, _("Never"));
	for (UI::Button* temp_button : m_sb_remove_replays.get_buttons()) {
		temp_button->sigclicked.connect
				(boost::bind
					(&FullscreenMenuOptions::update_sb_remove_replays_unit,
					 boost::ref(*this)));
	}

	m_title           .set_textstyle(ts_big());
	m_fullscreen      .set_state(opt.fullscreen);
	m_inputgrab       .set_state(opt.inputgrab);
	m_music           .set_state(opt.music);
	m_music           .set_enabled(!g_sound_handler.lock_audio_disabling_);
	m_fx              .set_state(opt.fx);
	m_fx              .set_enabled(!g_sound_handler.lock_audio_disabling_);

	m_label_game_options             .set_textstyle(ts_big());
	m_single_watchwin                .set_state(opt.single_watchwin);
	m_auto_roadbuild_mode            .set_state(opt.auto_roadbuild_mode);
	m_show_workarea_preview          .set_state(opt.show_warea);
	m_snap_win_overlap_only          .set_state(opt.snap_win_overlap_only);
	m_dock_windows_to_edges          .set_state(opt.dock_windows_to_edges);

	for (int modes = 0; modes < SDL_GetNumDisplayModes(0); ++modes) {
		SDL_DisplayMode  mode;
		SDL_GetDisplayMode(0, modes, & mode);
		if (800 <= mode.w && 600 <= mode.h &&
			 (SDL_BITSPERPIXEL(mode.format) == 32 ||
			  SDL_BITSPERPIXEL(mode.format) == 24)) {
			ScreenResolution this_res = {
			   mode.w, mode.h, static_cast<int32_t>(SDL_BITSPERPIXEL(mode.format))};
			if (this_res.depth == 24) this_res.depth = 32;
			if (m_resolutions.empty()
				 || this_res.xres != m_resolutions.rbegin()->xres
				 || this_res.yres != m_resolutions.rbegin()->yres) {
				m_resolutions.push_back(this_res);
			}
		}
	}

	bool did_select_a_res = false;
	for (uint32_t i = 0; i < m_resolutions.size(); ++i) {
		const bool selected =
			m_resolutions[i].xres  == opt.xres &&
			m_resolutions[i].yres  == opt.yres;
		did_select_a_res |= selected;
		/** TRANSLATORS: Screen resolution, e.g. 800 x 600*/
		m_reslist.add((boost::format(_("%1% x %2%"))
							% m_resolutions[i].xres
							% m_resolutions[i].yres).str(),
						  nullptr, nullptr, selected);
	}
	if (!did_select_a_res) {
		m_reslist.add((boost::format(_("%1% x %2%"))
							% opt.xres
							% opt.yres).str(),
						  nullptr, nullptr, true);
		uint32_t entry = m_resolutions.size();
		m_resolutions.resize(entry + 1);
		m_resolutions[entry].xres  = opt.xres;
		m_resolutions[entry].yres  = opt.yres;
	}

	add_languages_to_list(opt.language);
	m_language_list.focus();
}

void FullscreenMenuOptions::update_sb_autosave_unit() {
	m_sb_autosave.set_unit(ngettext("minute", "minutes", m_sb_autosave.get_value()));
}

void FullscreenMenuOptions::update_sb_remove_replays_unit() {
	m_sb_remove_replays.set_unit(ngettext("day", "days", m_sb_remove_replays.get_value()));
}

void FullscreenMenuOptions::advanced_options() {
	FullscreenMenuAdvancedOptions aom(os);
	if (aom.run() == FullscreenMenuAdvancedOptions::om_ok) {
		os = aom.get_values();
		end_modal(om_restart);
	}
}

void FullscreenMenuOptions::add_languages_to_list(const std::string& current_locale) {

	// We want these two entries on top - the most likely user's choice and the default.
	m_language_list.add(_("Try system language"), "", nullptr, current_locale == "");
	m_language_list.add(_("English"), "en", nullptr, current_locale == "en");

	// We start with the locale directory so we can pick up locales
	// that don't have a configuration file yet.
	FilenameSet files = g_fs->list_directory("locale");

	// Add translation directories to the list
	std::vector<LanguageEntry> entries;
	std::string localename;
	std::string name;
	std::string sortname;
	std::string selected_locale;

	try {
		LuaInterface lua;
		std::unique_ptr<LuaTable> all_locales(lua.run_script("i18n/locales.lua"));
		all_locales->do_not_warn_about_unaccessed_keys(); // We are only reading partial information as needed

		for (const std::string& filename : files) {
			char const* const path = filename.c_str();
			if (!strcmp(FileSystem::fs_filename(path), ".") ||
				 !strcmp(FileSystem::fs_filename(path), "..") || !g_fs->is_directory(path)) {
				continue;
			}

			try {
				localename = g_fs->filename_without_ext(path);

				std::unique_ptr<LuaTable> table = all_locales->get_table(localename);
				table->do_not_warn_about_unaccessed_keys();

				name = table->get_string("name");
				sortname = table->get_string("sort_name");
				std::unique_ptr<UI::FontSet> fontset(new UI::FontSet(localename));
				entries.push_back(LanguageEntry(localename, name, sortname, fontset->serif()));
				if (localename == current_locale) {
					selected_locale = current_locale;
				}

			} catch (const WException&) {
				log("Could not read locale for: %s\n", localename.c_str());
				entries.push_back(LanguageEntry(localename, localename, localename, UI::FontSet::kFallbackFont));
			}
		}
	} catch (const LuaError& err) {
		log("Could not read locales information from file: %s\n", err.what());
	}

	std::sort(entries.begin(), entries.end());

	// Locale identifiers can look like this: ca_ES@valencia.UTF-8
	if (selected_locale.empty()) {
		std::vector<std::string> parts;
		boost::split(parts, current_locale, boost::is_any_of("."));
		if (current_locale  == parts[0]) {
			selected_locale = current_locale;
		} else {
			boost::split(parts, parts[0], boost::is_any_of("@"));
			if (current_locale  == parts[0]) {
				selected_locale = current_locale;
			} else {
				boost::split(parts, parts[0], boost::is_any_of("_"));
				if (current_locale  == parts[0]) {
					selected_locale = current_locale;
				}
			}
		}
	}

	for (const LanguageEntry& entry : entries) {
		m_language_list.add(entry.descname.c_str(), entry.localename, nullptr,
									entry.localename == selected_locale, "", entry.fontname);
	}
}


bool FullscreenMenuOptions::handle_key(bool down, SDL_Keysym code)
{
	if (down) {
		switch (code.sym) {
			case SDLK_KP_ENTER:
			case SDLK_RETURN:
				end_modal(static_cast<int32_t>(om_ok));
				return true;
			case SDLK_ESCAPE:
				end_modal(static_cast<int32_t>(om_cancel));
				return true;
			default:
				break; // not handled
		}
	}

	return FullscreenMenuBase::handle_key(down, code);
}

OptionsCtrl::OptionsStruct FullscreenMenuOptions::get_values() {
	const uint32_t res_index = m_reslist.selection_index();

	// Write all data from UI elements
	os.xres                  = m_resolutions[res_index].xres;
	os.yres                  = m_resolutions[res_index].yres;
	os.inputgrab             = m_inputgrab.get_state();
	os.fullscreen            = m_fullscreen.get_state();
	os.single_watchwin       = m_single_watchwin.get_state();
	os.auto_roadbuild_mode   = m_auto_roadbuild_mode.get_state();
	os.show_warea            = m_show_workarea_preview.get_state();
	os.snap_win_overlap_only = m_snap_win_overlap_only.get_state();
	os.dock_windows_to_edges = m_dock_windows_to_edges.get_state();
	os.music                 = m_music.get_state();
	os.fx                    = m_fx.get_state();
	if (m_language_list.has_selection())
		os.language           = m_language_list.get_selected();
	os.autosave              = m_sb_autosave.get_value();
	os.maxfps                = m_sb_maxfps.get_value();
	os.remove_replays        = m_sb_remove_replays.get_value();

	return os;
}


/**
 * The advanced option menu
 */
FullscreenMenuAdvancedOptions::FullscreenMenuAdvancedOptions
	(OptionsCtrl::OptionsStruct const opt)
	:
	FullscreenMenuBase("ui_fsmenu.jpg"),

// Values for alignment and size
	m_vbutw   (get_h() * 333 / 10000),
	m_butw    (get_w() / 4),
	m_buth    (get_h() * 9 / 200),
	m_hmargin (get_w() * 19 / 200),
	m_padding (10),
	m_space   (25),

// Buttons
	m_cancel
		(this, "cancel",
		 get_w() * 41 / 80, get_h() * 19 / 20, m_butw, m_buth,
		 g_gr->images().get("pics/but0.png"),
		 _("Cancel"), std::string(), true, false),
	m_apply
		(this, "apply",
		 get_w() / 4,   get_h() * 19 / 20, m_butw, m_buth,
		 g_gr->images().get("pics/but2.png"),
		 _("Apply"), std::string(), true, false),

// Title
	m_title
		(this,
		 get_w() / 2, get_h() * 17 / 150,
		 _("Advanced Options"), UI::Align_HCenter),

// First options block
	m_label_snap_dis_panel
		(this,
		 m_hmargin, get_h() * 9 / 30,
		 _("Distance for windows to snap to other panels:"), UI::Align_VCenter),
	m_label_snap_dis_border
		(this,
		 m_hmargin,  m_label_snap_dis_panel.get_y() + m_label_snap_dis_panel.get_h() + 2 * m_padding,
		 _("Distance for windows to snap to borders:"), UI::Align_VCenter),

	// Spinboxes
	m_sb_dis_panel
			(this,
			 get_w() - m_hmargin - (get_w() / 5), m_label_snap_dis_panel.get_y(),
			 get_w() / 5, m_vbutw,
			 opt.panel_snap_distance, 0, 99, ngettext("pixel", "pixels", opt.panel_snap_distance),
			 g_gr->images().get("pics/but1.png")),

	m_sb_dis_border
			(this,
			 get_w() - m_hmargin - (get_w() / 5), m_label_snap_dis_border.get_y(),
			 get_w() / 5, m_vbutw,
			 opt.border_snap_distance, 0, 99, ngettext("pixel", "pixels", opt.border_snap_distance),
			 g_gr->images().get("pics/but1.png")),

	m_transparent_chat (this, Point(m_hmargin,
											  m_label_snap_dis_border.get_y() +
											  m_label_snap_dis_border.get_h() + m_space)),
	m_label_transparent_chat
		(this,
		 m_hmargin + m_transparent_chat.get_w() + m_padding, m_transparent_chat.get_y(),
		 get_w() - 2 * m_hmargin - m_transparent_chat.get_w() - m_padding, 40,
		 _("Show in-game chat with transparent background"), UI::Align_VCenter),

	m_message_sound
		(this, Point(m_hmargin,
						 m_label_transparent_chat.get_y() +
						 m_label_transparent_chat.get_h() + m_padding)),
	m_label_message_sound
		(this,
		 m_hmargin + m_message_sound.get_w() + m_padding, m_message_sound.get_y(),
		 get_w() - 2 * m_hmargin - m_message_sound.get_w() - m_padding, 40,
		 _("Play a sound at message arrival."),
		 UI::Align_VCenter),

	m_nozip (this, Point(m_hmargin,
								m_label_message_sound.get_y() +
								m_label_message_sound.get_h() + m_padding)),
	m_label_nozip
		(this,
		 m_hmargin + m_nozip.get_w() + m_padding, m_nozip.get_y(),
		 get_w() - 2 * m_hmargin - m_nozip.get_w() - m_padding, 40,
		 _("Do not zip widelands data files (maps, replays and savegames)."),
		 UI::Align_VCenter),

	m_remove_syncstreams (this, Point(m_hmargin,
												 m_label_nozip.get_y() +
												 m_label_nozip.get_h() + m_padding)),
	m_label_remove_syncstreams
		(this,
		 m_hmargin + m_remove_syncstreams.get_w() + m_padding, m_remove_syncstreams.get_y(),
		 get_w() - 2 * m_hmargin - m_remove_syncstreams.get_w() - m_padding, 40,
		 _("Remove Syncstream dumps on startup"), UI::Align_VCenter),

	os(opt)
{
	for (UI::Button* temp_button : m_sb_dis_panel.get_buttons()) {
		temp_button->sigclicked.connect
				(boost::bind
					(&FullscreenMenuAdvancedOptions::update_sb_dis_panel_unit,
					 boost::ref(*this)));
	}

	for (UI::Button* temp_button : m_sb_dis_border.get_buttons()) {
		temp_button->sigclicked.connect
				(boost::bind
					(&FullscreenMenuAdvancedOptions::update_sb_dis_border_unit,
					 boost::ref(*this)));
	}

	m_cancel.sigclicked.connect
		(boost::bind
			(&FullscreenMenuAdvancedOptions::end_modal,
			 boost::ref(*this),
			 static_cast<int32_t>(om_cancel)));
	m_apply.sigclicked.connect
		(boost::bind
			(&FullscreenMenuAdvancedOptions::end_modal,
			 boost::ref(*this),
			 static_cast<int32_t>(om_ok)));

	m_title                .set_textstyle(ts_big());
	m_message_sound        .set_state(opt.message_sound);
	m_nozip                .set_state(opt.nozip);
	m_remove_syncstreams   .set_state(opt.remove_syncstreams);
	m_transparent_chat     .set_state(opt.transparent_chat);
}

bool FullscreenMenuAdvancedOptions::handle_key(bool down, SDL_Keysym code)
{
	if (down) {
		switch (code.sym) {
			case SDLK_KP_ENTER:
			case SDLK_RETURN:
				end_modal(static_cast<int32_t>(om_ok));
				return true;
			case SDLK_ESCAPE:
				end_modal(static_cast<int32_t>(om_cancel));
				return true;
			default:
				break; // not handled
		}
	}

	return FullscreenMenuBase::handle_key(down, code);
}

void FullscreenMenuAdvancedOptions::update_sb_dis_panel_unit() {
	m_sb_dis_panel.set_unit(ngettext("pixel", "pixels", m_sb_dis_panel.get_value()));
}

void FullscreenMenuAdvancedOptions::update_sb_dis_border_unit() {
	m_sb_dis_border.set_unit(ngettext("pixel", "pixels", m_sb_dis_border.get_value()));
}


OptionsCtrl::OptionsStruct FullscreenMenuAdvancedOptions::get_values() {
	// Write all remaining data from UI elements
	os.message_sound        = m_message_sound.get_state();
	os.nozip                = m_nozip.get_state();
	os.panel_snap_distance  = m_sb_dis_panel.get_value();
	os.border_snap_distance = m_sb_dis_border.get_value();
	os.remove_syncstreams   = m_remove_syncstreams.get_state();
	os.transparent_chat     = m_transparent_chat.get_state();
	return os;
}


/**
 * Handles communication between window class and options
 */
OptionsCtrl::OptionsCtrl(Section & s)
: m_opt_section(s), m_opt_dialog(new FullscreenMenuOptions(options_struct()))
{
	handle_menu();
}

OptionsCtrl::~OptionsCtrl() {
	delete m_opt_dialog;
}

void OptionsCtrl::handle_menu()
{
	int32_t i = m_opt_dialog->run();
	if (i != FullscreenMenuOptions::om_cancel)
		save_options();
	if (i == FullscreenMenuOptions::om_restart) {
		delete m_opt_dialog;
		m_opt_dialog = new FullscreenMenuOptions(options_struct());
		handle_menu(); // Restart general options menu
	}
}

OptionsCtrl::OptionsStruct OptionsCtrl::options_struct() {
	OptionsStruct opt;
	opt.xres = m_opt_section.get_int("xres", DEFAULT_RESOLUTION_W);
	opt.yres = m_opt_section.get_int("yres", DEFAULT_RESOLUTION_H);
	opt.inputgrab = m_opt_section.get_bool("inputgrab", false);
	opt.fullscreen = m_opt_section.get_bool("fullscreen", false);
	opt.single_watchwin = m_opt_section.get_bool("single_watchwin", false);
	opt.auto_roadbuild_mode = m_opt_section.get_bool("auto_roadbuild_mode", true);
	opt.show_warea = m_opt_section.get_bool("workareapreview", true);
	opt.snap_win_overlap_only =
	   m_opt_section.get_bool("snap_windows_only_when_overlapping", false);
	opt.dock_windows_to_edges = m_opt_section.get_bool("dock_windows_to_edges", false);
	opt.language = m_opt_section.get_string("language", "");
	opt.music = !m_opt_section.get_bool("disable_music", false);
	opt.fx = !m_opt_section.get_bool("disable_fx", false);
	opt.autosave = m_opt_section.get_int("autosave", DEFAULT_AUTOSAVE_INTERVAL * 60);
	opt.maxfps = m_opt_section.get_int("maxfps", 25);

	opt.message_sound = m_opt_section.get_bool("sound_at_message", true);
	opt.nozip = m_opt_section.get_bool("nozip", false);
	opt.border_snap_distance = m_opt_section.get_int("border_snap_distance", 0);
	opt.panel_snap_distance = m_opt_section.get_int("panel_snap_distance", 0);
	opt.remove_replays = m_opt_section.get_int("remove_replays", 0);
	opt.remove_syncstreams = m_opt_section.get_bool("remove_syncstreams", true);
	opt.transparent_chat = m_opt_section.get_bool("transparent_chat", true);
	return opt;
}

void OptionsCtrl::save_options() {
	OptionsCtrl::OptionsStruct opt = m_opt_dialog->get_values();
	m_opt_section.set_int ("xres",                  opt.xres);
	m_opt_section.set_int ("yres",                  opt.yres);
	m_opt_section.set_bool("fullscreen",            opt.fullscreen);
	m_opt_section.set_bool("inputgrab",             opt.inputgrab);
	m_opt_section.set_bool("single_watchwin",       opt.single_watchwin);
	m_opt_section.set_bool("auto_roadbuild_mode",   opt.auto_roadbuild_mode);
	m_opt_section.set_bool("workareapreview",       opt.show_warea);
	m_opt_section.set_bool
		("snap_windows_only_when_overlapping",
		 opt.snap_win_overlap_only);
	m_opt_section.set_bool("dock_windows_to_edges", opt.dock_windows_to_edges);
	m_opt_section.set_bool("disable_music",        !opt.music);
	m_opt_section.set_bool("disable_fx",           !opt.fx);
	m_opt_section.set_string("language",            opt.language);
	m_opt_section.set_int("autosave",               opt.autosave * 60);
	m_opt_section.set_int("maxfps",                 opt.maxfps);

	m_opt_section.set_bool("sound_at_message",      opt.message_sound);
	m_opt_section.set_bool("nozip",                 opt.nozip);
	m_opt_section.set_int("border_snap_distance",   opt.border_snap_distance);
	m_opt_section.set_int("panel_snap_distance",    opt.panel_snap_distance);

	m_opt_section.set_int("remove_replays",         opt.remove_replays);
	m_opt_section.set_bool("remove_syncstreams",    opt.remove_syncstreams);
	m_opt_section.set_bool("transparent_chat",      opt.transparent_chat);

	WLApplication::get()->set_input_grab(opt.inputgrab);
	i18n::set_locale(opt.language);
	UI::g_fh1->load_locale_fonts();
	g_sound_handler.set_disable_music(!opt.music);
	g_sound_handler.set_disable_fx(!opt.fx);
}<|MERGE_RESOLUTION|>--- conflicted
+++ resolved
@@ -65,37 +65,6 @@
 	std::string fontname;   // Name of the font with which the language name is displayed.
 };
 
-<<<<<<< HEAD
-=======
-void add_languages_to_list(UI::Listselect<std::string>* list, const std::string& language) {
-	Profile ln("txts/languages");
-	Section* s = &ln.pull_section("languages");
-	bool own_selected = "" == language || "en" == language;
-
-	// Add translation directories to the list.
-	std::vector<LanguageEntry> entries;
-	while (Section::Value* value = s->get_next_val()) {
-		const std::string abbreviation = value->get_name();
-		// Only lists languages that are actually found.
-		if (!g_fs->is_directory("locale/" + abbreviation)) {
-			continue;
-		}
-		entries.emplace_back(abbreviation, value->get_string());
-		own_selected |= abbreviation == language;
-	}
-
-	// Add currently used language manually
-	if (!own_selected) {
-		entries.emplace_back(language, s->get_string(language.c_str(), language.c_str()));
-	}
-	std::sort(entries.begin(), entries.end());
-
-	for (const LanguageEntry& entry : entries) {
-		list->add(entry.descname, entry.abbreviation, nullptr, entry.abbreviation == language);
-	}
-}
-
->>>>>>> 025dc863
 }  // namespace
 
 FullscreenMenuOptions::FullscreenMenuOptions
