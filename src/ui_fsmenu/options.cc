--- conflicted
+++ resolved
@@ -134,14 +134,8 @@
                           24,
                           _("In-game resolution")),
 
-<<<<<<< HEAD
-     fullscreen_(&box_interface_left_, Vector2i(0, 0), _("Fullscreen"), "", 0),
-     inputgrab_(&box_interface_left_, Vector2i(0, 0), _("Grab Input"), "", 0),
-=======
-     fullscreen_(&box_interface_, Vector2i::zero(), _("Fullscreen"), "", 0),
-     inputgrab_(&box_interface_, Vector2i::zero(), _("Grab Input"), "", 0),
->>>>>>> b163332b
-
+     fullscreen_(&box_interface_left_, Vector2i::zero(), _("Fullscreen"), "", 0),
+     inputgrab_(&box_interface_left_, Vector2i::zero(), _("Grab Input"), "", 0),
      sb_maxfps_(&box_interface_left_, 0, 0, 0, 0, opt.maxfps, 0, 99, _("Maximum FPS:")),
      translation_info_(&box_interface_, 0, 0, 100, 100),
 
