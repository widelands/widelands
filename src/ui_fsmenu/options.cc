/*
 * Copyright (C) 2002-2019 by the Widelands Development Team
 *
 * This program is free software; you can redistribute it and/or
 * modify it under the terms of the GNU General Public License
 * as published by the Free Software Foundation; either version 2
 * of the License, or (at your option) any later version.
 *
 * This program is distributed in the hope that it will be useful,
 * but WITHOUT ANY WARRANTY; without even the implied warranty of
 * MERCHANTABILITY or FITNESS FOR A PARTICULAR PURPOSE.  See the
 * GNU General Public License for more details.
 *
 * You should have received a copy of the GNU General Public License
 * along with this program; if not, write to the Free Software
 * Foundation, Inc., 51 Franklin Street, Fifth Floor, Boston, MA  02110-1301, USA.
 *
 */

#include "ui_fsmenu/options.h"

#include <algorithm>
#include <cstdio>
#include <iostream>
#include <memory>

#include <boost/algorithm/string.hpp>
#include <boost/format.hpp>

#include "base/i18n.h"
#include "base/log.h"
#include "base/wexception.h"
#include "graphic/default_resolution.h"
#include "graphic/font_handler.h"
#include "graphic/graphic.h"
#include "graphic/text/bidi.h"
#include "graphic/text/font_set.h"
#include "graphic/text_layout.h"
#include "helper.h"
#include "io/filesystem/layered_filesystem.h"
#include "logic/filesystem_constants.h"
#include "profile/profile.h"
#include "scripting/lua_interface.h"
#include "scripting/lua_table.h"
#include "sound/sound_handler.h"
#include "wlapplication.h"

namespace {

// Locale identifiers can look like this: ca_ES@valencia.UTF-8
// The contents of 'selected_locale' will be changed to match the 'current_locale'
void find_selected_locale(std::string* selected_locale, const std::string& current_locale) {
	if (selected_locale->empty()) {
		std::vector<std::string> parts;
		boost::split(parts, current_locale, boost::is_any_of("."));
		if (current_locale == parts[0]) {
			*selected_locale = current_locale;
		} else {
			boost::split(parts, parts[0], boost::is_any_of("@"));
			if (current_locale == parts[0]) {
				*selected_locale = current_locale;
			} else {
				boost::split(parts, parts[0], boost::is_any_of("_"));
				if (current_locale == parts[0]) {
					*selected_locale = current_locale;
				}
			}
		}
	}
}

}  // namespace

FullscreenMenuOptions::FullscreenMenuOptions(OptionsCtrl::OptionsStruct opt)
   : FullscreenMenuBase(),

     // Values for alignment and size
     padding_(10),

     // Title
     title_(this, 0, 0, 0, 0, _("Options"), UI::Align::kCenter,
			g_gr->styles().font_style(UI::FontStyle::kFsMenuTitle)),

     // Buttons
     button_box_(this, 0, 0, UI::Box::Horizontal),
     cancel_(&button_box_, "cancel", 0, 0, 0, 0, UI::ButtonStyle::kFsMenuSecondary, _("Cancel")),
     apply_(&button_box_, "apply", 0, 0, 0, 0, UI::ButtonStyle::kFsMenuSecondary, _("Apply")),
     ok_(&button_box_, "ok", 0, 0, 0, 0, UI::ButtonStyle::kFsMenuPrimary, _("OK")),

     // Tabs
     tabs_(this, UI::TabPanelStyle::kFsMenu),

     box_interface_(&tabs_, 0, 0, UI::Box::Horizontal, 0, 0, padding_),
     box_interface_left_(&box_interface_, 0, 0, UI::Box::Vertical, 0, 0, padding_),
     box_windows_(&tabs_, 0, 0, UI::Box::Vertical, 0, 0, padding_),
     box_sound_(&tabs_, 0, 0, UI::Box::Vertical, 0, 0, padding_),
     box_saving_(&tabs_, 0, 0, UI::Box::Vertical, 0, 0, padding_),
     box_game_(&tabs_, 0, 0, UI::Box::Vertical, 0, 0, padding_),

     // Interface options
     language_dropdown_(&box_interface_left_,
                        0,
                        0,
                        100,  // 100 is arbitrary, will be resized in layout().
                        100,  // 100 is arbitrary, will be resized in layout().
                        24,
                        _("Language"),
                        UI::DropdownType::kTextual,
                        UI::PanelStyle::kFsMenu),
     resolution_dropdown_(&box_interface_left_,
                          0,
                          0,
                          100,  // 100 is arbitrary, will be resized in layout().
                          100,  // 100 is arbitrary, will be resized in layout().
                          24,
                          _("Window Size"),
                          UI::DropdownType::kTextual,
                          UI::PanelStyle::kFsMenu),

     fullscreen_(&box_interface_left_, Vector2i::zero(), _("Fullscreen"), "", 0),
     inputgrab_(&box_interface_left_, Vector2i::zero(), _("Grab Input"), "", 0),
     sb_maxfps_(&box_interface_left_,
                0,
                0,
                0,
                0,
                opt.maxfps,
                0,
                99,
                UI::PanelStyle::kFsMenu,
                _("Maximum FPS:")),
     translation_info_(&box_interface_, 0, 0, 100, 100, UI::PanelStyle::kFsMenu),

     // Windows options
     snap_win_overlap_only_(
        &box_windows_, Vector2i::zero(), _("Snap windows only when overlapping"), "", 0),
     dock_windows_to_edges_(&box_windows_, Vector2i::zero(), _("Dock windows to edges"), "", 0),
     animate_map_panning_(
        &box_windows_, Vector2i::zero(), _("Animate automatic map movements"), "", 0),

     sb_dis_panel_(&box_windows_,
                   0,
                   0,
                   0,
                   0,
                   opt.panel_snap_distance,
                   0,
                   99,
                   UI::PanelStyle::kFsMenu,
                   _("Distance for windows to snap to other panels:"),
                   UI::SpinBox::Units::kPixels),

     sb_dis_border_(&box_windows_,
                    0,
                    0,
                    0,
                    0,
                    opt.border_snap_distance,
                    0,
                    99,
                    UI::PanelStyle::kFsMenu,
                    _("Distance for windows to snap to borders:"),
                    UI::SpinBox::Units::kPixels),

     // Sound options
     sound_options_(box_sound_, UI::SliderStyle::kFsMenu),

     // Saving options
     sb_autosave_(&box_saving_,
                  0,
                  0,
                  0,
                  0,
                  opt.autosave / 60,
                  0,
                  100,
                  UI::PanelStyle::kFsMenu,
                  _("Save game automatically every:"),
                  UI::SpinBox::Units::kMinutes,
                  UI::SpinBox::Type::kBig),

     sb_rolling_autosave_(&box_saving_,
                          0,
                          0,
                          0,
                          0,
                          opt.rolling_autosave,
                          1,
                          20,
                          UI::PanelStyle::kFsMenu,
                          _("Maximum number of autosave files:"),
                          UI::SpinBox::Units::kNone,
                          UI::SpinBox::Type::kBig),

     zip_(&box_saving_,
          Vector2i::zero(),
          _("Compress widelands data files (maps, replays and savegames)"),
          "",
          0),
     write_syncstreams_(&box_saving_,
                        Vector2i::zero(),
                        _("Write syncstreams in network games to debug desyncs"),
                        "",
                        0),

     // Game options
     auto_roadbuild_mode_(
        &box_game_, Vector2i::zero(), _("Start building road after placing a flag")),
     transparent_chat_(
        &box_game_, Vector2i::zero(), _("Show in-game chat with transparent background"), "", 0),

     /** TRANSLATORS: A watchwindow is a window where you keep watching an object or a map region,*/
     /** TRANSLATORS: and it also lets you jump to it on the map. */
     single_watchwin_(&box_game_, Vector2i::zero(), _("Use single watchwindow mode")),
     os_(opt) {

	// Buttons
	button_box_.add(UI::g_fh->fontset()->is_rtl() ? &ok_ : &cancel_);
	button_box_.add_inf_space();
	button_box_.add(&apply_);
	button_box_.add_inf_space();
	button_box_.add(UI::g_fh->fontset()->is_rtl() ? &cancel_ : &ok_);

	// Tabs
	tabs_.add("options_interface", _("Interface"), &box_interface_, "");
	tabs_.add("options_windows", _("Windows"), &box_windows_, "");
	tabs_.add("options_sound", _("Sound"), &box_sound_, "");
	tabs_.add("options_saving", _("Saving"), &box_saving_, "");
	tabs_.add("options_game", _("Game"), &box_game_, "");

	// We want the last active tab when "Apply" was clicked.
	if (os_.active_tab < tabs_.tabs().size()) {
		tabs_.activate(os_.active_tab);
	}

	// Interface
	box_interface_.add(&box_interface_left_);
	box_interface_.add(&translation_info_, UI::Box::Resizing::kExpandBoth);
	box_interface_left_.add(&language_dropdown_);
	box_interface_left_.add(&resolution_dropdown_);
	box_interface_left_.add(&fullscreen_);
	box_interface_left_.add(&inputgrab_);
	box_interface_left_.add(&sb_maxfps_);

	// Windows
	box_windows_.add(&snap_win_overlap_only_);
	box_windows_.add(&dock_windows_to_edges_);
	box_windows_.add(&animate_map_panning_);
	box_windows_.add(&sb_dis_panel_);
	box_windows_.add(&sb_dis_border_);

	// Sound
<<<<<<< HEAD
	box_sound_.add(&music_);
	box_sound_.add(&fx_);
	box_sound_.add(&message_sound_);

	if (g_sound_handler.is_backend_disabled()) {
		UI::Textarea* sound_warning = new UI::Textarea(
		   &box_sound_, 0, 0, 0, 0, _("Sound is disabled due to a problem with the sound driver"), UI::Align::kLeft,
										  g_gr->styles().font_style(UI::FontStyle::kWarning));
		box_sound_.add(sound_warning);
	}
=======
	box_sound_.add(&sound_options_);
>>>>>>> 85a37a5e

	// Saving
	box_saving_.add(&sb_autosave_);
	box_saving_.add(&sb_rolling_autosave_);
	box_saving_.add(&zip_);
	box_saving_.add(&write_syncstreams_);

	// Game
	box_game_.add(&auto_roadbuild_mode_);
	box_game_.add(&transparent_chat_);
	box_game_.add(&single_watchwin_);

	// Bind actions
	language_dropdown_.selected.connect(
	   boost::bind(&FullscreenMenuOptions::update_language_stats, this, false));
	cancel_.sigclicked.connect(boost::bind(&FullscreenMenuOptions::clicked_cancel, this));
	apply_.sigclicked.connect(boost::bind(&FullscreenMenuOptions::clicked_apply, this));
	ok_.sigclicked.connect(boost::bind(&FullscreenMenuOptions::clicked_ok, this));

	/** TRANSLATORS: Options: Save game automatically every: */
	sb_autosave_.add_replacement(0, _("Off"));

	// Fill in data
	// Interface options
	for (int modes = 0; modes < SDL_GetNumDisplayModes(0); ++modes) {
		SDL_DisplayMode mode;
		SDL_GetDisplayMode(0, modes, &mode);
		if (800 <= mode.w && 600 <= mode.h &&
		    (SDL_BITSPERPIXEL(mode.format) == 32 || SDL_BITSPERPIXEL(mode.format) == 24)) {
			ScreenResolution this_res = {
			   mode.w, mode.h, static_cast<int32_t>(SDL_BITSPERPIXEL(mode.format))};
			if (this_res.depth == 24)
				this_res.depth = 32;
			if (resolutions_.empty() || this_res.xres != resolutions_.rbegin()->xres ||
			    this_res.yres != resolutions_.rbegin()->yres) {
				resolutions_.push_back(this_res);
			}
		}
	}

	bool did_select_a_res = false;
	for (uint32_t i = 0; i < resolutions_.size(); ++i) {
		const bool selected = resolutions_[i].xres == opt.xres && resolutions_[i].yres == opt.yres;
		did_select_a_res |= selected;
		resolution_dropdown_.add(
		   /** TRANSLATORS: Screen resolution, e.g. 800 x 600*/
		   (boost::format(_("%1% x %2%")) % resolutions_[i].xres % resolutions_[i].yres).str(), i,
		   nullptr, selected);
	}
	if (!did_select_a_res) {
		uint32_t entry = resolutions_.size();
		resolutions_.resize(entry + 1);
		resolutions_[entry].xres = opt.xres;
		resolutions_[entry].yres = opt.yres;
		resolution_dropdown_.add(
		   (boost::format(_("%1% x %2%")) % opt.xres % opt.yres).str(), entry, nullptr, true);
	}

	fullscreen_.set_state(opt.fullscreen);
	inputgrab_.set_state(opt.inputgrab);

	// Windows options
	snap_win_overlap_only_.set_state(opt.snap_win_overlap_only);
	dock_windows_to_edges_.set_state(opt.dock_windows_to_edges);
	animate_map_panning_.set_state(opt.animate_map_panning);

	// Saving options
	zip_.set_state(opt.zip);
	write_syncstreams_.set_state(opt.write_syncstreams);

	// Game options
	auto_roadbuild_mode_.set_state(opt.auto_roadbuild_mode);
	transparent_chat_.set_state(opt.transparent_chat);
	single_watchwin_.set_state(opt.single_watchwin);

	// Language options
	add_languages_to_list(opt.language);
	update_language_stats(true);
	layout();
}

void FullscreenMenuOptions::layout() {

	// Values for alignment and size
	butw_ = get_w() / 5;
	buth_ = get_h() * 9 / 200;
	hmargin_ = get_w() * 19 / 200;
	int tab_panel_width = get_inner_w() - 2 * hmargin_;
	tab_panel_y_ = get_h() * 14 / 100;

	// Title
	title_.set_size(get_w(), title_.get_h());
	title_.set_pos(Vector2i(0, buth_));

	// Buttons
	cancel_.set_desired_size(butw_, buth_);
	apply_.set_desired_size(butw_, buth_);
	ok_.set_desired_size(butw_, buth_);
	button_box_.set_pos(Vector2i(hmargin_ + butw_ / 3, get_inner_h() - hmargin_));
	button_box_.set_size(tab_panel_width - 2 * butw_ / 3, buth_);

	// Tabs
	tabs_.set_pos(Vector2i(hmargin_, tab_panel_y_));
	tabs_.set_size(tab_panel_width, get_inner_h() - tab_panel_y_ - buth_ - hmargin_);

	tab_panel_width -= padding_;
	const int column_width = tab_panel_width / 2;

	// Interface
	box_interface_left_.set_desired_size(column_width + padding_, tabs_.get_inner_h());
	box_interface_.set_size(tabs_.get_inner_w(), tabs_.get_inner_h());
	language_dropdown_.set_desired_size(column_width, language_dropdown_.get_h());
	language_dropdown_.set_height(tabs_.get_h() - language_dropdown_.get_y() - buth_ - 3 * padding_);
	resolution_dropdown_.set_desired_size(column_width, resolution_dropdown_.get_h());
	resolution_dropdown_.set_height(tabs_.get_h() - resolution_dropdown_.get_y() - buth_ -
	                                3 * padding_);

	fullscreen_.set_desired_size(column_width, fullscreen_.get_h());
	inputgrab_.set_desired_size(column_width, inputgrab_.get_h());
	sb_maxfps_.set_unit_width(column_width / 2);
	sb_maxfps_.set_desired_size(column_width, sb_maxfps_.get_h());

	// Windows options
	snap_win_overlap_only_.set_desired_size(tab_panel_width, snap_win_overlap_only_.get_h());
	dock_windows_to_edges_.set_desired_size(tab_panel_width, dock_windows_to_edges_.get_h());
	animate_map_panning_.set_desired_size(tab_panel_width, animate_map_panning_.get_h());
	sb_dis_panel_.set_unit_width(200);
	sb_dis_panel_.set_desired_size(tab_panel_width, sb_dis_panel_.get_h());
	sb_dis_border_.set_unit_width(200);
	sb_dis_border_.set_desired_size(tab_panel_width, sb_dis_border_.get_h());

	// Sound options
	sound_options_.set_desired_size(tab_panel_width, tabs_.get_inner_h());

	// Saving options
	sb_autosave_.set_unit_width(250);
	sb_autosave_.set_desired_size(tab_panel_width, sb_autosave_.get_h());
	sb_rolling_autosave_.set_unit_width(250);
	sb_rolling_autosave_.set_desired_size(tab_panel_width, sb_rolling_autosave_.get_h());
	zip_.set_desired_size(tab_panel_width, zip_.get_h());
	write_syncstreams_.set_desired_size(tab_panel_width, write_syncstreams_.get_h());

	// Game options
	transparent_chat_.set_desired_size(tab_panel_width, transparent_chat_.get_h());
}

void FullscreenMenuOptions::add_languages_to_list(const std::string& current_locale) {

	// We want these two entries on top - the most likely user's choice and the default.
	language_dropdown_.add(_("Try system language"), "", nullptr, current_locale == "");
	language_dropdown_.add("English", "en", nullptr, current_locale == "en");

	// Add translation directories to the list. Using the LanguageEntries' sortnames as a key for
	// getting a sorted result.
	std::map<std::string, LanguageEntry> entries;
	std::string selected_locale;

	try {  // Begin read locales table
		LuaInterface lua;
		std::unique_ptr<LuaTable> all_locales(lua.run_script("i18n/locales.lua"));
		all_locales->do_not_warn_about_unaccessed_keys();  // We are only reading partial information
		                                                   // as needed

		// We start with the locale directory so we can pick up locales
		// that don't have a configuration file yet.
		std::unique_ptr<FileSystem> fs(&FileSystem::create(i18n::get_localedir()));
		FilenameSet files = fs->list_directory(".");

		for (const std::string& localename : files) {  // Begin scan locales directory
			const char* path = localename.c_str();
			if (!strcmp(FileSystem::fs_filename(path), ".") ||
			    !strcmp(FileSystem::fs_filename(path), "..") || !fs->is_directory(path)) {
				continue;
			}

			try {  // Begin read locale from table
				std::unique_ptr<LuaTable> table = all_locales->get_table(localename);
				table->do_not_warn_about_unaccessed_keys();

				std::string name = i18n::make_ligatures(table->get_string("name").c_str());
				const std::string sortname = table->get_string("sort_name");
				std::unique_ptr<LanguageEntry> entry(new LanguageEntry(localename, name));
				entries.insert(std::make_pair(sortname, *entry));
				language_entries_.insert(std::make_pair(localename, *entry));

				if (localename == current_locale) {
					selected_locale = current_locale;
				}

			} catch (const WException&) {
				log("Could not read locale for: %s\n", localename.c_str());
				entries.insert(std::make_pair(localename, LanguageEntry(localename, localename)));
			}  // End read locale from table
		}     // End scan locales directory
	} catch (const LuaError& err) {
		log("Could not read locales information from file: %s\n", err.what());
		return;  // Nothing more can be done now.
	}           // End read locales table

	find_selected_locale(&selected_locale, current_locale);
	for (const auto& entry : entries) {
		const LanguageEntry& language_entry = entry.second;
		language_dropdown_.add(language_entry.descname.c_str(), language_entry.localename, nullptr,
		                       language_entry.localename == selected_locale, "");
	}
}

/**
 * Updates the language statistics message according to the currently selected locale.
 * @param include_system_lang We only want to include the system lang if it matches the Widelands
 * locale.
 */
void FullscreenMenuOptions::update_language_stats(bool include_system_lang) {
	int percent = 100;
	std::string message = "";
	if (language_dropdown_.has_selection()) {
		std::string locale = language_dropdown_.get_selected();
		// Empty locale means try system locale
		if (locale.empty() && include_system_lang) {
			std::vector<std::string> parts;
			boost::split(parts, i18n::get_locale(), boost::is_any_of("."));
			if (language_entries_.count(parts[0]) == 1) {
				locale = parts[0];
			} else {
				boost::split(parts, parts[0], boost::is_any_of("@"));
				if (language_entries_.count(parts[0]) == 1) {
					locale = parts[0];
				} else {
					boost::split(parts, parts[0], boost::is_any_of("_"));
					if (language_entries_.count(parts[0]) == 1) {
						locale = parts[0];
					}
				}
			}
		}

		// If we have the locale, grab the stats and set the message
		if (language_entries_.count(locale) == 1) {
			try {
				const LanguageEntry& entry = language_entries_[locale];
				Profile prof("i18n/translation_stats.conf");
				Section& s = prof.get_safe_section("global");
				const int total = s.get_int("total");
				s = prof.get_safe_section(locale);
				percent = static_cast<int>(floor(100 * s.get_int("translated") / total));
				if (percent == 100) {
					message =
					   /** TRANSLATORS: %s = language name */
					   (boost::format(_("The translation into %s is complete.")) % entry.descname).str();
				} else {
					/** TRANSLATORS: %1% = language name, %2% = percentage */
					message = (boost::format(_("The translation into %1% is %2%%% complete.")) %
					           entry.descname % percent)
					             .str();
				}
			} catch (...) {
			}
		}
	}

	// We will want some help with incomplete translations. We set this lower than 100%,
	// because some translators let things drop a bit sometimes because they're busy and
	// will catch up with the work later.
	if (percent <= 90) {
		message = message + " " +
		          (boost::format(_("If you wish to help us translate, please visit %s")) %
		           "<font underline=1>widelands.org/wiki/TranslatingWidelands</font>")
		             .str();
	}
	// Make font a bit smaller so the link will fit at 800x600 resolution.
	translation_info_.set_text(as_richtext_paragraph(message, UI::FontStyle::kFsMenuTranslationInfo));
}

void FullscreenMenuOptions::clicked_apply() {
	end_modal<FullscreenMenuBase::MenuTarget>(FullscreenMenuBase::MenuTarget::kApplyOptions);
}

void FullscreenMenuOptions::clicked_cancel() {
	g_sh->load_config();
	clicked_back();
}

OptionsCtrl::OptionsStruct FullscreenMenuOptions::get_values() {
	// Write all data from UI elements
	// Interface options
	if (language_dropdown_.has_selection()) {
		os_.language = language_dropdown_.get_selected();
	}
	if (resolution_dropdown_.has_selection()) {
		const uint32_t res_index = resolution_dropdown_.get_selected();
		os_.xres = resolutions_[res_index].xres;
		os_.yres = resolutions_[res_index].yres;
	}
	os_.fullscreen = fullscreen_.get_state();
	os_.inputgrab = inputgrab_.get_state();
	os_.maxfps = sb_maxfps_.get_value();

	// Windows options
	os_.snap_win_overlap_only = snap_win_overlap_only_.get_state();
	os_.dock_windows_to_edges = dock_windows_to_edges_.get_state();
	os_.animate_map_panning = animate_map_panning_.get_state();
	os_.panel_snap_distance = sb_dis_panel_.get_value();
	os_.border_snap_distance = sb_dis_border_.get_value();

	// Saving options
	os_.autosave = sb_autosave_.get_value();
	os_.rolling_autosave = sb_rolling_autosave_.get_value();
	os_.zip = zip_.get_state();
	os_.write_syncstreams = write_syncstreams_.get_state();

	// Game options
	os_.auto_roadbuild_mode = auto_roadbuild_mode_.get_state();
	os_.transparent_chat = transparent_chat_.get_state();
	os_.single_watchwin = single_watchwin_.get_state();

	// Last tab for reloading the options menu
	os_.active_tab = tabs_.active();
	return os_;
}

/**
 * Handles communication between window class and options
 */
OptionsCtrl::OptionsCtrl(Section& s)
   : opt_section_(s),
     opt_dialog_(
        std::unique_ptr<FullscreenMenuOptions>(new FullscreenMenuOptions(options_struct(0)))) {
	handle_menu();
}

void OptionsCtrl::handle_menu() {
	FullscreenMenuBase::MenuTarget i = opt_dialog_->run<FullscreenMenuBase::MenuTarget>();
	if (i != FullscreenMenuBase::MenuTarget::kBack)
		save_options();
	if (i == FullscreenMenuBase::MenuTarget::kApplyOptions) {
		uint32_t active_tab = opt_dialog_->get_values().active_tab;
		g_gr->change_resolution(opt_dialog_->get_values().xres, opt_dialog_->get_values().yres);
		g_gr->set_fullscreen(opt_dialog_->get_values().fullscreen);
		opt_dialog_.reset(new FullscreenMenuOptions(options_struct(active_tab)));
		handle_menu();  // Restart general options menu
	}
}

OptionsCtrl::OptionsStruct OptionsCtrl::options_struct(uint32_t active_tab) {
	OptionsStruct opt;
	// Interface options
	opt.xres = opt_section_.get_int("xres", DEFAULT_RESOLUTION_W);
	opt.yres = opt_section_.get_int("yres", DEFAULT_RESOLUTION_H);
	opt.fullscreen = opt_section_.get_bool("fullscreen", false);
	opt.inputgrab = opt_section_.get_bool("inputgrab", false);
	opt.maxfps = opt_section_.get_int("maxfps", 25);

	// Windows options
	opt.snap_win_overlap_only = opt_section_.get_bool("snap_windows_only_when_overlapping", false);
	opt.dock_windows_to_edges = opt_section_.get_bool("dock_windows_to_edges", false);
	opt.animate_map_panning = opt_section_.get_bool("animate_map_panning", true);
	opt.panel_snap_distance = opt_section_.get_int("panel_snap_distance", 0);
	opt.border_snap_distance = opt_section_.get_int("border_snap_distance", 0);

	// Saving options
	opt.autosave = opt_section_.get_int("autosave", kDefaultAutosaveInterval * 60);
	opt.rolling_autosave = opt_section_.get_int("rolling_autosave", 5);
	opt.zip = !opt_section_.get_bool("nozip", false);
	opt.write_syncstreams = opt_section_.get_bool("write_syncstreams", true);

	// Game options
	opt.auto_roadbuild_mode = opt_section_.get_bool("auto_roadbuild_mode", true);
	opt.transparent_chat = opt_section_.get_bool("transparent_chat", true);
	opt.single_watchwin = opt_section_.get_bool("single_watchwin", false);

	// Language options
	opt.language = opt_section_.get_string("language", "");

	// Last tab for reloading the options menu
	opt.active_tab = active_tab;
	return opt;
}

void OptionsCtrl::save_options() {
	OptionsCtrl::OptionsStruct opt = opt_dialog_->get_values();

	// Interface options
	opt_section_.set_int("xres", opt.xres);
	opt_section_.set_int("yres", opt.yres);
	opt_section_.set_bool("fullscreen", opt.fullscreen);
	opt_section_.set_bool("inputgrab", opt.inputgrab);
	opt_section_.set_int("maxfps", opt.maxfps);

	// Windows options
	opt_section_.set_bool("snap_windows_only_when_overlapping", opt.snap_win_overlap_only);
	opt_section_.set_bool("dock_windows_to_edges", opt.dock_windows_to_edges);
	opt_section_.set_bool("animate_map_panning", opt.animate_map_panning);
	opt_section_.set_int("panel_snap_distance", opt.panel_snap_distance);
	opt_section_.set_int("border_snap_distance", opt.border_snap_distance);

	// Saving options
	opt_section_.set_int("autosave", opt.autosave * 60);
	opt_section_.set_int("rolling_autosave", opt.rolling_autosave);
	opt_section_.set_bool("nozip", !opt.zip);
	opt_section_.set_bool("write_syncstreams", opt.write_syncstreams);

	// Game options
	opt_section_.set_bool("auto_roadbuild_mode", opt.auto_roadbuild_mode);
	opt_section_.set_bool("transparent_chat", opt.transparent_chat);
	opt_section_.set_bool("single_watchwin", opt.single_watchwin);

	// Language options
	opt_section_.set_string("language", opt.language);

	WLApplication::get()->set_input_grab(opt.inputgrab);
	i18n::set_locale(opt.language);
	UI::g_fh->reinitialize_fontset(i18n::get_locale());

	// Sound options
	g_sh->save_config();

	// Now write to file
	g_options.write(kConfigFile.c_str(), true);
}<|MERGE_RESOLUTION|>--- conflicted
+++ resolved
@@ -250,20 +250,7 @@
 	box_windows_.add(&sb_dis_border_);
 
 	// Sound
-<<<<<<< HEAD
-	box_sound_.add(&music_);
-	box_sound_.add(&fx_);
-	box_sound_.add(&message_sound_);
-
-	if (g_sound_handler.is_backend_disabled()) {
-		UI::Textarea* sound_warning = new UI::Textarea(
-		   &box_sound_, 0, 0, 0, 0, _("Sound is disabled due to a problem with the sound driver"), UI::Align::kLeft,
-										  g_gr->styles().font_style(UI::FontStyle::kWarning));
-		box_sound_.add(sound_warning);
-	}
-=======
 	box_sound_.add(&sound_options_);
->>>>>>> 85a37a5e
 
 	// Saving
 	box_saving_.add(&sb_autosave_);
