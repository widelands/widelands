--- conflicted
+++ resolved
@@ -350,13 +350,8 @@
 	os.dock_windows_to_edges = m_dock_windows_to_edges.get_state();
 	os.music                 = m_music.get_state();
 	os.fx                    = m_fx.get_state();
-<<<<<<< HEAD
-	if(m_language_list.has_selection())
-		os.language              = m_language_list.get_selected();
-=======
 	if (m_language_list.has_selection())
 		os.language      = m_language_list.get_selected();
->>>>>>> 8fd01c66
 	os.autosave              = m_sb_autosave.getValue();
 	os.maxfps                = m_sb_maxfps.getValue();
 	os.remove_replays        = m_sb_remove_replays.getValue();
