--- conflicted
+++ resolved
@@ -424,58 +424,7 @@
 
 	// Fill in data
 	// Interface options
-<<<<<<< HEAD
-	for (int modes = 0; modes < SDL_GetNumDisplayModes(0); ++modes) {
-		SDL_DisplayMode mode;
-		SDL_GetDisplayMode(0, modes, &mode);
-		if (kMinimumResolutionW <= mode.w && kMinimumResolutionH <= mode.h &&
-		    (SDL_BITSPERPIXEL(mode.format) == 32 || SDL_BITSPERPIXEL(mode.format) == 24)) {
-			ScreenResolution this_res = {
-			   mode.w, mode.h, static_cast<int32_t>(SDL_BITSPERPIXEL(mode.format))};
-			if (this_res.depth == 24) {
-				this_res.depth = 32;
-			}
-			if (resolutions_.empty() || this_res.xres != resolutions_.rbegin()->xres ||
-			    this_res.yres != resolutions_.rbegin()->yres) {
-				resolutions_.push_back(this_res);
-			}
-		}
-	}
-
-	int cur_win_res_x = g_gr->get_window_mode_xres();
-	int cur_win_res_y = g_gr->get_window_mode_yres();
-
-	/** TRANSLATORS: Entry in the window size dropdown*/
-	resolution_dropdown_.add(_("Fullscreen"), kDropdownFullscreen, nullptr, opt.fullscreen);
-#ifdef RESIZABLE_WINDOW
-	/** TRANSLATORS: Entry in the window size dropdown*/
-	resolution_dropdown_.add(_("Maximized"), kDropdownMaximized, nullptr,
-	                         !resolution_dropdown_.has_selection() && opt.maximized);
-#endif
-
-	for (uint32_t i = 0; i < resolutions_.size(); ++i) {
-		const bool selected = !resolution_dropdown_.has_selection() &&
-		                      resolutions_[i].xres == cur_win_res_x &&
-		                      resolutions_[i].yres == cur_win_res_y;
-		resolution_dropdown_.add(
-		   /** TRANSLATORS: Screen resolution, e.g. 800 x 600*/
-		   bformat(_("%1, x %2%") , resolutions_[i].xres , resolutions_[i].yres), i,
-		   nullptr, selected);
-	}
-
-	if (!resolution_dropdown_.has_selection()) {
-		int entry = resolutions_.size();
-		resolutions_.resize(entry + 1);
-		resolutions_[entry].xres = cur_win_res_x;
-		resolutions_[entry].yres = cur_win_res_y;
-		resolution_dropdown_.add(
-		   /** TRANSLATORS: Screen resolution, e.g. 800 x 600*/
-		   bformat(_("%1, x %2%") , cur_win_res_x , cur_win_res_y), entry, nullptr,
-		   true);
-	}
-=======
 	add_screen_resolutions(opt);
->>>>>>> 0253d64d
 
 	inputgrab_.set_state(opt.inputgrab);
 	sdl_cursor_.set_state(opt.sdl_cursor);
