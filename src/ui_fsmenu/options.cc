/*
 * Copyright (C) 2002-2004, 2006-2010, 2012 by Widelands Development Team
 *
 * This program is free software; you can redistribute it and/or
 * modify it under the terms of the GNU General Public License
 * as published by the Free Software Foundation; either version 2
 * of the License, or (at your option) any later version.
 *
 * This program is distributed in the hope that it will be useful,
 * but WITHOUT ANY WARRANTY; without even the implied warranty of
 * MERCHANTABILITY or FITNESS FOR A PARTICULAR PURPOSE.  See the
 * GNU General Public License for more details.
 *
 * You should have received a copy of the GNU General Public License
 * along with this program; if not, write to the Free Software
 * Foundation, Inc., 51 Franklin Street, Fifth Floor, Boston, MA  02110-1301, USA.
 *
 */

#include "ui_fsmenu/options.h"

#include <algorithm>
#include <cstdio>
#include <iostream>
#include <memory>

#include <boost/algorithm/string.hpp>
#include <boost/format.hpp>

#include "base/i18n.h"
#include "base/log.h"
#include "base/wexception.h"
#include "graphic/default_resolution.h"
#include "graphic/font_handler1.h"
#include "graphic/graphic.h"
#include "graphic/text/bidi.h"
#include "graphic/text/font_set.h"
#include "graphic/text_constants.h"
#include "helper.h"
#include "io/filesystem/layered_filesystem.h"
#include "logic/save_handler.h"
#include "profile/profile.h"
#include "scripting/lua_interface.h"
#include "scripting/lua_table.h"
#include "sound/sound_handler.h"
#include "wlapplication.h"

namespace {

// Data model for the entries in the language selection list.
struct LanguageEntry {
	LanguageEntry(const std::string& init_localename,
					  const std::string& init_descname,
					  const std::string& init_sortname,
					  const std::string& init_fontname) :
		localename(init_localename),
		descname(init_descname),
		sortname(init_sortname),
		fontname(init_fontname) {}

	bool operator<(const LanguageEntry& other) const {
		return sortname < other.sortname;
	}

	std::string localename; // ISO code for the locale
	std::string descname;   // Native language name
	std::string sortname;   // ASCII Language name used for sorting
	std::string fontname;   // Name of the font with which the language name is displayed.
};

// Locale identifiers can look like this: ca_ES@valencia.UTF-8
// The contents of 'selected_locale' will be changed to match the 'current_locale'
void find_selected_locale(std::string* selected_locale, const std::string& current_locale) {
	if (selected_locale->empty()) {
		std::vector<std::string> parts;
		boost::split(parts, current_locale, boost::is_any_of("."));
		if (current_locale  == parts[0]) {
			*selected_locale = current_locale;
		} else {
			boost::split(parts, parts[0], boost::is_any_of("@"));
			if (current_locale  == parts[0]) {
				*selected_locale = current_locale;
			} else {
				boost::split(parts, parts[0], boost::is_any_of("_"));
				if (current_locale  == parts[0]) {
					*selected_locale = current_locale;
				}
			}
		}
	}
}

}  // namespace

// TODO(GunChleoc): Arabic: This doesn't fit the window in Arabic.
FullscreenMenuOptions::FullscreenMenuOptions
		(OptionsCtrl::OptionsStruct opt)
	:
	FullscreenMenuBase("images/ui_fsmenu/ui_fsmenu.jpg"),

// Values for alignment and size
	butw_    (get_w() / 5),
	buth_    (get_h() * 9 / 200),
	hmargin_ (get_w() * 19 / 200),
	padding_ (10),
	tab_panel_width_(get_inner_w() - 2 * hmargin_),
	column_width_(tab_panel_width_ - padding_),
	tab_panel_y_(get_h() * 14 / 100),

	// Title
	title_
	(this,
	 get_w() / 2, buth_,
	 _("Options"), UI::Align::kHCenter),

	// Buttons
	cancel_
		(this, "cancel",
		 get_w() * 1 / 4 - butw_ / 2,
		 get_inner_h() - hmargin_,
		 butw_, buth_,
		 g_gr->images().get("images/ui_basic/but0.png"),
		 _("Cancel"), std::string(), true, false),
	apply_
		(this, "apply",
		 get_w() * 2 / 4 - butw_ / 2,
		 get_inner_h() - hmargin_,
		 butw_, buth_,
		 g_gr->images().get("images/ui_basic/but0.png"),
		 _("Apply"), std::string(), true, false),
	ok_
		(this, "ok",
		 get_w() * 3 / 4 - butw_ / 2,
		 get_inner_h() - hmargin_,
		 butw_, buth_,
		 g_gr->images().get("images/ui_basic/but2.png"),
		 _("OK"), std::string(), true, false),

	tabs_(this, hmargin_, 0,
			tab_panel_width_, get_inner_h() - tab_panel_y_ - buth_ - hmargin_,
			g_gr->images().get("images/ui_basic/but1.png"),
			UI::TabPanel::Type::kBorder),

	box_interface_(&tabs_, 0, 0, UI::Box::Vertical, 0, 0, padding_),
	box_windows_(&tabs_, 0, 0, UI::Box::Vertical, 0, 0, padding_),
	box_sound_(&tabs_, 0, 0, UI::Box::Vertical, 0, 0, padding_),
	box_saving_(&tabs_, 0, 0, UI::Box::Vertical, 0, 0, padding_),
	box_game_(&tabs_, 0, 0, UI::Box::Vertical, 0, 0, padding_),
	box_language_(&tabs_, 0, 0, UI::Box::Vertical, 0, 0, padding_),

	// Interface options
	label_resolution_(&box_interface_, _("In-game resolution"), UI::Align::kLeft),
	resolution_list_(&box_interface_, 0, 0, column_width_ / 2, 80, UI::Align::kLeft, true),

	fullscreen_ (&box_interface_, Point(0, 0), _("Fullscreen"), "", column_width_),
	inputgrab_ (&box_interface_, Point(0, 0), _("Grab Input"), "", column_width_),

	sb_maxfps_(&box_interface_, 0, 0, column_width_ / 2, column_width_ / 4,
				  opt.maxfps, 0, 99,
				  _("Maximum FPS:"), ""),


	// Windows options
	snap_win_overlap_only_(&box_windows_, Point(0, 0), _("Snap windows only when overlapping"),
								  "", column_width_),
	dock_windows_to_edges_(&box_windows_, Point(0, 0), _("Dock windows to edges"),
								  "", column_width_),

	sb_dis_panel_
			(&box_windows_, 0, 0, column_width_, 200,
			 opt.panel_snap_distance, 0, 99, _("Distance for windows to snap to other panels:"),
			 /** TRANSLATORS: Options: Distance for windows to snap to  other panels: */
			 /** TRANSLATORS: This will have a number added in front of it */
			 ngettext("pixel", "pixels", opt.panel_snap_distance)),

	sb_dis_border_
			(&box_windows_, 0, 0, column_width_, 200,
			 opt.border_snap_distance, 0, 99,
			 _("Distance for windows to snap to borders:"),
			 /** TRANSLATORS: Options: Distance for windows to snap to borders: */
			 /** TRANSLATORS: This will have a number added in front of it */
			 ngettext("pixel", "pixels", opt.border_snap_distance)),

	// Sound options
	music_ (&box_sound_, Point(0, 0), _("Enable Music"), "", column_width_),
	fx_ (&box_sound_, Point(0, 0), _("Enable Sound Effects"), "", column_width_),
	message_sound_(&box_sound_, Point(0, 0), _("Play a sound at message arrival"),
						"", column_width_),

	// Saving options
	sb_autosave_
<<<<<<< HEAD
		(&box_saving_, 0, 0, column_width_, 240,
		 opt.autosave / 60, 0, 100, _("Save game automatically every:"),
=======
		(&box_saving_, 0, 0, column_width_, 250,
		 opt.autosave / 60, 0, 100, _("Save game automatically every"),
>>>>>>> 03015dcf
		 /** TRANSLATORS: Options: Save game automatically every: */
		 /** TRANSLATORS: This will have a number added in front of it */
		 ngettext("minute", "minutes", opt.autosave / 60),
		 g_gr->images().get("images/ui_basic/but3.png"), UI::SpinBox::Type::kBig),

	sb_rolling_autosave_
<<<<<<< HEAD
		(&box_saving_, 0, 0, column_width_, 240,
		 opt.rolling_autosave, 1, 20, _("Maximum number of autosave files:"),
=======
		(&box_saving_, 0, 0, column_width_, 250,
		 opt.rolling_autosave, 1, 20, _("Maximum number of autosave files"),
>>>>>>> 03015dcf
		 "",
		 g_gr->images().get("images/ui_basic/but3.png"), UI::SpinBox::Type::kBig),

	sb_remove_replays_
		(&box_saving_, 0, 0, column_width_, 250,
		 opt.remove_replays, 0, 365, _("Remove replays older than:"),
		 /** TRANSLATORS: Options: Remove Replays older than: */
		 /** TRANSLATORS: This will have a number added in front of it */
		 ngettext("day", "days", opt.remove_replays),
		 g_gr->images().get("images/ui_basic/but3.png"), UI::SpinBox::Type::kBig),

	nozip_(&box_saving_, Point(0, 0), _("Do not zip widelands data files (maps, replays and savegames)"),
			 "", column_width_),
	remove_syncstreams_(&box_saving_, Point(0, 0), _("Remove Syncstream dumps on startup"),
							  "", column_width_),

	// Game options
	auto_roadbuild_mode_(&box_game_, Point(0, 0), _("Start building road after placing a flag")),
	show_workarea_preview_(&box_game_, Point(0, 0), _("Show buildings area preview")),
	transparent_chat_(&box_game_, Point(0, 0), _("Show in-game chat with transparent background"),
							"", column_width_),

	/** TRANSLATORS: A watchwindow is a window where you keep watching an object or a map region,*/
	/** TRANSLATORS: and it also lets you jump to it on the map. */
	single_watchwin_(&box_game_, Point(0, 0), _("Use single watchwindow mode")),

	// Language options
	label_language_(&box_language_, _("Language"), UI::Align::kLeft),
	language_list_(&box_language_, 0, 0, column_width_ / 2,
						get_inner_h() - tab_panel_y_ - buth_ - hmargin_ - 5 * padding_,
						UI::Align::kLeft, true),

	os_(opt)
{
	// Set up UI Elements
	title_           .set_textstyle(UI::TextStyle::ui_big());

	tabs_.add("options_interface", _("Interface"), &box_interface_, "");
	tabs_.add("options_windows", _("Windows"), &box_windows_, "");
	tabs_.add("options_sound", _("Sound"), &box_sound_, "");
	tabs_.add("options_saving", _("Saving"), &box_saving_, "");
	tabs_.add("options_game", _("Game"), &box_game_, "");
	tabs_.add("options_language", _("Language"), &box_language_, "");

	// We want the last active tab when "Apply" was clicked.
	if (os_.active_tab < tabs_.tabs().size()) {
		tabs_.activate(os_.active_tab);
	}

	tabs_.set_pos(Point(hmargin_, tab_panel_y_));

	box_interface_.set_size(tabs_.get_inner_w(), tabs_.get_inner_h());
	box_windows_.set_size(tabs_.get_inner_w(), tabs_.get_inner_h());
	box_sound_.set_size(tabs_.get_inner_w(), tabs_.get_inner_h());
	box_saving_.set_size(tabs_.get_inner_w(), tabs_.get_inner_h());
	box_game_.set_size(tabs_.get_inner_w(), tabs_.get_inner_h());
	box_language_.set_size(tabs_.get_inner_w(), tabs_.get_inner_h());

	// Interface
	box_interface_.add(&label_resolution_, UI::Align::kLeft);
	box_interface_.add(&resolution_list_, UI::Align::kLeft);
	box_interface_.add(&fullscreen_, UI::Align::kLeft);
	box_interface_.add(&inputgrab_, UI::Align::kLeft);
	box_interface_.add(&sb_maxfps_, UI::Align::kLeft);

	// Windows
	box_windows_.add(&snap_win_overlap_only_, UI::Align::kLeft);
	box_windows_.add(&dock_windows_to_edges_, UI::Align::kLeft);
	box_windows_.add(&sb_dis_panel_, UI::Align::kLeft);
	box_windows_.add(&sb_dis_border_, UI::Align::kLeft);

	// Sound
	box_sound_.add(&music_, UI::Align::kLeft);
	box_sound_.add(&fx_, UI::Align::kLeft);
	box_sound_.add(&message_sound_, UI::Align::kLeft);

	// Saving
	box_saving_.add(&sb_autosave_, UI::Align::kLeft);
	box_saving_.add(&sb_rolling_autosave_, UI::Align::kLeft);
	box_saving_.add(&sb_remove_replays_, UI::Align::kLeft);
	box_saving_.add(&nozip_, UI::Align::kLeft);
	box_saving_.add(&remove_syncstreams_, UI::Align::kLeft);

	// Game
	box_game_.add(&auto_roadbuild_mode_, UI::Align::kLeft);
	box_game_.add(&show_workarea_preview_, UI::Align::kLeft);
	box_game_.add(&transparent_chat_, UI::Align::kLeft);
	box_game_.add(&single_watchwin_, UI::Align::kLeft);

	// Language
	box_language_.add(&label_language_, UI::Align::kLeft);
	box_language_.add(&language_list_, UI::Align::kLeft);


	// Bind actions
	cancel_.sigclicked.connect(boost::bind(&FullscreenMenuOptions::clicked_back, this));
	apply_.sigclicked.connect(boost::bind(&FullscreenMenuOptions::clicked_apply, this));
	ok_.sigclicked.connect(boost::bind(&FullscreenMenuOptions::clicked_ok, this));

	/** TRANSLATORS Options: Save game automatically every: */
	sb_autosave_     .add_replacement(0, _("Off"));
	for (UI::Button* temp_button : sb_autosave_.get_buttons()) {
		temp_button->sigclicked.connect
				(boost::bind
					(&FullscreenMenuOptions::update_sb_autosave_unit,
					 boost::ref(*this)));
	}
	/** TRANSLATORS Options: Remove Replays older than: */
	sb_remove_replays_.add_replacement(0, _("Never"));
	for (UI::Button* temp_button : sb_remove_replays_.get_buttons()) {
		temp_button->sigclicked.connect
				(boost::bind
					(&FullscreenMenuOptions::update_sb_remove_replays_unit,
					 boost::ref(*this)));
	}
	for (UI::Button* temp_button : sb_dis_panel_.get_buttons()) {
		temp_button->sigclicked.connect
				(boost::bind
					(&FullscreenMenuOptions::update_sb_dis_panel_unit,
					 boost::ref(*this)));
	}

	for (UI::Button* temp_button : sb_dis_border_.get_buttons()) {
		temp_button->sigclicked.connect
				(boost::bind
					(&FullscreenMenuOptions::update_sb_dis_border_unit,
					 boost::ref(*this)));
	}

	// Fill in data
	// Interface options
	for (int modes = 0; modes < SDL_GetNumDisplayModes(0); ++modes) {
		SDL_DisplayMode  mode;
		SDL_GetDisplayMode(0, modes, & mode);
		if (800 <= mode.w && 600 <= mode.h &&
			 (SDL_BITSPERPIXEL(mode.format) == 32 ||
			  SDL_BITSPERPIXEL(mode.format) == 24)) {
			ScreenResolution this_res = {
				mode.w, mode.h, static_cast<int32_t>(SDL_BITSPERPIXEL(mode.format))};
			if (this_res.depth == 24) this_res.depth = 32;
			if (resolutions_.empty()
				 || this_res.xres != resolutions_.rbegin()->xres
				 || this_res.yres != resolutions_.rbegin()->yres) {
				resolutions_.push_back(this_res);
			}
		}
	}

	bool did_select_a_res = false;
	for (uint32_t i = 0; i < resolutions_.size(); ++i) {
		const bool selected =
			resolutions_[i].xres  == opt.xres &&
			resolutions_[i].yres  == opt.yres;
		did_select_a_res |= selected;
		/** TRANSLATORS: Screen resolution, e.g. 800 x 600*/
		resolution_list_.add((boost::format(_("%1% x %2%"))
							% resolutions_[i].xres
							% resolutions_[i].yres).str(),
						  nullptr, nullptr, selected);
	}
	if (!did_select_a_res) {
		resolution_list_.add((boost::format(_("%1% x %2%"))
							% opt.xres
							% opt.yres).str(),
						  nullptr, nullptr, true);
		uint32_t entry = resolutions_.size();
		resolutions_.resize(entry + 1);
		resolutions_[entry].xres = opt.xres;
		resolutions_[entry].yres = opt.yres;
	}

	fullscreen_           .set_state(opt.fullscreen);
	inputgrab_            .set_state(opt.inputgrab);

	// Windows options
	snap_win_overlap_only_.set_state(opt.snap_win_overlap_only);
	dock_windows_to_edges_.set_state(opt.dock_windows_to_edges);

	// Sound options
	music_                .set_state(opt.music);
	music_                .set_enabled(!g_sound_handler.lock_audio_disabling_);
	fx_                   .set_state(opt.fx);
	fx_                   .set_enabled(!g_sound_handler.lock_audio_disabling_);
	message_sound_        .set_state(opt.message_sound);

	// Saving options
	nozip_                .set_state(opt.nozip);
	remove_syncstreams_   .set_state(opt.remove_syncstreams);

	// Game options
	auto_roadbuild_mode_  .set_state(opt.auto_roadbuild_mode);
	show_workarea_preview_.set_state(opt.show_warea);
	transparent_chat_     .set_state(opt.transparent_chat);
	single_watchwin_      .set_state(opt.single_watchwin);

	// Language options
	add_languages_to_list(opt.language);
	language_list_.focus();
}

void FullscreenMenuOptions::update_sb_autosave_unit() {
	sb_autosave_.set_unit(ngettext("minute", "minutes", sb_autosave_.get_value()));
}

void FullscreenMenuOptions::update_sb_remove_replays_unit() {
	sb_remove_replays_.set_unit(ngettext("day", "days", sb_remove_replays_.get_value()));
}

void FullscreenMenuOptions::update_sb_dis_panel_unit() {
	sb_dis_panel_.set_unit(ngettext("pixel", "pixels", sb_dis_panel_.get_value()));
}

void FullscreenMenuOptions::update_sb_dis_border_unit() {
	sb_dis_border_.set_unit(ngettext("pixel", "pixels", sb_dis_border_.get_value()));
}

void FullscreenMenuOptions::add_languages_to_list(const std::string& current_locale) {

	// We want these two entries on top - the most likely user's choice and the default.
	language_list_.add(_("Try system language"), "", nullptr, current_locale == "");
	language_list_.add("English", "en", nullptr, current_locale == "en");

	// Add translation directories to the list
	std::vector<LanguageEntry> entries;
	std::string selected_locale;

	try {  // Begin read locales table
		LuaInterface lua;
		std::unique_ptr<LuaTable> all_locales(lua.run_script("i18n/locales.lua"));
		all_locales->do_not_warn_about_unaccessed_keys(); // We are only reading partial information as needed

		// We start with the locale directory so we can pick up locales
		// that don't have a configuration file yet.
		std::unique_ptr<FileSystem> fs(&FileSystem::create(i18n::get_localedir()));
		FilenameSet files = fs->list_directory(".");

		for (const std::string& localename : files) {  // Begin scan locales directory
			const char* path = localename.c_str();
			if (!strcmp(FileSystem::fs_filename(path), ".") ||
				 !strcmp(FileSystem::fs_filename(path), "..") || !fs->is_directory(path)) {
				continue;
			}

			try {  // Begin read locale from table
				std::unique_ptr<LuaTable> table = all_locales->get_table(localename);
				table->do_not_warn_about_unaccessed_keys();

				std::string name = i18n::make_ligatures(table->get_string("name").c_str());
				const std::string sortname = table->get_string("sort_name");
				std::unique_ptr<UI::FontSet> fontset(new UI::FontSet(localename));

				entries.push_back(LanguageEntry(localename, name, sortname, fontset->serif()));

				if (localename == current_locale) {
					selected_locale = current_locale;
				}

			} catch (const WException&) {
				log("Could not read locale for: %s\n", localename.c_str());
				entries.push_back(LanguageEntry(localename, localename, localename, UI::FontSet::kFallbackFont));
			}  // End read locale from table
		}  // End scan locales directory
	} catch (const LuaError& err) {
		log("Could not read locales information from file: %s\n", err.what());
		return;  // Nothing more can be done now.
	}  // End read locales table

	find_selected_locale(&selected_locale, current_locale);

	std::sort(entries.begin(), entries.end());
	for (const LanguageEntry& entry : entries) {
		language_list_.add(entry.descname.c_str(), entry.localename, nullptr,
									entry.localename == selected_locale, "", entry.fontname);
	}
}


void FullscreenMenuOptions::clicked_apply() {
	end_modal<FullscreenMenuBase::MenuTarget>(FullscreenMenuBase::MenuTarget::kApplyOptions);
}


OptionsCtrl::OptionsStruct FullscreenMenuOptions::get_values() {
	// Write all data from UI elements
	// Interface options
	const uint32_t res_index  = resolution_list_.selection_index();
	os_.xres                  = resolutions_[res_index].xres;
	os_.yres                  = resolutions_[res_index].yres;
	os_.fullscreen            = fullscreen_.get_state();
	os_.inputgrab             = inputgrab_.get_state();
	os_.maxfps                = sb_maxfps_.get_value();

	// Windows options
	os_.snap_win_overlap_only = snap_win_overlap_only_.get_state();
	os_.dock_windows_to_edges = dock_windows_to_edges_.get_state();
	os_.panel_snap_distance   = sb_dis_panel_.get_value();
	os_.border_snap_distance  = sb_dis_border_.get_value();

	// Sound options
	os_.music                 = music_.get_state();
	os_.fx                    = fx_.get_state();
	os_.message_sound         = message_sound_.get_state();

	// Saving options
	os_.autosave              = sb_autosave_.get_value();
	os_.rolling_autosave      = sb_rolling_autosave_.get_value();
	os_.remove_replays        = sb_remove_replays_.get_value();
	os_.nozip                 = nozip_.get_state();
	os_.remove_syncstreams    = remove_syncstreams_.get_state();

	// Game options
	os_.auto_roadbuild_mode   = auto_roadbuild_mode_.get_state();
	os_.show_warea            = show_workarea_preview_.get_state();
	os_.transparent_chat      = transparent_chat_.get_state();
	os_.single_watchwin       = single_watchwin_.get_state();

	// Language options
	if (language_list_.has_selection()) {
		os_.language           = language_list_.get_selected();
	}

	// Last tab for reloading the options menu
	os_.active_tab            = tabs_.active();
	return os_;
}


/**
 * Handles communication between window class and options
 */
OptionsCtrl::OptionsCtrl(Section & s)
: opt_section_(s),
  opt_dialog_(std::unique_ptr<FullscreenMenuOptions>(new FullscreenMenuOptions(options_struct(0))))
{
	handle_menu();
}

void OptionsCtrl::handle_menu()
{
	FullscreenMenuBase::MenuTarget i = opt_dialog_->run<FullscreenMenuBase::MenuTarget>();
	if (i != FullscreenMenuBase::MenuTarget::kBack)
		save_options();
	if (i == FullscreenMenuBase::MenuTarget::kApplyOptions) {
		uint32_t active_tab = opt_dialog_->get_values().active_tab;
		g_gr->change_resolution(opt_dialog_->get_values().xres, opt_dialog_->get_values().yres);
		g_gr->set_fullscreen(opt_dialog_->get_values().fullscreen);
		opt_dialog_.reset(new FullscreenMenuOptions(options_struct(active_tab)));
		handle_menu(); // Restart general options menu
	}
}

OptionsCtrl::OptionsStruct OptionsCtrl::options_struct(uint32_t active_tab) {
	OptionsStruct opt;
	// Interface options
	opt.xres = opt_section_.get_int("xres", DEFAULT_RESOLUTION_W);
	opt.yres = opt_section_.get_int("yres", DEFAULT_RESOLUTION_H);
	opt.fullscreen = opt_section_.get_bool("fullscreen", false);
	opt.inputgrab = opt_section_.get_bool("inputgrab", false);
	opt.maxfps = opt_section_.get_int("maxfps", 25);

	// Windows options
	opt.snap_win_overlap_only =
		opt_section_.get_bool("snap_windows_only_when_overlapping", false);
	opt.dock_windows_to_edges = opt_section_.get_bool("dock_windows_to_edges", false);
	opt.panel_snap_distance = opt_section_.get_int("panel_snap_distance", 0);
	opt.border_snap_distance = opt_section_.get_int("border_snap_distance", 0);

	// Sound options
	opt.music = !opt_section_.get_bool("disable_music", false);
	opt.fx = !opt_section_.get_bool("disable_fx", false);
	opt.message_sound = opt_section_.get_bool("sound_at_message", true);

	// Saving options
	opt.autosave = opt_section_.get_int("autosave", DEFAULT_AUTOSAVE_INTERVAL * 60);
	opt.rolling_autosave = opt_section_.get_int("rolling_autosave", 5);
	opt.remove_replays = opt_section_.get_int("remove_replays", 0);
	opt.nozip = opt_section_.get_bool("nozip", false);
	opt.remove_syncstreams = opt_section_.get_bool("remove_syncstreams", true);

	// Game options
	opt.auto_roadbuild_mode = opt_section_.get_bool("auto_roadbuild_mode", true);
	opt.show_warea = opt_section_.get_bool("workareapreview", true);
	opt.transparent_chat = opt_section_.get_bool("transparent_chat", true);
	opt.single_watchwin = opt_section_.get_bool("single_watchwin", false);

	// Language options
	opt.language = opt_section_.get_string("language", "");

	// Last tab for reloading the options menu
	opt.active_tab = active_tab;
	return opt;
}

void OptionsCtrl::save_options() {
	OptionsCtrl::OptionsStruct opt = opt_dialog_->get_values();

	// Interface options
	opt_section_.set_int ("xres",                  opt.xres);
	opt_section_.set_int ("yres",                  opt.yres);
	opt_section_.set_bool("fullscreen",            opt.fullscreen);
	opt_section_.set_bool("inputgrab",             opt.inputgrab);
	opt_section_.set_int("maxfps",                 opt.maxfps);

	// Windows options
	opt_section_.set_bool
		("snap_windows_only_when_overlapping",
		 opt.snap_win_overlap_only);
	opt_section_.set_bool("dock_windows_to_edges", opt.dock_windows_to_edges);
	opt_section_.set_int("panel_snap_distance",    opt.panel_snap_distance);
	opt_section_.set_int("border_snap_distance",   opt.border_snap_distance);

	// Sound options
	opt_section_.set_bool("disable_music",        !opt.music);
	opt_section_.set_bool("disable_fx",           !opt.fx);
	opt_section_.set_bool("sound_at_message",      opt.message_sound);

	// Saving options
	opt_section_.set_int("autosave",               opt.autosave * 60);
	opt_section_.set_int("rolling_autosave",       opt.rolling_autosave);
	opt_section_.set_int("remove_replays",         opt.remove_replays);
	opt_section_.set_bool("nozip",                 opt.nozip);
	opt_section_.set_bool("remove_syncstreams",    opt.remove_syncstreams);

	// Game options
	opt_section_.set_bool("auto_roadbuild_mode",   opt.auto_roadbuild_mode);
	opt_section_.set_bool("workareapreview",       opt.show_warea);
	opt_section_.set_bool("transparent_chat",      opt.transparent_chat);
	opt_section_.set_bool("single_watchwin",       opt.single_watchwin);

	// Language options
	opt_section_.set_string("language",            opt.language);

	WLApplication::get()->set_input_grab(opt.inputgrab);
	i18n::set_locale(opt.language);
	UI::g_fh1->reinitialize_fontset();
	g_sound_handler.set_disable_music(!opt.music);
	g_sound_handler.set_disable_fx(!opt.fx);
}<|MERGE_RESOLUTION|>--- conflicted
+++ resolved
@@ -189,26 +189,16 @@
 
 	// Saving options
 	sb_autosave_
-<<<<<<< HEAD
-		(&box_saving_, 0, 0, column_width_, 240,
+		(&box_saving_, 0, 0, column_width_, 250,
 		 opt.autosave / 60, 0, 100, _("Save game automatically every:"),
-=======
-		(&box_saving_, 0, 0, column_width_, 250,
-		 opt.autosave / 60, 0, 100, _("Save game automatically every"),
->>>>>>> 03015dcf
 		 /** TRANSLATORS: Options: Save game automatically every: */
 		 /** TRANSLATORS: This will have a number added in front of it */
 		 ngettext("minute", "minutes", opt.autosave / 60),
 		 g_gr->images().get("images/ui_basic/but3.png"), UI::SpinBox::Type::kBig),
 
 	sb_rolling_autosave_
-<<<<<<< HEAD
-		(&box_saving_, 0, 0, column_width_, 240,
+		(&box_saving_, 0, 0, column_width_, 250,
 		 opt.rolling_autosave, 1, 20, _("Maximum number of autosave files:"),
-=======
-		(&box_saving_, 0, 0, column_width_, 250,
-		 opt.rolling_autosave, 1, 20, _("Maximum number of autosave files"),
->>>>>>> 03015dcf
 		 "",
 		 g_gr->images().get("images/ui_basic/but3.png"), UI::SpinBox::Type::kBig),
 
