--- conflicted
+++ resolved
@@ -244,62 +244,29 @@
         &box_newgame_, UI::PanelStyle::kFsMenu, Vector2i::zero(), _("Show Workarea Overlaps")),
 
      // In-Game options
-<<<<<<< HEAD
-     auto_roadbuild_mode_(&box_ingame_,
-                          UI::PanelStyle::kFsMenu,
-                          Vector2i::zero(),
-                          _("Start building road after placing a flag")),
-     transparent_chat_(&box_ingame_,
-                       UI::PanelStyle::kFsMenu,
-                       Vector2i::zero(),
-                       _("Show in-game chat with transparent background"),
-                       "",
-                       0),
-
-     single_watchwin_(&box_ingame_,
-                      UI::PanelStyle::kFsMenu,
-                      Vector2i::zero(),
-                      /** TRANSLATORS: A watchwindow is a window where you keep watching an object
-                         or a map region, and it also lets you jump to it on the map. */
-                      _("Use single watchwindow mode")),
-     ctrl_zoom_(&box_ingame_,
-                UI::PanelStyle::kFsMenu,
-                Vector2i::zero(),
-                /** TRANSLATORS: This refers to to zooming with the scrollwheel.*/
-                _("Zoom only when Ctrl is pressed")),
-     game_clock_(&box_ingame_,
-                 UI::PanelStyle::kFsMenu,
-                 Vector2i::zero(),
-                 _("Display game time in the top left corner")),
-     numpad_diagonalscrolling_(&box_ingame_,
-                               UI::PanelStyle::kFsMenu,
-                               Vector2i::zero(),
-                               _("Allow diagonal scrolling with the numeric keypad")),
-=======
      auto_roadbuild_mode_(
-        &box_ingame_, Vector2i::zero(), _("Start building road after placing a flag")),
+        &box_ingame_, UI::PanelStyle::kFsMenu, Vector2i::zero(), _("Start building road after placing a flag")),
      transparent_chat_(
-        &box_ingame_, Vector2i::zero(), _("Show in-game chat with transparent background"), "", 0),
+        &box_ingame_, UI::PanelStyle::kFsMenu, Vector2i::zero(), _("Show in-game chat with transparent background"), "", 0),
 
      /** TRANSLATORS: A watchwindow is a window where you keep watching an object or a map region,*/
      /** TRANSLATORS: and it also lets you jump to it on the map. */
-     single_watchwin_(&box_ingame_, Vector2i::zero(), _("Use single watchwindow mode")),
+     single_watchwin_(&box_ingame_, UI::PanelStyle::kFsMenu, Vector2i::zero(), _("Use single watchwindow mode")),
      /** TRANSLATORS: This refers to to zooming with the scrollwheel.*/
-     ctrl_zoom_(&box_ingame_, Vector2i::zero(), _("Zoom only when Ctrl is pressed")),
-     game_clock_(&box_ingame_, Vector2i::zero(), _("Display game time in the top left corner")),
+     ctrl_zoom_(&box_ingame_, UI::PanelStyle::kFsMenu, Vector2i::zero(), _("Zoom only when Ctrl is pressed")),
+     game_clock_(&box_ingame_, UI::PanelStyle::kFsMenu, Vector2i::zero(), _("Display game time in the top left corner")),
      numpad_diagonalscrolling_(
-        &box_ingame_, Vector2i::zero(), _("Allow diagonal scrolling with the numeric keypad")),
+        &box_ingame_, UI::PanelStyle::kFsMenu, Vector2i::zero(), _("Allow diagonal scrolling with the numeric keypad")),
      training_wheels_box_(&box_ingame_, 0, 0, UI::Box::Horizontal),
-     training_wheels_(&training_wheels_box_, Vector2i::zero(), _("Teach me how to play")),
+     training_wheels_(&training_wheels_box_, UI::PanelStyle::kFsMenu, Vector2i::zero(), _("Teach me how to play")),
      training_wheels_reset_(&training_wheels_box_,
                             "reset_training_wheels",
                             0,
                             0,
                             0,
                             0,
-                            UI::ButtonStyle::kWuiSecondary,
+                            UI::ButtonStyle::kFsMenuSecondary,
                             _("Reset progress")),
->>>>>>> 07ba5caa
      os_(opt) {
 
 	do_not_layout_on_resolution_change();
