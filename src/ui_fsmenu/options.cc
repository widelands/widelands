--- conflicted
+++ resolved
@@ -60,39 +60,6 @@
 	std::string fontname;
 };
 
-<<<<<<< HEAD
-=======
-void add_languages_to_list(UI::Listselect<std::string>* list, const std::string& language) {
-
-	Section* s = &g_options.pull_section("global");
-	FilenameSet files = g_fs->list_directory(s->get_string("localedir", INSTALL_LOCALEDIR));
-	Profile ln("txts/languages");
-	s = &ln.pull_section("languages");
-	bool own_selected = "" == language || "en" == language;
-
-	// Add translation directories to the list
-	std::vector<LanguageEntry> entries;
-	for (const std::string& filename : files) {
-		char const* const path = filename.c_str();
-		if (!strcmp(FileSystem::fs_filename(path), ".") ||
-		    !strcmp(FileSystem::fs_filename(path), "..") || !g_fs->is_directory(path)) {
-			continue;
-		}
-
-		char const* const abbreviation = FileSystem::fs_filename(path);
-		entries.emplace_back(abbreviation, s->get_string(abbreviation, abbreviation));
-		own_selected |= abbreviation == language;
-	}
-	// Add currently used language manually
-	if (!own_selected) {
-		entries.emplace_back(language, s->get_string(language.c_str(), language.c_str()));
-	}
-	std::sort(entries.begin(), entries.end());
-
-	for (const LanguageEntry& entry : entries) {
-		list->add(entry.descname, entry.abbreviation, nullptr, entry.abbreviation == language);
-	}
->>>>>>> 76b1ead7
 }
 
 
