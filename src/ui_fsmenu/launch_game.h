--- conflicted
+++ resolved
@@ -41,16 +41,15 @@
 	FullscreenMenuLaunchGame(FullscreenMenuMain&, GameSettingsProvider*, GameController*);
 	~FullscreenMenuLaunchGame() override;
 
-<<<<<<< HEAD
 	bool handle_key(bool, SDL_Keysym) override;
 
 	WindowLayoutID window_layout_id() const override {
 		return UI::Window::WindowLayoutID::kFsMenuDefault;
-=======
+	}
+
 	GameSettingsProvider& settings() const {
 		assert(settings_);
 		return *settings_;
->>>>>>> 0df31aad
 	}
 
 protected:
