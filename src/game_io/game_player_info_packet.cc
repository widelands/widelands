--- conflicted
+++ resolved
@@ -26,21 +26,11 @@
 #include "logic/game_data_error.h"
 #include "logic/map_objects/tribes/tribe_descr.h"
 #include "logic/player.h"
-<<<<<<< HEAD
-#include "logic/tribes/tribe_descr.h"
-=======
->>>>>>> 326c66e9
 #include "wui/interactive_player.h"
 
 namespace Widelands {
 
-<<<<<<< HEAD
-// NOCOM(GunChleoc): Increase packet version when we're done.
-#define CURRENT_PACKET_VERSION 15
-
-=======
 constexpr uint16_t kCurrentPacketVersion = 18;
->>>>>>> 326c66e9
 
 void GamePlayerInfoPacket::read
 	(FileSystem & fs, Game & game, MapObjectLoader *) {
