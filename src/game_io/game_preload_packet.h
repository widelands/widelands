/*
 * Copyright (C) 2002-2020 by the Widelands Development Team
 *
 * This program is free software; you can redistribute it and/or
 * modify it under the terms of the GNU General Public License
 * as published by the Free Software Foundation; either version 2
 * of the License, or (at your option) any later version.
 *
 * This program is distributed in the hope that it will be useful,
 * but WITHOUT ANY WARRANTY; without even the implied warranty of
 * MERCHANTABILITY or FITNESS FOR A PARTICULAR PURPOSE.  See the
 * GNU General Public License for more details.
 *
 * You should have received a copy of the GNU General Public License
 * along with this program; if not, write to the Free Software
 * Foundation, Inc., 51 Franklin Street, Fifth Floor, Boston, MA  02110-1301, USA.
 *
 */

#ifndef WL_GAME_IO_GAME_PRELOAD_PACKET_H
#define WL_GAME_IO_GAME_PRELOAD_PACKET_H

#include <vector>

#include "base/times.h"
#include "game_io/game_data_packet.h"
#include "logic/addons.h"
#include "logic/game_controller.h"

namespace Widelands {

/**
 * This contains all the preload data needed to identify
 * a game for a user (for example in a listbox)
 */

struct GamePreloadPacket : public GameDataPacket {
	void read(FileSystem&, Game&, MapObjectLoader* = nullptr) override;
	void write(FileSystem&, Game&, MapObjectSaver* = nullptr) override;

	char const* get_mapname() const {
		return mapname_.c_str();
	}
	std::string get_background() const {
		return background_;
	}
	std::string get_background_theme() const {
		return background_theme_;
	}
	std::string get_win_condition() const {
		return win_condition_;
	}
	std::string get_localized_win_condition() const;
	const Time& get_gametime() const {
		return gametime_;
	}
	uint8_t get_player_nr() const {
		return player_nr_;
	}
	std::string get_version() const {
		return version_;
	}

	uint8_t get_number_of_players() const {
		return number_of_players_;
	}
	std::string get_minimap_path() const {
		return minimap_path_;
	}

	time_t get_savetimestamp() const {
		return savetimestamp_;
	}
	GameController::GameType get_gametype() const {
		return gametype_;
	}

<<<<<<< HEAD
	/* NOTE: Info about enabled *world* add-ons is saved in the Map by MapElemental
	 * packet, and additionally info about enabled *tribes and world* add-ons is
	 * saved in the GamePreload packet.
	 * On game loading, the game loader will dis- or enable *tribe and world* add-ons
	 * as requested by the GamePreload packet. That packet is also used to display
	 * compatibility warnings in the game loading screens.
	 * The add-on info stored in the Map(Elemental packet) is ignored during loading.
	 * The map selection screens in main menu and editor will need to take care
	 * to use the info stored there to dis- and enable *world* add-ons as required.
	 * As a side effect, the choice of *world* add-ons is left to the map maker,
	 * and players can not influence the world of existing maps.
	 * Tribes add-ons however are selected when starting a new game.
	 */
	const AddOnRequirements& required_addons() const {
		return required_addons_;
=======
	const std::string& get_active_training_wheel() const {
		return active_training_wheel_;
>>>>>>> 23c13291
	}

	bool get_training_wheels_wanted() const {
		return training_wheels_wanted_ || !active_training_wheel_.empty();
	}

private:
	std::string minimap_path_;
	std::string mapname_;
	std::string background_;
	std::string background_theme_;
	std::string win_condition_;
	std::string active_training_wheel_;
	// Initializing everything to make cppcheck happy.
	bool training_wheels_wanted_ = false;
	Time gametime_ = Time(0);
	uint8_t player_nr_ = 0U;  // The local player idx
	uint8_t number_of_players_ = 0U;
	std::string version_;
	time_t savetimestamp_ = 0;
	GameController::GameType gametype_ = GameController::GameType::kUndefined;
	// Required add-ons with the recommended version
	AddOnRequirements required_addons_;
};
}  // namespace Widelands

#endif  // end of include guard: WL_GAME_IO_GAME_PRELOAD_PACKET_H<|MERGE_RESOLUTION|>--- conflicted
+++ resolved
@@ -75,7 +75,6 @@
 		return gametype_;
 	}
 
-<<<<<<< HEAD
 	/* NOTE: Info about enabled *world* add-ons is saved in the Map by MapElemental
 	 * packet, and additionally info about enabled *tribes and world* add-ons is
 	 * saved in the GamePreload packet.
@@ -91,10 +90,10 @@
 	 */
 	const AddOnRequirements& required_addons() const {
 		return required_addons_;
-=======
+	}
+
 	const std::string& get_active_training_wheel() const {
 		return active_training_wheel_;
->>>>>>> 23c13291
 	}
 
 	bool get_training_wheels_wanted() const {
