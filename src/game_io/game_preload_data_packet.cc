--- conflicted
+++ resolved
@@ -78,12 +78,7 @@
 					m_win_condition = _("Scenario");
 				} else {
 					try {
-<<<<<<< HEAD
-						std::unique_ptr<LuaTable> table(game.lua().run_script(
-						   *g_fs, "scripting/win_conditions/" + m_win_condition + ".lua"));
-=======
 						std::unique_ptr<LuaTable> table(game.lua().run_script(m_win_condition));
->>>>>>> 1f833edf
 						m_win_condition = table->get_string("name");
 					} catch (...) {
 						// Catch silently, the win_condition value will be used
