/*
 * Copyright (C) 2002-2021 by the Widelands Development Team
 *
 * This program is free software; you can redistribute it and/or
 * modify it under the terms of the GNU General Public License
 * as published by the Free Software Foundation; either version 2
 * of the License, or (at your option) any later version.
 *
 * This program is distributed in the hope that it will be useful,
 * but WITHOUT ANY WARRANTY; without even the implied warranty of
 * MERCHANTABILITY or FITNESS FOR A PARTICULAR PURPOSE.  See the
 * GNU General Public License for more details.
 *
 * You should have received a copy of the GNU General Public License
 * along with this program; if not, write to the Free Software
 * Foundation, Inc., 51 Franklin Street, Fifth Floor, Boston, MA  02110-1301, USA.
 *
 */

#include "game_io/game_loader.h"

#include <memory>

#include "base/log.h"
#include "base/scoped_timer.h"
#include "game_io/game_class_packet.h"
#include "game_io/game_cmd_queue_packet.h"
#include "game_io/game_interactive_player_packet.h"
#include "game_io/game_map_packet.h"
#include "game_io/game_player_ai_persistent_packet.h"
#include "game_io/game_player_economies_packet.h"
#include "game_io/game_player_info_packet.h"
#include "game_io/game_preload_packet.h"
#include "io/filesystem/layered_filesystem.h"
#include "logic/addons.h"
#include "logic/game.h"
#include "logic/player.h"
#include "map_io/map_object_loader.h"
#include "ui_basic/progresswindow.h"

namespace Widelands {

GameLoader::GameLoader(const std::string& path, Game& game)
   : fs_(*g_fs->make_sub_file_system(path)), game_(game) {
}

GameLoader::~GameLoader() {
	delete &fs_;
}

/*
 * This function preloads a game
 */
int32_t GameLoader::preload_game(GamePreloadPacket& mp) {
	// Load elemental data block
	mp.read(fs_, game_, nullptr);

	return 0;
}

/*
 * Load the complete file
 */
int32_t GameLoader::load_game(bool const multiplayer) {
	ScopedTimer timer("GameLoader::load() took %ums", true);

	assert(game_.has_loader_ui());
	auto set_progress_message = [](const std::string& text, unsigned step) {
		Notifications::publish(UI::NoteLoadingMessage(
		   (boost::format(_("Loading game: %1$s (%2$u/%3$d)")) % text % step % 6).str()));
	};
	set_progress_message(_("Elemental data"), 1);
	verb_log_info("Game: Reading Preload Data ... ");
	GamePreloadPacket preload;
	preload.read(fs_, game_);

	// Now that the preload data was read, we apply the add-ons.
	// Note: Only world- and tribes-type add-ons are saved in savegames because those are the
	// only ones where it makes a difference whether they are enabled during loading or not.
	{
<<<<<<< HEAD
		const AddOns::AddOnsList old_enabled_addons = game_.enabled_addons();
=======
>>>>>>> 0d16ac02
		game_.enabled_addons().clear();
		for (const auto& requirement : preload.required_addons()) {
			bool found = false;
			for (auto& pair : AddOns::g_addons) {
				if (pair.first->internal_name == requirement.first) {
					found = true;
					if (pair.first->version != requirement.second) {
						log_warn(
						   "Savegame requires add-on '%s' at version %s but version %s is installed. "
						   "They might be compatible, but this is not necessarily the case.\n",
						   requirement.first.c_str(),
						   AddOns::version_to_string(requirement.second).c_str(),
						   AddOns::version_to_string(pair.first->version).c_str());
					}
					assert(pair.first->category == AddOns::AddOnCategory::kWorld ||
					       pair.first->category == AddOns::AddOnCategory::kTribes ||
					       pair.first->category == AddOns::AddOnCategory::kScript);
					game_.enabled_addons().push_back(pair.first);
					break;
				}
			}
			if (!found) {
				throw GameDataError("Add-on '%s' (version %s) required but not installed",
				                    requirement.first.c_str(),
				                    AddOns::version_to_string(requirement.second).c_str());
			}
		}

		// Actually apply changes – but only if anything did change, otherwise this may crash
<<<<<<< HEAD
		bool addons_changed = old_enabled_addons.size() != game_.enabled_addons().size();
		if (!addons_changed) {
			for (size_t i = 0; i < old_enabled_addons.size(); ++i) {
				if (old_enabled_addons[i]->internal_name != game_.enabled_addons()[i]->internal_name) {
					addons_changed = true;
					break;
				}
			}
		}
		if (addons_changed) {
			game_.delete_world_and_tribes();
			game_.descriptions();

			// TODO(Nordfriese): This needs to be done here already to prevent the
			// GamePlayerInfoPacket from crashing in the case that we are loading
			// a savegame and any player's tribe is receiving a new ware from an
			// add-on's postload.lua. It would be much better to load only the
			// tribes that are being played, but this would require rewriting
			// the GamePlayerInfoPacket so that we know *all* tribes in the game
			// *before* loading any ware statistics. Do this when we next break
			// savegame compatibility completely.
			game_.load_all_tribes();
			did_postload_addons_ = true;
			game_.postload_addons();
		}
=======
		// TODO(Nordfriese): This needs to be done here already to prevent the
		// GamePlayerInfoPacket from crashing in the case that we are loading
		// a savegame and any player's tribe is receiving a new ware from an
		// add-on's postload.lua. It would be much better to load only the
		// tribes that are being played, but this would require rewriting
		// the GamePlayerInfoPacket so that we know *all* tribes in the game
		// *before* loading any ware statistics. Do this when we next break
		// savegame compatibility completely.
		game_.check_addons_desync_magic();
>>>>>>> 0d16ac02
	}

	verb_log_info("Game: Reading Game Class Data ... ");
	{
		GameClassPacket p;
		p.read(fs_, game_);
	}

	verb_log_info("Game: Reading Map Data ... ");
	GameMapPacket map_packet;
	map_packet.read(fs_, game_);

	// This has to be loaded after the map packet so that the map's filesystem will exist.
	// The custom tribe scripts are saved when the map scripting packet is saved, but we need
	// to load them as early as possible here.
	FileSystem* map_fs = game_.map().filesystem();
	if (map_fs->file_exists("scripting/tribes")) {
		verb_log_info("Game: Reading Scenario Tribes ... ");
		game_.mutable_descriptions()->register_scenario_tribes(map_fs);
	}

	verb_log_info("Game: Reading Player Info ...\n");
	{
		GamePlayerInfoPacket p;
		p.read(fs_, game_);
	}

	verb_log_info("Game: Calling read_complete()\n");
	map_packet.read_complete(game_);

	MapObjectLoader* const mol = map_packet.get_map_object_loader();

	verb_log_info("Game: Reading Player Economies Info ... ");
	set_progress_message(_("Economies"), 2);
	{
		GamePlayerEconomiesPacket p;
		p.read(fs_, game_, mol);
	}

	verb_log_info("Game: Reading ai persistent data ... ");
	set_progress_message(_("AI"), 3);
	{
		GamePlayerAiPersistentPacket p;
		p.read(fs_, game_, mol);
	}

	verb_log_info("Game: Reading Command Queue Data ... ");
	set_progress_message(_("Command queue"), 4);
	{
		GameCmdQueuePacket p;
		p.read(fs_, game_, mol);
	}

	//  This must be after the command queue has been read.
	verb_log_info("Game: Parsing messages ... ");
	set_progress_message(_("Messages"), 5);
	PlayerNumber const nr_players = game_.map().get_nrplayers();
	iterate_players_existing_const(p, nr_players, game_, player) {
		const MessageQueue& messages = player->messages();
		for (const auto& temp_message : messages) {
			const std::unique_ptr<Message>& message = temp_message.second;
			const MessageId message_id = temp_message.first;

			// Renew MapObject connections
			if (message->serial() > 0) {
				MapObject* mo = game_.objects().get_object(message->serial());
				mo->removed.connect(
				   [player, message_id](unsigned) { player->message_object_removed(message_id); });
			}
		}
	}

	set_progress_message(_("Finishing"), 6);
	// For compatibility hacks only
	mol->load_finish_game(game_);

	// Only read and use interactive player data, if we load a singleplayer game.
	// In multiplayer games every client needs to create a new interactive
	// player.
	if (!multiplayer) {
		verb_log_info("Game: Reading Interactive Player Data ... ");
		GameInteractivePlayerPacket p;
		p.read(fs_, game_, mol);
	}

	return 0;
}
}  // namespace Widelands<|MERGE_RESOLUTION|>--- conflicted
+++ resolved
@@ -78,10 +78,6 @@
 	// Note: Only world- and tribes-type add-ons are saved in savegames because those are the
 	// only ones where it makes a difference whether they are enabled during loading or not.
 	{
-<<<<<<< HEAD
-		const AddOns::AddOnsList old_enabled_addons = game_.enabled_addons();
-=======
->>>>>>> 0d16ac02
 		game_.enabled_addons().clear();
 		for (const auto& requirement : preload.required_addons()) {
 			bool found = false;
@@ -111,33 +107,6 @@
 		}
 
 		// Actually apply changes – but only if anything did change, otherwise this may crash
-<<<<<<< HEAD
-		bool addons_changed = old_enabled_addons.size() != game_.enabled_addons().size();
-		if (!addons_changed) {
-			for (size_t i = 0; i < old_enabled_addons.size(); ++i) {
-				if (old_enabled_addons[i]->internal_name != game_.enabled_addons()[i]->internal_name) {
-					addons_changed = true;
-					break;
-				}
-			}
-		}
-		if (addons_changed) {
-			game_.delete_world_and_tribes();
-			game_.descriptions();
-
-			// TODO(Nordfriese): This needs to be done here already to prevent the
-			// GamePlayerInfoPacket from crashing in the case that we are loading
-			// a savegame and any player's tribe is receiving a new ware from an
-			// add-on's postload.lua. It would be much better to load only the
-			// tribes that are being played, but this would require rewriting
-			// the GamePlayerInfoPacket so that we know *all* tribes in the game
-			// *before* loading any ware statistics. Do this when we next break
-			// savegame compatibility completely.
-			game_.load_all_tribes();
-			did_postload_addons_ = true;
-			game_.postload_addons();
-		}
-=======
 		// TODO(Nordfriese): This needs to be done here already to prevent the
 		// GamePlayerInfoPacket from crashing in the case that we are loading
 		// a savegame and any player's tribe is receiving a new ware from an
@@ -147,7 +116,6 @@
 		// *before* loading any ware statistics. Do this when we next break
 		// savegame compatibility completely.
 		game_.check_addons_desync_magic();
->>>>>>> 0d16ac02
 	}
 
 	verb_log_info("Game: Reading Game Class Data ... ");
