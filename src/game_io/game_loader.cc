/*
 * Copyright (C) 2002-2019 by the Widelands Development Team
 *
 * This program is free software; you can redistribute it and/or
 * modify it under the terms of the GNU General Public License
 * as published by the Free Software Foundation; either version 2
 * of the License, or (at your option) any later version.
 *
 * This program is distributed in the hope that it will be useful,
 * but WITHOUT ANY WARRANTY; without even the implied warranty of
 * MERCHANTABILITY or FITNESS FOR A PARTICULAR PURPOSE.  See the
 * GNU General Public License for more details.
 *
 * You should have received a copy of the GNU General Public License
 * along with this program; if not, write to the Free Software
 * Foundation, Inc., 51 Franklin Street, Fifth Floor, Boston, MA  02110-1301, USA.
 *
 */

#include "game_io/game_loader.h"

#include <memory>

#include <boost/bind.hpp>
#include <boost/signals2.hpp>

#include "base/log.h"
#include "base/scoped_timer.h"
#include "game_io/game_class_packet.h"
#include "game_io/game_cmd_queue_packet.h"
#include "game_io/game_interactive_player_packet.h"
#include "game_io/game_map_packet.h"
#include "game_io/game_player_ai_persistent_packet.h"
#include "game_io/game_player_economies_packet.h"
#include "game_io/game_player_info_packet.h"
#include "game_io/game_preload_packet.h"
#include "io/filesystem/layered_filesystem.h"
#include "logic/game.h"
#include "logic/player.h"
#include "map_io/map_object_loader.h"
#include "ui_basic/progresswindow.h"

namespace Widelands {

GameLoader::GameLoader(const std::string& path, Game& game)
   : fs_(*g_fs->make_sub_file_system(path)), game_(game) {
}

GameLoader::~GameLoader() {
	delete &fs_;
}

/*
 * This function preloads a game
 */
int32_t GameLoader::preload_game(GamePreloadPacket& mp) {
	// Load elemental data block
	mp.read(fs_, game_, nullptr);

	return 0;
}

/*
 * Load the complete file
 */
int32_t GameLoader::load_game(bool const multiplayer) {
	ScopedTimer timer("GameLoader::load() took %ums");

	auto set_progress_message = [this](std::string text, unsigned step) {
<<<<<<< HEAD
		game_.loader_ui().step(
=======
		game_.step_loader_ui(
>>>>>>> 4eff9935
		   (boost::format(_("Loading game: %1$s (%2$u/%3$d)")) % text % step % 6).str());
	};
	set_progress_message(_("Elemental data"), 1);
	log("Game: Reading Preload Data ... ");
	{
		GamePreloadPacket p;
		p.read(fs_, game_);
	}
	log("took %ums\n", timer.ms_since_last_query());

	log("Game: Reading Game Class Data ... ");
	{
		GameClassPacket p;
		p.read(fs_, game_);
	}
	log("took %ums\n", timer.ms_since_last_query());

	log("Game: Reading Map Data ... ");
	GameMapPacket M;
	M.read(fs_, game_);
	log("Game: Reading Map Data took %ums\n", timer.ms_since_last_query());

	// This has to be loaded after the map packet so that the map's filesystem will exist.
	// The custom tribe scripts are saved when the map scripting packet is saved, but we need
	// to load them as early as possible here.
	FileSystem* map_fs = game_.map().filesystem();
	if (map_fs->file_exists("scripting/tribes")) {
		log("Game: Reading Scenario Tribes ... ");
		game_.mutable_tribes()->register_scenario_tribes(map_fs);
		log("Game: Reading Scenario Tribes took %ums\n", timer.ms_since_last_query());
	}

	// This also triggers loading the world and tribes, so we need a newline at the end of the log
	// output
	log("Game: Reading Player Info ...\n");
	{
		GamePlayerInfoPacket p;
		p.read(fs_, game_);
	}
	log("Game: Reading Player Info took %ums\n", timer.ms_since_last_query());

	log("Game: Calling read_complete()\n");
	M.read_complete(game_);
	log("Game: read_complete took: %ums\n", timer.ms_since_last_query());

	MapObjectLoader* const mol = M.get_map_object_loader();

	log("Game: Reading Player Economies Info ... ");
	set_progress_message(_("Economies"), 2);
	{
		GamePlayerEconomiesPacket p;
		p.read(fs_, game_, mol);
	}
	log("took %ums\n", timer.ms_since_last_query());

	log("Game: Reading ai persistent data ... ");
	set_progress_message(_("AI"), 3);
	{
		GamePlayerAiPersistentPacket p;
		p.read(fs_, game_, mol);
	}
	log("took %ums\n", timer.ms_since_last_query());

	log("Game: Reading Command Queue Data ... ");
	set_progress_message(_("Command queue"), 4);
	{
		GameCmdQueuePacket p;
		p.read(fs_, game_, mol);
	}
	log("took %ums\n", timer.ms_since_last_query());

	//  This must be after the command queue has been read.
	log("Game: Parsing messages ... ");
	set_progress_message(_("Messages"), 5);
	PlayerNumber const nr_players = game_.map().get_nrplayers();
	iterate_players_existing_const(p, nr_players, game_, player) {
		const MessageQueue& messages = player->messages();
		for (const auto& temp_message : messages) {
			const std::unique_ptr<Message>& message = temp_message.second;
			const MessageId message_id = temp_message.first;

			// Renew MapObject connections
			if (message->serial() > 0) {
				MapObject* mo = game_.objects().get_object(message->serial());
				mo->removed.connect(boost::bind(&Player::message_object_removed, player, message_id));
			}
		}
	}
	log("took %ums\n", timer.ms_since_last_query());

	set_progress_message(_("Finishing"), 6);
	// For compatibility hacks only
	mol->load_finish_game(game_);

	// Only read and use interactive player data, if we load a singleplayer game.
	// In multiplayer games every client needs to create a new interactive
	// player.
	if (!multiplayer) {
		log("Game: Reading Interactive Player Data ... ");
		{
			GameInteractivePlayerPacket p;
			p.read(fs_, game_, mol);
		}
		log("took %ums\n", timer.ms_since_last_query());
	}

	return 0;
}
}  // namespace Widelands<|MERGE_RESOLUTION|>--- conflicted
+++ resolved
@@ -67,11 +67,7 @@
 	ScopedTimer timer("GameLoader::load() took %ums");
 
 	auto set_progress_message = [this](std::string text, unsigned step) {
-<<<<<<< HEAD
-		game_.loader_ui().step(
-=======
 		game_.step_loader_ui(
->>>>>>> 4eff9935
 		   (boost::format(_("Loading game: %1$s (%2$u/%3$d)")) % text % step % 6).str());
 	};
 	set_progress_message(_("Elemental data"), 1);
