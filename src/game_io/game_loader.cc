/*
 * Copyright (C) 2002-2019 by the Widelands Development Team
 *
 * This program is free software; you can redistribute it and/or
 * modify it under the terms of the GNU General Public License
 * as published by the Free Software Foundation; either version 2
 * of the License, or (at your option) any later version.
 *
 * This program is distributed in the hope that it will be useful,
 * but WITHOUT ANY WARRANTY; without even the implied warranty of
 * MERCHANTABILITY or FITNESS FOR A PARTICULAR PURPOSE.  See the
 * GNU General Public License for more details.
 *
 * You should have received a copy of the GNU General Public License
 * along with this program; if not, write to the Free Software
 * Foundation, Inc., 51 Franklin Street, Fifth Floor, Boston, MA  02110-1301, USA.
 *
 */

#include "game_io/game_loader.h"

#include <memory>

#include <boost/bind.hpp>
#include <boost/signals2.hpp>

#include "base/log.h"
#include "base/scoped_timer.h"
#include "game_io/game_class_packet.h"
#include "game_io/game_cmd_queue_packet.h"
#include "game_io/game_interactive_player_packet.h"
#include "game_io/game_map_packet.h"
#include "game_io/game_player_ai_persistent_packet.h"
#include "game_io/game_player_economies_packet.h"
#include "game_io/game_player_info_packet.h"
#include "game_io/game_preload_packet.h"
#include "io/filesystem/layered_filesystem.h"
#include "logic/game.h"
#include "logic/player.h"
#include "map_io/map_object_loader.h"

namespace Widelands {

GameLoader::GameLoader(const std::string& path, Game& game)
   : fs_(*g_fs->make_sub_file_system(path)), game_(game) {
}

GameLoader::~GameLoader() {
	delete &fs_;
}

/*
 * This function preloads a game
 */
int32_t GameLoader::preload_game(GamePreloadPacket& mp) {
	// Load elemental data block
	mp.read(fs_, game_, nullptr);

	return 0;
}

/*
 * Load the complete file
 */
int32_t GameLoader::load_game(bool const multiplayer) {
	ScopedTimer timer("GameLoader::load() took %ums");

	log("Game: Reading Preload Data ... ");
	{
		GamePreloadPacket p;
		p.read(fs_, game_);
	}
	log("took %ums\n", timer.ms_since_last_query());

	log("Game: Reading Game Class Data ... ");
	{
		GameClassPacket p;
		p.read(fs_, game_);
	}
	log("took %ums\n", timer.ms_since_last_query());

	log("Game: Reading Map Data ... ");
	GameMapPacket M;
	M.read(fs_, game_);
	log("Game: Reading Map Data took %ums\n", timer.ms_since_last_query());

	// This has to be loaded after the map packet so that the map's filesystem will exist.
	// The custom tribe scripts are saved when the map scripting packet is saved, but we need
	// to load them as early as possible here.
	if (fs_.file_exists("map/scripting/tribes/init.lua")) {
		log("Game: Reading Scenario Tribes ... ");
		game_.lua().run_script("map:scripting/tribes/init.lua");
		log("Game: Reading Scenario Tribes took %ums\n", timer.ms_since_last_query());
	}

<<<<<<< HEAD
	// This also triggers loading the world and tribes, so we need a newline at the end of the log output
=======
	// This also triggers loading the world and tribes, so we need a newline at the end of the log
	// output
>>>>>>> 08a25539
	log("Game: Reading Player Info ...\n");
	{
		GamePlayerInfoPacket p;
		p.read(fs_, game_);
	}
	log("Game: Reading Player Info took %ums\n", timer.ms_since_last_query());

	log("Game: Calling read_complete()\n");
	M.read_complete(game_);
	log("Game: read_complete took: %ums\n", timer.ms_since_last_query());

	MapObjectLoader* const mol = M.get_map_object_loader();

	log("Game: Reading Player Economies Info ... ");
	{
		GamePlayerEconomiesPacket p;
		p.read(fs_, game_, mol);
	}
	log("took %ums\n", timer.ms_since_last_query());

	log("Game: Reading ai persistent data ... ");
	{
		GamePlayerAiPersistentPacket p;
		p.read(fs_, game_, mol);
	}
	log("took %ums\n", timer.ms_since_last_query());

	log("Game: Reading Command Queue Data ... ");
	{
		GameCmdQueuePacket p;
		p.read(fs_, game_, mol);
	}
	log("took %ums\n", timer.ms_since_last_query());

	//  This must be after the command queue has been read.
	log("Game: Parsing messages ... ");
	PlayerNumber const nr_players = game_.map().get_nrplayers();
	iterate_players_existing_const(p, nr_players, game_, player) {
		const MessageQueue& messages = player->messages();
		for (const auto& temp_message : messages) {
			const std::unique_ptr<Message>& message = temp_message.second;
			const MessageId message_id = temp_message.first;

			// Renew MapObject connections
			if (message->serial() > 0) {
				MapObject* mo = game_.objects().get_object(message->serial());
				mo->removed.connect(boost::bind(&Player::message_object_removed, player, message_id));
			}
		}
	}
	log("took %ums\n", timer.ms_since_last_query());

	// For compatibility hacks only
	mol->load_finish_game(game_);

	// Only read and use interactive player data, if we load a singleplayer game.
	// In multiplayer games every client needs to create a new interactive
	// player.
	if (!multiplayer) {
		log("Game: Reading Interactive Player Data ... ");
		{
			GameInteractivePlayerPacket p;
			p.read(fs_, game_, mol);
		}
		log("took %ums\n", timer.ms_since_last_query());
	}

	return 0;
}
}  // namespace Widelands<|MERGE_RESOLUTION|>--- conflicted
+++ resolved
@@ -93,12 +93,8 @@
 		log("Game: Reading Scenario Tribes took %ums\n", timer.ms_since_last_query());
 	}
 
-<<<<<<< HEAD
-	// This also triggers loading the world and tribes, so we need a newline at the end of the log output
-=======
 	// This also triggers loading the world and tribes, so we need a newline at the end of the log
 	// output
->>>>>>> 08a25539
 	log("Game: Reading Player Info ...\n");
 	{
 		GamePlayerInfoPacket p;
