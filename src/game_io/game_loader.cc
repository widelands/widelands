--- conflicted
+++ resolved
@@ -91,12 +91,8 @@
 	FileSystem* map_fs = game_.map().filesystem();
 	if (map_fs->file_exists("scripting/tribes")) {
 		log_info("Game: Reading Scenario Tribes ... ");
-<<<<<<< HEAD
 		game_.mutable_descriptions()->register_scenario_tribes(map_fs);
 		log_info("Game: Reading Scenario Tribes took %ums\n", timer.ms_since_last_query());
-=======
-		game_.mutable_tribes()->register_scenario_tribes(map_fs);
->>>>>>> 39d23fe0
 	}
 
 	log_info("Game: Reading Player Info ...\n");
