/*
 * Copyright (C) 2006-2017 by the Widelands Development Team
 *
 * This program is free software; you can redistribute it and/or
 * modify it under the terms of the GNU General Public License
 * as published by the Free Software Foundation; either version 2
 * of the License, or (at your option) any later version.
 *
 * This program is distributed in the hope that it will be useful,
 * but WITHOUT ANY WARRANTY; without even the implied warranty of
 * MERCHANTABILITY or FITNESS FOR A PARTICULAR PURPOSE.  See the
 * GNU General Public License for more details.
 *
 * You should have received a copy of the GNU General Public License
 * along with this program; if not, write to the Free Software
 * Foundation, Inc., 675 Mass Ave, Cambridge, MA 02139, USA.
 *
 */

#ifndef WL_NOTIFICATIONS_NOTE_IDS_H
#define WL_NOTIFICATIONS_NOTE_IDS_H

#include <stdint.h>

// List all note ids here. They must be unique in the running
// system, this is easier to guarantee when they are all listed in
// one place.
enum class NoteId : uint32_t {
	ChatMessage,
	LogMessage,
	Immovable,
	FieldPossession,
	FieldTerrainChanged,
	FieldResourceTypeChanged,
	ProductionSiteOutOfResources,
	TrainingSiteSoldierTrained,
	ShipMessage,
	ShipWindow,
<<<<<<< HEAD
	Building,
=======
	Economy,
>>>>>>> e1355e22
	GraphicResolutionChanged,
	NoteExpeditionCanceled
};

#endif  // end of include guard: WL_NOTIFICATIONS_NOTE_IDS_H<|MERGE_RESOLUTION|>--- conflicted
+++ resolved
@@ -36,11 +36,8 @@
 	TrainingSiteSoldierTrained,
 	ShipMessage,
 	ShipWindow,
-<<<<<<< HEAD
 	Building,
-=======
 	Economy,
->>>>>>> e1355e22
 	GraphicResolutionChanged,
 	NoteExpeditionCanceled
 };
