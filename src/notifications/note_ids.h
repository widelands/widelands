/*
 * Copyright (C) 2006-2025 by the Widelands Development Team
 *
 * This program is free software; you can redistribute it and/or
 * modify it under the terms of the GNU General Public License
 * as published by the Free Software Foundation; either version 2
 * of the License, or (at your option) any later version.
 *
 * This program is distributed in the hope that it will be useful,
 * but WITHOUT ANY WARRANTY; without even the implied warranty of
 * MERCHANTABILITY or FITNESS FOR A PARTICULAR PURPOSE.  See the
 * GNU General Public License for more details.
 *
 * You should have received a copy of the GNU General Public License
 * along with this program; if not, see <https://www.gnu.org/licenses/>.
 *
 */

#ifndef WL_NOTIFICATIONS_NOTE_IDS_H
#define WL_NOTIFICATIONS_NOTE_IDS_H

#include <cstdint>

// List all note ids here. They must be unique in the running
// system, this is easier to guarantee when they are all listed in
// one place.
enum class NoteId : uint32_t {
	Building,
	ChatMessage,
	Dropdown,
	Economy,
	EconomyProfile,
	ExpeditionCanceled,
	FieldPossession,
	FieldTerrainChanged,
	GameSettings,
	GraphicResolutionChanged,
	Hyperlink,
	Immovable,
	LoadingMessage,
	MapObjectDescription,
	MapObjectDescriptionTypeCheck,
	MapOptions,
	PinnedNoteMoved,
	PlayerDetailsEvent,
	ProductionSiteOutOfResources,
	QuicknavChangedEvent,
<<<<<<< HEAD
	Ship,
	Sound,
	ThreadSafeFunction,
	ThreadSafeFunctionHandled,
	TrainingSiteSoldierTrained,
=======
	Hyperlink,
	PlayerDetailsEvent,
	TradeChanged
>>>>>>> 0a67991f
};

#endif  // end of include guard: WL_NOTIFICATIONS_NOTE_IDS_H<|MERGE_RESOLUTION|>--- conflicted
+++ resolved
@@ -45,17 +45,12 @@
 	PlayerDetailsEvent,
 	ProductionSiteOutOfResources,
 	QuicknavChangedEvent,
-<<<<<<< HEAD
 	Ship,
 	Sound,
 	ThreadSafeFunction,
 	ThreadSafeFunctionHandled,
+	TradeChanged,
 	TrainingSiteSoldierTrained,
-=======
-	Hyperlink,
-	PlayerDetailsEvent,
-	TradeChanged
->>>>>>> 0a67991f
 };
 
 #endif  // end of include guard: WL_NOTIFICATIONS_NOTE_IDS_H