/*
 * Copyright (C) 2006-2020 by the Widelands Development Team
 *
 * This program is free software; you can redistribute it and/or
 * modify it under the terms of the GNU General Public License
 * as published by the Free Software Foundation; either version 2
 * of the License, or (at your option) any later version.
 *
 * This program is distributed in the hope that it will be useful,
 * but WITHOUT ANY WARRANTY; without even the implied warranty of
 * MERCHANTABILITY or FITNESS FOR A PARTICULAR PURPOSE.  See the
 * GNU General Public License for more details.
 *
 * You should have received a copy of the GNU General Public License
 * along with this program; if not, write to the Free Software
 * Foundation, Inc., 675 Mass Ave, Cambridge, MA 02139, USA.
 *
 */

#ifndef WL_NOTIFICATIONS_NOTE_IDS_H
#define WL_NOTIFICATIONS_NOTE_IDS_H

#include <cstdint>

// List all note ids here. They must be unique in the running
// system, this is easier to guarantee when they are all listed in
// one place.
enum class NoteId : uint32_t {
	ChatMessage,
	LogMessage,
	Immovable,
	ConstructionsiteEnhanced,
	FieldPossession,
	FieldTerrainChanged,
	ProductionSiteOutOfResources,
	TrainingSiteSoldierTrained,
	Ship,
	Building,
	Economy,
	EconomyProfile,
	GraphicResolutionChanged,
	NoteExpeditionCanceled,
	Sound,
	Dropdown,
	GameSettings,
	MapOptions,
	MapObjectDescription,
	LoadingMessage,
<<<<<<< HEAD
	DelayedCheck,
	DelayedCheckCancel
=======
	Panel
>>>>>>> 472f9102
};

#endif  // end of include guard: WL_NOTIFICATIONS_NOTE_IDS_H<|MERGE_RESOLUTION|>--- conflicted
+++ resolved
@@ -46,12 +46,9 @@
 	MapOptions,
 	MapObjectDescription,
 	LoadingMessage,
-<<<<<<< HEAD
 	DelayedCheck,
-	DelayedCheckCancel
-=======
+	DelayedCheckCancel,
 	Panel
->>>>>>> 472f9102
 };
 
 #endif  // end of include guard: WL_NOTIFICATIONS_NOTE_IDS_H