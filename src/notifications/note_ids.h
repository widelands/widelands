--- conflicted
+++ resolved
@@ -47,14 +47,10 @@
 	MapObjectDescription,
 	MapObjectDescriptionTypeCheck,
 	LoadingMessage,
-<<<<<<< HEAD
 	ThreadSafeFunction,
 	ThreadSafeFunctionHandled,
-	Panel
-=======
 	Panel,
 	PlayerDetailsEvent
->>>>>>> 6d16f6e3
 };
 
 #endif  // end of include guard: WL_NOTIFICATIONS_NOTE_IDS_H