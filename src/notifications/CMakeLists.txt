add_subdirectory(test)

wl_library(notifications
  SRCS
    notifications.cc
    notifications.h
    notifications_impl.h
    note_ids.h
    signal.h
  DEPENDS
<<<<<<< HEAD
    base
=======
    base_exceptions
    base_log
>>>>>>> 049650ff
    base_macros
)<|MERGE_RESOLUTION|>--- conflicted
+++ resolved
@@ -8,11 +8,7 @@
     note_ids.h
     signal.h
   DEPENDS
-<<<<<<< HEAD
     base
-=======
     base_exceptions
-    base_log
->>>>>>> 049650ff
     base_macros
 )