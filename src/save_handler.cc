--- conflicted
+++ resolved
@@ -28,13 +28,10 @@
 #include "upcast.h"
 #include "wexception.h"
 #include "wlapplication.h"
-<<<<<<< HEAD
+#include "wui/interactive_base.h"
+#include "wui/interactive_gamebase.h"
 #include "wui/interactive_player.h"
 #include "wui/interactive_spectator.h"
-=======
-#include "wui/interactive_base.h"
-#include "wui/interactive_gamebase.h"
->>>>>>> e2e441c7
 
 using Widelands::Game_Saver;
 
@@ -56,7 +53,6 @@
 	if (game.is_replay()) {
 		return;
 	}
-
 
 	if (m_save_requested) {
 		if (!m_save_filename.empty()) {
@@ -84,14 +80,7 @@
 
 	// TODO: defer saving to next tick so that this message is shown
 	// before the actual save, or put the saving logic in another thread
-<<<<<<< HEAD
 	game.get_ibase()->log_message(_("Saving game..."));
-=======
-	upcast(Interactive_GameBase, igbase, game.get_ibase());
-	if (igbase) {
-		igbase->get_chat_provider()->send_local(_("Saving game..."));
-	}
->>>>>>> e2e441c7
 
 	// save the game
 	const std::string complete_filename = create_file_name(get_base_dir(), filename);
@@ -110,11 +99,7 @@
 	std::string error;
 	if (!save_game(game, complete_filename, &error)) {
 		log("Autosave: ERROR! - %s\n", error.c_str());
-<<<<<<< HEAD
 		game.get_ibase()->log_message(_("Saving failed!"));
-=======
-		igbase->get_chat_provider()->send_local(_("Saving failed!"));
->>>>>>> e2e441c7
 
 		// if backup file was created, move it back
 		if (backup_filename.length() > 0) {
@@ -133,13 +118,7 @@
 	}
 
 	log("Autosave: save took %d ms\n", m_last_saved_time - realtime);
-<<<<<<< HEAD
 	game.get_ibase()->log_message(_("Game saved"));
-=======
-	if (igbase) {
-		igbase->get_chat_provider()->send_local(_("Game saved"));
-	}
->>>>>>> e2e441c7
 }
 
 /**
