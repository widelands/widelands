/*
 * Copyright (C) 2005-2024 by the Widelands Development Team
 *
 * This program is free software; you can redistribute it and/or
 * modify it under the terms of the GNU General Public License
 * as published by the Free Software Foundation; either version 2
 * of the License, or (at your option) any later version.
 *
 * This program is distributed in the hope that it will be useful,
 * but WITHOUT ANY WARRANTY; without even the implied warranty of
 * MERCHANTABILITY or FITNESS FOR A PARTICULAR PURPOSE.  See the
 * GNU General Public License for more details.
 *
 * You should have received a copy of the GNU General Public License
 * along with this program; if not, see <https://www.gnu.org/licenses/>.
 *
 */

#ifndef WL_SOUND_SOUND_HANDLER_H
#define WL_SOUND_SOUND_HANDLER_H

#include <cassert>
#include <map>
#include <memory>
#include <tuple>
#include <vector>

#ifndef _MSC_VER
#include <unistd.h>
#endif

#include <SDL_mutex.h>

#include "base/macros.h"
#include "base/random.h"
#include "sound/constants.h"
#include "sound/fxset.h"
#include "sound/songset.h"

/** The 'sound server' for Widelands.
 *
 * SoundHandler collects all functions for dealing with music and sound effects
 * in one class. It is similar in task - though not in scope - to well known
 * sound servers like gstreamer, EsounD or aRts. For the moment (and probably
 * forever), the only backend supported is SDL_mixer.
 *
 * \par Music
 *
 * Background music for different situations (e.g. 'Menu', 'Gameplay') is
 * collected in songsets. Each Songset contains references to one or more
 * songs in ogg format.
 *
 * Other classes can request to start or stop playing a certain songset,
 * changing the songset is provided as a convenience method. It is also
 * possible to switch to some other piece inside the same songset - but there
 * is \e no control over \e which song out of a songset gets played. The
 * selection is random.
 *
 * The files must reside somewhere below the datadir and must be named
 * SONGSET_XX.ogg where XX is a number from 00 to 99.
 * The music and sub-subdirectories found in a directory can be
 * arbitrarily named. For example, if we register songsets in <datadir>/music,
 * this means that everything below <datadir>/music/ingame_01 can have
 * any name you want. All audio files below <datadir>/music/ingame_01 will be played as
 * ingame music.
 *
 * For more information about the naming scheme, see register_songs()
 *
 * You must use the ogg format for music.
 *
 *
 * \par Sound effects
 *
 * Use register_fx() to record the file locations for each sound effect, to be loaded on first play.
 * Sound effects are kept in memory at all times once they have been loaded, to avoid delays from
 * disk access. You can use \ref remove_fx_set to deregister and unload sound effects from memory
 * though. The file naming scheme is the same as for the songs, and if there are multiple files for
 * an effect, they are picked at random too. Sound effects are categorized into multiple SoundType
 * categories, so that the user can control which type of sounds to hear.
 *
 * For map objects, the abovementioned sound effects are synchronized with a work program or a
 * building/immovable/worker animation. For more information about this, look at the
 * Animation class and the online scripting reference.
 *
 *
 * \par Usage of callbacks
 *
 * SDL_mixer's way to notify the application of important sound events, e.g.
 * that a song is finished, are callbacks. While callbacks in and of themselves
 * are a fine thing, they can also be a pain in the body part with which we
 * usually touch our chairs.
 *
 * Problem 1:
 *
 * Callbacks must use global(or static) functions \e but \e not normal member
 * functions of a class. If you must know why: ask google. But how can a
 * static function share data with an instance of its own class? Usually not at
 * all.
 *
 * Fortunately, g_sh already is a global variable,
 * and therefore accessible to global functions. So problem 1 disappears.
 *
 * Problem 2:
 *
 * Callbacks run in the caller's context. This means that when
 * music_finished_callback() is called, SDL_mixer and SDL_audio <b>will
 * be holding all of their locks!!</b> "So what?", you ask. The above means
 * that one \e must \e not call \b any SDL_mixer functions from inside the
 * callback, otherwise a deadlock is guaranteed. This indirectly does include
 * start_music(), stop_music() and of course change_music().
 * Unfortunately, that's just the functions we'd need to execute from the
 * callback. As if that was not enough, SDL_mixer internally uses
 * two separate threads, so you \e really don't want to play around with
 * locking.
 *
 * The only way around that resctriction is to send an SDL event(SDL_USEREVENT)
 * from the callback (non-sound SDL functions \e can be used). Then, later,
 * the main event loop will process this event \e but \e not in
 * SDL_mixer's context, so locking is no problem.
 *
 * Yes, that's just a tad ugly.
 *
 * No, there's no other way. At least none that I found.
 *
 * \par Stopping music without blocking
 *
 * When playing background music with SDL_mixer, we can fade the audio in/out.
 * Unfortunately, Mix_FadeOutMusic() will return immediately - but, as the music
 * is not yet stopped, starting a new piece of background music will block. So
 * the choice is to block (directly) after ordering to fade out or indirectly
 * when starting the next piece. Now imagine a fadeout-time of 30 seconds ...
 * and the user who is waiting for the next screen ......
 *
 * The solution is to work asynchronously, which is doable, as we already use a
 * callback to tell us when the audio is \e completely finished. So in
 * stop_music() (or change_music()) we just start the fadeout. The
 * callback then tells us when the audio has actually stopped and we can start
 * the next music. To differentiate between the two states we can just take a
 * peek with Mix_PlayingMusic() if there is music running. To make sure that
 * nothing bad happens, that check is not only required in change_music()
 * but also in start_music(), which causes the seemingly recursive call to
 * change_music() from inside start_music(). It really is not recursive, trust
 * me :-)
 */

/// This is used for SDL UserEvents to be handled in the main loop.
enum { CHANGE_MUSIC };

/// Avoid clicks when starting/stopping music
constexpr int kMinimumMusicFade = 250;

class SoundHandler {
public:
	SoundHandler();
	~SoundHandler();

	void save_config();
	void load_config();

	/**
	 * Returns 'true' if the playing of sounds is disabled due to sound driver problems, or because
	 * disable_backend() was used.
	 */
	inline static bool is_backend_disabled() {
		return SoundHandler::backend_is_disabled_;
	}

	/**
	 * Disables all sound.
	 */
	inline static void disable_backend() {
		SoundHandler::backend_is_disabled_ = true;
	}

	// This is static so that we can load the tribes and world without instantiating the sound system
	static FxId register_fx(SoundType type, const std::string& fx_path);

	void play_fx(SoundType type,
	             FxId fx_id,
	             uint16_t priority = kFxMaximumPriority,
	             bool allow_multiple = true,
	             int32_t stereo_position = kStereoCenter,
	             int distance = 0);
	// Trigger loading of the sound files for the given effect.
	void load_fx(SoundType type, FxId id);
	void remove_fx_set(SoundType type);

	void register_songs(const std::string& dir, const std::string& basename);
	void stop_music(int fadeout_ms = kMinimumMusicFade);
	std::string current_song();
<<<<<<< HEAD
    [[nodiscard]] bool is_shuffle() const;
=======
	bool is_shuffle() const;
>>>>>>> 16244253
	void set_shuffle(bool on);
	void change_music(const std::string& songset_name = std::string(),
	                  int fadeout_ms = kMinimumMusicFade);
	void set_music_track_enabled(std::string& filename, bool on);
	bool is_music_track_enabled(std::string& filename);
	std::vector<Song> get_music_data();

	void use_custom_songset(bool on);
	[[nodiscard]] bool use_custom_songset() const;
	[[nodiscard]] const std::string current_songset() const;

	[[nodiscard]] bool is_sound_enabled(SoundType type) const;
	void set_enable_sound(SoundType type, bool enable);
	[[nodiscard]] int32_t get_volume(SoundType type) const;
	void set_volume(SoundType type, int32_t volume);
	[[nodiscard]] inline bool is_sound_audible(SoundType type) const {
		return !is_backend_disabled() && is_sound_enabled(type) && get_volume(type) > 0;
	}

	[[nodiscard]] int32_t get_max_volume() const;

private:
	DISALLOW_COPY_AND_ASSIGN(SoundHandler);

	void read_config();

	FxId do_register_fx(SoundType type, const std::string& fx_path);

	void initialization_error(const char* msg, bool quit_sdl);

	bool play_or_not(SoundType type, FxId fx_id, uint16_t priority, bool allow_multiple);
	void start_music(const std::string& songset_name);
	void notify_song_title_changed(const std::string& song_name);

	static void music_finished_callback();
	static void fx_finished_callback(int32_t channel);

	void lock_fx();
	void release_fx_lock();

	/// Contains options for a sound type or the music
	struct SoundOptions {
		explicit SoundOptions(int vol, const std::string& savename) : volume(vol), name(savename) {
			assert(!savename.empty());
			assert(vol >= 0);
			assert(vol <= MIX_MAX_VOLUME);
		}

		/// Whether the user wants to hear this type of sound
		bool enabled{true};
		/// Volume for sound effects or music (from 0 to get_max_volume())
		int volume;
		/// Name for saving
		const std::string name;
	};

	/// Contains all options for sound types and music
	std::map<SoundType, SoundOptions> sound_options_;

	/// A collection of songsets
	std::map<std::string, std::unique_ptr<Songset>> songs_;

	/// A collection of effect sets
	std::map<SoundType, std::map<FxId, std::unique_ptr<FXset>>> fxs_;

	/// Maps Fx names to identifiers to ensure that we register each effect only once
	std::map<SoundType, std::map<std::string, FxId>> fx_ids_;

	/// List of currently playing effects, and the channel each one is on
	/// Access to this variable is protected through fx_lock_ mutex.
	std::map<uint32_t, FxId> active_fx_;

	/** Which songset we are currently selecting songs from - not regarding
	 * if there actually is a song playing \e right \e now.
	 */
	std::string current_songset_;

	/// The title of the current (or most recently played) son
	std::string current_song_;

	/** The random number generator.
	 * \note The RNG here \e must \e not be the same as the one for the game
	 * logic!
	 */
	RNG rng_;

	/// Protects access to active_fx_ between callbacks and main code.
	SDL_mutex* fx_lock_{nullptr};

	/**
	 * Can sounds be played?
	 * true = they mustn't be played, e.g. because hardware is missing or disable_backend() was
	 * called. false = can be played
	 */
	static bool backend_is_disabled_;
	bool use_custom_songset_instead_ingame_;
	bool shuffle_;
};

extern SoundHandler* g_sh;

#endif  // end of include guard: WL_SOUND_SOUND_HANDLER_H<|MERGE_RESOLUTION|>--- conflicted
+++ resolved
@@ -151,145 +151,141 @@
 
 class SoundHandler {
 public:
-	SoundHandler();
-	~SoundHandler();
-
-	void save_config();
-	void load_config();
-
-	/**
-	 * Returns 'true' if the playing of sounds is disabled due to sound driver problems, or because
-	 * disable_backend() was used.
-	 */
-	inline static bool is_backend_disabled() {
-		return SoundHandler::backend_is_disabled_;
-	}
-
-	/**
-	 * Disables all sound.
-	 */
-	inline static void disable_backend() {
-		SoundHandler::backend_is_disabled_ = true;
-	}
-
-	// This is static so that we can load the tribes and world without instantiating the sound system
-	static FxId register_fx(SoundType type, const std::string& fx_path);
-
-	void play_fx(SoundType type,
-	             FxId fx_id,
-	             uint16_t priority = kFxMaximumPriority,
-	             bool allow_multiple = true,
-	             int32_t stereo_position = kStereoCenter,
-	             int distance = 0);
-	// Trigger loading of the sound files for the given effect.
-	void load_fx(SoundType type, FxId id);
-	void remove_fx_set(SoundType type);
-
-	void register_songs(const std::string& dir, const std::string& basename);
-	void stop_music(int fadeout_ms = kMinimumMusicFade);
-	std::string current_song();
-<<<<<<< HEAD
+    SoundHandler();
+    ~SoundHandler();
+
+    void save_config();
+    void load_config();
+
+    /**
+     * Returns 'true' if the playing of sounds is disabled due to sound driver problems, or because
+     * disable_backend() was used.
+     */
+    inline static bool is_backend_disabled() {
+        return SoundHandler::backend_is_disabled_;
+    }
+
+    /**
+     * Disables all sound.
+     */
+    inline static void disable_backend() {
+        SoundHandler::backend_is_disabled_ = true;
+    }
+
+    // This is static so that we can load the tribes and world without instantiating the sound system
+    static FxId register_fx(SoundType type, const std::string& fx_path);
+
+    void play_fx(SoundType type,
+                 FxId fx_id,
+                 uint16_t priority = kFxMaximumPriority,
+                 bool allow_multiple = true,
+                 int32_t stereo_position = kStereoCenter,
+                 int distance = 0);
+    // Trigger loading of the sound files for the given effect.
+    void load_fx(SoundType type, FxId id);
+    void remove_fx_set(SoundType type);
+
+    void register_songs(const std::string& dir, const std::string& basename);
+    void stop_music(int fadeout_ms = kMinimumMusicFade);
+    std::string current_song();
     [[nodiscard]] bool is_shuffle() const;
-=======
-	bool is_shuffle() const;
->>>>>>> 16244253
-	void set_shuffle(bool on);
-	void change_music(const std::string& songset_name = std::string(),
-	                  int fadeout_ms = kMinimumMusicFade);
-	void set_music_track_enabled(std::string& filename, bool on);
-	bool is_music_track_enabled(std::string& filename);
-	std::vector<Song> get_music_data();
-
-	void use_custom_songset(bool on);
-	[[nodiscard]] bool use_custom_songset() const;
-	[[nodiscard]] const std::string current_songset() const;
-
-	[[nodiscard]] bool is_sound_enabled(SoundType type) const;
-	void set_enable_sound(SoundType type, bool enable);
-	[[nodiscard]] int32_t get_volume(SoundType type) const;
-	void set_volume(SoundType type, int32_t volume);
-	[[nodiscard]] inline bool is_sound_audible(SoundType type) const {
-		return !is_backend_disabled() && is_sound_enabled(type) && get_volume(type) > 0;
-	}
-
-	[[nodiscard]] int32_t get_max_volume() const;
+    void set_shuffle(bool on);
+    void change_music(const std::string& songset_name = std::string(),
+                      int fadeout_ms = kMinimumMusicFade);
+    void set_music_track_enabled(std::string& filename, bool on);
+    bool is_music_track_enabled(std::string& filename);
+    std::vector<Song> get_music_data();
+
+    void use_custom_songset(bool on);
+    [[nodiscard]] bool use_custom_songset() const;
+    [[nodiscard]] const std::string current_songset() const;
+
+    [[nodiscard]] bool is_sound_enabled(SoundType type) const;
+    void set_enable_sound(SoundType type, bool enable);
+    [[nodiscard]] int32_t get_volume(SoundType type) const;
+    void set_volume(SoundType type, int32_t volume);
+    [[nodiscard]] inline bool is_sound_audible(SoundType type) const {
+        return !is_backend_disabled() && is_sound_enabled(type) && get_volume(type) > 0;
+    }
+
+    [[nodiscard]] int32_t get_max_volume() const;
 
 private:
-	DISALLOW_COPY_AND_ASSIGN(SoundHandler);
-
-	void read_config();
-
-	FxId do_register_fx(SoundType type, const std::string& fx_path);
-
-	void initialization_error(const char* msg, bool quit_sdl);
-
-	bool play_or_not(SoundType type, FxId fx_id, uint16_t priority, bool allow_multiple);
-	void start_music(const std::string& songset_name);
-	void notify_song_title_changed(const std::string& song_name);
-
-	static void music_finished_callback();
-	static void fx_finished_callback(int32_t channel);
-
-	void lock_fx();
-	void release_fx_lock();
-
-	/// Contains options for a sound type or the music
-	struct SoundOptions {
-		explicit SoundOptions(int vol, const std::string& savename) : volume(vol), name(savename) {
-			assert(!savename.empty());
-			assert(vol >= 0);
-			assert(vol <= MIX_MAX_VOLUME);
-		}
-
-		/// Whether the user wants to hear this type of sound
-		bool enabled{true};
-		/// Volume for sound effects or music (from 0 to get_max_volume())
-		int volume;
-		/// Name for saving
-		const std::string name;
-	};
-
-	/// Contains all options for sound types and music
-	std::map<SoundType, SoundOptions> sound_options_;
-
-	/// A collection of songsets
-	std::map<std::string, std::unique_ptr<Songset>> songs_;
-
-	/// A collection of effect sets
-	std::map<SoundType, std::map<FxId, std::unique_ptr<FXset>>> fxs_;
-
-	/// Maps Fx names to identifiers to ensure that we register each effect only once
-	std::map<SoundType, std::map<std::string, FxId>> fx_ids_;
-
-	/// List of currently playing effects, and the channel each one is on
-	/// Access to this variable is protected through fx_lock_ mutex.
-	std::map<uint32_t, FxId> active_fx_;
-
-	/** Which songset we are currently selecting songs from - not regarding
-	 * if there actually is a song playing \e right \e now.
-	 */
-	std::string current_songset_;
-
-	/// The title of the current (or most recently played) son
-	std::string current_song_;
-
-	/** The random number generator.
-	 * \note The RNG here \e must \e not be the same as the one for the game
-	 * logic!
-	 */
-	RNG rng_;
-
-	/// Protects access to active_fx_ between callbacks and main code.
-	SDL_mutex* fx_lock_{nullptr};
-
-	/**
-	 * Can sounds be played?
-	 * true = they mustn't be played, e.g. because hardware is missing or disable_backend() was
-	 * called. false = can be played
-	 */
-	static bool backend_is_disabled_;
-	bool use_custom_songset_instead_ingame_;
-	bool shuffle_;
+    DISALLOW_COPY_AND_ASSIGN(SoundHandler);
+
+    void read_config();
+
+    FxId do_register_fx(SoundType type, const std::string& fx_path);
+
+    void initialization_error(const char* msg, bool quit_sdl);
+
+    bool play_or_not(SoundType type, FxId fx_id, uint16_t priority, bool allow_multiple);
+    void start_music(const std::string& songset_name);
+    void notify_song_title_changed(const std::string& song_name);
+
+    static void music_finished_callback();
+    static void fx_finished_callback(int32_t channel);
+
+    void lock_fx();
+    void release_fx_lock();
+
+    /// Contains options for a sound type or the music
+    struct SoundOptions {
+        explicit SoundOptions(int vol, const std::string& savename) : volume(vol), name(savename) {
+            assert(!savename.empty());
+            assert(vol >= 0);
+            assert(vol <= MIX_MAX_VOLUME);
+        }
+
+        /// Whether the user wants to hear this type of sound
+        bool enabled{true};
+        /// Volume for sound effects or music (from 0 to get_max_volume())
+        int volume;
+        /// Name for saving
+        const std::string name;
+    };
+
+    /// Contains all options for sound types and music
+    std::map<SoundType, SoundOptions> sound_options_;
+
+    /// A collection of songsets
+    std::map<std::string, std::unique_ptr<Songset>> songs_;
+
+    /// A collection of effect sets
+    std::map<SoundType, std::map<FxId, std::unique_ptr<FXset>>> fxs_;
+
+    /// Maps Fx names to identifiers to ensure that we register each effect only once
+    std::map<SoundType, std::map<std::string, FxId>> fx_ids_;
+
+    /// List of currently playing effects, and the channel each one is on
+    /// Access to this variable is protected through fx_lock_ mutex.
+    std::map<uint32_t, FxId> active_fx_;
+
+    /** Which songset we are currently selecting songs from - not regarding
+     * if there actually is a song playing \e right \e now.
+     */
+    std::string current_songset_;
+
+    /// The title of the current (or most recently played) son
+    std::string current_song_;
+
+    /** The random number generator.
+     * \note The RNG here \e must \e not be the same as the one for the game
+     * logic!
+     */
+    RNG rng_;
+
+    /// Protects access to active_fx_ between callbacks and main code.
+    SDL_mutex* fx_lock_{nullptr};
+
+    /**
+     * Can sounds be played?
+     * true = they mustn't be played, e.g. because hardware is missing or disable_backend() was
+     * called. false = can be played
+     */
+    static bool backend_is_disabled_;
+    bool use_custom_songset_instead_ingame_;
+    bool shuffle_;
 };
 
 extern SoundHandler* g_sh;
