--- conflicted
+++ resolved
@@ -443,11 +443,7 @@
 #if SDL_MIXER_VERSION_ATLEAST(2, 6, 0)
 			std::string title(Mix_GetMusicTitle(m));
 #else
-<<<<<<< HEAD
             std::string title;
-=======
-			std::string title("");
->>>>>>> 7256be4a
 #endif
 			if (title.empty()) {
 				title = "Untitled";
