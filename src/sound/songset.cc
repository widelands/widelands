--- conflicted
+++ resolved
@@ -103,15 +103,9 @@
 	}
 
 	//then open the new song
-<<<<<<< HEAD
-	if (fr_.TryOpen(*g_fs, filename.c_str())) {
+	if (fr_.TryOpen(*g_fs, filename)) {
 		if (!(rwops_ = SDL_RWFromMem(fr_.Data(0), fr_.GetSize()))) {
 			fr_.Close();  // fr_ should be Open iff rwops_ != 0
-=======
-	if (m_fr.TryOpen(*g_fs, filename)) {
-		if (!(m_rwops = SDL_RWFromMem(m_fr.Data(0), m_fr.GetSize()))) {
-			m_fr.Close();  // m_fr should be Open iff m_rwops != 0
->>>>>>> 1486b963
 			return nullptr;
 		}
 	}
