/*
 * Copyright (C) 2006-2019 by the Widelands Development Team
 *
 * This program is free software; you can redistribute it and/or
 * modify it under the terms of the GNU General Public License
 * as published by the Free Software Foundation; either version 2
 * of the License, or (at your option) any later version.
 *
 * This program is distributed in the hope that it will be useful,
 * but WITHOUT ANY WARRANTY; without even the implied warranty of
 * MERCHANTABILITY or FITNESS FOR A PARTICULAR PURPOSE.  See the
 * GNU General Public License for more details.
 *
 * You should have received a copy of the GNU General Public License
 * along with this program; if not, write to the Free Software
 * Foundation, Inc., 51 Franklin Street, Fifth Floor, Boston, MA  02110-1301, USA.
 *
 */

#include "sound/songset.h"

#include <utility>

#include <boost/algorithm/string/predicate.hpp>
#include <boost/regex.hpp>

#include "base/log.h"
#include "helper.h"
#include "io/fileread.h"
#include "io/filesystem/layered_filesystem.h"

/// Prepare infrastructure for reading song files from disk and register the matching files
<<<<<<< HEAD
Songset::Songset(const std::string& dir, const std::string& basename) : m_(nullptr), rwops_(nullptr) {
	assert(g_fs);

	std::vector<std::string> files = g_fs->get_sequential_files(dir, basename, "ogg");
=======
Songset::Songset(const std::string& dir, const std::string& basename)
   : m_(nullptr), rwops_(nullptr) {
	assert(g_fs);
	FilenameSet files = filter(g_fs->list_directory(dir), [&basename](const std::string& fn) {
		const std::string only_filename = FileSystem::fs_filename(fn.c_str());
		return boost::starts_with(only_filename, basename) && boost::ends_with(only_filename, ".ogg");
	});
>>>>>>> 22e40e0f

	for (const std::string& filename : files) {
		assert(!g_fs->is_directory(filename));
		add_song(filename);
	}
}

/// Close and delete all songs to avoid memory leaks.
Songset::~Songset() {
	songs_.clear();

	if (m_)
		Mix_FreeMusic(m_);

	if (rwops_) {
		SDL_FreeRW(rwops_);
		fr_.close();
	}
}

/** Append a song to the end of the songset
 * \param filename  the song to append
 * \note The \ref current_song will unconditionally be set to the songset's
 * first song. If you do not want to disturb the (linear) playback order then
 * \ref register_song() all songs before you start playing
 */
void Songset::add_song(const std::string& filename) {
	songs_.push_back(filename);
	current_song_ = 0;
}

/**
 * Uses a 'random' number to select a song and return its audio data.
 * \param random A random number for picking the song
 * \return  a pointer to the chosen song; nullptr if none was found
 *          or an error occurred
 */
Mix_Music* Songset::get_song(uint32_t random) {
	std::string filename;

	if (songs_.empty()) {
		return nullptr;
	}

	if (songs_.size() > 1) {
		// Exclude current_song from playing two times in a row
		current_song_ += 1 + random % (songs_.size() - 1);
		current_song_ = current_song_ % songs_.size();
	}
	filename = songs_.at(current_song_);

	// First, close the previous song and remove it from memory
	if (m_) {
		Mix_FreeMusic(m_);
		m_ = nullptr;
	}

	if (rwops_) {
		SDL_FreeRW(rwops_);
		rwops_ = nullptr;
		fr_.close();
	}

	// Then open the new song
	if (fr_.try_open(*g_fs, filename)) {
		if (!(rwops_ = SDL_RWFromMem(fr_.data(0), fr_.get_size()))) {
			fr_.close();  // fr_ should be Open iff rwops_ != 0
			return nullptr;
		}
	} else
		return nullptr;

	if (rwops_)
		m_ = Mix_LoadMUS_RW(rwops_, 0);

	if (m_)
		log("Songset: Loaded song \"%s\"\n", filename.c_str());
	else {
		log("Songset: Loading song \"%s\" failed!\n", filename.c_str());
		log("Songset: %s\n", Mix_GetError());
	}

	return m_;
}<|MERGE_RESOLUTION|>--- conflicted
+++ resolved
@@ -30,21 +30,10 @@
 #include "io/filesystem/layered_filesystem.h"
 
 /// Prepare infrastructure for reading song files from disk and register the matching files
-<<<<<<< HEAD
-Songset::Songset(const std::string& dir, const std::string& basename) : m_(nullptr), rwops_(nullptr) {
-	assert(g_fs);
-
-	std::vector<std::string> files = g_fs->get_sequential_files(dir, basename, "ogg");
-=======
 Songset::Songset(const std::string& dir, const std::string& basename)
    : m_(nullptr), rwops_(nullptr) {
 	assert(g_fs);
-	FilenameSet files = filter(g_fs->list_directory(dir), [&basename](const std::string& fn) {
-		const std::string only_filename = FileSystem::fs_filename(fn.c_str());
-		return boost::starts_with(only_filename, basename) && boost::ends_with(only_filename, ".ogg");
-	});
->>>>>>> 22e40e0f
-
+	std::vector<std::string> files = g_fs->get_sequential_files(dir, basename, "ogg");
 	for (const std::string& filename : files) {
 		assert(!g_fs->is_directory(filename));
 		add_song(filename);
