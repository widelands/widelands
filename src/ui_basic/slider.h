--- conflicted
+++ resolved
@@ -21,11 +21,7 @@
 
 #include <boost/signals2.hpp>
 
-<<<<<<< HEAD
-#include "graphic/font.h"
 #include "graphic/image_catalog.h"
-=======
->>>>>>> 2f6d8847
 #include "ui_basic/panel.h"
 
 namespace UI {
