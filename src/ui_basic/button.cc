--- conflicted
+++ resolved
@@ -215,13 +215,8 @@
 				   RGBAColor(255, 255, 255, 127));
 			}
 		}
-
-<<<<<<< HEAD
-	} else if (title_.length()) {
+	} else if (!title_.empty()) {
 		// NOCOM make sure that anything that has user input / is configured by Lua calls richtext_escape
-=======
-	} else if (!title_.empty()) {
->>>>>>> 7c217e33
 		//  Otherwise draw title string centered
 		std::shared_ptr<const UI::RenderedText> rendered_text = autofit_text(
 		   title_, style_to_use.font(), get_inner_w() - 2 * kButtonImageMargin);
