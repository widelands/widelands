--- conflicted
+++ resolved
@@ -58,14 +58,7 @@
 	m_clr_down      (229, 161, 2),
 	m_draw_caret    (false)
 {
-<<<<<<< HEAD
 	set_thinks(false);
-
-	if (m_pic_background)
-		set_cache(true);
-=======
-	set_think(false);
->>>>>>> e65f1802
 }
 
 Button::Button //  for pictorial buttons
@@ -93,14 +86,7 @@
 	m_clr_down      (229, 161, 2),
 	m_draw_caret    (false)
 {
-<<<<<<< HEAD
 	set_thinks(false);
-
-	if (m_pic_background)
-		set_cache(true);
-=======
-	set_think(false);
->>>>>>> e65f1802
 }
 
 
