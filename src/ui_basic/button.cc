--- conflicted
+++ resolved
@@ -147,21 +147,12 @@
 void Button::draw(RenderTarget& dst) {
 	// Draw the background
 	if (pic_background_) {
-<<<<<<< HEAD
-		dst.fill_rect(Rect(Point(0, 0), get_w(), get_h()), RGBAColor(0, 0, 0, 255));
-		dst.tile(Rect(Point(0, 0), get_w(), get_h()), pic_background_, Point(get_x(), get_y()));
-	}
-
-	if (enabled_ && highlighted_ && style_ != Style::kFlat)
-		dst.brighten_rect(Rect(Point(0, 0), get_w(), get_h()), MOUSE_OVER_BRIGHT_FACTOR);
-=======
 		dst.fill_rect(Rectf(0.f, 0.f, get_w(), get_h()), RGBAColor(0, 0, 0, 255));
 		dst.tile(Recti(Vector2i(0, 0), get_w(), get_h()), pic_background_, Vector2i(get_x(), get_y()));
 	}
 
 	if (enabled_ && highlighted_ && style_ != Style::kFlat)
 		dst.brighten_rect(Rectf(0.f, 0.f, get_w(), get_h()), MOUSE_OVER_BRIGHT_FACTOR);
->>>>>>> 59ef0c6c
 
 	//  If we've got a picture, draw it centered
 	if (pic_custom_) {
