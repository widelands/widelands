--- conflicted
+++ resolved
@@ -218,15 +218,9 @@
 
 	} else if (!title_.empty()) {
 		//  Otherwise draw title string centered
-<<<<<<< HEAD
-		std::shared_ptr<const UI::RenderedText> rendered_text =
-		   autofit_ui_text(title_, get_inner_w() - 2 * kButtonImageMargin,
-		                   is_monochrome ? UI_FONT_CLR_DISABLED : UI_FONT_CLR_FG, UI_FONT_SIZE_SMALL, true);
-=======
 		std::shared_ptr<const UI::RenderedText> rendered_text = autofit_text(
-		   richtext_escape(title_), style_to_use.font(), get_inner_w() - 2 * kButtonImageMargin);
-
->>>>>>> 69b796e2
+		   title_, style_to_use.font(), get_inner_w() - 2 * kButtonImageMargin);
+
 		// Blit on pixel boundary (not float), so that the text is blitted pixel perfect.
 		rendered_text->draw(dst, Vector2i((get_w() - rendered_text->width()) / 2,
 		                                  (get_h() - rendered_text->height()) / 2));
