/*
 * Copyright (C) 2002-2019 by the Widelands Development Team
 *
 * This program is free software; you can redistribute it and/or
 * modify it under the terms of the GNU General Public License
 * as published by the Free Software Foundation; either version 2
 * of the License, or (at your option) any later version.
 *
 * This program is distributed in the hope that it will be useful,
 * but WITHOUT ANY WARRANTY; without even the implied warranty of
 * MERCHANTABILITY or FITNESS FOR A PARTICULAR PURPOSE.  See the
 * GNU General Public License for more details.
 *
 * You should have received a copy of the GNU General Public License
 * along with this program; if not, write to the Free Software
 * Foundation, Inc., 51 Franklin Street, Fifth Floor, Boston, MA  02110-1301, USA.
 *
 */

#include "ui_basic/button.h"

#include "graphic/font_handler.h"
#include "graphic/graphic.h"
#include "graphic/image.h"
#include "graphic/rendertarget.h"
#include "graphic/style_manager.h"
#include "graphic/text_layout.h"
#include "ui_basic/mouse_constants.h"

namespace UI {

// Margin around image. The image will be scaled down to fit into this rectangle with preserving
// size.
constexpr int kButtonImageMargin = 2;

Button::Button  //  Common constructor
   (Panel* const parent,
    const std::string& name,
    int32_t const x,
    int32_t const y,
    uint32_t const w,
    uint32_t const h,
    UI::ButtonStyle init_style,
    const Image* title_image,
    const std::string& title_text,
    const std::string& tooltip_text,
    UI::Button::VisualState init_state,
    ImageMode mode)
   : NamedPanel(parent, name, x, y, w, h, tooltip_text),
     highlighted_(false),
     pressed_(false),
     enabled_(true),
     visual_state_(init_state),
     disable_style_(ButtonDisableStyle::kMonochrome),
     repeating_(false),
     image_mode_(mode),
     time_nextact_(0),
     title_(title_text),
     title_image_(title_image),
<<<<<<< HEAD
     style_(g_gr->styles().button_style(init_style)),
     clr_down_(229, 161, 2) {
=======
     background_style_(g_gr->styles().button_style(init_style)) {
>>>>>>> 6ce26d7e
	set_thinks(false);
	// Don't allow focus
	assert(!get_can_focus());
}

Button::Button  //  for textual buttons. If h = 0, h will resize according to the font's height.
   (Panel* const parent,
    const std::string& name,
    int32_t const x,
    int32_t const y,
    uint32_t const w,
    uint32_t const h,
    UI::ButtonStyle init_style,
    const std::string& title_text,
    const std::string& tooltip_text,
    UI::Button::VisualState init_state)
   : Button(parent,
            name,
            x,
            y,
            w,
            h,
            init_style,
            nullptr,
            title_text,
            tooltip_text,
            init_state,
            UI::Button::ImageMode::kShrink) {
	// Automatically resize for font height and give it a margin.
	if (h < 1) {
		const int new_height = text_height(g_gr->styles().button_style(init_style).enabled.font) + 4;
		set_desired_size(w, new_height);
		set_size(w, new_height);
	}
}

Button::Button  //  for pictorial buttons
   (Panel* const parent,
    const std::string& name,
    const int32_t x,
    const int32_t y,
    const uint32_t w,
    const uint32_t h,
    UI::ButtonStyle init_style,
    const Image* title_image,
    const std::string& tooltip_text,
    UI::Button::VisualState init_state,
    ImageMode mode)
   : Button(parent, name, x, y, w, h, init_style, title_image, "", tooltip_text, init_state, mode) {
}

Button::~Button() {
}

/**
 * Sets a new picture for the Button.
 */
void Button::set_pic(const Image* pic) {
	title_.clear();

	if (title_image_ == pic)
		return;

	title_image_ = pic;
}

/**
 * Set a text title for the Button
 */
void Button::set_title(const std::string& title) {
	if (title_ == title)
		return;

	title_image_ = nullptr;
	title_ = title;
}

/**
 * Enable/Disable the button (disabled buttons can't be clicked).
 * Buttons are enabled by default
 */
void Button::set_enabled(bool const on) {
	if (enabled_ == on)
		return;

	// disabled buttons should look different...
	if (on)
		enabled_ = true;
	else {
		if (pressed_) {
			pressed_ = false;
			set_thinks(false);
			grab_mouse(false);
		}
		enabled_ = false;
		highlighted_ = false;
	}
}

/**
 * Redraw the button
 */
void Button::draw(RenderTarget& dst) {
	const bool is_flat = (enabled_ && visual_state_ == VisualState::kFlat) ||
	                     (!enabled_ && static_cast<int>(disable_style_ & ButtonDisableStyle::kFlat));
	const bool is_permpressed =
	   (enabled_ && visual_state_ == VisualState::kPermpressed) ||
	   (!enabled_ && static_cast<int>(disable_style_ & ButtonDisableStyle::kPermpressed));
	const bool is_monochrome =
	   !enabled_ && static_cast<int>(disable_style_ & ButtonDisableStyle::kMonochrome);

	UI::TextPanelStyleInfo style = is_monochrome ? style_.disabled : style_.enabled;

	// Draw the background
	draw_background(dst, style.background);

	if (is_flat && highlighted_)
		dst.brighten_rect(Recti(0, 0, get_w(), get_h()), MOUSE_OVER_BRIGHT_FACTOR);

	//  If we've got a picture, draw it centered
	if (title_image_) {
		if (image_mode_ == UI::Button::ImageMode::kUnscaled) {
			if (!is_monochrome) {
				dst.blit(Vector2i((get_w() - static_cast<int32_t>(title_image_->width())) / 2,
				                  (get_h() - static_cast<int32_t>(title_image_->height())) / 2),
				         title_image_);
			} else {
				dst.blit_monochrome(
				   Vector2i((get_w() - static_cast<int32_t>(title_image_->width())) / 2,
				            (get_h() - static_cast<int32_t>(title_image_->height())) / 2),
				   title_image_, RGBAColor(255, 255, 255, 127));
			}
		} else {
			const int max_image_w = get_w() - 2 * kButtonImageMargin;
			const int max_image_h = get_h() - 2 * kButtonImageMargin;
			const float image_scale =
			   std::min(1.f, std::min(static_cast<float>(max_image_w) / title_image_->width(),
			                          static_cast<float>(max_image_h) / title_image_->height()));
			int blit_width = image_scale * title_image_->width();
			int blit_height = image_scale * title_image_->height();

			if (!is_monochrome) {
				dst.blitrect_scale(Rectf((get_w() - blit_width) / 2.f, (get_h() - blit_height) / 2.f,
				                         blit_width, blit_height),
				                   title_image_,
				                   Recti(0, 0, title_image_->width(), title_image_->height()), 1.,
				                   BlendMode::UseAlpha);
			} else {
				dst.blitrect_scale_monochrome(
				   Rectf((get_w() - blit_width) / 2.f, (get_h() - blit_height) / 2.f, blit_width,
				         blit_height),
				   title_image_, Recti(0, 0, title_image_->width(), title_image_->height()),
				   RGBAColor(255, 255, 255, 127));
			}
		}

	} else if (title_.length()) {
		//  Otherwise draw title string centered
		std::shared_ptr<const UI::RenderedText> rendered_text =
				autofit_text(
					title_,
					style.font,
					get_inner_w() - 2 * kButtonImageMargin);

		// Blit on pixel boundary (not float), so that the text is blitted pixel perfect.
		rendered_text->draw(dst, Vector2i((get_w() - rendered_text->width()) / 2,
		                                  (get_h() - rendered_text->height()) / 2));
	}

	//  draw border
	//  a pressed but not highlighted button occurs when the user has pressed
	//  the left mouse button and then left the area of the button or the button
	//  stays pressed when it is pressed once
	RGBAColor black(0, 0, 0, 255);

	if (!is_flat) {
		assert(2 <= get_w());
		assert(2 <= get_h());
		//  Button is a normal one, not flat. We invert the behaviour for kPermpressed.
		if (is_permpressed == (pressed_ && highlighted_)) {
			//  top edge
			dst.brighten_rect(Recti(0, 0, get_w(), 2), BUTTON_EDGE_BRIGHT_FACTOR);
			//  left edge
			dst.brighten_rect(Recti(0, 2, 2, get_h() - 2), BUTTON_EDGE_BRIGHT_FACTOR);
			//  bottom edge
			dst.fill_rect(Recti(2, get_h() - 2, get_w() - 2, 1), black);
			dst.fill_rect(Recti(1, get_h() - 1, get_w() - 1, 1), black);
			//  right edge
			dst.fill_rect(Recti(get_w() - 2, 2, 1, get_h() - 2), black);
			dst.fill_rect(Recti(get_w() - 1, 1, 1, get_h() - 1), black);
		} else {
			//  bottom edge
			dst.brighten_rect(Recti(0, get_h() - 2, get_w(), 2), BUTTON_EDGE_BRIGHT_FACTOR);
			//  right edge
			dst.brighten_rect(Recti(get_w() - 2, 0, 2, get_h() - 2), BUTTON_EDGE_BRIGHT_FACTOR);
			//  top edge
			dst.fill_rect(Recti(0, 0, get_w() - 1, 1), black);
			dst.fill_rect(Recti(0, 1, get_w() - 2, 1), black);
			//  left edge
			dst.fill_rect(Recti(0, 0, 1, get_h() - 1), black);
			dst.fill_rect(Recti(1, 0, 1, get_h() - 2), black);
		}
	} else {
		//  Button is flat, do not draw borders, instead, if it is pressed, draw
		//  a box around it.
		if (enabled_ && highlighted_) {
			RGBAColor shade(100, 100, 100, 80);
			dst.fill_rect(Recti(0, 0, get_w(), 2), shade);
			dst.fill_rect(Recti(0, 2, 2, get_h() - 2), shade);
			dst.fill_rect(Recti(0, get_h() - 2, get_w(), get_h()), shade);
			dst.fill_rect(Recti(get_w() - 2, 0, get_w(), get_h()), shade);
		}
	}
}

void Button::think() {
	assert(repeating_);
	assert(pressed_);
	Panel::think();

	if (highlighted_) {
		uint32_t const time = SDL_GetTicks();
		if (time_nextact_ <= time) {
			time_nextact_ += MOUSE_BUTTON_AUTOREPEAT_TICK;  //  schedule next tick
			if (time_nextact_ < time)
				time_nextact_ = time;
			play_click();
			sigclicked();
			clicked();
			//  The button may not exist at this point (for example if the button
			//  closed the dialog that it is part of). So member variables may no
			//  longer be accessed.
		}
	}
}

/**
 * Update highlighted status
 */
void Button::handle_mousein(bool const inside) {
	bool oldhl = highlighted_;

	highlighted_ = inside && enabled_;

	if (oldhl == highlighted_)
		return;

	if (highlighted_)
		sigmousein();
	else
		sigmouseout();
}

/**
 * Update the pressed status of the button
 */
bool Button::handle_mousepress(uint8_t const btn, int32_t, int32_t) {
	if (btn != SDL_BUTTON_LEFT)
		return false;

	if (enabled_) {
		grab_mouse(true);
		pressed_ = true;
		if (repeating_) {
			time_nextact_ = SDL_GetTicks() + MOUSE_BUTTON_AUTOREPEAT_DELAY;
			set_thinks(true);
		}
	}
	return true;
}

bool Button::handle_mouserelease(uint8_t const btn, int32_t, int32_t) {
	if (btn != SDL_BUTTON_LEFT)
		return false;

	if (pressed_) {
		pressed_ = false;
		set_thinks(false);
		grab_mouse(false);
		if (highlighted_ && enabled_) {
			play_click();
			sigclicked();
			clicked();
			//  The button may not exist at this point (for example if the button
			//  closed the dialog that it is part of). So member variables may no
			//  longer be accessed.
		}
		return true;
	}
	return false;
}

bool Button::handle_mousemove(const uint8_t, int32_t, int32_t, int32_t, int32_t) {
	return true;  // We handle this always by lighting up
}

void Button::set_visual_state(UI::Button::VisualState input_state) {
	visual_state_ = input_state;
}

void Button::set_disable_style(UI::ButtonDisableStyle input_style) {
	disable_style_ = input_style;
}

void Button::set_perm_pressed(bool pressed) {
	set_visual_state(pressed ? UI::Button::VisualState::kPermpressed :
	                           UI::Button::VisualState::kRaised);
}

void Button::set_background_style(UI::ButtonStyle bstyle) {
	background_style_ = g_gr->styles().button_style(bstyle);
}

void Button::toggle() {
	switch (visual_state_) {
	case UI::Button::VisualState::kRaised:
		visual_state_ = UI::Button::VisualState::kPermpressed;
		break;
	case UI::Button::VisualState::kPermpressed:
		visual_state_ = UI::Button::VisualState::kRaised;
		break;
	case UI::Button::VisualState::kFlat:
		break;  // Do nothing for flat buttons
	}
}
}  // namespace UI<|MERGE_RESOLUTION|>--- conflicted
+++ resolved
@@ -57,12 +57,7 @@
      time_nextact_(0),
      title_(title_text),
      title_image_(title_image),
-<<<<<<< HEAD
-     style_(g_gr->styles().button_style(init_style)),
-     clr_down_(229, 161, 2) {
-=======
-     background_style_(g_gr->styles().button_style(init_style)) {
->>>>>>> 6ce26d7e
+     style_(g_gr->styles().button_style(init_style)) {
 	set_thinks(false);
 	// Don't allow focus
 	assert(!get_can_focus());
@@ -372,10 +367,6 @@
 	                           UI::Button::VisualState::kRaised);
 }
 
-void Button::set_background_style(UI::ButtonStyle bstyle) {
-	background_style_ = g_gr->styles().button_style(bstyle);
-}
-
 void Button::toggle() {
 	switch (visual_state_) {
 	case UI::Button::VisualState::kRaised:
