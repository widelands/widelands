--- conflicted
+++ resolved
@@ -90,26 +90,7 @@
             tooltip_text,
             init_state,
             UI::Button::ImageMode::kShrink) {
-<<<<<<< HEAD
 	expand(w, h);
-=======
-	if (h == 0) {
-		// Automatically resize for font height and give it a margin.
-		int new_width = get_w();
-		const int new_height =
-		   std::max(text_height(g_style_manager->button_style(init_style).enabled().font()),
-		            text_height(g_style_manager->button_style(init_style).disabled().font())) +
-		   4 * kButtonImageMargin;
-		if (w == 0) {
-			// Automatically resize for text width too.
-			new_width = std::max(text_width(title_, button_style_->enabled().font()),
-			                     text_width(title_, button_style_->disabled().font())) +
-			            8 * kButtonImageMargin;
-		}
-		set_desired_size(new_width, new_height);
-		set_size(new_width, new_height);
-	}
->>>>>>> dc1a860c
 }
 
 Button::Button  //  for pictorial buttons
@@ -147,14 +128,15 @@
 	if (h == 0) {
 		// Automatically resize for font height and give it a margin.
 		int new_width = get_w();
-		const int new_height = std::max(get_h(), (std::max(text_height(style_->enabled().font()),
-		                                                   text_height(style_->disabled().font())) +
-		                                          4 * kButtonImageMargin));
+		const int new_height =
+		   std::max(text_height(button_style_->enabled().font()),
+		            text_height(button_style_->disabled().font())) +
+		   4 * kButtonImageMargin;
 		if (w == 0) {
 			// Automatically resize for text width too.
-			new_width = std::max(new_width, (std::max(text_width(title_, style_->enabled().font()),
-			                                          text_width(title_, style_->disabled().font())) +
-			                                 8 * kButtonImageMargin));
+			new_width = std::max(text_width(title_, button_style_->enabled().font()),
+			                     text_width(title_, button_style_->disabled().font())) +
+			            8 * kButtonImageMargin;
 		}
 		set_desired_size(new_width, new_height);
 		set_size(new_width, new_height);
