--- conflicted
+++ resolved
@@ -141,31 +141,19 @@
 		void* entry() const {
 			return entry_;
 		}
-<<<<<<< HEAD
 
 		void set_font_style(const UI::FontStyleInfo& style) {
 			font_style_ = &style;
 		}
+
 		const UI::FontStyleInfo* font_style() const {
 			return font_style_;
-=======
-		void set_color(const RGBColor& c) {
-			clr = c;
-		}
-		RGBColor get_color() const {
-			return clr;
->>>>>>> 43c2b71c
 		}
 
 	private:
 		friend class Table<void*>;
 		void* entry_;
-<<<<<<< HEAD
 		const UI::FontStyleInfo* font_style_;
-
-=======
-		RGBColor clr;
->>>>>>> 43c2b71c
 		struct Data {
 			const Image* d_picture;
 			std::string d_string;
@@ -315,8 +303,9 @@
 	int total_width_;
 	int32_t lineheight_;
 	const uint32_t headerheight_;
-	UI::PanelStyle style_;
-	UI::ButtonStyle button_style_;
+	// NOCOM go through the codebase to see where we can have const references
+	const UI::PanelStyle& style_;
+	const UI::ButtonStyle button_style_;
 	Scrollbar* scrollbar_;
 	// A disabled button that will fill the space above the scroll bar
 	UI::Button* scrollbar_filler_button_;
