/*
 * Copyright (C) 2002-2019 by the Widelands Development Team
 *
 * This program is free software; you can redistribute it and/or
 * modify it under the terms of the GNU General Public License
 * as published by the Free Software Foundation; either version 2
 * of the License, or (at your option) any later version.
 *
 * This program is distributed in the hope that it will be useful,
 * but WITHOUT ANY WARRANTY; without even the implied warranty of
 * MERCHANTABILITY or FITNESS FOR A PARTICULAR PURPOSE.  See the
 * GNU General Public License for more details.
 *
 * You should have received a copy of the GNU General Public License
 * along with this program; if not, write to the Free Software
 * Foundation, Inc., 51 Franklin Street, Fifth Floor, Boston, MA  02110-1301, USA.
 *
 */

#include "ui_basic/multilineeditbox.h"

#include <boost/bind.hpp>

#include "base/utf8.h"
#include "graphic/font_handler.h"
#include "graphic/graphic.h"
#include "graphic/rendertarget.h"
#include "graphic/style_manager.h"
#include "graphic/text_layout.h"
#include "graphic/wordwrap.h"
#include "ui_basic/mouse_constants.h"
#include "ui_basic/scrollbar.h"

// TODO(GunChleoc): Arabic: Fix positioning for Arabic

namespace UI {

struct MultilineEditbox::Data {
	Scrollbar scrollbar;

	/// The text in the edit box
	std::string text;

	/// Background color and texture + font style
	const UI::TextPanelStyleInfo& style;

	/// Position of the cursor inside the text.
	/// 0 indicates that the cursor is before the first character,
	/// text.size() inidicates that the cursor is after the last character.
	uint32_t cursor_pos;

	const int lineheight;

	/// Maximum length of the text string, in bytes
	const uint32_t maxbytes;

	/// Cached wrapping info; see @ref refresh_ww and @ref update
	/*@{*/
	bool ww_valid;
	WordWrap ww;
	/*@}*/

	Data(MultilineEditbox&, const TextPanelStyleInfo& style);
	void refresh_ww();

	void update();

	void scroll_cursor_into_view();
	void set_cursor_pos(uint32_t cursor_pos);

	uint32_t prev_char(uint32_t cursor);
	uint32_t next_char(uint32_t cursor);
	uint32_t snap_to_char(uint32_t cursor);

	void erase_bytes(uint32_t start, uint32_t end);
	void insert(uint32_t where, const std::string& s);

private:
	MultilineEditbox& owner;
};

/**
 * Initialize an editbox that supports multiline strings.
<<<<<<< HEAD
*/
// NOCOM typing is broken. Might be the bug that was already fixed in trunk.
=======
 */
>>>>>>> 6ce26d7e
MultilineEditbox::MultilineEditbox(
   Panel* parent, int32_t x, int32_t y, uint32_t w, uint32_t h, UI::PanelStyle style)
   : Panel(parent, x, y, w, h), d_(new Data(*this, g_gr->styles().editbox_style(style))) {
	set_handle_mouse(true);
	set_can_focus(true);
	set_thinks(false);
	set_handle_textinput();
}

MultilineEditbox::Data::Data(MultilineEditbox& o, const UI::TextPanelStyleInfo& init_style)
   : scrollbar(
        &o, o.get_w() - Scrollbar::kSize, 0, Scrollbar::kSize, o.get_h(), UI::PanelStyle::kWui),
	  style(init_style),
     cursor_pos(0),
     lineheight(text_height(style.font)),
     maxbytes(std::min(g_gr->max_texture_size_for_font_rendering() *
                          g_gr->max_texture_size_for_font_rendering() /
                          (text_height(style.font) * text_height(style.font)),
                       std::numeric_limits<int32_t>::max())),
     ww_valid(false),
	  ww(style.font.size, style.font.color, o.get_w()),
     owner(o) {
	scrollbar.moved.connect(boost::bind(&MultilineEditbox::scrollpos_changed, &o, _1));

	scrollbar.set_pagesize(owner.get_h() - 2 * lineheight);
	scrollbar.set_singlestepsize(lineheight);
}

/**
 * Call this function whenever some part of the data changes that potentially
 * requires some redrawing.
 */
void MultilineEditbox::Data::update() {
	ww_valid = false;
}

/**
 * Return the text currently stored by the editbox.
 */
const std::string& MultilineEditbox::get_text() const {
	return d_->text;
}

/**
 * Replace the currently stored text with something else.
 */
void MultilineEditbox::set_text(const std::string& text) {
	if (text == d_->text)
		return;

	d_->text = text;
	while (d_->text.size() > d_->maxbytes) {
		d_->erase_bytes(d_->prev_char(d_->text.size()), d_->text.size());
	}

	d_->set_cursor_pos(0);
	d_->update();
	d_->scroll_cursor_into_view();

	changed();
}

/**
 * Erase the given range of bytes, adjust the cursor position, and update.
 */
void MultilineEditbox::Data::erase_bytes(uint32_t start, uint32_t end) {
	assert(start <= end);
	assert(end <= text.size());

	uint32_t nbytes = end - start;
	text.erase(start, nbytes);
	update();

	if (cursor_pos >= end)
		set_cursor_pos(cursor_pos - nbytes);
	else if (cursor_pos > start)
		set_cursor_pos(start);
}

/**
 * Find the starting byte of the previous character
 */
uint32_t MultilineEditbox::Data::prev_char(uint32_t cursor) {
	assert(cursor <= text.size());

	if (cursor == 0)
		return cursor;

	do {
		--cursor;
		// TODO(GunChleoc): See if we can go full ICU here.
	} while (cursor > 0 && Utf8::is_utf8_extended(text[cursor]));

	return cursor;
}

/**
 * Find the starting byte of the next character
 */
uint32_t MultilineEditbox::Data::next_char(uint32_t cursor) {
	assert(cursor <= text.size());

	if (cursor >= text.size())
		return cursor;

	do {
		++cursor;
	} while (cursor < text.size() && Utf8::is_utf8_extended(text[cursor]));

	return cursor;
}

/**
 * Return the starting offset of the (multi-byte) character that @p cursor points to.
 */
uint32_t MultilineEditbox::Data::snap_to_char(uint32_t cursor) {
	while (cursor > 0 && Utf8::is_utf8_extended(text[cursor]))
		--cursor;
	return cursor;
}

/**
 * The mouse was clicked on this editbox
 */
bool MultilineEditbox::handle_mousepress(const uint8_t btn, int32_t, int32_t) {
	if (btn == SDL_BUTTON_LEFT && get_can_focus()) {
		focus();
		return true;
	}
	return false;
}

/**
 * This is called by the UI code whenever a key press or release arrives
 */
bool MultilineEditbox::handle_key(bool const down, SDL_Keysym const code) {
	if (down) {
		switch (code.sym) {
		case SDLK_TAB:
			// Let the panel handle the tab key
			return get_parent()->handle_key(true, code);
		case SDLK_KP_PERIOD:
			if (code.mod & KMOD_NUM) {
				break;
			}
			FALLS_THROUGH;
		case SDLK_DELETE:
			if (d_->cursor_pos < d_->text.size()) {
				d_->erase_bytes(d_->cursor_pos, d_->next_char(d_->cursor_pos));
				changed();
			}
			break;

		case SDLK_BACKSPACE:
			if (d_->cursor_pos > 0) {
				d_->erase_bytes(d_->prev_char(d_->cursor_pos), d_->cursor_pos);
				changed();
			}
			break;

		case SDLK_KP_4:
			if (code.mod & KMOD_NUM) {
				break;
			}
			FALLS_THROUGH;
		case SDLK_LEFT: {
			if (code.mod & (KMOD_LCTRL | KMOD_RCTRL)) {
				uint32_t newpos = d_->prev_char(d_->cursor_pos);
				while (newpos > 0 && isspace(d_->text[newpos]))
					newpos = d_->prev_char(newpos);
				while (newpos > 0) {
					uint32_t prev = d_->prev_char(newpos);
					if (isspace(d_->text[prev]))
						break;
					newpos = prev;
				}
				d_->set_cursor_pos(newpos);
			} else {
				d_->set_cursor_pos(d_->prev_char(d_->cursor_pos));
			}
			break;
		}

		case SDLK_KP_6:
			if (code.mod & KMOD_NUM) {
				break;
			}
			FALLS_THROUGH;
		case SDLK_RIGHT:
			if (code.mod & (KMOD_LCTRL | KMOD_RCTRL)) {
				uint32_t newpos = d_->next_char(d_->cursor_pos);
				while (newpos < d_->text.size() && isspace(d_->text[newpos]))
					newpos = d_->next_char(newpos);
				while (newpos < d_->text.size() && !isspace(d_->text[newpos]))
					newpos = d_->next_char(newpos);
				d_->set_cursor_pos(newpos);
			} else {
				d_->set_cursor_pos(d_->next_char(d_->cursor_pos));
			}
			break;

		case SDLK_KP_2:
			if (code.mod & KMOD_NUM) {
				break;
			}
			FALLS_THROUGH;
		case SDLK_DOWN:
			if (d_->cursor_pos < d_->text.size()) {
				d_->refresh_ww();

				uint32_t cursorline, cursorpos = 0;
				d_->ww.calc_wrapped_pos(d_->cursor_pos, cursorline, cursorpos);

				if (cursorline + 1 < d_->ww.nrlines()) {
					uint32_t lineend = d_->text.size();
					if (cursorline + 2 < d_->ww.nrlines())
						lineend = d_->prev_char(d_->ww.line_offset(cursorline + 2));

					uint32_t newpos = d_->ww.line_offset(cursorline + 1) + cursorpos;
					if (newpos > lineend)
						newpos = lineend;
					else
						newpos = d_->snap_to_char(newpos);
					d_->set_cursor_pos(newpos);
				} else {
					d_->set_cursor_pos(d_->text.size());
				}
			}
			break;

		case SDLK_KP_8:
			if (code.mod & KMOD_NUM) {
				break;
			}
			FALLS_THROUGH;
		case SDLK_UP:
			if (d_->cursor_pos > 0) {
				d_->refresh_ww();

				uint32_t cursorline, cursorpos = 0;
				d_->ww.calc_wrapped_pos(d_->cursor_pos, cursorline, cursorpos);

				if (cursorline > 0) {
					uint32_t newpos = d_->ww.line_offset(cursorline - 1) + cursorpos;
					uint32_t lineend = d_->prev_char(d_->ww.line_offset(cursorline));

					if (newpos > lineend)
						newpos = lineend;
					else
						newpos = d_->snap_to_char(newpos);
					d_->set_cursor_pos(newpos);
				} else {
					d_->set_cursor_pos(0);
				}
			}
			break;

		case SDLK_KP_7:
			if (code.mod & KMOD_NUM) {
				break;
			}
			FALLS_THROUGH;
		case SDLK_HOME:
			if (code.mod & (KMOD_LCTRL | KMOD_RCTRL)) {
				d_->set_cursor_pos(0);
			} else {
				d_->refresh_ww();

				uint32_t cursorline, cursorpos = 0;
				d_->ww.calc_wrapped_pos(d_->cursor_pos, cursorline, cursorpos);

				d_->set_cursor_pos(d_->ww.line_offset(cursorline));
			}
			break;

		case SDLK_KP_1:
			if (code.mod & KMOD_NUM) {
				break;
			}
			FALLS_THROUGH;
		case SDLK_END:
			if (code.mod & (KMOD_LCTRL | KMOD_RCTRL)) {
				d_->set_cursor_pos(d_->text.size());
			} else {
				d_->refresh_ww();

				uint32_t cursorline, cursorpos = 0;
				d_->ww.calc_wrapped_pos(d_->cursor_pos, cursorline, cursorpos);

				if (cursorline + 1 < d_->ww.nrlines())
					d_->set_cursor_pos(d_->prev_char(d_->ww.line_offset(cursorline + 1)));
				else
					d_->set_cursor_pos(d_->text.size());
			}
			break;

		case SDLK_KP_ENTER:
		case SDLK_RETURN:
			d_->insert(d_->cursor_pos, "\n");
			d_->update();
			changed();
			break;

		default:
			break;
		}
		return true;
	}

	return Panel::handle_key(down, code);
}

bool MultilineEditbox::handle_textinput(const std::string& input_text) {
	if (d_->text.size() + input_text.size() <= d_->maxbytes) {
		d_->insert(d_->cursor_pos, input_text);
		changed();
		d_->update();
	}
	return true;
}

/**
 * Grab the focus and redraw.
 */
void MultilineEditbox::focus(bool topcaller) {
	Panel::focus(topcaller);
}

/**
 * Redraw the Editbox
 */
void MultilineEditbox::draw(RenderTarget& dst) {
	draw_background(dst, d_->style.background);

	// Draw border.
	if (get_w() >= 4 && get_h() >= 4) {
		static const RGBColor black(0, 0, 0);

		// bottom edge
		dst.brighten_rect(Recti(0, get_h() - 2, get_w(), 2), BUTTON_EDGE_BRIGHT_FACTOR);
		// right edge
		dst.brighten_rect(Recti(get_w() - 2, 0, 2, get_h() - 2), BUTTON_EDGE_BRIGHT_FACTOR);
		// top edge
		dst.fill_rect(Recti(0, 0, get_w() - 1, 1), black);
		dst.fill_rect(Recti(0, 1, get_w() - 2, 1), black);
		// left edge
		dst.fill_rect(Recti(0, 0, 1, get_h() - 1), black);
		dst.fill_rect(Recti(1, 0, 1, get_h() - 2), black);
	}

	if (has_focus())
		dst.brighten_rect(Recti(0, 0, get_w(), get_h()), MOUSE_OVER_BRIGHT_FACTOR);

	d_->refresh_ww();

	d_->ww.set_draw_caret(has_focus());
	d_->ww.draw(dst, Vector2i(0, -int32_t(d_->scrollbar.get_scrollpos())), UI::Align::kLeft,
	            has_focus() ? d_->cursor_pos : std::numeric_limits<uint32_t>::max());
}

/**
 * Insert the given string starting at cursor position @p where.
 * Update the cursor so that it stays in the same place, but note that the cursor is
 * "right-magnetic":
 * If @p where is equal to the current cursor position, then the cursor is moved.
 * This is usually what one wants.
 */
void MultilineEditbox::Data::insert(uint32_t where, const std::string& s) {
	text.insert(where, s);
	if (cursor_pos >= where)
		set_cursor_pos(cursor_pos + s.size());
}

/**
 * Change the position of the cursor, cause a display refresh and scroll the cursor
 * into view when necessary.
 */
void MultilineEditbox::Data::set_cursor_pos(uint32_t newpos) {
	assert(newpos <= text.size());

	if (cursor_pos == newpos)
		return;

	cursor_pos = newpos;

	scroll_cursor_into_view();
}

/**
 * Ensure that the cursor is visible.
 */
void MultilineEditbox::Data::scroll_cursor_into_view() {
	refresh_ww();

	uint32_t cursorline, cursorpos = 0;
	ww.calc_wrapped_pos(cursor_pos, cursorline, cursorpos);

	int32_t top = cursorline * lineheight;

	if (top < int32_t(scrollbar.get_scrollpos())) {
		scrollbar.set_scrollpos(top - lineheight);
	} else if (top + lineheight > int32_t(scrollbar.get_scrollpos()) + owner.get_h()) {
		scrollbar.set_scrollpos(top - owner.get_h() + 2 * lineheight);
	}
}

/**
 * Callback function called by the scrollbar.
 */
void MultilineEditbox::scrollpos_changed(int32_t) {
}

/**
 * Re-wrap the string and update the scrollbar range accordingly.
 */
void MultilineEditbox::Data::refresh_ww() {
	if (int32_t(ww.wrapwidth()) != owner.get_w() - Scrollbar::kSize)
		ww_valid = false;
	if (ww_valid)
		return;

	ww.set_wrapwidth(owner.get_w() - Scrollbar::kSize);

	ww.wrap(text);
	ww_valid = true;

	int32_t textheight = ww.height();
	scrollbar.set_steps(textheight - owner.get_h());
}

}  // namespace UI<|MERGE_RESOLUTION|>--- conflicted
+++ resolved
@@ -81,12 +81,7 @@
 
 /**
  * Initialize an editbox that supports multiline strings.
-<<<<<<< HEAD
 */
-// NOCOM typing is broken. Might be the bug that was already fixed in trunk.
-=======
- */
->>>>>>> 6ce26d7e
 MultilineEditbox::MultilineEditbox(
    Panel* parent, int32_t x, int32_t y, uint32_t w, uint32_t h, UI::PanelStyle style)
    : Panel(parent, x, y, w, h), d_(new Data(*this, g_gr->styles().editbox_style(style))) {
