--- conflicted
+++ resolved
@@ -141,10 +141,6 @@
 		return scrollbar_->handle_mousewheel(which, x, y);
 	}
 	return Panel::handle_mousewheel(which, x, y);
-<<<<<<< HEAD
-
-=======
->>>>>>> 7a167933
 }
 bool Box::handle_key(bool down, SDL_Keysym code) {
 	if (scrollbar_) {
@@ -154,10 +150,6 @@
 	return Panel::handle_key(down, code);
 }
 
-<<<<<<< HEAD
-
-=======
->>>>>>> 7a167933
 /**
  * Adjust all the children and the box's size.
  */
