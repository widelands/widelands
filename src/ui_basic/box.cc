--- conflicted
+++ resolved
@@ -26,6 +26,7 @@
 #include "base/wexception.h"
 #include "graphic/font_handler1.h"
 #include "graphic/graphic.h"
+#include "graphic/text_layout.h"
 #include "ui_basic/scrollbar.h"
 
 namespace UI {
@@ -223,13 +224,8 @@
 		totalbreadth -= Scrollbar::kSize;
 	}
 
-<<<<<<< HEAD
 	for (size_t idx = 0; idx < items_.size(); ++idx) {
-		int depth, breadth;
-=======
-	for (uint32_t idx = 0; idx < items_.size(); ++idx) {
 		int depth, breadth = 0;
->>>>>>> 53535db7
 		get_item_size(idx, &depth, &breadth);
 
 		if (items_[idx].type == Item::ItemPanel) {
@@ -382,15 +378,10 @@
 
 	switch (it.type) {
 	case Item::ItemPanel: {
-<<<<<<< HEAD
-		int32_t breadth, maxbreadth;
+		int32_t breadth, maxbreadth = 0;
 		const UI::Align align = (orientation_ == Vertical && UI::g_fh1->fontset()->is_rtl()) ?
 		                           mirror_alignment(it.u.panel.align) :
 		                           it.u.panel.align;
-=======
-		int32_t breadth, maxbreadth = 0;
-
->>>>>>> 53535db7
 		if (orientation_ == Horizontal) {
 			breadth = it.u.panel.panel->get_inner_h();
 			maxbreadth = get_inner_h();
@@ -398,13 +389,8 @@
 			breadth = it.u.panel.panel->get_inner_w();
 			maxbreadth = get_inner_w();
 		}
-<<<<<<< HEAD
 		switch (align) {
-		case UI::Align::kHCenter:
-=======
-		switch (it.u.panel.align) {
 		case UI::Align::kCenter:
->>>>>>> 53535db7
 			breadth = (maxbreadth - breadth) / 2;
 			break;
 
