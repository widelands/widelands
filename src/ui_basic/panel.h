/*
 * Copyright (C) 2002-2022 by the Widelands Development Team
 *
 * This program is free software; you can redistribute it and/or
 * modify it under the terms of the GNU General Public License
 * as published by the Free Software Foundation; either version 2
 * of the License, or (at your option) any later version.
 *
 * This program is distributed in the hope that it will be useful,
 * but WITHOUT ANY WARRANTY; without even the implied warranty of
 * MERCHANTABILITY or FITNESS FOR A PARTICULAR PURPOSE.  See the
 * GNU General Public License for more details.
 *
 * You should have received a copy of the GNU General Public License
 * along with this program; if not, see <https://www.gnu.org/licenses/>.
 *
 */

#ifndef WL_UI_BASIC_PANEL_H
#define WL_UI_BASIC_PANEL_H

#include <atomic>
#include <deque>
#include <list>
#include <memory>
#include <set>
#include <vector>

#include <SDL_keyboard.h>

#include "base/macros.h"
#include "base/multithreading.h"
#include "base/rect.h"
#include "base/vector.h"
#include "base/wexception.h"
#include "graphic/hyperlink.h"
#include "graphic/styles/panel_styles.h"
#include "notifications/signal.h"
#include "sound/constants.h"

class FileWrite;
class RenderTarget;
namespace Widelands {
struct MapObjectSaver;
}  // namespace Widelands

namespace UI {

/**
 * Panel is a basic rectangular UI element.
 *
 * Every panel has an outer rectangle and an inner rectangle. The inner rectangle
 * is always equal to the outer rectangle minus the border size. Child panel coordinates
 * are always relative to the inner rectangle.
 *
 * Every panel has an actual size and a desired size. In general, a panel should never
 * change its own actual size, but only its desired size. It is up to the parent panel
 * to adjust the actual size based on the desired size.
 *
 * The desired size is a quantity that is computed in \ref update_desired_size based
 * only on the attributes of this panel and of its children. The actual size may differ
 * from this, and when it does, a panel may have to adapt also its children's positions
 * and actual sizes in \ref layout.
 *
 * If a panel is the top-level panel, or if has \ref set_layout_toplevel, then whenever
 * its desired size changes, this automatically changes the actual size (which then invokes
 * \ref layout and \ref move_inside_parent).
 */
class Panel {
public:
	// Panel flags. The `Panel::flags_` attribute is a bitset of these flags.
	enum {
		pf_handle_mouse = 1 << 0,  ///< receive mouse events
		pf_thinks = 1 << 1,        ///< call think() function during run
		pf_top_on_click = 1 << 2,  ///< bring panel on top when clicked inside it
		pf_die = 1 << 3,           ///< this panel needs to die
		pf_child_die = 1 << 4,     ///< a child needs to die
		pf_visible = 1 << 5,       ///< render the panel
		pf_can_focus = 1 << 6,     ///< can receive the keyboard focus
		/// children should snap only when overlapping the snap target
		pf_snap_windows_only_when_overlapping = 1 << 7,
		/// children should snap to the edges of this panel
		pf_dock_windows_to_edges = 1 << 8,
		/// whether any change in the desired size should propagate to the actual size
		pf_layout_toplevel = 1 << 9,
		/// whether widget wants to receive unicode textinput messages
		pf_handle_textinput = 1 << 10,
		/// whether widget and its children will handle any key presses
		pf_handle_keypresses = 1 << 11,
		// has a non-empty logic_think() implementation
		pf_logic_think = 1 << 12,
		// Do not draw any tooltips and stuff
		pf_hide_all_overlays = 1 << 13,
	};

	Panel(Panel* nparent,
	      UI::PanelStyle,
	      int32_t nx,
	      int32_t ny,
	      int nw,
	      int nh,
	      const std::string& tooltip_text = std::string());
	virtual ~Panel();

	Notifications::Signal<> clicked;
	Notifications::Signal<> position_changed;

	Panel* get_parent() const {
		return parent_;
	}

	void free_children();

	// Checks whether this panel will be deleted in the next think cycle.
	// This check is used to stop panels from thinking and performing other
	// activities to prevent undesired side-effects.
	bool is_dying() const {
		return (flags_ & pf_die) != 0u;
	}

	// Modal
	enum class Returncodes { kBack, kOk };

	template <typename Returncode> Returncode run() {
		return static_cast<Returncode>(do_run());
	}
	int do_run();

	/**
	 * Cause run() to return as soon as possible, with the given return code
	 */
	template <typename Returncode> void end_modal(const Returncode& code) {
		running_ = false;
		return_code_ = static_cast<int>(code);
	}

	bool is_modal() const;

	virtual void start();
	virtual void end();
	virtual void become_modal_again(Panel& prevmodal);

	// Geometry
	virtual void set_size(int nw, int nh);
	virtual void set_desired_size(int w, int h);
	virtual void set_pos(Vector2i);
	virtual void move_inside_parent();
	virtual void layout();

	void set_layout_toplevel(bool ltl);
	bool get_layout_toplevel() const;

	void get_desired_size(int* w, int* h) const;

	int32_t get_x() const {
		return x_;
	}
	int32_t get_y() const {
		return y_;
	}
	Vector2i get_pos() const {
		return Vector2i(x_, y_);
	}
	// int instead of uint because of overflow situations
	int32_t get_w() const {
		return w_;
	}
	int32_t get_h() const {
		return h_;
	}

	Vector2i to_parent(const Vector2i&) const;

	virtual bool is_snap_target() const {
		return false;
	}
	uint16_t get_border_snap_distance() const {
		return border_snap_distance_;
	}
	void set_border_snap_distance(uint8_t const value) {
		border_snap_distance_ = value;
	}
	uint8_t get_panel_snap_distance() const {
		return panel_snap_distance_;
	}
	void set_panel_snap_distance(uint8_t const value) {
		panel_snap_distance_ = value;
	}
	bool get_snap_windows_only_when_overlapping() const {
		return (flags_ & pf_snap_windows_only_when_overlapping) != 0u;
	}
	void set_snap_windows_only_when_overlapping(bool on = true);
	bool get_dock_windows_to_edges() const {
		return (flags_ & pf_dock_windows_to_edges) != 0u;
	}
	void set_dock_windows_to_edges(bool on = true);
	void set_inner_size(int nw, int nh);
	void set_border(int l, int r, int t, int b);

	int get_lborder() const {
		return lborder_;
	}
	int get_rborder() const {
		return rborder_;
	}
	int get_tborder() const {
		return tborder_;
	}
	int get_bborder() const {
		return bborder_;
	}

	int get_inner_w() const;
	int get_inner_h() const;

	const Panel* get_next_sibling() const {
		return next_;
	}
	Panel* get_next_sibling() {
		return next_;
	}
	const Panel* get_prev_sibling() const {
		return prev_;
	}
	Panel* get_prev_sibling() {
		return prev_;
	}
	const Panel* get_first_child() const {
		return first_child_;
	}
	Panel* get_first_child() {
		return first_child_;
	}
	const Panel* get_last_child() const {
		return last_child_;
	}
	Panel* get_last_child() {
		return last_child_;
	}

	void move_to_top();

	// Drawing, visibility
	bool is_visible() const {
		return (flags_ & pf_visible) != 0u;
	}
	void set_visible(bool on);

	virtual void draw(RenderTarget&);
	virtual void draw_border(RenderTarget&);
	virtual void draw_overlay(RenderTarget&);

	// Events
	virtual void think();
	virtual void game_logic_think() {
		// Overridden only by InteractiveBase
	}

	void set_logic_think() {
		flags_ |= pf_logic_think;
	}
	void set_hide_all_overlays() {
		flags_ |= pf_hide_all_overlays;
	}

	Vector2i get_mouse_position() const;
	void set_mouse_pos(Vector2i);
	void center_mouse();

	virtual void handle_mousein(bool inside);
	virtual bool handle_mousepress(uint8_t btn, int32_t x, int32_t y);
	virtual bool handle_mouserelease(uint8_t btn, int32_t x, int32_t y);
	virtual bool handle_mousemove(uint8_t state, int32_t x, int32_t y, int32_t xdiff, int32_t ydiff);
	virtual bool handle_mousewheel(int32_t x, int32_t y, uint16_t modstate);
	virtual bool handle_key(bool down, SDL_Keysym);
	virtual bool handle_textinput(const std::string& text);
	virtual bool handle_tooltip();

	/// \returns whether a certain given is currently down.
	///
	/// \note Never call this function from a keyboard event handler (a function
	/// that overrides bool handle_key(bool, SDL_Keysym code)) to get the state
	/// of a modifier key. In that case code.mod must be used. It contains the
	/// state of the modifier keys at the time of the event. Unfortunately there
	/// is no information about modifier key states in mouse events (tracker
	/// item #1916453). That is "a huge oversight" in SDL 1.2 and a fix is
	/// promised in SDL 1.3:
	/// http://lists.libsdl.org/pipermail/sdl-libsdl.org/2008-March/064560.html
	bool get_key_state(SDL_Scancode) const;

	void set_handle_mouse(bool yes);
	void grab_mouse(bool grab);

	void set_can_focus(bool yes);
	bool get_can_focus() const {
		return (flags_ & pf_can_focus) != 0u;
	}
	bool has_focus() const {
		return (get_can_focus() && parent_->focus_ == this);
	}
	bool has_top_level_focus();
	virtual void focus(bool topcaller = true);
	Panel* focused_child() const {
		return focus_;
	}

	void set_top_on_click(bool const on) {
		if (on) {
			flags_ |= pf_top_on_click;
		} else {
			flags_ &= ~pf_top_on_click;
		}
	}
	bool get_top_on_click() const {
		return (flags_ & pf_top_on_click) != 0u;
	}

	static void set_allow_user_input(bool const t) {
		allow_user_input_ = t;
	}
	static bool allow_user_input() {
		return allow_user_input_;
	}

	void set_tooltip(const std::string&);
	const std::string& tooltip() const {
		return tooltip_;
	}

	virtual void die();
	static void register_click();

	static void logic_thread();

	// Internal notification to reduce an active mutex lock's scope.
	void clear_current_think_mutex();

	/*
	 * Every panel that is semantically a toplevel panel needs to call
	 * this at least once, ideally near the end of the most derived class's
	 * constructor. This will make this panel and all its children visible
	 * and allow them to start thinking and handling user input.
	 */
	void initialization_complete();

	// Notify this panel's parent of our death, then immediately delete us.
	void do_delete();

	// overridden by InteractiveBase
	virtual bool extended_tooltip_accessibility_mode() const {
		return false;
	}

	void find_all_children_at(int16_t x, int16_t y, std::vector<Panel*>& result) const;

	Panel& get_topmost_forefather();

	struct ModalGuard {
		explicit ModalGuard(Panel& p);
		~ModalGuard();

	private:
		Panel* bottom_panel_;
		Panel& top_panel_;
		DISALLOW_COPY_AND_ASSIGN(ModalGuard);
	};

	// Call this on the topmost panel after you changed the template directory
	void template_directory_changed();

	enum class SaveType {  // Do not change the order – these indices are stored in savegames!
		kNone = 0,          ///< This panel is not saveable.
		kBuildingWindow,
		kWatchWindow,
		kConfigureEconomy,
		kStockMenu,
		kGeneralStats,
		kWareStats,
		kBuildingStats,
		kSoldierStats,
		kSeafaringStats,
		kMessages,
		kObjectives,
		kDiplomacy,
		kMinimap,
		kEncyclopedia,
		kShipWindow,
		kAttackWindow,
		kQuicknav,
	};
	virtual SaveType save_type() const {
		return SaveType::kNone;
	}
	virtual void save(FileWrite&, Widelands::MapObjectSaver&) const {
		NEVER_HERE();
	}

protected:
	// This panel will never receive keypresses (do_key), instead
	// textinput will be passed on (do_textinput).
	void set_handle_textinput(bool const on = true) {
		if (on) {
			flags_ |= pf_handle_textinput;
		} else {
			flags_ &= ~pf_handle_textinput;
		}
	}

	/*
	 * Only call when you know what you are doing.
	 * Usually, you can rely on our focus() mechanism to activate/deactivate text handling
	 * but there might be corner cases where disabling text input specifically is needed.
	 */
	void disable_sdl_textinput();

	// If this is set to 'true', this panel ad its children will never receive keypresses (do_key) or
	// textinput (do_textinput).
	void set_handle_keypresses(bool const on) {
		if (on) {
			flags_ |= pf_handle_keypresses;
		} else {
			flags_ &= ~pf_handle_keypresses;
		}
	}

	// Defines if think() should be called repeatedly. This is true on construction.
	void set_thinks(bool yes);

	bool keyboard_free() {
		return (focus_) == nullptr;
	}

	virtual void update_desired_size();

	static void play_click();

	static bool
	draw_tooltip(const std::string& text, PanelStyle, Vector2i pos = Vector2i::invalid());
	void draw_background(RenderTarget& dst, const UI::PanelStyleInfo&);
	void draw_background(RenderTarget& dst, Recti rect, const UI::PanelStyleInfo&) const;

	// called after the template directory was changed
	virtual void update_template() {
	}

	virtual Panel* get_open_dropdown();

	virtual bool is_focus_toplevel() const;

	virtual std::vector<Recti> focus_overlay_rects();
	// Convenience functions for overriding focus_overlay_rects()
	std::vector<Recti> focus_overlay_rects(int off_x, int off_y, int strength_diff) const;

	// Wait until the current logic frame has ended
	void wait_for_current_logic_frame();
	// Can be called during a lengthy wait to ensure that
	// notes are still handled and the graphics refreshed.
	// Does _not_ handle user input (this is on purpose!!)
	void stay_responsive();

	const PanelStyle panel_style_;

	/** Never call this function, except when you need Widelands to stay responsive
	 *  during a costly operation and you can guarantee that it will not interfere
	 *  with the "normal" graphics refreshing done periodically from `Panel::do_run`.
	 *  If the argument is not empty, the screen will be greyed out with the
	 *  provided message to the user drawn in the screen center.
	 *  May be called only by the initializer thread.
	 */
	void do_redraw_now(bool handle_input = true,
	                   const std::string& message_to_display = std::string());

private:
	bool initialized_{false};

	bool handles_mouse() const {
		return (flags_ & pf_handle_mouse) != 0;
	}

	bool handles_keypresses() const {
		if (get_parent() != nullptr && !get_parent()->handles_keypresses()) {
			return false;
		}
		return (flags_ & pf_handle_keypresses) != 0;
	}

	bool handles_textinput() const {
		return (flags_ & pf_handle_textinput) != 0;
	}
	bool thinks() const {
		return (flags_ & pf_thinks) != 0;
	}

	void check_child_death();
	virtual void on_death(Panel* p);
	virtual void on_visibility_changed();

	friend struct ProgressWindow;
	friend class Window;
	void do_draw(RenderTarget&);
	void do_draw_inner(RenderTarget&);
	void do_think();

	Panel* child_at_mouse_cursor(int32_t mouse_x, int32_t mouse_y, Panel* child);
	void do_mousein(bool inside);
	bool do_mousepress(uint8_t btn, int32_t x, int32_t y);
	bool do_mouserelease(uint8_t btn, int32_t x, int32_t y);
	bool do_mousemove(uint8_t state, int32_t x, int32_t y, int32_t xdiff, int32_t ydiff);
	bool do_mousewheel(int32_t x, int32_t y, uint16_t modstate, Vector2i rel_mouse_pos);
	bool do_key(bool down, SDL_Keysym code);
	bool do_textinput(const std::string& text);
	bool do_tooltip();

	bool handle_tab_pressed(bool reverse);
	std::deque<Panel*> gather_focusable_children();

	static Panel* ui_trackmouse(int32_t& x, int32_t& y);
	static bool ui_mousepress(uint8_t button, int32_t x, int32_t y);
	static bool ui_mouserelease(uint8_t button, int32_t x, int32_t y);
	static bool ui_mousemove(uint8_t state, int32_t x, int32_t y, int32_t xdiff, int32_t ydiff);
	static bool ui_mousewheel(int32_t x, int32_t y, uint16_t modstate);
	static bool ui_key(bool down, SDL_Keysym code);
	static bool ui_textinput(const std::string& text);

	Panel* parent_;
	Panel* next_;
	Panel* prev_;
	Panel* first_child_{nullptr};
	Panel* last_child_{nullptr};
	Panel* mousein_child_{nullptr};  //  child panel that the mouse is in
	Panel* focus_{nullptr};          //  keyboard focus

	std::atomic<uint32_t> flags_;

	/**
	 * The outer rectangle is defined by (x_, y_, w_, h_)
	 */
	/*@{*/
	int32_t x_;
	int32_t y_;
	int w_;
	int h_;
	/*@}*/
<<<<<<< HEAD
	int lborder_{0}, rborder_{0}, tborder_{0}, bborder_{0};
	uint8_t border_snap_distance_{0}, panel_snap_distance_{0};
	int desired_w_, desired_h_;
=======
	int lborder_{0};
	int rborder_{0};
	int tborder_{0};
	int bborder_{0};
	uint8_t border_snap_distance_{0U};
	uint8_t panel_snap_distance_{0U};
	int desired_w_;
	int desired_h_;
>>>>>>> a9549ba2

	friend struct ModalGuard;

	bool running_{false};
	int return_code_;

	std::string tooltip_;
	static std::atomic<Panel*> modal_;
	static std::atomic<Panel*> mousegrab_;
	static Panel* mousein_;
	static Panel* tooltip_panel_;
	static Vector2i tooltip_fixed_pos_;
	static Recti tooltip_fixed_rect_;
	static bool allow_user_input_;

	static FxId click_fx_;

	enum class LogicThreadState { kFree, kLocked, kEndingRequested, kEndingConfirmed };
	std::atomic<LogicThreadState> logic_thread_locked_;
	static std::atomic_bool logic_thread_running_;

	std::unique_ptr<Notifications::Subscriber<NoteThreadSafeFunction>> subscriber1_;
	std::unique_ptr<Notifications::Subscriber<NoteThreadSafeFunctionHandled>> subscriber2_;
	void handle_notes();
	std::list<NoteThreadSafeFunction> notes_;
	std::set<uint32_t> handled_notes_;
	std::unique_ptr<MutexLock> current_think_mutex_;

	DISALLOW_COPY_AND_ASSIGN(Panel);
};

inline void Panel::set_snap_windows_only_when_overlapping(const bool on) {
	flags_ &= ~pf_snap_windows_only_when_overlapping;
	if (on) {
		flags_ |= pf_snap_windows_only_when_overlapping;
	}
}
inline void Panel::set_dock_windows_to_edges(const bool on) {
	flags_ &= ~pf_dock_windows_to_edges;
	if (on) {
		flags_ |= pf_dock_windows_to_edges;
	}
}

/**
 * A Panel with a name. Important for scripting
 */
struct NamedPanel : public Panel {
	NamedPanel(Panel* nparent,
	           UI::PanelStyle s,
	           const std::string& name,
	           int32_t nx,
	           int32_t ny,
	           int nw,
	           int nh,
	           const std::string& tooltip_text = std::string());

	const std::string& get_name() const {
		return name_;
	}

protected:
	virtual void handle_hyperlink(const std::string& action);

private:
	std::string name_;
	std::unique_ptr<Notifications::Subscriber<NoteHyperlink>> hyperlink_subscriber_;
};
}  // namespace UI

#endif  // end of include guard: WL_UI_BASIC_PANEL_H<|MERGE_RESOLUTION|>--- conflicted
+++ resolved
@@ -541,11 +541,6 @@
 	int w_;
 	int h_;
 	/*@}*/
-<<<<<<< HEAD
-	int lborder_{0}, rborder_{0}, tborder_{0}, bborder_{0};
-	uint8_t border_snap_distance_{0}, panel_snap_distance_{0};
-	int desired_w_, desired_h_;
-=======
 	int lborder_{0};
 	int rborder_{0};
 	int tborder_{0};
@@ -554,7 +549,6 @@
 	uint8_t panel_snap_distance_{0U};
 	int desired_w_;
 	int desired_h_;
->>>>>>> a9549ba2
 
 	friend struct ModalGuard;
 
