/*
 * Copyright (C) 2002-2004, 2006-2011 by the Widelands Development Team
 *
 * This program is free software; you can redistribute it and/or
 * modify it under the terms of the GNU General Public License
 * as published by the Free Software Foundation; either version 2
 * of the License, or (at your option) any later version.
 *
 * This program is distributed in the hope that it will be useful,
 * but WITHOUT ANY WARRANTY; without even the implied warranty of
 * MERCHANTABILITY or FITNESS FOR A PARTICULAR PURPOSE.  See the
 * GNU General Public License for more details.
 *
 * You should have received a copy of the GNU General Public License
 * along with this program; if not, write to the Free Software
 * Foundation, Inc., 51 Franklin Street, Fifth Floor, Boston, MA  02110-1301, USA.
 *
 */


#ifndef WL_UI_BASIC_PANEL_H
#define WL_UI_BASIC_PANEL_H

#include <cassert>
#include <cstring>
#include <string>

#include <SDL_keyboard.h>
#include <boost/signals2/trackable.hpp>

#include "base/macros.h"
#include "base/point.h"

class RenderTarget;
class Image;

namespace UI {

/**
 * Panel is a basic rectangular UI element.
 *
 * Every panel has an outer rectangle and an inner rectangle. The inner rectangle
 * is always equal to the outer rectangle minus the border size. Child panel coordinates
 * are always relative to the inner rectangle.
 *
 * Every panel has an actual size and a desired size. In general, a panel should never
 * change its own actual size, but only its desired size. It is up to the parent panel
 * to adjust the actual size based on the desired size.
 *
 * The desired size is a quantity that is computed in \ref update_desired_size based
 * only on the attributes of this panel and of its children. The actual size may differ
 * from this, and when it does, a panel may have to adapt also its children's positions
 * and actual sizes in \ref layout.
 *
 * If a panel is the top-level panel, or if has \ref set_layout_toplevel, then whenever
 * its desired size changes, this automatically changes the actual size (which then invokes
 * \ref layout and \ref move_inside_parent).
 */
class Panel : public boost::signals2::trackable {
public:
	enum {
		pf_handle_mouse = 1, ///< receive mouse events
		pf_thinks = 2, ///< call think() function during run
		pf_top_on_click = 4, ///< bring panel on top when clicked inside it
		pf_die = 8, ///< this panel needs to die
		pf_child_die = 16, ///< a child needs to die
		pf_visible = 32, ///< render the panel
		pf_can_focus = 64, ///< can receive the keyboard focus
		/// children should snap only when overlapping the snap target
		pf_snap_windows_only_when_overlapping = 128,
		/// children should snap to the edges of this panel
		pf_dock_windows_to_edges = 256,
		/// whether any change in the desired size should propagate to the actual size
		pf_layout_toplevel = 512,
		/// whether widget wants to receive unicode textinput messages
		pf_handle_textinput = 2048,
	};

	Panel
		(Panel * const nparent,
		 int32_t  const nx, int32_t  const ny,
		 uint32_t const nw, uint32_t const nh,
		 const std::string& tooltip_text = std::string());
	virtual ~Panel();

	Panel * get_parent() const {return _parent;}

	void free_children();

	// Modal
	static const int32_t dying_code = -1;
	int32_t run();
	void end_modal(int32_t code);
	bool is_modal();

	virtual void start();
	virtual void end();

	// Geometry
	void set_size(uint32_t nw, uint32_t nh);
	void set_desired_size(uint32_t w, uint32_t h);
	void set_pos(Point);
	virtual void move_inside_parent();
	virtual void layout();

	void set_layout_toplevel(bool ltl);
	bool get_layout_toplevel() const;

	void get_desired_size(uint32_t & w, uint32_t & h) const;

	int32_t get_x() const {return _x;}
	int32_t get_y() const {return _y;}
	Point get_pos() const {return Point(_x, _y);}
	//int unstead of uint because of overflow situations
	int32_t get_w() const {return _w;}
	int32_t get_h() const {return _h;}

	Point to_parent(const Point &) const;

	virtual bool is_snap_target() const {return false;}
	uint16_t get_border_snap_distance() const {return _border_snap_distance;}
	void set_border_snap_distance(uint8_t const value) {
		_border_snap_distance = value;
	}
	uint8_t get_panel_snap_distance () const {return _panel_snap_distance;}
	void set_panel_snap_distance(uint8_t const value) {
		_panel_snap_distance = value;
	}
	bool get_snap_windows_only_when_overlapping() const {
		return _flags & pf_snap_windows_only_when_overlapping;
	}
	void set_snap_windows_only_when_overlapping(const bool on = true);
	bool get_dock_windows_to_edges() const {
		return _flags & pf_dock_windows_to_edges;
	}
	void set_dock_windows_to_edges(const bool on = true);
	void set_inner_size(uint32_t nw, uint32_t nh);
	void set_border(uint32_t l, uint32_t r, uint32_t t, uint32_t b);

	uint32_t get_lborder() const {return _lborder;}
	uint32_t get_rborder() const {return _rborder;}
	uint32_t get_tborder() const {return _tborder;}
	uint32_t get_bborder() const {return _bborder;}

	uint32_t get_inner_w() const {
		assert(_lborder + _rborder <= _w);
		return _w - (_lborder + _rborder);
	}
	uint32_t get_inner_h() const {
		assert(_tborder + _bborder <= _h);
		return _h - (_tborder + _bborder);
	}

	const Panel * get_next_sibling () const {return _next;}
	Panel       * get_next_sibling ()       {return _next;}
	const Panel * get_prev_sibling () const {return _prev;}
	Panel       * get_prev_sibling ()       {return _prev;}
	const Panel * get_first_child  () const {return _fchild;}
	Panel       * get_first_child  ()       {return _fchild;}
	const Panel * get_last_child   () const {return _lchild;}
	Panel       * get_last_child   ()       {return _lchild;}

	void move_to_top();

	// Drawing, visibility
	bool is_visible() const {return _flags & pf_visible;}
	void set_visible(bool on);

	virtual void draw        (RenderTarget &);
	virtual void draw_border (RenderTarget &);
	virtual void draw_overlay(RenderTarget &);
	void update(int32_t x, int32_t y, int32_t w, int32_t h);
	void update();
	void update_inner(int32_t x, int32_t y, int32_t w, int32_t h);

	// Events
	virtual void think();

	Point get_mouse_position() const;
	void set_mouse_pos(Point);
	void center_mouse();

	virtual void handle_mousein(bool inside);
	virtual bool handle_mousepress  (uint8_t btn, int32_t x, int32_t y);
	virtual bool handle_mouserelease(uint8_t btn, int32_t x, int32_t y);
	virtual bool handle_mousemove
		(uint8_t state, int32_t x, int32_t y, int32_t xdiff, int32_t ydiff);
	virtual bool handle_mousewheel(uint32_t which, int32_t x, int32_t y);
	virtual bool handle_key(bool down, SDL_Keysym);
<<<<<<< HEAD
	virtual bool handle_textinput(const std::string& text);
	virtual bool handle_alt_drag(int32_t x, int32_t y);
=======
	virtual bool handle_textinput(const char* text);
>>>>>>> 7c5bae5a
	virtual bool handle_tooltip();

	/// \returns whether a certain given is currently down.
	///
	/// \note Never call this function from a keyboard event handler (a function
	/// that overrides bool handle_key(bool, SDL_Keysym code)) to get the state
	/// of a modifier key. In that case code.mod must be used. It contains the
	/// state of the modifier keys at the time of the event. Unfortunately there
	/// is no information about modifier key states in mouse events (tracker
	/// item #1916453). That is "a huge oversight" in SDL 1.2 and a fix is
	/// promised in SDL 1.3:
	/// http://lists.libsdl.org/pipermail/sdl-libsdl.org/2008-March/064560.html
	bool get_key_state(SDL_Scancode) const;

	void set_handle_mouse(bool yes);
	void grab_mouse(bool grab);

	void set_can_focus(bool yes);
	bool get_can_focus() const {return _flags & pf_can_focus;}
	bool has_focus() const {
		assert(get_can_focus());
		return (_parent->_focus == this);
	}
	virtual void focus(bool topcaller = true);

	void set_top_on_click(bool const on) {
		if (on)
			_flags |= pf_top_on_click;
		else
			_flags &= ~pf_top_on_click;
	}
	bool get_top_on_click() const {return _flags & pf_top_on_click;}

	static void set_allow_user_input(bool const t) {_g_allow_user_input = t;}
	static bool allow_user_input() {return _g_allow_user_input;}

	void set_tooltip(const std::string& text) {_tooltip = text;}
	const std::string& tooltip() const {return _tooltip;}

	///\return the current set UI font
	std::string ui_fn();

protected:
	// This panel will never receive keypresses (do_key), instead
	// textinput will be passed on (do_textinput).
	void set_handle_textinput() {
		_flags |= pf_handle_textinput;
	}

	// Defines if think() should be called repeatedly. This is true on construction.
	void set_thinks(bool yes);


	virtual void die();
	bool keyboard_free() {return !(_focus);}

	virtual void update_desired_size();

	static void play_click();
	static void play_new_chat_member();
	static void play_new_chat_message();

	static bool draw_tooltip(RenderTarget &, const std::string & text);

private:
	bool handles_mouse() const {
		return (_flags & pf_handle_mouse) != 0;
	}
	bool handles_textinput() const {
		return (_flags & pf_handle_textinput) != 0;
	}
	bool thinks() const {
		return (_flags & pf_thinks) != 0;
	}

	void check_child_death();

	void do_draw(RenderTarget &);
	void do_draw_inner(RenderTarget &);
	void do_think();

	Panel * child_at_mouse_cursor
		(int32_t mouse_x, int32_t mouse_y, Panel * child);
	void do_mousein(bool inside);
	bool do_mousepress  (const uint8_t btn, int32_t x, int32_t y);
	bool do_mouserelease(const uint8_t btn, int32_t x, int32_t y);
	bool do_mousemove
		(const uint8_t state, int32_t x, int32_t y, int32_t xdiff, int32_t ydiff);
	bool do_mousewheel(uint32_t which, int32_t x, int32_t y);
	bool do_key(bool down, SDL_Keysym code);
	bool do_textinput(const std::string& text);
	bool do_tooltip();

	static Panel * ui_trackmouse(int32_t & x, int32_t & y);
	static void ui_mousepress  (const uint8_t button, int32_t x, int32_t y);
	static void ui_mouserelease(const uint8_t button, int32_t x, int32_t y);
	static void ui_mousemove
		(const uint8_t state, int32_t x, int32_t y, int32_t xdiff, int32_t ydiff);
	static void ui_mousewheel(uint32_t which, int32_t x, int32_t y);
	static void ui_key(bool down, SDL_Keysym code);
	static void ui_textinput(const std::string& text);

	Panel * _parent;
	Panel * _next, * _prev;
	Panel * _fchild, * _lchild; //  first, last child
	Panel * _mousein; //  child panel that the mouse is in
	Panel * _focus; //  keyboard focus

	uint32_t _flags;

	/**
	 * The outer rectangle is defined by (_x, _y, _w, _h)
	 */
	/*@{*/
	int32_t _x, _y;
	uint32_t _w, _h;
	/*@}*/
	uint32_t _lborder, _rborder, _tborder, _bborder;
	uint8_t _border_snap_distance, _panel_snap_distance;
	uint32_t _desired_w, _desired_h;

	bool _running;
	int32_t _retcode;

	std::string _tooltip;
	static Panel * _modal;
	static Panel * _g_mousegrab;
	static Panel * _g_mousein;
	static bool _g_allow_user_input;
	static const Image* s_default_cursor;
	static const Image* s_default_cursor_click;

	DISALLOW_COPY_AND_ASSIGN(Panel);
};

inline void Panel::set_snap_windows_only_when_overlapping(const bool on) {
	_flags &= ~pf_snap_windows_only_when_overlapping;
	if (on)
		_flags |= pf_snap_windows_only_when_overlapping;
}
inline void Panel::set_dock_windows_to_edges(const bool on) {
	_flags &= ~pf_dock_windows_to_edges;
	if (on)
		_flags |= pf_dock_windows_to_edges;
}

/**
 * A Panel with a name. Important for scripting
 */
struct NamedPanel : public Panel {
	NamedPanel
		(Panel * const nparent, const std::string & name,
		 int32_t  const nx, int32_t  const ny,
		 uint32_t const nw, uint32_t const nh,
		 const std::string & tooltip_text = std::string())
		: Panel(nparent, nx, ny, nw, nh, tooltip_text), m_name(name)
	{
	}

	const std::string & get_name() const {return m_name;}

private:
	std::string m_name;
};

}

#endif  // end of include guard: WL_UI_BASIC_PANEL_H<|MERGE_RESOLUTION|>--- conflicted
+++ resolved
@@ -187,12 +187,7 @@
 		(uint8_t state, int32_t x, int32_t y, int32_t xdiff, int32_t ydiff);
 	virtual bool handle_mousewheel(uint32_t which, int32_t x, int32_t y);
 	virtual bool handle_key(bool down, SDL_Keysym);
-<<<<<<< HEAD
 	virtual bool handle_textinput(const std::string& text);
-	virtual bool handle_alt_drag(int32_t x, int32_t y);
-=======
-	virtual bool handle_textinput(const char* text);
->>>>>>> 7c5bae5a
 	virtual bool handle_tooltip();
 
 	/// \returns whether a certain given is currently down.
