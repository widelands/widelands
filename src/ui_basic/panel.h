/*
 * Copyright (C) 2002-2020 by the Widelands Development Team
 *
 * This program is free software; you can redistribute it and/or
 * modify it under the terms of the GNU General Public License
 * as published by the Free Software Foundation; either version 2
 * of the License, or (at your option) any later version.
 *
 * This program is distributed in the hope that it will be useful,
 * but WITHOUT ANY WARRANTY; without even the implied warranty of
 * MERCHANTABILITY or FITNESS FOR A PARTICULAR PURPOSE.  See the
 * GNU General Public License for more details.
 *
 * You should have received a copy of the GNU General Public License
 * along with this program; if not, write to the Free Software
 * Foundation, Inc., 51 Franklin Street, Fifth Floor, Boston, MA  02110-1301, USA.
 *
 */

#ifndef WL_UI_BASIC_PANEL_H
#define WL_UI_BASIC_PANEL_H

#include <deque>
#include <list>
#include <memory>
#include <set>
#include <vector>

#include <SDL_keyboard.h>
#include <boost/signals2/signal.hpp>
#include <boost/signals2/trackable.hpp>

#include "base/macros.h"
#include "base/multithreading.h"
#include "base/rect.h"
#include "base/vector.h"
#include "graphic/styles/panel_styles.h"
#include "sound/constants.h"

class RenderTarget;

namespace UI {

/**
 * Panel is a basic rectangular UI element.
 *
 * Every panel has an outer rectangle and an inner rectangle. The inner rectangle
 * is always equal to the outer rectangle minus the border size. Child panel coordinates
 * are always relative to the inner rectangle.
 *
 * Every panel has an actual size and a desired size. In general, a panel should never
 * change its own actual size, but only its desired size. It is up to the parent panel
 * to adjust the actual size based on the desired size.
 *
 * The desired size is a quantity that is computed in \ref update_desired_size based
 * only on the attributes of this panel and of its children. The actual size may differ
 * from this, and when it does, a panel may have to adapt also its children's positions
 * and actual sizes in \ref layout.
 *
 * If a panel is the top-level panel, or if has \ref set_layout_toplevel, then whenever
 * its desired size changes, this automatically changes the actual size (which then invokes
 * \ref layout and \ref move_inside_parent).
 */
class Panel : public boost::signals2::trackable {
public:
	enum {
		pf_handle_mouse = 1,  ///< receive mouse events
		pf_thinks = 2,        ///< call think() function during run
		pf_top_on_click = 4,  ///< bring panel on top when clicked inside it
		pf_die = 8,           ///< this panel needs to die
		pf_child_die = 16,    ///< a child needs to die
		pf_visible = 32,      ///< render the panel
		pf_can_focus = 64,    ///< can receive the keyboard focus
		/// children should snap only when overlapping the snap target
		pf_snap_windows_only_when_overlapping = 128,
		/// children should snap to the edges of this panel
		pf_dock_windows_to_edges = 256,
		/// whether any change in the desired size should propagate to the actual size
		pf_layout_toplevel = 512,
		/// whether widget wants to receive unicode textinput messages
		pf_handle_textinput = 1024,
		/// whether widget and its children will handle any key presses
		pf_handle_keypresses = 2048,
		// has a non-empty logic_think() implementation
		pf_logic_think = 4096,
	};

	Panel(Panel* const nparent,
	      UI::PanelStyle,
	      int32_t const nx,
	      int32_t const ny,
	      int const nw,
	      int const nh,
	      const std::string& tooltip_text = std::string());
	virtual ~Panel();

	boost::signals2::signal<void()> clicked;
	boost::signals2::signal<void()> position_changed;

	Panel* get_parent() const {
		return parent_;
	}

	void free_children();

	// Modal
	enum class Returncodes { kBack, kOk };

	template <typename Returncode> Returncode run() {
		return static_cast<Returncode>(do_run());
	}
	int do_run();

	/**
	 * Cause run() to return as soon as possible, with the given return code
	 */
	template <typename Returncode> void end_modal(const Returncode& code) {
		running_ = false;
		return_code_ = static_cast<int>(code);
	}

	bool is_modal();

	virtual void start();
	virtual void end();

	// Geometry
	virtual void set_size(int nw, int nh);
	virtual void set_desired_size(int w, int h);
	virtual void set_pos(Vector2i);
	virtual void move_inside_parent();
	virtual void layout();

	void set_layout_toplevel(bool ltl);
	bool get_layout_toplevel() const;

	void get_desired_size(int* w, int* h) const;

	int32_t get_x() const {
		return x_;
	}
	int32_t get_y() const {
		return y_;
	}
	Vector2i get_pos() const {
		return Vector2i(x_, y_);
	}
	// int instead of uint because of overflow situations
	int32_t get_w() const {
		return w_;
	}
	int32_t get_h() const {
		return h_;
	}

	Vector2i to_parent(const Vector2i&) const;

	virtual bool is_snap_target() const {
		return false;
	}
	uint16_t get_border_snap_distance() const {
		return border_snap_distance_;
	}
	void set_border_snap_distance(uint8_t const value) {
		border_snap_distance_ = value;
	}
	uint8_t get_panel_snap_distance() const {
		return panel_snap_distance_;
	}
	void set_panel_snap_distance(uint8_t const value) {
		panel_snap_distance_ = value;
	}
	bool get_snap_windows_only_when_overlapping() const {
		return flags_ & pf_snap_windows_only_when_overlapping;
	}
	void set_snap_windows_only_when_overlapping(const bool on = true);
	bool get_dock_windows_to_edges() const {
		return flags_ & pf_dock_windows_to_edges;
	}
	void set_dock_windows_to_edges(const bool on = true);
	void set_inner_size(int nw, int nh);
	void set_border(int l, int r, int t, int b);

	int get_lborder() const {
		return lborder_;
	}
	int get_rborder() const {
		return rborder_;
	}
	int get_tborder() const {
		return tborder_;
	}
	int get_bborder() const {
		return bborder_;
	}

	int get_inner_w() const;
	int get_inner_h() const;

	const Panel* get_next_sibling() const {
		return next_;
	}
	Panel* get_next_sibling() {
		return next_;
	}
	const Panel* get_prev_sibling() const {
		return prev_;
	}
	Panel* get_prev_sibling() {
		return prev_;
	}
	const Panel* get_first_child() const {
		return first_child_;
	}
	Panel* get_first_child() {
		return first_child_;
	}
	const Panel* get_last_child() const {
		return last_child_;
	}
	Panel* get_last_child() {
		return last_child_;
	}

	void move_to_top();

	// Drawing, visibility
	bool is_visible() const {
		return flags_ & pf_visible;
	}
	void set_visible(bool on);

	virtual void draw(RenderTarget&);
	virtual void draw_border(RenderTarget&);
	virtual void draw_overlay(RenderTarget&);

	// Events
	virtual void think();
	virtual void game_logic_think() {
		// Overridden only by InteractiveBase
	}

	void set_logic_think() {
		flags_ |= pf_logic_think;
	}

	Vector2i get_mouse_position() const;
	void set_mouse_pos(Vector2i);
	void center_mouse();

	virtual void handle_mousein(bool inside);
	virtual bool handle_mousepress(uint8_t btn, int32_t x, int32_t y);
	virtual bool handle_mouserelease(uint8_t btn, int32_t x, int32_t y);
	virtual bool handle_mousemove(uint8_t state, int32_t x, int32_t y, int32_t xdiff, int32_t ydiff);
	virtual bool handle_mousewheel(uint32_t which, int32_t x, int32_t y);
	virtual bool handle_key(bool down, SDL_Keysym);
	virtual bool handle_textinput(const std::string& text);
	virtual bool handle_tooltip();

	/// \returns whether a certain given is currently down.
	///
	/// \note Never call this function from a keyboard event handler (a function
	/// that overrides bool handle_key(bool, SDL_Keysym code)) to get the state
	/// of a modifier key. In that case code.mod must be used. It contains the
	/// state of the modifier keys at the time of the event. Unfortunately there
	/// is no information about modifier key states in mouse events (tracker
	/// item #1916453). That is "a huge oversight" in SDL 1.2 and a fix is
	/// promised in SDL 1.3:
	/// http://lists.libsdl.org/pipermail/sdl-libsdl.org/2008-March/064560.html
	bool get_key_state(SDL_Scancode) const;

	void set_handle_mouse(bool yes);
	void grab_mouse(bool grab);

	void set_can_focus(bool yes);
	bool get_can_focus() const {
		return flags_ & pf_can_focus;
	}
	bool has_focus() const {
		return (get_can_focus() && parent_->focus_ == this);
	}
	virtual void focus(bool topcaller = true);
	Panel* focused_child() const {
		return focus_;
	}

	void set_top_on_click(bool const on) {
		if (on)
			flags_ |= pf_top_on_click;
		else
			flags_ &= ~pf_top_on_click;
	}
	bool get_top_on_click() const {
		return flags_ & pf_top_on_click;
	}

	static void set_allow_user_input(bool const t) {
		allow_user_input_ = t;
	}
	static bool allow_user_input() {
		return allow_user_input_;
	}

	void set_tooltip(const std::string& text) {
		tooltip_ = text;
	}
	const std::string& tooltip() const {
		return tooltip_;
	}

	virtual void die();
	static void register_click();

	static void logic_thread();

	/*
	 * Every panel that is semantically a toplevel panel needs to call
	 * this at least once, ideally near the end of the most derived class's
	 * constructor. This will make this panel and all its children visible
	 * and allow them to start thinking and handling user input.
	 */
	void initialization_complete();

	Panel& get_forefather();

protected:
	// This panel will never receive keypresses (do_key), instead
	// textinput will be passed on (do_textinput).
	void set_handle_textinput() {
		flags_ |= pf_handle_textinput;
	}

	// If this is set to 'true', this panel ad its children will never receive keypresses (do_key) or
	// textinput (do_textinput).
	void set_handle_keypresses(bool const on) {
		if (on) {
			flags_ |= pf_handle_keypresses;
		} else {
			flags_ &= ~pf_handle_keypresses;
		}
	}

	// Defines if think() should be called repeatedly. This is true on construction.
	void set_thinks(bool yes);

	bool keyboard_free() {
		return !(focus_);
	}

	virtual void update_desired_size();

	static void play_click();

	static bool draw_tooltip(const std::string& text, PanelStyle);
	void draw_background(RenderTarget& dst, const UI::PanelStyleInfo&);
	void draw_background(RenderTarget& dst, Recti rect, const UI::PanelStyleInfo&);

	virtual Panel* get_open_dropdown();

	virtual bool is_focus_toplevel() const;

	virtual std::vector<Recti> focus_overlay_rects();
	// Convenience functions for overriding focus_overlay_rects()
	std::vector<Recti> focus_overlay_rects(int off_x, int off_y, int strength_diff);

<<<<<<< HEAD
	// Wait until the current logic frame has ended
	void wait_for_current_logic_frame();
	// Can be called during a lengthy wait to ensure that
	// notes are still handled and the graphics refreshed.
	// Does _not_ handle user input (this is on purpose!!)
	void stay_responsive();
=======
	const PanelStyle panel_style_;
>>>>>>> dc1a860c

private:
	bool initialized_;

	bool handles_mouse() const {
		return (flags_ & pf_handle_mouse) != 0;
	}

	bool handles_keypresses() const {
		if (get_parent() != nullptr && !get_parent()->handles_keypresses()) {
			return false;
		}
		return (flags_ & pf_handle_keypresses) != 0;
	}

	bool handles_textinput() const {
		return (flags_ & pf_handle_textinput) != 0;
	}
	bool thinks() const {
		return (flags_ & pf_thinks) != 0;
	}

	void check_child_death();
	virtual void on_death(Panel* p);
	virtual void on_visibility_changed();

	friend class Window;
	void do_draw(RenderTarget&);
	void do_draw_inner(RenderTarget&);
	void do_think();

	Panel* child_at_mouse_cursor(int32_t mouse_x, int32_t mouse_y, Panel* child);
	void do_mousein(bool inside);
	bool do_mousepress(const uint8_t btn, int32_t x, int32_t y);
	bool do_mouserelease(const uint8_t btn, int32_t x, int32_t y);
	bool do_mousemove(const uint8_t state, int32_t x, int32_t y, int32_t xdiff, int32_t ydiff);
	bool do_mousewheel(uint32_t which, int32_t x, int32_t y, Vector2i rel_mouse_pos);
	bool do_key(bool down, SDL_Keysym code);
	bool do_textinput(const std::string& text);
	bool do_tooltip();

	bool handle_tab_pressed(bool reverse);
	std::deque<Panel*> gather_focusable_children();

	static Panel* ui_trackmouse(int32_t& x, int32_t& y);
	static bool ui_mousepress(const uint8_t button, int32_t x, int32_t y);
	static bool ui_mouserelease(const uint8_t button, int32_t x, int32_t y);
	static bool
	ui_mousemove(const uint8_t state, int32_t x, int32_t y, int32_t xdiff, int32_t ydiff);
	static bool ui_mousewheel(uint32_t which, int32_t x, int32_t y);
	static bool ui_key(bool down, SDL_Keysym code);
	static bool ui_textinput(const std::string& text);

	Panel* parent_;
	Panel* next_;
	Panel* prev_;
	Panel* first_child_;
	Panel* last_child_;
	Panel* mousein_child_;  //  child panel that the mouse is in
	Panel* focus_;          //  keyboard focus

	uint32_t flags_;

	/**
	 * The outer rectangle is defined by (x_, y_, w_, h_)
	 */
	/*@{*/
	int32_t x_, y_;
	int w_, h_;
	/*@}*/
	int lborder_, rborder_, tborder_, bborder_;
	uint8_t border_snap_distance_, panel_snap_distance_;
	int desired_w_, desired_h_;

	bool running_;
	int return_code_;

	std::string tooltip_;
	static Panel* modal_;
	static Panel* mousegrab_;
	static Panel* mousein_;
	static bool allow_user_input_;

	static FxId click_fx_;

	enum class LogicThreadState { kFree, kLocked, kEndingRequested, kEndingConfirmed };
	LogicThreadState logic_thread_locked_;
	static bool logic_thread_running_;

	std::unique_ptr<Notifications::Subscriber<NoteThreadSafeFunction>> subscriber1_;
	std::unique_ptr<Notifications::Subscriber<NoteThreadSafeFunctionHandled>> subscriber2_;
	void handle_notes();
	std::list<NoteThreadSafeFunction> notes_;
	std::set<uint32_t> handled_notes_;
	void do_update_graphics(const std::string&);

	DISALLOW_COPY_AND_ASSIGN(Panel);
};

inline void Panel::set_snap_windows_only_when_overlapping(const bool on) {
	flags_ &= ~pf_snap_windows_only_when_overlapping;
	if (on)
		flags_ |= pf_snap_windows_only_when_overlapping;
}
inline void Panel::set_dock_windows_to_edges(const bool on) {
	flags_ &= ~pf_dock_windows_to_edges;
	if (on)
		flags_ |= pf_dock_windows_to_edges;
}

/**
 * A Panel with a name. Important for scripting
 */
struct NamedPanel : public Panel {
	NamedPanel(Panel* const nparent,
	           UI::PanelStyle s,
	           const std::string& name,
	           int32_t const nx,
	           int32_t const ny,
	           int const nw,
	           int const nh,
	           const std::string& tooltip_text = std::string())
	   : Panel(nparent, s, nx, ny, nw, nh, tooltip_text), name_(name) {
	}

	const std::string& get_name() const {
		return name_;
	}

private:
	std::string name_;
};
}  // namespace UI

#endif  // end of include guard: WL_UI_BASIC_PANEL_H<|MERGE_RESOLUTION|>--- conflicted
+++ resolved
@@ -363,16 +363,14 @@
 	// Convenience functions for overriding focus_overlay_rects()
 	std::vector<Recti> focus_overlay_rects(int off_x, int off_y, int strength_diff);
 
-<<<<<<< HEAD
 	// Wait until the current logic frame has ended
 	void wait_for_current_logic_frame();
 	// Can be called during a lengthy wait to ensure that
 	// notes are still handled and the graphics refreshed.
 	// Does _not_ handle user input (this is on purpose!!)
 	void stay_responsive();
-=======
+
 	const PanelStyle panel_style_;
->>>>>>> dc1a860c
 
 private:
 	bool initialized_;
