--- conflicted
+++ resolved
@@ -85,13 +85,9 @@
 		/// whether widget wants to receive unicode textinput messages
 		pf_handle_textinput = 1 << 11,
 		/// whether widget and its children will handle any key presses
-<<<<<<< HEAD
 		pf_handle_keypresses = 1 << 12,
-=======
-		pf_handle_keypresses = 2048,
 		// has a non-empty logic_think() implementation
-		pf_logic_think = 4096,
->>>>>>> efab1ae9
+		pf_logic_think = 1 << 13,
 	};
 
 	Panel(Panel* const nparent,
