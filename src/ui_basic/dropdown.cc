--- conflicted
+++ resolved
@@ -34,19 +34,17 @@
 #include "ui_basic/tabpanel.h"
 #include "ui_basic/window.h"
 
-<<<<<<< HEAD
-=======
 namespace {
-
 int base_height(int button_dimension) {
+	return 12;
+	/* NOCOM fix this
 	return std::max(
 	   button_dimension,
 	   UI::g_fh->render(as_uifont(UI::g_fh->fontset()->representative_character()))->height() + 2);
-}
-
+	   */
+}
 }  // namespace
 
->>>>>>> 6ce26d7e
 namespace UI {
 
 int BaseDropdown::next_id_ = 0;
