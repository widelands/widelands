--- conflicted
+++ resolved
@@ -230,12 +230,7 @@
                        const uint32_t value,
                        const Image* pic,
                        const bool select_this,
-<<<<<<< HEAD
                        const std::string& tooltip_text, const std::string& hotkey) {
-=======
-                       const std::string& tooltip_text,
-                       const std::string& hotkey = std::string()) {
->>>>>>> 7c217e33
 	assert(pic != nullptr || type_ != DropdownType::kPictorial);
 	list_->add(name, value, pic, select_this, tooltip_text, hotkey);
 	if (select_this) {
