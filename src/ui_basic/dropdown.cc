--- conflicted
+++ resolved
@@ -74,10 +74,6 @@
                     base_height(button_dimension, style)),
      id_(next_id_++),
      max_list_items_(max_list_items),
-<<<<<<< HEAD
-     max_list_height_(std::numeric_limits<uint32_t>::max()),
-=======
->>>>>>> a9549ba2
 
      base_height_(base_height(button_dimension, style)),
 
