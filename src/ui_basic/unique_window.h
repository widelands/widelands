/*
 * Copyright (C) 2002-2022 by the Widelands Development Team
 *
 * This program is free software; you can redistribute it and/or
 * modify it under the terms of the GNU General Public License
 * as published by the Free Software Foundation; either version 2
 * of the License, or (at your option) any later version.
 *
 * This program is distributed in the hope that it will be useful,
 * but WITHOUT ANY WARRANTY; without even the implied warranty of
 * MERCHANTABILITY or FITNESS FOR A PARTICULAR PURPOSE.  See the
 * GNU General Public License for more details.
 *
 * You should have received a copy of the GNU General Public License
 * along with this program; if not, see <https://www.gnu.org/licenses/>.
 *
 */

#ifndef WL_UI_BASIC_UNIQUE_WINDOW_H
#define WL_UI_BASIC_UNIQUE_WINDOW_H

#include <functional>

#include "ui_basic/window.h"

namespace UI {
class Panel;

/**
 * Can only be created once, when it is requested to
 * open a second one, it will implicitly kill the old one
 */
struct UniqueWindow : public Window {
	struct Registry {
		UniqueWindow* window{nullptr};

		// Whenever Registry::toggle() is called, a window will be created using
		// 'open_window' or if one is open already, the existing one will be
		// closed.
		std::function<void()> open_window;

		// Triggered when the window opens
		Notifications::Signal<> opened;
		// Triggered when the window closes
		Notifications::Signal<> closed;

		void create() const;
		void destroy() const;
		void toggle();

<<<<<<< HEAD
		int32_t x{0}, y{0};
=======
		int32_t x{0};
		int32_t y{0};
>>>>>>> a9549ba2
		bool valid_pos{false};

		Registry() = default;
		~Registry();
	};

	UniqueWindow(Panel* parent,
	             WindowStyle,
	             const std::string& name,
	             Registry*,
	             int32_t x,
	             int32_t y,
	             int32_t w,
	             int32_t h,
	             const std::string& title);
	UniqueWindow(Panel* parent,
	             WindowStyle,
	             const std::string& name,
	             Registry*,
	             int32_t w,
	             int32_t h,
	             const std::string& title);
	~UniqueWindow() override;

	bool get_usedefaultpos() const {
		return usedefaultpos_;
	}

private:
	Registry* registry_;
	bool usedefaultpos_;
};
}  // namespace UI

#endif  // end of include guard: WL_UI_BASIC_UNIQUE_WINDOW_H<|MERGE_RESOLUTION|>--- conflicted
+++ resolved
@@ -48,12 +48,8 @@
 		void destroy() const;
 		void toggle();
 
-<<<<<<< HEAD
-		int32_t x{0}, y{0};
-=======
 		int32_t x{0};
 		int32_t y{0};
->>>>>>> a9549ba2
 		bool valid_pos{false};
 
 		Registry() = default;
