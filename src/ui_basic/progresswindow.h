/*
 * Copyright (C) 2007-2020 by the Widelands Development Team
 *
 * This program is free software; you can redistribute it and/or
 * modify it under the terms of the GNU General Public License
 * as published by the Free Software Foundation; either version 2
 * of the License, or (at your option) any later version.
 *
 * This program is distributed in the hope that it will be useful,
 * but WITHOUT ANY WARRANTY; without even the implied warranty of
 * MERCHANTABILITY or FITNESS FOR A PARTICULAR PURPOSE.  See the
 * GNU General Public License for more details.
 *
 * You should have received a copy of the GNU General Public License
 * along with this program; if not, write to the Free Software
 * Foundation, Inc., 51 Franklin Street, Fifth Floor, Boston, MA  02110-1301, USA.
 *
 */

#ifndef WL_UI_BASIC_PROGRESSWINDOW_H
#define WL_UI_BASIC_PROGRESSWINDOW_H

#include <memory>

#include <SDL_events.h>

#include "base/rect.h"
#include "graphic/note_graphic_resolution_changed.h"
#include "graphic/styles/progress_bar_style.h"
#include "ui_basic/panel.h"

namespace UI {

/// Manages a progress window on the screen.
struct IProgressVisualization {
	/// perform any visualizations as needed
	/// if repaint is true, ensure previously painted areas are visible
	virtual void update(bool repaint) = 0;

	/// Progress Window is closing, unregister and cleanup
	virtual void stop() = 0;

	virtual ~IProgressVisualization() {
	}
};

/// Manages a progress window on the screen.
<<<<<<< HEAD
struct ProgressWindow : public UI::Panel {
	explicit ProgressWindow(const std::string& background = std::string());
=======
struct ProgressWindow : public UI::FullscreenWindow {
	explicit ProgressWindow(const std::string& theme, const std::string& background);
>>>>>>> 0df31aad
	~ProgressWindow() override;

	/// Register additional visualization (tips/hints, animation, etc)
	void add_visualization(IProgressVisualization* instance);
	void remove_visualization(IProgressVisualization* instance);

	/// Set a picture to render in the background
	void set_background(const std::string& file_name);

	/// Display a progress step description.
	void step(const std::string& description);

private:
	using VisualizationArray = std::vector<IProgressVisualization*>;

	Vector2i label_center_;
	Recti label_rectangle_;
	VisualizationArray visualizations_;
	std::string theme_;
	std::string background_;
	const UI::ProgressbarStyleInfo& style_;

	static std::vector<SDL_Event> event_buffer_;
	static bool ui_key(bool down, SDL_Keysym code);

	void draw(RenderTarget&) override;
	void update(bool repaint);

	std::unique_ptr<Notifications::Subscriber<GraphicResolutionChanged>>
	   graphic_resolution_changed_subscriber_;
};
}  // namespace UI

#endif  // end of include guard: WL_UI_BASIC_PROGRESSWINDOW_H<|MERGE_RESOLUTION|>--- conflicted
+++ resolved
@@ -45,13 +45,8 @@
 };
 
 /// Manages a progress window on the screen.
-<<<<<<< HEAD
 struct ProgressWindow : public UI::Panel {
-	explicit ProgressWindow(const std::string& background = std::string());
-=======
-struct ProgressWindow : public UI::FullscreenWindow {
 	explicit ProgressWindow(const std::string& theme, const std::string& background);
->>>>>>> 0df31aad
 	~ProgressWindow() override;
 
 	/// Register additional visualization (tips/hints, animation, etc)
