--- conflicted
+++ resolved
@@ -76,25 +76,12 @@
 	float font_scale{1.0f};
 
 	/// Maximum number of characters in the input
-<<<<<<< HEAD
-	uint32_t maxLength{1};
-=======
 	uint32_t maxLength{1U};
->>>>>>> a9549ba2
 
 	/// Current text in the box.
 	std::string text;
 
 	/// Position of the caret.
-<<<<<<< HEAD
-	uint32_t caret{0};
-
-	/// Position of the caret at text selection end.
-	uint32_t selection_end{0};
-
-	/// Initial position of text when selection was started
-	uint32_t selection_start{0};
-=======
 	uint32_t caret{0U};
 
 	/// Position of the caret at text selection end.
@@ -102,7 +89,6 @@
 
 	/// Initial position of text when selection was started
 	uint32_t selection_start{0U};
->>>>>>> a9549ba2
 
 	Mode mode{Mode::kNormal};
 
