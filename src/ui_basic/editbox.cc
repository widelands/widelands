--- conflicted
+++ resolved
@@ -345,11 +345,7 @@
 	//	return;
 	//}
 
-<<<<<<< HEAD
-	//m_cache_pid = g_gr->create_picture_surface(odst.get_w(), odst.get_h());
-=======
-	m_cache_pid = g_gr->create_surface(get_w(), get_h());
->>>>>>> 4f878015
+	//m_cache_pid = g_gr->create_picture_surface(get_w(), get_h());
 
 	RenderTarget &dst = odst; //*(g_gr->get_surface_renderer(m_cache_pid));
 
