/*
 * Copyright (C) 2003-2021 by the Widelands Development Team
 *
 * This program is free software; you can redistribute it and/or
 * modify it under the terms of the GNU General Public License
 * as published by the Free Software Foundation; either version 2
 * of the License, or (at your option) any later version.
 *
 * This program is distributed in the hope that it will be useful,
 * but WITHOUT ANY WARRANTY; without even the implied warranty of
 * MERCHANTABILITY or FITNESS FOR A PARTICULAR PURPOSE.  See the
 * GNU General Public License for more details.
 *
 * You should have received a copy of the GNU General Public License
 * along with this program; if not, write to the Free Software
 * Foundation, Inc., 51 Franklin Street, Fifth Floor, Boston, MA  02110-1301, USA.
 *
 */

#include "ui_basic/editbox.h"

#include <memory>

#include <SDL_clipboard.h>
#include <SDL_mouse.h>

#include "base/utf8.h"
#include "graphic/color.h"
#include "graphic/font_handler.h"
#include "graphic/graphic.h"
#include "graphic/rendertarget.h"
#include "graphic/style_manager.h"
#include "graphic/text/bidi.h"
#include "graphic/text/font_set.h"
#include "graphic/text_layout.h"
#include "ui_basic/mouse_constants.h"
#include "wlapplication_options.h"

// TODO(GunChleoc): Arabic: Fix positioning for Arabic

namespace {
constexpr int kMarginX = 4;
constexpr int kLineMargin = 1;
constexpr int CARET_BLINKING_DELAY = 1000;
}  // namespace

namespace UI {

struct EditBoxImpl {
	enum class Mode { kNormal, kSelection };

	explicit EditBoxImpl(const UI::PanelStyle s)
	   : style(s),
	     margin(background_style().margin()),
	     font_scale(1.0f),
	     maxLength(1),
	     caret(0),
	     selection_end(0),
	     selection_start(0),
	     mode(Mode::kNormal),
	     scrolloffset(0),
	     // Set alignment to the UI language's principal writing direction
	     align(UI::g_fh->fontset()->is_rtl() ? UI::Align::kRight : UI::Align::kLeft) {
	}

	const UI::PanelStyle style;

	/// Background color and texture
	inline const UI::PanelStyleInfo& background_style() const {
		return g_style_manager->editbox_style(style).background();
	}

	/// Font style
	inline const UI::FontStyleInfo& font_style() const {
		return g_style_manager->editbox_style(style).font();
	}

	/// Margin around the test
	int margin;

	/// Scale for font size
	float font_scale;

	/// Maximum number of characters in the input
	uint32_t maxLength;

	/// Current text in the box.
	std::string text;

	/// Position of the caret.
	uint32_t caret;

	/// Position of the caret at text selection end.
	uint32_t selection_end;

	/// Initial position of text when selection was started
	uint32_t selection_start;

	Mode mode;

	/// Current scrolling offset to the text anchor position, in pixels
	int32_t scrolloffset;

	/// Alignment of the text. Vertical alignment is always centered.
	Align align;
};

EditBox::EditBox(Panel* const parent, int32_t x, int32_t y, uint32_t w, UI::PanelStyle style)
   : Panel(parent,
           style,
           x,
           y,
           w,
           text_height(g_style_manager->editbox_style(style).font()) +
              2 * g_style_manager->editbox_style(style).background().margin()),
     m_(new EditBoxImpl(style)),
     history_active_(false),
     history_position_(-1),
     password_(false),
     warning_(false),
     caret_timer_("", true) {
	caret_ms = 0;
	caret_timer_.ms_since_last_query();
	set_thinks(false);

	// yes, use *signed* max as maximum length; just a small safe-guard.
	set_max_length(std::numeric_limits<int32_t>::max());

	set_thinks(false);
	set_handle_mouse(true);
	set_can_focus(true);
	set_handle_textinput();
}

EditBox::~EditBox() {  // NOLINT
	                    // place a destructor where the compiler can find the EditBoxImpl destructor
}

/**
 * \return the current text entered in the edit box
 */
const std::string& EditBox::text() const {
	return m_->text;
}

/**
 * Set the current text in the edit box.
 *
 * The text is truncated if it is longer than the maximum length set by
 * \ref set_max_length().
 */
void EditBox::set_text(const std::string& t) {
	if (t == m_->text) {
		return;
	}

	bool caretatend = m_->caret == m_->text.size();

	m_->text = t;
	if (m_->text.size() > m_->maxLength) {
		m_->text.erase(m_->text.begin() + m_->maxLength, m_->text.end());
	}
	if (caretatend || m_->caret > m_->text.size()) {
		m_->caret = m_->text.size();
	}
}

/**
 * Set the maximum length of the input string.
 *
 * If the current string is longer than the new maximum length,
 * its end is cut off to fit into the maximum length.
 */
void EditBox::set_max_length(int const n) {
	m_->maxLength =
	   std::min(g_gr->max_texture_size_for_font_rendering() / text_height(m_->font_style()), n);

	if (m_->text.size() > m_->maxLength) {
		m_->text.erase(m_->text.begin() + m_->maxLength, m_->text.end());
		if (m_->caret > m_->text.size()) {
			m_->caret = m_->text.size();
		}
		check_caret();
	}
}

void EditBox::set_font_scale(float scale) {
	m_->font_scale = scale;
}

/**
 * The mouse was clicked on this editbox
 */
bool EditBox::handle_mousepress(const uint8_t btn, int32_t x, int32_t) {
	if (btn == SDL_BUTTON_LEFT && get_can_focus()) {
		reset_selection();
		set_caret_to_cursor_pos(x);
		focus();
		clicked();
		return true;
	}

	return false;
}

bool EditBox::handle_mousemove(uint8_t state, int32_t x, int32_t y, int32_t xdiff, int32_t ydiff) {
	// state != 0 -> mouse button is pressed
	if (state && get_can_focus()) {
		select_until(m_->caret);
		set_caret_to_cursor_pos(x);
		select_until(m_->caret);
		return true;
	}

	return Panel::handle_mousemove(state, x, y, xdiff, ydiff);
}

void EditBox::set_caret_to_cursor_pos(int32_t cursor_pos_x) {
	if (m_->text.empty() || cursor_pos_x <= kMarginX) {
		set_caret_pos(0);
		return;
	}

	int text_w = text_width(m_->text, m_->font_style(), m_->font_scale);

	// mouse coordinate cursor_pos_x=0 means leftmost spot in editbox but text starts with margin ->
	// adjust
	cursor_pos_x -= kMarginX;

	double x_relative = static_cast<double>(cursor_pos_x - m_->scrolloffset) / text_w;
	if (x_relative > 1) {
		set_caret_pos(m_->text.size());
		return;
	}

	// initial guess of approx_caret_pos which works well already if all characters would be of same
	// width
	int approx_caret_pos = x_relative * m_->text.size();

	approx_caret_pos = approximate_cursor(cursor_pos_x, approx_caret_pos);

	set_caret_pos(approx_caret_pos);
}
int EditBox::approximate_cursor(int32_t cursor_pos_x, int approx_caret_pos) const {
	static constexpr int error = 4;

	// approximate using the first guess as start and increasing/decreasing text until error is small
	int text_w = calculate_text_width(approx_caret_pos);
	if (cursor_pos_x > text_w) {
		while (cursor_pos_x - text_w > error) {
			text_w = calculate_text_width(++approx_caret_pos);
		}
	} else if (cursor_pos_x < text_w) {
		while (text_w - cursor_pos_x > error) {
			text_w = calculate_text_width(--approx_caret_pos);
		}
	}
	return snap_to_char(approx_caret_pos);
}
int EditBox::calculate_text_width(int pos) const {
	std::string prefix = m_->text.substr(0, snap_to_char(pos));
	int prefix_width = text_width(prefix, m_->font_style(), m_->font_scale) + m_->scrolloffset;
	return prefix_width;
}

/**
 * Handle keypress/release events
 */
// TODO(unknown): Text input works only because code.unicode happens to map to ASCII for
// ASCII characters (--> // HERE). Instead, all user editable strings should be
// real unicode.
bool EditBox::handle_key(bool const down, SDL_Keysym const code) {
	if (down) {
		if (matches_shortcut(KeyboardShortcut::kCommonTextPaste, code) && SDL_HasClipboardText()) {
			if (m_->mode == EditBoxImpl::Mode::kSelection) {
				delete_selected_text();
			}
			handle_textinput(SDL_GetClipboardText());
			return true;
		}
		if (matches_shortcut(KeyboardShortcut::kCommonTextCopy, code) &&
		    m_->mode == EditBoxImpl::Mode::kSelection) {
			copy_selected_text();
			return true;
		}
		if (matches_shortcut(KeyboardShortcut::kCommonTextCut, code) &&
		    m_->mode == EditBoxImpl::Mode::kSelection) {
			copy_selected_text();
			delete_selected_text();
			return true;
		}
		if (matches_shortcut(KeyboardShortcut::kCommonSelectAll, code)) {
			m_->selection_start = 0;
			m_->selection_end = m_->text.size();
			m_->mode = EditBoxImpl::Mode::kSelection;
			return true;
		}

		switch (code.sym) {
		case SDLK_ESCAPE:
			cancel();
			return true;

		case SDLK_TAB:
			// Let the panel handle the tab key
			return get_parent()->handle_key(true, code);

		case SDLK_KP_ENTER:
		case SDLK_RETURN:
			// Save history if active and text is not empty
			if (history_active_) {
				if (!m_->text.empty()) {
					for (uint8_t i = CHAT_HISTORY_SIZE - 1; i > 0; --i) {
						history_[i] = history_[i - 1];
					}
					history_[0] = m_->text;
					history_position_ = -1;
				}
			}
			ok();
			return true;

		case SDLK_KP_PERIOD:
			if (code.mod & KMOD_NUM) {
				break;
			}
			FALLS_THROUGH;
		case SDLK_DELETE:
			if (m_->mode == EditBoxImpl::Mode::kSelection) {
				delete_selected_text();
				check_caret();
				changed();
				return true;
			}

			if (m_->caret < m_->text.size()) {
				while ((m_->text[++m_->caret] & 0xc0) == 0x80) {
				}
				// Now fallthrough to handle it like Backspace
			} else {
				return true;
			}
			FALLS_THROUGH;
		case SDLK_BACKSPACE:
			if (m_->mode == EditBoxImpl::Mode::kSelection) {
				delete_selected_text();
				check_caret();
				changed();
				return true;
			}
			if (m_->caret > 0) {
				while ((m_->text[--m_->caret] & 0xc0) == 0x80) {
					m_->text.erase(m_->text.begin() + m_->caret);
				}
				m_->text.erase(m_->text.begin() + m_->caret);
				check_caret();
				reset_selection();
				changed();
			}
			return true;

		case SDLK_LEFT:
			if (m_->caret > 0) {

				if (code.mod & (KMOD_LCTRL | KMOD_RCTRL)) {
					uint32_t newpos = prev_char(m_->caret);
					while (newpos > 0 && isspace(m_->text[newpos])) {
						newpos = prev_char(newpos);
					}
					while (newpos > 0) {
						uint32_t prev = prev_char(newpos);
						if (isspace(m_->text[prev])) {
							break;
						}
						newpos = prev;
					}
					if (SDL_GetModState() & KMOD_SHIFT) {
						select_until(newpos);
					} else {
						reset_selection();
					}
					m_->caret = newpos;

				} else {
					if (SDL_GetModState() & KMOD_SHIFT) {
						select_until(prev_char(m_->caret));
					} else {
						reset_selection();
					}
					m_->caret = prev_char(m_->caret);
				}
				check_caret();
			}
			return true;

		case SDLK_RIGHT:
			if (m_->caret < m_->text.size()) {

				if (code.mod & (KMOD_LCTRL | KMOD_RCTRL)) {
					uint32_t newpos = next_char(m_->caret);
					while (newpos < m_->text.size() && isspace(m_->text[newpos])) {
						newpos = next_char(newpos);
					}
					while (newpos < m_->text.size() && !isspace(m_->text[newpos])) {
						newpos = next_char(newpos);
					}
					if (SDL_GetModState() & KMOD_SHIFT) {
						select_until(newpos);
					} else {
						reset_selection();
					}
					m_->caret = newpos;

				} else {
					if (SDL_GetModState() & KMOD_SHIFT) {
						select_until(next_char(m_->caret));
					} else {
						reset_selection();
					}
					m_->caret = next_char(m_->caret);
				}
				check_caret();
			}
			return true;

		case SDLK_HOME:
			if (m_->caret > 0) {
				if (SDL_GetModState() & KMOD_SHIFT) {
					select_until(0);
				} else {
					reset_selection();
				}
				m_->caret = 0;
				check_caret();
			}
			return true;

		case SDLK_END:
			if (m_->caret != m_->text.size()) {
				if (SDL_GetModState() & KMOD_SHIFT) {
					select_until(m_->text.size());
				} else {
					reset_selection();
				}
				m_->caret = m_->text.size();
				check_caret();
			}
			return true;

		case SDLK_UP:
			// Load entry from history if active and text is not empty
			if (history_active_) {
				if (history_position_ > CHAT_HISTORY_SIZE - 2) {
					history_position_ = CHAT_HISTORY_SIZE - 2;
				}
				if (!history_[++history_position_].empty()) {
					m_->text = history_[history_position_];
					m_->caret = m_->text.size();
					check_caret();
					reset_selection();
				}
			}
			return true;

		case SDLK_DOWN:
			// Load entry from history if active and text is not equivalent to the current one
			if (history_active_) {
				if (history_position_ < 1) {
					history_position_ = 1;
				}
				if (history_[--history_position_] != m_->text) {
					m_->text = history_[history_position_];
					m_->caret = m_->text.size();
					check_caret();
					reset_selection();
				}
			}
			return true;

		default:
			break;
		}
	}

	return false;
}
void EditBox::copy_selected_text() {
	uint32_t start, end;
	calculate_selection_boundaries(start, end);

	auto nr_characters = end - start;
	std::string selected_text = m_->text.substr(start, nr_characters);
	SDL_SetClipboardText(selected_text.c_str());
}

bool EditBox::handle_textinput(const std::string& input_text) {
	if ((m_->text.size() + input_text.length()) < m_->maxLength) {
		m_->text.insert(m_->caret, input_text);
		m_->caret += input_text.length();
		check_caret();
		reset_selection();
		changed();
	}
	return true;
}

void EditBox::delete_selected_text() {
	uint32_t start, end;
	calculate_selection_boundaries(start, end);
	uint32_t nbytes = end - start;
	m_->text.erase(start, nbytes);
	m_->caret = start;
	reset_selection();
	changed();
}

void EditBox::focus(bool topcaller) {
	Panel::focus(topcaller);
	caret_ms = CARET_BLINKING_DELAY;
	caret_timer_.ms_since_last_query();
}

void EditBox::draw(RenderTarget& dst) {
	draw_background(dst, m_->background_style());

	// Draw border.
	if (get_w() >= 2 && get_h() >= 2 && !warning_) {
		static const RGBColor black(0, 0, 0);

		// bottom edge
		dst.brighten_rect(Recti(0, get_h() - 2, get_w(), 2), BUTTON_EDGE_BRIGHT_FACTOR);
		// right edge
		dst.brighten_rect(Recti(get_w() - 2, 0, 2, get_h() - 2), BUTTON_EDGE_BRIGHT_FACTOR);
		// top edge
		dst.fill_rect(Recti(0, 0, get_w() - 1, 1), black);
		dst.fill_rect(Recti(0, 1, get_w() - 2, 1), black);
		// left edge
		dst.fill_rect(Recti(0, 0, 1, get_h() - 1), black);
		dst.fill_rect(Recti(1, 0, 1, get_h() - 2), black);

	} else {
		// Draw a red border for warnings.
		static const RGBColor red(255, 22, 22);

		// bottom edge
		dst.fill_rect(Recti(0, get_h() - 2, get_w(), 2), red);
		// right edge
		dst.fill_rect(Recti(get_w() - 2, 0, 2, get_h() - 2), red);
		// top edge
		dst.fill_rect(Recti(0, 0, get_w() - 1, 1), red);
		dst.fill_rect(Recti(0, 1, get_w() - 2, 1), red);
		dst.brighten_rect(Recti(0, 0, get_w() - 1, 1), BUTTON_EDGE_BRIGHT_FACTOR);
		dst.brighten_rect(Recti(0, 1, get_w() - 2, 1), BUTTON_EDGE_BRIGHT_FACTOR);
		// left edge
		dst.fill_rect(Recti(0, 0, 1, get_h() - 1), red);
		dst.fill_rect(Recti(1, 0, 1, get_h() - 2), red);
		dst.brighten_rect(Recti(0, 0, 1, get_h() - 1), BUTTON_EDGE_BRIGHT_FACTOR);
		dst.brighten_rect(Recti(1, 0, 1, get_h() - 2), BUTTON_EDGE_BRIGHT_FACTOR);
	}

	if (has_focus()) {
		dst.brighten_rect(Recti(0, 0, get_w(), get_h()), MOUSE_OVER_BRIGHT_FACTOR);
	}

	const int max_width = get_w() - 2 * kMarginX;
	FontStyleInfo scaled_style(m_->font_style());
	scaled_style.set_size(scaled_style.size() * m_->font_scale);
	std::shared_ptr<const UI::RenderedText> rendered_text =
	   UI::g_fh->render(as_editor_richtext_paragraph(
	      password_ ? text_to_asterisk() : richtext_escape(m_->text), scaled_style));

	const int linewidth = rendered_text->width();
	const int lineheight = m_->text.empty() ? text_height(scaled_style) : rendered_text->height();

	Vector2i point(kMarginX, get_h() / 2);
	if (m_->align == UI::Align::kRight) {
		point.x += max_width - linewidth;
	}
	UI::center_vertically(lineheight, &point);

	// Crop to max_width while blitting
	if (max_width < linewidth || m_->scrolloffset != 0) {
		// Fix positioning for BiDi languages.
		if (UI::g_fh->fontset()->is_rtl()) {
			point.x = 0.f;
		}
		// We want this always on, e.g. for mixed language savegame filenames
		if (i18n::has_rtl_character(m_->text.c_str(), 100)) {  // Restrict check for efficiency
			// TODO(GunChleoc): Arabic: Fix scrolloffset
			rendered_text->draw(dst, point, Recti(linewidth - max_width, 0, linewidth, lineheight));
		} else {
			if (m_->align == UI::Align::kRight) {
				// TODO(GunChleoc): Arabic: Fix scrolloffset
				rendered_text->draw(
				   dst, point, Recti(point.x + m_->scrolloffset + kMarginX, 0, max_width, lineheight));
			} else {
				rendered_text->draw(dst, point, Recti(-m_->scrolloffset, 0, max_width, lineheight));
			}
		}
	} else {
		rendered_text->draw(dst, point, Recti(0, 0, max_width, lineheight));
	}

	if (has_focus()) {
		const uint16_t fontheight = text_height(m_->font_style(), m_->font_scale);
		draw_caret(dst, point, fontheight);

		if (m_->mode == EditBoxImpl::Mode::kSelection) {
			highlight_selection(dst, point, fontheight);
		}
	}
}
void EditBox::draw_caret(RenderTarget& dst, const Vector2i& point, const uint16_t fontheight) {
	std::string line_to_caret;

	if (password_) {
		line_to_caret = text_to_asterisk().substr(0, m_->caret);
	} else {
		line_to_caret = m_->text.substr(0, m_->caret);
	}

	// TODO(GunChleoc): Arabic: Fix cursor position for BIDI text.
	int caret_x = text_width(line_to_caret, m_->font_style(), m_->font_scale);

<<<<<<< HEAD
		const Image* caret_image =
		   g_image_cache->get(panel_style_ == PanelStyle::kWui ? "images/ui_basic/caret_wui.png" :
                                                               "images/ui_basic/caret_fs.png");
		Vector2i caretpt = Vector2i::zero();
		caretpt.x = point.x + m_->scrolloffset + caret_x - caret_image->width() + kLineMargin;
		caretpt.y = point.y + (fontheight - caret_image->height()) / 2;
=======
	const Image* caret_image =
	   g_image_cache->get(panel_style_ == PanelStyle::kWui ? "images/ui_basic/caret_wui.png" :
	                                                         "images/ui_basic/caret_fs.png");
	Vector2i caretpt = Vector2i::zero();
	caretpt.x = point.x + m_->scrolloffset + caret_x - caret_image->width() + kLineMargin;
	caretpt.y = point.y + (fontheight - caret_image->height()) / 2;
	if (caret_ms > CARET_BLINKING_DELAY) {
>>>>>>> 99258816
		dst.blit(caretpt, caret_image);
	}
	if (caret_ms > 2 * CARET_BLINKING_DELAY) {
		caret_ms = 0;
	}
	caret_ms += caret_timer_.ms_since_last_query();
}

void EditBox::set_caret_pos(const size_t pos) {
	m_->caret = std::min(pos, m_->text.size());
	check_caret();
}

size_t EditBox::caret_pos() const {
	return m_->caret;
}

void EditBox::highlight_selection(RenderTarget& dst,
                                  const Vector2i& point,
                                  const uint16_t fontheight) {

	uint32_t start, end;
	calculate_selection_boundaries(start, end);
	auto nr_characters = end - start;

	std::string selected_text = m_->text.substr(start, nr_characters);
	std::string text_before_selection = m_->text.substr(0, start);

	Vector2i selection_start = Vector2i(
	   text_width(text_before_selection, m_->font_style(), m_->font_scale) + point.x, point.y);
	Vector2i selection_end =
	   Vector2i(text_width(selected_text, m_->font_style(), m_->font_scale), fontheight);
	if (m_->scrolloffset != 0) {
		selection_start.x += m_->scrolloffset;
	}
	dst.brighten_rect(
	   Recti(selection_start, selection_end.x, selection_end.y), BUTTON_EDGE_BRIGHT_FACTOR);
}

void EditBox::reset_selection() {
	m_->mode = EditBoxImpl::Mode::kNormal;
	m_->selection_start = m_->caret;
	m_->selection_end = m_->caret;
}

/**
 * Return the starting offset of the (multi-byte) character that @p cursor points to.
 */
uint32_t EditBox::snap_to_char(uint32_t cursor) const {
	while (cursor > 0 && Utf8::is_utf8_extended(m_->text[cursor])) {
		--cursor;
	}
	return cursor;
}

/**
 * Find the starting byte of the next character
 */
uint32_t EditBox::next_char(uint32_t cursor) const {
	assert(cursor <= m_->text.size());

	if (cursor >= m_->text.size()) {
		return cursor;
	}

	do {
		++cursor;
	} while (cursor < m_->text.size() && Utf8::is_utf8_extended(m_->text[cursor]));

	return cursor;
}

/**
 * Find the starting byte of the previous character
 */
uint32_t EditBox::prev_char(uint32_t cursor) const {
	assert(cursor <= m_->text.size());

	if (cursor == 0) {
		return cursor;
	}

	do {
		--cursor;
		// TODO(GunChleoc): See if we can go full ICU here.
	} while (cursor > 0 && Utf8::is_utf8_extended(m_->text[cursor]));

	return cursor;
}

/**
 * Selects text from @p cursor until @p end
 */
void EditBox::select_until(uint32_t end) const {
	if (m_->mode == EditBoxImpl::Mode::kNormal) {
		m_->selection_start = m_->caret;
		m_->mode = EditBoxImpl::Mode::kSelection;
	}
	m_->selection_end = end;
}

void EditBox::calculate_selection_boundaries(uint32_t& start, uint32_t& end) {
	start = snap_to_char(std::min(m_->selection_start, m_->selection_end));
	end = std::max(m_->selection_start, m_->selection_end);
	end = Utf8::is_utf8_extended(m_->text[end]) ? next_char(end) : snap_to_char(end);
}

/**
 * Check the caret's position and scroll it into view if necessary.
 */
void EditBox::check_caret() {
	if (m_->caret > m_->text.size()) {
		m_->caret = m_->text.size();
	}
	std::string leftstr(m_->text, 0, m_->caret);
	std::string rightstr(m_->text, m_->caret, std::string::npos);
	int32_t leftw = text_width(leftstr, m_->font_style(), m_->font_scale);
	int32_t rightw = text_width(rightstr, m_->font_style(), m_->font_scale);

	int32_t caretpos = 0;

	switch (m_->align) {
	case UI::Align::kRight:
		caretpos = get_w() - kMarginX + m_->scrolloffset - rightw;
		break;
	case UI::Align::kCenter:
	case UI::Align::kLeft:
		caretpos = kMarginX + m_->scrolloffset + leftw;
	}
	if (caretpos < kMarginX) {
		m_->scrolloffset += kMarginX - caretpos + get_w() / 5;
	} else if (caretpos > get_w() - kMarginX) {
		m_->scrolloffset -= caretpos - get_w() + kMarginX + get_w() / 5;
	}

	if (m_->align == UI::Align::kLeft) {
		if (m_->scrolloffset > 0) {
			m_->scrolloffset = 0;
		}
	} else if (m_->align == UI::Align::kRight) {
		if (m_->scrolloffset < 0) {
			m_->scrolloffset = 0;
		}
	}
}

/**
 * Return text as asterisks.
 */
std::string EditBox::text_to_asterisk() {
	std::string asterisk;
	for (int i = 0; i < int(m_->text.size()); i++) {
		asterisk.append("*");
	}
	return asterisk;
}
}  // namespace UI<|MERGE_RESOLUTION|>--- conflicted
+++ resolved
@@ -622,14 +622,6 @@
 	// TODO(GunChleoc): Arabic: Fix cursor position for BIDI text.
 	int caret_x = text_width(line_to_caret, m_->font_style(), m_->font_scale);
 
-<<<<<<< HEAD
-		const Image* caret_image =
-		   g_image_cache->get(panel_style_ == PanelStyle::kWui ? "images/ui_basic/caret_wui.png" :
-                                                               "images/ui_basic/caret_fs.png");
-		Vector2i caretpt = Vector2i::zero();
-		caretpt.x = point.x + m_->scrolloffset + caret_x - caret_image->width() + kLineMargin;
-		caretpt.y = point.y + (fontheight - caret_image->height()) / 2;
-=======
 	const Image* caret_image =
 	   g_image_cache->get(panel_style_ == PanelStyle::kWui ? "images/ui_basic/caret_wui.png" :
 	                                                         "images/ui_basic/caret_fs.png");
@@ -637,7 +629,6 @@
 	caretpt.x = point.x + m_->scrolloffset + caret_x - caret_image->width() + kLineMargin;
 	caretpt.y = point.y + (fontheight - caret_image->height()) / 2;
 	if (caret_ms > CARET_BLINKING_DELAY) {
->>>>>>> 99258816
 		dst.blit(caretpt, caret_image);
 	}
 	if (caret_ms > 2 * CARET_BLINKING_DELAY) {
