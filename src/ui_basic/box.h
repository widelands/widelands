--- conflicted
+++ resolved
@@ -118,18 +118,11 @@
 		int assigned_var_depth;
 	};
 
-<<<<<<< HEAD
-	bool scrolling_{false}, force_scrolling_{false};
-	std::unique_ptr<Scrollbar> scrollbar_;
-	uint32_t orientation_;
-	uint32_t mindesiredbreadth_{0};
-=======
 	bool scrolling_{false};
 	bool force_scrolling_{false};
 	std::unique_ptr<Scrollbar> scrollbar_;
 	uint32_t orientation_;
 	uint32_t mindesiredbreadth_{0U};
->>>>>>> a9549ba2
 	uint32_t inner_spacing_;
 
 	std::vector<Item> items_;
