--- conflicted
+++ resolved
@@ -78,9 +78,6 @@
 		return scrollbar_.get();
 	}
 	void set_scrollbar_style(UI::PanelStyle);
-<<<<<<< HEAD
-	size_t number_of_children() const;
-=======
 
 protected:
 	void layout() override;
@@ -100,7 +97,6 @@
 
 	// Don't resize beyond this size
 	int max_x_, max_y_;
->>>>>>> 510e7cdb
 
 	struct Item {
 		enum Type {
@@ -123,26 +119,6 @@
 		int assigned_var_depth;
 	};
 
-protected:
-	void layout() override;
-	void update_desired_size() override;
-	bool handle_mousewheel(uint32_t which, int32_t x, int32_t y) override;
-	bool handle_key(bool down, SDL_Keysym code) override;
-
-private:
-	void get_item_desired_size(uint32_t idx, int* depth, int* breadth);
-	void get_item_size(uint32_t idx, int* depth, int* breadth);
-	void set_item_size(uint32_t idx, int depth, int breadth);
-	void set_item_pos(uint32_t idx, int32_t pos);
-	void scrollbar_moved(int32_t);
-	void update_positions();
-	void update_items(const NotePanel& p);
-	void on_death(Panel* p) override;
-	void on_visibility_changed() override;
-
-	// Don't resize beyond this size
-	int max_x_, max_y_;
-
 	bool scrolling_, force_scrolling_;
 	std::unique_ptr<Scrollbar> scrollbar_;
 	UI::PanelStyle scrollbar_style_;
@@ -151,7 +127,6 @@
 	uint32_t inner_spacing_;
 
 	std::vector<Item> items_;
-	std::unique_ptr<Notifications::Subscriber<NotePanel>> panel_subscriber_;
 };
 }  // namespace UI
 
