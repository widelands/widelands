/*
 * Copyright (C) 2003-2020 by the Widelands Development Team
 *
 * This program is free software; you can redistribute it and/or
 * modify it under the terms of the GNU General Public License
 * as published by the Free Software Foundation; either version 2
 * of the License, or (at your option) any later version.
 *
 * This program is distributed in the hope that it will be useful,
 * but WITHOUT ANY WARRANTY; without even the implied warranty of
 * MERCHANTABILITY or FITNESS FOR A PARTICULAR PURPOSE.  See the
 * GNU General Public License for more details.
 *
 * You should have received a copy of the GNU General Public License
 * along with this program; if not, write to the Free Software
 * Foundation, Inc., 51 Franklin Street, Fifth Floor, Boston, MA  02110-1301, USA.
 *
 */

#include "ui_basic/tabpanel.h"

#include <SDL_mouse.h>

#include "graphic/font_handler.h"
#include "graphic/rendertarget.h"
#include "graphic/style_manager.h"
#include "graphic/text_layout.h"
#include "ui_basic/mouse_constants.h"

namespace UI {

// Margin around image. The image will be scaled down to fit into this rectangle with preserving
// size.
constexpr int kTabPanelImageMargin = 2;

// Left and right margin around text.
constexpr int kTabPanelTextMargin = 4;

//  height of the bar separating buttons and tab contents
constexpr int kTabPanelSeparatorHeight = 4;

// Constant to flag up when we're not at a tab.
constexpr uint32_t kNotFound = std::numeric_limits<uint32_t>::max();

/*
 * =================
 * class Tab
 * =================
 */
Tab::Tab(TabPanel* const tab_parent,
         PanelStyle s,
         size_t const tab_id,
         int32_t x,
         FontStyle style,
         const std::string& name,
         const std::string& init_title,
         const Image* init_pic,
         const std::string& tooltip_text,
         Panel* const contents)
   : NamedPanel(
        tab_parent, s, name, x, 0, kTabPanelButtonHeight, kTabPanelButtonHeight, tooltip_text),
     parent(tab_parent),
     id(tab_id),
     pic(init_pic),
     rendered_title(nullptr),
     tooltip(tooltip_text),
     panel(contents) {
<<<<<<< HEAD
	set_title(init_title);
}

void Tab::set_title(const std::string& init_title) {
	if (init_title.empty()) {
		rendered_title = nullptr;
	} else {
		rendered_title = UI::g_fh->render(as_richtext_paragraph(init_title, UI::FontStyle::kLabel));
		const int16_t old_w = get_w();
=======
	if (!init_title.empty()) {
		rendered_title = UI::g_fh->render(as_richtext_paragraph(init_title, style));
>>>>>>> dc1a860c
		set_size(std::max(kTabPanelButtonHeight, rendered_title->width() + 2 * kTabPanelTextMargin),
		         kTabPanelButtonHeight);
		const int16_t new_w = get_w();
		if (old_w == new_w) {
			return;
		}
		TabPanel& t = dynamic_cast<TabPanel&>(*get_parent());
		bool found_self = false;
		for (Tab* tab : t.tabs()) {
			if (tab == this) {
				assert(!found_self);
				found_self = true;
			} else if (found_self) {
				tab->set_pos(Vector2i(tab->get_x() + new_w - old_w, tab->get_y()));
			}
		}
	}
}

/**
 * Currently active tab
 */
bool Tab::active() {
	return parent->active_ == id;
}
void Tab::activate() {
	return parent->activate(id);
}

bool Tab::handle_mousepress(uint8_t, int32_t, int32_t) {
	play_click();
	return false;
}

/*
 * =================
 * class TabPanel
 * =================
 */
/**
 * Initialize an empty TabPanel. We use width == 0 as an indicator that the size hasn't been set
 * yet.
 */
TabPanel::TabPanel(Panel* const parent, UI::TabPanelStyle style)
   : Panel(parent,
           style == TabPanelStyle::kFsMenu ? PanelStyle::kFsMenu : PanelStyle::kWui,
           0,
           0,
           0,
           0),
     tab_style_(style),
     active_(0),
     highlight_(kNotFound),
     background_style_(g_style_manager->tabpanel_style(style)) {
	set_can_focus(true);
}

std::vector<Recti> TabPanel::focus_overlay_rects() {
	const int f = g_style_manager->focus_border_thickness();
	const Tab* tab = active_ < tabs_.size() ? tabs_[active_] : nullptr;
	const int16_t w = tab ? tab->get_w() : get_w();
	const int16_t h = tab ? tab->get_h() : kTabPanelButtonHeight;
	if (w < 2 * f || h < 2 * f) {
		return {Recti(0, 0, get_w(), kTabPanelButtonHeight)};
	}

	const int16_t x = tab ? tab->get_x() : 0;
	const int16_t y = tab ? tab->get_y() : 0;
	return {Recti(x, y, w, f), Recti(x, y + f, f, h - f), Recti(x + w - f, y + f, f, h - f)};
}

bool TabPanel::handle_mousewheel(uint32_t which, int32_t x, int32_t y) {
	if (y != 0) {
		activate(std::max<int>(0, std::min<int>(active() - y, tabs_.size() - 1)));
		return true;
	}
	return Panel::handle_mousewheel(which, x, y);
}

bool TabPanel::handle_key(bool down, SDL_Keysym code) {
	if (down && tabs_.size() > 1) {
		bool handle = true;
		uint32_t selected_idx = active();
		const uint32_t max = tabs_.size() - 1;

		if ((code.sym >= SDLK_1 && code.sym <= SDLK_9) ||
		    (code.sym >= SDLK_KP_1 && code.sym <= SDLK_KP_9 && (code.mod & KMOD_NUM))) {
			// Keys 1-9 directly address the 1st through 9th item in tabpanels with less than 10 tabs
			if (max < 9) {
				if (code.sym >= SDLK_1 && code.sym <= static_cast<int>(SDLK_1 + max)) {
					selected_idx = code.sym - SDLK_1;
				} else if (code.sym >= SDLK_KP_1 && code.sym <= static_cast<int>(SDLK_KP_1 + max)) {
					selected_idx = code.sym - SDLK_KP_1;
				} else {
					// don't handle the '9' when there are less than 9 tabs
					handle = false;
				}
			} else {
				// 10 or more tabs – ignore number keys
				handle = false;
			}
		} else {
			switch (code.sym) {
			case SDLK_TAB:
				if (code.mod & KMOD_CTRL) {
					if (code.mod & KMOD_SHIFT) {
						if (selected_idx > max) {
							selected_idx = max;
						} else if (selected_idx > 0) {
							--selected_idx;
						}
					} else {
						if (selected_idx < max) {
							++selected_idx;
						} else if (selected_idx > max) {
							selected_idx = 0;
						}
					}
				} else {
					handle = false;
				}
				break;

			case SDLK_KP_7:
			case SDLK_HOME:
				selected_idx = 0;
				break;
			case SDLK_KP_1:
			case SDLK_END:
				selected_idx = max;
				break;
			default:
				handle = false;
				break;  // not handled
			}
		}
		if (handle) {
			activate(selected_idx);
			return true;
		}
	}
	return Panel::handle_key(down, code);
}

/**
 * Resize the visible tab based on our actual size.
 */
void TabPanel::layout() {
	if (get_w() == 0) {
		// The size hasn't been set yet
		return;
	}
	if (active_ < tabs_.size()) {
		Panel* const panel = tabs_[active_]->panel;
		uint32_t h = get_h();

		// avoid excessive craziness in case there is a wraparound
		h = std::min(h, h - (kTabPanelButtonHeight + kTabPanelSeparatorHeight));
		// If we have a border, we will also want some margin to the bottom
		if (tab_style_ == UI::TabPanelStyle::kFsMenu) {
			h -= kTabPanelSeparatorHeight;
		}
		panel->set_size(get_w(), h);
	}
}

/**
 * Compute our desired size based on the currently selected tab.
 */
void TabPanel::update_desired_size() {
	// size of button row
	int w = kTabPanelButtonHeight * tabs_.size();
	int h = kTabPanelButtonHeight + kTabPanelSeparatorHeight;

	// size of contents
	if (active_ < tabs_.size()) {
		Panel* const panel = tabs_[active_]->panel;
		int panelw, panelh = 0;

		panel->get_desired_size(&panelw, &panelh);
		// TODO(unknown):  the panel might be bigger -> add a scrollbar in that case

		w = std::max(w, panelw);
		h += panelh;
	}

	set_desired_size(w, h);

	// This is not redundant, because even if all this doesn't change our
	// desired size, we were typically called because of a child window that
	// changed, and we need to relayout that.
	layout();
}

/**
 * Add a new textual tab
 */
uint32_t TabPanel::add(const std::string& name,
                       const std::string& title,
                       Panel* const panel,
                       const std::string& tooltip_text) {
	return add_tab(name, title, nullptr, tooltip_text, panel);
}

/**
 * Add a new pictorial tab
 */
uint32_t TabPanel::add(const std::string& name,
                       const Image* pic,
                       Panel* const panel,
                       const std::string& tooltip_text) {
	return add_tab(name, "", pic, tooltip_text, panel);
}

/** Common adding function for textual and pictorial tabs. */
uint32_t TabPanel::add_tab(const std::string& name,
                           const std::string& title,
                           const Image* pic,
                           const std::string& tooltip_text,
                           Panel* panel) {
	assert(panel);
	assert(panel->get_parent() == this);

	size_t id = tabs_.size();
	int32_t x = id > 0 ? tabs_[id - 1]->get_x() + tabs_[id - 1]->get_w() : 0;
	tabs_.push_back(
	   new Tab(this, panel_style_, id, x,
	           tab_style_ == TabPanelStyle::kFsMenu ? FontStyle::kFsMenuLabel : FontStyle::kWuiLabel,
	           name, title, pic, tooltip_text, panel));

	// Add a margin if there is a border
	if (tab_style_ == UI::TabPanelStyle::kFsMenu) {
		panel->set_border(kTabPanelSeparatorHeight + 1, kTabPanelSeparatorHeight + 1,
		                  kTabPanelSeparatorHeight, kTabPanelSeparatorHeight);
		panel->set_pos(Vector2i(0, kTabPanelButtonHeight));
	} else {
		panel->set_pos(Vector2i(0, kTabPanelButtonHeight + kTabPanelSeparatorHeight));
	}

	panel->set_visible(id == active_);
	update_desired_size();

	return id;
}

/**
 * Make a different tab the currently active tab.
 */
void TabPanel::activate(uint32_t idx) {
	if (active_ < tabs_.size()) {
		tabs_[active_]->panel->set_visible(false);
	}
	if (idx < tabs_.size()) {
		tabs_[idx]->panel->set_visible(true);
	}

	active_ = idx;

	update_desired_size();
	sigclicked();
}

void TabPanel::activate(const std::string& name) {
	for (uint32_t t = 0; t < tabs_.size(); ++t) {
		if (tabs_[t]->get_name() == name) {
			activate(t);
		}
	}
}

/**
 * Return the tabs in order
 */
const TabPanel::TabList& TabPanel::tabs() const {
	return tabs_;
}

bool TabPanel::remove_last_tab(const std::string& tabname) {
	if (tabs_.empty()) {
		return false;
	}
	if (tabs_.back()->get_name() == tabname) {
		tabs_.pop_back();
		if (active_ > tabs_.size() - 1) {
			active_ = 0ul;
		}
		update_desired_size();
		return true;
	}
	return false;
}

/**
 * Draw the buttons and the tab
 */
void TabPanel::draw(RenderTarget& dst) {
	if (get_w() == 0) {
		// The size hasn't been set yet
		return;
	}

	// Draw the background
	static_assert(2 < kTabPanelButtonHeight, "assert(2 < kTabPanelButtonSize) failed.");
	static_assert(4 < kTabPanelButtonHeight, "assert(4 < kTabPanelButtonSize) failed.");
	assert(kTabPanelButtonHeight - 2 <= get_h());

	draw_background(
	   dst, Recti(0, 0, tabs_.back()->get_x() + tabs_.back()->get_w(), kTabPanelButtonHeight - 2),
	   *background_style_);
	draw_background(
	   dst, Recti(0, kTabPanelButtonHeight - 2, get_w(), get_h() - kTabPanelButtonHeight + 2),
	   *background_style_);

	// Draw the buttons
	RGBColor black(0, 0, 0);

	// draw the buttons
	int x = 0;
	int tab_width = 0;
	for (size_t idx = 0; idx < tabs_.size(); ++idx) {
		x = tabs_[idx]->get_x();
		tab_width = tabs_[idx]->get_w();

		if (highlight_ == idx) {
			dst.brighten_rect(Recti(x, 0, tab_width, kTabPanelButtonHeight), MOUSE_OVER_BRIGHT_FACTOR);
		}

		// If pic is there, we will assume a pictorial tab
		if (tabs_[idx]->pic != nullptr) {
			// Scale the image down if needed, but keep the ratio.
			constexpr int kMaxImageSize = kTabPanelButtonHeight - 2 * kTabPanelImageMargin;
			double image_scale =
			   std::min(1., std::min(static_cast<double>(kMaxImageSize) / tabs_[idx]->pic->width(),
			                         static_cast<double>(kMaxImageSize) / tabs_[idx]->pic->height()));

			uint16_t picture_width = image_scale * tabs_[idx]->pic->width();
			uint16_t picture_height = image_scale * tabs_[idx]->pic->height();
			dst.blitrect_scale(
			   Rectf(x + (kTabPanelButtonHeight - picture_width) / 2,
			         (kTabPanelButtonHeight - picture_height) / 2, picture_width, picture_height),
			   tabs_[idx]->pic, Recti(0, 0, tabs_[idx]->pic->width(), tabs_[idx]->pic->height()), 1,
			   BlendMode::UseAlpha);
		} else if (tabs_[idx]->rendered_title != nullptr) {
			tabs_[idx]->rendered_title->draw(
			   dst, Vector2i(x + kTabPanelTextMargin,
			                 (kTabPanelButtonHeight - tabs_[idx]->rendered_title->height()) / 2));
		}

		// Draw top part of border
		dst.brighten_rect(Recti(x, 0, tab_width, 2), BUTTON_EDGE_BRIGHT_FACTOR);
		dst.brighten_rect(Recti(x, 2, 2, kTabPanelButtonHeight - 4), BUTTON_EDGE_BRIGHT_FACTOR);
		dst.fill_rect(Recti(x + tab_width - 2, 2, 1, kTabPanelButtonHeight - 4), black);
		dst.fill_rect(Recti(x + tab_width - 1, 1, 1, kTabPanelButtonHeight - 3), black);

		// Draw bottom part
		if (active_ != idx) {
			dst.brighten_rect(
			   Recti(x, kTabPanelButtonHeight - 2, tab_width, 2), 2 * BUTTON_EDGE_BRIGHT_FACTOR);
		} else {
			dst.brighten_rect(Recti(x, kTabPanelButtonHeight - 2, 2, 2), BUTTON_EDGE_BRIGHT_FACTOR);

			dst.brighten_rect(Recti(x + tab_width - 2, kTabPanelButtonHeight - 2, 2, 2),
			                  2 * BUTTON_EDGE_BRIGHT_FACTOR);
			dst.fill_rect(Recti(x + tab_width - 2, kTabPanelButtonHeight - 1, 1, 1), black);
			dst.fill_rect(Recti(x + tab_width - 2, kTabPanelButtonHeight - 2, 2, 1), black);
		}
	}

	// draw the remaining separator
	assert(x <= get_w());
	dst.brighten_rect(Recti(x + tab_width, kTabPanelButtonHeight - 2, get_w() - x, 2),
	                  2 * BUTTON_EDGE_BRIGHT_FACTOR);

	// Draw border around the main panel
	if (tab_style_ == UI::TabPanelStyle::kFsMenu) {
		//  left edge
		dst.brighten_rect(Recti(0, kTabPanelButtonHeight, 2, get_h() - 2), BUTTON_EDGE_BRIGHT_FACTOR);
		//  bottom edge
		dst.fill_rect(Recti(2, get_h() - 2, get_w() - 2, 1), black);
		dst.fill_rect(Recti(1, get_h() - 1, get_w() - 1, 1), black);
		//  right edge
		dst.fill_rect(Recti(get_w() - 2, kTabPanelButtonHeight - 1, 1, get_h() - 2), black);
		dst.fill_rect(Recti(get_w() - 1, kTabPanelButtonHeight - 2, 1, get_h() - 1), black);
	}
}

/**
 * Cancel all highlights and the tooltip when the mouse leaves the panel
 */
void TabPanel::handle_mousein(bool inside) {
	if (!inside && highlight_ != kNotFound) {
		highlight_ = kNotFound;
		set_tooltip("");
	}
}

/**
 * Update highlighting
 */
bool TabPanel::handle_mousemove(uint8_t, int32_t const x, int32_t const y, int32_t, int32_t) {
	size_t hl = find_tab(x, y);

	if (hl != highlight_) {
		highlight_ = hl;
		set_tooltip(highlight_ != kNotFound ? tabs_[highlight_]->tooltip : "");
	}
	return true;
}

/**
 * Change the active tab if a tab button has been clicked
 */
bool TabPanel::handle_mousepress(const uint8_t btn, int32_t x, int32_t y) {
	if (btn == SDL_BUTTON_LEFT) {
		size_t id = find_tab(x, y);
		if (id != kNotFound) {
			activate(id);
			return true;
		}
	}
	return false;
}

/**
 * Find the tab at the coordinates x, y
 * Returns kNotFound if no tab was found
 */
size_t TabPanel::find_tab(int32_t x, int32_t y) const {
	if (y < 0 || y >= kTabPanelButtonHeight) {
		return kNotFound;
	}

	int32_t width = 0;
	for (size_t id = 0; id < tabs_.size(); ++id) {
		width += tabs_[id]->get_w();
		if (width > x) {
			return id;
		}
	}
	return kNotFound;
}
}  // namespace UI<|MERGE_RESOLUTION|>--- conflicted
+++ resolved
@@ -62,10 +62,10 @@
      parent(tab_parent),
      id(tab_id),
      pic(init_pic),
+     font_style_(style),
      rendered_title(nullptr),
      tooltip(tooltip_text),
      panel(contents) {
-<<<<<<< HEAD
 	set_title(init_title);
 }
 
@@ -73,12 +73,8 @@
 	if (init_title.empty()) {
 		rendered_title = nullptr;
 	} else {
-		rendered_title = UI::g_fh->render(as_richtext_paragraph(init_title, UI::FontStyle::kLabel));
+		rendered_title = UI::g_fh->render(as_richtext_paragraph(init_title, font_style_));
 		const int16_t old_w = get_w();
-=======
-	if (!init_title.empty()) {
-		rendered_title = UI::g_fh->render(as_richtext_paragraph(init_title, style));
->>>>>>> dc1a860c
 		set_size(std::max(kTabPanelButtonHeight, rendered_title->width() + 2 * kTabPanelTextMargin),
 		         kTabPanelButtonHeight);
 		const int16_t new_w = get_w();
