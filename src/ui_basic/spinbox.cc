--- conflicted
+++ resolved
@@ -118,18 +118,10 @@
 
 	box_ = new UI::Box(this, style, "spinner_buttons_box", 0, 0, UI::Box::Horizontal);
 
-<<<<<<< HEAD
-	sbi_->label = new UI::MultilineTextarea(box_, 0, 0, 0, 0, style, label_text, UI::Align::kLeft,
-	                                        UI::MultilineTextarea::ScrollMode::kNoScrolling);
-	box_->add(sbi_->label, Box::Resizing::kFullSize);
-=======
-	sbi_->label_padding = new UI::Panel(box_, style, "padding_panel", 0, 0, padding_, padding_);
 	sbi_->label =
 	   new UI::MultilineTextarea(box_, "label", 0, 0, 0, 0, style, label_text, UI::Align::kLeft,
 	                             UI::MultilineTextarea::ScrollMode::kNoScrolling);
-	box_->add(sbi_->label);
-	box_->add(sbi_->label_padding);
->>>>>>> da386174
+	box_->add(sbi_->label, Box::Resizing::kFullSize);
 
 	sbi_->text = new UI::Button(box_, "value", 0, 0, 0, button_size_,
 	                            style == PanelStyle::kFsMenu ? UI::ButtonStyle::kFsMenuSecondary :
