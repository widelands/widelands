/*
 * Copyright (C) 2009 by the Widelands Development Team
 *
 * This program is free software; you can redistribute it and/or
 * modify it under the terms of the GNU General Public License
 * as published by the Free Software Foundation; either version 2
 * of the License, or (at your option) any later version.
 *
 * This program is distributed in the hope that it will be useful,
 * but WITHOUT ANY WARRANTY; without even the implied warranty of
 * MERCHANTABILITY or FITNESS FOR A PARTICULAR PURPOSE.  See the
 * GNU General Public License for more details.
 *
 * You should have received a copy of the GNU General Public License
 * along with this program; if not, write to the Free Software
 * Foundation, Inc., 51 Franklin Street, Fifth Floor, Boston, MA  02110-1301, USA.
 *
 */

#include "ui_basic/spinbox.h"

#include <vector>

#include <boost/format.hpp>

#include "base/deprecated.h"
#include "base/i18n.h"
#include "base/wexception.h"
#include "ui_basic/button.h"
#include "ui_basic/textarea.h"
#include "wui/text_constants.h"

namespace UI {

struct IntValueTextReplacement {
	/// Value to be replaced
	int32_t value;

	/// Text to be used
	std::string text;
};

struct SpinBoxImpl {
	/// Value hold by the spinbox
	int32_t value;

	/// Minimum and maximum that \ref value may reach
	int32_t min;
	int32_t max;

	/// The unit of the value
	std::string unit;

	/// Background tile style of buttons.
	const Image* background;

	/// Alignment of the text. Vertical alignment is always centered.
	Align align;

	/// Special names for specific Values
	std::vector<IntValueTextReplacement> valrep;

	/// The UI parts
	Textarea * text;
	Button * butPlus;
	Button * butMinus;
	Button * butTenPlus;
	Button * butTenMinus;
};

/**
 * SpinBox constructor:
 *
 * initializes a new spinbox with either two (big = false) or four (big = true)
 * buttons. w must be >= 20 else the spinbox would become useless and so
 * throws an exception.
 */
SpinBox::SpinBox
	(Panel * const parent,
	 const int32_t x, const int32_t y, const uint32_t w, const uint32_t h,
	 int32_t const startval, int32_t const minval, int32_t const maxval,
	 const std::string &       unit,
	 const Image* background,
	 bool                const big,
	 Align               const alignm)
	:
	Panel(parent, x, y, w, h),
	m_big(big),
	sbi(new SpinBoxImpl)
{
	sbi->value = startval;
	sbi->min   = minval;
	sbi->max   = maxval;
	sbi->unit  = unit;

	sbi->background = background;
	sbi->align      = alignm;

	if (w < 20)
		throw wexception("Not enough space to draw spinbox");
	int32_t butw = h;
	int32_t textw = w - butw * 32 / 5;

	int32_t but_plus_x;
	int32_t but_minus_x;
	int32_t text_x;

	if (m_big) {
		but_plus_x = w - butw * 31 / 10;
		but_minus_x = butw * 21 / 10;

	} else {
		but_plus_x = w - butw;
		but_minus_x = 0;
		textw = textw + 4 * butw;
	}
	while (textw <= 0) {
		butw = butw * 3 / 4;
		textw = w - butw * 32 / 5;
	}
	text_x = (w - textw) / 2;

<<<<<<< HEAD
	sbi->text = new UI::Textarea
		(this, butw * 16 / 5, 0, textw, h,
		 (boost::format("%i %s") % sbi->value % sbi->unit.c_str()).str(),
		 Align_Center);
=======
	std::string unit_text = std::to_string(sbi->value);
	if (! sbi->unit.empty()) {
		/** TRANSLATORS: %i = number, %s = unit, e.g. "5 pixels" in the advanced options */
		unit_text = (boost::format(_("%i %s")) % sbi->value % sbi->unit.c_str()).str();
	}

	sbi->text = new UI::Textarea
		(this, text_x, 0, textw, h, unit_text, Align_Center);
>>>>>>> 92986e06
	sbi->butPlus =
		new Button
			(this, "+",
			 but_plus_x, 0, butw, butw,
			 sbi->background,
			 "+", _("Increase the value"),
			 true, false);
	sbi->butPlus->sigclicked.connect(boost::bind(&SpinBox::change_value, boost::ref(*this), 1));
	sbi->butMinus =
		new Button
			(this, "-",
			 but_minus_x, 0, butw, butw,
			 sbi->background,
			 "-", _("Decrease the value"),
			 true, false);
	sbi->butMinus->sigclicked.connect(boost::bind(&SpinBox::change_value, boost::ref(*this), -1));
	sbi->butPlus->set_repeating(true);
	sbi->butMinus->set_repeating(true);
	if (m_big) {
		sbi->butTenPlus =
			new Button
				(this, "++",
				 w - 2 * butw, 0, butw * 2, butw,
				 sbi->background,
				 "++", _("Increase the value by 10"),
				 true, false);
		sbi->butTenPlus->sigclicked.connect(boost::bind(&SpinBox::change_value, boost::ref(*this), 10));
		sbi->butTenMinus =
			new Button
				(this, "--",
				 0, 0, butw * 2, butw,
				 sbi->background,
				 "--", _("Decrease the value by 10"),
				 true, false);
		sbi->butTenMinus->sigclicked.connect(boost::bind(&SpinBox::change_value, boost::ref(*this), -10));
		sbi->butTenPlus->set_repeating(true);
		sbi->butTenMinus->set_repeating(true);
		m_buttons.push_back(sbi->butTenMinus);
		m_buttons.push_back(sbi->butTenPlus);
	}

	m_buttons.push_back(sbi->butMinus);
	m_buttons.push_back(sbi->butPlus);

	set_font(UI_FONT_NAME, UI_FONT_SIZE_SMALL, UI_FONT_CLR_FG);
}

SpinBox::~SpinBox() {
	delete sbi;
	sbi = nullptr;
}


/**
 * private function - takes care about all updates in the UI elements
 */
void SpinBox::update()
{
	bool was_in_list = false;
	for (const IntValueTextReplacement& value : sbi->valrep) {
		if (value.value == sbi->value) {
			sbi->text->set_text(value.text);
			was_in_list = true;
			break;
		}
	}
	if (!was_in_list) {
		sbi->text->set_text((boost::format("%i %s") % sbi->value % sbi->unit.c_str()).str());
	}

	sbi->butMinus->set_enabled(sbi->min < sbi->value);
	sbi->butPlus ->set_enabled           (sbi->value < sbi->max);
	if (m_big) {
		sbi->butTenMinus->set_enabled(sbi->min < sbi->value);
		sbi->butTenPlus ->set_enabled           (sbi->value < sbi->max);
	}
}


/**
 * private function called by spinbox buttons to in-/decrease the value
 */
void SpinBox::change_value(int32_t const value)
{
	set_value(value + sbi->value);
}


/**
 * manually sets the used value to a given value
 */
void SpinBox::set_value(int32_t const value)
{
	sbi->value = value;
	if (sbi->value > sbi->max)
		sbi->value = sbi->max;
	else if (sbi->value < sbi->min)
		sbi->value = sbi->min;
	update();
}


/**
 * sets the interval the value may lay in and fixes the value, if outside.
 */
void SpinBox::set_interval(int32_t const min, int32_t const max)
{
	sbi->max = max;
	sbi->min = min;
	if (sbi->value > max)
		sbi->value = max;
	else if (sbi->value < min)
		sbi->value = min;
	update();
}


/**
 * manually sets the used unit to a given string
 */
void SpinBox::set_unit(const std::string & unit)
{
	sbi->unit = unit;
	update();
}


/**
 * \returns the value
 */
int32_t SpinBox::get_value()
{
	return sbi->value;
}

/**
 * \returns the unit
 */
std::string SpinBox::get_unit()
{
	return sbi->unit;
}


/**
 * \returns the text alignment
 */
Align SpinBox::align() const
{
	return sbi->align;
}


/**
 * Set a new alignment.
 */
void SpinBox::set_align(Align alignm)
{
	if (alignm != sbi->align) {
		sbi->align = alignm;
		update();
	}
}


/**
 * Sets the font of all UI elements
 *
 * @deprecated, see set_textstyle
 */
void SpinBox::set_font(const std::string & name, int32_t size, RGBColor color)
{
	set_textstyle(TextStyle::makebold(Font::get(name, size), color));
}

/**
 * Sets the font and textstyle of all UI elements
 */
void SpinBox::set_textstyle(const TextStyle & textstyle)
{
	sbi->text->set_textstyle(textstyle);
	sbi->butPlus->set_font(textstyle.font);
	sbi->butMinus->set_font(textstyle.font);
	if (m_big) {
		sbi->butTenPlus->set_font(textstyle.font);
		sbi->butTenMinus->set_font(textstyle.font);
	}
	update();
}


/**
 * Searches for value in sbi->valrep
 * \returns the place where value was found or -1 if the value wasn't found.
 */
int32_t SpinBox::find_replacement(int32_t value)
{
	for (uint32_t i = 0; i < sbi->valrep.size(); ++i)
		if (sbi->valrep[i].value == value)
			return i;
	return -1;
}


/**
 * Adds a replacement text for a specific value
 * overwrites an old replacement if one exists.
 */
void SpinBox::add_replacement(int32_t value, std::string text)
{
	if (int32_t i = find_replacement(value) >= 0)
		sbi->valrep[i].text = text;
	else {
		IntValueTextReplacement newtr;
		newtr.value = value;
		newtr.text  = text;
		sbi->valrep.push_back(newtr);
	}
	update();
}


/**
 * Removes a replacement text for a specific value
 */
void SpinBox::remove_replacement(int32_t value)
{
<<<<<<< HEAD
	if (int32_t i = findReplacement(value) >= 0) {
		sbi->valrep[i].text = (boost::format("%i %s") % value % sbi->unit.c_str()).str();
=======
	if (int32_t i = find_replacement(value) >= 0) {
		char buf[64];
		snprintf(buf, sizeof(buf), "%i %s", value, sbi->unit.c_str());
		sbi->valrep[i].text = buf;
>>>>>>> 92986e06
	}
}

/**
 * \returns true, if find_replacement returns an int >= 0
 */
bool SpinBox::has_replacement(int32_t value)
{
	return find_replacement(value) >= 0;
}

}<|MERGE_RESOLUTION|>--- conflicted
+++ resolved
@@ -120,12 +120,6 @@
 	}
 	text_x = (w - textw) / 2;
 
-<<<<<<< HEAD
-	sbi->text = new UI::Textarea
-		(this, butw * 16 / 5, 0, textw, h,
-		 (boost::format("%i %s") % sbi->value % sbi->unit.c_str()).str(),
-		 Align_Center);
-=======
 	std::string unit_text = std::to_string(sbi->value);
 	if (! sbi->unit.empty()) {
 		/** TRANSLATORS: %i = number, %s = unit, e.g. "5 pixels" in the advanced options */
@@ -134,7 +128,7 @@
 
 	sbi->text = new UI::Textarea
 		(this, text_x, 0, textw, h, unit_text, Align_Center);
->>>>>>> 92986e06
+
 	sbi->butPlus =
 		new Button
 			(this, "+",
@@ -362,15 +356,8 @@
  */
 void SpinBox::remove_replacement(int32_t value)
 {
-<<<<<<< HEAD
-	if (int32_t i = findReplacement(value) >= 0) {
+	if (int32_t i = find_replacement(value) >= 0) {
 		sbi->valrep[i].text = (boost::format("%i %s") % value % sbi->unit.c_str()).str();
-=======
-	if (int32_t i = find_replacement(value) >= 0) {
-		char buf[64];
-		snprintf(buf, sizeof(buf), "%i %s", value, sbi->unit.c_str());
-		sbi->valrep[i].text = buf;
->>>>>>> 92986e06
 	}
 }
 
