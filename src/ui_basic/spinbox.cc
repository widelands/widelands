--- conflicted
+++ resolved
@@ -137,12 +137,7 @@
 
 	UI::MultilineTextarea* label = new UI::MultilineTextarea(box_, 0, 0, available_width,
 																				texth * (extra_rows + 1), label_text);
-<<<<<<< HEAD
-
 	box_->add(label, UI::Align::kHCenter);
-=======
-	box_->add(label, UI::Box::AlignCenter);
->>>>>>> 1d7113a9
 
 	sbi_->text = new UI::Textarea(box_, "", UI::Align::kCenter);
 
@@ -193,19 +188,11 @@
 											 - 2 * sbi_->button_minus->get_w()
 											 - 4 * padding);
 
-<<<<<<< HEAD
-		box_->add(sbi_->button_ten_minus, UI::Align::kHCenter);
-		box_->add(sbi_->button_minus, UI::Align::kHCenter);
-		box_->add(sbi_->text, UI::Align::kHCenter);
-		box_->add(sbi_->button_plus, UI::Align::kHCenter);
-		box_->add(sbi_->button_ten_plus, UI::Align::kHCenter);
-=======
-		box_->add(sbi_->button_ten_minus, UI::Box::AlignTop);
-		box_->add(sbi_->button_minus, UI::Box::AlignTop);
-		box_->add(sbi_->text, UI::Box::AlignTop);
-		box_->add(sbi_->button_plus, UI::Box::AlignTop);
-		box_->add(sbi_->button_ten_plus, UI::Box::AlignTop);
->>>>>>> 1d7113a9
+		box_->add(sbi_->button_ten_minus, UI::Align::kTop);
+		box_->add(sbi_->button_minus, UI::Align::kTop);
+		box_->add(sbi_->text, UI::Align::kTop);
+		box_->add(sbi_->button_plus, UI::Align::kTop);
+		box_->add(sbi_->button_ten_plus, UI::Align::kTop);
 	} else {
 		sbi_->text->set_fixed_width(unit_w - 2 * sbi_->button_minus->get_w() - 2 * padding);
 
