--- conflicted
+++ resolved
@@ -109,25 +109,10 @@
 
 	box_ = new UI::Box(this, 0, 0, UI::Box::Horizontal, 0, 0, padding_);
 
-<<<<<<< HEAD
-	sbi_->label = new UI::MultilineTextarea(box_, 0, 0, 0, 0, label_text, UI::Align::kLeft,
-	                                        UI::MultilineTextarea::ScrollMode::kNoScrolling);
+	sbi_->label =
+	   new UI::MultilineTextarea(box_, 0, 0, 0, 0, label_text, UI::Align::kLeft, button_background,
+	                             UI::MultilineTextarea::ScrollMode::kNoScrolling);
 	box_->add(sbi_->label, UI::Align::kHCenter);
-=======
-	if (unit_w < (is_big ? 7 * buttonh : 3 * buttonh)) {
-		log("Not enough space to draw spinbox \"%s\".\n"
-		    "Width %d is smaller than required width %d."
-		    "Please report as a bug.\n",
-		    label_text.c_str(), unit_w, (is_big ? 7 * buttonh : 3 * buttonh));
-	}
-
-	box_ = new UI::Box(this, 0, 0, UI::Box::Horizontal, actual_w, texth, padding);
-
-	UI::MultilineTextarea* label = new UI::MultilineTextarea(
-	   box_, 0, 0, w - unit_w - no_padding * padding, texth, label_text, UI::Align::kLeft,
-	   button_background, UI::MultilineTextarea::ScrollMode::kNoScrolling);
-	box_->add(label, UI::Align::kHCenter);
->>>>>>> 030dfcee
 
 	sbi_->text = new UI::Textarea(box_, "", UI::Align::kCenter);
 
