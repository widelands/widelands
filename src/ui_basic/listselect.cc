--- conflicted
+++ resolved
@@ -62,12 +62,8 @@
 	  font_style_(g_gr->styles().table_style(style).enabled),
      background_style_(selection_mode == ListselectLayout::kDropdown ?
                           g_gr->styles().dropdown_style(style) :
-<<<<<<< HEAD
 								  nullptr),
 	  lineheight_(text_height(font_style_) + kMargin) {
-=======
-                          nullptr) {
->>>>>>> 8ff5a95e
 	set_thinks(false);
 
 	scrollbar_.moved.connect(boost::bind(&BaseListselect::set_scrollpos, this, _1));
