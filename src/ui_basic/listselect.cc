/*
 * Copyright (C) 2002-2016 by the Widelands Development Team
 *
 * This program is free software; you can redistribute it and/or
 * modify it under the terms of the GNU General Public License
 * as published by the Free Software Foundation; either version 2
 * of the License, or (at your option) any later version.
 *
 * This program is distributed in the hope that it will be useful,
 * but WITHOUT ANY WARRANTY; without even the implied warranty of
 * MERCHANTABILITY or FITNESS FOR A PARTICULAR PURPOSE.  See the
 * GNU General Public License for more details.
 *
 * You should have received a copy of the GNU General Public License
 * along with this program; if not, write to the Free Software
 * Foundation, Inc., 51 Franklin Street, Fifth Floor, Boston, MA  02110-1301, USA.
 *
 */

#include "ui_basic/listselect.h"

#include <iostream>

#include <boost/bind.hpp>

#include "base/log.h"
#include "graphic/align.h"
#include "graphic/font_handler1.h"
#include "graphic/graphic.h"
#include "graphic/rendertarget.h"
#include "graphic/text/bidi.h"
#include "graphic/text_constants.h"
#include "graphic/text_layout.h"
#include "ui_basic/mouse_constants.h"
#include "wlapplication.h"

constexpr int kMargin = 2;

namespace UI {
/**
 * Initialize a list select panel
 *
 * Args: parent  parent panel
 *       x       coordinates of the Listselect
 *       y
 *       w       dimensions, in pixels, of the Listselect
 *       h
*/
BaseListselect::BaseListselect(Panel* const parent,
                               const int32_t x,
                               const int32_t y,
                               const uint32_t w,
                               const uint32_t h,
                               const Image* button_background,
                               const ListselectLayout selection_mode)
   : Panel(parent, x, y, w, h),
     lineheight_(
        UI::g_fh1->render(as_uifont(UI::g_fh1->fontset()->representative_character()))->height() +
        kMargin),
     scrollbar_(this, get_w() - Scrollbar::kSize, 0, Scrollbar::kSize, h, button_background),
     scrollpos_(0),
     selection_(no_selection_index()),
     last_click_time_(-10000),
     last_selection_(no_selection_index()),
     selection_mode_(selection_mode),
     background_(nullptr) {
	set_thinks(false);

	scrollbar_.moved.connect(boost::bind(&BaseListselect::set_scrollpos, this, _1));

	if (selection_mode_ == ListselectLayout::kShowCheck) {
		int pic_h;
		check_pic_ = g_gr->images().get("images/ui_basic/list_selected.png");
		max_pic_width_ = check_pic_->width();
		pic_h = check_pic_->height();
		if (pic_h > lineheight_)
			lineheight_ = pic_h;
	} else {
		max_pic_width_ = 0;
	}
	set_can_focus(true);
	layout();
}

/**
 * Free allocated resources
*/
BaseListselect::~BaseListselect() {
	clear();
}

/**
 * Remove all entries from the listselect
*/
void BaseListselect::clear() {
	for (EntryRecord* entry : entry_records_) {
		delete entry;
	}
	entry_records_.clear();

	scrollbar_.set_steps(1);
	scrollpos_ = 0;
	selection_ = no_selection_index();
	last_click_time_ = -10000;
	last_selection_ = no_selection_index();
}

/**
 * Add a new entry to the listselect.
 *
 * Args: name   name that will be displayed
 * entry  value returned by get_select()
 *       sel    if true, directly select the new entry
*/
void BaseListselect::add(const std::string& name,
                         uint32_t entry,
                         const Image* pic,
                         bool const sel,
                         const std::string& tooltip_text) {
	EntryRecord* er = new EntryRecord();

	er->entry_ = entry;
	er->pic = pic;
	er->use_clr = false;
	er->name = name;
	er->tooltip = tooltip_text;
	int entry_height = lineheight_;
	if (pic) {
		int w = pic->width();
		int h = pic->height();
		entry_height = (h >= entry_height) ? h : entry_height;
		if (max_pic_width_ < w)
			max_pic_width_ = w;
	}

	if (entry_height > lineheight_)
		lineheight_ = entry_height;

	entry_records_.push_back(er);

	layout();

	if (sel)
		select(entry_records_.size() - 1);
}

void BaseListselect::add_front(const std::string& name,
                               const Image* pic,
                               bool const sel,
                               const std::string& tooltip_text) {
	EntryRecord* er = new EntryRecord();

	er->entry_ = 0;
	for (EntryRecord* temp_entry : entry_records_) {
		++(temp_entry)->entry_;
	}

	er->pic = pic;
	er->use_clr = false;
	er->name = name;
	er->tooltip = tooltip_text;

	int entry_height = lineheight_;
	if (pic) {
		int w = pic->width();
		int h = pic->height();
		entry_height = (h >= entry_height) ? h : entry_height;
		if (max_pic_width_ < w)
			max_pic_width_ = w;
	}

	if (entry_height > lineheight_)
		lineheight_ = entry_height;

	entry_records_.push_front(er);

	layout();

	if (sel)
		select(0);
}

/**
 * Switch two entries
 */
void BaseListselect::switch_entries(const uint32_t m, const uint32_t n) {
	assert(m < size());
	assert(n < size());

	std::swap(entry_records_[m], entry_records_[n]);

	if (selection_ == m) {
		selection_ = n;
		selected(n);
	} else if (selection_ == n) {
		selection_ = m;
		selected(m);
	}
}

/**
 * Sort the listbox alphabetically. make sure that the current selection stays
 * valid (though it might scroll out of visibility).
 * start and end defines the beginning and the end of a subarea to
 * sort, for example you might want to sort directories for themselves at the
 * top of list and files at the bottom.
 */
void BaseListselect::sort(const uint32_t Begin, uint32_t End) {
	if (End > size())
		End = size();
	for (uint32_t i = Begin; i < End; ++i)
		for (uint32_t j = i + 1; j < End; ++j) {
			EntryRecord* const eri = entry_records_[i];
			EntryRecord* const erj = entry_records_[j];
			if (strcmp(eri->name.c_str(), erj->name.c_str()) > 0) {
				if (selection_ == i)
					selection_ = j;
				else if (selection_ == j)
					selection_ = i;
				entry_records_[i] = erj;
				entry_records_[j] = eri;
			}
		}
}

/**
 * Scroll to the given position, in pixels.
*/
void BaseListselect::set_scrollpos(const int32_t i) {
	if (scrollpos_ == uint32_t(i))
		return;

	scrollpos_ = i;
}

/**
 * Define a special color that will be used to display the item at the given
 * index.
 */
void BaseListselect::set_entry_color(const uint32_t n, const RGBColor& col) {
	assert(n < entry_records_.size());

	entry_records_[n]->use_clr = true;
	entry_records_[n]->clr = col;
}

/**
 * Change the currently selected entry
 *
 * Args: i  the entry to select
 */
void BaseListselect::select(const uint32_t i) {
	if (selection_ == i)
		return;

	if (selection_mode_ == ListselectLayout::kShowCheck) {
		if (selection_ != no_selection_index())
			entry_records_[selection_]->pic = nullptr;
		entry_records_[i]->pic = check_pic_;
	}
	selection_ = i;

	selected(selection_);
}

/**
 * \return \c true if an item is select, or \c false if there is no current
 * selection
 */
bool BaseListselect::has_selection() const {
	return selection_ != no_selection_index();
}

/**
 * \return the ID/entry value of the currently selected item.
 * The entry value is given as a parameter to \ref add
 *
 * Returns no_selection_index() if no item has been selected.
 */
uint32_t BaseListselect::get_selected() const {
	return selection_ < entry_records_.size() ? entry_records_[selection_]->entry_ :
	                                            no_selection_index();
}

/**
 * Remove the currently selected item. Requires an element to have been selected first.
 */
void BaseListselect::remove_selected() {
	assert(selection_ != no_selection_index());
	remove(selection_);
}

/**
 * \return The name of the currently selected entry. Requires an entry to have been selected.
 */
const std::string& BaseListselect::get_selected_name() const {
	assert(selection_ < entry_records_.size());
	return entry_records_[selection_]->name;
}

/**
 * \return The tooltip for the currently selected entry. Requires an entry to have been selected.
 */
const std::string& BaseListselect::get_selected_tooltip() const {
	assert(selection_ < entry_records_.size());
	return entry_records_[selection_]->tooltip;
}

int BaseListselect::get_lineheight() const {
	return lineheight_ + kMargin;
}

uint32_t BaseListselect::get_eff_w() const {
	return scrollbar_.is_enabled() ? get_w() - scrollbar_.get_w() : get_w();
}

void BaseListselect::layout() {
	scrollbar_.set_size(scrollbar_.get_w(), get_h());
<<<<<<< HEAD
	scrollbar_.set_pos(Point(get_w() - Scrollbar::kSize, 0));
	scrollbar_.set_pagesize(get_h() - 2 * get_lineheight());
	scrollbar_.set_steps(entry_records_.size() * get_lineheight() - get_h());
=======
	scrollbar_.set_pagesize(get_h() - 2 * get_lineheight());
	const int steps = entry_records_.size() * get_lineheight() - get_h();
	scrollbar_.set_steps(steps);
	if (scrollbar_.is_enabled() && selection_mode_ == ListselectLayout::kDropdown) {
		scrollbar_.set_steps(steps + kMargin);
	}
>>>>>>> 030dfcee
}

/**
Redraw the listselect box
*/
void BaseListselect::draw(RenderTarget& dst) {
	// draw text lines
	const int eff_h =
	   selection_mode_ == ListselectLayout::kDropdown ? get_inner_h() - kMargin : get_inner_h();
	uint32_t idx = scrollpos_ / get_lineheight();
	int y = 1 + idx * get_lineheight() - scrollpos_;

	if (background_ != nullptr) {
		dst.tile(Recti(Vector2i(0, 0), get_w(), get_h()), background_, Vector2i(0, 0));
	}

	if (selection_mode_ == ListselectLayout::kDropdown) {
		RGBAColor black(0, 0, 0, 255);
		//  left edge
		dst.brighten_rect(Rectf(0.f, 0.f, 2.f, get_h()), BUTTON_EDGE_BRIGHT_FACTOR);
		//  bottom edge
		dst.fill_rect(Rectf(2.f, get_h() - 2.f, get_eff_w() - 2.f, 1.f), black);
		dst.fill_rect(Rectf(1.f, get_h() - 1.f, get_eff_w() - 1.f, 1.f), black);
		//  right edge
		dst.fill_rect(Rectf(get_w() - 2.f, 1.f, 1.f, get_h() - 1.f), black);
		dst.fill_rect(Rectf(get_w() - 1.f, 0.f, 1.f, get_h()), black);
	} else {
		dst.brighten_rect(Rectf(0.f, 0.f, get_eff_w(), get_h()), ms_darken_value);
	}

	while (idx < entry_records_.size()) {
		assert(eff_h < std::numeric_limits<int32_t>::max());

		const EntryRecord& er = *entry_records_[idx];
		const Image* entry_text_im = UI::g_fh1->render(as_uifont(
		   richtext_escape(er.name), UI_FONT_SIZE_SMALL, er.use_clr ? er.clr : UI_FONT_CLR_FG));

		int lineheight = std::max(get_lineheight(), entry_text_im->height());

		// Don't draw over the bottom edge
		lineheight = std::min(eff_h - y, lineheight);
		if (lineheight < 0) {
			break;
		}

		Vector2f point(selection_mode_ == ListselectLayout::kDropdown ? 3.f : 1.f, y);
		uint32_t maxw =
		   get_eff_w() -
		   (selection_mode_ == ListselectLayout::kDropdown ? scrollbar_.is_enabled() ? 4 : 5 : 2);

		// Highlight the current selected entry
		if (idx == selection_) {
			Rectf r(point, maxw, lineheight_);
			if (r.x < 0) {
				r.w += r.x;
				r.x = 0;
			}
			if (r.y < 0) {
				r.h += r.y;
				r.y = 0;
			}
			assert(2 <= get_eff_w());
			// Make the area a bit more white and more transparent
			if (r.w > 0 && r.h > 0) {
				dst.brighten_rect(r, -ms_darken_value * 2);
			}
		}

		int picw = max_pic_width_ ? max_pic_width_ + 10 : 0;

		// Now draw pictures
		if (er.pic) {
			dst.blit(Vector2f(UI::g_fh1->fontset()->is_rtl() ? get_eff_w() - er.pic->width() - 1 : 1,
			                  y + (get_lineheight() - er.pic->height()) / 2),
			         er.pic);
		}

		Align alignment =
		   i18n::has_rtl_character(er.name.c_str(), 20) ? UI::Align::kRight : UI::Align::kLeft;
		if (static_cast<int>(alignment & UI::Align::kRight)) {
			point.x += maxw - picw;
		}

		UI::correct_for_align(alignment, entry_text_im->width(), entry_text_im->height(), &point);

		// Shift for image width
		if (!UI::g_fh1->fontset()->is_rtl()) {
			point.x += picw;
		}

		// Fix vertical position for mixed font heights
		if (get_lineheight() > entry_text_im->height()) {
			point.y += (lineheight_ - entry_text_im->height()) / 2;
		} else {
			point.y -= (entry_text_im->height() - lineheight_) / 2;
		}

		// Don't draw over the bottom edge
		lineheight = std::min(eff_h - static_cast<int>(point.y), lineheight);
		if (lineheight < 0) {
			break;
		}

		// Crop to column width while blitting
		if (static_cast<int>(alignment & UI::Align::kRight) &&
		    (maxw + picw) < static_cast<uint32_t>(entry_text_im->width())) {
			// Fix positioning for BiDi languages.
			point.x = 0;

			// We want this always on, e.g. for mixed language savegame filenames, or the languages
			// list
			dst.blitrect(point, entry_text_im, Recti(entry_text_im->width() - maxw + picw, 0, maxw,
			                                         entry_text_im->height()));
		} else {
			dst.blitrect(point, entry_text_im, Recti(0, 0, maxw, lineheight));
		}

		y += get_lineheight();
		++idx;
	}
}

/**
 * Handle mouse wheel events
 */
bool BaseListselect::handle_mousewheel(uint32_t which, int32_t x, int32_t y) {
	return scrollbar_.handle_mousewheel(which, x, y);
}

/**
 * Handle mouse presses: select the appropriate entry
 */
bool BaseListselect::handle_mousepress(const uint8_t btn, int32_t, int32_t y) {
	switch (btn) {

	case SDL_BUTTON_LEFT: {
		uint32_t const time = SDL_GetTicks();

		//  This hick hack is needed if any of the callback functions calls clear
		//  to forget the last clicked time.
		uint32_t const real_last_click_time = last_click_time_;

		last_selection_ = selection_;
		last_click_time_ = time;

		y = (y + scrollpos_) / get_lineheight();
		if (y < 0 || static_cast<int32_t>(entry_records_.size()) <= y)
			return false;
		play_click();
		select(y);
		clicked(selection_);

		if  //  check if doubleclicked
		   (time - real_last_click_time < DOUBLE_CLICK_INTERVAL && last_selection_ == selection_ &&
		    selection_ != no_selection_index())
			double_clicked(selection_);

		return true;
	}
	default:
		return false;
	}
}

bool BaseListselect::handle_mouserelease(const uint8_t btn, int32_t, int32_t) {
	return btn == SDL_BUTTON_LEFT;
}

bool BaseListselect::handle_mousemove(uint8_t, int32_t, int32_t y, int32_t, int32_t) {
	y = (y + scrollpos_) / get_lineheight();
	if (y < 0 || static_cast<int32_t>(entry_records_.size()) <= y) {
		set_tooltip("");
		return false;
	}
	if (selection_mode_ == ListselectLayout::kDropdown) {
		select(y);
	}
	set_tooltip(entry_records_.at(y)->tooltip);
	return true;
}

bool BaseListselect::handle_key(bool const down, SDL_Keysym const code) {
	if (down) {
		uint32_t selected_idx;
		switch (code.sym) {
		case SDLK_KP_2:
			if (code.mod & KMOD_NUM)
				break;
		/* no break */
		case SDLK_DOWN:
			selected_idx = selection_index() + 1;
			if (selected_idx < size())
				select(selected_idx);
			if ((selection_index() + 1) * get_lineheight() - get_inner_h() > scrollpos_) {
				int32_t scrollpos = (selection_index() + 1) * get_lineheight() - get_inner_h();
				scrollpos_ = (scrollpos < 0) ? 0 : scrollpos;
				scrollbar_.set_scrollpos(scrollpos_);
			}
			return true;
		case SDLK_KP_8:
			if (code.mod & KMOD_NUM)
				break;
		/* no break */
		case SDLK_UP:
			selected_idx = selection_index();
			if (selected_idx > 0)
				select(selected_idx - 1);
			if (selection_index() * get_lineheight() < scrollpos_) {
				scrollpos_ = selection_index() * get_lineheight();
				scrollbar_.set_scrollpos(scrollpos_);
			}
			return true;
		default:
			break;  // not handled
		}
	}

	return UI::Panel::handle_key(down, code);
}

/**
 * Remove entry
 */
void BaseListselect::remove(const uint32_t i) {
	assert(i < entry_records_.size());

	delete (entry_records_[i]);
	entry_records_.erase(entry_records_.begin() + i);
	if (selection_ == i)
		selected(selection_ = no_selection_index());
	else if (i < selection_)
		--selection_;
}

/**
 * Remove an entry by name. This only removes
 * the first entry with this name. If none is found, nothing
 * is done
 */
void BaseListselect::remove(const char* const str) {
	for (uint32_t i = 0; i < entry_records_.size(); ++i) {
		if (!strcmp(entry_records_[i]->name.c_str(), str)) {
			remove(i);
			return;
		}
	}
}
}<|MERGE_RESOLUTION|>--- conflicted
+++ resolved
@@ -316,18 +316,13 @@
 
 void BaseListselect::layout() {
 	scrollbar_.set_size(scrollbar_.get_w(), get_h());
-<<<<<<< HEAD
-	scrollbar_.set_pos(Point(get_w() - Scrollbar::kSize, 0));
-	scrollbar_.set_pagesize(get_h() - 2 * get_lineheight());
-	scrollbar_.set_steps(entry_records_.size() * get_lineheight() - get_h());
-=======
+	scrollbar_.set_pos(Vector2i(get_w() - Scrollbar::kSize, 0));
 	scrollbar_.set_pagesize(get_h() - 2 * get_lineheight());
 	const int steps = entry_records_.size() * get_lineheight() - get_h();
 	scrollbar_.set_steps(steps);
 	if (scrollbar_.is_enabled() && selection_mode_ == ListselectLayout::kDropdown) {
 		scrollbar_.set_steps(steps + kMargin);
 	}
->>>>>>> 030dfcee
 }
 
 /**
