--- conflicted
+++ resolved
@@ -481,22 +481,15 @@
 	} else {
 		return false;
 	}
-<<<<<<< HEAD
 	if (y != 0 && matches_keymod(modstate, KMOD_NONE)) {
-		if (y > 0 && selected_idx > 0) {
+		if (selected_idx > max) {
+			select(y < 0 ? 0 : max);
+		} else if (y > 0 && selected_idx > 0) {
 			select(selected_idx - 1);
 		} else if (y < 0 && selected_idx < max) {
 			select(selected_idx + 1);
 		}
 		return scrollbar_.handle_mousewheel(x, y, modstate);
-=======
-	if (selected_idx > max) {
-		select(y < 0 ? 0 : max);
-	} else if (y > 0 && selected_idx > 0) {
-		select(selected_idx - 1);
-	} else if (y < 0 && selected_idx < max) {
-		select(selected_idx + 1);
->>>>>>> 067429ca
 	}
 	return false;
 }
