--- conflicted
+++ resolved
@@ -486,14 +486,10 @@
 */
 void BaseListselect::draw(RenderTarget& dst) {
 	// draw text lines
-<<<<<<< HEAD
-	const int eff_h = selection_mode_.dropdown ? get_inner_h() - kMargin : get_inner_h();
-=======
 	int eff_h = get_inner_h();
-	if (selection_mode_ == ListselectLayout::kDropdown) {
+	if (selection_mode_.dropdown) {
 		eff_h -= kMargin;
 	}
->>>>>>> abc27599
 	uint32_t idx = scrollpos_ / get_lineheight();
 	int y = 1 + idx * get_lineheight() - scrollpos_;
 
@@ -517,22 +513,15 @@
 		dst.brighten_rect(Recti(0, 0, get_eff_w(), get_h()), ms_darken_value);
 	}
 
-<<<<<<< HEAD
+	const int lineheight_unpadded = get_lineheight_without_padding();
+	uint32_t w_reduction = 2;
+	if (selection_mode_.dropdown) {
+		w_reduction = scrollbar_.is_enabled() ? 4 : 5;
+	}
+	assert(w_reduction <= get_eff_w());
+	uint32_t maxw = get_eff_w() - w_reduction;
 	int chkw = selection_mode_.show_check() ? check_pic_->width() + 10 : 0;
 	int picw = max_pic_width_ != 0 ? max_pic_width_ + 10 : 0;
-
-	while (idx < entry_records_.size()) {
-		assert(eff_h < std::numeric_limits<int32_t>::max());
-=======
-	const int lineheight_unpadded = get_lineheight_without_padding();
-	uint32_t w_reduction = 2;
-	if (selection_mode_ == ListselectLayout::kDropdown) {
-		w_reduction = scrollbar_.is_enabled() ? 4 : 5;
-	}
-	assert(w_reduction <= get_eff_w());
-	uint32_t maxw = get_eff_w() - w_reduction;
-	int picw = max_pic_width_ != 0 ? max_pic_width_ + 10 : 0;
->>>>>>> abc27599
 
 	while (idx < entry_records_.size()) {
 		const EntryRecord& er = *entry_records_[idx];
@@ -546,17 +535,7 @@
 			break;
 		}
 
-<<<<<<< HEAD
-		const int lineheight_unpadded = get_lineheight_without_padding();
-
 		Vector2i point(selection_mode_.dropdown ? 3 : 1, y);
-
-		const uint32_t w_reduction = selection_mode_.dropdown ? scrollbar_.is_enabled() ? 4 : 5 : 2;
-		assert(w_reduction <= get_eff_w());
-		uint32_t maxw = get_eff_w() - w_reduction;
-=======
-		Vector2i point(selection_mode_ == ListselectLayout::kDropdown ? 3 : 1, y);
->>>>>>> abc27599
 
 		// Highlight the current selected entry
 		if (idx == selection_ && entry_records_.at(idx)->enable) {
@@ -575,7 +554,6 @@
 			}
 		}
 
-<<<<<<< HEAD
 		// Draw checkmark
 		if (er.checked_) {
 			dst.blit(Vector2i(UI::g_fh->fontset()->is_rtl() ?
@@ -585,8 +563,6 @@
 			         check_pic_);
 		}
 
-=======
->>>>>>> abc27599
 		// Now draw pictures
 		if (er.pic != nullptr) {
 			dst.blit(
