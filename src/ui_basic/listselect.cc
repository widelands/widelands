--- conflicted
+++ resolved
@@ -265,41 +265,11 @@
 	return scrollbar_.is_enabled() ? get_w() - scrollbar_.get_w() : get_w();
 }
 
-<<<<<<< HEAD
-=======
 // Make enough room for all texts + hotkeys in tabular format
->>>>>>> bfdb0365
 int BaseListselect::calculate_desired_width() {
 	if (entry_records_.empty()) {
 		return 0;
 	}
-<<<<<<< HEAD
-	// Make enough room for all texts + hotkeys in tabular format
-	widest_text_ = 0;
-	widest_hotkey_ = 0;
-	size_t entry_with_widest_text = 0;
-	size_t entry_with_widest_hotkey = 0;
-
-	for (size_t i = 0; i < entry_records_.size(); ++i) {
-		const EntryRecord& er = *entry_records_[i];
-		const int current_text_width = er.rendered_name->width();
-		if (current_text_width > widest_text_) {
-			widest_text_ = current_text_width;
-			entry_with_widest_text = i;
-		}
-		const int current_hotkey_width = er.rendered_hotkey->width();
-		if (current_hotkey_width > widest_hotkey_) {
-			widest_hotkey_ = current_hotkey_width;
-			entry_with_widest_hotkey = i;
-		}
-	}
-
-	// Now resize it
-	int text_width = entry_records_[entry_with_widest_text]->rendered_name->width();
-	if (widest_hotkey_ > 0) {
-		text_width += kHotkeyGap;
-		text_width += entry_records_[entry_with_widest_hotkey]->rendered_hotkey->width();
-=======
 
 	// Find the widest entries
 	widest_text_ = 0;
@@ -320,16 +290,11 @@
 	if (widest_hotkey_ > 0) {
 		text_width += kHotkeyGap;
 		text_width += widest_hotkey_;
->>>>>>> bfdb0365
 	}
 
 	const int picw = max_pic_width_ ? max_pic_width_ + 10 : 0;
 	const int old_width = get_w();
-<<<<<<< HEAD
-	return text_width + picw + 8 +old_width - get_eff_w();
-=======
 	return text_width + picw + 8 + old_width - get_eff_w();
->>>>>>> bfdb0365
 }
 
 void BaseListselect::layout() {
