/*
 * Copyright (C) 2002, 2006-2011, 2015 by the Widelands Development Team
 *
 * This program is free software; you can redistribute it and/or
 * modify it under the terms of the GNU General Public License
 * as published by the Free Software Foundation; either version 2
 * of the License, or (at your option) any later version.
 *
 * This program is distributed in the hope that it will be useful,
 * but WITHOUT ANY WARRANTY; without even the implied warranty of
 * MERCHANTABILITY or FITNESS FOR A PARTICULAR PURPOSE.  See the
 * GNU General Public License for more details.
 *
 * You should have received a copy of the GNU General Public License
 * along with this program; if not, write to the Free Software
 * Foundation, Inc., 51 Franklin Street, Fifth Floor, Boston, MA  02110-1301, USA.
 *
 */

#include "ui_basic/listselect.h"

#include <iostream>

#include <boost/bind.hpp>

#include "base/log.h"
#include "graphic/align.h"
#include "graphic/font_handler1.h"
#include "graphic/graphic.h"
#include "graphic/rendertarget.h"
#include "graphic/text_constants.h"
#include "graphic/text_layout.h"
#include "graphic/text/bidi.h"
#include "wlapplication.h"

constexpr int kMargin = 2;

namespace UI {
/**
 * Initialize a list select panel
 *
 * Args: parent  parent panel
 *       x       coordinates of the Listselect
 *       y
 *       w       dimensions, in pixels, of the Listselect
 *       h
*/
BaseListselect::BaseListselect
	(Panel * const parent,
	 int32_t const x, int32_t const y, uint32_t const w, uint32_t const h,
	 bool const show_check)
	:
	Panel(parent, x, y, w, h),
	m_lineheight(UI::g_fh1->render(as_uifont(UI::g_fh1->fontset()->representative_character()))->height()
					 + kMargin),
	m_scrollbar      (this, get_w() - 24, 0, 24, h, false),
	m_scrollpos     (0),
	m_selection     (no_selection_index()),
	m_last_click_time(-10000),
	m_last_selection(no_selection_index()),
	m_show_check(show_check)
{
	set_thinks(false);

<<<<<<< HEAD
=======
	//  do not allow vertical alignment as it does not make sense
	m_align = align & UI::Align::kHorizontal;

>>>>>>> 3c244807
	m_scrollbar.moved.connect(boost::bind(&BaseListselect::set_scrollpos, this, _1));
	m_scrollbar.set_singlestepsize(m_lineheight);
	m_scrollbar.set_pagesize(h - 2 * m_lineheight);
	m_scrollbar.set_steps(1);

	if (show_check) {
		uint32_t pic_h;
		m_check_pic = g_gr->images().get("images/ui_basic/list_selected.png");
		m_max_pic_width = m_check_pic->width();
		pic_h = m_check_pic->height();
		if (pic_h > m_lineheight)
			m_lineheight = pic_h;
	}
	else {
		m_max_pic_width = 0;
	}
	set_can_focus(true);
}


/**
 * Free allocated resources
*/
BaseListselect::~BaseListselect()
{
	clear();
}


/**
 * Remove all entries from the listselect
*/
void BaseListselect::clear() {
	for (EntryRecord * entry : m_entry_records) {
		delete entry;
	}
	m_entry_records.clear();

	m_scrollbar.set_steps(1);
	m_scrollpos = 0;
	m_selection = no_selection_index();
	m_last_click_time = -10000;
	m_last_selection = no_selection_index();
}


/**
 * Add a new entry to the listselect.
 *
 * Args: name   name that will be displayed
 * entry  value returned by get_select()
 *       sel    if true, directly select the new entry
*/
void BaseListselect::add
	(const std::string& name,
	 uint32_t             entry,
	 const Image*   pic,
	 bool         const   sel,
	 const std::string  & tooltip_text)
{
	EntryRecord * er = new EntryRecord();

	er->m_entry = entry;
	er->pic   = pic;
	er->use_clr = false;
	er->name    = name;
	er->tooltip = tooltip_text;
	uint32_t entry_height = m_lineheight;
	if (pic) {
		uint16_t w = pic->width();
		uint16_t h = pic->height();
		entry_height = (h >= entry_height) ? h : entry_height;
		if (m_max_pic_width < w)
			m_max_pic_width = w;
	}

	if (entry_height > m_lineheight)
		m_lineheight = entry_height;

	m_entry_records.push_back(er);

	m_scrollbar.set_steps(m_entry_records.size() * get_lineheight() - get_h());

	if (sel)
		select(m_entry_records.size() - 1);
}

void BaseListselect::add_front
	(const std::string& name,
	 const Image*   pic,
	 bool         const   sel,
	 const std::string  & tooltip_text)
{
	EntryRecord * er = new EntryRecord();

	er->m_entry = 0;
	for (EntryRecord * temp_entry : m_entry_records) {
		++(temp_entry)->m_entry;
	}

	er->pic   = pic;
	er->use_clr = false;
	er->name    = name;
	er->tooltip = tooltip_text;

	uint32_t entry_height = m_lineheight;
	if (pic) {
		uint16_t w = pic->width();
		uint16_t h = pic->height();
		entry_height = (h >= entry_height) ? h : entry_height;
		if (m_max_pic_width < w)
			m_max_pic_width = w;
	}

	if (entry_height > m_lineheight)
		m_lineheight = entry_height;

	m_entry_records.push_front(er);

	m_scrollbar.set_steps(m_entry_records.size() * get_lineheight() - get_h());

	if (sel)
		select(0);
}

/**
 * Switch two entries
 */
void BaseListselect::switch_entries(const uint32_t m, const uint32_t n)
{
	assert(m < size());
	assert(n < size());

	std::swap(m_entry_records[m], m_entry_records[n]);

	if (m_selection == m) {
		m_selection = n;
		selected(n);
	} else if (m_selection == n) {
		m_selection = m;
		selected(m);
	}
}

/**
 * Sort the listbox alphabetically. make sure that the current selection stays
 * valid (though it might scroll out of visibility).
 * start and end defines the beginning and the end of a subarea to
 * sort, for example you might want to sort directories for themselves at the
 * top of list and files at the bottom.
 */
void BaseListselect::sort(const uint32_t Begin, uint32_t End)
{
	if (End > size())
		End = size();
	for (uint32_t i = Begin; i < End; ++i)
		for (uint32_t j = i + 1; j < End; ++j) {
			EntryRecord * const eri = m_entry_records[i];
			EntryRecord * const erj = m_entry_records[j];
			if (strcmp(eri->name.c_str(), erj->name.c_str()) > 0) {
				if      (m_selection == i)
					m_selection = j;
				else if (m_selection == j)
					m_selection = i;
				m_entry_records[i] = erj;
				m_entry_records[j] = eri;
			}
		}
}

/**
 * Scroll to the given position, in pixels.
*/
void BaseListselect::set_scrollpos(const int32_t i)
{
	if (m_scrollpos == uint32_t(i))
		return;

	m_scrollpos = i;
}


/**
 * Define a special color that will be used to display the item at the given
 * index.
 */
void BaseListselect::set_entry_color
	(const uint32_t n, const RGBColor col)
{
	assert(n < m_entry_records.size());

	m_entry_records[n]->use_clr = true;
	m_entry_records[n]->clr = col;
}


/**
 * Change the currently selected entry
 *
 * Args: i  the entry to select
 */
void BaseListselect::select(const uint32_t i)
{
	if (m_selection == i)
		return;

	if (m_show_check) {
		if (m_selection != no_selection_index())
			m_entry_records[m_selection]->pic = nullptr;
		m_entry_records[i]->pic = m_check_pic;
	}
	m_selection = i;

	selected(m_selection);
}

/**
 * \return \c true if an item is select, or \c false if there is no current
 * selection
 */
bool BaseListselect::has_selection() const
{
	return m_selection != no_selection_index();
}


/**
 * \return the ID/entry value of the currently selected item.
 * The entry value is given as a parameter to \ref add
 *
 * Throws an exception when no item is selected.
 */
uint32_t BaseListselect::get_selected() const
{
	if (m_selection == no_selection_index())
		throw NoSelection();

	return m_entry_records[m_selection]->m_entry;
}


/**
 * Remove the currently selected item. Throws an exception when no
 * item is selected.
 */
void BaseListselect::remove_selected()
{
	if (m_selection == no_selection_index())
		throw NoSelection();

	remove(m_selection);
}


uint32_t BaseListselect::get_lineheight() const
{
	return m_lineheight + kMargin;
}

uint32_t BaseListselect::get_eff_w() const
{
	return m_scrollbar.is_enabled() ? get_w() - m_scrollbar.get_w() : get_w();
}

/**
Redraw the listselect box
*/
void BaseListselect::draw(RenderTarget & dst)
{
	// draw text lines
	const uint32_t lineheight = get_lineheight();
	uint32_t idx = m_scrollpos / lineheight;
	int32_t y = 1 + idx * lineheight - m_scrollpos;

	dst.brighten_rect(Rect(Point(0, 0), get_w(), get_h()), ms_darken_value);

	while (idx < m_entry_records.size()) {
		assert(get_h() < std::numeric_limits<int32_t>::max());
		if (y >= get_h()) {
			break;
		}

		const EntryRecord & er = *m_entry_records[idx];

		Point point(1, y);
		uint32_t maxw = get_eff_w() - 2;

		// Highlight the current selected entry
		if (idx == m_selection) {
			Rect r = Rect(point, maxw, m_lineheight);
			if (r.x < 0) {
				r.w += r.x; r.x = 0;
			}
			if (r.y < 0) {
				r.h += r.y; r.y = 0;
			}
			assert(2 <= get_eff_w());
			// Make the area a bit more white and more transparent
			if (r.w > 0 && r.h > 0)
			{
				dst.brighten_rect(r, - ms_darken_value * 2);
			}
		}

		uint32_t picw = m_max_pic_width ? m_max_pic_width + 10 : 0;

<<<<<<< HEAD
		// Now draw pictures
		if (er.pic) {
			dst.blit(Point(UI::g_fh1->fontset()->is_rtl() ? get_eff_w() - er.pic->width() - 1 : 1,
								y + (get_lineheight() - er.pic->height()) / 2),
						er.pic);
		}
=======
		int32_t const x =
			(static_cast<int>(draw_alignment & UI::Align::kRight))   ? get_eff_w() -      1 :
			(static_cast<int>(draw_alignment & UI::Align::kHCenter)) ? get_eff_w() >>     1 :
>>>>>>> 3c244807

		const Image* entry_text_im = UI::g_fh1->render(as_uifont(er.name, UI_FONT_SIZE_SMALL,
																					er.use_clr ? er.clr : UI_FONT_CLR_FG));

		Align alignment = i18n::has_rtl_character(er.name.c_str(), 20) ? UI::Align_Right : Align_Left;
		if (alignment & Align_Right) {
			point.x += maxw - picw;
		}

		UI::correct_for_align(alignment, entry_text_im->width(), entry_text_im->height(), &point);

		// Shift for image width
		if (!UI::g_fh1->fontset()->is_rtl()) {
			point.x += picw;
		}

		// Fix vertical position for mixed font heights
		if (get_lineheight() > static_cast<uint32_t>(entry_text_im->height())) {
			point.y += (get_lineheight() - entry_text_im->height()) / 2;
		} else {
			point.y -= (entry_text_im->height() - get_lineheight()) / 2;
		}

		// Crop to column width while blitting
		if (alignment & Align_Right && (maxw  + picw) < static_cast<uint32_t>(entry_text_im->width())) {
			// Fix positioning for BiDi languages.
			point.x = 0;

			// We want this always on, e.g. for mixed language savegame filenames
				dst.blitrect(point,
								 entry_text_im,
								 Rect(entry_text_im->width() - maxw + picw, 0, maxw, m_lineheight));
		} else {
			dst.blitrect(point, entry_text_im, Rect(0, 0, maxw, m_lineheight));
		}

		y += lineheight;
		++idx;
	}
}

/**
 * Handle mouse wheel events
 */
bool BaseListselect::handle_mousewheel(uint32_t which, int32_t x, int32_t y) {
	return m_scrollbar.handle_mousewheel(which, x, y);
}

/**
 * Handle mouse presses: select the appropriate entry
 */
bool BaseListselect::handle_mousepress(const uint8_t btn, int32_t, int32_t y)
{
	switch (btn) {

	case SDL_BUTTON_LEFT: {
		uint32_t const time = SDL_GetTicks();

		//  This hick hack is needed if any of the callback functions calls clear
		//  to forget the last clicked time.
		uint32_t const real_last_click_time = m_last_click_time;

		m_last_selection  = m_selection;
		m_last_click_time = time;

		y = (y + m_scrollpos) / get_lineheight();
		if (y < 0 || static_cast<int32_t>(m_entry_records.size()) <= y)
			return false;
		play_click();
		select(y);
		clicked(m_selection);

		if //  check if doubleclicked
			(time - real_last_click_time < DOUBLE_CLICK_INTERVAL
			 &&
			 m_last_selection == m_selection
			 &&
			 m_selection != no_selection_index())
			double_clicked(m_selection);

		return true;
	}
	default:
		return false;
	}
}

bool BaseListselect::handle_mouserelease(const uint8_t btn, int32_t, int32_t)
{
	return btn == SDL_BUTTON_LEFT;
}

bool BaseListselect::handle_mousemove(uint8_t, int32_t, int32_t y, int32_t, int32_t) {
	y = (y + m_scrollpos) / get_lineheight();
	if (y < 0 || static_cast<int32_t>(m_entry_records.size()) <= y) {
		set_tooltip("");
		return false;
	}
	set_tooltip(m_entry_records.at(y)->tooltip);
	return true;
}

bool BaseListselect::handle_key(bool const down, SDL_Keysym const code) {
	if (down) {
		uint32_t selected_idx;
		switch (code.sym) {
		case SDLK_KP_2:
			if (code.mod & KMOD_NUM)
				break;
			/* no break */
		case SDLK_DOWN:
			selected_idx = selection_index() + 1;
			if (selected_idx < size())
				select(selected_idx);
			if ((selection_index() + 1) * get_lineheight() - get_inner_h() > m_scrollpos) {
				int32_t scrollpos = (selection_index() + 1) * get_lineheight() - get_inner_h();
				m_scrollpos = (scrollpos < 0) ? 0 : scrollpos;
				m_scrollbar.set_scrollpos(m_scrollpos);
			}
			return true;
		case SDLK_KP_8:
			if (code.mod & KMOD_NUM)
				break;
			/* no break */
		case SDLK_UP:
			selected_idx = selection_index();
			if (selected_idx > 0)
				select(selected_idx - 1);
			if (selection_index() * get_lineheight() < m_scrollpos) {
				m_scrollpos = selection_index() * get_lineheight();
				m_scrollbar.set_scrollpos(m_scrollpos);
			}
			return true;
		default:
			break; // not handled
		}
	}

	return UI::Panel::handle_key(down, code);
}

/**
 * Remove entry
 */
void BaseListselect::remove(const uint32_t i)
{
	assert(i < m_entry_records.size());

	delete (m_entry_records[i]);
	m_entry_records.erase(m_entry_records.begin() + i);
	if (m_selection == i)
		selected(m_selection = no_selection_index());
	else if (i <  m_selection)
		--m_selection;
}

/**
 * Remove an entry by name. This only removes
 * the first entry with this name. If none is found, nothing
 * is done
 */
void BaseListselect::remove(const char * const str)
{
	for (uint32_t i = 0; i < m_entry_records.size(); ++i) {
		if (!strcmp(m_entry_records[i]->name.c_str(), str)) {
			remove(i);
			return;
		}
	}
}

}<|MERGE_RESOLUTION|>--- conflicted
+++ resolved
@@ -62,12 +62,6 @@
 {
 	set_thinks(false);
 
-<<<<<<< HEAD
-=======
-	//  do not allow vertical alignment as it does not make sense
-	m_align = align & UI::Align::kHorizontal;
-
->>>>>>> 3c244807
 	m_scrollbar.moved.connect(boost::bind(&BaseListselect::set_scrollpos, this, _1));
 	m_scrollbar.set_singlestepsize(m_lineheight);
 	m_scrollbar.set_pagesize(h - 2 * m_lineheight);
@@ -374,24 +368,18 @@
 
 		uint32_t picw = m_max_pic_width ? m_max_pic_width + 10 : 0;
 
-<<<<<<< HEAD
 		// Now draw pictures
 		if (er.pic) {
 			dst.blit(Point(UI::g_fh1->fontset()->is_rtl() ? get_eff_w() - er.pic->width() - 1 : 1,
 								y + (get_lineheight() - er.pic->height()) / 2),
 						er.pic);
 		}
-=======
-		int32_t const x =
-			(static_cast<int>(draw_alignment & UI::Align::kRight))   ? get_eff_w() -      1 :
-			(static_cast<int>(draw_alignment & UI::Align::kHCenter)) ? get_eff_w() >>     1 :
->>>>>>> 3c244807
 
 		const Image* entry_text_im = UI::g_fh1->render(as_uifont(er.name, UI_FONT_SIZE_SMALL,
 																					er.use_clr ? er.clr : UI_FONT_CLR_FG));
 
-		Align alignment = i18n::has_rtl_character(er.name.c_str(), 20) ? UI::Align_Right : Align_Left;
-		if (alignment & Align_Right) {
+		Align alignment = i18n::has_rtl_character(er.name.c_str(), 20) ? UI::Align::kRight : UI::Align::kLeft;
+		if (static_cast<int>(alignment & UI::Align::kRight)) {
 			point.x += maxw - picw;
 		}
 
@@ -410,7 +398,7 @@
 		}
 
 		// Crop to column width while blitting
-		if (alignment & Align_Right && (maxw  + picw) < static_cast<uint32_t>(entry_text_im->width())) {
+		if (static_cast<int>(alignment & UI::Align::kRight) && (maxw  + picw) < static_cast<uint32_t>(entry_text_im->width())) {
 			// Fix positioning for BiDi languages.
 			point.x = 0;
 
