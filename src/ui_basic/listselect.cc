--- conflicted
+++ resolved
@@ -73,21 +73,9 @@
                                UI::PanelStyle style,
                                const ListselectLayout selection_mode)
    : Panel(parent, x, y, w, h),
-<<<<<<< HEAD
-     lineheight_(
-        UI::g_fh1->render(as_uifont(UI::g_fh1->fontset()->representative_character()))->height() +
-        kMargin),
-     scrollbar_(this,
-                UI::g_fh1->fontset()->is_rtl() ? 0 : get_w() - Scrollbar::kSize,
-                0,
-                Scrollbar::kSize,
-                h,
-					 button_background),
-=======
      widest_text_(0),
      widest_hotkey_(0),
-     scrollbar_(this, get_w() - Scrollbar::kSize, 0, Scrollbar::kSize, h, style),
->>>>>>> ec8de247
+     scrollbar_(this, UI::g_fh->fontset()->is_rtl() ? 0 : get_w() - Scrollbar::kSize, 0, Scrollbar::kSize, h, style),
      scrollpos_(0),
      selection_(no_selection_index()),
      last_click_time_(-10000),
@@ -373,14 +361,10 @@
 			break;
 		}
 
-<<<<<<< HEAD
-		const float point_x_offset = selection_mode_ == ListselectLayout::kDropdown ? 3.f : 1.f;
-		Vector2f point(
-			(UI::g_fh1->fontset()->is_rtl() && scrollbar_.is_enabled()) ? point_x_offset + Scrollbar::kSize : point_x_offset, y);
-
-=======
-		Vector2i point(selection_mode_ == ListselectLayout::kDropdown ? 3 : 1, y);
->>>>>>> ec8de247
+		const int point_x_offset = selection_mode_ == ListselectLayout::kDropdown ? 3 : 1;
+		Vector2i point(
+			(UI::g_fh->fontset()->is_rtl() && scrollbar_.is_enabled()) ? point_x_offset + Scrollbar::kSize : point_x_offset, y);
+
 		uint32_t maxw =
 		   get_eff_w() -
 		   (selection_mode_ == ListselectLayout::kDropdown ? scrollbar_.is_enabled() ? 4 : 5 : 2);
