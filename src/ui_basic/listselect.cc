/*
 * Copyright (C) 2002-2016 by the Widelands Development Team
 *
 * This program is free software; you can redistribute it and/or
 * modify it under the terms of the GNU General Public License
 * as published by the Free Software Foundation; either version 2
 * of the License, or (at your option) any later version.
 *
 * This program is distributed in the hope that it will be useful,
 * but WITHOUT ANY WARRANTY; without even the implied warranty of
 * MERCHANTABILITY or FITNESS FOR A PARTICULAR PURPOSE.  See the
 * GNU General Public License for more details.
 *
 * You should have received a copy of the GNU General Public License
 * along with this program; if not, write to the Free Software
 * Foundation, Inc., 51 Franklin Street, Fifth Floor, Boston, MA  02110-1301, USA.
 *
 */

#include "ui_basic/listselect.h"

#include <iostream>

#include <boost/bind.hpp>

#include "base/log.h"
#include "graphic/align.h"
#include "graphic/font_handler1.h"
#include "graphic/graphic.h"
#include "graphic/rendertarget.h"
#include "graphic/text_constants.h"
#include "graphic/text_layout.h"
#include "graphic/text/bidi.h"
#include "wlapplication.h"

constexpr int kMargin = 2;

namespace UI {
/**
 * Initialize a list select panel
 *
 * Args: parent  parent panel
 *       x       coordinates of the Listselect
 *       y
 *       w       dimensions, in pixels, of the Listselect
 *       h
*/
BaseListselect::BaseListselect
	(Panel * const parent,
	 int32_t const x, int32_t const y, uint32_t const w, uint32_t const h,
	 bool const show_check)
	:
	Panel(parent, x, y, w, h),
<<<<<<< HEAD
	m_lineheight(UI::g_fh1->render(as_uifont(UI::g_fh1->fontset()->representative_character()))->height()
					 + kMargin),
	m_scrollbar      (this, get_w() - 24, 0, 24, h, false),
	m_scrollpos     (0),
	m_selection     (no_selection_index()),
	m_last_click_time(-10000),
	m_last_selection(no_selection_index()),
	m_show_check(show_check)
{
	set_thinks(false);

	m_scrollbar.moved.connect(boost::bind(&BaseListselect::set_scrollpos, this, _1));
	m_scrollbar.set_singlestepsize(m_lineheight);
	m_scrollbar.set_pagesize(h - 2 * m_lineheight);
	m_scrollbar.set_steps(1);
=======
	lineheight_(g_fh->get_fontheight(UI::g_fh1->fontset().serif(), UI_FONT_SIZE_SMALL)),
	scrollbar_      (this, get_w() - 24, 0, 24, h, false),
	scrollpos_     (0),
	selection_     (no_selection_index()),
	last_click_time_(-10000),
	last_selection_(no_selection_index()),
	show_check_(show_check),
	fontname_(UI::g_fh1->fontset().serif()),
	fontsize_(UI_FONT_SIZE_SMALL)
{
	set_thinks(false);

	//  do not allow vertical alignment as it does not make sense
	align_ = align & UI::Align::kHorizontal;

	scrollbar_.moved.connect(boost::bind(&BaseListselect::set_scrollpos, this, _1));
	scrollbar_.set_singlestepsize(g_fh->get_fontheight(fontname_, fontsize_));
	scrollbar_.set_pagesize
		(h - 2 * g_fh->get_fontheight(fontname_, fontsize_));
	scrollbar_.set_steps(1);
>>>>>>> c192b8fd

	if (show_check) {
		uint32_t pic_h;
		check_pic_ = g_gr->images().get("images/ui_basic/list_selected.png");
		max_pic_width_ = check_pic_->width();
		pic_h = check_pic_->height();
		if (pic_h > lineheight_)
			lineheight_ = pic_h;
	}
	else {
		max_pic_width_ = 0;
	}
	set_can_focus(true);
}


/**
 * Free allocated resources
*/
BaseListselect::~BaseListselect()
{
	clear();
}


/**
 * Remove all entries from the listselect
*/
void BaseListselect::clear() {
	for (EntryRecord * entry : entry_records_) {
		delete entry;
	}
	entry_records_.clear();

	scrollbar_.set_steps(1);
	scrollpos_ = 0;
	selection_ = no_selection_index();
	last_click_time_ = -10000;
	last_selection_ = no_selection_index();
}


/**
 * Add a new entry to the listselect.
 *
 * Args: name   name that will be displayed
 * entry  value returned by get_select()
 *       sel    if true, directly select the new entry
*/
void BaseListselect::add
	(const std::string& name,
	 uint32_t             entry,
	 const Image*   pic,
	 bool         const   sel,
	 const std::string  & tooltip_text)
{
	EntryRecord * er = new EntryRecord();

	er->entry_ = entry;
	er->pic   = pic;
	er->use_clr = false;
	er->name    = name;
	er->tooltip = tooltip_text;
<<<<<<< HEAD
	uint32_t entry_height = m_lineheight;
=======
	er->font_face = fontname;
	uint32_t entry_height = g_fh->get_fontheight(fontname.empty() ? fontname_ : fontname, fontsize_);
>>>>>>> c192b8fd
	if (pic) {
		uint16_t w = pic->width();
		uint16_t h = pic->height();
		entry_height = (h >= entry_height) ? h : entry_height;
		if (max_pic_width_ < w)
			max_pic_width_ = w;
	}

	if (entry_height > lineheight_)
		lineheight_ = entry_height;

	entry_records_.push_back(er);

	scrollbar_.set_steps(entry_records_.size() * get_lineheight() - get_h());

	if (sel)
		select(entry_records_.size() - 1);
}

void BaseListselect::add_front
	(const std::string& name,
	 const Image*   pic,
	 bool         const   sel,
	 const std::string  & tooltip_text)
{
	EntryRecord * er = new EntryRecord();

	er->entry_ = 0;
	for (EntryRecord * temp_entry : entry_records_) {
		++(temp_entry)->entry_;
	}

	er->pic   = pic;
	er->use_clr = false;
	er->name    = name;
	er->tooltip = tooltip_text;

<<<<<<< HEAD
	uint32_t entry_height = m_lineheight;
=======
	uint32_t entry_height = g_fh->get_fontheight(fontname.empty() ? fontname_ : fontname, fontsize_);
>>>>>>> c192b8fd
	if (pic) {
		uint16_t w = pic->width();
		uint16_t h = pic->height();
		entry_height = (h >= entry_height) ? h : entry_height;
		if (max_pic_width_ < w)
			max_pic_width_ = w;
	}

	if (entry_height > lineheight_)
		lineheight_ = entry_height;

	entry_records_.push_front(er);

	scrollbar_.set_steps(entry_records_.size() * get_lineheight() - get_h());

	if (sel)
		select(0);
}

/**
 * Switch two entries
 */
void BaseListselect::switch_entries(const uint32_t m, const uint32_t n)
{
	assert(m < size());
	assert(n < size());

	std::swap(entry_records_[m], entry_records_[n]);

	if (selection_ == m) {
		selection_ = n;
		selected(n);
	} else if (selection_ == n) {
		selection_ = m;
		selected(m);
	}
}

/**
 * Sort the listbox alphabetically. make sure that the current selection stays
 * valid (though it might scroll out of visibility).
 * start and end defines the beginning and the end of a subarea to
 * sort, for example you might want to sort directories for themselves at the
 * top of list and files at the bottom.
 */
void BaseListselect::sort(const uint32_t Begin, uint32_t End)
{
	if (End > size())
		End = size();
	for (uint32_t i = Begin; i < End; ++i)
		for (uint32_t j = i + 1; j < End; ++j) {
			EntryRecord * const eri = entry_records_[i];
			EntryRecord * const erj = entry_records_[j];
			if (strcmp(eri->name.c_str(), erj->name.c_str()) > 0) {
				if      (selection_ == i)
					selection_ = j;
				else if (selection_ == j)
					selection_ = i;
				entry_records_[i] = erj;
				entry_records_[j] = eri;
			}
		}
}

/**
 * Scroll to the given position, in pixels.
*/
void BaseListselect::set_scrollpos(const int32_t i)
{
	if (scrollpos_ == uint32_t(i))
		return;

	scrollpos_ = i;
}


/**
 * Define a special color that will be used to display the item at the given
 * index.
 */
void BaseListselect::set_entry_color
	(const uint32_t n, const RGBColor col)
{
	assert(n < entry_records_.size());

	entry_records_[n]->use_clr = true;
	entry_records_[n]->clr = col;
}


/**
 * Change the currently selected entry
 *
 * Args: i  the entry to select
 */
void BaseListselect::select(const uint32_t i)
{
	if (selection_ == i)
		return;

	if (show_check_) {
		if (selection_ != no_selection_index())
			entry_records_[selection_]->pic = nullptr;
		entry_records_[i]->pic = check_pic_;
	}
	selection_ = i;

	selected(selection_);
}

/**
 * \return \c true if an item is select, or \c false if there is no current
 * selection
 */
bool BaseListselect::has_selection() const
{
	return selection_ != no_selection_index();
}


/**
 * \return the ID/entry value of the currently selected item.
 * The entry value is given as a parameter to \ref add
 *
 * Throws an exception when no item is selected.
 */
uint32_t BaseListselect::get_selected() const
{
	if (selection_ == no_selection_index())
		throw NoSelection();

	return entry_records_[selection_]->entry_;
}


/**
 * Remove the currently selected item. Throws an exception when no
 * item is selected.
 */
void BaseListselect::remove_selected()
{
	if (selection_ == no_selection_index())
		throw NoSelection();

	remove(selection_);
}


uint32_t BaseListselect::get_lineheight() const
{
<<<<<<< HEAD
	return m_lineheight + kMargin;
=======
	return lineheight_ + 2;
>>>>>>> c192b8fd
}

uint32_t BaseListselect::get_eff_w() const
{
	return scrollbar_.is_enabled() ? get_w() - scrollbar_.get_w() : get_w();
}

/**
Redraw the listselect box
*/
void BaseListselect::draw(RenderTarget & dst)
{
	// draw text lines
	const uint32_t lineheight = get_lineheight();
	uint32_t idx = scrollpos_ / lineheight;
	int32_t y = 1 + idx * lineheight - scrollpos_;

	dst.brighten_rect(Rect(Point(0, 0), get_w(), get_h()), ms_darken_value);

	while (idx < entry_records_.size()) {
		assert(get_h() < std::numeric_limits<int32_t>::max());
		if (y >= get_h()) {
			break;
		}

		const EntryRecord & er = *entry_records_[idx];

		Point point(1, y);
		uint32_t maxw = get_eff_w() - 2;

		// Highlight the current selected entry
<<<<<<< HEAD
		if (idx == m_selection) {
			Rect r = Rect(point, maxw, m_lineheight);
=======
		if (idx == selection_) {
			Rect r = Rect(Point(1, y), get_eff_w() - 2, lineheight_);
>>>>>>> c192b8fd
			if (r.x < 0) {
				r.w += r.x; r.x = 0;
			}
			if (r.y < 0) {
				r.h += r.y; r.y = 0;
			}
			assert(2 <= get_eff_w());
			// Make the area a bit more white and more transparent
			if (r.w > 0 && r.h > 0)
			{
				dst.brighten_rect(r, - ms_darken_value * 2);
			}
		}

<<<<<<< HEAD
		uint32_t picw = m_max_pic_width ? m_max_pic_width + 10 : 0;
=======
		Align draw_alignment = mirror_alignment(align_);
>>>>>>> c192b8fd

		// Now draw pictures
		if (er.pic) {
			dst.blit(Point(UI::g_fh1->fontset()->is_rtl() ? get_eff_w() - er.pic->width() - 1 : 1,
								y + (get_lineheight() - er.pic->height()) / 2),
						er.pic);
		}

<<<<<<< HEAD
		const Image* entry_text_im = UI::g_fh1->render(as_uifont(er.name, UI_FONT_SIZE_SMALL,
																					er.use_clr ? er.clr : UI_FONT_CLR_FG));

		Align alignment = i18n::has_rtl_character(er.name.c_str(), 20) ? UI::Align::kRight : UI::Align::kLeft;
		if (static_cast<int>(alignment & UI::Align::kRight)) {
			point.x += maxw - picw;
		}

		UI::correct_for_align(alignment, entry_text_im->width(), entry_text_im->height(), &point);
=======
			// Pictures are always left aligned, leave some space here
			max_pic_width_         ? max_pic_width_ + 10 :
			1;

		std::string font_face = er.font_face.empty() ? fontname_ : er.font_face;
		RGBColor color = er.use_clr ? er.clr : UI_FONT_CLR_FG;

		// Horizontal center the string
		UI::g_fh->draw_text
			(dst,
			 TextStyle::makebold(Font::get(font_face, fontsize_), color),
			 Point
			 	(x,
			 	 y +
				 (get_lineheight() - g_fh->get_fontheight(font_face, fontsize_))
			 	 /
			 	 2),
			 er.name,
			 draw_alignment);
>>>>>>> c192b8fd

		// Shift for image width
		if (!UI::g_fh1->fontset()->is_rtl()) {
			point.x += picw;
		}

		// Fix vertical position for mixed font heights
		if (get_lineheight() > static_cast<uint32_t>(entry_text_im->height())) {
			point.y += (get_lineheight() - entry_text_im->height()) / 2;
		} else {
			point.y -= (entry_text_im->height() - get_lineheight()) / 2;
		}

		// Crop to column width while blitting
		if (static_cast<int>(alignment & UI::Align::kRight) && (maxw  + picw) < static_cast<uint32_t>(entry_text_im->width())) {
			// Fix positioning for BiDi languages.
			point.x = 0;

			// We want this always on, e.g. for mixed language savegame filenames
				dst.blitrect(point,
								 entry_text_im,
								 Rect(entry_text_im->width() - maxw + picw, 0, maxw, m_lineheight));
		} else {
			dst.blitrect(point, entry_text_im, Rect(0, 0, maxw, m_lineheight));
		}

		y += lineheight;
		++idx;
	}
}

/**
 * Handle mouse wheel events
 */
bool BaseListselect::handle_mousewheel(uint32_t which, int32_t x, int32_t y) {
	return scrollbar_.handle_mousewheel(which, x, y);
}

/**
 * Handle mouse presses: select the appropriate entry
 */
bool BaseListselect::handle_mousepress(const uint8_t btn, int32_t, int32_t y)
{
	switch (btn) {

	case SDL_BUTTON_LEFT: {
		uint32_t const time = SDL_GetTicks();

		//  This hick hack is needed if any of the callback functions calls clear
		//  to forget the last clicked time.
		uint32_t const real_last_click_time = last_click_time_;

		last_selection_  = selection_;
		last_click_time_ = time;

		y = (y + scrollpos_) / get_lineheight();
		if (y < 0 || static_cast<int32_t>(entry_records_.size()) <= y)
			return false;
		play_click();
		select(y);
		clicked(selection_);

		if //  check if doubleclicked
			(time - real_last_click_time < DOUBLE_CLICK_INTERVAL
			 &&
			 last_selection_ == selection_
			 &&
			 selection_ != no_selection_index())
			double_clicked(selection_);

		return true;
	}
	default:
		return false;
	}
}

bool BaseListselect::handle_mouserelease(const uint8_t btn, int32_t, int32_t)
{
	return btn == SDL_BUTTON_LEFT;
}

bool BaseListselect::handle_mousemove(uint8_t, int32_t, int32_t y, int32_t, int32_t) {
	y = (y + scrollpos_) / get_lineheight();
	if (y < 0 || static_cast<int32_t>(entry_records_.size()) <= y) {
		set_tooltip("");
		return false;
	}
	set_tooltip(entry_records_.at(y)->tooltip);
	return true;
}

bool BaseListselect::handle_key(bool const down, SDL_Keysym const code) {
	if (down) {
		uint32_t selected_idx;
		switch (code.sym) {
		case SDLK_KP_2:
			if (code.mod & KMOD_NUM)
				break;
			/* no break */
		case SDLK_DOWN:
			selected_idx = selection_index() + 1;
			if (selected_idx < size())
				select(selected_idx);
			if ((selection_index() + 1) * get_lineheight() - get_inner_h() > scrollpos_) {
				int32_t scrollpos = (selection_index() + 1) * get_lineheight() - get_inner_h();
				scrollpos_ = (scrollpos < 0) ? 0 : scrollpos;
				scrollbar_.set_scrollpos(scrollpos_);
			}
			return true;
		case SDLK_KP_8:
			if (code.mod & KMOD_NUM)
				break;
			/* no break */
		case SDLK_UP:
			selected_idx = selection_index();
			if (selected_idx > 0)
				select(selected_idx - 1);
			if (selection_index() * get_lineheight() < scrollpos_) {
				scrollpos_ = selection_index() * get_lineheight();
				scrollbar_.set_scrollpos(scrollpos_);
			}
			return true;
		default:
			break; // not handled
		}
	}

	return UI::Panel::handle_key(down, code);
}

/**
 * Remove entry
 */
void BaseListselect::remove(const uint32_t i)
{
	assert(i < entry_records_.size());

	delete (entry_records_[i]);
	entry_records_.erase(entry_records_.begin() + i);
	if (selection_ == i)
		selected(selection_ = no_selection_index());
	else if (i <  selection_)
		--selection_;
}

/**
 * Remove an entry by name. This only removes
 * the first entry with this name. If none is found, nothing
 * is done
 */
void BaseListselect::remove(const char * const str)
{
	for (uint32_t i = 0; i < entry_records_.size(); ++i) {
		if (!strcmp(entry_records_[i]->name.c_str(), str)) {
			remove(i);
			return;
		}
	}
}

}<|MERGE_RESOLUTION|>--- conflicted
+++ resolved
@@ -51,44 +51,21 @@
 	 bool const show_check)
 	:
 	Panel(parent, x, y, w, h),
-<<<<<<< HEAD
-	m_lineheight(UI::g_fh1->render(as_uifont(UI::g_fh1->fontset()->representative_character()))->height()
+	lineheight_(UI::g_fh1->render(as_uifont(UI::g_fh1->fontset()->representative_character()))->height()
 					 + kMargin),
-	m_scrollbar      (this, get_w() - 24, 0, 24, h, false),
-	m_scrollpos     (0),
-	m_selection     (no_selection_index()),
-	m_last_click_time(-10000),
-	m_last_selection(no_selection_index()),
-	m_show_check(show_check)
-{
-	set_thinks(false);
-
-	m_scrollbar.moved.connect(boost::bind(&BaseListselect::set_scrollpos, this, _1));
-	m_scrollbar.set_singlestepsize(m_lineheight);
-	m_scrollbar.set_pagesize(h - 2 * m_lineheight);
-	m_scrollbar.set_steps(1);
-=======
-	lineheight_(g_fh->get_fontheight(UI::g_fh1->fontset().serif(), UI_FONT_SIZE_SMALL)),
 	scrollbar_      (this, get_w() - 24, 0, 24, h, false),
 	scrollpos_     (0),
 	selection_     (no_selection_index()),
 	last_click_time_(-10000),
 	last_selection_(no_selection_index()),
-	show_check_(show_check),
-	fontname_(UI::g_fh1->fontset().serif()),
-	fontsize_(UI_FONT_SIZE_SMALL)
+	show_check_(show_check)
 {
 	set_thinks(false);
 
-	//  do not allow vertical alignment as it does not make sense
-	align_ = align & UI::Align::kHorizontal;
-
 	scrollbar_.moved.connect(boost::bind(&BaseListselect::set_scrollpos, this, _1));
-	scrollbar_.set_singlestepsize(g_fh->get_fontheight(fontname_, fontsize_));
-	scrollbar_.set_pagesize
-		(h - 2 * g_fh->get_fontheight(fontname_, fontsize_));
+	scrollbar_.set_singlestepsize(lineheight_);
+	scrollbar_.set_pagesize(h - 2 * lineheight_);
 	scrollbar_.set_steps(1);
->>>>>>> c192b8fd
 
 	if (show_check) {
 		uint32_t pic_h;
@@ -152,12 +129,7 @@
 	er->use_clr = false;
 	er->name    = name;
 	er->tooltip = tooltip_text;
-<<<<<<< HEAD
-	uint32_t entry_height = m_lineheight;
-=======
-	er->font_face = fontname;
-	uint32_t entry_height = g_fh->get_fontheight(fontname.empty() ? fontname_ : fontname, fontsize_);
->>>>>>> c192b8fd
+	uint32_t entry_height = lineheight_;
 	if (pic) {
 		uint16_t w = pic->width();
 		uint16_t h = pic->height();
@@ -195,11 +167,7 @@
 	er->name    = name;
 	er->tooltip = tooltip_text;
 
-<<<<<<< HEAD
-	uint32_t entry_height = m_lineheight;
-=======
-	uint32_t entry_height = g_fh->get_fontheight(fontname.empty() ? fontname_ : fontname, fontsize_);
->>>>>>> c192b8fd
+	uint32_t entry_height = lineheight_;
 	if (pic) {
 		uint16_t w = pic->width();
 		uint16_t h = pic->height();
@@ -350,11 +318,7 @@
 
 uint32_t BaseListselect::get_lineheight() const
 {
-<<<<<<< HEAD
-	return m_lineheight + kMargin;
-=======
-	return lineheight_ + 2;
->>>>>>> c192b8fd
+	return lineheight_ + kMargin;
 }
 
 uint32_t BaseListselect::get_eff_w() const
@@ -386,13 +350,8 @@
 		uint32_t maxw = get_eff_w() - 2;
 
 		// Highlight the current selected entry
-<<<<<<< HEAD
-		if (idx == m_selection) {
-			Rect r = Rect(point, maxw, m_lineheight);
-=======
 		if (idx == selection_) {
-			Rect r = Rect(Point(1, y), get_eff_w() - 2, lineheight_);
->>>>>>> c192b8fd
+			Rect r = Rect(point, maxw, lineheight_);
 			if (r.x < 0) {
 				r.w += r.x; r.x = 0;
 			}
@@ -407,11 +366,7 @@
 			}
 		}
 
-<<<<<<< HEAD
-		uint32_t picw = m_max_pic_width ? m_max_pic_width + 10 : 0;
-=======
-		Align draw_alignment = mirror_alignment(align_);
->>>>>>> c192b8fd
+		uint32_t picw = max_pic_width_ ? max_pic_width_ + 10 : 0;
 
 		// Now draw pictures
 		if (er.pic) {
@@ -420,7 +375,6 @@
 						er.pic);
 		}
 
-<<<<<<< HEAD
 		const Image* entry_text_im = UI::g_fh1->render(as_uifont(er.name, UI_FONT_SIZE_SMALL,
 																					er.use_clr ? er.clr : UI_FONT_CLR_FG));
 
@@ -430,27 +384,6 @@
 		}
 
 		UI::correct_for_align(alignment, entry_text_im->width(), entry_text_im->height(), &point);
-=======
-			// Pictures are always left aligned, leave some space here
-			max_pic_width_         ? max_pic_width_ + 10 :
-			1;
-
-		std::string font_face = er.font_face.empty() ? fontname_ : er.font_face;
-		RGBColor color = er.use_clr ? er.clr : UI_FONT_CLR_FG;
-
-		// Horizontal center the string
-		UI::g_fh->draw_text
-			(dst,
-			 TextStyle::makebold(Font::get(font_face, fontsize_), color),
-			 Point
-			 	(x,
-			 	 y +
-				 (get_lineheight() - g_fh->get_fontheight(font_face, fontsize_))
-			 	 /
-			 	 2),
-			 er.name,
-			 draw_alignment);
->>>>>>> c192b8fd
 
 		// Shift for image width
 		if (!UI::g_fh1->fontset()->is_rtl()) {
@@ -472,9 +405,9 @@
 			// We want this always on, e.g. for mixed language savegame filenames
 				dst.blitrect(point,
 								 entry_text_im,
-								 Rect(entry_text_im->width() - maxw + picw, 0, maxw, m_lineheight));
+								 Rect(entry_text_im->width() - maxw + picw, 0, maxw, lineheight_));
 		} else {
-			dst.blitrect(point, entry_text_im, Rect(0, 0, maxw, m_lineheight));
+			dst.blitrect(point, entry_text_im, Rect(0, 0, maxw, lineheight_));
 		}
 
 		y += lineheight;
