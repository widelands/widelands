/*
 * Copyright (C) 2002-2016 by the Widelands Development Team
 *
 * This program is free software; you can redistribute it and/or
 * modify it under the terms of the GNU General Public License
 * as published by the Free Software Foundation; either version 2
 * of the License, or (at your option) any later version.
 *
 * This program is distributed in the hope that it will be useful,
 * but WITHOUT ANY WARRANTY; without even the implied warranty of
 * MERCHANTABILITY or FITNESS FOR A PARTICULAR PURPOSE.  See the
 * GNU General Public License for more details.
 *
 * You should have received a copy of the GNU General Public License
 * along with this program; if not, write to the Free Software
 * Foundation, Inc., 51 Franklin Street, Fifth Floor, Boston, MA  02110-1301, USA.
 *
 */

#include "ui_basic/listselect.h"

#include <iostream>

#include <boost/bind.hpp>

#include "base/log.h"
#include "graphic/align.h"
#include "graphic/font_handler1.h"
#include "graphic/graphic.h"
#include "graphic/rendertarget.h"
#include "graphic/text/bidi.h"
#include "graphic/text_constants.h"
#include "graphic/text_layout.h"
#include "wlapplication.h"

constexpr int kMargin = 2;

namespace UI {
/**
 * Initialize a list select panel
 *
 * Args: parent  parent panel
 *       x       coordinates of the Listselect
 *       y
 *       w       dimensions, in pixels, of the Listselect
 *       h
*/
BaseListselect::BaseListselect(Panel* const parent,
                               int32_t const x,
                               int32_t const y,
                               uint32_t const w,
                               uint32_t const h,
                               bool const show_check)
   : Panel(parent, x, y, w, h),
     lineheight_(
        UI::g_fh1->render(as_uifont(UI::g_fh1->fontset()->representative_character()))->height() +
        kMargin),
     scrollbar_(this,
                UI::g_fh1->fontset()->is_rtl() ? 0 : get_w() - Scrollbar::kSize,
                0,
                Scrollbar::kSize,
                h,
                false),
     scrollpos_(0),
     selection_(no_selection_index()),
     last_click_time_(-10000),
     last_selection_(no_selection_index()),
     show_check_(show_check) {
	set_thinks(false);

	scrollbar_.moved.connect(boost::bind(&BaseListselect::set_scrollpos, this, _1));
	scrollbar_.set_singlestepsize(lineheight_);
	scrollbar_.set_pagesize(h - 2 * lineheight_);
	scrollbar_.set_steps(1);

	if (show_check) {
		uint32_t pic_h;
		check_pic_ = g_gr->images().get("images/ui_basic/list_selected.png");
		max_pic_width_ = check_pic_->width();
		pic_h = check_pic_->height();
		if (pic_h > lineheight_)
			lineheight_ = pic_h;
	} else {
		max_pic_width_ = 0;
	}
	set_can_focus(true);
}

/**
 * Free allocated resources
*/
BaseListselect::~BaseListselect() {
	clear();
}

/**
 * Remove all entries from the listselect
*/
void BaseListselect::clear() {
	for (EntryRecord* entry : entry_records_) {
		delete entry;
	}
	entry_records_.clear();

	scrollbar_.set_steps(1);
	scrollpos_ = 0;
	selection_ = no_selection_index();
	last_click_time_ = -10000;
	last_selection_ = no_selection_index();
}

/**
 * Add a new entry to the listselect.
 *
 * Args: name   name that will be displayed
 * entry  value returned by get_select()
 *       sel    if true, directly select the new entry
*/
void BaseListselect::add(const std::string& name,
                         uint32_t entry,
                         const Image* pic,
                         bool const sel,
                         const std::string& tooltip_text) {
	EntryRecord* er = new EntryRecord();

	er->entry_ = entry;
	er->pic = pic;
	er->use_clr = false;
	er->name = name;
	er->tooltip = tooltip_text;
	uint32_t entry_height = lineheight_;
	if (pic) {
		uint16_t w = pic->width();
		uint16_t h = pic->height();
		entry_height = (h >= entry_height) ? h : entry_height;
		if (max_pic_width_ < w)
			max_pic_width_ = w;
	}

	if (entry_height > lineheight_)
		lineheight_ = entry_height;

	entry_records_.push_back(er);

	scrollbar_.set_steps(entry_records_.size() * get_lineheight() - get_h());

	if (sel)
		select(entry_records_.size() - 1);
}

void BaseListselect::add_front(const std::string& name,
                               const Image* pic,
                               bool const sel,
                               const std::string& tooltip_text) {
	EntryRecord* er = new EntryRecord();

	er->entry_ = 0;
	for (EntryRecord* temp_entry : entry_records_) {
		++(temp_entry)->entry_;
	}

	er->pic = pic;
	er->use_clr = false;
	er->name = name;
	er->tooltip = tooltip_text;

	uint32_t entry_height = lineheight_;
	if (pic) {
		uint16_t w = pic->width();
		uint16_t h = pic->height();
		entry_height = (h >= entry_height) ? h : entry_height;
		if (max_pic_width_ < w)
			max_pic_width_ = w;
	}

	if (entry_height > lineheight_)
		lineheight_ = entry_height;

	entry_records_.push_front(er);

	scrollbar_.set_steps(entry_records_.size() * get_lineheight() - get_h());

	if (sel)
		select(0);
}

/**
 * Switch two entries
 */
void BaseListselect::switch_entries(const uint32_t m, const uint32_t n) {
	assert(m < size());
	assert(n < size());

	std::swap(entry_records_[m], entry_records_[n]);

	if (selection_ == m) {
		selection_ = n;
		selected(n);
	} else if (selection_ == n) {
		selection_ = m;
		selected(m);
	}
}

/**
 * Sort the listbox alphabetically. make sure that the current selection stays
 * valid (though it might scroll out of visibility).
 * start and end defines the beginning and the end of a subarea to
 * sort, for example you might want to sort directories for themselves at the
 * top of list and files at the bottom.
 */
void BaseListselect::sort(const uint32_t Begin, uint32_t End) {
	if (End > size())
		End = size();
	for (uint32_t i = Begin; i < End; ++i)
		for (uint32_t j = i + 1; j < End; ++j) {
			EntryRecord* const eri = entry_records_[i];
			EntryRecord* const erj = entry_records_[j];
			if (strcmp(eri->name.c_str(), erj->name.c_str()) > 0) {
				if (selection_ == i)
					selection_ = j;
				else if (selection_ == j)
					selection_ = i;
				entry_records_[i] = erj;
				entry_records_[j] = eri;
			}
		}
}

/**
 * Scroll to the given position, in pixels.
*/
void BaseListselect::set_scrollpos(const int32_t i) {
	if (scrollpos_ == uint32_t(i))
		return;

	scrollpos_ = i;
}

/**
 * Define a special color that will be used to display the item at the given
 * index.
 */
void BaseListselect::set_entry_color(const uint32_t n, const RGBColor& col) {
	assert(n < entry_records_.size());

	entry_records_[n]->use_clr = true;
	entry_records_[n]->clr = col;
}

/**
 * Change the currently selected entry
 *
 * Args: i  the entry to select
 */
void BaseListselect::select(const uint32_t i) {
	if (selection_ == i)
		return;

	if (show_check_) {
		if (selection_ != no_selection_index())
			entry_records_[selection_]->pic = nullptr;
		entry_records_[i]->pic = check_pic_;
	}
	selection_ = i;

	selected(selection_);
}

/**
 * \return \c true if an item is select, or \c false if there is no current
 * selection
 */
bool BaseListselect::has_selection() const {
	return selection_ != no_selection_index();
}

/**
 * \return the ID/entry value of the currently selected item.
 * The entry value is given as a parameter to \ref add
 *
 * Throws an exception when no item is selected.
 */
uint32_t BaseListselect::get_selected() const {
	if (selection_ == no_selection_index())
		throw NoSelection();

	return entry_records_[selection_]->entry_;
}

/**
 * Remove the currently selected item. Throws an exception when no
 * item is selected.
 */
void BaseListselect::remove_selected() {
	if (selection_ == no_selection_index())
		throw NoSelection();

	remove(selection_);
}

uint32_t BaseListselect::get_lineheight() const {
	return lineheight_ + kMargin;
}

uint32_t BaseListselect::get_eff_w() const {
	return scrollbar_.is_enabled() ? get_w() - scrollbar_.get_w() : get_w();
}

/**
Redraw the listselect box
*/
void BaseListselect::draw(RenderTarget& dst) {
	// draw text lines
	const uint32_t lineheight = get_lineheight();
	uint32_t idx = scrollpos_ / lineheight;
	float y = 1 + idx * lineheight - scrollpos_;

	dst.brighten_rect(Rectf(0.f, 0.f, get_w(), get_h()), ms_darken_value);

	while (idx < entry_records_.size()) {
		assert(get_h() < std::numeric_limits<int32_t>::max());
		if (y >= get_h()) {
			break;
		}

		const EntryRecord& er = *entry_records_[idx];

<<<<<<< HEAD
		Point point(
		   (UI::g_fh1->fontset()->is_rtl() && scrollbar_.is_enabled()) ? 1 + Scrollbar::kSize : 1, y);
=======
		Vector2f point(1.f, y);
>>>>>>> 59ef0c6c
		uint32_t maxw = get_eff_w() - 2;

		// Highlight the current selected entry
		if (idx == selection_) {
			Rectf r(point, maxw, lineheight_);
			if (r.x < 0) {
				r.w += r.x;
				r.x = 0;
			}
			if (r.y < 0) {
				r.h += r.y;
				r.y = 0;
			}
			assert(2 <= get_eff_w());
			// Make the area a bit more white and more transparent
			if (r.w > 0 && r.h > 0) {
				dst.brighten_rect(r, -ms_darken_value * 2);
			}
		}

		uint32_t picw = max_pic_width_ ? max_pic_width_ + 10 : 0;

		// Now draw pictures
		if (er.pic) {
<<<<<<< HEAD
			dst.blit(Point(UI::g_fh1->fontset()->is_rtl() ? get_w() - er.pic->width() - 1 : 1,
			               y + (get_lineheight() - er.pic->height()) / 2),
=======
			dst.blit(Vector2f(UI::g_fh1->fontset()->is_rtl() ? get_eff_w() - er.pic->width() - 1 : 1,
			                  y + (get_lineheight() - er.pic->height()) / 2.f),
>>>>>>> 59ef0c6c
			         er.pic);
		}

		const Image* entry_text_im = UI::g_fh1->render(as_uifont(
		   richtext_escape(er.name), UI_FONT_SIZE_SMALL, er.use_clr ? er.clr : UI_FONT_CLR_FG));

		Align alignment =
		   i18n::has_rtl_character(er.name.c_str(), 20) ? UI::Align::kRight : UI::Align::kLeft;
		if (static_cast<int>(alignment & UI::Align::kRight)) {
			point.x += maxw - picw;
		}

		UI::correct_for_align(alignment, entry_text_im->width(), entry_text_im->height(), &point);

		// Shift for image width
		if (!UI::g_fh1->fontset()->is_rtl()) {
			point.x += picw;
		}

		// Fix vertical position for mixed font heights
		if (get_lineheight() > static_cast<uint32_t>(entry_text_im->height())) {
			point.y += (lineheight_ - entry_text_im->height()) / 2;
		} else {
			point.y -= (entry_text_im->height() - lineheight_) / 2;
		}

		// Crop to column width while blitting
		if (static_cast<int>(alignment & UI::Align::kRight) &&
		    (maxw + picw) < static_cast<uint32_t>(entry_text_im->width())) {
			// Fix positioning for BiDi languages.
			point.x = 0;

			// We want this always on, e.g. for mixed language savegame filenames, or the languages
			// list
			dst.blitrect(point, entry_text_im,
			             Recti(entry_text_im->width() - maxw + picw, 0, maxw, entry_text_im->height()));
		} else {
			dst.blitrect(point, entry_text_im, Recti(0, 0, maxw, entry_text_im->height()));
		}

		y += lineheight;
		++idx;
	}
}

/**
 * Handle mouse wheel events
 */
bool BaseListselect::handle_mousewheel(uint32_t which, int32_t x, int32_t y) {
	return scrollbar_.handle_mousewheel(which, x, y);
}

/**
 * Handle mouse presses: select the appropriate entry
 */
bool BaseListselect::handle_mousepress(const uint8_t btn, int32_t, int32_t y) {
	switch (btn) {

	case SDL_BUTTON_LEFT: {
		uint32_t const time = SDL_GetTicks();

		//  This hick hack is needed if any of the callback functions calls clear
		//  to forget the last clicked time.
		uint32_t const real_last_click_time = last_click_time_;

		last_selection_ = selection_;
		last_click_time_ = time;

		y = (y + scrollpos_) / get_lineheight();
		if (y < 0 || static_cast<int32_t>(entry_records_.size()) <= y)
			return false;
		play_click();
		select(y);
		clicked(selection_);

		if  //  check if doubleclicked
		   (time - real_last_click_time < DOUBLE_CLICK_INTERVAL && last_selection_ == selection_ &&
		    selection_ != no_selection_index())
			double_clicked(selection_);

		return true;
	}
	default:
		return false;
	}
}

bool BaseListselect::handle_mouserelease(const uint8_t btn, int32_t, int32_t) {
	return btn == SDL_BUTTON_LEFT;
}

bool BaseListselect::handle_mousemove(uint8_t, int32_t, int32_t y, int32_t, int32_t) {
	y = (y + scrollpos_) / get_lineheight();
	if (y < 0 || static_cast<int32_t>(entry_records_.size()) <= y) {
		set_tooltip("");
		return false;
	}
	set_tooltip(entry_records_.at(y)->tooltip);
	return true;
}

bool BaseListselect::handle_key(bool const down, SDL_Keysym const code) {
	if (down) {
		uint32_t selected_idx;
		switch (code.sym) {
		case SDLK_KP_2:
			if (code.mod & KMOD_NUM)
				break;
		/* no break */
		case SDLK_DOWN:
			selected_idx = selection_index() + 1;
			if (selected_idx < size())
				select(selected_idx);
			if ((selection_index() + 1) * get_lineheight() - get_inner_h() > scrollpos_) {
				int32_t scrollpos = (selection_index() + 1) * get_lineheight() - get_inner_h();
				scrollpos_ = (scrollpos < 0) ? 0 : scrollpos;
				scrollbar_.set_scrollpos(scrollpos_);
			}
			return true;
		case SDLK_KP_8:
			if (code.mod & KMOD_NUM)
				break;
		/* no break */
		case SDLK_UP:
			selected_idx = selection_index();
			if (selected_idx > 0)
				select(selected_idx - 1);
			if (selection_index() * get_lineheight() < scrollpos_) {
				scrollpos_ = selection_index() * get_lineheight();
				scrollbar_.set_scrollpos(scrollpos_);
			}
			return true;
		default:
			break;  // not handled
		}
	}

	return UI::Panel::handle_key(down, code);
}

/**
 * Remove entry
 */
void BaseListselect::remove(const uint32_t i) {
	assert(i < entry_records_.size());

	delete (entry_records_[i]);
	entry_records_.erase(entry_records_.begin() + i);
	if (selection_ == i)
		selected(selection_ = no_selection_index());
	else if (i < selection_)
		--selection_;
}

/**
 * Remove an entry by name. This only removes
 * the first entry with this name. If none is found, nothing
 * is done
 */
void BaseListselect::remove(const char* const str) {
	for (uint32_t i = 0; i < entry_records_.size(); ++i) {
		if (!strcmp(entry_records_[i]->name.c_str(), str)) {
			remove(i);
			return;
		}
	}
}
}<|MERGE_RESOLUTION|>--- conflicted
+++ resolved
@@ -326,12 +326,8 @@
 
 		const EntryRecord& er = *entry_records_[idx];
 
-<<<<<<< HEAD
-		Point point(
-		   (UI::g_fh1->fontset()->is_rtl() && scrollbar_.is_enabled()) ? 1 + Scrollbar::kSize : 1, y);
-=======
-		Vector2f point(1.f, y);
->>>>>>> 59ef0c6c
+		Vector2f point(
+			(UI::g_fh1->fontset()->is_rtl() && scrollbar_.is_enabled()) ? 1.f + Scrollbar::kSize : 1.f, y);
 		uint32_t maxw = get_eff_w() - 2;
 
 		// Highlight the current selected entry
@@ -356,13 +352,8 @@
 
 		// Now draw pictures
 		if (er.pic) {
-<<<<<<< HEAD
-			dst.blit(Point(UI::g_fh1->fontset()->is_rtl() ? get_w() - er.pic->width() - 1 : 1,
-			               y + (get_lineheight() - er.pic->height()) / 2),
-=======
-			dst.blit(Vector2f(UI::g_fh1->fontset()->is_rtl() ? get_eff_w() - er.pic->width() - 1 : 1,
-			                  y + (get_lineheight() - er.pic->height()) / 2.f),
->>>>>>> 59ef0c6c
+			dst.blit(Vector2f(UI::g_fh1->fontset()->is_rtl() ? get_w() - er.pic->width() - 1.f : 1.f,
+								y + (get_lineheight() - er.pic->height()) / 2.f),
 			         er.pic);
 		}
 
