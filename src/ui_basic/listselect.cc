/*
 * Copyright (C) 2002-2016 by the Widelands Development Team
 *
 * This program is free software; you can redistribute it and/or
 * modify it under the terms of the GNU General Public License
 * as published by the Free Software Foundation; either version 2
 * of the License, or (at your option) any later version.
 *
 * This program is distributed in the hope that it will be useful,
 * but WITHOUT ANY WARRANTY; without even the implied warranty of
 * MERCHANTABILITY or FITNESS FOR A PARTICULAR PURPOSE.  See the
 * GNU General Public License for more details.
 *
 * You should have received a copy of the GNU General Public License
 * along with this program; if not, write to the Free Software
 * Foundation, Inc., 51 Franklin Street, Fifth Floor, Boston, MA  02110-1301, USA.
 *
 */

#include "ui_basic/listselect.h"

#include <iostream>

#include <boost/bind.hpp>

#include "base/log.h"
#include "graphic/align.h"
#include "graphic/font_handler1.h"
#include "graphic/graphic.h"
#include "graphic/rendertarget.h"
#include "graphic/text/bidi.h"
#include "graphic/text_constants.h"
#include "graphic/text_layout.h"
#include "ui_basic/mouse_constants.h"
#include "wlapplication.h"

constexpr int kMargin = 2;

namespace UI {
/**
 * Initialize a list select panel
 *
 * Args: parent  parent panel
 *       x       coordinates of the Listselect
 *       y
 *       w       dimensions, in pixels, of the Listselect
 *       h
*/
BaseListselect::BaseListselect(Panel* const parent,
                               const int32_t x,
                               const int32_t y,
                               const uint32_t w,
                               const uint32_t h,
                               const Image* button_background,
                               const ListselectLayout selection_mode)
   : Panel(parent, x, y, w, h),
     lineheight_(
        UI::g_fh1->render(as_uifont(UI::g_fh1->fontset()->representative_character()))->height() +
        kMargin),
<<<<<<< HEAD
     scrollbar_(this,
                UI::g_fh1->fontset()->is_rtl() ? 0 : get_w() - Scrollbar::kSize,
                0,
                Scrollbar::kSize,
                h,
                false),
=======
     scrollbar_(this, get_w() - Scrollbar::kSize, 0, Scrollbar::kSize, h, button_background),
>>>>>>> 880e23ea
     scrollpos_(0),
     selection_(no_selection_index()),
     last_click_time_(-10000),
     last_selection_(no_selection_index()),
     selection_mode_(selection_mode),
     background_(nullptr) {
	set_thinks(false);

	scrollbar_.moved.connect(boost::bind(&BaseListselect::set_scrollpos, this, _1));

	if (selection_mode_ == ListselectLayout::kShowCheck) {
		int pic_h;
		check_pic_ = g_gr->images().get("images/ui_basic/list_selected.png");
		max_pic_width_ = check_pic_->width();
		pic_h = check_pic_->height();
		if (pic_h > lineheight_)
			lineheight_ = pic_h;
	} else {
		max_pic_width_ = 0;
	}
	set_can_focus(true);
	layout();
}

/**
 * Free allocated resources
*/
BaseListselect::~BaseListselect() {
	clear();
}

/**
 * Remove all entries from the listselect
*/
void BaseListselect::clear() {
	for (EntryRecord* entry : entry_records_) {
		delete entry;
	}
	entry_records_.clear();

	scrollbar_.set_steps(1);
	scrollpos_ = 0;
	selection_ = no_selection_index();
	last_click_time_ = -10000;
	last_selection_ = no_selection_index();
}

/**
 * Add a new entry to the listselect.
 *
 * Args: name   name that will be displayed
 * entry  value returned by get_select()
 *       sel    if true, directly select the new entry
*/
void BaseListselect::add(const std::string& name,
                         uint32_t entry,
                         const Image* pic,
                         bool const sel,
                         const std::string& tooltip_text) {
	EntryRecord* er = new EntryRecord();

	er->entry_ = entry;
	er->pic = pic;
	er->use_clr = false;
	er->name = name;
	er->tooltip = tooltip_text;
	int entry_height = lineheight_;
	if (pic) {
		int w = pic->width();
		int h = pic->height();
		entry_height = (h >= entry_height) ? h : entry_height;
		if (max_pic_width_ < w)
			max_pic_width_ = w;
	}

	if (entry_height > lineheight_)
		lineheight_ = entry_height;

	entry_records_.push_back(er);

	layout();

	if (sel)
		select(entry_records_.size() - 1);
}

void BaseListselect::add_front(const std::string& name,
                               const Image* pic,
                               bool const sel,
                               const std::string& tooltip_text) {
	EntryRecord* er = new EntryRecord();

	er->entry_ = 0;
	for (EntryRecord* temp_entry : entry_records_) {
		++(temp_entry)->entry_;
	}

	er->pic = pic;
	er->use_clr = false;
	er->name = name;
	er->tooltip = tooltip_text;

	int entry_height = lineheight_;
	if (pic) {
		int w = pic->width();
		int h = pic->height();
		entry_height = (h >= entry_height) ? h : entry_height;
		if (max_pic_width_ < w)
			max_pic_width_ = w;
	}

	if (entry_height > lineheight_)
		lineheight_ = entry_height;

	entry_records_.push_front(er);

	layout();

	if (sel)
		select(0);
}

/**
 * Switch two entries
 */
void BaseListselect::switch_entries(const uint32_t m, const uint32_t n) {
	assert(m < size());
	assert(n < size());

	std::swap(entry_records_[m], entry_records_[n]);

	if (selection_ == m) {
		selection_ = n;
		selected(n);
	} else if (selection_ == n) {
		selection_ = m;
		selected(m);
	}
}

/**
 * Sort the listbox alphabetically. make sure that the current selection stays
 * valid (though it might scroll out of visibility).
 * start and end defines the beginning and the end of a subarea to
 * sort, for example you might want to sort directories for themselves at the
 * top of list and files at the bottom.
 */
void BaseListselect::sort(const uint32_t Begin, uint32_t End) {
	if (End > size())
		End = size();
	for (uint32_t i = Begin; i < End; ++i)
		for (uint32_t j = i + 1; j < End; ++j) {
			EntryRecord* const eri = entry_records_[i];
			EntryRecord* const erj = entry_records_[j];
			if (strcmp(eri->name.c_str(), erj->name.c_str()) > 0) {
				if (selection_ == i)
					selection_ = j;
				else if (selection_ == j)
					selection_ = i;
				entry_records_[i] = erj;
				entry_records_[j] = eri;
			}
		}
}

/**
 * Scroll to the given position, in pixels.
*/
void BaseListselect::set_scrollpos(const int32_t i) {
	if (scrollpos_ == uint32_t(i))
		return;

	scrollpos_ = i;
}

/**
 * Define a special color that will be used to display the item at the given
 * index.
 */
void BaseListselect::set_entry_color(const uint32_t n, const RGBColor& col) {
	assert(n < entry_records_.size());

	entry_records_[n]->use_clr = true;
	entry_records_[n]->clr = col;
}

/**
 * Change the currently selected entry
 *
 * Args: i  the entry to select
 */
void BaseListselect::select(const uint32_t i) {
	if (selection_ == i)
		return;

	if (selection_mode_ == ListselectLayout::kShowCheck) {
		if (selection_ != no_selection_index())
			entry_records_[selection_]->pic = nullptr;
		entry_records_[i]->pic = check_pic_;
	}
	selection_ = i;

	selected(selection_);
}

/**
 * \return \c true if an item is select, or \c false if there is no current
 * selection
 */
bool BaseListselect::has_selection() const {
	return selection_ != no_selection_index();
}

/**
 * \return the ID/entry value of the currently selected item.
 * The entry value is given as a parameter to \ref add
 *
 * Returns no_selection_index() if no item has been selected.
 */
uint32_t BaseListselect::get_selected() const {
	return selection_ < entry_records_.size() ? entry_records_[selection_]->entry_ :
	                                            no_selection_index();
}

/**
 * Remove the currently selected item. Requires an element to have been selected first.
 */
void BaseListselect::remove_selected() {
	assert(selection_ != no_selection_index());
	remove(selection_);
}

/**
 * \return The name of the currently selected entry. Requires an entry to have been selected.
 */
const std::string& BaseListselect::get_selected_name() const {
	assert(selection_ < entry_records_.size());
	return entry_records_[selection_]->name;
}

/**
 * \return The tooltip for the currently selected entry. Requires an entry to have been selected.
 */
const std::string& BaseListselect::get_selected_tooltip() const {
	assert(selection_ < entry_records_.size());
	return entry_records_[selection_]->tooltip;
}

int BaseListselect::get_lineheight() const {
	return lineheight_ + kMargin;
}

uint32_t BaseListselect::get_eff_w() const {
	return scrollbar_.is_enabled() ? get_w() - scrollbar_.get_w() : get_w();
}

void BaseListselect::layout() {
	scrollbar_.set_size(scrollbar_.get_w(), get_h());
	scrollbar_.set_pagesize(get_h() - 2 * get_lineheight());
	const int steps = entry_records_.size() * get_lineheight() - get_h();
	scrollbar_.set_steps(steps);
	if (scrollbar_.is_enabled() && selection_mode_ == ListselectLayout::kDropdown) {
		scrollbar_.set_steps(steps + kMargin);
	}
}

/**
Redraw the listselect box
*/
void BaseListselect::draw(RenderTarget& dst) {
	// draw text lines
	const int eff_h =
	   selection_mode_ == ListselectLayout::kDropdown ? get_inner_h() - kMargin : get_inner_h();
	uint32_t idx = scrollpos_ / get_lineheight();
	int y = 1 + idx * get_lineheight() - scrollpos_;

	if (background_ != nullptr) {
		dst.tile(Recti(Vector2i(0, 0), get_w(), get_h()), background_, Vector2i(0, 0));
	}

	if (selection_mode_ == ListselectLayout::kDropdown) {
		RGBAColor black(0, 0, 0, 255);
		//  left edge
		dst.brighten_rect(Rectf(0.f, 0.f, 2.f, get_h()), BUTTON_EDGE_BRIGHT_FACTOR);
		//  bottom edge
		dst.fill_rect(Rectf(2.f, get_h() - 2.f, get_eff_w() - 2.f, 1.f), black);
		dst.fill_rect(Rectf(1.f, get_h() - 1.f, get_eff_w() - 1.f, 1.f), black);
		//  right edge
		dst.fill_rect(Rectf(get_w() - 2.f, 1.f, 1.f, get_h() - 1.f), black);
		dst.fill_rect(Rectf(get_w() - 1.f, 0.f, 1.f, get_h()), black);
	} else {
		dst.brighten_rect(Rectf(0.f, 0.f, get_eff_w(), get_h()), ms_darken_value);
	}

	while (idx < entry_records_.size()) {
		assert(eff_h < std::numeric_limits<int32_t>::max());

		const EntryRecord& er = *entry_records_[idx];
		const Image* entry_text_im = UI::g_fh1->render(as_uifont(
		   richtext_escape(er.name), UI_FONT_SIZE_SMALL, er.use_clr ? er.clr : UI_FONT_CLR_FG));

		int lineheight = std::max(get_lineheight(), entry_text_im->height());

		// Don't draw over the bottom edge
		lineheight = std::min(eff_h - y, lineheight);
		if (lineheight < 0) {
			break;
		}

<<<<<<< HEAD
		Vector2f point(
			(UI::g_fh1->fontset()->is_rtl() && scrollbar_.is_enabled()) ? 1.f + Scrollbar::kSize : 1.f, y);
		uint32_t maxw = get_eff_w() - 2;
=======
		Vector2f point(selection_mode_ == ListselectLayout::kDropdown ? 3.f : 1.f, y);
		uint32_t maxw =
		   get_eff_w() -
		   (selection_mode_ == ListselectLayout::kDropdown ? scrollbar_.is_enabled() ? 4 : 5 : 2);
>>>>>>> 880e23ea

		// Highlight the current selected entry
		if (idx == selection_) {
			Rectf r(point, maxw, lineheight_);
			if (r.x < 0) {
				r.w += r.x;
				r.x = 0;
			}
			if (r.y < 0) {
				r.h += r.y;
				r.y = 0;
			}
			assert(2 <= get_eff_w());
			// Make the area a bit more white and more transparent
			if (r.w > 0 && r.h > 0) {
				dst.brighten_rect(r, -ms_darken_value * 2);
			}
		}

		int picw = max_pic_width_ ? max_pic_width_ + 10 : 0;

		// Now draw pictures
		if (er.pic) {
<<<<<<< HEAD
			dst.blit(Vector2f(UI::g_fh1->fontset()->is_rtl() ? get_w() - er.pic->width() - 1.f : 1.f,
								y + (get_lineheight() - er.pic->height()) / 2.f),
=======
			dst.blit(Vector2f(UI::g_fh1->fontset()->is_rtl() ? get_eff_w() - er.pic->width() - 1 : 1,
			                  y + (get_lineheight() - er.pic->height()) / 2),
>>>>>>> 880e23ea
			         er.pic);
		}

		Align alignment =
		   i18n::has_rtl_character(er.name.c_str(), 20) ? UI::Align::kRight : UI::Align::kLeft;
		if (static_cast<int>(alignment & UI::Align::kRight)) {
			point.x += maxw - picw;
		}

		UI::correct_for_align(alignment, entry_text_im->width(), entry_text_im->height(), &point);

		// Shift for image width
		if (!UI::g_fh1->fontset()->is_rtl()) {
			point.x += picw;
		}

		// Fix vertical position for mixed font heights
		if (get_lineheight() > entry_text_im->height()) {
			point.y += (lineheight_ - entry_text_im->height()) / 2;
		} else {
			point.y -= (entry_text_im->height() - lineheight_) / 2;
		}

		// Don't draw over the bottom edge
		lineheight = std::min(eff_h - static_cast<int>(point.y), lineheight);
		if (lineheight < 0) {
			break;
		}

		// Crop to column width while blitting
		if (static_cast<int>(alignment & UI::Align::kRight) &&
		    (maxw + picw) < static_cast<uint32_t>(entry_text_im->width())) {
			// Fix positioning for BiDi languages.
			point.x = 0;

			// We want this always on, e.g. for mixed language savegame filenames, or the languages
			// list
			dst.blitrect(point, entry_text_im, Recti(entry_text_im->width() - maxw + picw, 0, maxw,
			                                         entry_text_im->height()));
		} else {
			dst.blitrect(point, entry_text_im, Recti(0, 0, maxw, lineheight));
		}

		y += get_lineheight();
		++idx;
	}
}

/**
 * Handle mouse wheel events
 */
bool BaseListselect::handle_mousewheel(uint32_t which, int32_t x, int32_t y) {
	return scrollbar_.handle_mousewheel(which, x, y);
}

/**
 * Handle mouse presses: select the appropriate entry
 */
bool BaseListselect::handle_mousepress(const uint8_t btn, int32_t, int32_t y) {
	switch (btn) {

	case SDL_BUTTON_LEFT: {
		uint32_t const time = SDL_GetTicks();

		//  This hick hack is needed if any of the callback functions calls clear
		//  to forget the last clicked time.
		uint32_t const real_last_click_time = last_click_time_;

		last_selection_ = selection_;
		last_click_time_ = time;

		y = (y + scrollpos_) / get_lineheight();
		if (y < 0 || static_cast<int32_t>(entry_records_.size()) <= y)
			return false;
		play_click();
		select(y);
		clicked(selection_);

		if  //  check if doubleclicked
		   (time - real_last_click_time < DOUBLE_CLICK_INTERVAL && last_selection_ == selection_ &&
		    selection_ != no_selection_index())
			double_clicked(selection_);

		return true;
	}
	default:
		return false;
	}
}

bool BaseListselect::handle_mouserelease(const uint8_t btn, int32_t, int32_t) {
	return btn == SDL_BUTTON_LEFT;
}

bool BaseListselect::handle_mousemove(uint8_t, int32_t, int32_t y, int32_t, int32_t) {
	y = (y + scrollpos_) / get_lineheight();
	if (y < 0 || static_cast<int32_t>(entry_records_.size()) <= y) {
		set_tooltip("");
		return false;
	}
	if (selection_mode_ == ListselectLayout::kDropdown) {
		select(y);
	}
	set_tooltip(entry_records_.at(y)->tooltip);
	return true;
}

bool BaseListselect::handle_key(bool const down, SDL_Keysym const code) {
	if (down) {
		uint32_t selected_idx;
		switch (code.sym) {
		case SDLK_KP_2:
			if (code.mod & KMOD_NUM)
				break;
		/* no break */
		case SDLK_DOWN:
			selected_idx = selection_index() + 1;
			if (selected_idx < size())
				select(selected_idx);
			if ((selection_index() + 1) * get_lineheight() - get_inner_h() > scrollpos_) {
				int32_t scrollpos = (selection_index() + 1) * get_lineheight() - get_inner_h();
				scrollpos_ = (scrollpos < 0) ? 0 : scrollpos;
				scrollbar_.set_scrollpos(scrollpos_);
			}
			return true;
		case SDLK_KP_8:
			if (code.mod & KMOD_NUM)
				break;
		/* no break */
		case SDLK_UP:
			selected_idx = selection_index();
			if (selected_idx > 0)
				select(selected_idx - 1);
			if (selection_index() * get_lineheight() < scrollpos_) {
				scrollpos_ = selection_index() * get_lineheight();
				scrollbar_.set_scrollpos(scrollpos_);
			}
			return true;
		default:
			break;  // not handled
		}
	}

	return UI::Panel::handle_key(down, code);
}

/**
 * Remove entry
 */
void BaseListselect::remove(const uint32_t i) {
	assert(i < entry_records_.size());

	delete (entry_records_[i]);
	entry_records_.erase(entry_records_.begin() + i);
	if (selection_ == i)
		selected(selection_ = no_selection_index());
	else if (i < selection_)
		--selection_;
}

/**
 * Remove an entry by name. This only removes
 * the first entry with this name. If none is found, nothing
 * is done
 */
void BaseListselect::remove(const char* const str) {
	for (uint32_t i = 0; i < entry_records_.size(); ++i) {
		if (!strcmp(entry_records_[i]->name.c_str(), str)) {
			remove(i);
			return;
		}
	}
}
}<|MERGE_RESOLUTION|>--- conflicted
+++ resolved
@@ -57,16 +57,12 @@
      lineheight_(
         UI::g_fh1->render(as_uifont(UI::g_fh1->fontset()->representative_character()))->height() +
         kMargin),
-<<<<<<< HEAD
      scrollbar_(this,
                 UI::g_fh1->fontset()->is_rtl() ? 0 : get_w() - Scrollbar::kSize,
                 0,
                 Scrollbar::kSize,
                 h,
-                false),
-=======
-     scrollbar_(this, get_w() - Scrollbar::kSize, 0, Scrollbar::kSize, h, button_background),
->>>>>>> 880e23ea
+					 button_background),
      scrollpos_(0),
      selection_(no_selection_index()),
      last_click_time_(-10000),
@@ -376,16 +372,13 @@
 			break;
 		}
 
-<<<<<<< HEAD
+		const float point_x_offset = selection_mode_ == ListselectLayout::kDropdown ? 3.f : 1.f;
 		Vector2f point(
-			(UI::g_fh1->fontset()->is_rtl() && scrollbar_.is_enabled()) ? 1.f + Scrollbar::kSize : 1.f, y);
-		uint32_t maxw = get_eff_w() - 2;
-=======
-		Vector2f point(selection_mode_ == ListselectLayout::kDropdown ? 3.f : 1.f, y);
+			(UI::g_fh1->fontset()->is_rtl() && scrollbar_.is_enabled()) ? point_x_offset + Scrollbar::kSize : point_x_offset, y);
+
 		uint32_t maxw =
 		   get_eff_w() -
 		   (selection_mode_ == ListselectLayout::kDropdown ? scrollbar_.is_enabled() ? 4 : 5 : 2);
->>>>>>> 880e23ea
 
 		// Highlight the current selected entry
 		if (idx == selection_) {
@@ -409,13 +402,8 @@
 
 		// Now draw pictures
 		if (er.pic) {
-<<<<<<< HEAD
-			dst.blit(Vector2f(UI::g_fh1->fontset()->is_rtl() ? get_w() - er.pic->width() - 1.f : 1.f,
-								y + (get_lineheight() - er.pic->height()) / 2.f),
-=======
 			dst.blit(Vector2f(UI::g_fh1->fontset()->is_rtl() ? get_eff_w() - er.pic->width() - 1 : 1,
 			                  y + (get_lineheight() - er.pic->height()) / 2),
->>>>>>> 880e23ea
 			         er.pic);
 		}
 
