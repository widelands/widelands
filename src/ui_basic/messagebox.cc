/*
 * Copyright (C) 2002-2004, 2006-2011 by the Widelands Development Team
 *
 * This program is free software; you can redistribute it and/or
 * modify it under the terms of the GNU General Public License
 * as published by the Free Software Foundation; either version 2
 * of the License, or (at your option) any later version.
 *
 * This program is distributed in the hope that it will be useful,
 * but WITHOUT ANY WARRANTY; without even the implied warranty of
 * MERCHANTABILITY or FITNESS FOR A PARTICULAR PURPOSE.  See the
 * GNU General Public License for more details.
 *
 * You should have received a copy of the GNU General Public License
 * along with this program; if not, write to the Free Software
 * Foundation, Inc., 51 Franklin Street, Fifth Floor, Boston, MA  02110-1301, USA.
 *
 */

#include "ui_basic/messagebox.h"

#include "base/i18n.h"
#include "graphic/font_handler.h"
#include "graphic/graphic.h"
#include "ui_basic/button.h"
#include "ui_basic/multilinetextarea.h"
#include "ui_basic/window.h"

namespace UI {


struct WLMessageBoxImpl {
	MultilineTextarea * textarea;
	WLMessageBox::MBoxType type;
};


WLMessageBox::WLMessageBox
	(Panel * const parent,
	 const std::string & caption,
	 const std::string & text,
	 const MBoxType type,
	 Align align)
	:
	Window(parent, "message_box", 0, 0, 20, 20, caption.c_str()),
	d(new WLMessageBoxImpl)
{
	d->type = type;
	d->textarea = new MultilineTextarea
		(this,
		 5, 5, 30, 30,
		 text.c_str(), align);

	const int32_t outerwidth = parent ?
		parent->get_inner_w() : g_gr->get_xres();
	const int32_t outerheight = parent ?
		parent->get_inner_h() : g_gr->get_yres();
	assert(outerwidth >= 80);
	assert(outerheight >= 60);
	const int32_t maxwidth = outerwidth - 80;
	const int32_t maxheight = outerheight - 60;
	uint32_t width, height;
	std::string font = d->textarea->get_font_name();
	int32_t fontsize = d->textarea->get_font_size();

	UI::g_fh->get_size(font, fontsize, text, width, height, maxwidth);
	// stupid heuristic to avoid excessively long lines
	if (height < 2U * fontsize)
		UI::g_fh->get_size(font, fontsize, text, width, height, maxwidth / 2);

	width += 10 + 2 * d->textarea->scrollbar_w();
	if (width < 100)
		width = 100;
	if (width > static_cast<uint32_t>(maxwidth))
		width = maxwidth;
	height += 50;
	if (height > static_cast<uint32_t>(maxheight))
		height = maxheight;

	set_inner_size(width, height);
	set_pos(Point((outerwidth - get_w()) / 2, (outerheight - get_h()) / 2));

	d->textarea->set_size(width - 10, height - 50);

	if (type == MBoxType::kOk) {
		UI::Button * okbtn = new Button
			(this, "ok",
			 (get_inner_w() - 120) / 2, get_inner_h() - 30, 120, 20,
<<<<<<< HEAD
			 g_gr->images().get("images/ui_basic/but0.png"),
=======
			 g_gr->images().get("pics/but5.png"),
>>>>>>> e5f2a8d1
			 _("OK"));
		okbtn->sigclicked.connect(boost::bind(&WLMessageBox::clicked_ok, boost::ref(*this)));
	} else if (type == MBoxType::kOkCancel) {
		UI::Button * okbtn = new Button
			(this, "ok",
			 (get_inner_w() / 2 - 120) / 2, get_inner_h() - 30, 120, 20,
<<<<<<< HEAD
			 g_gr->images().get("images/ui_basic/but0.png"),
			 _("Yes"));
		yesbtn->sigclicked.connect(boost::bind(&WLMessageBox::pressed_yes, boost::ref(*this)));
		UI::Button * nobtn = new Button
			(this, "no",
			 (get_inner_w() / 2 - 120) / 2 + get_inner_w() / 2, get_inner_h() - 30,
			 120, 20,
			 g_gr->images().get("images/ui_basic/but1.png"),
			 _("No"));
		nobtn->sigclicked.connect(boost::bind(&WLMessageBox::pressed_no, boost::ref(*this)));
=======
			 g_gr->images().get("pics/but5.png"),
			 _("OK"));
		okbtn->sigclicked.connect(boost::bind(&WLMessageBox::clicked_ok, boost::ref(*this)));
		UI::Button * cancelbtn = new Button
			(this, "no",
			 (get_inner_w() / 2 - 120) / 2 + get_inner_w() / 2, get_inner_h() - 30,
			 120, 20,
			 g_gr->images().get("pics/but1.png"),
			 _("Cancel"));
		cancelbtn->sigclicked.connect(boost::bind(&WLMessageBox::clicked_back, boost::ref(*this)));
>>>>>>> e5f2a8d1
	}
	focus();
}

WLMessageBox::~WLMessageBox()
{
}

/**
 * Handle mouseclick.
 *
 * Clicking the right mouse button inside the window acts like pressing
 * Ok or No, depending on the message box type.
 */
bool WLMessageBox::handle_mousepress(const uint8_t btn, int32_t, int32_t)
{
	if (btn == SDL_BUTTON_RIGHT) {
		play_click();
		if (d->type == MBoxType::kOk) {
			clicked_ok();
		} else {
			clicked_back();
		}
	}
	return true;
}

bool WLMessageBox::handle_mouserelease(const uint8_t, int32_t, int32_t)
{
	return true;
}

bool WLMessageBox::handle_key(bool down, SDL_Keysym code)
{
	if (down) {
		switch (code.sym) {
			case SDLK_KP_ENTER:
			case SDLK_RETURN:
				clicked_ok();
				return true;
			case SDLK_ESCAPE:
				clicked_back();
				return true;
			default:
				break; // not handled
		}
	}
	return UI::Panel::handle_key(down, code);
}


void WLMessageBox::clicked_ok()
{
	ok();
	if (is_modal())
		end_modal<UI::Panel::Returncodes>(UI::Panel::Returncodes::kOk);
}

void WLMessageBox::clicked_back()
{
	cancel();
	if (is_modal())
		end_modal<UI::Panel::Returncodes>(UI::Panel::Returncodes::kBack);
}


}<|MERGE_RESOLUTION|>--- conflicted
+++ resolved
@@ -86,40 +86,23 @@
 		UI::Button * okbtn = new Button
 			(this, "ok",
 			 (get_inner_w() - 120) / 2, get_inner_h() - 30, 120, 20,
-<<<<<<< HEAD
-			 g_gr->images().get("images/ui_basic/but0.png"),
-=======
-			 g_gr->images().get("pics/but5.png"),
->>>>>>> e5f2a8d1
+			 g_gr->images().get("images/ui_basic/but5.png"),
 			 _("OK"));
 		okbtn->sigclicked.connect(boost::bind(&WLMessageBox::clicked_ok, boost::ref(*this)));
 	} else if (type == MBoxType::kOkCancel) {
 		UI::Button * okbtn = new Button
 			(this, "ok",
 			 (get_inner_w() / 2 - 120) / 2, get_inner_h() - 30, 120, 20,
-<<<<<<< HEAD
-			 g_gr->images().get("images/ui_basic/but0.png"),
-			 _("Yes"));
-		yesbtn->sigclicked.connect(boost::bind(&WLMessageBox::pressed_yes, boost::ref(*this)));
-		UI::Button * nobtn = new Button
-			(this, "no",
-			 (get_inner_w() / 2 - 120) / 2 + get_inner_w() / 2, get_inner_h() - 30,
-			 120, 20,
-			 g_gr->images().get("images/ui_basic/but1.png"),
-			 _("No"));
-		nobtn->sigclicked.connect(boost::bind(&WLMessageBox::pressed_no, boost::ref(*this)));
-=======
-			 g_gr->images().get("pics/but5.png"),
+			 g_gr->images().get("images/ui_basic/but5.png"),
 			 _("OK"));
 		okbtn->sigclicked.connect(boost::bind(&WLMessageBox::clicked_ok, boost::ref(*this)));
 		UI::Button * cancelbtn = new Button
 			(this, "no",
 			 (get_inner_w() / 2 - 120) / 2 + get_inner_w() / 2, get_inner_h() - 30,
 			 120, 20,
-			 g_gr->images().get("pics/but1.png"),
+			 g_gr->images().get("images/ui_basic/but1.png"),
 			 _("Cancel"));
 		cancelbtn->sigclicked.connect(boost::bind(&WLMessageBox::clicked_back, boost::ref(*this)));
->>>>>>> e5f2a8d1
 	}
 	focus();
 }
