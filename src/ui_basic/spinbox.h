--- conflicted
+++ resolved
@@ -92,15 +92,10 @@
 	std::vector<UI::Button*> buttons_;
 	UI::Box* box_;
 	uint32_t unit_width_;
-<<<<<<< HEAD
-	uint32_t button_height_{20};
-	uint32_t padding_{2};
-=======
 	uint32_t button_size_;
 	uint32_t big_step_button_width_;
 	uint32_t buttons_width_;
 	uint32_t padding_;
->>>>>>> ea25a44d
 	uint32_t number_of_paddings_;
 };
 }  // namespace UI
