--- conflicted
+++ resolved
@@ -47,16 +47,8 @@
 	set_desired_size(w, h);
 	set_size(w, h);
 
-<<<<<<< HEAD
-		set_flags(Has_Custom_Picture, true);
-		m_pic_graphics = pic;
-	} else
-		m_pic_graphics =
-			g_gr->images().get("images/ui_basic/checkbox_light.png");
-=======
 	set_flags(Has_Custom_Picture, true);
 	m_pic_graphics = pic;
->>>>>>> 4750c32a
 }
 
 Statebox::Statebox
@@ -74,7 +66,7 @@
 			UI::g_fh1->render(as_uifont(label_text),
 									width > (kStateboxSize + kPadding) ? width - kStateboxSize - kPadding : 0))
 {
-	m_pic_graphics = g_gr->images().get("pics/checkbox_light.png");
+	m_pic_graphics = g_gr->images().get("images/ui_basic/checkbox_light.png");
 	if (rendered_text_) {
 		int w = rendered_text_->width() + kPadding + m_pic_graphics->width() / 2;
 		int h = std::max(rendered_text_->height(), m_pic_graphics->height());
