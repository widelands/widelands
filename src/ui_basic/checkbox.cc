--- conflicted
+++ resolved
@@ -144,11 +144,7 @@
 	} else {
 		static_assert(0 <= kStateboxSize, "assert(0 <= STATEBOX_WIDTH) failed.");
 		static_assert(0 <= kStateboxSize, "assert(0 <= STATEBOX_HEIGHT) failed.");
-<<<<<<< HEAD
-		Vector2f image_anchor(0.f, 0.f);
-=======
-		Vector2i image_anchor(0, 0);
->>>>>>> b163332b
+		Vector2i image_anchor = Vector2i::zero();
 		Vector2i text_anchor(kStateboxSize + kPadding, 0);
 
 		if (rendered_text_) {
@@ -157,12 +153,8 @@
 				image_anchor.x = rendered_text_->width() + kPadding;
 				image_anchor.y = (get_h() - kStateboxSize) / 2;
 			}
-<<<<<<< HEAD
 			rendered_text_->draw(
 			   dst, text_anchor, Recti(0, 0, rendered_text_->width(), rendered_text_->height()));
-=======
-			dst.blit(text_anchor, rendered_text_, BlendMode::UseAlpha);
->>>>>>> b163332b
 		}
 
 		dst.blitrect(
