--- conflicted
+++ resolved
@@ -82,13 +82,8 @@
                 x,
                 y,
                 w + kVerticalBorderThickness * 2,
-<<<<<<< HEAD
-                kTopBorderThickness + h + kBottomBorderThickness,
-                ""),
-=======
                 kTopBorderThickness + h + kBottomBorderThickness),
      style_(g_style_manager->window_style(s)),
->>>>>>> 6f68867c
      is_minimal_(false),
      oldh_(kTopBorderThickness + h + kBottomBorderThickness),
      dragging_(false),
