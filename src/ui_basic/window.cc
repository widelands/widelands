--- conflicted
+++ resolved
@@ -457,15 +457,9 @@
 }
 
 void Window::think() {
-<<<<<<< HEAD
-    if (!is_minimal()) {
-		Panel::think();
-    }
-=======
 	if (!is_minimal()) {
 		Panel::think();
 	}
->>>>>>> 27134738
 }
 
 /**
@@ -520,14 +514,6 @@
 	if (down) {
 		switch (code.sym) {
 		case SDLK_ESCAPE: {
-<<<<<<< HEAD
-			die();
-			Panel* ch = get_next_sibling();
-            if (ch != nullptr) {
-				ch->focus();
-            }
-			return true;
-=======
 			if (!pinned_) {
 				die();
 				if (Panel* ch = get_next_sibling()) {
@@ -535,7 +521,6 @@
 				}
 				return true;
 			}
->>>>>>> 27134738
 		}
 		default:
 			break;
