/*
 * Copyright (C) 2002-2016 by the Widelands Development Team
 *
 * This program is free software; you can redistribute it and/or
 * modify it under the terms of the GNU General Public License
 * as published by the Free Software Foundation; either version 2
 * of the License, or (at your option) any later version.
 *
 * This program is distributed in the hope that it will be useful,
 * but WITHOUT ANY WARRANTY; without even the implied warranty of
 * MERCHANTABILITY or FITNESS FOR A PARTICULAR PURPOSE.  See the
 * GNU General Public License for more details.
 *
 * You should have received a copy of the GNU General Public License
 * along with this program; if not, write to the Free Software
 * Foundation, Inc., 51 Franklin Street, Fifth Floor, Boston, MA  02110-1301, USA.
 *
 */

#include "ui_basic/table.h"

#include <boost/bind.hpp>

#include "graphic/font.h"
#include "graphic/font_handler1.h"
#include "graphic/graphic.h"
#include "graphic/rendertarget.h"
#include "graphic/text/bidi.h"
#include "graphic/text/font_set.h"
#include "graphic/text_constants.h"
#include "graphic/text_layout.h"
#include "graphic/texture.h"
#include "ui_basic/button.h"
#include "ui_basic/mouse_constants.h"
#include "ui_basic/scrollbar.h"
#include "wlapplication.h"

namespace UI {

/**
 * Args: parent  parent panel
 *       x       coordinates of the Table
 *       y
 *       w       dimensions, in pixels, of the Table
 *       h
*/
Table<void *>::Table
	(Panel * const parent,
	 int32_t x, int32_t y, uint32_t w, uint32_t h,
	 const bool descending)
:
	Panel             (parent, x, y, w, h),
	total_width_     (0),
<<<<<<< HEAD
	fontsize_        (UI_FONT_SIZE_SMALL),
	headerheight_    (UI::g_fh1->render(as_uifont(
														UI::g_fh1->fontset()->representative_character(), fontsize_))
							->height() + 4),
	lineheight_      (UI::g_fh1->render(as_uifont(
														UI::g_fh1->fontset()->representative_character(), fontsize_))
							->height()),
=======
	headerheight_    (UI::g_fh1->render(as_uifont("."))->height() + 4),
	lineheight_      (UI::g_fh1->render(as_uifont("."))->height()),
>>>>>>> 52e11f9d
	scrollbar_       (nullptr),
	scrollpos_       (0),
	selection_       (no_selection_index()),
	last_click_time_ (-10000),
	last_selection_  (no_selection_index()),
	sort_column_     (0),
	sort_descending_ (descending)
{
	set_thinks(false);
	set_can_focus(true);
}


/**
 * Free allocated resources
*/
Table<void *>::~Table()
{
	for (const EntryRecord * entry : entry_records_) {
		delete entry;
	}
}

/// Add a new column to this table.
void Table<void *>::add_column
	(uint32_t            const width,
	 const std::string &       title,
	 const std::string &       tooltip_string,
	 Align               const alignment,
	 bool                const is_checkbox_column)
{
	//  If there would be existing entries, they would not get the new column.
	assert(size() == 0);

	uint32_t complete_width = 0;
	for (const Column& col : columns_) {
		complete_width += col.width;
	}

	total_width_ += width;
	set_desired_size(total_width_, get_h());

	{
		Column c;
		c.btn = nullptr;
		if (title.size()) {
			c.btn =
				new Button
					(this, title,
					 complete_width, 0, width, headerheight_,
					 g_gr->images().get("images/ui_basic/but3.png"),
					 title, tooltip_string, true, false);
			c.btn->sigclicked.connect
				(boost::bind(&Table::header_button_clicked, boost::ref(*this), columns_.size()));
		}
		c.width = width;
		c.alignment = alignment;
		c.is_checkbox_column = is_checkbox_column;

		if (is_checkbox_column) {
			c.compare = boost::bind
				(&Table<void *>::default_compare_checkbox,
				 this, columns_.size(), _1, _2);
		} else {
			c.compare = boost::bind
				(&Table<void *>::default_compare_string,
				 this, columns_.size(), _1, _2);
		}

		columns_.push_back(c);
	}
	if (!scrollbar_) {
		scrollbar_ =
			new Scrollbar
				(get_parent(),
				 get_x() + get_w() - 24, get_y() + headerheight_,
				 24,                     get_h() - headerheight_,
				 false);
		scrollbar_->moved.connect(boost::bind(&Table::set_scrollpos, this, _1));
		scrollbar_->set_steps(1);
		scrollbar_->set_singlestepsize(lineheight_);
		scrollbar_->set_pagesize(get_h() - lineheight_);
	}
}

void Table<void *>::set_column_title(uint8_t const col, const std::string & title)
{
	assert(col < columns_.size());
	Column & column = columns_.at(col);
	if (!column.btn && !title.empty()) { //  no title before, but now
		uint32_t complete_width = 0;
		for (uint8_t i = 0; i < col; ++i)
			complete_width += columns_.at(i).width;
		column.btn =
			new Button
				(this, title,
				 complete_width, 0, column.width, headerheight_,
				 g_gr->images().get("images/ui_basic/but3.png"),
				 title, "", true, false);
		column.btn->sigclicked.connect
			(boost::bind(&Table::header_button_clicked, boost::ref(*this), col));
	} else if (title.empty()) { //  had title before, not now
		if (column.btn) {
			delete column.btn;
			column.btn = nullptr;
		}
	} else
		column.btn->set_title(title);
}

/**
 * Set a custom comparison function for sorting of the given column.
 */
void Table<void *>::set_column_compare
	(uint8_t col, const Table<void *>::CompareFn & fn)
{
	assert(col < columns_.size());
	Column & column = columns_.at(col);
	column.compare = fn;
}

void Table<void *>::EntryRecord::set_checked
	(uint8_t const col, bool const checked)
{
	Data & cell = data_.at(col);

	cell.d_checked = checked;
	cell.d_picture =
		g_gr->images().get(checked ?
									 "images/ui_basic/checkbox_checked.png" :
									 "images/ui_basic/checkbox_empty.png");
}

void Table<void *>::EntryRecord::toggle(uint8_t const col)
{
	set_checked(col, !is_checked(col));
}


bool Table<void *>::EntryRecord::is_checked(uint8_t const col) const {
	const Data & cell = data_.at(col);

	return cell.d_checked;
}

Table<void *>::EntryRecord * Table<void *>::find
	(const void * const entry) const

{
	for (EntryRecord * temp_entry : entry_records_) {
		if (temp_entry->entry() == entry) {
			return temp_entry;
		}
	}
	return nullptr;
}

/**
 * A header button has been clicked
 */
void Table<void *>::header_button_clicked(Columns::size_type const n) {
	assert(columns_.at(n).btn);
	if (get_sort_colum() == n) {
		set_sort_descending(!get_sort_descending()); //  change sort direction
		sort();
		return;
	}

	set_sort_column(n);
	sort();
	return;
}

/**
 * Remove all entries from the table
*/
void Table<void *>::clear()
{
	for (const EntryRecord * entry : entry_records_) {
		delete entry;
	}
	entry_records_.clear();

	if (scrollbar_)
		scrollbar_->set_steps(1);
	scrollpos_ = 0;
	selection_ = no_selection_index();
	last_click_time_ = -10000;
	last_selection_ = no_selection_index();
}


void Table<void *>::fit_height(uint32_t entries) {
	if (entries == 0) {
		entries = size();
	}
	int tablewidth;
	int tableheight;
	get_desired_size(&tablewidth, &tableheight);
	tableheight = headerheight_ + 2 + get_lineheight() * entries;
	set_desired_size(tablewidth, tableheight);
}

/**
 * Redraw the table
*/
void Table<void *>::draw(RenderTarget & dst)
{
	//  draw text lines
	int32_t lineheight = get_lineheight();
	uint32_t idx = scrollpos_ / lineheight;
	int32_t y = 1 + idx * lineheight - scrollpos_ + headerheight_;

	dst.brighten_rect(Rect(Point(0, 0), get_w(), get_h()), ms_darken_value);

	while (idx < entry_records_.size()) {
		if (y >= static_cast<int32_t>(get_h()))
			return;

		const EntryRecord & er = *entry_records_[idx];

		if (idx == selection_) {
			assert(2 <= get_eff_w());
			dst.brighten_rect
				(Rect(Point(1, y), get_eff_w() - 2, lineheight_),
				 -ms_darken_value);
		}

		Columns::size_type const nr_columns = columns_.size();
		for (uint32_t i = 0, curx = 0; i < nr_columns; ++i) {
			const Column& column = columns_[i];
			int const curw = column.width;
			Align alignment = mirror_alignment(column.alignment);

			const Image* entry_picture = er.get_picture(i);
			const std::string& entry_string = er.get_string(i);

			Point point(curx, y);
			int picw = 0;

			if (entry_picture != nullptr) {
				picw = entry_picture->width();
				const int pich = entry_picture->height();

				int draw_x = point.x;

				// We want a bit of margin
				int max_pic_height = lineheight - 3;

				if (pich > 0 && pich > max_pic_height) {
					// Scale image to fit lineheight
					double image_scale = static_cast<double>(max_pic_height) / pich;
					int blit_width = image_scale * picw;

					if (entry_string.empty()) {
						if (i == nr_columns - 1 && scrollbar_->is_enabled()) {
							draw_x = point.x + (curw - blit_width - scrollbar_->get_w()) / 2;
						} else {
							draw_x = point.x + (curw - blit_width) / 2;
						}
					}

					if (static_cast<int>(alignment & UI::Align::kRight)) {
						draw_x += curw - blit_width;
					}

					// Create the scaled image
					dst.blitrect_scale(Rect(draw_x, point.y + 1, blit_width, max_pic_height),
					                   entry_picture, Rect(0, 0, picw, pich), 1., BlendMode::UseAlpha);

					// For text alignment below
					picw = blit_width;
				} else {
					if (entry_string.empty()) {
						if (i == nr_columns - 1 && scrollbar_->is_enabled()) {
							draw_x = point.x + (curw - picw - scrollbar_->get_w()) / 2;
						} else {
							draw_x = point.x + (curw - picw) / 2;
						}
					} else if (static_cast<int>(alignment & UI::Align::kRight)) {
						draw_x += curw - picw;
					}
					dst.blit(Point(draw_x, point.y + (lineheight - pich) / 2), entry_picture);
				}
				point.x += picw;
			}

			++picw; // A bit of margin between image and text

			if (entry_string.empty()) {
				curx += curw;
				continue;
			}
			const Image* entry_text_im = UI::g_fh1->render(as_uifont(richtext_escape(entry_string)));

			if (static_cast<int>(alignment & UI::Align::kRight)) {
				point.x += curw - 2 * picw;
			} else if (static_cast<int>(alignment & UI::Align::kHCenter)) {
				point.x += (curw - picw) / 2;
			}

			// Add an offset for rightmost column when the scrollbar is shown.
			int text_width = entry_text_im->width();
			if (i == nr_columns - 1 && scrollbar_->is_enabled()) {
				text_width = text_width + scrollbar_->get_w();
			}
			UI::correct_for_align(alignment, text_width, entry_text_im->height(), &point);

			// Crop to column width while blitting
			if ((curw + picw) < text_width) {
				// Fix positioning for BiDi languages.
				if (UI::g_fh1->fontset()->is_rtl()) {
					point.x = static_cast<int>(alignment & UI::Align::kRight) ? curx : curx + picw;
				}
				// We want this always on, e.g. for mixed language savegame filenames
				if (i18n::has_rtl_character(entry_string.c_str(), 20)) { // Restrict check for efficiency
					dst.blitrect(point,
									 entry_text_im,
									 Rect(text_width - curw + picw, 0, text_width, lineheight));
				}
				else {
					dst.blitrect(point, entry_text_im, Rect(0, 0, curw - picw, lineheight));
				}
			} else {
				dst.blitrect(point, entry_text_im, Rect(0, 0, curw - picw, lineheight));
			}
			curx += curw;
		}

		y += lineheight;
		++idx;
	}
}

/**
 * handle key presses
 */
bool Table<void *>::handle_key(bool down, SDL_Keysym code)
{
	if (down) {
		switch (code.sym) {
		case SDLK_UP:
		case SDLK_KP_8:
			move_selection(-1);
			return true;

		case SDLK_DOWN:
		case SDLK_KP_2:
			move_selection(1);
			return true;

		default:
			break; // not handled
		}
	}

	return UI::Panel::handle_key(down, code);
}


bool Table<void *>::handle_mousewheel(uint32_t which, int32_t x, int32_t y) {
	return scrollbar_->handle_mousewheel(which, x, y);
}

/**
 * Handle mouse presses: select the appropriate entry
 */
bool Table<void *>::handle_mousepress
	(uint8_t const btn, int32_t x, int32_t const y)
{
	if (get_can_focus())
		focus();

	switch (btn) {
	case SDL_BUTTON_LEFT: {
		uint32_t const time = SDL_GetTicks();

		//  This hick hack is needed if any of the callback functions calls clear
		//  to forget the last clicked time.
		uint32_t const real_last_click_time = last_click_time_;

		last_selection_  = selection_;
		last_click_time_ = time;

		uint32_t const row =
			(y + scrollpos_ - headerheight_) / get_lineheight();
		if (row < entry_records_.size()) {
			select(row);
			Columns::size_type const nr_cols = columns_.size();
			for (uint8_t col = 0; col < nr_cols; ++col) {
				const Column & column = columns_.at(col);
				x -= column.width;
				if (x <= 0) {
					if (column.is_checkbox_column) {
						play_click();
						entry_records_.at(row)->toggle(col);
					}
					break;
				}
			}
		}

		if //  check if doubleclicked
			(time - real_last_click_time < DOUBLE_CLICK_INTERVAL
			 &&
			 last_selection_ == selection_
			 && selection_ != no_selection_index())
			double_clicked(selection_);

		return true;
	}
	default:
		return false;
	}
}
bool Table<void *>::handle_mouserelease(const uint8_t btn, int32_t, int32_t)
{
	return btn == SDL_BUTTON_LEFT;
}

/**
 * move the currently selected entry up or down.
 * \param offset positive value move the selection down and
 *        negative values up.
 */
void Table<void *>::move_selection(const int32_t offset)
{
	if (!has_selection()) return;
	int32_t new_selection = selection_ + offset;

	if (new_selection < 0) new_selection = 0;
	else if (static_cast<uint32_t>(new_selection) > entry_records_.size() - 1)
		new_selection = entry_records_.size() - 1;

	select(static_cast<uint32_t>(new_selection));

	//scroll to newly selected entry
	if (scrollbar_)
	{
		// Keep an unselected item above or below
		int32_t scroll_item = new_selection + offset;
		if (scroll_item < 0) scroll_item = 0;
		if (scroll_item > static_cast<int32_t>(entry_records_.size())) {
			scroll_item = entry_records_.size();
		}

		// Ensure scroll_item is visible
		if (static_cast<int32_t>(scroll_item * get_lineheight()) < scrollpos_) {
			scrollbar_->set_scrollpos(scroll_item * get_lineheight());
		} else if
			(static_cast<int32_t>((scroll_item + 1) * get_lineheight() - get_inner_h())
			 > scrollpos_)
		{
			scrollbar_->set_scrollpos((scroll_item + 1) * get_lineheight() - get_inner_h());
		}
	}
}

/**
 * Change the currently selected entry
 *
 * Args: i  the entry to select
 */
void Table<void *>::select(const uint32_t i)
{
	if (empty() || selection_ == i)
		return;

	selection_ = i;

	selected(selection_);
}

/**
 * Add a new entry to the table.
*/
Table<void *>::EntryRecord & Table<void *>::add
	(void * const entry, const bool do_select)
{
	EntryRecord & result = *new EntryRecord(entry);
	entry_records_.push_back(&result);
	result.data_.resize(columns_.size());
	for (size_t i = 0; i < columns_.size(); ++i)
		if (columns_.at(i).is_checkbox_column) {
			result.data_.at(i).d_picture =
				g_gr->images().get("images/ui_basic/checkbox_empty.png");
		}

	scrollbar_->set_steps
		(entry_records_.size() * get_lineheight()
		 -
		 (get_h() - headerheight_ - 2));

	if (do_select) {
		select(entry_records_.size() - 1);
		scrollbar_->set_scrollpos(std::numeric_limits<int32_t>::max());
	}
	return result;
}

/**
 * Scroll to the given position, in pixels.
*/
void Table<void *>::set_scrollpos(int32_t const i)
{
	scrollpos_ = i;
}

/**
 * Remove the table entry at the given (zero-based) index.
 */
void Table<void *>::remove(const uint32_t i) {
	assert(i < entry_records_.size());

	const EntryRecordVector::iterator it = entry_records_.begin() + i;
	delete *it;
	entry_records_.erase(it);
	if (selection_ == i)
		selection_ = no_selection_index();
	else if (selection_ > i && selection_ != no_selection_index())
		selection_--;

	scrollbar_->set_steps
		(entry_records_.size() * get_lineheight()
		 -
		 (get_h() - headerheight_ - 2));
}

bool Table<void *>::sort_helper(uint32_t a, uint32_t b)
{
	if (sort_descending_)
		return columns_[sort_column_].compare(b, a);
	else
		return columns_[sort_column_].compare(a, b);
}

/**
 * Sort the table alphabetically. Make sure that the current selection stays
 * valid (though it might scroll out of visibility).
 * Only the subarea [start,end) is sorted.
 * For example you might want to sort directories for themselves at the
 * top of list and files at the bottom.
 */
void Table<void *>::sort(const uint32_t Begin, uint32_t End)
{
	assert(columns_.at(sort_column_).btn);
	assert(sort_column_ < columns_.size());

	if (End > size())
		End = size();

	std::vector<uint32_t> indices;
	std::vector<EntryRecord *> copy;

	indices.reserve(End - Begin);
	copy.reserve(End - Begin);
	for (uint32_t i = Begin; i < End; ++i) {
		indices.push_back(i);
		copy.push_back(entry_records_[i]);
	}

	std::stable_sort
		(indices.begin(), indices.end(),
		 boost::bind(&Table<void *>::sort_helper, this, _1, _2));

	uint32_t newselection = selection_;
	for (uint32_t i = Begin; i < End; ++i) {
		uint32_t from = indices[i - Begin];
		entry_records_[i] = copy[from - Begin];
		if (selection_ == from)
			newselection = i;
	}
	selection_ = newselection;
}

/**
 * Default comparison for checkbox columns:
 * checked items come before unchecked ones.
 */
bool Table<void *>::default_compare_checkbox
	(uint32_t column, uint32_t a, uint32_t b)
{
	EntryRecord & ea = get_record(a);
	EntryRecord & eb = get_record(b);
	return ea.is_checked(column) && !eb.is_checked(column);
}

bool Table<void *>::default_compare_string
	(uint32_t column, uint32_t a, uint32_t b)
{
	EntryRecord & ea = get_record(a);
	EntryRecord & eb = get_record(b);
	return ea.get_string(column) < eb.get_string(column);
}

Table<void *>::EntryRecord::EntryRecord(void * const e)
	: entry_(e), use_clr(false)
{}

void Table<void *>::EntryRecord::set_picture
	(uint8_t const col, const Image* pic, const std::string & str)
{
	assert(col < data_.size());

	data_.at(col).d_picture = pic;
	data_.at(col).d_string  = str;
}
void Table<void *>::EntryRecord::set_string
	(uint8_t const col, const std::string & str)
{
	assert(col < data_.size());

	data_.at(col).d_picture = nullptr;
	data_.at(col).d_string  = str;
}
const Image* Table<void *>::EntryRecord::get_picture(uint8_t const col) const
{
	assert(col < data_.size());

	return data_.at(col).d_picture;
}
const std::string & Table<void *>::EntryRecord::get_string
	(uint8_t const col) const
{
	assert(col < data_.size());

	return data_.at(col).d_string;
}

}<|MERGE_RESOLUTION|>--- conflicted
+++ resolved
@@ -51,18 +51,10 @@
 :
 	Panel             (parent, x, y, w, h),
 	total_width_     (0),
-<<<<<<< HEAD
-	fontsize_        (UI_FONT_SIZE_SMALL),
-	headerheight_    (UI::g_fh1->render(as_uifont(
-														UI::g_fh1->fontset()->representative_character(), fontsize_))
+	headerheight_    (UI::g_fh1->render(as_uifont(UI::g_fh1->fontset()->representative_character()))
 							->height() + 4),
-	lineheight_      (UI::g_fh1->render(as_uifont(
-														UI::g_fh1->fontset()->representative_character(), fontsize_))
+	lineheight_      (UI::g_fh1->render(as_uifont(UI::g_fh1->fontset()->representative_character()))
 							->height()),
-=======
-	headerheight_    (UI::g_fh1->render(as_uifont("."))->height() + 4),
-	lineheight_      (UI::g_fh1->render(as_uifont("."))->height()),
->>>>>>> 52e11f9d
 	scrollbar_       (nullptr),
 	scrollpos_       (0),
 	selection_       (no_selection_index()),
