/*
 * Copyright (C) 2002, 2006-2011, 2015 by the Widelands Development Team
 *
 * This program is free software; you can redistribute it and/or
 * modify it under the terms of the GNU General Public License
 * as published by the Free Software Foundation; either version 2
 * of the License, or (at your option) any later version.
 *
 * This program is distributed in the hope that it will be useful,
 * but WITHOUT ANY WARRANTY; without even the implied warranty of
 * MERCHANTABILITY or FITNESS FOR A PARTICULAR PURPOSE.  See the
 * GNU General Public License for more details.
 *
 * You should have received a copy of the GNU General Public License
 * along with this program; if not, write to the Free Software
 * Foundation, Inc., 51 Franklin Street, Fifth Floor, Boston, MA  02110-1301, USA.
 *
 */

#include "ui_basic/table.h"

#include <boost/bind.hpp>

#include "graphic/font.h"
#include "graphic/font_handler1.h"
#include "graphic/graphic.h"
#include "graphic/rendertarget.h"
#include "graphic/text/bidi.h"
#include "graphic/text/font_set.h"
#include "graphic/text_constants.h"
#include "graphic/text_layout.h"
#include "graphic/texture.h"
#include "ui_basic/button.h"
#include "ui_basic/mouse_constants.h"
#include "ui_basic/scrollbar.h"
#include "wlapplication.h"

namespace UI {

/**
 * Args: parent  parent panel
 *       x       coordinates of the Table
 *       y
 *       w       dimensions, in pixels, of the Table
 *       h
*/
Table<void *>::Table
	(Panel * const parent,
	 int32_t x, int32_t y, uint32_t w, uint32_t h,
	 const bool descending)
:
	Panel             (parent, x, y, w, h),
	m_total_width     (0),
	m_fontsize        (UI_FONT_SIZE_SMALL),
	m_headerheight    (UI::g_fh1->render(as_uifont(".", m_fontsize))->height() + 4),
	m_lineheight      (UI::g_fh1->render(as_uifont(".", m_fontsize))->height()),
	m_scrollbar       (nullptr),
	m_scrollpos       (0),
	m_selection       (no_selection_index()),
	m_last_click_time (-10000),
	m_last_selection  (no_selection_index()),
	m_sort_column     (0),
	m_sort_descending (descending)
{
	set_thinks(false);
	set_can_focus(true);
}


/**
 * Free allocated resources
*/
Table<void *>::~Table()
{
	for (const EntryRecord * entry : m_entry_records) {
		delete entry;
	}
}

/// Add a new column to this table.
void Table<void *>::add_column
	(uint32_t            const width,
	 const std::string &       title,
	 const std::string &       tooltip_string,
	 Align               const alignment,
	 bool                const is_checkbox_column)
{
	//  If there would be existing entries, they would not get the new column.
	assert(size() == 0);

	uint32_t complete_width = 0;
	for (const Column& col : m_columns) {
		complete_width += col.width;
	}

	m_total_width += width;
	set_desired_size(m_total_width, get_h());

	{
		Column c;
		c.btn = nullptr;
		if (title.size()) {
			c.btn =
				new Button
					(this, title,
					 complete_width, 0, width, m_headerheight,
					 g_gr->images().get("pics/but3.png"),
					 title, tooltip_string, true, false);
			c.btn->sigclicked.connect
				(boost::bind(&Table::header_button_clicked, boost::ref(*this), m_columns.size()));
		}
		c.width = width;
		c.alignment = alignment;
		c.is_checkbox_column = is_checkbox_column;

		if (is_checkbox_column) {
			c.compare = boost::bind
				(&Table<void *>::default_compare_checkbox,
				 this, m_columns.size(), _1, _2);
		} else {
			c.compare = boost::bind
				(&Table<void *>::default_compare_string,
				 this, m_columns.size(), _1, _2);
		}

		m_columns.push_back(c);
	}
	if (!m_scrollbar) {
		m_scrollbar =
			new Scrollbar
				(get_parent(),
				 get_x() + get_w() - 24, get_y() + m_headerheight,
				 24,                     get_h() - m_headerheight,
				 false);
		m_scrollbar->moved.connect(boost::bind(&Table::set_scrollpos, this, _1));
		m_scrollbar->set_steps(1);
		m_scrollbar->set_singlestepsize(m_lineheight);
		m_scrollbar->set_pagesize(get_h() - m_lineheight);
	}
}

void Table<void *>::set_column_title(uint8_t const col, const std::string & title)
{
	assert(col < m_columns.size());
	Column & column = m_columns.at(col);
	if (!column.btn && !title.empty()) { //  no title before, but now
		uint32_t complete_width = 0;
		for (uint8_t i = 0; i < col; ++i)
			complete_width += m_columns.at(i).width;
		column.btn =
			new Button
				(this, title,
				 complete_width, 0, column.width, m_headerheight,
				 g_gr->images().get("pics/but3.png"),
				 title, "", true, false);
		column.btn->sigclicked.connect
			(boost::bind(&Table::header_button_clicked, boost::ref(*this), col));
	} else if (title.empty()) { //  had title before, not now
		if (column.btn) {
			delete column.btn;
			column.btn = nullptr;
		}
	} else
		column.btn->set_title(title);
}

/**
 * Set a custom comparison function for sorting of the given column.
 */
void Table<void *>::set_column_compare
	(uint8_t col, const Table<void *>::CompareFn & fn)
{
	assert(col < m_columns.size());
	Column & column = m_columns.at(col);
	column.compare = fn;
}

void Table<void *>::EntryRecord::set_checked
	(uint8_t const col, bool const checked)
{
	_data & cell = m_data.at(col);

	cell.d_checked = checked;
	cell.d_picture =
		g_gr->images().get(checked ? "pics/checkbox_checked.png" : "pics/checkbox_empty.png");
}

void Table<void *>::EntryRecord::toggle(uint8_t const col)
{
	set_checked(col, !is_checked(col));
}


bool Table<void *>::EntryRecord::is_checked(uint8_t const col) const {
	const _data & cell = m_data.at(col);

	return cell.d_checked;
}

Table<void *>::EntryRecord * Table<void *>::find
	(const void * const entry) const

{
	for (EntryRecord * temp_entry : m_entry_records) {
		if (temp_entry->entry() == entry) {
			return temp_entry;
		}
	}
	return nullptr;
}

/**
 * A header button has been clicked
 */
void Table<void *>::header_button_clicked(Columns::size_type const n) {
	assert(m_columns.at(n).btn);
	if (get_sort_colum() == n) {
		set_sort_descending(!get_sort_descending()); //  change sort direction
		sort();
		return;
	}

	set_sort_column(n);
	sort();
	return;
}

/**
 * Remove all entries from the table
*/
void Table<void *>::clear()
{
	for (const EntryRecord * entry : m_entry_records) {
		delete entry;
	}
	m_entry_records.clear();

	if (m_scrollbar)
		m_scrollbar->set_steps(1);
	m_scrollpos = 0;
	m_selection = no_selection_index();
	m_last_click_time = -10000;
	m_last_selection = no_selection_index();
}


void Table<void *>::fit_height(uint32_t entries) {
	if (entries == 0) {
		entries = size();
	}
	int tablewidth;
	int tableheight;
	get_desired_size(&tablewidth, &tableheight);
	tableheight = m_headerheight + 2 + get_lineheight() * entries;
	set_desired_size(tablewidth, tableheight);
}

/**
 * Redraw the table
*/
void Table<void *>::draw(RenderTarget & dst)
{
	//  draw text lines
	int32_t lineheight = get_lineheight();
	uint32_t idx = m_scrollpos / lineheight;
	int32_t y = 1 + idx * lineheight - m_scrollpos + m_headerheight;

	dst.brighten_rect(Rect(Point(0, 0), get_w(), get_h()), ms_darken_value);

	while (idx < m_entry_records.size()) {
		if (y >= static_cast<int32_t>(get_h()))
			return;

		const EntryRecord & er = *m_entry_records[idx];

		if (idx == m_selection) {
			assert(2 <= get_eff_w());
			dst.brighten_rect
				(Rect(Point(1, y), get_eff_w() - 2, m_lineheight),
				 -ms_darken_value);
		}

		Columns::size_type const nr_columns = m_columns.size();
		for (uint32_t i = 0, curx = 0; i < nr_columns; ++i) {
			const Column& column = m_columns[i];
			int const curw = column.width;
			Align alignment = mirror_alignment(column.alignment);

			const Image* entry_picture = er.get_picture(i);
			const std::string& entry_string = er.get_string(i);

			Point point(curx, y);
			int picw = 0;

			if (entry_picture != nullptr) {
				picw = entry_picture->width();
				const int pich = entry_picture->height();

				int draw_x = point.x;

				// We want a bit of margin
				int max_pic_height = lineheight - 3;

				if (pich > 0 && pich > max_pic_height) {
					// Scale image to fit lineheight
					double image_scale = static_cast<double>(max_pic_height) / pich;
					int blit_width = image_scale * picw;

					if (entry_string.empty()) {
						if (i == nr_columns - 1 && m_scrollbar->is_enabled()) {
							draw_x = point.x + (curw - blit_width - m_scrollbar->get_w()) / 2;
						} else {
							draw_x = point.x + (curw - blit_width) / 2;
						}
					}

					if (alignment & Align_Right) {
						draw_x += curw - blit_width;
					}

					// Create the scaled image
					dst.blitrect_scale(Rect(draw_x, point.y + 1, blit_width, max_pic_height),
					                   entry_picture, Rect(0, 0, picw, pich), 1., BlendMode::UseAlpha);

					// For text alignment below
					picw = blit_width;
				} else {
					if (entry_string.empty()) {
						if (i == nr_columns - 1 && m_scrollbar->is_enabled()) {
							draw_x = point.x + (curw - picw - m_scrollbar->get_w()) / 2;
						} else {
							draw_x = point.x + (curw - picw) / 2;
						}
					} else if (alignment & Align_Right) {
						draw_x += curw - picw;
					}
					dst.blit(Point(draw_x, point.y + (lineheight - pich) / 2), entry_picture);
				}
				point.x += picw;
			}

			++picw; // A bit of margin between image and text

			if (entry_string.empty()) {
				curx += curw;
				continue;
			}
			const Image* entry_text_im = UI::g_fh1->render(as_uifont(richtext_escape(entry_string), m_fontsize));

<<<<<<< HEAD
			if (static_cast<int>(alignment & UI::Align::kRight)) {
				point.x += curw - picw;
			} else if (static_cast<int>(alignment & UI::Align::kHCenter)) {
=======
			if (alignment & Align_Right) {
				point.x += curw - 2 * picw;
			} else if (alignment & Align_HCenter) {
>>>>>>> 1d7113a9
				point.x += (curw - picw) / 2;
			}

			// Add an offset for rightmost column when the scrollbar is shown.
			int text_width = entry_text_im->width();
			if (i == nr_columns - 1 && m_scrollbar->is_enabled()) {
				text_width = text_width + m_scrollbar->get_w();
			}
			UI::correct_for_align(alignment, text_width, entry_text_im->height(), &point);

			// Crop to column width while blitting
			if ((curw + picw) < text_width) {
				// Fix positioning for BiDi languages.
				if (UI::g_fh1->fontset().is_rtl()) {
					point.x = alignment & Align_Right ? curx : curx + picw;
				}
				// We want this always on, e.g. for mixed language savegame filenames
				if (i18n::has_rtl_character(entry_string.c_str(), 20)) { // Restrict check for efficiency
					dst.blitrect(point,
									 entry_text_im,
									 Rect(text_width - curw + picw, 0, text_width, lineheight));
				}
				else {
					dst.blitrect(point, entry_text_im, Rect(0, 0, curw - picw, lineheight));
				}
			} else {
				dst.blitrect(point, entry_text_im, Rect(0, 0, curw - picw, lineheight));
			}
			curx += curw;
		}

		y += lineheight;
		++idx;
	}
}

/**
 * handle key presses
 */
bool Table<void *>::handle_key(bool down, SDL_Keysym code)
{
	if (down) {
		switch (code.sym) {
		case SDLK_UP:
		case SDLK_KP_8:
			move_selection(-1);
			return true;

		case SDLK_DOWN:
		case SDLK_KP_2:
			move_selection(1);
			return true;

		default:
			break; // not handled
		}
	}

	return UI::Panel::handle_key(down, code);
}


bool Table<void *>::handle_mousewheel(uint32_t which, int32_t x, int32_t y) {
	return m_scrollbar->handle_mousewheel(which, x, y);
}

/**
 * Handle mouse presses: select the appropriate entry
 */
bool Table<void *>::handle_mousepress
	(uint8_t const btn, int32_t x, int32_t const y)
{
	if (get_can_focus())
		focus();

	switch (btn) {
	case SDL_BUTTON_LEFT: {
		uint32_t const time = SDL_GetTicks();

		//  This hick hack is needed if any of the callback functions calls clear
		//  to forget the last clicked time.
		uint32_t const real_last_click_time = m_last_click_time;

		m_last_selection  = m_selection;
		m_last_click_time = time;

		uint32_t const row =
			(y + m_scrollpos - m_headerheight) / get_lineheight();
		if (row < m_entry_records.size()) {
			select(row);
			Columns::size_type const nr_cols = m_columns.size();
			for (uint8_t col = 0; col < nr_cols; ++col) {
				const Column & column = m_columns.at(col);
				x -= column.width;
				if (x <= 0) {
					if (column.is_checkbox_column) {
						play_click();
						m_entry_records.at(row)->toggle(col);
						update(0, 0, get_eff_w(), get_h());
					}
					break;
				}
			}
		}

		if //  check if doubleclicked
			(time - real_last_click_time < DOUBLE_CLICK_INTERVAL
			 &&
			 m_last_selection == m_selection
			 && m_selection != no_selection_index())
			double_clicked(m_selection);

		return true;
	}
	default:
		return false;
	}
}
bool Table<void *>::handle_mouserelease(const uint8_t btn, int32_t, int32_t)
{
	return btn == SDL_BUTTON_LEFT;
}

/**
 * move the currently selected entry up or down.
 * \param offset positive value move the selection down and
 *        negative values up.
 */
void Table<void *>::move_selection(const int32_t offset)
{
	if (!has_selection()) return;
	int32_t new_selection = m_selection + offset;

	if (new_selection < 0) new_selection = 0;
	else if (static_cast<uint32_t>(new_selection) > m_entry_records.size() - 1)
		new_selection = m_entry_records.size() - 1;

	select(static_cast<uint32_t>(new_selection));

	//scroll to newly selected entry
	if (m_scrollbar)
	{
		// Keep an unselected item above or below
		int32_t scroll_item = new_selection + offset;
		if (scroll_item < 0) scroll_item = 0;
		if (scroll_item > static_cast<int32_t>(m_entry_records.size())) {
			scroll_item = m_entry_records.size();
		}

		// Ensure scroll_item is visible
		if (static_cast<int32_t>(scroll_item * get_lineheight()) < m_scrollpos) {
			m_scrollbar->set_scrollpos(scroll_item * get_lineheight());
		} else if
			(static_cast<int32_t>((scroll_item + 1) * get_lineheight() - get_inner_h())
			 > m_scrollpos)
		{
			m_scrollbar->set_scrollpos((scroll_item + 1) * get_lineheight() - get_inner_h());
		}
	}
}

/**
 * Change the currently selected entry
 *
 * Args: i  the entry to select
 */
void Table<void *>::select(const uint32_t i)
{
	if (empty() || m_selection == i)
		return;

	m_selection = i;

	selected(m_selection);
	update(0, 0, get_eff_w(), get_h());
}

/**
 * Add a new entry to the table.
*/
Table<void *>::EntryRecord & Table<void *>::add
	(void * const entry, const bool do_select)
{
	EntryRecord & result = *new EntryRecord(entry);
	m_entry_records.push_back(&result);
	result.m_data.resize(m_columns.size());
	for (size_t i = 0; i < m_columns.size(); ++i)
		if (m_columns.at(i).is_checkbox_column) {
			result.m_data.at(i).d_picture =
				g_gr->images().get("pics/checkbox_empty.png");
		}

	m_scrollbar->set_steps
		(m_entry_records.size() * get_lineheight()
		 -
		 (get_h() - m_headerheight - 2));

	if (do_select) {
		select(m_entry_records.size() - 1);
		m_scrollbar->set_scrollpos(std::numeric_limits<int32_t>::max());
	}

	update(0, 0, get_eff_w(), get_h());
	return result;
}

/**
 * Scroll to the given position, in pixels.
*/
void Table<void *>::set_scrollpos(int32_t const i)
{
	m_scrollpos = i;

	update(0, 0, get_eff_w(), get_h());
}

/**
 * Remove the table entry at the given (zero-based) index.
 */
void Table<void *>::remove(const uint32_t i) {
	assert(i < m_entry_records.size());

	const EntryRecordVector::iterator it = m_entry_records.begin() + i;
	delete *it;
	m_entry_records.erase(it);
	if (m_selection == i)
		m_selection = no_selection_index();
	else if (m_selection > i && m_selection != no_selection_index())
		m_selection--;

	m_scrollbar->set_steps
		(m_entry_records.size() * get_lineheight()
		 -
		 (get_h() - m_headerheight - 2));
}

bool Table<void *>::sort_helper(uint32_t a, uint32_t b)
{
	if (m_sort_descending)
		return m_columns[m_sort_column].compare(b, a);
	else
		return m_columns[m_sort_column].compare(a, b);
}

/**
 * Sort the table alphabetically. Make sure that the current selection stays
 * valid (though it might scroll out of visibility).
 * Only the subarea [start,end) is sorted.
 * For example you might want to sort directories for themselves at the
 * top of list and files at the bottom.
 */
void Table<void *>::sort(const uint32_t Begin, uint32_t End)
{
	assert(m_columns.at(m_sort_column).btn);
	assert(m_sort_column < m_columns.size());

	if (End > size())
		End = size();

	std::vector<uint32_t> indices;
	std::vector<EntryRecord *> copy;

	indices.reserve(End - Begin);
	copy.reserve(End - Begin);
	for (uint32_t i = Begin; i < End; ++i) {
		indices.push_back(i);
		copy.push_back(m_entry_records[i]);
	}

	std::stable_sort
		(indices.begin(), indices.end(),
		 boost::bind(&Table<void *>::sort_helper, this, _1, _2));

	uint32_t newselection = m_selection;
	for (uint32_t i = Begin; i < End; ++i) {
		uint32_t from = indices[i - Begin];
		m_entry_records[i] = copy[from - Begin];
		if (m_selection == from)
			newselection = i;
	}
	m_selection = newselection;

	update();
}

/**
 * Default comparison for checkbox columns:
 * checked items come before unchecked ones.
 */
bool Table<void *>::default_compare_checkbox
	(uint32_t column, uint32_t a, uint32_t b)
{
	EntryRecord & ea = get_record(a);
	EntryRecord & eb = get_record(b);
	return ea.is_checked(column) && !eb.is_checked(column);
}

bool Table<void *>::default_compare_string
	(uint32_t column, uint32_t a, uint32_t b)
{
	EntryRecord & ea = get_record(a);
	EntryRecord & eb = get_record(b);
	return ea.get_string(column) < eb.get_string(column);
}

Table<void *>::EntryRecord::EntryRecord(void * const e)
	: m_entry(e), use_clr(false)
{}

void Table<void *>::EntryRecord::set_picture
	(uint8_t const col, const Image* pic, const std::string & str)
{
	assert(col < m_data.size());

	m_data.at(col).d_picture = pic;
	m_data.at(col).d_string  = str;
}
void Table<void *>::EntryRecord::set_string
	(uint8_t const col, const std::string & str)
{
	assert(col < m_data.size());

	m_data.at(col).d_picture = nullptr;
	m_data.at(col).d_string  = str;
}
const Image* Table<void *>::EntryRecord::get_picture(uint8_t const col) const
{
	assert(col < m_data.size());

	return m_data.at(col).d_picture;
}
const std::string & Table<void *>::EntryRecord::get_string
	(uint8_t const col) const
{
	assert(col < m_data.size());

	return m_data.at(col).d_string;
}

}<|MERGE_RESOLUTION|>--- conflicted
+++ resolved
@@ -314,7 +314,7 @@
 						}
 					}
 
-					if (alignment & Align_Right) {
+					if (static_cast<int>(alignment & UI::Align::kRight)) {
 						draw_x += curw - blit_width;
 					}
 
@@ -331,7 +331,7 @@
 						} else {
 							draw_x = point.x + (curw - picw) / 2;
 						}
-					} else if (alignment & Align_Right) {
+					} else if (static_cast<int>(alignment & UI::Align::kRight)) {
 						draw_x += curw - picw;
 					}
 					dst.blit(Point(draw_x, point.y + (lineheight - pich) / 2), entry_picture);
@@ -347,15 +347,9 @@
 			}
 			const Image* entry_text_im = UI::g_fh1->render(as_uifont(richtext_escape(entry_string), m_fontsize));
 
-<<<<<<< HEAD
 			if (static_cast<int>(alignment & UI::Align::kRight)) {
-				point.x += curw - picw;
+				point.x += curw - 2 * picw;
 			} else if (static_cast<int>(alignment & UI::Align::kHCenter)) {
-=======
-			if (alignment & Align_Right) {
-				point.x += curw - 2 * picw;
-			} else if (alignment & Align_HCenter) {
->>>>>>> 1d7113a9
 				point.x += (curw - picw) / 2;
 			}
 
@@ -370,7 +364,7 @@
 			if ((curw + picw) < text_width) {
 				// Fix positioning for BiDi languages.
 				if (UI::g_fh1->fontset().is_rtl()) {
-					point.x = alignment & Align_Right ? curx : curx + picw;
+					point.x = static_cast<int>(alignment & UI::Align::kRight) ? curx : curx + picw;
 				}
 				// We want this always on, e.g. for mixed language savegame filenames
 				if (i18n::has_rtl_character(entry_string.c_str(), 20)) { // Restrict check for efficiency
