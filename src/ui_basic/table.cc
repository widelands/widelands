/*
 * Copyright (C) 2002-2020 by the Widelands Development Team
 *
 * This program is free software; you can redistribute it and/or
 * modify it under the terms of the GNU General Public License
 * as published by the Free Software Foundation; either version 2
 * of the License, or (at your option) any later version.
 *
 * This program is distributed in the hope that it will be useful,
 * but WITHOUT ANY WARRANTY; without even the implied warranty of
 * MERCHANTABILITY or FITNESS FOR A PARTICULAR PURPOSE.  See the
 * GNU General Public License for more details.
 *
 * You should have received a copy of the GNU General Public License
 * along with this program; if not, write to the Free Software
 * Foundation, Inc., 51 Franklin Street, Fifth Floor, Boston, MA  02110-1301, USA.
 *
 */

#include "ui_basic/table.h"

#include <memory>

#include <SDL_mouse.h>
#include <SDL_timer.h>

#include "graphic/font_handler.h"
#include "graphic/rendertarget.h"
#include "graphic/style_manager.h"
#include "graphic/text/bidi.h"
#include "graphic/text/font_set.h"
#include "graphic/text_layout.h"
#include "graphic/texture.h"
#include "ui_basic/mouse_constants.h"

namespace UI {

/**
 * Args: parent  parent panel
 *       x       coordinates of the Table
 *       y
 *       w       dimensions, in pixels, of the Table
 *       h
 */
Table<void*>::Table(Panel* const parent,
                    int32_t x,
                    int32_t y,
                    uint32_t w,
                    uint32_t h,
                    PanelStyle style,
                    TableRows rowtype)
   : Panel(parent, style, x, y, w, h),
     total_width_(0),
     lineheight_(text_height(g_style_manager->table_style(style).enabled())),
     headerheight_(lineheight_ + 4),
     button_style_(style == UI::PanelStyle::kFsMenu ? UI::ButtonStyle::kFsMenuMenu :
                                                      UI::ButtonStyle::kWuiSecondary),
     scrollbar_(nullptr),
     scrollbar_filler_button_(
        new Button(this, "", 0, 0, Scrollbar::kSize, headerheight_, button_style_, "")),
     scrollpos_(0),
     selection_(no_selection_index()),
     last_multiselect_(no_selection_index()),
     last_click_time_(-10000),
     last_selection_(no_selection_index()),
     sort_column_(0),
     sort_descending_(rowtype == TableRows::kSingleDescending ||
                      rowtype == TableRows::kMultiDescending),
     flexible_column_idx_(std::numeric_limits<size_t>::max()),
     is_multiselect_(rowtype == TableRows::kMulti || rowtype == TableRows::kMultiDescending) {
	set_thinks(false);
	set_can_focus(true);
	scrollbar_filler_button_->set_visible(false);
	scrollbar_ = new Scrollbar(this, get_w() - Scrollbar::kSize, headerheight_, Scrollbar::kSize,
	                           get_h() - headerheight_, style);
	scrollbar_->moved.connect([this](int32_t a) { set_scrollpos(a); });
	scrollbar_->set_steps(1);
	scrollbar_->set_singlestepsize(lineheight_);
	scrollbar_->set_pagesize(get_h() - lineheight_);
	scrollbar_filler_button_->set_enabled(false);
}

/**
 * Free allocated resources
 */
Table<void*>::~Table() {
	for (const EntryRecord* entry : entry_records_) {
		delete entry;
	}
	for (Column& column : columns_) {
		delete column.btn;
	}
	multiselect_.clear();
}

size_t Table<void*>::number_of_columns() const {
	return columns_.size();
}

/// Add a new column to this table.
void Table<void*>::add_column(uint32_t const width,
                              const std::string& title,
                              const std::string& tooltip_string,
                              Align const alignment,
                              TableColumnType column_type) {
	//  If there would be existing entries, they would not get the new column.
	assert(size() == 0);

	int complete_width = 0;
	for (const Column& col : columns_) {
		complete_width += col.width;
	}

	total_width_ += width;
	set_desired_size(total_width_, get_h());

	{
		Column c;
		// All columns have a title button that is clickable for sorting.
		// The title text can be empty.
		c.btn = new Button(this, title, complete_width, 0, width, headerheight_, button_style_, title,
		                   tooltip_string);
		const size_t col_index = columns_.size();
		c.btn->sigclicked.connect([this, col_index]() { header_button_clicked(col_index); });
		c.width = width;
		c.original_width = width;
		c.alignment = alignment;
		c.compare = [this, col_index](
		               uint32_t a, uint32_t b) { return default_compare_string(col_index, a, b); };
		columns_.push_back(c);
		if (column_type == TableColumnType::kFlexible) {
			assert(flexible_column_idx_ == std::numeric_limits<size_t>::max());
			flexible_column_idx_ = col_index;
		}
	}
}

void Table<void*>::set_column_title(uint8_t const col, const std::string& title) {
	assert(col < columns_.size());
	Column& column = columns_.at(col);
	assert(column.btn);
	column.btn->set_title(title);
}

void Table<void*>::set_column_tooltip(uint8_t col, const std::string& text) {
	assert(col < columns_.size());
	Column& column = columns_.at(col);
	assert(column.btn);
	column.btn->set_tooltip(text);
}

/**
 * Set a custom comparison function for sorting of the given column.
 */
void Table<void*>::set_column_compare(uint8_t col, const Table<void*>::CompareFn& fn) {
	assert(col < columns_.size());
	Column& column = columns_.at(col);
	column.compare = fn;
}

Table<void*>::EntryRecord* Table<void*>::find(const void* const entry) const

{
	for (EntryRecord* temp_entry : entry_records_) {
		if (temp_entry->entry() == entry) {
			return temp_entry;
		}
	}
	return nullptr;
}

/**
 * A header button has been clicked
 */
void Table<void*>::header_button_clicked(Columns::size_type const n) {
	assert(columns_.at(n).btn);
	if (get_sort_colum() == n) {
		set_sort_descending(!get_sort_descending());  //  change sort direction
		sort();
		return;
	}

	set_sort_column(n);
	sort();
}

/**
 * Remove all entries from the table
 */
void Table<void*>::clear() {
	for (const EntryRecord* entry : entry_records_) {
		delete entry;
	}
	entry_records_.clear();

	if (scrollbar_) {
		scrollbar_->set_steps(1);
	}
	scrollpos_ = 0;
	last_click_time_ = -10000;
	clear_selections();
}

void Table<void*>::clear_selections() {
	multiselect_.clear();
	selection_ = no_selection_index();
	last_selection_ = no_selection_index();
}

uint32_t Table<void*>::get_eff_w() const {
	return scrollbar_->is_enabled() ? get_w() - scrollbar_->get_w() : get_w();
}

void Table<void*>::fit_height(uint32_t entries) {
	if (entries == 0) {
		entries = size();
	}
	int tablewidth, tableheight = 0;
	get_desired_size(&tablewidth, &tableheight);
	tableheight = headerheight_ + 2 + get_lineheight() * entries;
	set_desired_size(tablewidth, tableheight);
}

std::vector<Recti> Table<void*>::focus_overlay_rects() {
	if (!has_selection()) {
		return Panel::focus_overlay_rects();
	}
	const int f = g_style_manager->focus_border_thickness();
	const int32_t w = get_eff_w();
	const int32_t lineheight = get_lineheight();
	int32_t y = headerheight_ + lineheight * selection_index() - scrollpos_;
	int32_t h = lineheight;
	if (y < static_cast<int>(headerheight_)) {
		h -= (headerheight_ - y);
		y = headerheight_;
		if (h < f) {
			return Panel::focus_overlay_rects();
		}
	}
	if (y + h > get_h()) {
		h -= (y + h - get_h());
		if (h < f) {
			return Panel::focus_overlay_rects();
		}
	}
	return {Recti(0, y, w, f), Recti(0, y + h - f, w, f), Recti(0, y + f, f, h - 2 * f),
	        Recti(w - f, y + f, f, h - 2 * f)};
}

/**
 * Redraw the table
 */
void Table<void*>::draw(RenderTarget& dst) {
	//  draw text lines
	int32_t lineheight = get_lineheight();
	uint32_t idx = scrollpos_ / lineheight;
	int32_t y = 1 + idx * lineheight - scrollpos_ + headerheight_;

	dst.brighten_rect(Recti(0, 0, get_eff_w(), get_h()), ms_darken_value);

	while (idx < entry_records_.size()) {
		if (y >= static_cast<int32_t>(get_h())) {
			return;
		}

		const EntryRecord& er = *entry_records_[idx];

		if (idx == selection_ || multiselect_.count(idx)) {
			assert(2 <= get_eff_w());
			dst.brighten_rect(Recti(1, y, get_eff_w() - 2, lineheight_), -ms_darken_value);
		}

		Columns::size_type const nr_columns = columns_.size();
		for (uint32_t i = 0, curx = 0; i < nr_columns; ++i) {
			const Column& column = columns_[i];
			const int curw = column.width;
			Align alignment = mirror_alignment(column.alignment, g_fh->fontset()->is_rtl());

			const Image* entry_picture = er.get_picture(i);
			const std::string& entry_string = er.get_string(i);

			Vector2i point(curx, y);
			int picw = 0;

			if (entry_picture != nullptr) {
				picw = entry_picture->width();
				const int pich = entry_picture->height();

				int draw_x = point.x;

				// We want a bit of margin
				int max_pic_height = lineheight - 3;

				if (pich > 0 && pich > max_pic_height) {
					// Scale image to fit lineheight
					double image_scale = static_cast<double>(max_pic_height) / pich;
					int blit_width = image_scale * picw;

					if (entry_string.empty()) {
						if (i == nr_columns - 1 && scrollbar_->is_enabled()) {
							draw_x = point.x + (curw - blit_width - scrollbar_->get_w()) / 2.f;
						} else {
							draw_x = point.x + (curw - blit_width) / 2;
						}
					}

					if (alignment == UI::Align::kRight) {
						draw_x += curw - blit_width;
					}

					// Create the scaled image
					dst.blitrect_scale(Rectf(draw_x, point.y + 1, blit_width, max_pic_height),
					                   entry_picture, Recti(0, 0, picw, pich), 1., BlendMode::UseAlpha);

					// For text alignment below
					picw = blit_width;
				} else {
					if (entry_string.empty()) {
						if (i == nr_columns - 1 && scrollbar_->is_enabled()) {
							draw_x = point.x + (curw - picw - scrollbar_->get_w()) / 2.f;
						} else {
							draw_x = point.x + (curw - picw) / 2;
						}
					} else if (alignment == UI::Align::kRight) {
						draw_x += curw - picw;
					}
					dst.blit(Vector2i(draw_x, point.y + (lineheight - pich) / 2), entry_picture);
				}
				if (alignment != Align::kRight) {
					point.x += picw;
				}
			}

			if (entry_string.empty()) {
				curx += curw;
				continue;
			}

			const UI::FontStyleInfo& font_style = get_column_fontstyle(er);
			std::shared_ptr<const RenderedText> rendered_text =
			   g_fh->render(as_richtext_paragraph(richtext_escape(entry_string), font_style));

			// Fix text alignment for BiDi languages if the entry contains an RTL character. We want
			// this always on, e.g. for mixed language savegame filenames.
			alignment =
			   mirror_alignment(column.alignment, i18n::has_rtl_character(entry_string.c_str(), 20));

			// Position the text according to alignment
			switch (alignment) {
			case UI::Align::kCenter:
				point.x += (curw - picw) / 2;
				break;
			case UI::Align::kRight:
				point.x += curw - picw;
				break;
			case UI::Align::kLeft:
				break;
			}

			constexpr int kMargin = 1;
			rendered_text->draw(dst, point, Recti(kMargin, 0, curw - picw - 2 * kMargin, lineheight),
			                    alignment, RenderedText::CropMode::kSelf);
			curx += curw;
		}

		y += lineheight;
		++idx;
	}
}

bool Table<void*>::handle_tooltip() {
	int32_t lineheight = get_lineheight();
	uint32_t idx = scrollpos_ / lineheight;
	int32_t y = 1 + idx * lineheight - scrollpos_ + headerheight_;

	Vector2i cursor_pos = get_mouse_position();
	for (uint32_t row = idx; row < entry_records_.size(); ++row) {
		const EntryRecord& er = *entry_records_[row];
		for (uint32_t c = 0, column_x = 0; c < columns_.size(); ++c) {

			const int column_w = columns_[c].width;
			Vector2i point(column_x, y);
			if (is_mouse_in(cursor_pos, point, column_w)) {
				const std::string& entry_string = er.get_string(c);
				FontStyleInfo& font_style = get_column_fontstyle(er);
				std::shared_ptr<const UI::RenderedText> rendered_text =
				   UI::g_fh->render(as_richtext_paragraph(richtext_escape(entry_string), font_style));

				if (rendered_text->width() > column_w) {
					return Panel::draw_tooltip(entry_string, panel_style_);
				}
			}
			column_x += column_w;
		}
		y += lineheight;
	}

	return true;
}

UI::FontStyleInfo& Table<void*>::get_column_fontstyle(const Table<void*>::EntryRecord& er) {
<<<<<<< HEAD
	return const_cast<FontStyleInfo&>(
	   er.font_style() != nullptr ? *er.font_style() :
	   er.is_disabled()           ? g_style_manager->table_style(style_).disabled() :
                                   g_style_manager->table_style(style_).enabled());
=======
	return const_cast<FontStyleInfo&>(er.font_style() != nullptr ?
	                                     *er.font_style() :
	                                     er.is_disabled() ?
	                                     g_style_manager->table_style(panel_style_).disabled() :
	                                     g_style_manager->table_style(panel_style_).enabled());
>>>>>>> dc1a860c
}
bool Table<void*>::is_mouse_in(const Vector2i& cursor_pos,
                               const Vector2i& point,
                               const int column_width) const {
	const int line = get_lineheight();

	return cursor_pos.x >= point.x && cursor_pos.x <= point.x + column_width &&
	       cursor_pos.y > point.y && cursor_pos.y < point.y + line;
}

/**
 * handle key presses
 */
bool Table<void*>::handle_key(bool down, SDL_Keysym code) {
	if (down) {
		switch (code.sym) {
		case SDLK_ESCAPE:
			cancel();
			return true;

		case SDLK_TAB:
			// Let the panel handle the tab key
			return get_parent()->handle_key(true, code);

		case SDLK_KP_ENTER:
		case SDLK_RETURN:
			if (selection_ != no_selection_index()) {
				double_clicked(selection_);
			}
			return true;

		case SDLK_a:
			if (is_multiselect_ && (code.mod & KMOD_CTRL) && !empty()) {
				multiselect_.clear();
				for (uint32_t i = 0; i < size(); ++i) {
					toggle_entry(i);
				}
				selection_ = 0;
				selected(0);
				return true;
			}
			break;
		case SDLK_KP_8:
			if (code.mod & KMOD_NUM) {
				break;
			}
			FALLS_THROUGH;
		case SDLK_UP:
			move_selection(-1);
			return true;

		case SDLK_KP_2:
			if (code.mod & KMOD_NUM) {
				break;
			}
			FALLS_THROUGH;
		case SDLK_DOWN:
			move_selection(1);
			return true;

		case SDLK_KP_3:
			if (code.mod & KMOD_NUM) {
				break;
			}
			FALLS_THROUGH;
		case SDLK_PAGEDOWN:
			move_selection(get_h() / get_lineheight());
			return true;

		case SDLK_KP_9:
			if (code.mod & KMOD_NUM) {
				break;
			}
			FALLS_THROUGH;
		case SDLK_PAGEUP: {
			const int32_t sel = get_h() / get_lineheight();
			move_selection(-1 * sel);
			return true;
		}

		case SDLK_KP_7:
			if (code.mod & KMOD_NUM) {
				break;
			}
			FALLS_THROUGH;
		case SDLK_HOME:
			multiselect(0);
			scroll_to_item(0);
			return true;

		case SDLK_KP_1:
			if (code.mod & KMOD_NUM) {
				break;
			}
			FALLS_THROUGH;
		case SDLK_END: {
			const uint32_t sel = entry_records_.size() - 1;
			multiselect(sel);
			scroll_to_item(sel);
			return true;
		}

		default:
			break;  // not handled
		}
	}

	return UI::Panel::handle_key(down, code);
}

bool Table<void*>::handle_mousewheel(uint32_t which, int32_t x, int32_t y) {
	return scrollbar_->handle_mousewheel(which, x, y);
}

/**
 * Handle mouse presses: select the appropriate entry
 */
bool Table<void*>::handle_mousepress(uint8_t const btn, int32_t, int32_t const y) {
	if (get_can_focus()) {
		focus();
	}

	switch (btn) {
	case SDL_BUTTON_LEFT: {
		uint32_t const time = SDL_GetTicks();

		//  This hick hack is needed if any of the callback functions calls clear
		//  to forget the last clicked time.
		uint32_t const real_last_click_time = last_click_time_;

		last_selection_ = selection_;
		last_click_time_ = time;

		uint32_t const row = (y + scrollpos_ - headerheight_) / get_lineheight();
		if (row < entry_records_.size()) {
			play_click();
			multiselect(row);
		}

		// Check if doubleclicked
		if (!(SDL_GetModState() & (KMOD_CTRL | KMOD_SHIFT)) &&
		    time - real_last_click_time < DOUBLE_CLICK_INTERVAL && last_selection_ == selection_ &&
		    selection_ != no_selection_index()) {
			double_clicked(selection_);
		}
		return true;
	}
	default:
		return false;
	}
}

/**
 * move the currently selected entry up or down.
 * \param offset positive value move the selection down and
 *        negative values up.
 */
void Table<void*>::move_selection(const int32_t offset) {
	int32_t new_selection =
	   has_selection() ? (is_multiselect_ ? last_multiselect_ : selection_) + offset : 0;

	if (new_selection < 0) {
		new_selection = 0;
	} else if (static_cast<uint32_t>(new_selection) > entry_records_.size() - 1) {
		new_selection = entry_records_.size() - 1;
	}

	multiselect(new_selection);
	// Scroll to newly selected entry
	scroll_to_item(new_selection);
}

/**
 * Change the currently selected entry
 *
 * Args: i  the entry to select
 */
void Table<void*>::select(const uint32_t i) {
	if (empty() || i == no_selection_index()) {
		return;
	}

	selection_ = i;
	if (is_multiselect_) {
		multiselect_.insert(selection_);
		last_multiselect_ = selection_;
	}

	selected(selection_);
}

/**
 * If 'force' is true, adds the given 'row' to the selection, ignoring everything else.
 */
void Table<void*>::multiselect(uint32_t row, bool force) {
	if (force) {
		select(row);
		return;
	}
	if (is_multiselect_) {
		// Ranged selection with Shift
		if (SDL_GetModState() & KMOD_SHIFT) {
			multiselect_.clear();
			if (has_selection()) {
				const uint32_t last_selected = selection_index();
				const uint32_t lower_bound = std::min(row, selection_);
				const uint32_t upper_bound = std::max(row, selection_);
				for (uint32_t i = lower_bound; i <= upper_bound; ++i) {
					toggle_entry(i);
				}
				select(last_selected);
				selected(last_selected);
			} else {
				select(toggle_entry(row));
			}
		} else {
			// Single selection without Ctrl
			if (!(SDL_GetModState() & KMOD_CTRL)) {
				multiselect_.clear();
			}
			select(toggle_entry(row));
		}
		last_multiselect_ = row;
	} else {
		select(row);
	}
}

// Scroll to the given item. Out of range items will be corrected automatically.
void Table<void*>::scroll_to_item(int32_t item) {
	if (scrollbar_) {
		// Correct out of range items
		if (item < 0) {
			item = 0;
		} else if (item >= static_cast<int32_t>(entry_records_.size())) {
			item = entry_records_.size() - 1;
		}

		// Ensure item is visible
		if (static_cast<int32_t>(item * get_lineheight()) < scrollpos_) {
			scrollbar_->set_scrollpos(item * get_lineheight());
		} else if (static_cast<int32_t>((item + 2) * get_lineheight() - get_inner_h()) > scrollpos_) {
			scrollbar_->set_scrollpos((item + 3) * get_lineheight() - get_inner_h());
		}
	}
}

/**
 * Adds/removes the row from multiselect.
 * Returns the row that should be selected afterwards, or no_selection_index() if
 * the multiselect is empty.
 */
uint32_t Table<void*>::toggle_entry(uint32_t row) {
	assert(is_multiselect_);
	if (multiselect_.count(row)) {
		multiselect_.erase(row);
		// Find last selection
		if (multiselect_.empty()) {
			return no_selection_index();
		} else {
			return *multiselect_.lower_bound(0);
		}
	} else {
		multiselect_.insert(row);
		return row;
	}
}

/**
 * Add a new entry to the table.
 */
Table<void*>::EntryRecord& Table<void*>::add(void* const entry, const bool do_select) {
	EntryRecord& result = *new EntryRecord(entry);
	entry_records_.push_back(&result);
	result.data_.resize(columns_.size());

	if (do_select) {
		select(entry_records_.size() - 1);
		scrollbar_->set_scrollpos(std::numeric_limits<int32_t>::max());
	}
	layout();
	return result;
}

/**
 * Scroll to the given position, in pixels.
 */
void Table<void*>::set_scrollpos(int32_t const i) {
	scrollpos_ = i;
}

void Table<void*>::scroll_to_top() {
	scrollbar_->set_scrollpos(0);
}

/**
 * Remove the table entry at the given (zero-based) index.
 */
void Table<void*>::remove(const uint32_t i) {
	assert(i < entry_records_.size());
	multiselect_.clear();

	const EntryRecordVector::iterator it = entry_records_.begin() + i;
	delete *it;
	entry_records_.erase(it);
	if (selection_ == i) {
		selection_ = no_selection_index();
	} else if (selection_ > i && selection_ != no_selection_index()) {
		selection_--;
	}
	if (is_multiselect_) {
		if (selection_ != no_selection_index()) {
			multiselect_.insert(selection_);
		}
		last_multiselect_ = selection_;
	}
	layout();
}

/**
 * Remove the given table entry if it exists.
 */
void Table<void*>::remove_entry(const void* const entry) {
	for (uint32_t i = 0; i < entry_records_.size(); ++i) {
		if (entry_records_[i]->entry() == entry) {
			remove(i);
			return;
		}
	}
}

bool Table<void*>::sort_helper(uint32_t a, uint32_t b) {
	if (sort_descending_) {
		return columns_[sort_column_].compare(b, a);
	} else {
		return columns_[sort_column_].compare(a, b);
	}
}

void Table<void*>::layout() {
	if (columns_.empty() || get_h() == 0 || get_w() == 0) {
		return;
	}

	reposition_scrollbar();

	size_t resizeable_column_idx = find_resizable_column_idx();

	int all_columns_width = total_columns_width();

	if (all_columns_width != get_w()) {
		adjust_column_sizes(all_columns_width, resizeable_column_idx);
		update_scrollbar_filler();
	}
}

void Table<void*>::reposition_scrollbar() {
	scrollbar_->set_pos(Vector2i(get_w() - Scrollbar::kSize, headerheight_));
	scrollbar_->set_size(scrollbar_->get_w(), get_h() - headerheight_);
	scrollbar_->set_pagesize(get_h() - 2 * get_lineheight() - headerheight_);
	scrollbar_->set_steps(entry_records_.size() * get_lineheight() - (get_h() - headerheight_ - 2));
}
size_t Table<void*>::find_resizable_column_idx() {

	if (flexible_column_idx_ < columns_.size()) {
		return flexible_column_idx_;
	} else {
		// Use the widest column
		size_t widest_column_idx = 0;
		uint32_t widest_width = columns_[0].width;
		for (size_t i = 1; i < columns_.size(); ++i) {
			const uint32_t width = columns_[i].width;
			if (width > widest_width) {
				widest_width = width;
				widest_column_idx = i;
			}
		}
		return widest_column_idx;
	}
}

int Table<void*>::total_columns_width() {
	int all_columns_width = scrollbar_->is_enabled() ? scrollbar_->get_w() : 0;
	for (const auto& column : columns_) {
		all_columns_width += column.width;
	}
	return all_columns_width;
}

void Table<void*>::adjust_column_sizes(int all_columns_width, size_t resizeable_column_idx) {
	Column& resizable_col = columns_.at(resizeable_column_idx);
	resizable_col.width = std::max(0, resizable_col.width + get_w() - all_columns_width);
	resizable_col.btn->set_size(resizable_col.width, resizable_col.btn->get_h());

	int offset = 0;
	for (size_t i = 0; i < columns_.size(); ++i) {
		Column& c = columns_.at(i);
		// make sure all columns which were not intended to be resizable get their original width back
		if (c.width != c.original_width && i != resizeable_column_idx) {
			c.width = c.original_width;
			c.btn->set_size(c.width, c.btn->get_h());
		}

		c.btn->set_pos(Vector2i(offset, c.btn->get_y()));
		offset = c.btn->get_x() + c.btn->get_w();
	}
}

void Table<void*>::update_scrollbar_filler() {
	if (scrollbar_->is_enabled()) {
		const UI::Button* last_column_btn = columns_.back().btn;
		scrollbar_filler_button_->set_pos(
		   Vector2i(last_column_btn->get_x() + last_column_btn->get_w(), 0));
		scrollbar_filler_button_->set_visible(true);
	} else {
		scrollbar_filler_button_->set_visible(false);
	}
}

/**
 * Sort the table alphabetically, or if set_column_compare has been set,
 * according to its compare function.
 * Make sure that the current selection stays
 * valid (though it might scroll out of visibility).
 * Only the subarea [lower_bound, upper_bound) is sorted.
 * For example, you might want to sort directories for themselves at the
 * top of the list, and files at the bottom.
 */
void Table<void*>::sort(const uint32_t lower_bound, uint32_t upper_bound) {
	assert(columns_.at(sort_column_).btn);
	assert(sort_column_ < columns_.size());

	if (upper_bound > size()) {
		upper_bound = size();
	}

	std::vector<uint32_t> indices;
	std::vector<EntryRecord*> copy;

	indices.reserve(upper_bound - lower_bound);
	copy.reserve(upper_bound - lower_bound);
	for (uint32_t i = lower_bound; i < upper_bound; ++i) {
		indices.push_back(i);
		copy.push_back(entry_records_[i]);
	}

	std::stable_sort(
	   indices.begin(), indices.end(), [this](uint32_t a, uint32_t b) { return sort_helper(a, b); });

	uint32_t newselection = selection_;
	std::set<uint32_t> new_multiselect;
	for (uint32_t i = lower_bound; i < upper_bound; ++i) {
		uint32_t from = indices[i - lower_bound];
		entry_records_[i] = copy[from - lower_bound];
		if (selection_ == from) {
			newselection = i;
		}
		if (is_multiselect_ && multiselect_.count(from) == 1) {
			new_multiselect.insert(i);
		}
	}
	selection_ = newselection;
	if (is_multiselect_) {
		multiselect_.clear();
		for (const uint32_t entry : new_multiselect) {
			multiselect_.insert(entry);
		}
	}
}

bool Table<void*>::default_compare_string(uint32_t column, uint32_t a, uint32_t b) {
	EntryRecord& ea = get_record(a);
	EntryRecord& eb = get_record(b);
	return ea.get_string(column) < eb.get_string(column);
}
bool Table<void*>::handle_mousemove(uint8_t, int32_t, int32_t, int32_t, int32_t) {
	// needed to activate tooltip rendering without providing tooltiptext to parent (panel) class
	return true;
}

Table<void*>::EntryRecord::EntryRecord(void* const e)
   : entry_(e), font_style_(nullptr), disabled_(false) {
}

void Table<void*>::EntryRecord::set_picture(uint8_t const col,
                                            const Image* pic,
                                            const std::string& str) {
	assert(col < data_.size());

	data_.at(col).d_picture = pic;
	data_.at(col).d_string = str;
}
void Table<void*>::EntryRecord::set_string(uint8_t const col, const std::string& str) {
	assert(col < data_.size());

	data_.at(col).d_picture = nullptr;
	data_.at(col).d_string = str;
}

const Image* Table<void*>::EntryRecord::get_picture(uint8_t const col) const {
	assert(col < data_.size());

	return data_.at(col).d_picture;
}
const std::string& Table<void*>::EntryRecord::get_string(uint8_t const col) const {
	assert(col < data_.size());

	return data_.at(col).d_string;
}

}  // namespace UI<|MERGE_RESOLUTION|>--- conflicted
+++ resolved
@@ -399,18 +399,11 @@
 }
 
 UI::FontStyleInfo& Table<void*>::get_column_fontstyle(const Table<void*>::EntryRecord& er) {
-<<<<<<< HEAD
-	return const_cast<FontStyleInfo&>(
-	   er.font_style() != nullptr ? *er.font_style() :
-	   er.is_disabled()           ? g_style_manager->table_style(style_).disabled() :
-                                   g_style_manager->table_style(style_).enabled());
-=======
 	return const_cast<FontStyleInfo&>(er.font_style() != nullptr ?
 	                                     *er.font_style() :
 	                                     er.is_disabled() ?
 	                                     g_style_manager->table_style(panel_style_).disabled() :
 	                                     g_style_manager->table_style(panel_style_).enabled());
->>>>>>> dc1a860c
 }
 bool Table<void*>::is_mouse_in(const Vector2i& cursor_pos,
                                const Vector2i& point,
