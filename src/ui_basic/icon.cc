--- conflicted
+++ resolved
@@ -31,15 +31,11 @@
            const int32_t w,
            const int32_t h,
            const Image* picture_id)
-<<<<<<< HEAD
-   : Panel(parent, s, x, y, w, h), pic_(picture_id), draw_frame_(false), grey_out_(false) {
-=======
-   : Panel(parent, x, y, w, h),
+   : Panel(parent, s, x, y, w, h),
      pic_(picture_id),
      draw_frame_(false),
      grey_out_color_(191, 191, 191, 191),
      grey_out_(false) {
->>>>>>> 61d4a5c0
 	set_handle_mouse(false);
 	set_thinks(false);
 }
