/*
 * Copyright (C) 2002-2004, 2006-2011 by the Widelands Development Team
 *
 * This program is free software; you can redistribute it and/or
 * modify it under the terms of the GNU General Public License
 * as published by the Free Software Foundation; either version 2
 * of the License, or (at your option) any later version.
 *
 * This program is distributed in the hope that it will be useful,
 * but WITHOUT ANY WARRANTY; without even the implied warranty of
 * MERCHANTABILITY or FITNESS FOR A PARTICULAR PURPOSE.  See the
 * GNU General Public License for more details.
 *
 * You should have received a copy of the GNU General Public License
 * along with this program; if not, write to the Free Software
 * Foundation, Inc., 51 Franklin Street, Fifth Floor, Boston, MA  02110-1301, USA.
 *
 */

#include "ui_basic/panel.h"

#include "base/log.h"
#include "graphic/font_handler1.h"
#include "graphic/graphic.h"
#include "graphic/rendertarget.h"
#include "graphic/text/font_set.h"
#include "graphic/text_constants.h"
#include "graphic/text_layout.h"
#include "profile/profile.h"
#include "sound/sound_handler.h"
#include "wlapplication.h"

using namespace std;

namespace UI {

Panel * Panel::_modal       = nullptr;
Panel * Panel::_g_mousegrab = nullptr;
Panel * Panel::_g_mousein   = nullptr;

// The following variable can be set to false. If so, all mouse and keyboard
// events are ignored and not passed on to any widget. This is only useful
// for scripts that want to show off functionality without the user interfering.
bool Panel::_g_allow_user_input = true;
const Image* Panel::s_default_cursor = nullptr;
const Image* Panel::s_default_cursor_click = nullptr;

/**
 * Initialize a panel, link it into the parent's queue.
 */
Panel::Panel
	(Panel * const nparent,
	 const int32_t nx, const int32_t ny, const uint32_t nw, const uint32_t nh,
	 const std::string & tooltip_text)
	:
	_parent(nparent), _fchild(nullptr), _lchild(nullptr), _mousein(nullptr), _focus(nullptr),
	_flags(pf_handle_mouse|pf_thinks|pf_visible),
	_x(nx), _y(ny), _w(nw), _h(nh),
	_lborder(0), _rborder(0), _tborder(0), _bborder(0),
	_border_snap_distance(0), _panel_snap_distance(0),
	_desired_w(nw), _desired_h(nh),
	_running(false),
	_tooltip(tooltip_text)
{
	assert(nparent != this);
	if (_parent) {
		_next = _parent->_fchild;
		_prev = nullptr;
		if (_next)
			_next->_prev = this;
		else
			_parent->_lchild = this;
		_parent->_fchild = this;
	} else
		_prev = _next = nullptr;
	update(0, 0, _w, _h);
}

/**
 * Unlink the panel from the parent's queue
 */
Panel::~Panel()
{
	update();

	// Release pointers to this object
	if (_g_mousegrab == this)
		_g_mousegrab = nullptr;
	if (_g_mousein == this)
		_g_mousein = nullptr;

	// Free children
	free_children();

	// Unlink
	if (_parent) {
		if (_parent->_mousein == this)
			_parent->_mousein = nullptr;
		if (_parent->_focus == this)
			_parent->_focus = nullptr;

		if (_prev)
			_prev->_next = _next;
		else
			_parent->_fchild = _next;
		if (_next)
			_next->_prev = _prev;
		else
			_parent->_lchild = _prev;
	}
}


/**
 * Free all of the panel's children.
 */
void Panel::free_children() {
	//Scan-build claims this results in double free.
	//This is a false positive.
	//See https://bugs.launchpad.net/widelands/+bug/1198928
	while (_fchild) delete _fchild;
}


/**
 * Enters the event loop; all events will be handled by this panel.
 *
 * \return the return code passed to end_modal. This return code will be
 * negative when the event loop was quit in an abnormal way (e.g. the user
 * clicked the window's close button or similar).
 */
int32_t Panel::run()
{
	// TODO(sirver): the main loop should not be in UI, but in WLApplication.
	WLApplication * const app = WLApplication::get();
	Panel * const prevmodal = _modal;
	_modal = this;
	_g_mousegrab = nullptr; // good ol' paranoia
	app->set_mouse_lock(false); // more paranoia :-)

	Panel * forefather = this;
	while (Panel * const p = forefather->_parent)
		forefather = p;

	s_default_cursor = g_gr->cataloged_image(ImageCatalog::Key::kCursor);
	s_default_cursor_click = g_gr->cataloged_image(ImageCatalog::Key::kCursorClick);

	// Loop
	_running = true;

	// Panel-specific startup code. This might call end_modal()!
	start();
	g_gr->update();

	uint32_t minTime;
	{
		int32_t maxfps = g_options.pull_section("global").get_int("maxfps", 25);
		if (maxfps < 5)
			maxfps = 5;
		minTime = 1000 / maxfps;
	}

	while (_running) {
		const uint32_t startTime = SDL_GetTicks();

		static InputCallback icb = {
			Panel::ui_mousepress,
			Panel::ui_mouserelease,
			Panel::ui_mousemove,
			Panel::ui_key,
			Panel::ui_textinput,
			Panel::ui_mousewheel
		};

		app->handle_input(&icb);
		if (app->should_die())
			end_modal(dying_code);

		do_think();

		if (g_gr->need_update()) {
			RenderTarget & rt = *g_gr->get_render_target();

			forefather->do_draw(rt);

			rt.blit
				(app->get_mouse_position() - Point(3, 7),
				 WLApplication::get()->is_mouse_pressed() ?
				 	s_default_cursor_click :
					s_default_cursor);

			forefather->do_tooltip();

			g_gr->refresh();
		}

		if (_flags & pf_child_die)
			check_child_death();

		//  Wait until 1second/maxfps are over.
		const uint32_t diffTime = SDL_GetTicks() - startTime;
		if (diffTime < minTime) {
			SDL_Delay(minTime - diffTime);
		}
	}
	g_gr->update();
	end();

	// Done
	_modal = prevmodal;

	return _retcode;
}

/**
 * Cause run() to return as soon as possible, with the given return code
 */
void Panel::end_modal(int32_t const code)
{
	_running = false;
	_retcode = code;
}


/**
 * \return \c true if this is the currently modal panel
 */
bool Panel::is_modal()
{
	return _running;
}


/**
 * Called once before the event loop in run is started
 */
void Panel::start() {}

/**
 * Called once after the event loop in run() has ended
 */
void Panel::end() {}

/**
 * Resizes the panel.
 *
 * \note NEVER override this function. If you feel the urge to override this
 * function, you probably want to override \ref layout.
 */
void Panel::set_size(const uint32_t nw, const uint32_t nh)
{
	if (nw == _w && nh == _h)
		return;

	uint32_t const upw = std::min(nw, _w);
	uint32_t const uph = std::min(nh, _h);
	_w = nw;
	_h = nh;

	if (_parent)
		move_inside_parent();

	layout();

	update(0, 0, upw, uph);
}

/**
 * Move the panel. Panel's position is relative to the parent.
 */
void Panel::set_pos(const Point n) {
	update(0, 0, _w, _h);
	_x = n.x;
	_y = n.y;
	update(0, 0, _w, _h);
}

/**
 * Set \p w and \p h to the desired
 * width and height of this panel, respectively.
 */
void Panel::get_desired_size(uint32_t & w, uint32_t & h) const
{
	w = _desired_w;
	h = _desired_h;
}

/**
 * Set this panel's desired size and invoke the recursive update of the parent.
 *
 * \note The desired size of a panel must only depend on the attributes of this
 * panel and its children that are not derived from layout routines.
 * In particular, it must be independent of the panel's position on the screen
 * or of its actual size.
 *
 * \note NEVER override this function
 */
void Panel::set_desired_size(uint32_t w, uint32_t h)
{
	if (_desired_w == w && _desired_h == h)
		return;

	assert(w < 3000);
	assert(h < 3000);

	_desired_w = w;
	_desired_h = h;
	if (!get_layout_toplevel() && _parent) {
		_parent->update_desired_size();
	} else {
		set_size(_desired_w, _desired_h);
	}
}

/**
 * Recompute this panel's desired size.
 *
 * This is automatically called whenever a child panel's desired size changes.
 */
void Panel::update_desired_size()
{
}

/**
 * Set whether this panel acts as a layouting toplevel.
 *
 * Typically, only true for \ref Window.
 */
void Panel::set_layout_toplevel(bool ltl)
{
	_flags &= ~pf_layout_toplevel;
	if (ltl)
		_flags |= pf_layout_toplevel;
}

bool Panel::get_layout_toplevel() const
{
	return _flags & pf_layout_toplevel;
}

/**
 * Interpret \p pt as a point in the interior of this panel,
 * and translate it into the interior coordinate system of the parent
 * and return the result.
 */
Point Panel::to_parent(const Point & pt) const
{
	if (!_parent)
		return pt;

	return pt + Point(_lborder + _x, _tborder + _y);
}


/**
 * Ensure the panel is inside the parent's visibile area.
 *
 * The default implementation does nothing, this is overridden
 * by \ref Window
 */
void Panel::move_inside_parent()
{
}

/**
 * Automatically layout the children of this panel and adjust their size.
 *
 * \note This is always called when this panel's size is changed, so do not
 * call \ref set_size from this function!
 *
 * The default implementation does nothing.
 */
void Panel::layout()
{
}

/**
 * Set the size of the inner area (total area minus border)
 */
void Panel::set_inner_size(uint32_t const nw, uint32_t const nh)
{
	set_size(nw + _lborder + _rborder, nh + _tborder + _bborder);
}

/**
 * Change the border dimensions.
 * Note that since position and total size aren't changed, so that the size
 * and position of the inner area will change.
 */
void Panel::set_border(uint32_t l, uint32_t r, uint32_t t, uint32_t b)
{
	_lborder = l;
	_rborder = r;
	_tborder = t;
	_bborder = b;
	update();
}

/**
 * Make this panel the top-most panel in the parent's Z-order.
 */
void Panel::move_to_top()
{
	if (!_parent)
		return;

	// unlink
	if (_prev)
		_prev->_next = _next;
	else
		_parent->_fchild = _next;
	if (_next)
		_next->_prev = _prev;
	else
		_parent->_lchild = _prev;

	// relink
	_prev = nullptr;
	_next = _parent->_fchild;
	_parent->_fchild = this;
	if (_next)
		_next->_prev = this;
	else
		_parent->_lchild = this;
}

/**
 * Makes the panel visible or invisible
 */
void Panel::set_visible(bool const on)
{
	if (((_flags & pf_visible) > 1) == on)
		return;

	_flags &= ~pf_visible;
	if (on)
		_flags |= pf_visible;

	update(0, 0, _w, _h);
}

/**
 * Redraw the panel. Note that all drawing coordinates are relative to the
 * inner area: you cannot overwrite the panel border in this function.
 */
void Panel::draw(RenderTarget &) {}

/**
 * Redraw the panel border.
 */
void Panel::draw_border(RenderTarget &) {}


/**
 * Draw overlays that appear over all child panels.
 * This can be used e.g. for debug information.
*/
void Panel::draw_overlay(RenderTarget &) {}


/**
 * Mark a part of a panel for updating.
 */
void Panel::update(int32_t x, int32_t y, int32_t w, int32_t h)
{
	if
		(x >= static_cast<int32_t>(_w) || x + w <= 0
		 ||
		 y >= static_cast<int32_t>(_h) || y + h <= 0)
		return;

	if (_parent) {
		_parent->update_inner(x + _x, y + _y, w, h);
	} else {
		if (x < 0) {
			w += x;
			x = 0;
		}
		if (x + w > g_gr->get_xres())
			w = g_gr->get_xres() - x;
		if (w <= 0)
			return;

		if (y < 0) {
			h += y;
			y = 0;
		}
		if (y + h > g_gr->get_yres())
			h = g_gr->get_yres() - y;
		if (h <= 0)
			return;

		g_gr->update();
	}
}


/**
 * Overload for convenience.
 *
 * Equivalent to update(0, 0, get_w(), get_h());
 */
void Panel::update()
{
	update(0, 0, get_w(), get_h());
}


/**
 * Mark a part of a panel for updating.
 */
void Panel::update_inner(int32_t x, int32_t y, int32_t w, int32_t h)
{
	update(x - _lborder, y - _tborder, w, h);
}

/**
 * Called once per event loop pass, unless set_think(false) has
 * been called. It is intended to be used for animations and game logic.
 */
void Panel::think()
{
}


/**
 * Descend the panel hierarchy and call the \ref think() function of all
 * (grand-)children for which set_thinks(false) has not been called.
 */
void Panel::do_think()
{
	if (thinks())
		think();

	for (Panel * child = _fchild; child; child = child->_next)
		child->do_think();
}


/**
 * Get mouse position relative to this panel
*/
Point Panel::get_mouse_position() const {
	return
		(_parent ?
		 _parent             ->get_mouse_position()
		 :
		 WLApplication::get()->get_mouse_position())
		-
		Point(get_x() + get_lborder(), get_y() + get_tborder());
}


/**
 * Set mouse position relative to this panel
*/
void Panel::set_mouse_pos(const Point p) {
	const Point relative_p =
		p + Point(get_x() + get_lborder(), get_y() + get_tborder());
	if (_parent)
		_parent             ->set_mouse_pos(relative_p);
	else
		WLApplication::get()->warp_mouse   (relative_p);
}


/**
 * Center the mouse on this panel.
*/
void Panel::center_mouse() {
	set_mouse_pos(Point(get_w() / 2, get_h() / 2));
}


/**
 * Called whenever the mouse enters or leaves the panel. The inside state
 * is relative to the outer area of a panel. This means that the mouse
 * position received in handle_mousemove may be negative while the mouse is
 * still inside the panel as far as handle_mousein is concerned.
 */
void Panel::handle_mousein(bool)
{}

/**
 * Called whenever the user presses a mouse button in the panel.
 * If the panel doesn't process the mouse-click, it is handed to the panel's
 * parent.
 *
 * \return true if the mouseclick was processed, flase otherwise
 */
bool Panel::handle_mousepress  (const uint8_t, int32_t, int32_t)
{
	return false;
}

/**
 * Called whenever the user releases a mouse button in the panel.
 * If the panel doesn't process the mouse-click, it is handed to the panel's
 * parent.
 *
 * \return true if the mouseclick was processed, false otherwise
 */
bool Panel::handle_mouserelease(const uint8_t, int32_t, int32_t)
{
	return false;
}

/**
 * Called whenever the user moves the mouse wheel.
 * If the panel doesn't process the mouse-wheel, it is handed to the panel's
 * parent.
 *
 * \return true if the mouseclick was processed, false otherwise
 */
bool Panel::handle_mousewheel(uint32_t, int32_t, int32_t) {
	return false;
}


/**
 * Called when the mouse is moved while inside the panel
 */
bool Panel::handle_mousemove(const uint8_t, int32_t, int32_t, int32_t, int32_t)
{
	return !_tooltip.empty();
}


bool Panel::handle_key(bool down, SDL_Keysym code)
{
	if (down) {
		if (_focus) {
				Panel * p = _focus->_next;
				switch (code.sym) {

				case SDLK_TAB:
					while (p != _focus) {
						if (p->get_can_focus()) {
							p->focus();
							p->update();
							break;
						}
						if (p == _lchild) {
								p = _fchild;
						}
						else {
								p = p->_next;
						}
					}
					return true;

				default:
					return false;
			}
		}
	}
	return false;
}


bool Panel::handle_textinput(const std::string& /* text */) {
	return false;
}


/**
 * Called whenever a tooltip could be drawn.
 * Return true if the tooltip has been drawn,
 * false otherwise.
 */
bool Panel::handle_tooltip()
{
	RenderTarget & rt = *g_gr->get_render_target();
	return draw_tooltip(rt, tooltip());
}

/**
 * Enable/Disable mouse handling by this panel
 * Default is enabled. Note that when mouse handling is disabled, child panels
 * don't receive mouse events either.
 *
 * \param yes rue if the panel should receive mouse events
 */
void Panel::set_handle_mouse(bool const yes)
{
	if (yes)
		_flags |= pf_handle_mouse;
	else
		_flags &= ~pf_handle_mouse;
}

/**
 * Enable/Disable mouse grabbing. If a panel grabs the mouse, all mouse
 * related events will be sent directly to that panel.
 * You should only grab the mouse as a response to a mouse event (e.g.
 * clicking a mouse button)
 *
 * \param grab true if the mouse should be grabbed
 */
void Panel::grab_mouse(bool const grab)
{
	if (grab) {
		_g_mousegrab = this;
	} else {
		assert(!_g_mousegrab || _g_mousegrab == this);
		_g_mousegrab = nullptr;
	}
}

/**
 * Set if this panel can receive the keyboard focus
*/
void Panel::set_can_focus(bool const yes)
{

	if (yes)
		_flags |= pf_can_focus;
	else {
		_flags &= ~pf_can_focus;

		if (_parent && _parent->_focus == this)
			_parent->_focus = nullptr;
	}
}

/**
 * Grabs the keyboard focus, if it can,
 * topcaller identifies widget at the beginning of the recursion
 */
void Panel::focus(const bool topcaller)
{
	if (topcaller) {
		if (handles_textinput()) {
			if (!SDL_IsTextInputActive()) {
				SDL_StartTextInput();
			}
		} else {
			if (SDL_IsTextInputActive()) {
				SDL_StopTextInput();
			}
		}
	}

	if (!_parent || this == _modal) {
		return;
	}
	if (_parent->_focus == this)
		return;

	_parent->_focus = this;
	_parent->focus(false);
}

/**
 * Enables/Disables calling think() during the event loop.
 * The default is enabled.
 *
 * \param yes true if the panel's think function should be called
 */
void Panel::set_thinks(bool const yes)
{
	if (yes)
		_flags |= pf_thinks;
	else
		_flags &= ~pf_thinks;
}

/**
 * Cause this panel to be removed on the next frame.
 * Use this for a panel that needs to destroy itself after a button has
 * been pressed (e.g. non-modal dialogs).
 * Do NOT use this to delete a hierarchy of panels that have been modal.
 */
void Panel::die()
{
	_flags |= pf_die;

	for (Panel * p = _parent; p; p = p->_parent) {
		p->_flags |= pf_child_die;
		if (p == _modal)
			break;
	}
}

/**
 * Wrapper around SoundHandler::play_fx() to prevent having to include
 * sound_handler.h in every UI subclass just for playing a 'click'
 */
void Panel::play_click()
{
	g_sound_handler.play_fx("click", 128, PRIO_ALWAYS_PLAY);
}
void Panel::play_new_chat_message()
{
	g_sound_handler.play_fx("lobby_chat", 128, PRIO_ALWAYS_PLAY);
}
void Panel::play_new_chat_member()
{
	g_sound_handler.play_fx("lobby_freshmen", 128, PRIO_ALWAYS_PLAY);
}


/**
 * Recursively walk the panel tree, killing panels that are marked for death
 * using die().
 */
void Panel::check_child_death()
{
	Panel * next = _fchild;
	while (next) {
		Panel * p = next;
		next = p->_next;

		if (p->_flags & pf_die)
			delete p;
		else if (p->_flags & pf_child_die)
			p->check_child_death();
	}

	_flags &= ~pf_child_die;
}


/**
 * Draw the inner region of the panel into the given target.
 *
 * \param dst target to render into, assumed to be prepared for the panel's
 * inner coordinate system.
 */
void Panel::do_draw_inner(RenderTarget & dst)
{
	draw(dst);

	// draw back to front
	for (Panel * child = _lchild; child; child = child->_prev)
		child->do_draw(dst);

	draw_overlay(dst);
}


/**
 * Subset for the border first and draw the border, then subset for the inner
 * area and draw the inner area.
 * Draw child panels after drawing self.
 * Draw tooltip if required.
 *
 * \param dst RenderTarget for the parent Panel
*/
void Panel::do_draw(RenderTarget & dst)
{
	if (!is_visible())
		return;

	Rect outerrc;
	Point outerofs;

	if (!dst.enter_window(Rect(Point(_x, _y), _w, _h), &outerrc, &outerofs))
		return;

	draw_border(dst);

	Rect innerwindow
		(Point(_lborder, _tborder),
			_w - (_lborder + _rborder), _h - (_tborder + _bborder));

	if (dst.enter_window(innerwindow, nullptr, nullptr))
		do_draw_inner(dst);

	dst.set_window(outerrc, outerofs);
}


/**
 * Returns the child panel that receives mouse events at the given location.
 * Starts the search with child (which should usually be set to _fchild) and
 * returns the first match.
 */
inline Panel * Panel::child_at_mouse_cursor
	(int32_t const x, int32_t const y, Panel * child)
{

	for (; child; child = child->_next) {
		if (!child->handles_mouse() || !child->is_visible())
			continue;
		if
			(x < child->_x + static_cast<int32_t>(child->_w) && x >= child->_x
			 &&
			 y < child->_y + static_cast<int32_t>(child->_h) && y >= child->_y)
			break;
	}

	if (_mousein && _mousein != child)
		_mousein->do_mousein(false);
	_mousein = child;
	if (child)
		child->do_mousein(true);

	return child;
}

/**
 * Propagate mouseleave events (e.g. for buttons that are inside a different
 * window)
 */
void Panel::do_mousein(bool const inside)
{
	if (!inside && _mousein) {
		_mousein->do_mousein(false);
		_mousein = nullptr;
	}
	handle_mousein(inside);
}

/**
 * Propagate mousepresses/-releases/-moves to the appropriate panel.
 *
 * Returns whether the event was processed.
 */
bool Panel::do_mousepress(const uint8_t btn, int32_t x, int32_t y) {
	if (get_can_focus()) {
		focus();
	}
	x -= _lborder;
	y -= _tborder;
	if (_flags & pf_top_on_click)
		move_to_top();

	if (_g_mousegrab != this)
		for
			(Panel * child = _fchild;
			 (child = child_at_mouse_cursor(x, y, child));
			 child = child->_next)
			{
				if (child->do_mousepress(btn, x - child->_x, y - child->_y))
					return true;
			}
	return handle_mousepress(btn, x, y);
}


bool Panel::do_mousewheel(uint32_t which, int32_t x, int32_t y) {
	// TODO(GunChleoc): This is just a hack for focussed panels
	// We need to find the actualy scrollable panel beneaththe mouse cursor,
	// so we can have multiple scrollable elements on the same screen
	// e.g. load map with a long desctiprion has 2 of them.
	if (_focus) {
		if (_focus->do_mousewheel(which, x, y))
			return true;
	}

	return handle_mousewheel(which, x, y);
}


bool Panel::do_mouserelease(const uint8_t btn, int32_t x, int32_t y) {
	x -= _lborder;
	y -= _tborder;
	if (_g_mousegrab != this)
		for
			(Panel * child = _fchild;
			 (child = child_at_mouse_cursor(x, y, child));
			 child = child->_next)
			if (child->do_mouserelease(btn, x - child->_x, y - child->_y))
				return true;
	return handle_mouserelease(btn, x, y);
}

bool Panel::do_mousemove
	(uint8_t const state,
	 int32_t x, int32_t y, int32_t const xdiff, int32_t const ydiff)
{
	x -= _lborder;
	y -= _tborder;
	if (_g_mousegrab != this) {
		for
			(Panel * child = _fchild;
			 (child = child_at_mouse_cursor(x, y, child));
			 child = child->_next)
		{
			if
				(child->do_mousemove
				 	(state, x - child->_x, y - child->_y, xdiff, ydiff))
			{
				return true;
			}
		}
	}
	return handle_mousemove(state, x, y, xdiff, ydiff);
}

/**
 * Pass the key event to the focused child.
 * If it doesn't process the key, we'll see if we can use the event.
 */
bool Panel::do_key(bool const down, SDL_Keysym const code)
{
	if (_focus && _focus->do_key(down, code)) {
		return true;
	}

	// If we handle text, it does not matter if we handled this key
	// or not, it should not propagate.
	if (handle_key(down, code) || handles_textinput()) {
		return true;
	}
	return false;
}

bool Panel::do_textinput(const std::string& text) {
	if (_focus && _focus->do_textinput(text)) {
		return true;
	}

	if (!handles_textinput()) {
		return false;
	}

	return handle_textinput(text);
}

bool Panel::do_tooltip()
{
	if (_mousein && _mousein->do_tooltip()) {
		return true;
	}
	return handle_tooltip();
}

/**
 * \return \c true if the given key is currently pressed, or \c false otherwise
 */
bool Panel::get_key_state(const SDL_Scancode key) const
{
	return WLApplication::get()->get_key_state(key);
}

/**
 * Determine which panel is to receive a mouse event.
 *
 * \return The panel which receives the mouse event
 */
Panel * Panel::ui_trackmouse(int32_t & x, int32_t & y)
{
	Panel * mousein;
	Panel * rcv = nullptr;

	if (_g_mousegrab)
		mousein = rcv = _g_mousegrab;
	else
		mousein = _modal;

	x -= mousein->_x;
	y -= mousein->_y;
	for (Panel * p = mousein->_parent; p; p = p->_parent) {
		x -= p->_lborder + p->_x;
		y -= p->_tborder + p->_y;
	}

	if
		(0 <= x && x < static_cast<int32_t>(mousein->_w)
		 &&
		 0 <= y && y < static_cast<int32_t>(mousein->_h))
		rcv = mousein;
	else
		mousein = nullptr;

	if (mousein != _g_mousein) {
		if (_g_mousein)
			_g_mousein->do_mousein(false);
		_g_mousein = mousein;
		if (_g_mousein)
			_g_mousein->do_mousein(true);
	}

	return rcv;
}

/**
 * Input callback function. Pass the mouseclick event to the currently modal
 * panel.
*/
bool Panel::ui_mousepress(const uint8_t button, int32_t x, int32_t y) {
	if (!_g_allow_user_input) {
		return true;
	}

	Panel * const p = ui_trackmouse(x, y);
	if (p == nullptr) {
		return false;
	}
	return p->do_mousepress(button, x, y);
}

bool Panel::ui_mouserelease(const uint8_t button, int32_t x, int32_t y) {
	if (!_g_allow_user_input) {
		return true;
	}

	Panel * const p = ui_trackmouse(x, y);
	if (p == nullptr) {
		return false;
	}
	return p->do_mouserelease(button, x, y);
}

/**
 * Input callback function. Pass the mousemove event to the currently modal
 * panel.
*/
bool Panel::ui_mousemove
	(uint8_t const state,
	 int32_t x, int32_t y, int32_t const xdiff, int32_t const ydiff)
{
	if (!_g_allow_user_input) {
		return true;
	}

	if (!xdiff && !ydiff) {
		return true;
	}

	Panel * p;
	g_gr->update();

	p = ui_trackmouse(x, y);
	if (!p)
		return false;

	return p->do_mousemove(state, x, y, xdiff, ydiff);
}

/**
 * Input callback function. Pass the mousewheel event to the currently modal
 * panel.
*/
bool Panel::ui_mousewheel(uint32_t which, int32_t x, int32_t y) {
	if (!_g_allow_user_input) {
		return true;
	}
	if (!x && !y) {
		return true;
	}
	Panel* p = nullptr;
	if (_g_mousein) {
		p = _g_mousein;
	} else {
		p = _g_mousegrab ? _g_mousegrab : _modal;
	}
	if (!p) {
		return false;
	}
	return p->do_mousewheel(which, x, y);
}


/**
 * Input callback function. Pass the key event to the currently modal panel
 */
bool Panel::ui_key(bool const down, SDL_Keysym const code)
{
	if (!_g_allow_user_input) {
		return true;
	}

	return _modal->do_key(down, code);
}


/**
 * Input callback function. Pass the textinput event to the currently modal panel
 */
bool Panel::ui_textinput(const std::string& text) {
	if (!_g_allow_user_input) {
		return true;
	}
	return _modal->do_textinput(text);
}

/**
 * Draw the tooltip. Return true on success
 */
bool Panel::draw_tooltip(RenderTarget & dst, const std::string & text)
{
	if (text.empty()) {
		return false;
	}
	std::string text_to_render = text;
	if (!is_richtext(text_to_render)) {
		text_to_render = as_tooltip(text);
	}

	static const uint32_t TIP_WIDTH_MAX = 360;
	const Image* rendered_text = g_fh1->render(text_to_render, TIP_WIDTH_MAX);
	if (!rendered_text) {
		return false;
	}
	uint16_t tip_width = rendered_text->width() + 4;
	uint16_t tip_height = rendered_text->height() + 4;

	Rect r
		(WLApplication::get()->get_mouse_position() + Point(2, 32),
		 tip_width, tip_height);
	const Point tooltip_bottom_right = r.bottom_right();
	const Point screen_bottom_right(g_gr->get_xres(), g_gr->get_yres());
	if (screen_bottom_right.x < tooltip_bottom_right.x)
		r.x -=  4 + r.w;
	if (screen_bottom_right.y < tooltip_bottom_right.y)
		r.y -= 35 + r.h;

	dst.fill_rect(r, RGBColor(63, 52, 34));
	dst.draw_rect(r, RGBColor(0, 0, 0));
	dst.blit(r.top_left() + Point(2, 2), rendered_text);
	return true;
}

std::string Panel::ui_fn() {
<<<<<<< HEAD
	std::string style
		(g_options.pull_section("global").get_string
		 	("ui_font", UI_FONT_NAME_SERIF));
	if (style.empty() | (style == "serif"))
		return UI_FONT_NAME_SERIF;
	if (style == "sans")
		return UI_FONT_NAME_SANS;
	if (g_fs->file_exists("data/i18n/fonts/" + style))
=======
	std::string style(UI::g_fh1->fontset().serif());
	if (g_fs->file_exists("i18n/fonts/" + style)) {
>>>>>>> 2f6d8847
		return style;
	}
	log
		("Could not find font file \"%s\"\n"
		 "Make sure the path is given relative to Widelands font directory. "
		 "Widelands will use standard font.\n",
		 style.c_str());
	return UI::FontSet::kFallbackFont;
}

}<|MERGE_RESOLUTION|>--- conflicted
+++ resolved
@@ -1215,19 +1215,8 @@
 }
 
 std::string Panel::ui_fn() {
-<<<<<<< HEAD
-	std::string style
-		(g_options.pull_section("global").get_string
-		 	("ui_font", UI_FONT_NAME_SERIF));
-	if (style.empty() | (style == "serif"))
-		return UI_FONT_NAME_SERIF;
-	if (style == "sans")
-		return UI_FONT_NAME_SANS;
-	if (g_fs->file_exists("data/i18n/fonts/" + style))
-=======
 	std::string style(UI::g_fh1->fontset().serif());
-	if (g_fs->file_exists("i18n/fonts/" + style)) {
->>>>>>> 2f6d8847
+	if (g_fs->file_exists("data/i18n/fonts/" + style)) {
 		return style;
 	}
 	log
