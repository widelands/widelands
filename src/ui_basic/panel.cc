/*
 * Copyright (C) 2002-2016 by the Widelands Development Team
 *
 * This program is free software; you can redistribute it and/or
 * modify it under the terms of the GNU General Public License
 * as published by the Free Software Foundation; either version 2
 * of the License, or (at your option) any later version.
 *
 * This program is distributed in the hope that it will be useful,
 * but WITHOUT ANY WARRANTY; without even the implied warranty of
 * MERCHANTABILITY or FITNESS FOR A PARTICULAR PURPOSE.  See the
 * GNU General Public License for more details.
 *
 * You should have received a copy of the GNU General Public License
 * along with this program; if not, write to the Free Software
 * Foundation, Inc., 51 Franklin Street, Fifth Floor, Boston, MA  02110-1301, USA.
 *
 */

#include "ui_basic/panel.h"

#include "base/log.h"
#include "graphic/font_handler1.h"
#include "graphic/graphic.h"
#include "graphic/rendertarget.h"
#include "graphic/text/font_set.h"
#include "graphic/text_constants.h"
#include "graphic/text_layout.h"
#include "profile/profile.h"
#include "sound/sound_handler.h"
#include "wlapplication.h"

using namespace std;

namespace UI {

Panel * Panel::modal_       = nullptr;
Panel * Panel::mousegrab_ = nullptr;
Panel * Panel::mousein_   = nullptr;

// The following variable can be set to false. If so, all mouse and keyboard
// events are ignored and not passed on to any widget. This is only useful
// for scripts that want to show off functionality without the user interfering.
bool Panel::allow_user_input_ = true;
const Image* Panel::default_cursor_ = nullptr;
const Image* Panel::default_cursor_click_ = nullptr;

/**
 * Initialize a panel, link it into the parent's queue.
 */
Panel::Panel
	(Panel * const nparent,
	 const int nx, const int ny, const int nw, const int nh,
	 const std::string & tooltip_text)
	:
	parent_(nparent), first_child_(nullptr), last_child_(nullptr), mousein_child_(nullptr), focus_(nullptr),
	flags_(pf_handle_mouse|pf_thinks|pf_visible),
	x_(nx), y_(ny), w_(nw), h_(nh),
	lborder_(0), rborder_(0), tborder_(0), bborder_(0),
	border_snap_distance_(0), panel_snap_distance_(0),
	desired_w_(nw), desired_h_(nh),
	running_(false),
	tooltip_(tooltip_text)
{
	assert(nparent != this);
	if (parent_) {
		next_ = parent_->first_child_;
		prev_ = nullptr;
		if (next_)
			next_->prev_ = this;
		else
			parent_->last_child_ = this;
		parent_->first_child_ = this;
	} else
		prev_ = next_ = nullptr;
}

/**
 * Unlink the panel from the parent's queue
 */
Panel::~Panel()
{
	// Release pointers to this object
	if (mousegrab_ == this)
		mousegrab_ = nullptr;
	if (mousein_ == this)
		mousein_ = nullptr;

	// Free children
	free_children();

	// Unlink
	if (parent_) {
		if (parent_->mousein_child_ == this)
			parent_->mousein_child_ = nullptr;
		if (parent_->focus_ == this)
			parent_->focus_ = nullptr;

		if (prev_)
			prev_->next_ = next_;
		else
			parent_->first_child_ = next_;
		if (next_)
			next_->prev_ = prev_;
		else
			parent_->last_child_ = prev_;
	}
}


/**
 * Free all of the panel's children.
 */
void Panel::free_children() {
	//Scan-build claims this results in double free.
	//This is a false positive.
	//See https://bugs.launchpad.net/widelands/+bug/1198928
	while (first_child_) delete first_child_;
}


/**
 * Enters the event loop; all events will be handled by this panel.
 *
 * \return the return code passed to end_modal. This return code will be
 * negative when the event loop was quit in an abnormal way (e.g. the user
 * clicked the window's close button or similar).
 */
int Panel::do_run()
{
	// TODO(sirver): the main loop should not be in UI, but in WLApplication.
	WLApplication * const app = WLApplication::get();
	Panel * const prevmodal = modal_;
	modal_ = this;
	mousegrab_ = nullptr; // good ol' paranoia
	app->set_mouse_lock(false); // more paranoia :-)

	Panel * forefather = this;
	while (Panel * const p = forefather->parent_)
		forefather = p;

	default_cursor_ = g_gr->images().get("images/ui_basic/cursor.png");
	default_cursor_click_ = g_gr->images().get("images/ui_basic/cursor_click.png");

	// Loop
	running_ = true;

	// Panel-specific startup code. This might call end_modal()!
	start();

	// think() is called at most 15 times per second, that is roughly ever 66ms.
	const uint32_t kGameLogicDelay = 1000 / 15;

	// With the default of 33FPS, the game will be drawn every 33ms.
	const uint32_t draw_delay =
	   1000 / std::max(5, g_options.pull_section("global").get_int("maxfps", 30));

<<<<<<< HEAD
	while (running_) {
		const uint32_t startTime = SDL_GetTicks();

		static InputCallback icb = {
			Panel::ui_mousepress,
			Panel::ui_mouserelease,
			Panel::ui_mousemove,
			Panel::ui_key,
			Panel::ui_textinput,
			Panel::ui_mousewheel
		};

		app->handle_input(&icb);
		if (app->should_die())
			end_modal<Returncodes>(Returncodes::kBack);

		do_think();

		RenderTarget& rt = *g_gr->get_render_target();
		forefather->do_draw(rt);
		rt.blit(app->get_mouse_position() - Point(3, 7),
				  WLApplication::get()->is_mouse_pressed() ? default_cursor_click_ : default_cursor_);
		forefather->do_tooltip();
		g_gr->refresh();

		if (flags_ & pf_child_die)
			check_child_death();

		//  Wait until 1second/maxfps are over.
		const uint32_t frame_time = SDL_GetTicks() - startTime;
		if (frame_time < minimum_frame_time) {
			SDL_Delay(minimum_frame_time - frame_time);
=======
	static InputCallback input_callback = {
		Panel::ui_mousepress,
		Panel::ui_mouserelease,
		Panel::ui_mousemove,
		Panel::ui_key,
		Panel::ui_textinput,
		Panel::ui_mousewheel
	};

	const uint32_t initial_ticks = SDL_GetTicks();
	uint32_t next_think_time = initial_ticks + kGameLogicDelay;
	uint32_t next_draw_time = initial_ticks + draw_delay;
	while (_running) {
		const uint32_t start_time = SDL_GetTicks();

		app->handle_input(&input_callback);

		if (start_time >= next_think_time) {
			if (app->should_die())
				end_modal<Returncodes>(Returncodes::kBack);

			do_think();

			if (_flags & pf_child_die)
				check_child_death();
			next_think_time = start_time + kGameLogicDelay;
		}

		if (start_time >= next_draw_time) {
			RenderTarget& rt = *g_gr->get_render_target();
			forefather->do_draw(rt);
			rt.blit(app->get_mouse_position() - Point(3, 7), WLApplication::get()->is_mouse_pressed() ?
			                                                    s_default_cursor_click :
			                                                    s_default_cursor);
			forefather->do_tooltip();
			g_gr->refresh();
			next_draw_time = start_time + draw_delay;
		}

		int32_t delay = std::min<int32_t>(next_draw_time, next_think_time) - SDL_GetTicks();
		if (delay > 0) {
			SDL_Delay(delay);
>>>>>>> 2da0c49b
		}
	}
	end();

	// Done
	modal_ = prevmodal;

	return return_code_;
}

/**
 * \return \c true if this is the currently modal panel
 */
bool Panel::is_modal()
{
	return running_;
}


/**
 * Called once before the event loop in run is started
 */
void Panel::start() {}

/**
 * Called once after the event loop in run() has ended
 */
void Panel::end() {}

/**
 * Resizes the panel.
 *
 * \note NEVER override this function. If you feel the urge to override this
 * function, you probably want to override \ref layout.
 */
void Panel::set_size(const int nw, const int nh)
{
	if (nw == w_ && nh == h_)
		return;

	w_ = nw;
	h_ = nh;

	if (parent_)
		move_inside_parent();

	layout();
}

/**
 * Move the panel. Panel's position is relative to the parent.
 */
void Panel::set_pos(const Point n) {
	x_ = n.x;
	y_ = n.y;
}

/**
 * Set \p w and \p h to the desired
 * width and height of this panel, respectively.
 */
void Panel::get_desired_size(int* w, int* h) const
{
	*w = desired_w_;
	*h = desired_h_;
}

/**
 * Set this panel's desired size and invoke the recursive update of the parent.
 *
 * \note The desired size of a panel must only depend on the attributes of this
 * panel and its children that are not derived from layout routines.
 * In particular, it must be independent of the panel's position on the screen
 * or of its actual size.
 *
 * \note NEVER override this function
 */
void Panel::set_desired_size(int w, int h)
{
	if (desired_w_ == w && desired_h_ == h)
		return;

	assert(w < 3000);
	assert(h < 3000);

	desired_w_ = w;
	desired_h_ = h;
	if (!get_layout_toplevel() && parent_) {
		parent_->update_desired_size();
	} else {
		set_size(desired_w_, desired_h_);
	}
}

/**
 * Recompute this panel's desired size.
 *
 * This is automatically called whenever a child panel's desired size changes.
 */
void Panel::update_desired_size()
{
}

/**
 * Set whether this panel acts as a layouting toplevel.
 *
 * Typically, only true for \ref Window.
 */
void Panel::set_layout_toplevel(bool ltl)
{
	flags_ &= ~pf_layout_toplevel;
	if (ltl)
		flags_ |= pf_layout_toplevel;
}

bool Panel::get_layout_toplevel() const
{
	return flags_ & pf_layout_toplevel;
}

/**
 * Interpret \p pt as a point in the interior of this panel,
 * and translate it into the interior coordinate system of the parent
 * and return the result.
 */
Point Panel::to_parent(const Point & pt) const
{
	if (!parent_)
		return pt;

	return pt + Point(lborder_ + x_, tborder_ + y_);
}


/**
 * Ensure the panel is inside the parent's visibile area.
 *
 * The default implementation does nothing, this is overridden
 * by \ref Window
 */
void Panel::move_inside_parent()
{
}

/**
 * Automatically layout the children of this panel and adjust their size.
 *
 * \note This is always called when this panel's size is changed, so do not
 * call \ref set_size from this function!
 *
 * The default implementation does nothing.
 */
void Panel::layout()
{
}

/**
 * Set the size of the inner area (total area minus border)
 */
void Panel::set_inner_size(int const nw, int const nh)
{
	set_size(nw + lborder_ + rborder_, nh + tborder_ + bborder_);
}

/**
 * Change the border dimensions.
 * Note that since position and total size aren't changed, so that the size
 * and position of the inner area will change.
 */
void Panel::set_border(int l, int r, int t, int b)
{
	lborder_ = l;
	rborder_ = r;
	tborder_ = t;
	bborder_ = b;
}

/**
 * Make this panel the top-most panel in the parent's Z-order.
 */
void Panel::move_to_top()
{
	if (!parent_)
		return;

	// unlink
	if (prev_)
		prev_->next_ = next_;
	else
		parent_->first_child_ = next_;
	if (next_)
		next_->prev_ = prev_;
	else
		parent_->last_child_ = prev_;

	// relink
	prev_ = nullptr;
	next_ = parent_->first_child_;
	parent_->first_child_ = this;
	if (next_)
		next_->prev_ = this;
	else
		parent_->last_child_ = this;
}

/**
 * Makes the panel visible or invisible
 */
void Panel::set_visible(bool const on)
{
	if (((flags_ & pf_visible) > 1) == on)
		return;

	flags_ &= ~pf_visible;
	if (on)
		flags_ |= pf_visible;
}

/**
 * Redraw the panel. Note that all drawing coordinates are relative to the
 * inner area: you cannot overwrite the panel border in this function.
 */
void Panel::draw(RenderTarget &) {}

/**
 * Redraw the panel border.
 */
void Panel::draw_border(RenderTarget &) {}


/**
 * Draw overlays that appear over all child panels.
 * This can be used e.g. for debug information.
*/
void Panel::draw_overlay(RenderTarget &) {}

/**
 * Called once per event loop pass, unless set_think(false) has
 * been called. It is intended to be used for animations and game logic.
 */
void Panel::think()
{
}


/**
 * Descend the panel hierarchy and call the \ref think() function of all
 * (grand-)children for which set_thinks(false) has not been called.
 */
void Panel::do_think()
{
	if (thinks())
		think();

	for (Panel * child = first_child_; child; child = child->next_)
		child->do_think();
}


/**
 * Get mouse position relative to this panel
*/
Point Panel::get_mouse_position() const {
	return
		(parent_ ?
		 parent_             ->get_mouse_position()
		 :
		 WLApplication::get()->get_mouse_position())
		-
		Point(get_x() + get_lborder(), get_y() + get_tborder());
}


/**
 * Set mouse position relative to this panel
*/
void Panel::set_mouse_pos(const Point p) {
	const Point relative_p =
		p + Point(get_x() + get_lborder(), get_y() + get_tborder());
	if (parent_)
		parent_             ->set_mouse_pos(relative_p);
	else
		WLApplication::get()->warp_mouse   (relative_p);
}


/**
 * Center the mouse on this panel.
*/
void Panel::center_mouse() {
	set_mouse_pos(Point(get_w() / 2, get_h() / 2));
}


/**
 * Called whenever the mouse enters or leaves the panel. The inside state
 * is relative to the outer area of a panel. This means that the mouse
 * position received in handle_mousemove may be negative while the mouse is
 * still inside the panel as far as handle_mousein is concerned.
 */
void Panel::handle_mousein(bool)
{}

/**
 * Called whenever the user presses a mouse button in the panel.
 * If the panel doesn't process the mouse-click, it is handed to the panel's
 * parent.
 *
 * \return true if the mouseclick was processed, flase otherwise
 */
bool Panel::handle_mousepress  (const uint8_t, int32_t, int32_t)
{
	return false;
}

/**
 * Called whenever the user releases a mouse button in the panel.
 * If the panel doesn't process the mouse-click, it is handed to the panel's
 * parent.
 *
 * \return true if the mouseclick was processed, false otherwise
 */
bool Panel::handle_mouserelease(const uint8_t, int32_t, int32_t)
{
	return false;
}

/**
 * Called whenever the user moves the mouse wheel.
 * If the panel doesn't process the mouse-wheel, it is handed to the panel's
 * parent.
 *
 * \return true if the mouseclick was processed, false otherwise
 */
bool Panel::handle_mousewheel(uint32_t, int32_t, int32_t) {
	return false;
}


/**
 * Called when the mouse is moved while inside the panel
 */
bool Panel::handle_mousemove(const uint8_t, int32_t, int32_t, int32_t, int32_t)
{
	return !tooltip_.empty();
}


bool Panel::handle_key(bool down, SDL_Keysym code)
{
	if (down) {
		if (focus_) {
				Panel * p = focus_->next_;
				switch (code.sym) {

				case SDLK_TAB:
					while (p != focus_) {
						if (p->get_can_focus()) {
							p->focus();
							break;
						}
						if (p == last_child_) {
								p = first_child_;
						}
						else {
								p = p->next_;
						}
					}
					return true;

				default:
					return false;
			}
		}
	}
	return false;
}


bool Panel::handle_textinput(const std::string& /* text */) {
	return false;
}


/**
 * Called whenever a tooltip could be drawn.
 * Return true if the tooltip has been drawn,
 * false otherwise.
 */
bool Panel::handle_tooltip()
{
	RenderTarget & rt = *g_gr->get_render_target();
	return draw_tooltip(rt, tooltip());
}

/**
 * Enable/Disable mouse handling by this panel
 * Default is enabled. Note that when mouse handling is disabled, child panels
 * don't receive mouse events either.
 *
 * \param yes true if the panel should receive mouse events
 */
void Panel::set_handle_mouse(bool const yes)
{
	if (yes)
		flags_ |= pf_handle_mouse;
	else
		flags_ &= ~pf_handle_mouse;
}

/**
 * Enable/Disable mouse grabbing. If a panel grabs the mouse, all mouse
 * related events will be sent directly to that panel.
 * You should only grab the mouse as a response to a mouse event (e.g.
 * clicking a mouse button)
 *
 * \param grab true if the mouse should be grabbed
 */
void Panel::grab_mouse(bool const grab)
{
	if (grab) {
		mousegrab_ = this;
	} else {
		assert(!mousegrab_ || mousegrab_ == this);
		mousegrab_ = nullptr;
	}
}

/**
 * Set if this panel can receive the keyboard focus
*/
void Panel::set_can_focus(bool const yes)
{

	if (yes)
		flags_ |= pf_can_focus;
	else {
		flags_ &= ~pf_can_focus;

		if (parent_ && parent_->focus_ == this)
			parent_->focus_ = nullptr;
	}
}

/**
 * Grabs the keyboard focus, if it can,
 * topcaller identifies widget at the beginning of the recursion
 */
void Panel::focus(const bool topcaller)
{
	if (topcaller) {
		if (handles_textinput()) {
			if (!SDL_IsTextInputActive()) {
				SDL_StartTextInput();
			}
		} else {
			if (SDL_IsTextInputActive()) {
				SDL_StopTextInput();
			}
		}
	}

	if (!parent_ || this == modal_) {
		return;
	}
	if (parent_->focus_ == this)
		return;

	parent_->focus_ = this;
	parent_->focus(false);
}

/**
 * Enables/Disables calling think() during the event loop.
 * The default is enabled.
 *
 * \param yes true if the panel's think function should be called
 */
void Panel::set_thinks(bool const yes)
{
	if (yes)
		flags_ |= pf_thinks;
	else
		flags_ &= ~pf_thinks;
}

/**
 * Cause this panel to be removed on the next frame.
 * Use this for a panel that needs to destroy itself after a button has
 * been pressed (e.g. non-modal dialogs).
 * Do NOT use this to delete a hierarchy of panels that have been modal.
 */
void Panel::die()
{
	flags_ |= pf_die;

	for (Panel * p = parent_; p; p = p->parent_) {
		p->flags_ |= pf_child_die;
		if (p == modal_)
			break;
	}
}

/**
 * Wrapper around SoundHandler::play_fx() to prevent having to include
 * sound_handler.h in every UI subclass just for playing a 'click'
 */
void Panel::play_click()
{
	g_sound_handler.play_fx("click", 128, PRIO_ALWAYS_PLAY);
}
void Panel::play_new_chat_message()
{
	g_sound_handler.play_fx("lobby_chat", 128, PRIO_ALWAYS_PLAY);
}
void Panel::play_new_chat_member()
{
	g_sound_handler.play_fx("lobby_freshmen", 128, PRIO_ALWAYS_PLAY);
}


/**
 * Recursively walk the panel tree, killing panels that are marked for death
 * using die().
 */
void Panel::check_child_death()
{
	Panel * next = first_child_;
	while (next) {
		Panel * p = next;
		next = p->next_;

		if (p->flags_ & pf_die)
			delete p;
		else if (p->flags_ & pf_child_die)
			p->check_child_death();
	}

	flags_ &= ~pf_child_die;
}


/**
 * Draw the inner region of the panel into the given target.
 *
 * \param dst target to render into, assumed to be prepared for the panel's
 * inner coordinate system.
 */
void Panel::do_draw_inner(RenderTarget & dst)
{
	draw(dst);

	// draw back to front
	for (Panel * child = last_child_; child; child = child->prev_)
		child->do_draw(dst);

	draw_overlay(dst);
}


/**
 * Subset for the border first and draw the border, then subset for the inner
 * area and draw the inner area.
 * Draw child panels after drawing self.
 * Draw tooltip if required.
 *
 * \param dst RenderTarget for the parent Panel
*/
void Panel::do_draw(RenderTarget & dst)
{
	if (!is_visible())
		return;

	Rect outerrc;
	Point outerofs;

	if (!dst.enter_window(Rect(Point(x_, y_), w_, h_), &outerrc, &outerofs))
		return;

	draw_border(dst);

	Rect innerwindow
		(Point(lborder_, tborder_),
			w_ - (lborder_ + rborder_), h_ - (tborder_ + bborder_));

	if (dst.enter_window(innerwindow, nullptr, nullptr))
		do_draw_inner(dst);

	dst.set_window(outerrc, outerofs);
}


/**
 * Returns the child panel that receives mouse events at the given location.
 * Starts the search with child (which should usually be set to first_child_) and
 * returns the first match.
 */
inline Panel * Panel::child_at_mouse_cursor
	(int32_t const x, int32_t const y, Panel * child)
{

	for (; child; child = child->next_) {
		if (!child->handles_mouse() || !child->is_visible())
			continue;
		if
			(x < child->x_ + static_cast<int32_t>(child->w_) && x >= child->x_
			 &&
			 y < child->y_ + static_cast<int32_t>(child->h_) && y >= child->y_)
			break;
	}

	if (mousein_child_ && mousein_child_ != child)
		mousein_child_->do_mousein(false);
	mousein_child_ = child;
	if (child)
		child->do_mousein(true);

	return child;
}

/**
 * Propagate mouseleave events (e.g. for buttons that are inside a different
 * window)
 */
void Panel::do_mousein(bool const inside)
{
	if (!inside && mousein_child_) {
		mousein_child_->do_mousein(false);
		mousein_child_ = nullptr;
	}
	handle_mousein(inside);
}

/**
 * Propagate mousepresses/-releases/-moves to the appropriate panel.
 *
 * Returns whether the event was processed.
 */
bool Panel::do_mousepress(const uint8_t btn, int32_t x, int32_t y) {
	if (get_can_focus()) {
		focus();
	}
	x -= lborder_;
	y -= tborder_;
	if (flags_ & pf_top_on_click)
		move_to_top();

	if (mousegrab_ != this)
		for
			(Panel * child = first_child_;
			 (child = child_at_mouse_cursor(x, y, child));
			 child = child->next_)
			{
				if (child->do_mousepress(btn, x - child->x_, y - child->y_))
					return true;
			}
	return handle_mousepress(btn, x, y);
}


bool Panel::do_mousewheel(uint32_t which, int32_t x, int32_t y) {
	// TODO(GunChleoc): This is just a hack for focussed panels
	// We need to find the actualy scrollable panel beneaththe mouse cursor,
	// so we can have multiple scrollable elements on the same screen
	// e.g. load map with a long desctiprion has 2 of them.
	if (focus_) {
		if (focus_->do_mousewheel(which, x, y))
			return true;
	}

	return handle_mousewheel(which, x, y);
}


bool Panel::do_mouserelease(const uint8_t btn, int32_t x, int32_t y) {
	x -= lborder_;
	y -= tborder_;
	if (mousegrab_ != this)
		for
			(Panel * child = first_child_;
			 (child = child_at_mouse_cursor(x, y, child));
			 child = child->next_)
			if (child->do_mouserelease(btn, x - child->x_, y - child->y_))
				return true;
	return handle_mouserelease(btn, x, y);
}

bool Panel::do_mousemove
	(uint8_t const state,
	 int32_t x, int32_t y, int32_t const xdiff, int32_t const ydiff)
{
	x -= lborder_;
	y -= tborder_;
	if (mousegrab_ != this) {
		for
			(Panel * child = first_child_;
			 (child = child_at_mouse_cursor(x, y, child));
			 child = child->next_)
		{
			if
				(child->do_mousemove
					(state, x - child->x_, y - child->y_, xdiff, ydiff))
			{
				return true;
			}
		}
	}
	return handle_mousemove(state, x, y, xdiff, ydiff);
}

/**
 * Pass the key event to the focused child.
 * If it doesn't process the key, we'll see if we can use the event.
 */
bool Panel::do_key(bool const down, SDL_Keysym const code)
{
	if (focus_ && focus_->do_key(down, code)) {
		return true;
	}

	// If we handle text, it does not matter if we handled this key
	// or not, it should not propagate.
	if (handle_key(down, code) || handles_textinput()) {
		return true;
	}
	return false;
}

bool Panel::do_textinput(const std::string& text) {
	if (focus_ && focus_->do_textinput(text)) {
		return true;
	}

	if (!handles_textinput()) {
		return false;
	}

	return handle_textinput(text);
}

bool Panel::do_tooltip()
{
	if (mousein_child_ && mousein_child_->do_tooltip()) {
		return true;
	}
	return handle_tooltip();
}

/**
 * \return \c true if the given key is currently pressed, or \c false otherwise
 */
bool Panel::get_key_state(const SDL_Scancode key) const
{
	return WLApplication::get()->get_key_state(key);
}

/**
 * Determine which panel is to receive a mouse event.
 *
 * \return The panel which receives the mouse event
 */
Panel * Panel::ui_trackmouse(int32_t & x, int32_t & y)
{
	Panel * mousein;
	Panel * rcv = nullptr;

	if (mousegrab_)
		mousein = rcv = mousegrab_;
	else
		mousein = modal_;

	x -= mousein->x_;
	y -= mousein->y_;
	for (Panel * p = mousein->parent_; p; p = p->parent_) {
		x -= p->lborder_ + p->x_;
		y -= p->tborder_ + p->y_;
	}

	if
		(0 <= x && x < static_cast<int32_t>(mousein->w_)
		 &&
		 0 <= y && y < static_cast<int32_t>(mousein->h_))
		rcv = mousein;
	else
		mousein = nullptr;

	if (mousein != mousein_) {
		if (mousein_)
			mousein_->do_mousein(false);
		mousein_ = mousein;
		if (mousein_)
			mousein_->do_mousein(true);
	}

	return rcv;
}

/**
 * Input callback function. Pass the mouseclick event to the currently modal
 * panel.
*/
bool Panel::ui_mousepress(const uint8_t button, int32_t x, int32_t y) {
	if (!allow_user_input_) {
		return true;
	}

	Panel * const p = ui_trackmouse(x, y);
	if (p == nullptr) {
		return false;
	}
	return p->do_mousepress(button, x, y);
}

bool Panel::ui_mouserelease(const uint8_t button, int32_t x, int32_t y) {
	if (!allow_user_input_) {
		return true;
	}

	Panel * const p = ui_trackmouse(x, y);
	if (p == nullptr) {
		return false;
	}
	return p->do_mouserelease(button, x, y);
}

/**
 * Input callback function. Pass the mousemove event to the currently modal
 * panel.
*/
bool Panel::ui_mousemove
	(uint8_t const state,
	 int32_t x, int32_t y, int32_t const xdiff, int32_t const ydiff)
{
	if (!allow_user_input_) {
		return true;
	}

	if (!xdiff && !ydiff) {
		return true;
	}

	Panel* const p = ui_trackmouse(x, y);
	if (p == nullptr)
		return false;

	return p->do_mousemove(state, x, y, xdiff, ydiff);
}

/**
 * Input callback function. Pass the mousewheel event to the currently modal
 * panel.
*/
bool Panel::ui_mousewheel(uint32_t which, int32_t x, int32_t y) {
	if (!allow_user_input_) {
		return true;
	}
	if (!x && !y) {
		return true;
	}
	Panel* p = nullptr;
	if (mousein_) {
		p = mousein_;
	} else {
		p = mousegrab_ ? mousegrab_ : modal_;
	}
	if (!p) {
		return false;
	}
	return p->do_mousewheel(which, x, y);
}


/**
 * Input callback function. Pass the key event to the currently modal panel
 */
bool Panel::ui_key(bool const down, SDL_Keysym const code)
{
	if (!allow_user_input_) {
		return true;
	}

	return modal_->do_key(down, code);
}


/**
 * Input callback function. Pass the textinput event to the currently modal panel
 */
bool Panel::ui_textinput(const std::string& text) {
	if (!allow_user_input_) {
		return true;
	}
	return modal_->do_textinput(text);
}

/**
 * Draw the tooltip. Return true on success
 */
bool Panel::draw_tooltip(RenderTarget & dst, const std::string & text)
{
	if (text.empty()) {
		return false;
	}
	std::string text_to_render = text;
	if (!is_richtext(text_to_render)) {
		text_to_render = as_tooltip(text);
	}

	static const uint32_t TIP_WIDTH_MAX = 360;
	const Image* rendered_text = g_fh1->render(text_to_render, TIP_WIDTH_MAX);
	if (!rendered_text) {
		return false;
	}
	uint16_t tip_width = rendered_text->width() + 4;
	uint16_t tip_height = rendered_text->height() + 4;

	Rect r
		(WLApplication::get()->get_mouse_position() + Point(2, 32),
		 tip_width, tip_height);
	const Point tooltip_bottom_right = r.opposite_of_origin();
	const Point screen_bottom_right(g_gr->get_xres(), g_gr->get_yres());
	if (screen_bottom_right.x < tooltip_bottom_right.x)
		r.x -=  4 + r.w;
	if (screen_bottom_right.y < tooltip_bottom_right.y)
		r.y -= 35 + r.h;

	dst.fill_rect(r, RGBColor(63, 52, 34));
	dst.draw_rect(r, RGBColor(0, 0, 0));
	dst.blit(r.origin() + Point(2, 2), rendered_text);
	return true;
}
}<|MERGE_RESOLUTION|>--- conflicted
+++ resolved
@@ -155,40 +155,6 @@
 	const uint32_t draw_delay =
 	   1000 / std::max(5, g_options.pull_section("global").get_int("maxfps", 30));
 
-<<<<<<< HEAD
-	while (running_) {
-		const uint32_t startTime = SDL_GetTicks();
-
-		static InputCallback icb = {
-			Panel::ui_mousepress,
-			Panel::ui_mouserelease,
-			Panel::ui_mousemove,
-			Panel::ui_key,
-			Panel::ui_textinput,
-			Panel::ui_mousewheel
-		};
-
-		app->handle_input(&icb);
-		if (app->should_die())
-			end_modal<Returncodes>(Returncodes::kBack);
-
-		do_think();
-
-		RenderTarget& rt = *g_gr->get_render_target();
-		forefather->do_draw(rt);
-		rt.blit(app->get_mouse_position() - Point(3, 7),
-				  WLApplication::get()->is_mouse_pressed() ? default_cursor_click_ : default_cursor_);
-		forefather->do_tooltip();
-		g_gr->refresh();
-
-		if (flags_ & pf_child_die)
-			check_child_death();
-
-		//  Wait until 1second/maxfps are over.
-		const uint32_t frame_time = SDL_GetTicks() - startTime;
-		if (frame_time < minimum_frame_time) {
-			SDL_Delay(minimum_frame_time - frame_time);
-=======
 	static InputCallback input_callback = {
 		Panel::ui_mousepress,
 		Panel::ui_mouserelease,
@@ -201,7 +167,7 @@
 	const uint32_t initial_ticks = SDL_GetTicks();
 	uint32_t next_think_time = initial_ticks + kGameLogicDelay;
 	uint32_t next_draw_time = initial_ticks + draw_delay;
-	while (_running) {
+	while (running_) {
 		const uint32_t start_time = SDL_GetTicks();
 
 		app->handle_input(&input_callback);
@@ -212,7 +178,7 @@
 
 			do_think();
 
-			if (_flags & pf_child_die)
+			if (flags_ & pf_child_die)
 				check_child_death();
 			next_think_time = start_time + kGameLogicDelay;
 		}
@@ -221,8 +187,8 @@
 			RenderTarget& rt = *g_gr->get_render_target();
 			forefather->do_draw(rt);
 			rt.blit(app->get_mouse_position() - Point(3, 7), WLApplication::get()->is_mouse_pressed() ?
-			                                                    s_default_cursor_click :
-			                                                    s_default_cursor);
+																				 default_cursor_click_ :
+																				 default_cursor_);
 			forefather->do_tooltip();
 			g_gr->refresh();
 			next_draw_time = start_time + draw_delay;
@@ -231,7 +197,6 @@
 		int32_t delay = std::min<int32_t>(next_draw_time, next_think_time) - SDL_GetTicks();
 		if (delay > 0) {
 			SDL_Delay(delay);
->>>>>>> 2da0c49b
 		}
 	}
 	end();
