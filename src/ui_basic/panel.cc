--- conflicted
+++ resolved
@@ -305,19 +305,7 @@
 		return;
 	}
 
-<<<<<<< HEAD
-	// TODO(Nordfriese): I commented these asserts out because the Boxes used in the
-	// add-ons selection screen can get very large. Might there be a safer way?
-	// assert(w < 3000);
-	// assert(h < 3000);
-
-	assert(w >= 0);
-	assert(h >= 0);
-
-	// Make sure that we never get negative width/height in release builds.
-=======
 	// Make sure that we never get negative width/height.
->>>>>>> 0107ae78
 	desired_w_ = std::max(0, w);
 	desired_h_ = std::max(0, h);
 	if (!get_layout_toplevel() && parent_) {
