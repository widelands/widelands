--- conflicted
+++ resolved
@@ -1076,11 +1076,7 @@
 	RenderTarget& dst = *g_gr->get_render_target();
 	std::string text_to_render = text;
 	if (!is_richtext(text_to_render)) {
-<<<<<<< HEAD
-		text_to_render = as_richtext_paragraph(text, UI::FontStyle::kTooltip);
-=======
-		text_to_render = as_tooltip(text_to_render);
->>>>>>> 8ff5a95e
+		text_to_render = as_richtext_paragraph(text_to_render, UI::FontStyle::kTooltip);
 	}
 
 	constexpr uint32_t kTipWidthMax = 360;
