/*
 * Copyright (C) 2002-2020 by the Widelands Development Team
 *
 * This program is free software; you can redistribute it and/or
 * modify it under the terms of the GNU General Public License
 * as published by the Free Software Foundation; either version 2
 * of the License, or (at your option) any later version.
 *
 * This program is distributed in the hope that it will be useful,
 * but WITHOUT ANY WARRANTY; without even the implied warranty of
 * MERCHANTABILITY or FITNESS FOR A PARTICULAR PURPOSE.  See the
 * GNU General Public License for more details.
 *
 * You should have received a copy of the GNU General Public License
 * along with this program; if not, write to the Free Software
 * Foundation, Inc., 51 Franklin Street, Fifth Floor, Boston, MA  02110-1301, USA.
 *
 */

#include "ui_basic/panel.h"

#include <memory>

#include <SDL_timer.h>

#include "base/i18n.h"
#include "graphic/font_handler.h"
#include "graphic/graphic.h"
#include "graphic/graphic_functions.h"
#include "graphic/mouse_cursor.h"
#include "graphic/rendertarget.h"
#include "graphic/style_manager.h"
#include "graphic/text/font_set.h"
#include "graphic/text_layout.h"
#include "sound/sound_handler.h"
#include "wlapplication.h"
#include "wlapplication_options.h"

namespace UI {

Panel* Panel::modal_ = nullptr;
Panel* Panel::mousegrab_ = nullptr;
Panel* Panel::mousein_ = nullptr;

// The following variable can be set to false. If so, all mouse and keyboard
// events are ignored and not passed on to any widget. This is only useful
// for scripts that want to show off functionality without the user interfering.
bool Panel::allow_user_input_ = true;
FxId Panel::click_fx_ = kNoSoundEffect;

/**
 * Initialize a panel, link it into the parent's queue.
 */
Panel::Panel(Panel* const nparent,
             const int nx,
             const int ny,
             const int nw,
             const int nh,
             const std::string& tooltip_text)
   : initialized_(false),
     parent_(nparent),
     first_child_(nullptr),
     last_child_(nullptr),
     mousein_child_(nullptr),
     focus_(nullptr),
     flags_(pf_handle_mouse | pf_thinks | pf_visible | pf_handle_keypresses),
     x_(nx),
     y_(ny),
     w_(nw),
     h_(nh),
     lborder_(0),
     rborder_(0),
     tborder_(0),
     bborder_(0),
     border_snap_distance_(0),
     panel_snap_distance_(0),
     desired_w_(nw),
     desired_h_(nh),
     running_(false),
     tooltip_(tooltip_text),
     logic_thread_locked_(LogicThreadState::kEndingConfirmed) {
	assert(nparent != this);
	if (parent_) {
		next_ = parent_->first_child_;
		prev_ = nullptr;
		if (next_) {
			next_->prev_ = this;
		} else {
			parent_->last_child_ = this;
		}
		parent_->first_child_ = this;
	} else {
		prev_ = next_ = nullptr;
	}
}

/**
 * Unlink the panel from the parent's queue
 */
Panel::~Panel() {
	initialized_ = false;

	// Release pointers to this object
	if (mousegrab_ == this) {
		mousegrab_ = nullptr;
	}
	if (mousein_ == this) {
		mousein_ = nullptr;
	}

	// Free children
	free_children();

	// Unlink
	if (parent_) {
		if (parent_->mousein_child_ == this) {
			parent_->mousein_child_ = nullptr;
		}
		if (parent_->focus_ == this) {
			parent_->focus_ = nullptr;
		}

		if (prev_) {
			prev_->next_ = next_;
		} else {
			parent_->first_child_ = next_;
		}
		if (next_) {
			next_->prev_ = prev_;
		} else {
			parent_->last_child_ = prev_;
		}
	}
}

void Panel::initialization_complete() {
	for (Panel* child = first_child_; child; child = child->next_) {
		child->initialization_complete();
	}
	initialized_ = true;
}

/**
 * Free all of the panel's children.
 */
void Panel::free_children() {
	// Scan-build claims this results in double free.
	// This is a false positive.
	// The reason is that the variable will be reassigned in the destructor of the deleted child.
	// This is very uncommon behavior and bad style, but will be non trivial to fix.
	while (first_child_) {
		Panel* next_child = first_child_->next_;
		delete first_child_;
		first_child_ = next_child;
	}
	first_child_ = nullptr;
}

bool Panel::logic_thread_running_(false);
constexpr uint32_t kGameLogicDelay = 1000 / 15;
// static
void Panel::logic_thread() {
	logic_thread_running_ = true;
	WLApplication* const app = WLApplication::get();

	uint32_t next_think_time;

	while (!app->should_die()) {
		uint32_t time = SDL_GetTicks();

		Panel* m =
		   modal_;  // copy this because another panel may become modal during a lengthy logic frame

		if (m && (m->flags_ & pf_logic_think)) {
			switch (m->logic_thread_locked_) {
			case LogicThreadState::kFree: {
				MutexLock lock(MutexLock::ID::kLogicFrame);

				m->logic_thread_locked_ = LogicThreadState::kLocked;

				m->game_logic_think();  // actual game logic

				switch (m->logic_thread_locked_) {
				case LogicThreadState::kLocked:
					m->logic_thread_locked_ = LogicThreadState::kFree;
					break;
				case LogicThreadState::kEndingRequested:
					m->logic_thread_locked_ = LogicThreadState::kEndingConfirmed;
					break;
				default:
					NEVER_HERE();
				}
			} break;

			case LogicThreadState::kEndingRequested:
				m->logic_thread_locked_ = LogicThreadState::kEndingConfirmed;
				break;
			case LogicThreadState::kEndingConfirmed:
				break;
			default:
				NEVER_HERE();
			}
		}

		next_think_time = time + kGameLogicDelay;
		time = SDL_GetTicks();
		// Always sleep a bit because another thread might want to lock our mutex
		SDL_Delay(next_think_time < time + 5 ? 5 : next_think_time - time);
	}
	logic_thread_running_ = false;
}

void Panel::handle_notes() {
	while (!notes_.empty()) {
		if (handled_notes_.count(notes_.front().id) == 0) {
			// If there are multiple modal panels, ensure each note is handled only once
			Notifications::publish(NoteThreadSafeFunctionHandled(notes_.front().id));

			notes_.front().run();
		} else {
			handled_notes_.erase(notes_.front().id);
		}
		notes_.pop_front();
	}
}

Panel& Panel::get_forefather() {
	Panel* p = this;
	while (p->get_parent()) {
		p = p->get_parent();
	}
	return *p;
}

void Panel::do_update_graphics(const std::string& message) {
	RenderTarget& rt = *g_gr->get_render_target();
	Panel& forefather = get_forefather();

	{
		MutexLock m(MutexLock::ID::kObjects, [this]() { handle_notes(); });
		forefather.do_draw(rt);
	}

	if (!message.empty()) {
		// After the user clicked on Quit, it may sometimes take many seconds
		// until the logic frame has ended. During this time, we no longer
		// handle input, and we gray out the user interface to indicate this.

		rt.tile(Recti(0, 0, g_gr->get_xres(), g_gr->get_yres()),
		        g_image_cache->get(std::string(kTemplateDir) + "loadscreens/ending.png"),
		        Vector2i(0, 0));

		draw_game_tip(message, 2);
	}

	if (g_mouse_cursor->is_visible()) {
		const WLApplication& app = *WLApplication::get();
		g_mouse_cursor->change_cursor(app.is_mouse_pressed());
		g_mouse_cursor->draw(rt, app.get_mouse_position());

		if (message.empty()) {
			if (is_modal()) {
				do_tooltip();
			} else {
				forefather.do_tooltip();
			}
		}
	}

	g_gr->refresh();
}

void Panel::stay_responsive() {
	assert(modal_);
	if (modal_ != this) {
		return modal_->stay_responsive();
	}

	handle_notes();
	do_update_graphics(_("Please wait…"));
}

void Panel::wait_for_current_logic_frame() {
	if (!is_initializer_thread()) {
		// This is the logic thread, so there would be little
		// point in waiting for ourself to do something
		return;
	}

	assert(modal_);
	if (modal_ != this) {
		assert(get_parent());
		get_parent()->wait_for_current_logic_frame();
		return;
	}

	Panel& wait = *modal_;
	while (wait.logic_thread_locked_ == LogicThreadState::kLocked) {
		stay_responsive();
		SDL_Delay(2);
	}
}

/**
 * Enters the event loop; all events will be handled by this panel.
 *
 * \return the return code passed to end_modal. This return code will be
 * negative when the event loop was quit in an abnormal way (e.g. the user
 * clicked the window's close button or similar).
 */
int Panel::do_run() {
	assert(initialized_);

	logic_thread_locked_ =
	   LogicThreadState::kEndingConfirmed;  // don't start the logic thread ere we're ready

	// TODO(sirver): the main loop should not be in UI, but in WLApplication.
	WLApplication* const app = WLApplication::get();
	Panel* const prevmodal = modal_;
	modal_ = this;
	mousegrab_ = nullptr;        // good ol' paranoia
	app->set_mouse_lock(false);  // more paranoia :-)

	// With the default of 30FPS, the game will be drawn every 33ms.
	const uint32_t draw_delay = 1000 / std::max(5, get_config_int("maxfps", 30));

	static InputCallback input_callback = {Panel::ui_mousepress, Panel::ui_mouserelease,
	                                       Panel::ui_mousemove,  Panel::ui_key,
	                                       Panel::ui_textinput,  Panel::ui_mousewheel};

	const bool is_initializer = is_initializer_thread();

	notes_.clear();
	handled_notes_.clear();
	subscriber1_ = is_initializer ?
	                  Notifications::subscribe<NoteThreadSafeFunction>(
	                     [this](const NoteThreadSafeFunction& note) { notes_.push_back(note); }) :
	                  nullptr;
	subscriber2_ = is_initializer ? Notifications::subscribe<NoteThreadSafeFunctionHandled>(
	                                   [this](const NoteThreadSafeFunctionHandled& note) {
		                                   assert(!handled_notes_.count(note.id));
		                                   handled_notes_.insert(note.id);
	                                   }) :
	                                nullptr;

	// Loop
	running_ = true;

	// Panel-specific startup code. This might call end_modal()!
	start();

	logic_thread_locked_ = LogicThreadState::kFree;  // tell the logic thread we're ready

	uint32_t next_time = SDL_GetTicks();
	while (running_) {
		const uint32_t start_time = SDL_GetTicks();

		if (modal_ == this) {
			handle_notes();
		}
<<<<<<< HEAD

		if (is_initializer) {
			app->handle_input(&input_callback);
		}

=======

		if (is_initializer) {
			app->handle_input(&input_callback);
		}

>>>>>>> d416d188
		if (start_time >= next_time) {
			if (app->should_die()) {
				end_modal<Returncodes>(Returncodes::kBack);
				assert(!running_);
			}

			do_think();

			check_child_death();

			if (is_initializer) {
				do_update_graphics("");
			}

			next_time = start_time + draw_delay;
		}

		const int32_t delay = next_time - SDL_GetTicks();
		if (running_ && delay > 0) {
			SDL_Delay(delay);
		}
	}

	// Wait until the current logic frame ends or there may be segfaults.
	// This may take quite a while if the game was running at low LOGIC-FPS,
	// so we continue refreshing the graphics while we wait.
	if (logic_thread_locked_ != LogicThreadState::kEndingConfirmed && logic_thread_running_) {
		logic_thread_locked_ = LogicThreadState::kEndingRequested;
		while ((flags_ & pf_logic_think) && logic_thread_running_ &&
		       logic_thread_locked_ != LogicThreadState::kEndingConfirmed) {
			const uint32_t start_time = SDL_GetTicks();

			handle_notes();

			if (is_initializer) {
				do_update_graphics(_("Game ending – please wait…"));
			}

			next_time = start_time + draw_delay;
			const int32_t delay = next_time - SDL_GetTicks();
			if (delay > 0) {
				SDL_Delay(delay);
			}
		}
	}

	// Unsubscribe from notes, and eliminate old minimap rendering requests and other garbarge
	subscriber2_.reset();
	subscriber1_.reset();
	handle_notes();

	// Panel-specific post-running code
	end();

	// Done
	modal_ = prevmodal;

	return return_code_;
}

/**
 * \return \c true if this is the currently modal panel
 */
bool Panel::is_modal() {
	return running_;
}

/**
 * Called once before the event loop in run is started
 */
void Panel::start() {
}

/**
 * Called once after the event loop in run() has ended
 */
void Panel::end() {
}

/**
 * Resizes the panel.
 *
 * \note NEVER override this function. If you feel the urge to override this
 * function, you probably want to override \ref layout.
 */
void Panel::set_size(const int nw, const int nh) {
	if (nw == w_ && nh == h_) {
		return;
	}

	// Make sure that we never get negative width/height.
	w_ = std::max(0, nw);
	h_ = std::max(0, nh);

	if (parent_) {
		move_inside_parent();
	}

	layout();
}

/**
 * Move the panel. Panel's position is relative to the parent.
 */
void Panel::set_pos(const Vector2i n) {
	x_ = n.x;
	y_ = n.y;
	position_changed();
}

/**
 * Set \p w and \p h to the desired
 * width and height of this panel, respectively.
 */
void Panel::get_desired_size(int* w, int* h) const {
	*w = desired_w_;
	*h = desired_h_;
}

/**
 * Set this panel's desired size and invoke the recursive update of the parent.
 *
 * \note The desired size of a panel must only depend on the attributes of this
 * panel and its children that are not derived from layout routines.
 * In particular, it must be independent of the panel's position on the screen
 * or of its actual size.
 *
 * \note NEVER override this function
 */
void Panel::set_desired_size(int w, int h) {
	if (desired_w_ == w && desired_h_ == h) {
		return;
	}

	// Make sure that we never get negative width/height.
	desired_w_ = std::max(0, w);
	desired_h_ = std::max(0, h);
	if (!get_layout_toplevel() && parent_) {
		parent_->update_desired_size();
	} else {
		set_size(desired_w_, desired_h_);
	}
}

/**
 * Recompute this panel's desired size.
 *
 * This is automatically called whenever a child panel's desired size changes.
 */
void Panel::update_desired_size() {
}

/**
 * Set whether this panel acts as a layouting toplevel.
 *
 * Typically, only true for \ref Window.
 */
void Panel::set_layout_toplevel(bool ltl) {
	flags_ &= ~pf_layout_toplevel;
	if (ltl) {
		flags_ |= pf_layout_toplevel;
	}
}

bool Panel::get_layout_toplevel() const {
	return flags_ & pf_layout_toplevel;
}

/**
 * Interpret \p pt as a point in the interior of this panel,
 * and translate it into the interior coordinate system of the parent
 * and return the result.
 */
Vector2i Panel::to_parent(const Vector2i& pt) const {
	if (!parent_) {
		return pt;
	}

	return pt + Vector2i(lborder_ + x_, tborder_ + y_);
}

/**
 * Ensure the panel is inside the parent's visibile area.
 *
 * The default implementation does nothing, this is overridden
 * by \ref Window
 */
void Panel::move_inside_parent() {
}

/**
 * Automatically layout the children of this panel and adjust their size.
 *
 * \note This is always called when this panel's size is changed, so do not
 * call \ref set_size from this function!
 *
 * The default implementation does nothing.
 */
void Panel::layout() {
}

/**
 * Set the size of the inner area (total area minus border)
 */
void Panel::set_inner_size(int const nw, int const nh) {
	assert(nw >= 0 && nh >= 0);
	set_size(nw + lborder_ + rborder_, nh + tborder_ + bborder_);
}

/**
 * Change the border dimensions.
 * Note that since position and total size aren't changed, so that the size
 * and position of the inner area will change.
 */
void Panel::set_border(int l, int r, int t, int b) {
	lborder_ = l;
	rborder_ = r;
	tborder_ = t;
	bborder_ = b;
}

int Panel::get_inner_w() const {
	assert(w_ == 0 || lborder_ + rborder_ <= w_);
	return (w_ == 0 ? 0 : w_ - (lborder_ + rborder_));
}
int Panel::get_inner_h() const {
	assert(h_ == 0 || tborder_ + bborder_ <= h_);
	return (h_ == 0 ? 0 : h_ - (tborder_ + bborder_));
}

/**
 * Make this panel the top-most panel in the parent's Z-order.
 */
void Panel::move_to_top() {
	if (!parent_) {
		return;
	}

	// unlink
	if (prev_) {
		prev_->next_ = next_;
	} else {
		parent_->first_child_ = next_;
	}
	if (next_) {
		next_->prev_ = prev_;
	} else {
		parent_->last_child_ = prev_;
	}

	// relink
	prev_ = nullptr;
	next_ = parent_->first_child_;
	parent_->first_child_ = this;
	if (next_) {
		next_->prev_ = this;
	} else {
		parent_->last_child_ = this;
	}
}

/**
 * Makes the panel visible or invisible
 */
void Panel::set_visible(bool const on) {
	if (((flags_ & pf_visible) > 1) == on) {
		return;
	}

	flags_ &= ~pf_visible;
	if (on) {
		flags_ |= pf_visible;
	} else if (parent_ && parent_->focus_ == this) {
		parent_->focus_ = nullptr;
	}
	if (parent_) {
		parent_->on_visibility_changed();
	}
}

/**
 * Called on a child's parent when visibility of child changed
 * Overridden in UI::Box
 */
void Panel::on_visibility_changed() {
}

/**
 * Redraw the panel. Note that all drawing coordinates are relative to the
 * inner area: you cannot overwrite the panel border in this function.
 */
void Panel::draw(RenderTarget&) {
}

/**
 * Redraw the panel border.
 */
void Panel::draw_border(RenderTarget&) {
}

std::vector<Recti>
Panel::focus_overlay_rects(const int off_x, const int off_y, const int strength_diff) {
	const int f = g_style_manager->focus_border_thickness() + strength_diff;
	const int16_t w = get_w();
	const int16_t h = get_h();
	if (w < 2 * (f + off_x) || h < 2 * (f + off_y)) {
		return {Recti(0, 0, w, h)};
	}
	return {Recti(off_x, off_y, w - 2 * off_x, f), Recti(off_x, h - off_y - f, w - 2 * off_x, f),
	        Recti(off_x, off_y + f, f, h - 2 * f - 2 * off_y),
	        Recti(w - off_x - f, off_y + f, f, h - 2 * f - 2 * off_y)};
}

std::vector<Recti> Panel::focus_overlay_rects() {
	return focus_overlay_rects(0, 0, 0);
}

/**
 * Draw overlays that appear over all child panels.
 * This can be used e.g. for debug information.
 */
void Panel::draw_overlay(RenderTarget& dst) {
	if (has_focus()) {
		for (Panel* p = this; p->parent_; p = p->parent_) {
			if (p->parent_->focus_ != p) {
				// doesn't have toplevel focus
				return;
			}
			if (p->parent_->is_focus_toplevel()) {
				break;
			}
		}
		for (const Recti& r : focus_overlay_rects()) {
			dst.fill_rect(
			   r, focus_ ? g_style_manager->semi_focused_color() : g_style_manager->focused_color(),
			   BlendMode::Default);
		}
	}
}

/**
 * Draw texture and color from the info if they have been specified.
 */
void Panel::draw_background(RenderTarget& dst, const UI::PanelStyleInfo& info) {
	draw_background(dst, Recti(0, 0, get_w(), get_h()), info);
}
void Panel::draw_background(RenderTarget& dst, Recti rect, const UI::PanelStyleInfo& info) {
	if (info.image() != nullptr) {
		dst.fill_rect(rect, RGBAColor(0, 0, 0, 255));
		dst.tile(rect, info.image(), Vector2i(get_x(), get_y()));
	}
	if (info.color() != RGBAColor(0, 0, 0, 0)) {
		dst.fill_rect(rect, info.color(), BlendMode::UseAlpha);
	}
}

/**
 * Called once per event loop pass, unless set_think(false) has
 * been called. It is intended to be used for animations and game logic.
 */
void Panel::think() {
}

/**
 * Descend the panel hierarchy and call the \ref think() function of all
 * (grand-)children for which set_thinks(false) has not been called.
 */
void Panel::do_think() {
	if (!initialized_ || (flags_ & pf_die)) {
		return;
	}

	if (thinks()) {
		think();
	}

	// think() may have called die()
	if (flags_ & pf_die) {
		return;
	}

	for (Panel* child = first_child_; child; child = child->next_) {
		child->do_think();
	}
}

/**
 * Get mouse position relative to this panel
 */
Vector2i Panel::get_mouse_position() const {
	return (parent_ ? parent_->get_mouse_position() : WLApplication::get()->get_mouse_position()) -
	       Vector2i(get_x() + get_lborder(), get_y() + get_tborder());
}

/**
 * Set mouse position relative to this panel
 */
void Panel::set_mouse_pos(const Vector2i p) {
	const Vector2i relative_p = p + Vector2i(get_x() + get_lborder(), get_y() + get_tborder());
	if (parent_) {
		parent_->set_mouse_pos(relative_p);
	} else {
		WLApplication::get()->warp_mouse(relative_p);
	}
}

/**
 * Center the mouse on this panel.
 */
void Panel::center_mouse() {
	set_mouse_pos(Vector2i(get_w() / 2, get_h() / 2));
}

/**
 * Called whenever the mouse enters or leaves the panel. The inside state
 * is relative to the outer area of a panel. This means that the mouse
 * position received in handle_mousemove may be negative while the mouse is
 * still inside the panel as far as handle_mousein is concerned.
 */
void Panel::handle_mousein(bool) {
}

/**
 * Called whenever the user presses a mouse button in the panel.
 * If the panel doesn't process the mouse-click, it is handed to the panel's
 * parent.
 *
 * \return true if the mouseclick was processed, false otherwise
 */
bool Panel::handle_mousepress(const uint8_t btn, int32_t, int32_t) {
	if (btn == SDL_BUTTON_LEFT && get_can_focus()) {
		focus();
		clicked();
	}
	return false;
}

/**
 * Called whenever the user releases a mouse button in the panel.
 * If the panel doesn't process the mouse-click, it is handed to the panel's
 * parent.
 *
 * \return true if the mouseclick was processed, false otherwise
 */
bool Panel::handle_mouserelease(const uint8_t, int32_t, int32_t) {
	return false;
}

/**
 * Called whenever the user moves the mouse wheel.
 * If the panel doesn't process the mouse-wheel, it is handed to the panel's
 * parent.
 *
 * \return true if the mouseclick was processed, false otherwise
 */
bool Panel::handle_mousewheel(uint32_t, int32_t, int32_t) {
	return false;
}

/**
 * Called when the mouse is moved while inside the panel
 */
bool Panel::handle_mousemove(const uint8_t, int32_t, int32_t, int32_t, int32_t) {
	return !tooltip_.empty();
}

bool Panel::handle_key(bool down, SDL_Keysym code) {
	if (down) {
		switch (code.sym) {
		case SDLK_TAB:
			return handle_tab_pressed(SDL_GetModState() & KMOD_SHIFT);
		case SDLK_ESCAPE:
			if (parent_ && parent_->focus_ == this && get_can_focus()) {
				parent_->focus_ = nullptr;
				return true;
			}
			break;
		default:
			break;
		}
	}
	return false;
}

bool Panel::handle_textinput(const std::string& /* text */) {
	return false;
}

/**
 * Called whenever a tooltip could be drawn.
 * Return true if the tooltip has been drawn,
 * false otherwise.
 */
bool Panel::handle_tooltip() {
	return draw_tooltip(tooltip());
}

// Whether TAB events should be handled by this panel's parent (`false`) or by `this` (`true`)
bool Panel::is_focus_toplevel() const {
	return !parent_ || this == modal_;
}

// Let the toplevel panel transfer the focus to the next/prev focusable child
bool Panel::handle_tab_pressed(const bool reverse) {
	if (!is_focus_toplevel()) {
		return parent_->handle_tab_pressed(reverse);
	}

	std::deque<Panel*> list = gather_focusable_children();
	if (list.empty()) {
		// nothing to do
		return false;
	}
	const size_t list_size = list.size();

	if (focus_ == nullptr || !focus_->is_visible() || list_size <= 1) {
		// no focus yet – select the first item
		list[reverse ? 0 : list_size - 1]->focus();
		return true;
	}

	Panel* currently_focused = focus_;
	while (currently_focused->focus_ && currently_focused->focus_->is_visible()) {
		currently_focused = currently_focused->focus_;
	}
	// tell the next/prev panel to focus
	for (size_t i = 0; i < list_size; ++i) {
		if (list[i] == currently_focused) {
			list[(i + (reverse ? 1 : list_size - 1)) % list_size]->focus();
			return true;
		}
	}

	list[reverse ? 0 : list_size - 1]->focus();
	return true;
}

// Recursively create a sorted list of all children that can get the focus
std::deque<Panel*> Panel::gather_focusable_children() {
	if (get_can_focus() && !has_focus()) {
		return {this};
	}
	std::deque<Panel*> list;
	for (Panel* child = first_child_; child; child = child->next_) {
		if (child->is_visible()) {
			for (Panel* p : child->gather_focusable_children()) {
				list.push_back(p);
			}
		}
	}
	if (get_can_focus()) {
		list.push_back(this);
	}
	return list;
}

/**
 * Enable/Disable mouse handling by this panel
 * Default is enabled. Note that when mouse handling is disabled, child panels
 * don't receive mouse events either.
 *
 * \param yes true if the panel should receive mouse events
 */
void Panel::set_handle_mouse(bool const yes) {
	if (yes) {
		flags_ |= pf_handle_mouse;
	} else {
		flags_ &= ~pf_handle_mouse;
	}
}

/**
 * Enable/Disable mouse grabbing. If a panel grabs the mouse, all mouse
 * related events will be sent directly to that panel.
 * You should only grab the mouse as a response to a mouse event (e.g.
 * clicking a mouse button)
 *
 * \param grab true if the mouse should be grabbed
 */
void Panel::grab_mouse(bool const grab) {
	if (grab) {
		mousegrab_ = this;
	} else {
		assert(!mousegrab_ || mousegrab_ == this);
		mousegrab_ = nullptr;
	}
}

/**
 * Set if this panel can receive the keyboard focus
 */
void Panel::set_can_focus(bool const yes) {

	if (yes) {
		flags_ |= pf_can_focus;
	} else {
		flags_ &= ~pf_can_focus;

		if (parent_ && parent_->focus_ == this) {
			parent_->focus_ = nullptr;
		}
	}
}

/**
 * Grabs the keyboard focus, if it can,
 * topcaller identifies widget at the beginning of the recursion
 */
void Panel::focus(const bool topcaller) {
	if (topcaller) {
		if (handles_textinput()) {
			if (!SDL_IsTextInputActive()) {
				SDL_StartTextInput();
			}
		} else {
			if (SDL_IsTextInputActive()) {
				SDL_StopTextInput();
			}
		}
		focus_ = nullptr;
	}

	if (!parent_ || this == modal_) {
		return;
	}

	parent_->focus_ = this;
	parent_->focus(false);
}

/**
 * Enables/Disables calling think() during the event loop.
 * The default is enabled.
 *
 * \param yes true if the panel's think function should be called
 */
void Panel::set_thinks(bool const yes) {
	if (yes) {
		flags_ |= pf_thinks;
	} else {
		flags_ &= ~pf_thinks;
	}
}

/**
 * Cause this panel to be removed on the next frame.
 * Use this for a panel that needs to destroy itself after a button has
 * been pressed (e.g. non-modal dialogs).
 * Do NOT use this to delete a hierarchy of panels that have been modal.
 */
void Panel::die() {
	initialized_ = false;

	flags_ &= ~pf_visible;
	flags_ |= pf_die;

	for (Panel* p = parent_; p; p = p->parent_) {
		p->flags_ |= pf_child_die;
		if (p == modal_) {
			break;
		}
	}
}
/**
 * Called on a child's parent just before child is deleted.
 * Overridden in UI::Box
 */
void Panel::on_death(Panel*) {
}

/**
 * Wrapper around SoundHandler::play_fx() to prevent having to include
 * sound_handler.h in every UI subclass just for playing a 'click'
 */
void Panel::play_click() {
	g_sh->play_fx(SoundType::kUI, click_fx_);
}

/**
 * This needs to be called once after g_soundhandler has been instantiated and before play_click()
 * is called. We do it this way so that we don't have to register the same sound every time we
 * create a new panel.
 */
void Panel::register_click() {
	click_fx_ = SoundHandler::register_fx(SoundType::kUI, "sound/click");
}

/**
 * Recursively walk the panel tree, killing panels that are marked for death
 * using die().
 */
void Panel::check_child_death() {
	Panel* next = first_child_;
	while (next) {
		Panel* p = next;
		next = p->next_;

		if (p->flags_ & pf_die) {
			if (p->parent_) {
				p->parent_->on_death(p);
			}
			delete p;
			p = nullptr;
		} else if (p->flags_ & pf_child_die) {
			p->check_child_death();
		}
	}

	flags_ &= ~pf_child_die;
}

/**
 * Draw the inner region of the panel into the given target.
 *
 * \param dst target to render into, assumed to be prepared for the panel's
 * inner coordinate system.
 */
void Panel::do_draw_inner(RenderTarget& dst) {
	draw(dst);

	// draw back to front
	for (Panel* child = last_child_; child; child = child->prev_) {
		child->do_draw(dst);
	}

	draw_overlay(dst);
}

/**
 * Subset for the border first and draw the border, then subset for the inner
 * area and draw the inner area.
 * Draw child panels after drawing self.
 * Draw tooltip if required.
 *
 * \param dst RenderTarget for the parent Panel
 */
void Panel::do_draw(RenderTarget& dst) {
#ifdef MUTEX_LOCK_DEBUG
	if (!initialized_) {
		dst.fill_rect(Recti(x_, y_, w_, h_), RGBAColor(100, 100, 200, 100), BlendMode::Default);
		return;
	}
#endif

	if (!initialized_ || !is_visible()) {
		return;
	}

	// Make sure the panel's size is sane. If it's bigger than 10000 it's likely a bug.
	assert(desired_w_ <= std::max(10000, g_gr->get_xres()));
	assert(desired_h_ <= std::max(10000, g_gr->get_yres()));

	Recti outerrc;
	Vector2i outerofs = Vector2i::zero();

	if (!dst.enter_window(Recti(Vector2i(x_, y_), w_, h_), &outerrc, &outerofs)) {
		return;
	}

	draw_border(dst);

	Recti innerwindow(
	   Vector2i(lborder_, tborder_), w_ - (lborder_ + rborder_), h_ - (tborder_ + bborder_));

	if (dst.enter_window(innerwindow, nullptr, nullptr)) {
		do_draw_inner(dst);
	}

	dst.set_window(outerrc, outerofs);
}

/**
 * Returns the child panel that receives mouse events at the given location.
 * Starts the search with child (which should usually be set to first_child_) and
 * returns the first match.
 */
inline Panel* Panel::child_at_mouse_cursor(int32_t const x, int32_t const y, Panel* child) {

	for (; child; child = child->next_) {
		if (!child->handles_mouse() || !child->is_visible()) {
			continue;
		}
		if (x < child->x_ + static_cast<int32_t>(child->w_) && x >= child->x_ &&
		    y < child->y_ + static_cast<int32_t>(child->h_) && y >= child->y_) {
			break;
		}
	}

	if (mousein_child_ && mousein_child_ != child) {
		mousein_child_->do_mousein(false);
	}
	mousein_child_ = child;
	if (child) {
		child->do_mousein(true);
	}

	return child;
}

/**
 * Propagate mouseleave events (e.g. for buttons that are inside a different
 * window)
 */
void Panel::do_mousein(bool const inside) {
	if (!initialized_) {
		return;
	}

	if (!inside && mousein_child_) {
		mousein_child_->do_mousein(false);
		mousein_child_ = nullptr;
	}
	handle_mousein(inside);
}

/**
 * Propagate mousepresses/-releases/-moves to the appropriate panel.
 *
 * Returns whether the event was processed.
 */
bool Panel::do_mousepress(const uint8_t btn, int32_t x, int32_t y) {
	if (!initialized_) {
		return false;
	}

	if (get_can_focus()) {
		focus();
	}
	x -= lborder_;
	y -= tborder_;
	if (flags_ & pf_top_on_click) {
		move_to_top();
	}

	if (mousegrab_ != this) {
		for (Panel* child = first_child_; (child = child_at_mouse_cursor(x, y, child));
		     child = child->next_) {
			if (child->do_mousepress(btn, x - child->x_, y - child->y_)) {
				return true;
			}
		}
	}
	return handle_mousepress(btn, x, y);
}

bool Panel::do_mousewheel(uint32_t which, int32_t x, int32_t y, Vector2i rel_mouse_pos) {
	if (!initialized_) {
		return false;
	}

	// Check if a child-panel is beneath the mouse and processes the event
	for (Panel* child = first_child_; child; child = child->next_) {
		if (!child->handles_mouse() || !child->is_visible()) {
			continue;
		}
		if (rel_mouse_pos.x >= child->x_ + static_cast<int32_t>(child->w_) ||
		    rel_mouse_pos.x < child->x_ ||
		    rel_mouse_pos.y >= child->y_ + static_cast<int32_t>(child->h_) ||
		    rel_mouse_pos.y < child->y_) {
			continue;
		}
		// Found a child at the position
		if (child->do_mousewheel(which, x, y,
		                         rel_mouse_pos - Vector2i(child->get_x() + child->get_lborder(),
		                                                  child->get_y() + child->get_tborder()))) {
			return true;
		}
	}
	return handle_mousewheel(which, x, y);
}

bool Panel::do_mouserelease(const uint8_t btn, int32_t x, int32_t y) {
	if (!initialized_) {
		return false;
	}

	x -= lborder_;
	y -= tborder_;
	if (mousegrab_ != this) {
		for (Panel* child = first_child_; (child = child_at_mouse_cursor(x, y, child));
		     child = child->next_) {
			if (child->do_mouserelease(btn, x - child->x_, y - child->y_)) {
				return true;
			}
		}
	}
	return handle_mouserelease(btn, x, y);
}

bool Panel::do_mousemove(
   uint8_t const state, int32_t x, int32_t y, int32_t const xdiff, int32_t const ydiff) {
	if (!initialized_) {
		return false;
	}

	x -= lborder_;
	y -= tborder_;
	if (mousegrab_ != this) {
		for (Panel* child = first_child_; (child = child_at_mouse_cursor(x, y, child));
		     child = child->next_) {
			if (child->do_mousemove(state, x - child->x_, y - child->y_, xdiff, ydiff)) {
				return true;
			}
		}
	}
	return handle_mousemove(state, x, y, xdiff, ydiff);
}

/**
 * Pass the key event to the focused child.
 * If it doesn't process the key, we'll see if we can use the event.
 */
bool Panel::do_key(bool const down, SDL_Keysym const code) {
	if (!initialized_) {
		return false;
	}

	if (focus_ && focus_->do_key(down, code)) {
		return true;
	}

	if (!handles_keypresses()) {
		return false;
	}

	if (handle_key(down, code)) {
		return true;
	}

	// If we handle text, we want to block propagation of keypresses used for
	// text input. We don't know which ones they are, so we block all except
	// those we are reasonably sure that they aren't. This list may be expanded.
	if (handles_textinput()) {
		switch (code.sym) {
		case SDLK_ESCAPE:
		case SDLK_PAUSE:
		case SDLK_PRINTSCREEN:
		case SDLK_PAGEDOWN:
		case SDLK_PAGEUP:
		case SDLK_HOME:
		case SDLK_END:
		case SDLK_DELETE:
		case SDLK_INSERT:
		case SDLK_BACKSPACE:
		case SDLK_LEFT:
		case SDLK_RIGHT:
		case SDLK_UP:
		case SDLK_DOWN:
		case SDLK_LCTRL:
		case SDLK_RCTRL:
		case SDLK_LALT:
			return false;
		}
		return !(code.mod & KMOD_CTRL || (code.sym >= SDLK_F1 && code.sym <= SDLK_F12));
	}

	return false;
}

bool Panel::do_textinput(const std::string& text) {
	if (!initialized_) {
		return false;
	}

	if (focus_ && focus_->do_textinput(text)) {
		return true;
	}

	if (!handles_textinput()) {
		return false;
	}

	return handle_textinput(text);
}

bool Panel::do_tooltip() {
	if (!initialized_) {
		return false;
	}

	if (mousein_child_ && mousein_child_->do_tooltip()) {
		return true;
	}
	return handle_tooltip();
}

/**
 * \return \c true if the given key is currently pressed, or \c false otherwise
 */
bool Panel::get_key_state(const SDL_Scancode key) const {
	return WLApplication::get()->get_key_state(key);
}

UI::Panel* Panel::get_open_dropdown() {
	for (Panel* child = first_child_; child; child = child->next_) {
		if (UI::Panel* dd = child->get_open_dropdown()) {
			return dd;
		}
	}
	return nullptr;
}

/**
 * Determine which panel is to receive a mouse event.
 *
 * \return The panel which receives the mouse event
 */
Panel* Panel::ui_trackmouse(int32_t& x, int32_t& y) {
	Panel* mousein;
	Panel* rcv = nullptr;

	if (mousegrab_) {
		mousein = rcv = mousegrab_;
	} else {
		mousein = modal_;
	}

	// ugly hack to handle dropdowns in modal windows correctly
	if (mousein->get_parent()) {
		if (UI::Panel* dd = mousein->get_open_dropdown()) {
			mousein = rcv = dd;
		}
	}

	x -= mousein->x_;
	y -= mousein->y_;
	for (Panel* p = mousein->parent_; p; p = p->parent_) {
		x -= p->lborder_ + p->x_;
		y -= p->tborder_ + p->y_;
	}

	if (0 <= x && x < static_cast<int32_t>(mousein->w_) && 0 <= y &&
	    y < static_cast<int32_t>(mousein->h_)) {
		rcv = mousein;
	} else {
		mousein = nullptr;
	}

	if (mousein != mousein_) {
		if (mousein_) {
			mousein_->do_mousein(false);
		}
		mousein_ = mousein;
		if (mousein_) {
			mousein_->do_mousein(true);
		}
	}

	return rcv;
}

/**
 * Input callback function. Pass the mouseclick event to the currently modal
 * panel.
 */
bool Panel::ui_mousepress(const uint8_t button, int32_t x, int32_t y) {
	if (!allow_user_input_) {
		return true;
	}

	Panel* const p = ui_trackmouse(x, y);
	if (p == nullptr) {
		return false;
	}
	return p->do_mousepress(button, x, y);
}

bool Panel::ui_mouserelease(const uint8_t button, int32_t x, int32_t y) {
	if (!allow_user_input_) {
		return true;
	}

	Panel* const p = ui_trackmouse(x, y);
	if (p == nullptr) {
		return false;
	}
	return p->do_mouserelease(button, x, y);
}

/**
 * Input callback function. Pass the mousemove event to the currently modal
 * panel.
 */
bool Panel::ui_mousemove(
   uint8_t const state, int32_t x, int32_t y, int32_t const xdiff, int32_t const ydiff) {
	if (!allow_user_input_) {
		return true;
	}

	if (!xdiff && !ydiff) {
		return true;
	}

	Panel* const p = ui_trackmouse(x, y);
	if (p == nullptr) {
		return false;
	}

	return p->do_mousemove(state, x, y, xdiff, ydiff);
}

/**
 * Input callback function. Pass the mousewheel event to the currently modal
 * panel.
 */
bool Panel::ui_mousewheel(uint32_t which, int32_t x, int32_t y) {
	if (!allow_user_input_) {
		return true;
	}
	if (!x && !y) {
		return true;
	}
	Panel* p = nullptr;
	if (mousein_) {
		p = mousein_;
	} else {
		p = mousegrab_ ? mousegrab_ : modal_;
	}
	if (!p) {
		return false;
	}
	return p->do_mousewheel(which, x, y, p->get_mouse_position());
}

/**
 * Input callback function. Pass the key event to the currently modal panel
 */
bool Panel::ui_key(bool const down, SDL_Keysym const code) {
	if (!allow_user_input_) {
		return true;
	}
	Panel* p = modal_;
	if (p->get_parent()) {
		if (UI::Panel* dd = p->get_open_dropdown()) {
			p = dd;
		}
	}
	return p->do_key(down, code);
}

/**
 * Input callback function. Pass the textinput event to the currently modal panel
 */
bool Panel::ui_textinput(const std::string& text) {
	if (!allow_user_input_) {
		return true;
	}
	return modal_->do_textinput(text);
}

/**
 * Draw the tooltip. Return true on success
 */
bool Panel::draw_tooltip(const std::string& text) {
	if (text.empty()) {
		return false;
	}

	RenderTarget& dst = *g_gr->get_render_target();
	std::string text_to_render = text;
	if (!is_richtext(text_to_render)) {
		text_to_render = as_richtext_paragraph(text_to_render, UI::FontStyle::kTooltip);
	}

	constexpr uint32_t kTipWidthMax = 360;
	std::shared_ptr<const UI::RenderedText> rendered_text =
	   g_fh->render(text_to_render, kTipWidthMax);
	if (rendered_text->rects.empty()) {
		return false;
	}

	const uint16_t tip_width = rendered_text->width() + 4;
	const uint16_t tip_height = rendered_text->height() + 4;

	Recti r(WLApplication::get()->get_mouse_position() + Vector2i(2, 32), tip_width, tip_height);
	const Vector2i tooltip_bottom_right = r.opposite_of_origin();
	const Vector2i screen_bottom_right(g_gr->get_xres(), g_gr->get_yres());
	if (screen_bottom_right.x < tooltip_bottom_right.x) {
		r.x -= 4 + r.w;
	}
	if (screen_bottom_right.y < tooltip_bottom_right.y) {
		r.y -= 35 + r.h;
	}

	dst.fill_rect(r, RGBColor(63, 52, 34));
	dst.draw_rect(r, RGBColor(0, 0, 0));
	rendered_text->draw(dst, r.origin() + Vector2i(2, 2));
	return true;
}
}  // namespace UI<|MERGE_RESOLUTION|>--- conflicted
+++ resolved
@@ -358,19 +358,11 @@
 		if (modal_ == this) {
 			handle_notes();
 		}
-<<<<<<< HEAD
 
 		if (is_initializer) {
 			app->handle_input(&input_callback);
 		}
 
-=======
-
-		if (is_initializer) {
-			app->handle_input(&input_callback);
-		}
-
->>>>>>> d416d188
 		if (start_time >= next_time) {
 			if (app->should_die()) {
 				end_modal<Returncodes>(Returncodes::kBack);
