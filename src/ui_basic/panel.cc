/*
 * Copyright (C) 2002-2020 by the Widelands Development Team
 *
 * This program is free software; you can redistribute it and/or
 * modify it under the terms of the GNU General Public License
 * as published by the Free Software Foundation; either version 2
 * of the License, or (at your option) any later version.
 *
 * This program is distributed in the hope that it will be useful,
 * but WITHOUT ANY WARRANTY; without even the implied warranty of
 * MERCHANTABILITY or FITNESS FOR A PARTICULAR PURPOSE.  See the
 * GNU General Public License for more details.
 *
 * You should have received a copy of the GNU General Public License
 * along with this program; if not, write to the Free Software
 * Foundation, Inc., 51 Franklin Street, Fifth Floor, Boston, MA  02110-1301, USA.
 *
 */

#include "ui_basic/panel.h"

#include <memory>

#include <SDL_timer.h>

#include "base/log.h"
#include "graphic/font_handler.h"
#include "graphic/graphic.h"
#include "graphic/mouse_cursor.h"
#include "graphic/rendertarget.h"
#include "graphic/style_manager.h"
#include "graphic/text/font_set.h"
#include "graphic/text_layout.h"
#include "sound/sound_handler.h"
#include "wlapplication.h"
#include "wlapplication_options.h"

namespace UI {

Panel* Panel::modal_ = nullptr;
Panel* Panel::mousegrab_ = nullptr;
Panel* Panel::mousein_ = nullptr;

// The following variable can be set to false. If so, all mouse and keyboard
// events are ignored and not passed on to any widget. This is only useful
// for scripts that want to show off functionality without the user interfering.
bool Panel::allow_user_input_ = true;
FxId Panel::click_fx_ = kNoSoundEffect;

/**
 * Initialize a panel, link it into the parent's queue.
 */
Panel::Panel(Panel* const nparent,
             const int nx,
             const int ny,
             const int nw,
             const int nh,
             const std::string& tooltip_text)
   : parent_(nparent),
     first_child_(nullptr),
     last_child_(nullptr),
     mousein_child_(nullptr),
     focus_(nullptr),
     flags_(pf_handle_mouse | pf_thinks | pf_visible | pf_handle_keypresses),
     x_(nx),
     y_(ny),
     w_(nw),
     h_(nh),
     lborder_(0),
     rborder_(0),
     tborder_(0),
     bborder_(0),
     border_snap_distance_(0),
     panel_snap_distance_(0),
     desired_w_(nw),
     desired_h_(nh),
     running_(false),
     tooltip_(tooltip_text) {
	assert(nparent != this);
	if (parent_) {
		next_ = parent_->first_child_;
		prev_ = nullptr;
		if (next_) {
			next_->prev_ = this;
		} else {
			parent_->last_child_ = this;
		}
		parent_->first_child_ = this;
	} else {
		prev_ = next_ = nullptr;
	}
}

/**
 * Unlink the panel from the parent's queue
 */
Panel::~Panel() {
	// Release pointers to this object
	if (mousegrab_ == this) {
		mousegrab_ = nullptr;
	}
	if (mousein_ == this) {
		mousein_ = nullptr;
	}

	// Free children
	free_children();

	// Unlink
	if (parent_) {
		if (parent_->mousein_child_ == this) {
			parent_->mousein_child_ = nullptr;
		}
		if (parent_->focus_ == this) {
			parent_->focus_ = nullptr;
		}

		if (prev_) {
			prev_->next_ = next_;
		} else {
			parent_->first_child_ = next_;
		}
		if (next_) {
			next_->prev_ = prev_;
		} else {
			parent_->last_child_ = prev_;
		}
	}
}

/**
 * Free all of the panel's children.
 */
void Panel::free_children() {
	// Scan-build claims this results in double free.
	// This is a false positive.
	// The reason is that the variable will be reassigned in the destructor of the deleted child.
	// This is very uncommon behavior and bad style, but will be non trivial to fix.
	while (first_child_) {
		Panel* next_child = first_child_->next_;
		delete first_child_;
		first_child_ = next_child;
	}
	first_child_ = nullptr;
}

/**
 * Enters the event loop; all events will be handled by this panel.
 *
 * \return the return code passed to end_modal. This return code will be
 * negative when the event loop was quit in an abnormal way (e.g. the user
 * clicked the window's close button or similar).
 */
int Panel::do_run() {
	// TODO(sirver): the main loop should not be in UI, but in WLApplication.
	WLApplication* const app = WLApplication::get();
	Panel* const prevmodal = modal_;
	modal_ = this;
	mousegrab_ = nullptr;        // good ol' paranoia
	app->set_mouse_lock(false);  // more paranoia :-)

	Panel* forefather = this;
	while (forefather->parent_ != nullptr) {
		forefather = forefather->parent_;
	}

	// Loop
	running_ = true;

	// Panel-specific startup code. This might call end_modal()!
	start();

	// think() is called at most 15 times per second, that is roughly ever 66ms.
	const uint32_t kGameLogicDelay = 1000 / 15;

	// With the default of 30FPS, the game will be drawn every 33ms.
	const uint32_t draw_delay = 1000 / std::max(5, get_config_int("maxfps", 30));

	static InputCallback input_callback = {Panel::ui_mousepress, Panel::ui_mouserelease,
	                                       Panel::ui_mousemove,  Panel::ui_key,
	                                       Panel::ui_textinput,  Panel::ui_mousewheel};

	const uint32_t initial_ticks = SDL_GetTicks();
	uint32_t next_think_time = initial_ticks + kGameLogicDelay;
	uint32_t next_draw_time = initial_ticks + draw_delay;
	while (running_) {
		const uint32_t start_time = SDL_GetTicks();

		app->handle_input(&input_callback);

		if (start_time >= next_think_time) {
			if (app->should_die()) {
				end_modal<Returncodes>(Returncodes::kBack);
			}

			do_think();

			if (flags_ & pf_child_die) {
				check_child_death();
			}

			next_think_time = start_time + kGameLogicDelay;
		}

		if (start_time >= next_draw_time) {
			RenderTarget& rt = *g_gr->get_render_target();
			forefather->do_draw(rt);
			if (g_mouse_cursor->is_visible()) {
				g_mouse_cursor->change_cursor(app->is_mouse_pressed());
				g_mouse_cursor->draw(rt, app->get_mouse_position());
				if (is_modal()) {
					do_tooltip();
				} else {
					forefather->do_tooltip();
				}
			}

			g_gr->refresh();
			next_draw_time = start_time + draw_delay;
		}

		int32_t delay = std::min<int32_t>(next_draw_time, next_think_time) - SDL_GetTicks();
		if (delay > 0) {
			SDL_Delay(delay);
		}
	}
	end();

	// Done
	modal_ = prevmodal;

	return return_code_;
}

/**
 * \return \c true if this is the currently modal panel
 */
bool Panel::is_modal() {
	return running_;
}

/**
 * Called once before the event loop in run is started
 */
void Panel::start() {
}

/**
 * Called once after the event loop in run() has ended
 */
void Panel::end() {
}

/**
 * Resizes the panel.
 *
 * \note NEVER override this function. If you feel the urge to override this
 * function, you probably want to override \ref layout.
 */
void Panel::set_size(const int nw, const int nh) {
	if (nw == w_ && nh == h_) {
		return;
	}

	// Make sure that we never get negative width/height.
	w_ = std::max(0, nw);
	h_ = std::max(0, nh);

	if (parent_) {
		move_inside_parent();
	}

	layout();
}

/**
 * Move the panel. Panel's position is relative to the parent.
 */
void Panel::set_pos(const Vector2i n) {
	x_ = n.x;
	y_ = n.y;
	position_changed();
}

/**
 * Set \p w and \p h to the desired
 * width and height of this panel, respectively.
 */
void Panel::get_desired_size(int* w, int* h) const {
	*w = desired_w_;
	*h = desired_h_;
}

/**
 * Set this panel's desired size and invoke the recursive update of the parent.
 *
 * \note The desired size of a panel must only depend on the attributes of this
 * panel and its children that are not derived from layout routines.
 * In particular, it must be independent of the panel's position on the screen
 * or of its actual size.
 *
 * \note NEVER override this function
 */
void Panel::set_desired_size(int w, int h) {
	if (desired_w_ == w && desired_h_ == h) {
		return;
	}

	// Make sure that we never get negative width/height.
	desired_w_ = std::max(0, w);
	desired_h_ = std::max(0, h);
	if (!get_layout_toplevel() && parent_) {
		parent_->update_desired_size();
	} else {
		set_size(desired_w_, desired_h_);
	}
}

/**
 * Recompute this panel's desired size.
 *
 * This is automatically called whenever a child panel's desired size changes.
 */
void Panel::update_desired_size() {
}

/**
 * Set whether this panel acts as a layouting toplevel.
 *
 * Typically, only true for \ref Window.
 */
void Panel::set_layout_toplevel(bool ltl) {
	flags_ &= ~pf_layout_toplevel;
	if (ltl) {
		flags_ |= pf_layout_toplevel;
	}
}

bool Panel::get_layout_toplevel() const {
	return flags_ & pf_layout_toplevel;
}

/**
 * Interpret \p pt as a point in the interior of this panel,
 * and translate it into the interior coordinate system of the parent
 * and return the result.
 */
Vector2i Panel::to_parent(const Vector2i& pt) const {
	if (!parent_) {
		return pt;
	}

	return pt + Vector2i(lborder_ + x_, tborder_ + y_);
}

/**
 * Ensure the panel is inside the parent's visibile area.
 *
 * The default implementation does nothing, this is overridden
 * by \ref Window
 */
void Panel::move_inside_parent() {
}

/**
 * Automatically layout the children of this panel and adjust their size.
 *
 * \note This is always called when this panel's size is changed, so do not
 * call \ref set_size from this function!
 *
 * The default implementation does nothing.
 */
void Panel::layout() {
}

/**
 * Set the size of the inner area (total area minus border)
 */
void Panel::set_inner_size(int const nw, int const nh) {
	assert(nw >= 0 && nh >= 0);
	set_size(nw + lborder_ + rborder_, nh + tborder_ + bborder_);
}

/**
 * Change the border dimensions.
 * Note that since position and total size aren't changed, so that the size
 * and position of the inner area will change.
 */
void Panel::set_border(int l, int r, int t, int b) {
	lborder_ = l;
	rborder_ = r;
	tborder_ = t;
	bborder_ = b;
}

int Panel::get_inner_w() const {
	assert(w_ == 0 || lborder_ + rborder_ <= w_);
	return (w_ == 0 ? 0 : w_ - (lborder_ + rborder_));
}
int Panel::get_inner_h() const {
	assert(h_ == 0 || tborder_ + bborder_ <= h_);
	return (h_ == 0 ? 0 : h_ - (tborder_ + bborder_));
}

/**
 * Make this panel the top-most panel in the parent's Z-order.
 */
void Panel::move_to_top() {
	if (!parent_) {
		return;
	}

	// unlink
	if (prev_) {
		prev_->next_ = next_;
	} else {
		parent_->first_child_ = next_;
	}
	if (next_) {
		next_->prev_ = prev_;
	} else {
		parent_->last_child_ = prev_;
	}

	// relink
	prev_ = nullptr;
	next_ = parent_->first_child_;
	parent_->first_child_ = this;
	if (next_) {
		next_->prev_ = this;
	} else {
		parent_->last_child_ = this;
	}
}

/**
 * Makes the panel visible or invisible
 */
void Panel::set_visible(bool const on) {
	if (((flags_ & pf_visible) > 1) == on) {
		return;
	}

	flags_ &= ~pf_visible;
	if (on) {
		flags_ |= pf_visible;
	} else if (parent_ && parent_->focus_ == this) {
		parent_->focus_ = nullptr;
	}
	if (parent_) {
		parent_->on_visibility_changed();
	}
<<<<<<< HEAD
	//	Notifications::publish(
	//	   NotePanel(this, NotePanel::Action::kVisibility,
	//	             on ? NotePanel::Visibility::kVisible : NotePanel::Visibility::kInvisible));
}

=======
}

/**
 * Called on a child's parent when visibility of child changed
 * Overridden in UI::Box
 */
>>>>>>> 510e7cdb
void Panel::on_visibility_changed() {
}

/**
 * Redraw the panel. Note that all drawing coordinates are relative to the
 * inner area: you cannot overwrite the panel border in this function.
 */
void Panel::draw(RenderTarget&) {
}

/**
 * Redraw the panel border.
 */
void Panel::draw_border(RenderTarget&) {
}

Recti Panel::focus_overlay_rect() {
	return Recti(0, 0, get_w(), get_h());
}

/**
 * Draw overlays that appear over all child panels.
 * This can be used e.g. for debug information.
 */
void Panel::draw_overlay(RenderTarget& dst) {
	if (has_focus()) {
		bool has_toplevel_focus = (focus_ == nullptr);
		for (Panel* p = this; p->parent_; p = p->parent_) {
			if (p->parent_->focus_ != p) {
				has_toplevel_focus = false;
				break;
			}
		}
		dst.fill_rect(focus_overlay_rect(),
		              has_toplevel_focus ? g_style_manager->focused_color() :
                                         g_style_manager->semi_focused_color(),
		              BlendMode::Default);
	}
}

/**
 * Draw texture and color from the info if they have been specified.
 */
void Panel::draw_background(RenderTarget& dst, const UI::PanelStyleInfo& info) {
	draw_background(dst, Recti(0, 0, get_w(), get_h()), info);
}
void Panel::draw_background(RenderTarget& dst, Recti rect, const UI::PanelStyleInfo& info) {
	if (info.image() != nullptr) {
		dst.fill_rect(rect, RGBAColor(0, 0, 0, 255));
		dst.tile(rect, info.image(), Vector2i(get_x(), get_y()));
	}
	if (info.color() != RGBAColor(0, 0, 0, 0)) {
		dst.fill_rect(rect, info.color(), BlendMode::UseAlpha);
	}
}

/**
 * Called once per event loop pass, unless set_think(false) has
 * been called. It is intended to be used for animations and game logic.
 */
void Panel::think() {
}

/**
 * Descend the panel hierarchy and call the \ref think() function of all
 * (grand-)children for which set_thinks(false) has not been called.
 */
void Panel::do_think() {
	if (thinks()) {
		think();
	}

	for (Panel* child = first_child_; child; child = child->next_) {
		child->do_think();
	}
}

/**
 * Get mouse position relative to this panel
 */
Vector2i Panel::get_mouse_position() const {
	return (parent_ ? parent_->get_mouse_position() : WLApplication::get()->get_mouse_position()) -
	       Vector2i(get_x() + get_lborder(), get_y() + get_tborder());
}

/**
 * Set mouse position relative to this panel
 */
void Panel::set_mouse_pos(const Vector2i p) {
	const Vector2i relative_p = p + Vector2i(get_x() + get_lborder(), get_y() + get_tborder());
	if (parent_) {
		parent_->set_mouse_pos(relative_p);
	} else {
		WLApplication::get()->warp_mouse(relative_p);
	}
}

/**
 * Center the mouse on this panel.
 */
void Panel::center_mouse() {
	set_mouse_pos(Vector2i(get_w() / 2, get_h() / 2));
}

/**
 * Called whenever the mouse enters or leaves the panel. The inside state
 * is relative to the outer area of a panel. This means that the mouse
 * position received in handle_mousemove may be negative while the mouse is
 * still inside the panel as far as handle_mousein is concerned.
 */
void Panel::handle_mousein(bool) {
}

/**
 * Called whenever the user presses a mouse button in the panel.
 * If the panel doesn't process the mouse-click, it is handed to the panel's
 * parent.
 *
 * \return true if the mouseclick was processed, false otherwise
 */
bool Panel::handle_mousepress(const uint8_t btn, int32_t, int32_t) {
	if (btn == SDL_BUTTON_LEFT && get_can_focus()) {
		focus();
		clicked();
	}
	return false;
}

/**
 * Called whenever the user releases a mouse button in the panel.
 * If the panel doesn't process the mouse-click, it is handed to the panel's
 * parent.
 *
 * \return true if the mouseclick was processed, false otherwise
 */
bool Panel::handle_mouserelease(const uint8_t, int32_t, int32_t) {
	return false;
}

/**
 * Called whenever the user moves the mouse wheel.
 * If the panel doesn't process the mouse-wheel, it is handed to the panel's
 * parent.
 *
 * \return true if the mouseclick was processed, false otherwise
 */
bool Panel::handle_mousewheel(uint32_t, int32_t, int32_t) {
	return false;
}

/**
 * Called when the mouse is moved while inside the panel
 */
bool Panel::handle_mousemove(const uint8_t, int32_t, int32_t, int32_t, int32_t) {
	return !tooltip_.empty();
}

bool Panel::handle_key(bool down, SDL_Keysym code) {
	if (down) {
		switch (code.sym) {
		case SDLK_TAB:
			return handle_tab_pressed(SDL_GetModState() & KMOD_SHIFT);
		case SDLK_ESCAPE:
			if (parent_ && parent_->focus_ == this && get_can_focus()) {
				parent_->focus_ = nullptr;
				return true;
			}
			break;
		default:
			break;
		}
	}
	return false;
}

bool Panel::handle_textinput(const std::string& /* text */) {
	return false;
}

/**
 * Called whenever a tooltip could be drawn.
 * Return true if the tooltip has been drawn,
 * false otherwise.
 */
bool Panel::handle_tooltip() {
	return draw_tooltip(tooltip());
}

// Whether TAB events should be handled by this panel's parent (`false`) or by `this` (`true`)
bool Panel::is_focus_toplevel() const {
	return !parent_ || this == modal_;
}

// Let the toplevel panel transfer the focus to the next/prev focusable child
bool Panel::handle_tab_pressed(const bool reverse) {
	if (!is_focus_toplevel()) {
		return parent_->handle_tab_pressed(reverse);
	}

	std::deque<Panel*> list = gather_focusable_children();
	if (list.empty()) {
		// nothing to do
		return false;
	}
	const size_t list_size = list.size();

	if (focus_ == nullptr || !focus_->is_visible() || list_size <= 1) {
		// no focus yet – select the first item
		list[reverse ? 0 : list_size - 1]->focus();
		return true;
	}

	Panel* currently_focused = focus_;
	while (currently_focused->focus_ && currently_focused->focus_->is_visible()) {
		currently_focused = currently_focused->focus_;
	}
	// tell the next/prev panel to focus
	for (size_t i = 0; i < list_size; ++i) {
		if (list[i] == currently_focused) {
			list[(i + (reverse ? 1 : list_size - 1)) % list_size]->focus();
			return true;
		}
	}

	list[reverse ? 0 : list_size - 1]->focus();
	return true;
}

// Recursively create a sorted list of all children that can get the focus
std::deque<Panel*> Panel::gather_focusable_children() {
	if (get_can_focus() && !has_focus()) {
		return {this};
	}
	std::deque<Panel*> list;
	for (Panel* child = first_child_; child; child = child->next_) {
		if (child->is_visible()) {
			for (Panel* p : child->gather_focusable_children()) {
				list.push_back(p);
			}
		}
	}
	if (get_can_focus()) {
		list.push_back(this);
	}
	return list;
}

/**
 * Enable/Disable mouse handling by this panel
 * Default is enabled. Note that when mouse handling is disabled, child panels
 * don't receive mouse events either.
 *
 * \param yes true if the panel should receive mouse events
 */
void Panel::set_handle_mouse(bool const yes) {
	if (yes) {
		flags_ |= pf_handle_mouse;
	} else {
		flags_ &= ~pf_handle_mouse;
	}
}

/**
 * Enable/Disable mouse grabbing. If a panel grabs the mouse, all mouse
 * related events will be sent directly to that panel.
 * You should only grab the mouse as a response to a mouse event (e.g.
 * clicking a mouse button)
 *
 * \param grab true if the mouse should be grabbed
 */
void Panel::grab_mouse(bool const grab) {
	if (grab) {
		mousegrab_ = this;
	} else {
		assert(!mousegrab_ || mousegrab_ == this);
		mousegrab_ = nullptr;
	}
}

/**
 * Set if this panel can receive the keyboard focus
 */
void Panel::set_can_focus(bool const yes) {

	if (yes) {
		flags_ |= pf_can_focus;
	} else {
		flags_ &= ~pf_can_focus;

		if (parent_ && parent_->focus_ == this) {
			parent_->focus_ = nullptr;
		}
	}
}

/**
 * Grabs the keyboard focus, if it can,
 * topcaller identifies widget at the beginning of the recursion
 */
void Panel::focus(const bool topcaller) {
	if (topcaller) {
		if (handles_textinput()) {
			if (!SDL_IsTextInputActive()) {
				SDL_StartTextInput();
			}
		} else {
			if (SDL_IsTextInputActive()) {
				SDL_StopTextInput();
			}
		}
		focus_ = nullptr;
	}

	if (!parent_ || this == modal_) {
		return;
	}

	parent_->focus_ = this;
	parent_->focus(false);
}

/**
 * Enables/Disables calling think() during the event loop.
 * The default is enabled.
 *
 * \param yes true if the panel's think function should be called
 */
void Panel::set_thinks(bool const yes) {
	if (yes) {
		flags_ |= pf_thinks;
	} else {
		flags_ &= ~pf_thinks;
	}
}

/**
 * Cause this panel to be removed on the next frame.
 * Use this for a panel that needs to destroy itself after a button has
 * been pressed (e.g. non-modal dialogs).
 * Do NOT use this to delete a hierarchy of panels that have been modal.
 */
void Panel::die() {
	flags_ |= pf_die;
	for (Panel* p = parent_; p; p = p->parent_) {
		p->flags_ |= pf_child_die;

		if (p == modal_) {
			break;
		}
	}
}
/**
 * Called on a child's parent just before child is deleted.
 * Overridden in UI::Box
 */
void Panel::on_death(Panel*) {
}

void Panel::on_death(Panel*) {
}

/**
 * Wrapper around SoundHandler::play_fx() to prevent having to include
 * sound_handler.h in every UI subclass just for playing a 'click'
 */
void Panel::play_click() {
	g_sh->play_fx(SoundType::kUI, click_fx_);
}

/**
 * This needs to be called once after g_soundhandler has been instantiated and before play_click()
 * is called. We do it this way so that we don't have to register the same sound every time we
 * create a new panel.
 */
void Panel::register_click() {
	click_fx_ = SoundHandler::register_fx(SoundType::kUI, "sound/click");
}

/**
 * Recursively walk the panel tree, killing panels that are marked for death
 * using die().
 */
void Panel::check_child_death() {
	Panel* next = first_child_;
	while (next) {
		Panel* p = next;
		next = p->next_;

		if (p->flags_ & pf_die) {
			p->parent_->on_death(p);
<<<<<<< HEAD
			//			Notifications::publish(NotePanel(p, NotePanel::Action::kLifecycle));
=======
>>>>>>> 510e7cdb
			delete p;
			p = nullptr;
		} else if (p->flags_ & pf_child_die) {
			p->check_child_death();
		}
	}

	flags_ &= ~pf_child_die;
}

/**
 * Draw the inner region of the panel into the given target.
 *
 * \param dst target to render into, assumed to be prepared for the panel's
 * inner coordinate system.
 */
void Panel::do_draw_inner(RenderTarget& dst) {
	draw(dst);

	// draw back to front
	for (Panel* child = last_child_; child; child = child->prev_) {
		child->do_draw(dst);
	}

	draw_overlay(dst);
}

/**
 * Subset for the border first and draw the border, then subset for the inner
 * area and draw the inner area.
 * Draw child panels after drawing self.
 * Draw tooltip if required.
 *
 * \param dst RenderTarget for the parent Panel
 */
void Panel::do_draw(RenderTarget& dst) {
	// Make sure the panel's size is sane. If it's bigger than 10000 it's likely a bug.
	assert(desired_w_ <= std::max(10000, g_gr->get_xres()));
	assert(desired_h_ <= std::max(10000, g_gr->get_yres()));

	if (!is_visible()) {
		return;
	}

	Recti outerrc;
	Vector2i outerofs = Vector2i::zero();

	if (!dst.enter_window(Recti(Vector2i(x_, y_), w_, h_), &outerrc, &outerofs)) {
		return;
	}

	draw_border(dst);

	Recti innerwindow(
	   Vector2i(lborder_, tborder_), w_ - (lborder_ + rborder_), h_ - (tborder_ + bborder_));

	if (dst.enter_window(innerwindow, nullptr, nullptr)) {
		do_draw_inner(dst);
	}

	dst.set_window(outerrc, outerofs);
}

/**
 * Returns the child panel that receives mouse events at the given location.
 * Starts the search with child (which should usually be set to first_child_) and
 * returns the first match.
 */
inline Panel* Panel::child_at_mouse_cursor(int32_t const x, int32_t const y, Panel* child) {

	for (; child; child = child->next_) {
		if (!child->handles_mouse() || !child->is_visible()) {
			continue;
		}
		if (x < child->x_ + static_cast<int32_t>(child->w_) && x >= child->x_ &&
		    y < child->y_ + static_cast<int32_t>(child->h_) && y >= child->y_) {
			break;
		}
	}

	if (mousein_child_ && mousein_child_ != child) {
		mousein_child_->do_mousein(false);
	}
	mousein_child_ = child;
	if (child) {
		child->do_mousein(true);
	}

	return child;
}

/**
 * Propagate mouseleave events (e.g. for buttons that are inside a different
 * window)
 */
void Panel::do_mousein(bool const inside) {
	if (!inside && mousein_child_) {
		mousein_child_->do_mousein(false);
		mousein_child_ = nullptr;
	}
	handle_mousein(inside);
}

/**
 * Propagate mousepresses/-releases/-moves to the appropriate panel.
 *
 * Returns whether the event was processed.
 */
bool Panel::do_mousepress(const uint8_t btn, int32_t x, int32_t y) {
	if (get_can_focus()) {
		focus();
	}
	x -= lborder_;
	y -= tborder_;
	if (flags_ & pf_top_on_click) {
		move_to_top();
	}

	if (mousegrab_ != this) {
		for (Panel* child = first_child_; (child = child_at_mouse_cursor(x, y, child));
		     child = child->next_) {
			if (child->do_mousepress(btn, x - child->x_, y - child->y_)) {
				return true;
			}
		}
	}
	return handle_mousepress(btn, x, y);
}

bool Panel::do_mousewheel(uint32_t which, int32_t x, int32_t y, Vector2i rel_mouse_pos) {
	// Check if a child-panel is beneath the mouse and processes the event
	for (Panel* child = first_child_; child; child = child->next_) {
		if (!child->handles_mouse() || !child->is_visible()) {
			continue;
		}
		if (rel_mouse_pos.x >= child->x_ + static_cast<int32_t>(child->w_) ||
		    rel_mouse_pos.x < child->x_ ||
		    rel_mouse_pos.y >= child->y_ + static_cast<int32_t>(child->h_) ||
		    rel_mouse_pos.y < child->y_) {
			continue;
		}
		// Found a child at the position
		if (child->do_mousewheel(which, x, y,
		                         rel_mouse_pos - Vector2i(child->get_x() + child->get_lborder(),
		                                                  child->get_y() + child->get_tborder()))) {
			return true;
		}
	}
	return handle_mousewheel(which, x, y);
}

bool Panel::do_mouserelease(const uint8_t btn, int32_t x, int32_t y) {
	x -= lborder_;
	y -= tborder_;
	if (mousegrab_ != this) {
		for (Panel* child = first_child_; (child = child_at_mouse_cursor(x, y, child));
		     child = child->next_) {
			if (child->do_mouserelease(btn, x - child->x_, y - child->y_)) {
				return true;
			}
		}
	}
	return handle_mouserelease(btn, x, y);
}

bool Panel::do_mousemove(
   uint8_t const state, int32_t x, int32_t y, int32_t const xdiff, int32_t const ydiff) {
	x -= lborder_;
	y -= tborder_;
	if (mousegrab_ != this) {
		for (Panel* child = first_child_; (child = child_at_mouse_cursor(x, y, child));
		     child = child->next_) {
			if (child->do_mousemove(state, x - child->x_, y - child->y_, xdiff, ydiff)) {
				return true;
			}
		}
	}
	return handle_mousemove(state, x, y, xdiff, ydiff);
}

/**
 * Pass the key event to the focused child.
 * If it doesn't process the key, we'll see if we can use the event.
 */
bool Panel::do_key(bool const down, SDL_Keysym const code) {
	if (focus_ && focus_->do_key(down, code)) {
		return true;
	}

	if (!handles_keypresses()) {
		return false;
	}

	if (handle_key(down, code)) {
		return true;
	}

	// If we handle text, we want to block propagation of keypresses used for
	// text input. We don't know which ones they are, so we block all except
	// those we are reasonably sure that they aren't. This list may be expanded.
	if (handles_textinput()) {
		switch (code.sym) {
		case SDLK_ESCAPE:
		case SDLK_PAUSE:
		case SDLK_PRINTSCREEN:
		case SDLK_PAGEDOWN:
		case SDLK_PAGEUP:
		case SDLK_HOME:
		case SDLK_END:
		case SDLK_DELETE:
		case SDLK_INSERT:
		case SDLK_BACKSPACE:
		case SDLK_LEFT:
		case SDLK_RIGHT:
		case SDLK_UP:
		case SDLK_DOWN:
		case SDLK_LCTRL:
		case SDLK_RCTRL:
		case SDLK_LALT:
			return false;
		}
		if (code.mod & KMOD_CTRL || (code.sym >= SDLK_F1 && code.sym <= SDLK_F12)) {
			return false;
		}
		return true;
	}

	return false;
}

bool Panel::do_textinput(const std::string& text) {
	if (focus_ && focus_->do_textinput(text)) {
		return true;
	}

	if (!handles_textinput()) {
		return false;
	}

	return handle_textinput(text);
}

bool Panel::do_tooltip() {
	if (mousein_child_ && mousein_child_->do_tooltip()) {
		return true;
	}
	return handle_tooltip();
}

/**
 * \return \c true if the given key is currently pressed, or \c false otherwise
 */
bool Panel::get_key_state(const SDL_Scancode key) const {
	return WLApplication::get()->get_key_state(key);
}

/**
 * Determine which panel is to receive a mouse event.
 *
 * \return The panel which receives the mouse event
 */
Panel* Panel::ui_trackmouse(int32_t& x, int32_t& y) {
	Panel* mousein;
	Panel* rcv = nullptr;

	if (mousegrab_) {
		mousein = rcv = mousegrab_;
	} else {
		mousein = modal_;
	}

	x -= mousein->x_;
	y -= mousein->y_;
	for (Panel* p = mousein->parent_; p; p = p->parent_) {
		x -= p->lborder_ + p->x_;
		y -= p->tborder_ + p->y_;
	}

	if (0 <= x && x < static_cast<int32_t>(mousein->w_) && 0 <= y &&
	    y < static_cast<int32_t>(mousein->h_)) {
		rcv = mousein;
	} else {
		mousein = nullptr;
	}

	if (mousein != mousein_) {
		if (mousein_) {
			mousein_->do_mousein(false);
		}
		mousein_ = mousein;
		if (mousein_) {
			mousein_->do_mousein(true);
		}
	}

	return rcv;
}

/**
 * Input callback function. Pass the mouseclick event to the currently modal
 * panel.
 */
bool Panel::ui_mousepress(const uint8_t button, int32_t x, int32_t y) {
	if (!allow_user_input_) {
		return true;
	}

	Panel* const p = ui_trackmouse(x, y);
	if (p == nullptr) {
		return false;
	}
	return p->do_mousepress(button, x, y);
}

bool Panel::ui_mouserelease(const uint8_t button, int32_t x, int32_t y) {
	if (!allow_user_input_) {
		return true;
	}

	Panel* const p = ui_trackmouse(x, y);
	if (p == nullptr) {
		return false;
	}
	return p->do_mouserelease(button, x, y);
}

/**
 * Input callback function. Pass the mousemove event to the currently modal
 * panel.
 */
bool Panel::ui_mousemove(
   uint8_t const state, int32_t x, int32_t y, int32_t const xdiff, int32_t const ydiff) {
	if (!allow_user_input_) {
		return true;
	}

	if (!xdiff && !ydiff) {
		return true;
	}

	Panel* const p = ui_trackmouse(x, y);
	if (p == nullptr) {
		return false;
	}

	return p->do_mousemove(state, x, y, xdiff, ydiff);
}

/**
 * Input callback function. Pass the mousewheel event to the currently modal
 * panel.
 */
bool Panel::ui_mousewheel(uint32_t which, int32_t x, int32_t y) {
	if (!allow_user_input_) {
		return true;
	}
	if (!x && !y) {
		return true;
	}
	Panel* p = nullptr;
	if (mousein_) {
		p = mousein_;
	} else {
		p = mousegrab_ ? mousegrab_ : modal_;
	}
	if (!p) {
		return false;
	}
	return p->do_mousewheel(which, x, y, p->get_mouse_position());
}

/**
 * Input callback function. Pass the key event to the currently modal panel
 */
bool Panel::ui_key(bool const down, SDL_Keysym const code) {
	if (!allow_user_input_) {
		return true;
	}

	return modal_->do_key(down, code);
}

/**
 * Input callback function. Pass the textinput event to the currently modal panel
 */
bool Panel::ui_textinput(const std::string& text) {
	if (!allow_user_input_) {
		return true;
	}
	return modal_->do_textinput(text);
}

/**
 * Draw the tooltip. Return true on success
 */
bool Panel::draw_tooltip(const std::string& text) {
	if (text.empty()) {
		return false;
	}

	RenderTarget& dst = *g_gr->get_render_target();
	std::string text_to_render = text;
	if (!is_richtext(text_to_render)) {
		text_to_render = as_richtext_paragraph(text_to_render, UI::FontStyle::kTooltip);
	}

	constexpr uint32_t kTipWidthMax = 360;
	std::shared_ptr<const UI::RenderedText> rendered_text =
	   g_fh->render(text_to_render, kTipWidthMax);
	if (rendered_text->rects.empty()) {
		return false;
	}

	const uint16_t tip_width = rendered_text->width() + 4;
	const uint16_t tip_height = rendered_text->height() + 4;

	Recti r(WLApplication::get()->get_mouse_position() + Vector2i(2, 32), tip_width, tip_height);
	const Vector2i tooltip_bottom_right = r.opposite_of_origin();
	const Vector2i screen_bottom_right(g_gr->get_xres(), g_gr->get_yres());
	if (screen_bottom_right.x < tooltip_bottom_right.x) {
		r.x -= 4 + r.w;
	}
	if (screen_bottom_right.y < tooltip_bottom_right.y) {
		r.y -= 35 + r.h;
	}

	dst.fill_rect(r, RGBColor(63, 52, 34));
	dst.draw_rect(r, RGBColor(0, 0, 0));
	rendered_text->draw(dst, r.origin() + Vector2i(2, 2));
	return true;
}
}  // namespace UI<|MERGE_RESOLUTION|>--- conflicted
+++ resolved
@@ -23,7 +23,6 @@
 
 #include <SDL_timer.h>
 
-#include "base/log.h"
 #include "graphic/font_handler.h"
 #include "graphic/graphic.h"
 #include "graphic/mouse_cursor.h"
@@ -450,20 +449,12 @@
 	if (parent_) {
 		parent_->on_visibility_changed();
 	}
-<<<<<<< HEAD
-	//	Notifications::publish(
-	//	   NotePanel(this, NotePanel::Action::kVisibility,
-	//	             on ? NotePanel::Visibility::kVisible : NotePanel::Visibility::kInvisible));
-}
-
-=======
 }
 
 /**
  * Called on a child's parent when visibility of child changed
  * Overridden in UI::Box
  */
->>>>>>> 510e7cdb
 void Panel::on_visibility_changed() {
 }
 
@@ -499,7 +490,7 @@
 		}
 		dst.fill_rect(focus_overlay_rect(),
 		              has_toplevel_focus ? g_style_manager->focused_color() :
-                                         g_style_manager->semi_focused_color(),
+		                                   g_style_manager->semi_focused_color(),
 		              BlendMode::Default);
 	}
 }
@@ -807,9 +798,9 @@
  */
 void Panel::die() {
 	flags_ |= pf_die;
+
 	for (Panel* p = parent_; p; p = p->parent_) {
 		p->flags_ |= pf_child_die;
-
 		if (p == modal_) {
 			break;
 		}
@@ -819,9 +810,6 @@
  * Called on a child's parent just before child is deleted.
  * Overridden in UI::Box
  */
-void Panel::on_death(Panel*) {
-}
-
 void Panel::on_death(Panel*) {
 }
 
@@ -854,10 +842,6 @@
 
 		if (p->flags_ & pf_die) {
 			p->parent_->on_death(p);
-<<<<<<< HEAD
-			//			Notifications::publish(NotePanel(p, NotePanel::Action::kLifecycle));
-=======
->>>>>>> 510e7cdb
 			delete p;
 			p = nullptr;
 		} else if (p->flags_ & pf_child_die) {
