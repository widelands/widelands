/*
 * Copyright (C) 2004-2020 by the Widelands Development Team
 *
 * This program is free software; you can redistribute it and/or
 * modify it under the terms of the GNU General Public License
 * as published by the Free Software Foundation; either version 2
 * of the License, or (at your option) any later version.
 *
 * This program is distributed in the hope that it will be useful,
 * but WITHOUT ANY WARRANTY; without even the implied warranty of
 * MERCHANTABILITY or FITNESS FOR A PARTICULAR PURPOSE.  See the
 * GNU General Public License for more details.
 *
 * You should have received a copy of the GNU General Public License
 * along with this program; if not, write to the Free Software
 * Foundation, Inc., 51 Franklin Street, Fifth Floor, Boston, MA  02110-1301, USA.
 *
 */

#include "ui_basic/progressbar.h"

#include <memory>

#include "graphic/font_handler.h"
#include "graphic/rendertarget.h"
#include "graphic/style_manager.h"
#include "graphic/text_layout.h"

namespace UI {
/**
 * Initialize the progress bar.
 */
ProgressBar::ProgressBar(Panel* const parent,
                         PanelStyle style,
                         int32_t const x,
                         int32_t const y,
                         int32_t const w,
                         int32_t const h,
                         uint32_t const orientation)
   : Panel(parent, style, x, y, w, h),
     orientation_(orientation),
     state_(0),
     total_(100),
<<<<<<< HEAD
     progress_style_(g_style_manager->progressbar_style(style)),
     show_percent_(true) {
=======
     progress_style_(style) {
}

inline const UI::ProgressbarStyleInfo& ProgressBar::progress_style() const {
	return g_style_manager->progressbar_style(progress_style_);
>>>>>>> 98b83de1
}

/**
 * Set the current state of progress.
 */
void ProgressBar::set_state(uint32_t state) {
	state_ = state;
}

/**
 * Set the maximum state
 */
void ProgressBar::set_total(uint32_t total) {
	assert(total);
	total_ = total;
}

/**
 * Draw the progressbar.
 */
void ProgressBar::draw(RenderTarget& dst) {
	assert(0 < get_w());
	assert(0 < get_h());
	assert(total_);
	const float fraction = state_ < total_ ? static_cast<float>(state_) / total_ : 1.0f;
	assert(0 <= fraction);
	assert(fraction <= 1);

	const RGBColor& color = fraction <= 0.33f ? progress_style().low_color() :
	                                            fraction <= 0.67f ? progress_style().medium_color() :
	                                                                progress_style().high_color();

	// Draw the actual bar
	if (orientation_ == Horizontal) {
		const float w = get_w() * fraction;
		assert(w <= get_w());

		dst.fill_rect(Recti(0, 0, w, get_h()), color);
		dst.fill_rect(Recti(w, 0, get_w() - w, get_h()), RGBColor(0, 0, 0));
	} else {
		const uint32_t h = static_cast<uint32_t>(get_h() * (1.0f - fraction));

		dst.fill_rect(Recti(0, 0, get_w(), h), RGBColor(0, 0, 0));
		dst.fill_rect(Recti(0, h, get_w(), get_h() - h), color);
	}

	// Print the state in percent without decimal points.
	std::shared_ptr<const UI::RenderedText> rendered_text = UI::g_fh->render(as_richtext_paragraph(
<<<<<<< HEAD
	   show_percent_ ? (boost::format("%u%%") % floorf(fraction * 100.f)).str() :
	                   std::to_string(state_),
	   progress_style_.font()));
=======
	   (boost::format("%u%%") % floorf(fraction * 100.f)).str(), progress_style().font()));
>>>>>>> 98b83de1
	Vector2i pos(get_w() / 2, get_h() / 2);
	UI::center_vertically(rendered_text->height(), &pos);
	rendered_text->draw(dst, pos, UI::Align::kCenter);
}
}  // namespace UI<|MERGE_RESOLUTION|>--- conflicted
+++ resolved
@@ -41,16 +41,12 @@
      orientation_(orientation),
      state_(0),
      total_(100),
-<<<<<<< HEAD
-     progress_style_(g_style_manager->progressbar_style(style)),
+     progress_style_(style),
      show_percent_(true) {
-=======
-     progress_style_(style) {
 }
 
 inline const UI::ProgressbarStyleInfo& ProgressBar::progress_style() const {
 	return g_style_manager->progressbar_style(progress_style_);
->>>>>>> 98b83de1
 }
 
 /**
@@ -99,13 +95,9 @@
 
 	// Print the state in percent without decimal points.
 	std::shared_ptr<const UI::RenderedText> rendered_text = UI::g_fh->render(as_richtext_paragraph(
-<<<<<<< HEAD
 	   show_percent_ ? (boost::format("%u%%") % floorf(fraction * 100.f)).str() :
 	                   std::to_string(state_),
-	   progress_style_.font()));
-=======
-	   (boost::format("%u%%") % floorf(fraction * 100.f)).str(), progress_style().font()));
->>>>>>> 98b83de1
+	   progress_style().font()));
 	Vector2i pos(get_w() / 2, get_h() / 2);
 	UI::center_vertically(rendered_text->height(), &pos);
 	rendered_text->draw(dst, pos, UI::Align::kCenter);
