/*
 * Copyright (C) 2002-2017 by the Widelands Development Team
 *
 * This program is free software; you can redistribute it and/or
 * modify it under the terms of the GNU General Public License
 * as published by the Free Software Foundation; either version 2
 * of the License, or (at your option) any later version.
 *
 * This program is distributed in the hope that it will be useful,
 * but WITHOUT ANY WARRANTY; without even the implied warranty of
 * MERCHANTABILITY or FITNESS FOR A PARTICULAR PURPOSE.  See the
 * GNU General Public License for more details.
 *
 * You should have received a copy of the GNU General Public License
 * along with this program; if not, write to the Free Software
 * Foundation, Inc., 51 Franklin Street, Fifth Floor, Boston, MA  02110-1301, USA.
 *
 */

#ifndef WL_UI_BASIC_BUTTON_H
#define WL_UI_BASIC_BUTTON_H

#include <boost/bind.hpp>
#include <boost/function.hpp>
#include <boost/signals2.hpp>

#include "graphic/color.h"
#include "graphic/text_layout.h"
#include "ui_basic/panel.h"

namespace UI {

<<<<<<< HEAD
=======
struct Font;

enum class ButtonDisableStyle {
	kMonochrome = 2,   // Greyed out. Can be combined with the other 2 styles.
	kPermpressed = 4,  // Button will appear pressed.
	kFlat = 8,         // Button will appear flat.
};
inline ButtonDisableStyle operator&(ButtonDisableStyle a, ButtonDisableStyle b) {
	return static_cast<ButtonDisableStyle>(static_cast<int>(a) & static_cast<int>(b));
}
inline ButtonDisableStyle operator|(ButtonDisableStyle a, ButtonDisableStyle b) {
	return static_cast<ButtonDisableStyle>(static_cast<int>(a) | static_cast<int>(b));
}

>>>>>>> edc5d524
/// This is simply a button. Override void clicked() to react to the click.
/// This is all that is needed in most cases, but if there is a need to give a
/// callback function to the button, there are some templates for that below.
struct Button : public NamedPanel {
	enum class Style {
		kRaised,       // Normal raised Button
		kPermpressed,  // Button will appear pressed
		kFlat          // Flat button with simple coloured outline
	};

	enum class ImageMode {
		kShrink,   // Shrink foreground image to fit into the button
		kUnscaled  // Show the foreground image without any scaling
	};

	Button  /// for textual buttons
	   (Panel* const parent,
	    const std::string& name,
	    int32_t const x,
	    int32_t const y,
	    uint32_t const w,
	    uint32_t const h,
	    const Image* background_picture_id,
	    const std::string& title_text,
	    const std::string& tooltip_text = std::string(),
	    UI::Button::Style init_style = UI::Button::Style::kRaised);

	Button  /// for pictorial buttons
	   (Panel* const parent,
	    const std::string& name,
	    const int32_t x,
	    const int32_t y,
	    const uint32_t w,
	    const uint32_t h,
	    const Image* background_picture_id,
	    const Image* foreground_picture_id,
	    const std::string& tooltip_text = std::string(),
	    UI::Button::Style init_style = UI::Button::Style::kRaised,
	    UI::Button::ImageMode mode = UI::Button::ImageMode::kShrink);
	~Button();

	void set_pic(const Image* pic);
	void set_title(const std::string&);
	const std::string& get_title() const {
		return title_;
	}

	bool enabled() const {
		return enabled_;
	}
	void set_enabled(bool on);
	void set_repeating(bool const on) {
		repeating_ = on;
	}
	bool is_snap_target() const override {
		return true;
	}

	// Drawing and event handlers
	void draw(RenderTarget&) override;
	void think() override;

	void handle_mousein(bool inside) override;
	bool handle_mousepress(uint8_t btn, int32_t x, int32_t y) override;
	bool handle_mouserelease(uint8_t btn, int32_t x, int32_t y) override;
	bool handle_mousemove(uint8_t, int32_t, int32_t, int32_t, int32_t) override;

	/// Sets the visual style of the button
	void set_style(UI::Button::Style input_style);
	UI::Button::Style style() const {
		return style_;
	}

	/// Sets the visual style of the disabled button
	void set_disable_style(UI::ButtonDisableStyle input_style);

	/// Convenience function. If 'pressed', sets the style to kPermpressed, otherwise to kRaised.
	void set_perm_pressed(bool pressed);

	/// Convenience function. Toggles between raised and permpressed style
	void toggle();

	boost::signals2::signal<void()> sigclicked;
	boost::signals2::signal<void()> sigmousein;
	boost::signals2::signal<void()> sigmouseout;

protected:
	virtual void clicked() {
	}  /// Override this to react on the click.

	bool highlighted_;  //  mouse is over the button
	bool pressed_;      //  mouse is clicked over the button
	bool enabled_;
	UI::Button::Style style_;
	UI::ButtonDisableStyle disable_style_;
	bool repeating_;
	const UI::Button::ImageMode image_mode_;

	uint32_t time_nextact_;

	std::string title_;  //  title string used when pic_custom_ == 0

	const Image* pic_background_;  //  background texture (picture ID)
	const Image* pic_custom_;      //  custom icon on the button

	RGBColor clr_down_;  //  color of border while a flat button is "down"
};

}  // namespace UI

#endif  // end of include guard: WL_UI_BASIC_BUTTON_H<|MERGE_RESOLUTION|>--- conflicted
+++ resolved
@@ -30,8 +30,6 @@
 
 namespace UI {
 
-<<<<<<< HEAD
-=======
 struct Font;
 
 enum class ButtonDisableStyle {
@@ -46,7 +44,6 @@
 	return static_cast<ButtonDisableStyle>(static_cast<int>(a) | static_cast<int>(b));
 }
 
->>>>>>> edc5d524
 /// This is simply a button. Override void clicked() to react to the click.
 /// This is all that is needed in most cases, but if there is a need to give a
 /// callback function to the button, there are some templates for that below.
