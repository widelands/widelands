/*
 * Copyright (C) 2002, 2006, 2008-2011 by the Widelands Development Team
 *
 * This program is free software; you can redistribute it and/or
 * modify it under the terms of the GNU General Public License
 * as published by the Free Software Foundation; either version 2
 * of the License, or (at your option) any later version.
 *
 * This program is distributed in the hope that it will be useful,
 * but WITHOUT ANY WARRANTY; without even the implied warranty of
 * MERCHANTABILITY or FITNESS FOR A PARTICULAR PURPOSE.  See the
 * GNU General Public License for more details.
 *
 * You should have received a copy of the GNU General Public License
 * along with this program; if not, write to the Free Software
 * Foundation, Inc., 51 Franklin Street, Fifth Floor, Boston, MA  02110-1301, USA.
 *
 */

#ifndef WL_UI_BASIC_BUTTON_H
#define WL_UI_BASIC_BUTTON_H

#include <boost/bind.hpp>
#include <boost/function.hpp>
#include <boost/signals2.hpp>

#include "graphic/color.h"
<<<<<<< HEAD
#include "graphic/image_catalog.h"
=======
#include "graphic/text_layout.h"
>>>>>>> 2f6d8847
#include "ui_basic/panel.h"

namespace UI {

struct Font;

/// This is simply a button. Override void clicked() to react to the click.
/// This is all that is needed in most cases, but if there is a need to give a
/// callback function to the button, there are some templates for that below.
struct Button : public NamedPanel {
	Button /// for textual buttons
		(Panel * const parent,
		 const std::string & name,
		 int32_t const x, int32_t const y, uint32_t const w, uint32_t const h,
		 const ImageCatalog::Key background_image_key,
		 const std::string & title_text,
		 const std::string & tooltip_text = std::string(),
		 bool const _enabled = true,
		 bool const flat    = false);
	// NOCOM(GunChleoc): Review these constructors. The foreground image can come from Lua/conf, so we need to operate with the filename here.
	// I have also changed the background image for other ui_basic classes over to the new system.
	Button /// for pictorial buttons
		(Panel * const parent,
		 const std::string & name,
		 const int32_t x, const int32_t y, const uint32_t w, const uint32_t h,
		 const ImageCatalog::Key background_image_key,
		 const Image* foreground_image,
		 const std::string & tooltip_text = std::string(),
		 bool const _enabled = true,
		 bool const flat     = false);
	~Button();

	void set_image(const Image* foreground);
	void set_title(const std::string &);
	const std::string & get_title() const {return m_title;}

	bool enabled() const {return m_enabled;}
	void set_enabled(bool on);
	void set_repeating(bool const on) {m_repeating = on;}
	void set_draw_caret(bool draw_caret) {m_draw_caret = draw_caret;}
	void set_font(Font * font) {m_textstyle.font = font;}
	void set_textstyle(const UI::TextStyle& textstyle) {m_textstyle = textstyle;}
	bool is_snap_target() const override {return true;}

	// Drawing and event handlers
	void draw(RenderTarget &) override;
	void think() override;

	void handle_mousein(bool inside) override;
	bool handle_mousepress  (uint8_t btn, int32_t x, int32_t y) override;
	bool handle_mouserelease(uint8_t btn, int32_t x, int32_t y) override;
	bool handle_mousemove(uint8_t, int32_t, int32_t, int32_t, int32_t) override;

	// Set the permanently pressed state of the button
	void set_perm_pressed(bool state);
	bool get_perm_pressed() const {return m_permpressed;}

	// Set button to flat / not flat
	void set_flat(bool flat);
	// If no background is drawn, the button is drawn over the current background
	void set_draw_flat_background(bool set);

	boost::signals2::signal<void ()> sigclicked;
	boost::signals2::signal<void ()> sigmousein;
	boost::signals2::signal<void ()> sigmouseout;

protected:
	virtual void clicked() {} /// Override this to react on the click.

	bool        m_highlighted;    //  mouse is over the button
	bool        m_pressed;        //  mouse is clicked over the button
	bool        m_permpressed;    //  button should appear  pressed
	bool        m_enabled;
	bool        m_repeating;
	bool        m_flat;
	bool        m_draw_flat_background;

	int32_t     m_time_nextact;

	std::string m_title;          //  title string used when _mypic == 0

<<<<<<< HEAD
	const Image* background_image_; //  background texture (picture ID)
	const Image* foreground_image_;     //  custom icon on the button
	const Image* foreground_image_disabled_;
	Font * m_font;
=======
	const Image* m_pic_background; //  background texture (picture ID)
	const Image* m_pic_custom;     //  custom icon on the button
	UI::TextStyle m_textstyle;
>>>>>>> 2f6d8847

	RGBColor    m_clr_down; //  color of border while a flat button is "down"
	bool        m_draw_caret;
};

} // namespace UI

#endif  // end of include guard: WL_UI_BASIC_BUTTON_H<|MERGE_RESOLUTION|>--- conflicted
+++ resolved
@@ -25,11 +25,8 @@
 #include <boost/signals2.hpp>
 
 #include "graphic/color.h"
-<<<<<<< HEAD
 #include "graphic/image_catalog.h"
-=======
 #include "graphic/text_layout.h"
->>>>>>> 2f6d8847
 #include "ui_basic/panel.h"
 
 namespace UI {
@@ -111,16 +108,9 @@
 
 	std::string m_title;          //  title string used when _mypic == 0
 
-<<<<<<< HEAD
-	const Image* background_image_; //  background texture (picture ID)
-	const Image* foreground_image_;     //  custom icon on the button
-	const Image* foreground_image_disabled_;
-	Font * m_font;
-=======
 	const Image* m_pic_background; //  background texture (picture ID)
 	const Image* m_pic_custom;     //  custom icon on the button
 	UI::TextStyle m_textstyle;
->>>>>>> 2f6d8847
 
 	RGBColor    m_clr_down; //  color of border while a flat button is "down"
 	bool        m_draw_caret;
