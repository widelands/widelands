--- conflicted
+++ resolved
@@ -139,11 +139,7 @@
 	recompute();
 
 	// Take care of the scrollbar
-<<<<<<< HEAD
-	scrollbar_.set_pos(Point(UI::g_fh1->fontset()->is_rtl() ? 0 : get_w() - Scrollbar::kSize, 0));
-=======
-	scrollbar_.set_pos(Vector2i(get_w() - Scrollbar::kSize, 0));
->>>>>>> 59ef0c6c
+	scrollbar_.set_pos(Vector2i(UI::g_fh1->fontset()->is_rtl() ? 0 : get_w() - Scrollbar::kSize, 0));
 	scrollbar_.set_size(Scrollbar::kSize, get_h());
 	scrollbar_.set_pagesize(get_h() - 2 * UI_FONT_SIZE_BIG);
 }
@@ -153,14 +149,10 @@
  */
 void MultilineTextarea::draw(RenderTarget& dst) {
 	if (use_old_renderer_) {
-<<<<<<< HEAD
-		rt.draw(dst, Point((UI::g_fh1->fontset()->is_rtl() && scrollbar_.is_enabled()) ?
+		rt.draw(dst, Vector2i((UI::g_fh1->fontset()->is_rtl() && scrollbar_.is_enabled()) ?
 		                      RICHTEXT_MARGIN + Scrollbar::kSize :
 		                      RICHTEXT_MARGIN,
 		                   RICHTEXT_MARGIN - scrollbar_.get_scrollpos()));
-=======
-		rt.draw(dst, Vector2i(RICHTEXT_MARGIN, RICHTEXT_MARGIN - scrollbar_.get_scrollpos()));
->>>>>>> 59ef0c6c
 	} else {
 		const Image* text_im;
 		if (!is_richtext(text_)) {
@@ -186,18 +178,12 @@
 				anchor = RICHTEXT_MARGIN;
 			}
 
-<<<<<<< HEAD
-			dst.blitrect_scale(Rect((UI::g_fh1->fontset()->is_rtl() && scrollbar_.is_enabled()) ?
-			                           anchor + Scrollbar::kSize :
-			                           anchor,
-			                        0, blit_width, blit_height),
-			                   text_im, Rect(0, scrollbar_.get_scrollpos(), blit_width, blit_height),
-			                   1., BlendMode::UseAlpha);
-=======
-			dst.blitrect(Vector2f(anchor, 0), text_im,
-			             Recti(0, scrollbar_.get_scrollpos(), blit_width, blit_height),
-			             BlendMode::UseAlpha);
->>>>>>> 59ef0c6c
+			dst.blitrect(Vector2f((UI::g_fh1->fontset()->is_rtl() && scrollbar_.is_enabled()) ?
+								 anchor + Scrollbar::kSize :
+								 anchor, 0),
+							 text_im,
+							 Recti(0, scrollbar_.get_scrollpos(), blit_width, blit_height),
+							 BlendMode::UseAlpha);
 		}
 	}
 }
