--- conflicted
+++ resolved
@@ -152,19 +152,6 @@
 	if (isrichtext) {
 		rt.draw(dst, Point(RICHTEXT_MARGIN, RICHTEXT_MARGIN - m_scrollbar.get_scrollpos()));
 	} else {
-<<<<<<< HEAD
-		int32_t anchor = 0;
-
-		switch (m_align & UI::Align::kHorizontal) {
-		case UI::Align::kHCenter:
-			anchor = get_eff_w() / 2;
-			break;
-		case UI::Align::kRight:
-			anchor = get_eff_w();
-			break;
-		default:
-			break;
-=======
 		const Image* text_im = UI::g_fh1->render(as_aligned(m_text, m_align, m_style.font->size(), m_style.fg),
 															  get_eff_w() - 2 * RICHTEXT_MARGIN);
 
@@ -174,11 +161,11 @@
 		if (blit_width > 0 && blit_height > 0) {
 			int32_t anchor = 0;
 			Align alignment = mirror_alignment(m_align);
-			switch (alignment & Align_Horizontal) {
-			case Align_HCenter:
+			switch (alignment & UI::Align::kHorizontal) {
+			case UI::Align::kHCenter:
 				anchor = (get_eff_w() - blit_width) / 2;
 				break;
-			case Align_Right:
+			case UI::Align::kRight:
 				anchor = get_eff_w() - blit_width - RICHTEXT_MARGIN;
 				break;
 			default:
@@ -192,7 +179,6 @@
 				Rect(0, m_scrollbar.get_scrollpos(), blit_width, blit_height),
 				1.,
 				BlendMode::UseAlpha);
->>>>>>> 1d7113a9
 		}
 	}
 }
