--- conflicted
+++ resolved
@@ -129,11 +129,8 @@
 			break;  // No need to wrap twice.
 		}
 	}
-<<<<<<< HEAD
 	needs_recompute_ = false;
-=======
 	set_can_focus(scrollbar_.is_enabled());
->>>>>>> 73e7f04b
 }
 
 /**
