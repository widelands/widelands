/*
 * Copyright (C) 2003, 2006-2008, 2011 by the Widelands Development Team
 *
 * This program is free software; you can redistribute it and/or
 * modify it under the terms of the GNU General Public License
 * as published by the Free Software Foundation; either version 2
 * of the License, or (at your option) any later version.
 *
 * This program is distributed in the hope that it will be useful,
 * but WITHOUT ANY WARRANTY; without even the implied warranty of
 * MERCHANTABILITY or FITNESS FOR A PARTICULAR PURPOSE.  See the
 * GNU General Public License for more details.
 *
 * You should have received a copy of the GNU General Public License
 * along with this program; if not, write to the Free Software
 * Foundation, Inc., 51 Franklin Street, Fifth Floor, Boston, MA  02110-1301, USA.
 *
 */

#ifndef WL_UI_BASIC_EDITBOX_H
#define WL_UI_BASIC_EDITBOX_H

#include <memory>

#include <SDL_keyboard.h>
#include <boost/signals2.hpp>

#include "graphic/align.h"
#include "ui_basic/button.h"
#include "graphic/graphic.h"

#define CHAT_HISTORY_SIZE 5

namespace UI {

struct EditBoxImpl;

/// An editbox can be clicked, then the user can change its text (title). When
/// return is pressed, the editbox is unfocused, the keyboard released and a
/// callback function is called
struct EditBox : public Panel {
	EditBox
		(Panel *,
		 int32_t x, int32_t y, uint32_t w, uint32_t h,
<<<<<<< HEAD
		 const Image* background = g_gr->images().get("images/ui_basic/but2.png"), Align align = Align_Center);
=======
		 const Image* background = g_gr->images().get("pics/but2.png"), Align align = UI::Align::kCenter);
>>>>>>> ba14f0a3
	virtual ~EditBox();

	boost::signals2::signal<void ()> changed;
	boost::signals2::signal<void ()> ok;
	boost::signals2::signal<void ()> cancel;

	const std::string & text() const;
	void set_text(const std::string &);
	uint32_t max_length() const;
	void set_max_length(uint32_t);
	Align align() const;
	void set_align(Align);
	void set_font(const std::string & name, int32_t size, RGBColor color);

	void activate_history(bool activate) {m_history_active = activate;}

	bool handle_mousepress(uint8_t btn, int32_t x, int32_t y) override;
	bool handle_mouserelease(uint8_t btn, int32_t x, int32_t y) override;
	bool handle_key(bool down, SDL_Keysym) override;
	bool handle_textinput(const std::string& text) override;

	void draw(RenderTarget &) override;

private:
	std::unique_ptr<EditBoxImpl> m;

	void check_caret();

	bool        m_history_active;
	int16_t     m_history_position;
	std::string m_history[CHAT_HISTORY_SIZE];
};

}

#endif  // end of include guard: WL_UI_BASIC_EDITBOX_H<|MERGE_RESOLUTION|>--- conflicted
+++ resolved
@@ -42,11 +42,8 @@
 	EditBox
 		(Panel *,
 		 int32_t x, int32_t y, uint32_t w, uint32_t h,
-<<<<<<< HEAD
-		 const Image* background = g_gr->images().get("images/ui_basic/but2.png"), Align align = Align_Center);
-=======
-		 const Image* background = g_gr->images().get("pics/but2.png"), Align align = UI::Align::kCenter);
->>>>>>> ba14f0a3
+		 const Image* background = g_gr->images().get("images/ui_basic/but2.png"),
+		 Align align = UI::Align::kCenter);
 	virtual ~EditBox();
 
 	boost::signals2::signal<void ()> changed;
