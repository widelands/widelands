/*
 * Copyright (C) 2003-2019 by the Widelands Development Team
 *
 * This program is free software; you can redistribute it and/or
 * modify it under the terms of the GNU General Public License
 * as published by the Free Software Foundation; either version 2
 * of the License, or (at your option) any later version.
 *
 * This program is distributed in the hope that it will be useful,
 * but WITHOUT ANY WARRANTY; without even the implied warranty of
 * MERCHANTABILITY or FITNESS FOR A PARTICULAR PURPOSE.  See the
 * GNU General Public License for more details.
 *
 * You should have received a copy of the GNU General Public License
 * along with this program; if not, write to the Free Software
 * Foundation, Inc., 51 Franklin Street, Fifth Floor, Boston, MA  02110-1301, USA.
 *
 */

#ifndef WL_UI_BASIC_EDITBOX_H
#define WL_UI_BASIC_EDITBOX_H

#include <memory>

#include <SDL_keyboard.h>
#include <boost/signals2.hpp>

#include "graphic/align.h"
#include "ui_basic/button.h"

#define CHAT_HISTORY_SIZE 5

namespace UI {

struct EditBoxImpl;

/** An editbox can be clicked, then the user can change its text (title).
 *
 * When return is pressed, the editbox is unfocused, the keyboard
 * released and a callback function is called.
 * If h == 0, height will be dynamic according to font set.
 * If h > 0, margin_y has no effect.
 *
 * Text conventions: Sentence case for labels associated with the editbox
 */
struct EditBox : public Panel {
	EditBox(Panel*,
	        int32_t x,
	        int32_t y,
	        uint32_t w,
	        uint32_t h,
	        int margin_y,
	        UI::PanelStyle style,
	        int font_size = UI_FONT_SIZE_SMALL);
	~EditBox() override;

	boost::signals2::signal<void()> changed;
	boost::signals2::signal<void()> ok;
	boost::signals2::signal<void()> cancel;

	const std::string& text() const;
	void set_text(const std::string&);
	void set_max_length(uint32_t);

	void activate_history(bool activate) {
		history_active_ = activate;
	}

	bool handle_mousepress(uint8_t btn, int32_t x, int32_t y) override;
	bool handle_key(bool down, SDL_Keysym) override;
	bool handle_textinput(const std::string& text) override;

	void draw(RenderTarget&) override;

	void set_password(bool pass) {
		password_ = pass;
	}

	void set_warning(bool warn) {
		warning_ = warn;
	}

<<<<<<< HEAD
	bool has_warning() {
		return warning_;
	}

=======
	bool is_password() {
		return password_;
	}

	bool valid_username();

>>>>>>> 185d6c79
private:
	std::unique_ptr<EditBoxImpl> m_;

	void check_caret();

	bool history_active_;
	int16_t history_position_;
	std::string history_[CHAT_HISTORY_SIZE];
	bool password_;
	bool warning_;
};
}  // namespace UI

#endif  // end of include guard: WL_UI_BASIC_EDITBOX_H<|MERGE_RESOLUTION|>--- conflicted
+++ resolved
@@ -80,19 +80,16 @@
 		warning_ = warn;
 	}
 
-<<<<<<< HEAD
 	bool has_warning() {
 		return warning_;
 	}
 
-=======
 	bool is_password() {
 		return password_;
 	}
 
 	bool valid_username();
 
->>>>>>> 185d6c79
 private:
 	std::unique_ptr<EditBoxImpl> m_;
 
