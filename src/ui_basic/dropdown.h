--- conflicted
+++ resolved
@@ -220,12 +220,9 @@
 	uint32_t current_selection_;
 	DropdownType type_;
 	bool is_enabled_;
-<<<<<<< HEAD
 	bool skip_richtext_escape_;
-=======
 	ButtonStyle button_style_;
 	bool autoexpand_display_button_;
->>>>>>> 7ef0cb18
 };
 
 /// A dropdown menu that lets the user select a value of the datatype 'Entry'.
