/*
 * Copyright (C) 2016-2017 by the Widelands Development Team
 *
 * This program is free software; you can redistribute it and/or
 * modify it under the terms of the GNU General Public License
 * as published by the Free Software Foundation; either version 2
 * of the License, or (at your option) any later version.
 *
 * This program is distributed in the hope that it will be useful,
 * but WITHOUT ANY WARRANTY; without even the implied warranty of
 * MERCHANTABILITY or FITNESS FOR A PARTICULAR PURPOSE.  See the
 * GNU General Public License for more details.
 *
 * You should have received a copy of the GNU General Public License
 * along with this program; if not, write to the Free Software
 * Foundation, Inc., 51 Franklin Street, Fifth Floor, Boston, MA  02110-1301, USA.
 *
 */

#ifndef WL_UI_BASIC_DROPDOWN_H
#define WL_UI_BASIC_DROPDOWN_H

#include <deque>
#include <memory>

#include <boost/signals2.hpp>

#include "graphic/image.h"
#include "notifications/note_ids.h"
#include "notifications/notifications.h"
#include "ui_basic/box.h"
#include "ui_basic/button.h"
#include "ui_basic/listselect.h"
#include "ui_basic/panel.h"

namespace UI {
// We use this to make sure that only 1 dropdown is open at the same time.
struct NoteDropdown {
	CAN_BE_SENT_AS_NOTE(NoteId::Dropdown)

	int id;

	explicit NoteDropdown(int init_id) : id(init_id) {
	}
};

/// The narrow textual dropdown omits the extra push button
enum class DropdownType { kTextual, kTextualNarrow, kPictorial };

/// Implementation for a dropdown menu that lets the user select a value.
class BaseDropdown : public Panel {
protected:
	/// \param parent             the parent panel
	/// \param x                  the x-position within 'parent'
	/// \param y                  the y-position within 'parent'
	/// \param list_w             the dropdown's width
	/// \param list_h             the maximum height for the dropdown list
	/// \param button_dimension   the width of the push button in textual dropdowns. For pictorial
	/// dropdowns, this is both the width and the height of the button.
	/// \param label              a label to prefix to the selected entry on the display button.
	/// \param type               whether this is a textual or pictorial dropdown
	/// \param style              the style used for buttons and background
	BaseDropdown(Panel* parent,
	             int32_t x,
	             int32_t y,
	             uint32_t list_w,
	             uint32_t list_h,
	             int button_dimension,
	             const std::string& label,
	             const DropdownType type,
<<<<<<< HEAD
	             PanelStyle style);
	~BaseDropdown();
=======
	             const Image* background,
	             const Image* button_background);
	~BaseDropdown() override;
>>>>>>> 3a1a61eb

public:
	/// An entry was selected
	boost::signals2::signal<void()> selected;

	/// \return true if an element has been selected from the list
	bool has_selection() const;

	/// Sets a label that will be prefixed to the currently selected element's name
	/// and displayed on the display button.
	void set_label(const std::string& text);

	/// Sets the image for the display button (for pictorial dropdowns).
	void set_image(const Image* image);

	/// Sets the tooltip for the display button.
	void set_tooltip(const std::string& text);

	/// Displays an error message on the button instead of the current selection.
	void set_errored(const std::string& error_message);

	/// Enables/disables the dropdown selection.
	void set_enabled(bool on);

	/// Whether the dropdown selection is enabled.
	bool is_enabled() const {
		return is_enabled_;
	}

	/// Which visual style to use for disabled pictorial dropdowns.
	void set_disable_style(UI::ButtonDisableStyle disable_style);

	/// Whether the dropdown has no elements to select.
	bool empty() {
		return size() == 0;
	}

	/// Whether the dropdown has been opened by the user.
	bool is_expanded() const;

	/// Move the dropdown. The dropdown's position is relative to the parent in
	/// pixels.
	void set_pos(Vector2i point) override;

	/// The number of elements listed in the dropdown.
	uint32_t size() const;

	/// Handle keypresses
	bool handle_key(bool down, SDL_Keysym code) override;

	void set_height(int height);

protected:
	/// Add an element to the list
	/// \param name         the display name of the entry
	/// \param value        the index of the entry
	/// \param pic          an image to illustrate the entry. Can be nullptr for textual dropdowns.
	/// \param select_this  whether this element should be selected
	/// \param tooltip_text a tooltip for this entry
	///
	/// Text conventions: Title Case for the 'name', Sentence case for the 'tooltip_text'
	void add(const std::string& name,
	         uint32_t value,
	         const Image* pic = nullptr,
	         const bool select_this = false,
	         const std::string& tooltip_text = std::string());

	/// \return the index of the selected element
	uint32_t get_selected() const;

	/// Select the entry. Assumes that it exists. Does not trigger the 'selected' signal.
	void select(uint32_t entry);

	/// Removes all elements from the list.
	void clear();

	/// Automatically collapses the list if the mouse gets too far away from the dropdown, or if it
	/// loses focus.
	void think() override;

private:
	void layout() override;

	/// Updates the buttons
	void update();

	/// Updates the title and tooltip of the display button and triggers a 'selected' signal.
	void set_value();
	/// Toggles the dropdown list on and off.
	void toggle_list();
	/// Toggle the list closed if the dropdown is currently expanded.
	void close();

	/// Returns true if the mouse pointer left the vicinity of the dropdown.
	bool is_mouse_away() const;

	/// Give each dropdown a unique ID
	static int next_id_;
	const int id_;
	std::unique_ptr<Notifications::Subscriber<NoteDropdown>> subscriber_;

	// Dimensions
	int max_list_height_;
	int list_width_;
	int list_offset_x_;
	int list_offset_y_;
	int button_dimension_;
	const int mouse_tolerance_;  // Allow mouse outside the panel a bit before autocollapse
	UI::Box button_box_;
	UI::Button* push_button_;  // Only used in textual dropdowns
	UI::Button display_button_;
	// The list needs to be a pointer for destruction, because we hook into the highest parent that
	// we can get.
	UI::Listselect<uintptr_t>* list_;
	std::string label_;
	std::string tooltip_;
	uint32_t current_selection_;
	DropdownType type_;
	bool is_enabled_;
};

/// A dropdown menu that lets the user select a value of the datatype 'Entry'.
template <typename Entry> class Dropdown : public BaseDropdown {
public:
	/// \param parent             the parent panel
	/// \param x                  the x-position within 'parent'
	/// \param y                  the y-position within 'parent'
	/// \param list_w             the dropdown's width
	/// \param list_h             the maximum height for the dropdown list
	/// \param button_dimension   the width of the push button in textual dropdowns. For pictorial
	/// dropdowns, this is both the width and the height of the button.
	/// \param label              a label to prefix to the selected entry on the display button.
	/// \param type               whether this is a textual or pictorial dropdown
<<<<<<< HEAD
	/// \param style              the style used for buttons and background
=======
	/// \param background         the background image for this dropdown
	/// \param button_background  the background image all buttons in this dropdown
	///
	/// Text conventions: Title Case for all elements
>>>>>>> 3a1a61eb
	Dropdown(Panel* parent,
	         int32_t x,
	         int32_t y,
	         uint32_t list_w,
	         uint32_t list_h,
	         int button_dimension,
	         const std::string& label,
	         const DropdownType type,
	         PanelStyle style)
	   : BaseDropdown(parent, x, y, list_w, list_h, button_dimension, label, type, style) {
	}
	~Dropdown() {
		entry_cache_.clear();
	}

	/// Add an element to the list
	/// \param name         the display name of the entry
	/// \param value        the value for the entry
	/// \param pic          an image to illustrate the entry. Can be nullptr in textual dropdowns
	/// only.
	/// \param select_this  whether this element should be selected
	/// \param tooltip_text a tooltip for this entry
	void add(const std::string& name,
	         Entry value,
	         const Image* pic = nullptr,
	         const bool select_this = false,
	         const std::string& tooltip_text = std::string()) {
		entry_cache_.push_back(std::unique_ptr<Entry>(new Entry(value)));
		BaseDropdown::add(name, size(), pic, select_this, tooltip_text);
	}

	/// \return the selected element
	const Entry& get_selected() const {
		assert(BaseDropdown::has_selection());
		return *entry_cache_[BaseDropdown::get_selected()];
	}

	/// Select the entry if it exists. Does not trigger the 'selected' signal.
	void select(const Entry& entry) {
		for (uint32_t i = 0; i < entry_cache_.size(); ++i) {
			if (entry == *entry_cache_[i]) {
				BaseDropdown::select(i);
			}
		}
	}

	/// Removes all elements from the list.
	void clear() {
		BaseDropdown::clear();
		entry_cache_.clear();
	}

private:
	// Contains the actual elements. The BaseDropdown registers the indices only.
	std::deque<std::unique_ptr<Entry>> entry_cache_;
};

}  // namespace UI

#endif  // end of include guard: WL_UI_BASIC_DROPDOWN_H<|MERGE_RESOLUTION|>--- conflicted
+++ resolved
@@ -68,14 +68,8 @@
 	             int button_dimension,
 	             const std::string& label,
 	             const DropdownType type,
-<<<<<<< HEAD
 	             PanelStyle style);
-	~BaseDropdown();
-=======
-	             const Image* background,
-	             const Image* button_background);
 	~BaseDropdown() override;
->>>>>>> 3a1a61eb
 
 public:
 	/// An entry was selected
@@ -209,14 +203,8 @@
 	/// dropdowns, this is both the width and the height of the button.
 	/// \param label              a label to prefix to the selected entry on the display button.
 	/// \param type               whether this is a textual or pictorial dropdown
-<<<<<<< HEAD
 	/// \param style              the style used for buttons and background
-=======
-	/// \param background         the background image for this dropdown
-	/// \param button_background  the background image all buttons in this dropdown
-	///
 	/// Text conventions: Title Case for all elements
->>>>>>> 3a1a61eb
 	Dropdown(Panel* parent,
 	         int32_t x,
 	         int32_t y,
