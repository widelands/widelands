--- conflicted
+++ resolved
@@ -240,11 +240,7 @@
 
 	// Dimensions
 	unsigned int max_list_items_;
-<<<<<<< HEAD
-	unsigned int max_list_height_;
-=======
 	uint32_t max_list_height_{std::numeric_limits<uint32_t>::max()};
->>>>>>> a9549ba2
 	int list_offset_x_{0};
 	int list_offset_y_{0};
 	const int base_height_;
