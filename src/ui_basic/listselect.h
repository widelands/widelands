--- conflicted
+++ resolved
@@ -158,15 +158,9 @@
 
 	std::deque<EntryRecord*> entry_records_;
 	Scrollbar scrollbar_;
-<<<<<<< HEAD
-	uint32_t scrollpos_{0};  //  in pixels
-	uint32_t selection_;
-	uint32_t last_click_time_{static_cast<uint32_t>(-10000)};
-=======
 	uint32_t scrollpos_{0U};  //  in pixels
 	uint32_t selection_;
 	uint32_t last_click_time_{std::numeric_limits<uint32_t>::max()};
->>>>>>> a9549ba2
 	uint32_t last_selection_;  // for double clicks
 	ListselectLayout selection_mode_;
 	const Image* check_pic_;
