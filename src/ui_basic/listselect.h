/*
 * Copyright (C) 2002-2024 by the Widelands Development Team
 *
 * This program is free software; you can redistribute it and/or
 * modify it under the terms of the GNU General Public License
 * as published by the Free Software Foundation; either version 2
 * of the License, or (at your option) any later version.
 *
 * This program is distributed in the hope that it will be useful,
 * but WITHOUT ANY WARRANTY; without even the implied warranty of
 * MERCHANTABILITY or FITNESS FOR A PARTICULAR PURPOSE.  See the
 * GNU General Public License for more details.
 *
 * You should have received a copy of the GNU General Public License
 * along with this program; if not, see <https://www.gnu.org/licenses/>.
 *
 */

#ifndef WL_UI_BASIC_LISTSELECT_H
#define WL_UI_BASIC_LISTSELECT_H

#include <deque>
#include <memory>

#include "graphic/styles/table_style.h"
#include "graphic/text/rendered_text.h"
#include "ui_basic/panel.h"
#include "ui_basic/scrollbar.h"

namespace UI {

class BaseDropdown;

struct ListselectLayout {
	enum class Checkmark { kNone, kSingleSelect, kMultiSelect };
	Checkmark checkmark;
	bool dropdown{false};

	ListselectLayout(Checkmark c, bool d) : checkmark(c), dropdown(d) {
	}

	[[nodiscard]] bool show_check() const {
		return checkmark > Checkmark::kNone;
	}

	bool operator==(const ListselectLayout& other) const {
		return (checkmark == other.checkmark) && (dropdown == other.dropdown);
	}

	bool operator!=(const ListselectLayout& other) const {
		return (checkmark != other.checkmark) || (dropdown != other.dropdown);
	}

	// ----- PRESETS -----
	static const ListselectLayout kPlain;      // Highlight the selected element
	static const ListselectLayout kDropdown;   // When the mouse moves, instantly highlight the
	                                           // element that the mouse hovers over
	static const ListselectLayout kShowCheck;  // Show a green arrow in front of the selected element
	static const ListselectLayout
	   kMultiCheck;  // Checkmark for each element can be toggled independently
};

/**
 * This class defines a list-select box whose entries are defined by a name
 * and an associated numeric ID.
 *
 * Use the \ref Listselect template to use arbitrary IDs.
 */
struct BaseListselect : public Panel {
	BaseListselect(Panel* parent,
	               const std::string& name,
	               int32_t x,
	               int32_t y,
	               uint32_t w,
	               uint32_t h,
	               PanelStyle style,
	               ListselectLayout selection_mode = ListselectLayout::kPlain);
	~BaseListselect() override;

	Notifications::Signal<uint32_t> selected;
	Notifications::Signal<uint32_t> double_clicked;
	Notifications::Signal<uint32_t, bool> checkmark_changed;

	virtual void clear();
	void sort(uint32_t Begin = 0, uint32_t End = std::numeric_limits<uint32_t>::max());
	/**
	 * Text conventions: Title Case for the 'name', Sentence case for the 'tooltip_text'
	 */
	void add(const std::string& name,
	         uint32_t entry,
	         const Image* pic,
	         bool select_this,
	         const std::string& tooltip_text,
	         const std::string& hotkey,
	         unsigned indent,
	         bool enable);

	void remove(uint32_t);
	void remove(const char* str);

	uint32_t size() const {
		return entry_records_.size();
	}
	bool empty() const {
		return entry_records_.empty();
	}

	uint32_t operator[](const uint32_t i) const {
		assert(i < size());
		return entry_records_[i]->entry_;
	}

	static uint32_t no_selection_index() {
		return std::numeric_limits<uint32_t>::max();
	}

	uint32_t selection_index() const {
		return selection_;
	}

	enum class SnapSelectionToEnabled { kNo, kUp, kDown };
	void select(uint32_t i,
	            SnapSelectionToEnabled snap = SnapSelectionToEnabled::kNo,
	            bool affect_checkmarks = false);
	void select(uint32_t i, bool affect_checkmarks) {
		select(i, SnapSelectionToEnabled::kNo, affect_checkmarks);
	}
	bool has_selection() const;

	uint32_t get_selected() const;

	const std::string& get_selected_name() const;
	const std::string& get_selected_tooltip() const;
	const Image* get_selected_image() const;

	void clear_checked(bool notify = false);
	bool is_checked(uint32_t entry) const;
	bool set_checked(uint32_t entry, bool newstate, bool notify = false);
	bool toggle_checked(uint32_t entry, bool notify = false);

	///  Return the total height (text + spacing) occupied by a single line.
	int get_lineheight() const;
	int get_lineheight_without_padding() const;
	void set_min_lineheight(int minh) {
		min_lineheight_ = minh;
	}

	void set_select_with_wheel(bool s) {
		select_with_wheel_ = s;
	}
	[[nodiscard]] bool get_select_with_wheel() const {
		return select_with_wheel_;
	}

	uint32_t get_eff_w() const;

	int calculate_desired_width();

	void layout() override;

	// Drawing and event handling
	void draw(RenderTarget&) override;
	bool handle_mousepress(uint8_t btn, int32_t x, int32_t y) override;
	bool
	handle_mousemove(uint8_t state, int32_t x, int32_t y, int32_t xdiff, int32_t ydiff) override;
	bool handle_mousewheel(int32_t x, int32_t y, uint16_t modstate) override;
	bool handle_key(bool down, SDL_Keysym) override;

	/* Ensure the selected entry is visible in the list. */
	void scroll_to_selection();

	void set_linked_dropdown(UI::BaseDropdown* d) {
		assert(selection_mode_.dropdown);
		linked_dropdown_ = d;
	}

	struct EntryRecord {
		explicit EntryRecord(const std::string& init_name,
		                     uint32_t init_entry,
		                     const Image* init_pic,
		                     const std::string& tooltip_text,
		                     const std::string& hotkey_text,
		                     unsigned indent,
		                     bool enable,
		                     const UI::TableStyleInfo& style);
		~EntryRecord();

		const std::string name;
		const uint32_t entry_;
		const Image* pic;
		const std::string tooltip;
		const Align name_alignment;
		const Align hotkey_alignment;
		const unsigned indent;
		const bool enable;
		bool checked_{false};
		std::shared_ptr<const UI::RenderedText> rendered_name;
		std::shared_ptr<const UI::RenderedText> rendered_hotkey;
	};

	const EntryRecord& at(size_t index) const {
		assert(index < entry_records_.size());
		return *entry_records_.at(index);
	}

protected:
	virtual void emit_checkmark_changed(uint32_t entry, bool newstate) const {
		checkmark_changed(entry, newstate);
	}

private:
	static const int32_t ms_darken_value = -20;

	void set_scrollpos(int32_t);
	Recti get_highlight_rect(const std::string& text, int x, int y);

	int max_pic_width_{0};
	int widest_text_{0};
	int widest_hotkey_{0};

	std::deque<EntryRecord*> entry_records_;
	Scrollbar scrollbar_;
	uint32_t scrollpos_{0U};  //  in pixels
	uint32_t selection_;
	uint32_t last_click_time_{std::numeric_limits<uint32_t>::max()};
	uint32_t last_selection_;  // for double clicks
	ListselectLayout selection_mode_;
	const Image* check_pic_;

	const UI::TableStyleInfo& table_style() const;
	const UI::PanelStyleInfo* background_style() const;  // Background color and texture

	int lineheight_;
	int min_lineheight_{0};
	std::string current_tooltip_;
	bool select_with_wheel_{true};

	UI::BaseDropdown* linked_dropdown_{nullptr};
};

template <typename Entry> struct Listselect : public BaseListselect {
	/**
	 * Listselect<Entry&> is no longer permitted. Allowing references as
	 * template parameter is not a good idea (e.g. STL containers don't
	 * allow it). You should use pointers instead because they are more
	 * explicit, and that was how Listselect<Entry&> worked internally.
	 */
	static_assert(!std::is_reference<Entry>::value, "Listselect does not accept reference types!");

	Listselect(Panel* parent,
	           const std::string& name,
	           int32_t x,
	           int32_t y,
	           uint32_t w,
	           uint32_t h,
	           UI::PanelStyle style,
	           ListselectLayout selection_mode = ListselectLayout::kPlain)
	   : BaseListselect(parent, name, x, y, w, h, style, selection_mode) {
	}

	CLANG_DIAG_OFF("-Wshadow-field")
	Notifications::Signal<Entry, bool> checkmark_changed;  // NOLINT: intentional shadowing
	CLANG_DIAG_ON("-Wshadow-field")

	void clear() override {
		entry_cache_.clear();
		BaseListselect::clear();
	}

	void add(const std::string& name,
	         Entry value,
	         const Image* pic = nullptr,
	         const bool select_this = false,
	         const std::string& tooltip_text = std::string(),
	         const std::string& hotkey = std::string(),
	         const unsigned indent = 0,
	         const bool enable = true) {
		entry_cache_.push_back(value);
		BaseListselect::add(
		   name, entry_cache_.size() - 1, pic, select_this, tooltip_text, hotkey, indent, enable);
	}

	const Entry& operator[](uint32_t const i) const {
		return entry_cache_[BaseListselect::operator[](i)];
	}

	const Entry& get_selected() const {
		return entry_cache_[BaseListselect::get_selected()];
	}

	bool is_checked(Entry entry) const {
		auto it = std::find(entry_cache_.begin(), entry_cache_.end(), entry);
		return (it == entry_cache_.end()) ? false :
                                          BaseListselect::is_checked(it - entry_cache_.begin());
	}

	bool set_checked(Entry entry, bool newstate, bool notify = false) {
		auto it = std::find(entry_cache_.begin(), entry_cache_.end(), entry);
		return (it == entry_cache_.end()) ?
                false :
                BaseListselect::set_checked(it - entry_cache_.begin(), newstate, notify);
	}

	bool toggle_checked(Entry entry, bool notify = false) {
		auto it = std::find(entry_cache_.begin(), entry_cache_.end(), entry);
		return (it == entry_cache_.end()) ?
                false :
                BaseListselect::toggle_checked(it - entry_cache_.begin(), notify);
	}

protected:
	void emit_checkmark_changed(uint32_t base_entry, bool newstate) const override {
		checkmark_changed(entry_cache_[base_entry], newstate);
	}

	std::deque<Entry> entry_cache_;
};
<<<<<<< HEAD

/**
 * This template specialization is for backwards compatibility and convenience
 * only. Allowing references as template parameter is not a good idea
 * (e.g. STL containers don't allow it), you should really use pointers instead
 * because they are more explicit, and that's what this specialization does
 * internally.
 */
template <typename Entry> struct Listselect<Entry&> : public Listselect<Entry*> {
	using Base = Listselect<Entry*>;

	Listselect(Panel* parent,
	           const std::string& name,
	           int32_t x,
	           int32_t y,
	           uint32_t w,
	           uint32_t h,
	           UI::PanelStyle style,
	           ListselectLayout selection_mode = ListselectLayout::kPlain)
	   : Base(parent, name, x, y, w, h, style, selection_mode) {
	}

	CLANG_DIAG_OFF("-Wshadow-field")
	Notifications::Signal<Entry&, bool> checkmark_changed;  // NOLINT: intentional shadowing
	CLANG_DIAG_ON("-Wshadow-field")

	void add(const std::string& name,
	         Entry& value,
	         const Image* pic = nullptr,
	         const bool select_this = false,
	         const std::string& tooltip_text = std::string(),
	         const std::string& hotkey = std::string(),
	         const unsigned indent = 0,
	         const bool enable = true) {
		Base::add(name, &value, pic, select_this, tooltip_text, hotkey, indent, enable);
	}

	Entry& operator[](uint32_t const i) const {
		return *Base::operator[](i);
	}

	Entry& get_selected() const {
		return *Base::get_selected();
	}

	bool is_checked(Entry& entry) const {
		return Base::is_checked(&entry);
	}

	bool set_checked(Entry& entry, bool newstate, bool notify = false) {
		return Base::set_checked(&entry, newstate, notify);
	}

	bool toggle_checked(Entry& entry, bool notify = false) {
		return Base::toggle_checked(&entry, notify);
	}

protected:
	void emit_checkmark_changed(uint32_t base_entry, bool newstate) const override {
		checkmark_changed(*Base::entry_cache_[base_entry], newstate);
	}
};
=======
>>>>>>> 7f059d05
}  // namespace UI

#endif  // end of include guard: WL_UI_BASIC_LISTSELECT_H<|MERGE_RESOLUTION|>--- conflicted
+++ resolved
@@ -315,71 +315,6 @@
 
 	std::deque<Entry> entry_cache_;
 };
-<<<<<<< HEAD
-
-/**
- * This template specialization is for backwards compatibility and convenience
- * only. Allowing references as template parameter is not a good idea
- * (e.g. STL containers don't allow it), you should really use pointers instead
- * because they are more explicit, and that's what this specialization does
- * internally.
- */
-template <typename Entry> struct Listselect<Entry&> : public Listselect<Entry*> {
-	using Base = Listselect<Entry*>;
-
-	Listselect(Panel* parent,
-	           const std::string& name,
-	           int32_t x,
-	           int32_t y,
-	           uint32_t w,
-	           uint32_t h,
-	           UI::PanelStyle style,
-	           ListselectLayout selection_mode = ListselectLayout::kPlain)
-	   : Base(parent, name, x, y, w, h, style, selection_mode) {
-	}
-
-	CLANG_DIAG_OFF("-Wshadow-field")
-	Notifications::Signal<Entry&, bool> checkmark_changed;  // NOLINT: intentional shadowing
-	CLANG_DIAG_ON("-Wshadow-field")
-
-	void add(const std::string& name,
-	         Entry& value,
-	         const Image* pic = nullptr,
-	         const bool select_this = false,
-	         const std::string& tooltip_text = std::string(),
-	         const std::string& hotkey = std::string(),
-	         const unsigned indent = 0,
-	         const bool enable = true) {
-		Base::add(name, &value, pic, select_this, tooltip_text, hotkey, indent, enable);
-	}
-
-	Entry& operator[](uint32_t const i) const {
-		return *Base::operator[](i);
-	}
-
-	Entry& get_selected() const {
-		return *Base::get_selected();
-	}
-
-	bool is_checked(Entry& entry) const {
-		return Base::is_checked(&entry);
-	}
-
-	bool set_checked(Entry& entry, bool newstate, bool notify = false) {
-		return Base::set_checked(&entry, newstate, notify);
-	}
-
-	bool toggle_checked(Entry& entry, bool notify = false) {
-		return Base::toggle_checked(&entry, notify);
-	}
-
-protected:
-	void emit_checkmark_changed(uint32_t base_entry, bool newstate) const override {
-		checkmark_changed(*Base::entry_cache_[base_entry], newstate);
-	}
-};
-=======
->>>>>>> 7f059d05
 }  // namespace UI
 
 #endif  // end of include guard: WL_UI_BASIC_LISTSELECT_H