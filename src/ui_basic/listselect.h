/*
 * Copyright (C) 2002-2016 by the Widelands Development Team
 *
 * This program is free software; you can redistribute it and/or
 * modify it under the terms of the GNU General Public License
 * as published by the Free Software Foundation; either version 2
 * of the License, or (at your option) any later version.
 *
 * This program is distributed in the hope that it will be useful,
 * but WITHOUT ANY WARRANTY; without even the implied warranty of
 * MERCHANTABILITY or FITNESS FOR A PARTICULAR PURPOSE.  See the
 * GNU General Public License for more details.
 *
 * You should have received a copy of the GNU General Public License
 * along with this program; if not, write to the Free Software
 * Foundation, Inc., 51 Franklin Street, Fifth Floor, Boston, MA  02110-1301, USA.
 *
 */

#ifndef WL_UI_BASIC_LISTSELECT_H
#define WL_UI_BASIC_LISTSELECT_H

#include <deque>
#include <limits>

#include <boost/signals2.hpp>

#include "graphic/color.h"
#include "graphic/graphic.h"
#include "ui_basic/panel.h"
#include "ui_basic/scrollbar.h"

namespace UI {
struct Scrollbar;

enum class ListselectLayout {
	kPlain,     // Highlight the selected element
	kDropdown,  // When the mouse moves, instantly select the element that the mouse hovers over
	kShowCheck  // Show a green arrow in front of the selected element
};

/**
 * This class defines a list-select box whose entries are defined by a name
 * and an associated numeric ID.
 *
 * Use the \ref Listselect template to use arbitrary IDs.
 */
struct BaseListselect : public Panel {
	BaseListselect(Panel* parent,
	               int32_t x,
	               int32_t y,
	               uint32_t w,
	               uint32_t h,
<<<<<<< HEAD
	               const Image* button_background,
	               bool show_check);
=======
	               ListselectLayout selection_mode = ListselectLayout::kPlain);
>>>>>>> ade6ff86
	~BaseListselect();

	boost::signals2::signal<void(uint32_t)> selected;
	boost::signals2::signal<void(uint32_t)> clicked;
	boost::signals2::signal<void(uint32_t)> double_clicked;

	void clear();
	void sort(const uint32_t Begin = 0, uint32_t End = std::numeric_limits<uint32_t>::max());
	void add(const std::string& name,
	         uint32_t value,
	         const Image* pic = nullptr,
	         const bool select_this = false,
	         const std::string& tooltip_text = std::string());
	void add_front(const std::string& name,
	               const Image* pic = nullptr,
	               const bool select_this = false,
	               const std::string& tooltip_text = std::string());
	void remove(uint32_t);
	void remove(const char* name);

	void switch_entries(uint32_t, uint32_t);

	void set_entry_color(uint32_t, const RGBColor&);

	uint32_t size() const {
		return entry_records_.size();
	}
	bool empty() const {
		return entry_records_.empty();
	}

	uint32_t operator[](const uint32_t i) const {
		assert(i < size());
		return entry_records_[i]->entry_;
	}

	static uint32_t no_selection_index() {
		return std::numeric_limits<uint32_t>::max();
	}

	uint32_t selection_index() const {
		return selection_;
	}

	void select(uint32_t i);
	bool has_selection() const;

	uint32_t get_selected() const;
	void remove_selected();

	const std::string& get_selected_name() const;
	const std::string& get_selected_tooltip() const;

	void set_background(const Image* background) {
		background_ = background;
	}

	///  Return the total height (text + spacing) occupied by a single line.
	uint32_t get_lineheight() const;

	uint32_t get_eff_w() const;

	void layout() override;

	// Drawing and event handling
	void draw(RenderTarget&) override;
	bool handle_mousepress(uint8_t btn, int32_t x, int32_t y) override;
	bool handle_mouserelease(uint8_t btn, int32_t x, int32_t y) override;
	bool
	handle_mousemove(uint8_t state, int32_t x, int32_t y, int32_t xdiff, int32_t ydiff) override;
	bool handle_mousewheel(uint32_t which, int32_t x, int32_t y) override;
	bool handle_key(bool down, SDL_Keysym) override;

private:
	static const int32_t DOUBLE_CLICK_INTERVAL = 500;  // half a second

	void set_scrollpos(int32_t);

private:
	static const int32_t ms_darken_value = -20;

	struct EntryRecord {
		uint32_t entry_;
		bool use_clr;
		RGBColor clr;
		const Image* pic;
		std::string name;
		std::string tooltip;
	};
	using EntryRecordDeque = std::deque<EntryRecord*>;

	uint32_t max_pic_width_;
	uint32_t lineheight_;
	EntryRecordDeque entry_records_;
	Scrollbar scrollbar_;
	uint32_t scrollpos_;  //  in pixels
	uint32_t selection_;
	uint32_t last_click_time_;
	uint32_t last_selection_;  // for double clicks
	ListselectLayout selection_mode_;
	const Image* check_pic_;
	const Image* background_;
	std::string current_tooltip_;
};

template <typename Entry> struct Listselect : public BaseListselect {
	Listselect(Panel* parent,
	           int32_t x,
	           int32_t y,
	           uint32_t w,
	           uint32_t h,
<<<<<<< HEAD
	           const Image* button_background = g_gr->images().get("images/ui_basic/but3.png"),
	           bool show_check = false)
	   : BaseListselect(parent, x, y, w, h, button_background, show_check) {
=======
	           ListselectLayout selection_mode = ListselectLayout::kPlain)
	   : BaseListselect(parent, x, y, w, h, selection_mode) {
>>>>>>> ade6ff86
	}

	void add(const std::string& name,
	         Entry value,
	         const Image* pic = nullptr,
	         const bool select_this = false,
	         const std::string& tooltip_text = std::string()) {
		entry_cache_.push_back(value);
		BaseListselect::add(name, entry_cache_.size() - 1, pic, select_this, tooltip_text);
	}
	void add_front(const std::string& name,
	               Entry value,
	               const Image* pic = nullptr,
	               const bool select_this = false,
	               const std::string& tooltip_text = std::string()) {
		entry_cache_.push_front(value);
		BaseListselect::add_front(name, pic, select_this, tooltip_text);
	}

	const Entry& operator[](uint32_t const i) const {
		return entry_cache_[BaseListselect::operator[](i)];
	}

	const Entry& get_selected() const {
		return entry_cache_[BaseListselect::get_selected()];
	}

	void set_background(const Image* background) {
		BaseListselect::set_background(background);
	}

private:
	std::deque<Entry> entry_cache_;
};

/**
 * This template specialization is for backwards compatibility and convenience
 * only. Allowing references as template parameter is not a good idea
 * (e.g. STL containers don't allow it), you should really use pointers instead
 * because they are more explicit, and that's what this specialization does
 * internally.
 */
template <typename Entry> struct Listselect<Entry&> : public Listselect<Entry*> {
	using Base = Listselect<Entry*>;

	Listselect(Panel* parent,
	           int32_t x,
	           int32_t y,
	           uint32_t w,
	           uint32_t h,
<<<<<<< HEAD
	           const Image* button_background = g_gr->images().get("images/ui_basic/but3.png"),
	           bool show_check = false)
	   : Base(parent, x, y, w, h, button_background, show_check) {
=======
	           ListselectLayout selection_mode = ListselectLayout::kPlain)
	   : Base(parent, x, y, w, h, selection_mode) {
>>>>>>> ade6ff86
	}

	void add(const std::string& name,
	         Entry& value,
	         const Image* pic = nullptr,
	         const bool select_this = false,
	         const std::string& tooltip_text = std::string()) {
		Base::add(name, &value, pic, select_this, tooltip_text);
	}
	void add_front(const std::string& name,
	               Entry& value,
	               const Image* pic = nullptr,
	               const bool select_this = false,
	               const std::string& tooltip_text = std::string()) {
		Base::add_front(name, &value, pic, select_this, tooltip_text);
	}

	Entry& operator[](uint32_t const i) const {
		return *Base::operator[](i);
	}

	Entry& get_selected() const {
		return *Base::get_selected();
	}

	void set_background(const Image* background) {
		*Base::set_background(background);
	}
};
}

#endif  // end of include guard: WL_UI_BASIC_LISTSELECT_H<|MERGE_RESOLUTION|>--- conflicted
+++ resolved
@@ -51,12 +51,8 @@
 	               int32_t y,
 	               uint32_t w,
 	               uint32_t h,
-<<<<<<< HEAD
 	               const Image* button_background,
-	               bool show_check);
-=======
 	               ListselectLayout selection_mode = ListselectLayout::kPlain);
->>>>>>> ade6ff86
 	~BaseListselect();
 
 	boost::signals2::signal<void(uint32_t)> selected;
@@ -168,14 +164,9 @@
 	           int32_t y,
 	           uint32_t w,
 	           uint32_t h,
-<<<<<<< HEAD
 	           const Image* button_background = g_gr->images().get("images/ui_basic/but3.png"),
-	           bool show_check = false)
-	   : BaseListselect(parent, x, y, w, h, button_background, show_check) {
-=======
 	           ListselectLayout selection_mode = ListselectLayout::kPlain)
-	   : BaseListselect(parent, x, y, w, h, selection_mode) {
->>>>>>> ade6ff86
+		: BaseListselect(parent, x, y, w, h, button_background, selection_mode) {
 	}
 
 	void add(const std::string& name,
@@ -226,14 +217,9 @@
 	           int32_t y,
 	           uint32_t w,
 	           uint32_t h,
-<<<<<<< HEAD
 	           const Image* button_background = g_gr->images().get("images/ui_basic/but3.png"),
-	           bool show_check = false)
-	   : Base(parent, x, y, w, h, button_background, show_check) {
-=======
 	           ListselectLayout selection_mode = ListselectLayout::kPlain)
-	   : Base(parent, x, y, w, h, selection_mode) {
->>>>>>> ade6ff86
+		: Base(parent, x, y, w, h, button_background, selection_mode) {
 	}
 
 	void add(const std::string& name,
