/*
 * Copyright (C) 2002, 2006-2009, 2011 by the Widelands Development Team
 *
 * This program is free software; you can redistribute it and/or
 * modify it under the terms of the GNU General Public License
 * as published by the Free Software Foundation; either version 2
 * of the License, or (at your option) any later version.
 *
 * This program is distributed in the hope that it will be useful,
 * but WITHOUT ANY WARRANTY; without even the implied warranty of
 * MERCHANTABILITY or FITNESS FOR A PARTICULAR PURPOSE.  See the
 * GNU General Public License for more details.
 *
 * You should have received a copy of the GNU General Public License
 * along with this program; if not, write to the Free Software
 * Foundation, Inc., 51 Franklin Street, Fifth Floor, Boston, MA  02110-1301, USA.
 *
 */

#ifndef WL_UI_BASIC_MULTILINETEXTAREA_H
#define WL_UI_BASIC_MULTILINETEXTAREA_H

#include <memory>

#include "graphic/align.h"
#include "graphic/color.h"
#include "graphic/richtext.h"
#include "graphic/text_layout.h"
#include "ui_basic/panel.h"
#include "ui_basic/scrollbar.h"

namespace UI {
struct Scrollbar;

/**
 * This defines an area, where a text can easily be printed.
 * The textarea transparently handles explicit line-breaks and word wrapping.
 */
struct MultilineTextarea : public Panel {
	enum ScrollMode {
		ScrollNormal = 0, ///< (default) only explicit or forced scrolling
		ScrollLog = 1,    ///< follow the bottom of the text
	};

	MultilineTextarea
		(Panel * const parent,
		 const int32_t x, const int32_t y, const uint32_t w, const uint32_t h,
<<<<<<< HEAD
		 const std::string& text          = std::string(),
		 const Align                      = Align_Left,
=======
		 const std::string & text         = std::string(),
		 const Align                      = UI::Align::kLeft,
>>>>>>> ba14f0a3
		 const bool always_show_scrollbar = false);

	const std::string& get_text() const {return m_text;}
	ScrollMode get_scrollmode() const {return m_scrollmode;}

	void set_text(const std::string&);
	void set_scrollmode(ScrollMode mode);

	uint32_t scrollbar_w() const {return 24;}
	uint32_t get_eff_w() const {return m_scrollbar.is_enabled() ? get_w() - scrollbar_w() : get_w();}

	void set_color(RGBColor fg) {m_style.fg = fg;}

	// Drawing and event handlers
	void draw(RenderTarget&) override;

	bool handle_mousewheel(uint32_t which, int32_t x, int32_t y) override;
	void scroll_to_top();

protected:
	void layout() override;

private:
	void recompute();
	void scrollpos_changed(int32_t pixels);

	std::string m_text;
	UI::TextStyle m_style;
	Align m_align;

	bool isrichtext;
	RichText rt;

	Scrollbar   m_scrollbar;
	ScrollMode  m_scrollmode;
};

}

#endif  // end of include guard: WL_UI_BASIC_MULTILINETEXTAREA_H<|MERGE_RESOLUTION|>--- conflicted
+++ resolved
@@ -45,13 +45,8 @@
 	MultilineTextarea
 		(Panel * const parent,
 		 const int32_t x, const int32_t y, const uint32_t w, const uint32_t h,
-<<<<<<< HEAD
 		 const std::string& text          = std::string(),
-		 const Align                      = Align_Left,
-=======
-		 const std::string & text         = std::string(),
 		 const Align                      = UI::Align::kLeft,
->>>>>>> ba14f0a3
 		 const bool always_show_scrollbar = false);
 
 	const std::string& get_text() const {return m_text;}
