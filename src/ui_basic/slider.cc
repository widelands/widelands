--- conflicted
+++ resolved
@@ -524,11 +524,7 @@
 
 	for (uint32_t i = 0; i < labels.size(); i++) {
 		std::shared_ptr<const UI::RenderedText> rendered_text =
-<<<<<<< HEAD
-		   UI::g_fh1->render(as_richtext_paragraph(labels[i], style.font));
-=======
-		   UI::g_fh->render(as_condensed(labels[i], UI::Align::kCenter, UI_FONT_SIZE_SMALL - 2));
->>>>>>> 6ce26d7e
+		   UI::g_fh->render(as_richtext_paragraph(labels[i], style.font));
 		rendered_text->draw(
 		   dst, Vector2i(gap_1 + i * gap_n, get_h() - rendered_text->height()), UI::Align::kCenter);
 	}
