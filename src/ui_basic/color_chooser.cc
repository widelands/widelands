/*
 * Copyright (C) 2020-2022 by the Widelands Development Team
 *
 * This program is free software; you can redistribute it and/or
 * modify it under the terms of the GNU General Public License
 * as published by the Free Software Foundation; either version 2
 * of the License, or (at your option) any later version.
 *
 * This program is distributed in the hope that it will be useful,
 * but WITHOUT ANY WARRANTY; without even the implied warranty of
 * MERCHANTABILITY or FITNESS FOR A PARTICULAR PURPOSE.  See the
 * GNU General Public License for more details.
 *
 * You should have received a copy of the GNU General Public License
 * along with this program; if not, see <https://www.gnu.org/licenses/>.
 *
 */

#include "ui_basic/color_chooser.h"

#include <SDL_mouse.h>

#include "base/i18n.h"
#include "graphic/image_cache.h"
#include "graphic/rendertarget.h"
#include "graphic/texture.h"

namespace UI {

constexpr int16_t kSpacing = 4;
constexpr int16_t kMainDimension = 256;
constexpr int16_t kSidebarWidth = 16;
constexpr int16_t kButtonSize = 30;

struct ColorChooserImpl : public Panel {

	ColorChooserImpl(Panel& parent, PanelStyle s, ColorChooser& c)
	   : Panel(&parent, s, 0, 0, kMainDimension + kSpacing + kSidebarWidth, kMainDimension),
<<<<<<< HEAD
	     chooser_(c),

	     selector_(*g_image_cache->get("images/ui_basic/fsel.png")),

	     texture_left_(kMainDimension, kMainDimension),
	     texture_right_(1, kMainDimension) {
=======
	     chooser_(c) {
>>>>>>> a9549ba2
	}

	ColorAttribute sidebar_attribute() const {
		return sidebar_attribute_;
	}
	void set_sidebar_attribute(ColorAttribute a) {
		sidebar_attribute_ = a;
		update_textures();
	}

	void draw(RenderTarget& dst) override {
		Panel::draw(dst);

		if (chooser_.get_color().r != texture_cache_r_ ||
		    chooser_.get_color().g != texture_cache_g_ ||
		    chooser_.get_color().b != texture_cache_b_) {
			update_textures();
		}

		draw_textures(dst);

		draw_selection_cursors(dst);
		draw_mouse_cursors(dst);
	}

	RGBColor color_at(const int32_t x, const int32_t y) {
		if (y >= 0 && y < kMainDimension) {
			if (x >= 0 && x < kMainDimension) {
				return left_color_at(x, y);
			}
			if (x >= kMainDimension + kSpacing && x < kMainDimension + kSpacing + kSidebarWidth) {
				return right_color_at(y);
			}
		}
		return chooser_.get_color();
	}

	bool handle_mouserelease(const uint8_t btn, const int32_t x, const int32_t y) override {
		if (btn == SDL_BUTTON_LEFT) {
			dragging_ = false;
			return true;
		}
		return Panel::handle_mouserelease(btn, x, y);
	}
	bool handle_mousepress(const uint8_t btn, const int32_t x, const int32_t y) override {
		if (btn == SDL_BUTTON_LEFT) {
			dragging_ = true;
			set_color_at_mouse(x, y);
			return true;
		}
		return Panel::handle_mousepress(btn, x, y);
	}
	bool handle_mousemove(
	   const uint8_t s, const int32_t x, const int32_t y, int32_t dx, int32_t dy) override {
		if (dragging_) {
			set_color_at_mouse(x, y);
			return true;
		}
		return Panel::handle_mousemove(s, x, y, dx, dy);
	}

private:
	ColorChooser& chooser_;
	ColorAttribute sidebar_attribute_{ColorAttribute::kRed};
<<<<<<< HEAD
	const Image& selector_;
	bool dragging_{false};

	Texture texture_left_, texture_right_;
	uint8_t texture_cache_r_{0}, texture_cache_g_{0}, texture_cache_b_{0};
=======
	const Image& selector_{*g_image_cache->get("images/ui_basic/fsel.png")};
	bool dragging_{false};

	Texture texture_left_{kMainDimension, kMainDimension};
	Texture texture_right_{1, kMainDimension};
	uint8_t texture_cache_r_{0U};
	uint8_t texture_cache_g_{0U};
	uint8_t texture_cache_b_{0U};
>>>>>>> a9549ba2

	inline void set_color_at_mouse(const int32_t x, const int32_t y) {
		chooser_.set_color(color_at(x, y));
	}

	RGBColor left_color(const uint16_t val1, const uint16_t val2) const {
		switch (sidebar_attribute_) {
		case ColorAttribute::kRed:
			return RGBColor(texture_cache_r_, val1, val2);
		case ColorAttribute::kGreen:
			return RGBColor(val1, texture_cache_g_, val2);
		case ColorAttribute::kBlue:
			return RGBColor(val1, val2, texture_cache_b_);
		}
		NEVER_HERE();
	}
	RGBColor right_color(const uint16_t val) const {
		switch (sidebar_attribute_) {
		case ColorAttribute::kRed:
			return RGBColor(val, texture_cache_g_, texture_cache_b_);
		case ColorAttribute::kGreen:
			return RGBColor(texture_cache_r_, val, texture_cache_b_);
		case ColorAttribute::kBlue:
			return RGBColor(texture_cache_r_, texture_cache_g_, val);
		}
		NEVER_HERE();
	}

	RGBColor left_color_at(const uint16_t x, const uint16_t y) {
		switch (sidebar_attribute_) {
		case ColorAttribute::kRed:
			return RGBColor(chooser_.get_color().r, x, y);
		case ColorAttribute::kGreen:
			return RGBColor(x, chooser_.get_color().g, y);
		case ColorAttribute::kBlue:
			return RGBColor(x, y, chooser_.get_color().b);
		}
		NEVER_HERE();
	}
	RGBColor right_color_at(const uint16_t y) {
		switch (sidebar_attribute_) {
		case ColorAttribute::kRed:
			return RGBColor(y, chooser_.get_color().g, chooser_.get_color().b);
		case ColorAttribute::kGreen:
			return RGBColor(chooser_.get_color().r, y, chooser_.get_color().b);
		case ColorAttribute::kBlue:
			return RGBColor(chooser_.get_color().r, chooser_.get_color().g, y);
		}
		NEVER_HERE();
	}

	void update_textures() {
		texture_cache_r_ = chooser_.get_color().r;
		texture_cache_g_ = chooser_.get_color().g;
		texture_cache_b_ = chooser_.get_color().b;

		texture_left_.lock();
		for (uint16_t x = 0; x < kMainDimension; ++x) {
			for (uint16_t y = 0; y < kMainDimension; ++y) {
				texture_left_.set_pixel(x, y, left_color(x, y));
			}
		}
		texture_left_.unlock(Texture::UnlockMode::Unlock_Update);

		texture_right_.lock();
		for (uint16_t y = 0; y < kMainDimension; ++y) {
			texture_right_.set_pixel(0, y, right_color(y));
		}
		texture_right_.unlock(Texture::UnlockMode::Unlock_Update);
	}

	inline void do_draw_cursor(RenderTarget& dst, int x, int y) {
		dst.blit(Vector2i(x, y), &selector_);
	}
	void draw_selection_cursors(RenderTarget& dst) {
		unsigned x = 0;
		unsigned y = 0;
		unsigned a = 0;
		switch (sidebar_attribute_) {
		case ColorAttribute::kRed:
			x = chooser_.get_color().g;
			y = chooser_.get_color().b;
			a = chooser_.get_color().r;
			break;
		case ColorAttribute::kGreen:
			x = chooser_.get_color().r;
			y = chooser_.get_color().b;
			a = chooser_.get_color().g;
			break;
		case ColorAttribute::kBlue:
			x = chooser_.get_color().r;
			y = chooser_.get_color().g;
			a = chooser_.get_color().b;
			break;
		}
		do_draw_cursor(dst, x - selector_.width() / 2, y - selector_.height() / 2);
		do_draw_cursor(dst, kMainDimension + kSpacing + (kSidebarWidth - selector_.width()) / 2,
		               a - selector_.height() / 2);
	}
	void draw_mouse_cursors(RenderTarget& dst) {
		const Vector2i mousepos = get_mouse_position();
		if (mousepos.y >= 0 && mousepos.y < kMainDimension && mousepos.x >= 0) {
			if (mousepos.x < kMainDimension) {
				do_draw_cursor(
				   dst, mousepos.x - selector_.width() / 2, mousepos.y - selector_.height() / 2);
			} else if (mousepos.x >= kMainDimension + kSpacing &&
			           mousepos.x < kMainDimension + kSpacing + kSidebarWidth) {
				do_draw_cursor(dst, kMainDimension + kSpacing + (kSidebarWidth - selector_.width()) / 2,
				               mousepos.y - selector_.height() / 2);
			}
		}
	}
	void draw_textures(RenderTarget& dst) {
		dst.blit(Vector2i(0, 0), &texture_left_);
		for (uint8_t i = 0; i < kSidebarWidth; ++i) {
			dst.blit(Vector2i(kMainDimension + kSpacing + i, 0), &texture_right_);
		}
	}
};

static inline const Image* preview(const RGBColor& c) {
	return playercolor_image(c, "images/players/player_position.png");
}

ColorChooser::ColorChooser(Panel* parent,
                           const WindowStyle s,
                           const RGBColor& init_color,
                           const RGBColor* default_color)
   : Window(parent, s, "choose_color", 0, 0, 0, 0, _("Choose Color…")),
     current_(init_color),
     main_box_(this, panel_style_, 0, 0, Box::Vertical),
     hbox_(&main_box_, panel_style_, 0, 0, Box::Horizontal),
     buttonsbox_(&main_box_, panel_style_, 0, 0, Box::Horizontal),
     vbox_(&hbox_, panel_style_, 0, 0, Box::Vertical),
     box_r_(&vbox_, panel_style_, 0, 0, Box::Horizontal),
     box_g_(&vbox_, panel_style_, 0, 0, Box::Horizontal),
     box_b_(&vbox_, panel_style_, 0, 0, Box::Horizontal),
     palette_box_1_(&vbox_, panel_style_, 0, 0, Box::Horizontal),
     palette_box_2_(&vbox_, panel_style_, 0, 0, Box::Horizontal),
     button_ok_(&buttonsbox_,
                "ok",
                0,
                0,
                kButtonSize,
                0,
                s == WindowStyle::kWui ? ButtonStyle::kWuiPrimary : ButtonStyle::kFsMenuPrimary,
                _("OK")),
     button_cancel_(
        &buttonsbox_,
        "cancel",
        0,
        0,
        kButtonSize,
        0,
        s == WindowStyle::kWui ? ButtonStyle::kWuiSecondary : ButtonStyle::kFsMenuSecondary,
        _("Cancel")),
     button_init_(
        &buttonsbox_,
        "initial_color",
        0,
        0,
        kButtonSize,
        0,
        s == WindowStyle::kWui ? ButtonStyle::kWuiSecondary : ButtonStyle::kFsMenuSecondary,
        _("Initial Color")),
     button_r_(&box_r_,
               "button_r",
               0,
               0,
               kButtonSize,
               kButtonSize,
               s == WindowStyle::kWui ? ButtonStyle::kWuiMenu : ButtonStyle::kFsMenuMenu,
               /** TRANSLATORS: First letter of the word "Red" */
               pgettext("color", "R")),
     button_g_(&box_g_,
               "button_g",
               0,
               0,
               kButtonSize,
               kButtonSize,
               s == WindowStyle::kWui ? ButtonStyle::kWuiMenu : ButtonStyle::kFsMenuMenu,
               /** TRANSLATORS: First letter of the word "Green" */
               pgettext("color", "G")),
     button_b_(&box_b_,
               "button_b",
               0,
               0,
               kButtonSize,
               kButtonSize,
               s == WindowStyle::kWui ? ButtonStyle::kWuiMenu : ButtonStyle::kFsMenuMenu,
               /** TRANSLATORS: First letter of the word "Blue" */
               pgettext("color", "B")),
     button_default_(default_color != nullptr ?
                        new Button(&buttonsbox_,
                                   "default_color",
                                   0,
                                   0,
                                   kButtonSize,
                                   0,
                                   s == WindowStyle::kWui ? ButtonStyle::kWuiSecondary :
                                                            ButtonStyle::kFsMenuSecondary,
                                   _("Default Color")) :
                        nullptr),
     spin_r_(&box_r_,
             0,
             0,
             300,
             200,
             init_color.r,
             0,
             255,
             panel_style_,
             _("Red"),
             SpinBox::Units::kNone,
             SpinBox::Type::kBig),
     spin_g_(&box_g_,
             0,
             0,
             300,
             200,
             init_color.g,
             0,
             255,
             panel_style_,
             _("Green"),
             SpinBox::Units::kNone,
             SpinBox::Type::kBig),
     spin_b_(&box_b_,
             0,
             0,
             300,
             200,
             init_color.b,
             0,
             255,
             panel_style_,
             _("Blue"),
             SpinBox::Units::kNone,
             SpinBox::Type::kBig),
     interactive_pane_(*new ColorChooserImpl(hbox_, panel_style_, *this)),
     icon_(&vbox_, panel_style_, preview(init_color)) {
	buttonsbox_.add_space(kSpacing);
	buttonsbox_.add(&button_cancel_, UI::Box::Resizing::kExpandBoth);
	buttonsbox_.add_space(kSpacing);
	buttonsbox_.add(&button_init_, UI::Box::Resizing::kExpandBoth);
	buttonsbox_.add_space(kSpacing);
	if (button_default_ != nullptr) {
		buttonsbox_.add(button_default_, UI::Box::Resizing::kExpandBoth);
		buttonsbox_.add_space(kSpacing);
		button_default_->sigclicked.connect([this, default_color]() { set_color(*default_color); });
	}
	buttonsbox_.add(&button_ok_, UI::Box::Resizing::kExpandBoth);
	buttonsbox_.add_space(kSpacing);

	button_ok_.sigclicked.connect(
	   [this]() { end_modal<Panel::Returncodes>(Panel::Returncodes::kOk); });
	button_cancel_.sigclicked.connect(
	   [this]() { end_modal<Panel::Returncodes>(Panel::Returncodes::kBack); });
	button_init_.sigclicked.connect([this, init_color]() { set_color(init_color); });

	button_r_.set_disable_style(ButtonDisableStyle::kPermpressed);
	button_g_.set_disable_style(ButtonDisableStyle::kPermpressed);
	button_b_.set_disable_style(ButtonDisableStyle::kPermpressed);
	button_r_.sigclicked.connect([this]() { set_sidebar_attribute(ColorAttribute::kRed); });
	button_g_.sigclicked.connect([this]() { set_sidebar_attribute(ColorAttribute::kGreen); });
	button_b_.sigclicked.connect([this]() { set_sidebar_attribute(ColorAttribute::kBlue); });
	spin_r_.changed.connect([this]() { set_color_from_spinners(); });
	spin_g_.changed.connect([this]() { set_color_from_spinners(); });
	spin_b_.changed.connect([this]() { set_color_from_spinners(); });

	for (unsigned i = 0; i < kMaxPlayers; ++i) {
		create_palette_button(i);
	}

	box_r_.add(&button_r_);
	box_r_.add_space(kSpacing);
	box_r_.add(&spin_r_, UI::Box::Resizing::kAlign, Align::kCenter);

	box_g_.add(&button_g_);
	box_g_.add_space(kSpacing);
	box_g_.add(&spin_g_, UI::Box::Resizing::kAlign, Align::kCenter);

	box_b_.add(&button_b_);
	box_b_.add_space(kSpacing);
	box_b_.add(&spin_b_, UI::Box::Resizing::kAlign, Align::kCenter);

	vbox_.add(&box_r_);
	vbox_.add_space(kSpacing);
	vbox_.add(&box_g_);
	vbox_.add_space(kSpacing);
	vbox_.add(&box_b_);
	vbox_.add_inf_space();
	vbox_.add(&icon_, UI::Box::Resizing::kAlign, Align::kCenter);
	vbox_.add_inf_space();
	vbox_.add(&palette_box_1_, UI::Box::Resizing::kAlign, Align::kCenter);
	vbox_.add_space(kSpacing);
	vbox_.add(&palette_box_2_, UI::Box::Resizing::kAlign, Align::kCenter);

	hbox_.add_space(kSpacing);
	hbox_.add(&interactive_pane_);
	hbox_.add_space(kSpacing);
	hbox_.add(&vbox_, UI::Box::Resizing::kFullSize);
	hbox_.add_space(kSpacing);

	main_box_.add_space(kSpacing);
	main_box_.add(&hbox_, UI::Box::Resizing::kFullSize);
	main_box_.add_space(kSpacing);
	main_box_.add(&buttonsbox_, UI::Box::Resizing::kFullSize);
	main_box_.add_space(kSpacing);

	set_color(current_);
	set_sidebar_attribute(ColorAttribute::kRed);

	set_center_panel(&main_box_);
	center_to_parent();
	initialization_complete();
}

void ColorChooser::create_palette_button(const unsigned index) {
	UI::Box* box = index < kMaxPlayers / 2 ? &palette_box_1_ : &palette_box_2_;

	palette_buttons_[index] = new Button(
	   box, "palette_" + std::to_string(index), 0, 0, kButtonSize, kButtonSize,
	   panel_style_ == PanelStyle::kWui ? ButtonStyle::kWuiMenu : ButtonStyle::kFsMenuMenu,
	   playercolor_image(kPlayerColors[index], "images/ui_basic/square.png"));
	palette_buttons_[index]->sigclicked.connect(
	   [this, index]() { set_color(kPlayerColors[index]); });

	if (index != 0 && index != kMaxPlayers / 2) {
		box->add_space(kSpacing);
	}
	box->add(palette_buttons_[index]);
}

void ColorChooser::set_color_from_spinners() {
	set_color(RGBColor(spin_r_.get_value(), spin_g_.get_value(), spin_b_.get_value()));
}
void ColorChooser::set_sidebar_attribute(const ColorAttribute a) {
	interactive_pane_.set_sidebar_attribute(a);
	button_r_.set_enabled(a != ColorAttribute::kRed);
	button_g_.set_enabled(a != ColorAttribute::kGreen);
	button_b_.set_enabled(a != ColorAttribute::kBlue);
}

void ColorChooser::set_color(const RGBColor& color) {
	current_ = color;
	spin_r_.set_value(color.r);
	spin_g_.set_value(color.g);
	spin_b_.set_value(color.b);
	icon_.set_frame(color);
	icon_.set_icon(preview(color));
}

bool ColorChooser::handle_key(const bool down, const SDL_Keysym code) {
	if (down && code.sym == SDLK_RETURN) {
		end_modal<Panel::Returncodes>(Panel::Returncodes::kOk);
		return true;
	}
	return Window::handle_key(down, code);
}

}  // namespace UI<|MERGE_RESOLUTION|>--- conflicted
+++ resolved
@@ -36,16 +36,7 @@
 
 	ColorChooserImpl(Panel& parent, PanelStyle s, ColorChooser& c)
 	   : Panel(&parent, s, 0, 0, kMainDimension + kSpacing + kSidebarWidth, kMainDimension),
-<<<<<<< HEAD
-	     chooser_(c),
-
-	     selector_(*g_image_cache->get("images/ui_basic/fsel.png")),
-
-	     texture_left_(kMainDimension, kMainDimension),
-	     texture_right_(1, kMainDimension) {
-=======
 	     chooser_(c) {
->>>>>>> a9549ba2
 	}
 
 	ColorAttribute sidebar_attribute() const {
@@ -110,13 +101,6 @@
 private:
 	ColorChooser& chooser_;
 	ColorAttribute sidebar_attribute_{ColorAttribute::kRed};
-<<<<<<< HEAD
-	const Image& selector_;
-	bool dragging_{false};
-
-	Texture texture_left_, texture_right_;
-	uint8_t texture_cache_r_{0}, texture_cache_g_{0}, texture_cache_b_{0};
-=======
 	const Image& selector_{*g_image_cache->get("images/ui_basic/fsel.png")};
 	bool dragging_{false};
 
@@ -125,7 +109,6 @@
 	uint8_t texture_cache_r_{0U};
 	uint8_t texture_cache_g_{0U};
 	uint8_t texture_cache_b_{0U};
->>>>>>> a9549ba2
 
 	inline void set_color_at_mouse(const int32_t x, const int32_t y) {
 		chooser_.set_color(color_at(x, y));
