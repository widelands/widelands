--- conflicted
+++ resolved
@@ -64,13 +64,9 @@
 	uint32_t orientation_;
 	uint32_t state_;  ///< state_ is [0..total_]
 	uint32_t total_;  ///< maximum progress
-<<<<<<< HEAD
-	const UI::ProgressbarStyleInfo& progress_style_;
-	bool show_percent_;
-=======
 	const UI::PanelStyle progress_style_;
 	const UI::ProgressbarStyleInfo& progress_style() const;
->>>>>>> 98b83de1
+	bool show_percent_;
 };
 }  // namespace UI
 
