/*
 * Copyright (C) 2007-2020 by the Widelands Development Team
 *
 * This program is free software; you can redistribute it and/or
 * modify it under the terms of the GNU General Public License
 * as published by the Free Software Foundation; either version 2
 * of the License, or (at your option) any later version.
 *
 * This program is distributed in the hope that it will be useful,
 * but WITHOUT ANY WARRANTY; without even the implied warranty of
 * MERCHANTABILITY or FITNESS FOR A PARTICULAR PURPOSE.  See the
 * GNU General Public License for more details.
 *
 * You should have received a copy of the GNU General Public License
 * along with this program; if not, write to the Free Software
 * Foundation, Inc., 51 Franklin Street, Fifth Floor, Boston, MA  02110-1301, USA.
 *
 */

#include "ui_basic/progresswindow.h"

#include <cstdlib>
#include <memory>
#ifndef _MSC_VER
#include <sys/time.h>
#endif

#include <SDL_events.h>

#include "base/i18n.h"
#include "graphic/font_handler.h"
#include "graphic/graphic.h"
#include "graphic/rendertarget.h"
#include "graphic/style_manager.h"
#include "graphic/text/font_set.h"
#include "graphic/text_layout.h"
#include "io/filesystem/layered_filesystem.h"
#include "wlapplication.h"

namespace {
#define PROGRESS_STATUS_RECT_PADDING 2
#define PROGRESS_STATUS_BORDER_X 2
#define PROGRESS_STATUS_BORDER_Y 2
#define PROGRESS_LABEL_POSITION_Y 90 /* in percents, from top */

}  // namespace

namespace UI {

<<<<<<< HEAD
ProgressWindow::ProgressWindow(const std::string& theme, const std::string& background)
=======
std::vector<SDL_Event> ProgressWindow::event_buffer_ = {};

ProgressWindow::ProgressWindow(const std::string& background)
>>>>>>> 152e1cb9
   : UI::FullscreenWindow(),
     label_center_(Vector2i::zero()),
     theme_(theme),
     style_(g_style_manager->progressbar_style(UI::PanelStyle::kFsMenu)) {
	event_buffer_.clear();
	set_background(background);
	step(_("Loading…"));
}

ProgressWindow::~ProgressWindow() {
	for (IProgressVisualization* visualization : visualizations_) {
		visualization->stop();  //  inform visualizations
	}
	// Replay keypresses buffered in ui_key()
	for (SDL_Event event : event_buffer_) {
		SDL_PushEvent(&event);
	}
}

void ProgressWindow::draw(RenderTarget& rt) {
	{  // Center and downscale background image
		const Image& bg = *g_image_cache->get(background_);
		const float w = bg.width();
		const float h = bg.height();
		rt.blitrect_scale(
		   fit_image(w, h, get_w(), get_h()), &bg, Recti(0, 0, w, h), 1.f, BlendMode::UseAlpha);
	}

	// No float division to avoid Texture subsampling.
	label_center_.x = get_w() / 2;
	label_center_.y = get_h() * PROGRESS_LABEL_POSITION_Y / 100;

	const uint32_t h = text_height(style_.font());

	label_rectangle_.x = get_w() / 6;
	label_rectangle_.w = get_w() * 2 / 3;
	label_rectangle_.y = label_center_.y - h / 2 - PROGRESS_STATUS_RECT_PADDING;
	label_rectangle_.h = h + 2 * PROGRESS_STATUS_RECT_PADDING;

	Recti border_rect = label_rectangle_;
	border_rect.x -= PROGRESS_STATUS_BORDER_X;
	border_rect.y -= PROGRESS_STATUS_BORDER_Y;
	border_rect.w += 2 * PROGRESS_STATUS_BORDER_X;
	border_rect.h += 2 * PROGRESS_STATUS_BORDER_Y;

	rt.draw_rect(border_rect, style_.font().color());
	// TODO(GunChleoc): this should depend on actual progress. Add a total steps variable and reuse
	// the Progressbar class.
	rt.fill_rect(label_rectangle_, style_.medium_color());
}

/// Set a picture to render in the background
void ProgressWindow::set_background(const std::string& file_name) {
	if (file_name.empty() || !g_fs->file_exists(file_name)) {
		std::string dir = std::string(kTemplateDir) + "loadscreens/gameloading/";
		if (theme_.empty()) {
			// choose random theme
			const std::set<std::string> dirs = g_fs->list_directory(dir);
			auto it = dirs.begin();
			std::advance(it, std::rand() % dirs.size());  // NOLINT
			dir = *it;
		} else if (g_fs->is_directory(dir + theme_)) {
			dir += theme_;
		} else {
			throw wexception("Invalid ProgressWindow theme '%s'", theme_.c_str());
		}
		const std::set<std::string> images = g_fs->list_directory(dir);
		auto it = images.begin();
		std::advance(it, std::rand() % images.size());  // NOLINT
		background_ = *it;
	} else {
		background_ = file_name;
	}
	draw(*g_gr->get_render_target());
}

/// Callback function: Buffer keypress events to be replayed after the loading is over.
bool ProgressWindow::ui_key(bool const down, SDL_Keysym const code) {
	// WLApplication can handle some keys immediately; don't buffer them.
	if (WLApplication::get()->handle_key(down, code.sym, code.mod)) {
		return true;
	}
	SDL_Event event;
	event.type = down ? SDL_KEYDOWN : SDL_KEYUP;
	event.key.keysym = code;
	event_buffer_.push_back(event);
	return true;
}

void ProgressWindow::step(const std::string& description) {
	// Handle events to respond to window resizing, to buffer keypresses,
	// and to prevent "not responding" on windows & "beach ball" on macOS.
	InputCallback input_callback = {nullptr, nullptr, nullptr, ui_key, nullptr, nullptr};
	WLApplication::get()->handle_input(&input_callback);

	RenderTarget& rt = *g_gr->get_render_target();
	// always repaint the background first
	draw(rt);

	std::shared_ptr<const UI::RenderedText> rendered_text =
	   UI::g_fh->render(as_richtext_paragraph(description, style_.font()));
	UI::center_vertically(rendered_text->height(), &label_center_);
	rendered_text->draw(rt, label_center_, UI::Align::kCenter);

	update(true);
}

void ProgressWindow::update(bool const repaint) {
	for (IProgressVisualization* visualization : visualizations_) {
		visualization->update(repaint);  //  let visualizations do their work
	}
	g_gr->refresh();
}

/// Register additional visualization (tips/hints, animation, etc)
void ProgressWindow::add_visualization(IProgressVisualization* const instance) {
	// just add to collection
	visualizations_.push_back(instance);
}

void ProgressWindow::remove_visualization(IProgressVisualization* instance) {
	VisualizationArray& visualizations = visualizations_;

	for (VisualizationArray::iterator vis_iter = visualizations.begin();
	     vis_iter != visualizations.end(); ++vis_iter) {

		if (*vis_iter == instance) {
			visualizations_.erase(vis_iter);
			break;
		}
	}
}
}  // namespace UI<|MERGE_RESOLUTION|>--- conflicted
+++ resolved
@@ -47,13 +47,9 @@
 
 namespace UI {
 
-<<<<<<< HEAD
-ProgressWindow::ProgressWindow(const std::string& theme, const std::string& background)
-=======
 std::vector<SDL_Event> ProgressWindow::event_buffer_ = {};
 
-ProgressWindow::ProgressWindow(const std::string& background)
->>>>>>> 152e1cb9
+ProgressWindow::ProgressWindow(const std::string& theme, const std::string& background)
    : UI::FullscreenWindow(),
      label_center_(Vector2i::zero()),
      theme_(theme),
