--- conflicted
+++ resolved
@@ -56,41 +56,21 @@
 	}
 }
 
-<<<<<<< HEAD
 void ProgressWindow::draw(RenderTarget& rt) {
 	FullscreenWindow::draw(rt);
 	label_center_.x = get_w() / 2;
 	label_center_.y = get_h() * PROGRESS_LABEL_POSITION_Y / 100;
-	Rect wnd_rect(Point(0, 0), get_w(), get_h());
-=======
-void ProgressWindow::draw_background(RenderTarget& rt, const uint32_t xres, const uint32_t yres) {
-	label_center_.x = xres / 2;
-	label_center_.y = yres * PROGRESS_LABEL_POSITION_Y / 100;
-	Recti wnd_rect(Vector2i(0, 0), xres, yres);
->>>>>>> 59ef0c6c
+	Recti wnd_rect(Vector2i(0, 0), get_w(), get_h());
 
 	const uint32_t h =
 	   UI::g_fh1->render(as_uifont(UI::g_fh1->fontset()->representative_character()))->height();
 
-<<<<<<< HEAD
-	label_rectangle_.x = get_w() / 4;
-	label_rectangle_.w = get_w() / 2;
-	label_rectangle_.y = label_center_.y - h / 2 - PROGRESS_STATUS_RECT_PADDING;
-	label_rectangle_.h = h + 2 * PROGRESS_STATUS_RECT_PADDING;
-
-	Rect border_rect = label_rectangle_;
-=======
-	label_rectangle_.x = xres / 4.f;
-	label_rectangle_.w = xres / 2.f;
+	label_rectangle_.x = get_w() / 4.f;
+	label_rectangle_.w = get_w() / 2.f;
 	label_rectangle_.y = label_center_.y - h / 2.f - PROGRESS_STATUS_RECT_PADDING;
 	label_rectangle_.h = h + 2.f * PROGRESS_STATUS_RECT_PADDING;
 
-	const Image* bg = g_gr->images().get(background_);
-	rt.blitrect_scale(Rectf(0.f, 0.f, xres, yres), bg, Recti(0, 0, bg->width(), bg->height()), 1.,
-	                  BlendMode::UseAlpha);
-
 	Rectf border_rect = label_rectangle_;
->>>>>>> 59ef0c6c
 	border_rect.x -= PROGRESS_STATUS_BORDER_X;
 	border_rect.y -= PROGRESS_STATUS_BORDER_Y;
 	border_rect.w += 2 * PROGRESS_STATUS_BORDER_X;
