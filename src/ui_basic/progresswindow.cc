/*
 * Copyright (C) 2007-2008, 2010, 2013 by the Widelands Development Team
 *
 * This program is free software; you can redistribute it and/or
 * modify it under the terms of the GNU General Public License
 * as published by the Free Software Foundation; either version 2
 * of the License, or (at your option) any later version.
 *
 * This program is distributed in the hope that it will be useful,
 * but WITHOUT ANY WARRANTY; without even the implied warranty of
 * MERCHANTABILITY or FITNESS FOR A PARTICULAR PURPOSE.  See the
 * GNU General Public License for more details.
 *
 * You should have received a copy of the GNU General Public License
 * along with this program; if not, write to the Free Software
 * Foundation, Inc., 51 Franklin Street, Fifth Floor, Boston, MA  02110-1301, USA.
 *
 */

#include "ui_basic/progresswindow.h"

#ifndef _MSC_VER
#include <sys/time.h>
#endif

#include "base/i18n.h"
#include "graphic/font_handler.h"
#include "graphic/font_handler1.h"
#include "graphic/graphic.h"
#include "graphic/rendertarget.h"
#include "graphic/text/font_set.h"
#include "graphic/text_constants.h"
#include "graphic/text_layout.h"
#include "io/filesystem/layered_filesystem.h"

#define PROGRESS_FONT_COLOR_FG        RGBColor(128, 128, 255)
#define PROGRESS_FONT_COLOR_BG        RGBColor(64, 64, 0)
#define PROGRESS_STATUS_RECT_PADDING  2
#define PROGRESS_STATUS_BORDER_X      2
#define PROGRESS_STATUS_BORDER_Y      2
#define PROGRESS_LABEL_POSITION_Y     90 /* in percents, from top */

namespace UI {

ProgressWindow::ProgressWindow(const std::string& background) {
	set_background(background);
	step(_("Preparing..."));
}

ProgressWindow::~ProgressWindow() {
	for (IProgressVisualization * visualization : m_visualizations) {
		visualization->stop(); //  inform visualizations
	}
}

void ProgressWindow::draw_background
	(RenderTarget & rt, const uint32_t xres, const uint32_t yres)
{
	m_label_center.x = xres / 2;
	m_label_center.y = yres * PROGRESS_LABEL_POSITION_Y / 100;
	Rect wnd_rect(Point(0, 0), xres, yres);

<<<<<<< HEAD
	if (!m_background_pic || xres != m_xres || yres != m_yres) {
		// (Re-)Load background graphics
		m_background_pic = ImageTransformations::resize(g_gr->images().get(m_background), xres, yres);

		const uint32_t h = g_fh->get_fontheight(UI::g_fh1->fontset().serif(),
															 UI_FONT_SIZE_SMALL);
		m_label_rectangle.x = xres / 4;
		m_label_rectangle.w = xres / 2;
		m_label_rectangle.y =
		m_label_center.y - h / 2 - PROGRESS_STATUS_RECT_PADDING;
		m_label_rectangle.h = h + 2 * PROGRESS_STATUS_RECT_PADDING;
		// remember last resolution
		m_xres = xres;
		m_yres = yres;
	}
=======
	const uint32_t h = g_fh->get_fontheight (UI_FONT_SMALL);
	m_label_rectangle.x = xres / 4;
	m_label_rectangle.w = xres / 2;
	m_label_rectangle.y =
	m_label_center.y - h / 2 - PROGRESS_STATUS_RECT_PADDING;
	m_label_rectangle.h = h + 2 * PROGRESS_STATUS_RECT_PADDING;
>>>>>>> c523f501

	const Image* bg = g_gr->images().get(m_background);
	rt.blitrect_scale(Rect(0, 0, xres, yres), bg, Rect(0, 0, bg->width(), bg->height()));

	Rect border_rect = m_label_rectangle;
	border_rect.x -= PROGRESS_STATUS_BORDER_X;
	border_rect.y -= PROGRESS_STATUS_BORDER_Y;
	border_rect.w += 2 * PROGRESS_STATUS_BORDER_X;
	border_rect.h += 2 * PROGRESS_STATUS_BORDER_Y;

	rt.draw_rect(border_rect, PROGRESS_FONT_COLOR_FG);
}

/// Set a picture to render in the background
void ProgressWindow::set_background(const std::string & file_name) {
	RenderTarget & rt = *g_gr->get_render_target();
	if (!file_name.empty() && g_fs->file_exists(file_name)) {
		m_background = file_name;
	} else {
		m_background = "pics/progress.png";
	}
	draw_background(rt, g_gr->get_xres(), g_gr->get_yres());
	update(true);
}

void ProgressWindow::step(const std::string & description) {
	RenderTarget & rt = *g_gr->get_render_target();

	const uint32_t xres = g_gr->get_xres();
	const uint32_t yres = g_gr->get_yres();

	// always repaint the background first
	draw_background(rt, xres, yres);

	rt.fill_rect(m_label_rectangle, PROGRESS_FONT_COLOR_BG);

	UI::TextStyle ts(UI::TextStyle::ui_small());
	ts.fg = PROGRESS_FONT_COLOR_FG;
	UI::g_fh->draw_text(rt, ts, m_label_center, description, Align_Center);
	g_gr->update();

#ifdef _WIN32
		// Pump events to prevent "not responding" on windows
		SDL_PumpEvents();
#endif

	update(true);
}

void ProgressWindow::update(bool const repaint) {
	for (IProgressVisualization * visualization : m_visualizations) {
		visualization->update(repaint); //  let visualizations do their work
	}
	g_gr->refresh();
}

/**
 * Display a loader step description
 * std:string style format broke format argument list
 * on windows visual studio.
 */
// TODO(sirver): this should just take a string.
void ProgressWindow::stepf(const char * format, ...) {
	char buffer[1024];
	va_list va;
	va_start(va, format);
	vsnprintf(buffer, sizeof(buffer), format, va);
	va_end(va);
	step (buffer);
}

/// Register additional visualization (tips/hints, animation, etc)
void ProgressWindow::add_visualization(IProgressVisualization * const instance)
{
	// just add to collection
	m_visualizations.push_back(instance);
}

void ProgressWindow::remove_visualization(IProgressVisualization * instance) {
	VisualizationArray & visualizations = m_visualizations;

	for (VisualizationArray::iterator vis_iter = visualizations.begin();
		  vis_iter != visualizations.end();
		  ++vis_iter) {

		if (*vis_iter == instance) {
			m_visualizations.erase (vis_iter);
			break;
		}
	}
}

}<|MERGE_RESOLUTION|>--- conflicted
+++ resolved
@@ -60,30 +60,13 @@
 	m_label_center.y = yres * PROGRESS_LABEL_POSITION_Y / 100;
 	Rect wnd_rect(Point(0, 0), xres, yres);
 
-<<<<<<< HEAD
-	if (!m_background_pic || xres != m_xres || yres != m_yres) {
-		// (Re-)Load background graphics
-		m_background_pic = ImageTransformations::resize(g_gr->images().get(m_background), xres, yres);
-
-		const uint32_t h = g_fh->get_fontheight(UI::g_fh1->fontset().serif(),
-															 UI_FONT_SIZE_SMALL);
-		m_label_rectangle.x = xres / 4;
-		m_label_rectangle.w = xres / 2;
-		m_label_rectangle.y =
-		m_label_center.y - h / 2 - PROGRESS_STATUS_RECT_PADDING;
-		m_label_rectangle.h = h + 2 * PROGRESS_STATUS_RECT_PADDING;
-		// remember last resolution
-		m_xres = xres;
-		m_yres = yres;
-	}
-=======
-	const uint32_t h = g_fh->get_fontheight (UI_FONT_SMALL);
+	const uint32_t h = g_fh->get_fontheight(UI::g_fh1->fontset().serif(),
+														 UI_FONT_SIZE_SMALL);
 	m_label_rectangle.x = xres / 4;
 	m_label_rectangle.w = xres / 2;
 	m_label_rectangle.y =
 	m_label_center.y - h / 2 - PROGRESS_STATUS_RECT_PADDING;
 	m_label_rectangle.h = h + 2 * PROGRESS_STATUS_RECT_PADDING;
->>>>>>> c523f501
 
 	const Image* bg = g_gr->images().get(m_background);
 	rt.blitrect_scale(Rect(0, 0, xres, yres), bg, Rect(0, 0, bg->width(), bg->height()));
