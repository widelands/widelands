--- conflicted
+++ resolved
@@ -46,13 +46,8 @@
 
 std::vector<SDL_Event> ProgressWindow::event_buffer_ = {};
 
-<<<<<<< HEAD
-ProgressWindow::ProgressWindow(const std::string& background)
+ProgressWindow::ProgressWindow(const std::string& theme, const std::string& background)
    : UI::Panel(nullptr, 0, 0, g_gr->get_xres(), g_gr->get_yres()),
-=======
-ProgressWindow::ProgressWindow(const std::string& theme, const std::string& background)
-   : UI::FullscreenWindow(),
->>>>>>> 0df31aad
      label_center_(Vector2i::zero()),
      theme_(theme),
      style_(g_style_manager->progressbar_style(UI::PanelStyle::kFsMenu)) {
