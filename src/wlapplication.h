--- conflicted
+++ resolved
@@ -178,31 +178,11 @@
 	// Pump SDL events and dispatch them.
 	void handle_input(InputCallback const*);
 
-<<<<<<< HEAD
-	void mainmenu(std::string messagetitle, std::string message);
-
-	bool mainmenu_tutorial(FullscreenMenuMain&);
-	void mainmenu_singleplayer();
-	void mainmenu_multiplayer(FullscreenMenuMain&, bool internet);
-	void mainmenu_editor();
-	bool new_random_game(FullscreenMenuMain&);
-	bool new_game(FullscreenMenuMain&,
-	              Widelands::Game&,
-	              SinglePlayerGameSettingsProvider&,
-	              bool preconfigured,
-	              bool* canceled = nullptr);
-	bool load_game(FullscreenMenuMain&, std::string filename = "");
-	bool campaign_game(FullscreenMenuMain&);
-	bool replay(FullscreenMenuMain*);
-
-	static void emergency_save(Widelands::Game&);
-=======
 	static void emergency_save(UI::Panel*,
 	                           Widelands::Game&,
 	                           const std::string& error,
 	                           uint8_t player = 1,
 	                           bool replace_ctrl = true);
->>>>>>> ce752e35
 
 private:
 	WLApplication(int argc, char const* const* argv);
