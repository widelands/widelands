/*
 * Copyright (C) 2006-2019 by the Widelands Development Team
 *
 * This program is free software; you can redistribute it and/or
 * modify it under the terms of the GNU General Public License
 * as published by the Free Software Foundation; either version 2
 * of the License, or (at your option) any later version.
 *
 * This program is distributed in the hope that it will be useful,
 * but WITHOUT ANY WARRANTY; without even the implied warranty of
 * MERCHANTABILITY or FITNESS FOR A PARTICULAR PURPOSE.  See the
 * GNU General Public License for more details.
 *
 * You should have received a copy of the GNU General Public License
 * along with this program; if not, write to the Free Software
 * Foundation, Inc., 51 Franklin Street, Fifth Floor, Boston, MA  02110-1301, USA.
 *
 */

#ifndef WL_WLAPPLICATION_H
#define WL_WLAPPLICATION_H

// Workaround for bug https://sourceforge.net/p/mingw/bugs/2152/
#ifdef __MINGW32__
#ifndef _WIN64
#ifndef _USE_32BIT_TIME_T
#define _USE_32BIT_TIME_T 1
#endif
#endif
#endif

#include <map>
<<<<<<< HEAD
=======
#include <string>
>>>>>>> 320b2401

#include <SDL_events.h>
#include <SDL_keyboard.h>

#include "base/vector.h"

namespace Widelands {
class Game;
}

/// Thrown if a commandline parameter is faulty
struct ParameterError : public std::runtime_error {
	explicit ParameterError() : std::runtime_error("") {
	}
	explicit ParameterError(const std::string& text) : std::runtime_error(text) {
	}
};

// Callbacks input events to the UI. All functions return true when the event
// was handled, false otherwise.
struct InputCallback {
	bool (*mouse_press)(const uint8_t button,  // Button number as #defined in SDL_mouse.h.
	                    int32_t x,
	                    int32_t y);              // The coordinates of the mouse at press time.
	bool (*mouse_release)(const uint8_t button,  // Button number as #defined in SDL_mouse.h.
	                      int32_t x,
	                      int32_t y);  // The coordinates of the mouse at release time.
	bool (*mouse_move)(const uint8_t state, int32_t x, int32_t y, int32_t xdiff, int32_t ydiff);
	bool (*key)(bool down, SDL_Keysym code);
	bool (*textinput)(const std::string& text);
	bool (*mouse_wheel)(uint32_t which, int32_t x, int32_t y);
};

/// You know main functions, of course. This is the main struct.
///
/// The oversimplified version: everything else is either game logic or GUI.
///
/// WLAppplication bundles all initialization and shutdown code in one neat
/// package. It also includes all (well, most) system abstractions, notably
/// i18n, input handling, timing, low level networking and graphics setup (the
/// actual graphics work is done by Graphic).
///
// TODO(bedouin): Is the above part about i18n still true?
//
// Equally important, the main event loop is chugging along in this class.
// [not yet but some time in the future \#bedouin8sep2007]
///
/// \par WLApplication is a singleton
///
/// Because of it's special purpose, having more than one WLApplication is
/// useless. So we implement singleton semantics:
/// \li A private(!) static class variable (--> unique for the whole program,
///     although nobody can get at it) the_singleton holds a pointer to the
///     only instance of WLApplication. It is private because it would not be a
///     struct variable otherwise.
/// \li There is no public constructor. If there was, you would be able to
///     create more WLApplications. So constructor access must be encapsulated
///     too.
/// \li The only way to get at the WLApplication object is to call
///     WLApplication::get(), which is static as well. Because of this, get()
///     can access the_singleton even if no WLApplication object has been
///     instantiated yet. get() will \e always give you a valid WLApplication.
///     If one does not exist yet, it will be created.
/// \li A destructor does not make sense. Just make sure you call
///     shutdown_settings() and shutdown_hardware() when you are done - in a
///     sense, it is a destructor without the destruction part ;-)
///
/// These measures \e guarantee that there are no stray WLApplication objects
/// floating around by accident.
///
/// For testing purposes, we can spawn a second process with widelands running
/// in it (see init_double_game()). The fact that WLApplication is a singleton
/// is not touched by this: the processes start out as a byte exact memory
/// copy, so the two instances ca not know (except for fork()'s return value)
/// that they are (or are not) a primary thread. Each WLApplication singleton
/// really *is* a singleton - inside it's own process.
///
/// Forking does not work on windows, but nobody cares enough to investigate.
/// It is only a debugging convenience anyway.
///
///
/// \par The mouse cursor
///
/// SDL can handle a mouse cursor on its own, but only in black and white. That
/// is not sufficient.
///
/// So Widelands must paint its own cursor and hide the system cursor.
///
/// Ordinarily, relative coordinates break down when the cursor leaves the
/// window. This means we have to grab the mouse, then relative coords are
/// always available.
// TODO(unknown): Actually do grab the mouse when it is locked
// TODO(unknown): Graphics are currently not handled by WLApplication, and it is
// non essential for playback anyway. Additionally, we will want several
// rendering backends (software and OpenGL). Maybe the graphics backend loader
// code should be in System, while the actual graphics work is done elsewhere.
// TODO(unknown): Refactor the mainloop
// TODO(unknown): Sensible use of exceptions (goes for whole game)
// TODO(sirver): this class makes no sense for c++ - most of these should be
// stand alone functions.
struct WLApplication {
	static WLApplication* get(int const argc = 0, char const** argv = nullptr);
	~WLApplication();

	enum GameType { NONE, EDITOR, REPLAY, SCENARIO, LOADGAME, NETWORK };

	void run();

	/// \warning true if an external entity wants us to quit
	bool should_die() const {
		return should_die_;
	}

	/// Get the state of the current KeyBoard Button
	/// \warning This function doesn't check for dumbness
	bool get_key_state(SDL_Scancode const key) const {
		return SDL_GetKeyboardState(nullptr)[key];
	}

	// @{
	void warp_mouse(Vector2i);
	void set_input_grab(bool grab);

	/// The mouse's current coordinates
	Vector2i get_mouse_position() const {
		return mouse_position_;
	}
	//
	/// Find out whether the mouse is currently pressed
	bool is_mouse_pressed() const {
		return SDL_GetMouseState(nullptr, nullptr);
	}

	/// Swap left and right mouse key?
	void set_mouse_swap(const bool swap) {
		mouse_swapped_ = swap;
	}

	/// Lock the mouse cursor into place (e.g., for scrolling the map)
	void set_mouse_lock(const bool locked) {
		mouse_locked_ = locked;
	}
	// @}

	// Refresh the graphics settings with the latest options.
	void refresh_graphics();

	// Pump SDL events and dispatch them.
	void handle_input(InputCallback const*);

	void mainmenu();
	void mainmenu_tutorial();
	void mainmenu_singleplayer();
	void mainmenu_multiplayer();
	void mainmenu_editor();

	bool new_game();
	bool load_game();
	bool campaign_game();
	void replay();
	static void emergency_save(Widelands::Game&);

private:
	WLApplication(int argc, char const* const* argv);

	bool poll_event(SDL_Event&);

	bool init_settings();
	void init_language();
	void shutdown_settings();

	void shutdown_hardware();

	void parse_commandline(int argc, char const* const* argv);
	void handle_commandline_parameters();

	void setup_homedir();

	void cleanup_replays();
	void cleanup_ai_files();
	void cleanup_temp_files();
	void cleanup_temp_backups(std::string dir);
	void cleanup_temp_backups();

	bool redirect_output(std::string path = "");

	// Handle the given pressed key. Returns true when key was
	// handled.
	bool handle_key(bool down, const SDL_Keycode& keycode, int modifiers);

	/**
	 * The commandline, conveniently repackaged.
	 */
	std::map<std::string, std::string> commandline_;

	std::string filename_;

	/// Script to be run after the game was started with --editor,
	/// --scenario or --loadgame.
	std::string script_to_run_;

	GameType game_type_;

	/// True if left and right mouse button should be swapped
	bool mouse_swapped_;

	/// When apple is involved, the middle mouse button is sometimes send, even
	/// if it wasn't pressed. We try to revert this and this helps.
	bool faking_middle_mouse_button_;

	/// The current position of the mouse pointer
	Vector2i mouse_position_;

	/// If true, the mouse cursor will \e not move with a mousemotion event:
	/// instead, the map will be scrolled
	bool mouse_locked_;

	/// If the mouse needs to be moved in warp_mouse(), this Vector2i is
	/// used to cancel the resulting SDL_MouseMotionEvent.
	Vector2i mouse_compensate_warp_;

	/// true if an external entity wants us to quit
	bool should_die_;

	std::string homedir_;
#ifdef USE_XDG
	std::string userconfigdir_;
#endif

	/// flag indicating if stdout and stderr have been redirected
	bool redirected_stdio_;

	/// Absolute path to the data directory.
	std::string datadir_;
	std::string datadir_for_testing_;

	/// Prevent toggling fullscreen on and off from flickering
	uint32_t last_resolution_change_;

	/// Holds this process' one and only instance of WLApplication, if it was
	/// created already. nullptr otherwise.
	/// \note This is private on purpose. Read the class documentation.
	static WLApplication* the_singleton;

	void handle_mousebutton(SDL_Event&, InputCallback const*);
};

#endif  // end of include guard: WL_WLAPPLICATION_H<|MERGE_RESOLUTION|>--- conflicted
+++ resolved
@@ -30,10 +30,7 @@
 #endif
 
 #include <map>
-<<<<<<< HEAD
-=======
 #include <string>
->>>>>>> 320b2401
 
 #include <SDL_events.h>
 #include <SDL_keyboard.h>
