--- conflicted
+++ resolved
@@ -23,13 +23,9 @@
 #include <memory>
 
 #include "base/macros.h"
-<<<<<<< HEAD
-#include "base/point.h"
-=======
 #include "base/vector.h"
 #include "graphic/gl/fields_to_draw.h"
 #include "logic/map_objects/draw_text.h"
->>>>>>> 2efd614b
 
 namespace Widelands {
 class Player;
@@ -38,7 +34,6 @@
 
 class RenderTarget;
 
-<<<<<<< HEAD
 /**
  * This abstract base class renders the main game view into an
  * arbitrary @ref RenderTarget.
@@ -53,9 +48,6 @@
  * multiple views of the map are open, each needs its own instance of
  * GameRenderer.
  */
-=======
-// Renders the MapView on screen.
->>>>>>> 2efd614b
 class GameRenderer {
 public:
 	virtual ~GameRenderer();
@@ -75,20 +67,24 @@
 
 	// Renders the map from an omniscient perspective. This is used
 	// for spectators, players that see all, and in the editor.
-<<<<<<< HEAD
-	void rendermap(RenderTarget& dst,
-	               const Widelands::EditorGameBase& egbase,
-	               const Point& view_offset);
+	void rendermap(const Widelands::EditorGameBase& egbase,
+	               const Vector2f& viewpoint,
+	               float scale,
+	               TextToDraw draw_text,
+	               RenderTarget* dst);
 
 protected:
 	GameRenderer();
 
-	virtual void draw(RenderTarget& dst,
-	                  const Widelands::EditorGameBase& egbase,
-	                  const Point& view_offset,
-	                  const Widelands::Player* player) = 0;
+	virtual void draw(const Widelands::EditorGameBase& egbase,
+	                  const Vector2f& view_offset,
+	                  const float zoom,
+	                  const TextToDraw draw_text,
+	                  const Widelands::Player* player,
+	                  RenderTarget* dst) = 0;
 
 	// Draws the objects (animations & overlays).
+	// TODO(nha): does this still exist?
 	void draw_objects(RenderTarget& dst,
 	                  const Widelands::EditorGameBase& egbase,
 	                  const Point& view_offset,
@@ -97,23 +93,6 @@
 	                  int maxfx,
 	                  int minfy,
 	                  int maxfy);
-=======
-	void rendermap(const Widelands::EditorGameBase& egbase,
-	               const Vector2f& viewpoint,
-	               float scale,
-	               TextToDraw draw_text,
-	               RenderTarget* dst);
-
-private:
-	// Draw the map for the given parameters (see rendermap). 'player'
-	// can be nullptr in which case the whole map is drawn.
-	void draw(const Widelands::EditorGameBase& egbase,
-	          const Vector2f& viewpoint,
-	          float scale,
-	          TextToDraw draw_text,
-	          const Widelands::Player* player,
-	          RenderTarget* dst);
->>>>>>> 2efd614b
 
 	DISALLOW_COPY_AND_ASSIGN(GameRenderer);
 };
