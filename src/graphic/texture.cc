--- conflicted
+++ resolved
@@ -58,12 +58,7 @@
 		SDL_Surface * surf;
 		m_texture_image = fname;
 		FileRead fr;
-<<<<<<< HEAD
-		fr.fastOpen(*g_fs, fname.c_str());
-=======
-
 		fr.Open(*g_fs, fname);
->>>>>>> 1486b963
 
 		surf = IMG_Load_RW(SDL_RWFromMem(fr.Data(0), fr.GetSize()), 1);
 		if (!surf) {
