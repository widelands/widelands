--- conflicted
+++ resolved
@@ -31,18 +31,8 @@
 #include "graphic/image_io.h"
 #include "graphic/texture.h"
 
-<<<<<<< HEAD
-ImageCache::ProxyImage::ProxyImage(std::unique_ptr<const Image> image) : image_(std::move(image)) {
-=======
-namespace  {
-
-constexpr int kBiggestAreaForCompactification = 250 * 250;
-
-}  // namespace
-
 ImageCache::ProxyImage::ProxyImage(std::unique_ptr<const Image> original_image)
    : image_(std::move(original_image)) {
->>>>>>> d9ff4960
 }
 
 const Image& ImageCache::ProxyImage::image() {
