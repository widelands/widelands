/*
 * Copyright (C) 2006-2025 by the Widelands Development Team
 *
 * This program is free software; you can redistribute it and/or
 * modify it under the terms of the GNU General Public License
 * as published by the Free Software Foundation; either version 2
 * of the License, or (at your option) any later version.
 *
 * This program is distributed in the hope that it will be useful,
 * but WITHOUT ANY WARRANTY; without even the implied warranty of
 * MERCHANTABILITY or FITNESS FOR A PARTICULAR PURPOSE.  See the
 * GNU General Public License for more details.
 *
 * You should have received a copy of the GNU General Public License
 * along with this program; if not, see <https://www.gnu.org/licenses/>.
 *
 */

#include "graphic/gl/initialize.h"

#include <csignal>
#include <regex>

#include <SDL_messagebox.h>

#include "base/i18n.h"
#include "base/log.h"
#include "base/macros.h"
#include "graphic/gl/utils.h"
#include "graphic/text/bidi.h"

namespace Gl {

SDL_GLContext initialize(
#ifdef USE_GLBINDING
   const Trace& trace,
#else
   const Trace& /* trace */,
#endif
   SDL_Window* sdl_window,
   GLint* max_texture_size) {
	// Request an OpenGL 2 context with double buffering.
	SDL_GL_SetAttribute(SDL_GL_ACCELERATED_VISUAL, 1);
	SDL_GL_SetAttribute(SDL_GL_CONTEXT_MAJOR_VERSION, 2);
	SDL_GL_SetAttribute(SDL_GL_CONTEXT_MINOR_VERSION, 1);
	SDL_GL_SetAttribute(SDL_GL_DEPTH_SIZE, 16);
	SDL_GL_SetAttribute(SDL_GL_DOUBLEBUFFER, 1);

	SDL_GLContext gl_context = SDL_GL_CreateContext(sdl_window);
	SDL_GL_MakeCurrent(sdl_window, gl_context);

	SDL_GL_SetSwapInterval(0);

#ifdef USE_GLBINDING
#ifndef GLBINDING3
	glbinding::Binding::initialize();

	// The undocumented command line argument --debug_gl_trace will set
	// Trace::kYes. This will log every OpenGL call that is made, together with
	// arguments, return values and glError status. This requires that Widelands
	// is built using -DOPTION_USE_GLBINDING:BOOL=ON. It is a NoOp for GLEW.
	if (trace == Trace::kYes) {
		setCallbackMaskExcept(
		   glbinding::CallbackMask::After | glbinding::CallbackMask::ParametersAndReturnValue,
		   {"glGetError"});
		glbinding::setAfterCallback([](const glbinding::FunctionCall& call) {
			log_dbg("%s(", call.function->name());
			for (size_t i = 0; i < call.parameters.size(); ++i) {
				log_dbg("%s", call.parameters[i]->asString().c_str());
				if (i < call.parameters.size() - 1)
					log_dbg(", ");
			}
			log_dbg(")");
			if (call.returnValue) {
				log_dbg(" -> %s", call.returnValue->asString().c_str());
			}
			const auto error = glGetError();
			log_dbg(" [%s]\n", gl_error_to_string(error));
			// The next few lines will terminate Widelands if there was any OpenGL
			// error. This is useful for super aggressive debugging, but probably
			// not for regular builds. Comment it in if you need to understand
			// OpenGL problems.
			// if (error != GL_NO_ERROR) {
			// std::raise(SIGINT);
			// }
		});
	}
#else
	const glbinding::GetProcAddress get_proc_address = [](const char* name) {
		return reinterpret_cast<glbinding::ProcAddress>(SDL_GL_GetProcAddress(name));
	};
	glbinding::Binding::initialize(get_proc_address, true);

	// The undocumented command line argument --debug_gl_trace will set
	// Trace::kYes. This will log every OpenGL call that is made, together with
	// arguments, return values and glError status. This requires that Widelands
	// is built using -DOPTION_USE_GLBINDING:BOOL=ON. It is a NoOp for GLEW.
	if (trace == Trace::kYes) {
		glbinding::setCallbackMaskExcept(
		   glbinding::CallbackMask::After | glbinding::CallbackMask::ParametersAndReturnValue,
		   {"glGetError"});
		glbinding::setAfterCallback([](const glbinding::FunctionCall& call) {
			log_dbg("%s(", call.function->name());
			for (size_t i = 0; i < call.parameters.size(); ++i) {
				FORMAT_WARNINGS_OFF
				log_dbg("%p", call.parameters[i].get());
				FORMAT_WARNINGS_ON
				if (i < call.parameters.size() - 1)
					log_dbg(", ");
			}
			log_dbg(")");
			if (call.returnValue) {
				FORMAT_WARNINGS_OFF
				log_dbg(" -> %p", call.returnValue.get());
				FORMAT_WARNINGS_ON
			}
			const auto error = glGetError();
			log_dbg(" [%s]\n", gl_error_to_string(error));
			// The next few lines will terminate Widelands if there was any OpenGL
			// error. This is useful for super aggressive debugging, but probably
			// not for regular builds. Comment it in if you need to understand
			// OpenGL problems.
			// if (error != GL_NO_ERROR) {
			// std::raise(SIGINT);
			// }
		});
	}
#endif
#else
	// See graphic/gl/system_headers.h for an explanation of the next line.
	glewExperimental = GL_TRUE;
	GLenum err = glewInit();
	// LeakSanitizer reports a memory leak which is triggered somewhere above this line, probably
	// coming from the graphics drivers

#ifdef GLEW_ERROR_NO_GLX_DISPLAY
	// err == GLEW_ERROR_NO_GLX_DISPLAY is a workaround for crash on wayland
	// https://github.com/nigels-com/glew/issues/172
	if (err == GLEW_ERROR_NO_GLX_DISPLAY &&
	    std::strcmp(SDL_GetCurrentVideoDriver(), "wayland") == 0) {
		log_info("Using glewInit workaround for Wayland\n");
	} else
#endif
	   if (err != GLEW_OK) {
		log_err("glewInit returns %u\nYour OpenGL installation must be __very__ broken. %s\n", err,
		        glewGetErrorString(err));
		throw wexception("glewInit returns %u: Broken OpenGL installation.", err);
	}
#endif

	// Show a basic SDL window with an error message, and log it too, then exit 1. Since font support
	// does not exist for all languages, we show both the original and a localized text.
	auto show_opengl_error_and_exit = [](const std::string& message,
	                                     const std::string& localized_message) {
		std::string display_message = message;
		if (message != localized_message) {
			display_message += "\n\n";
			display_message +=
			   (i18n::has_rtl_character(localized_message.c_str()) ?
			       i18n::line2bidi(i18n::make_ligatures(localized_message.c_str()).c_str()) :
			       localized_message);
		}

		log_err("%s\n", display_message.c_str());
		SDL_ShowSimpleMessageBox(
		   SDL_MESSAGEBOX_ERROR, "OpenGL Error", display_message.c_str(), nullptr);
		exit(1);
	};

	// Exit because we couldn't detect the shading language version, so there must be a problem
	// communicating with the graphics adapter.
	auto handle_unreadable_opengl_shading_language = [show_opengl_error_and_exit]() {
		show_opengl_error_and_exit(
		   "Widelands won't work because we were unable to detect the shading language version.\n"
		   "There is an unknown problem with reading the information from the graphics driver.",
		   format("%s\n%s",
		          /** TRANSLATORS: Basic error message when we can't handle the graphics driver. Font
		             support is limited here, so do not use advanced typography **/
		          _("Widelands won't work because we were unable to detect the shading language "
		            "version."),
		          /** TRANSLATORS: Basic error message when we can't handle the graphics driver. Font
		             support is limited here, so do not use advanced typography **/
		          _("There is an unknown problem with reading the information from the graphics "
		            "driver.")));
	};
	auto handle_unreadable_opengl_version = [show_opengl_error_and_exit]() {
		show_opengl_error_and_exit(
		   "Widelands won't work because we were unable to detect the OpenGL version.\n"
		   "There is an unknown problem with reading the information from the graphics driver.",
		   format("%s\n%s",
		          /** TRANSLATORS: Basic error message when we can't handle the graphics driver. Font
		             support is limited here, so do not use advanced typography **/
		          _("Widelands won't work because we were unable to detect the OpenGL version."),
		          /** TRANSLATORS: Basic error message when we can't handle the graphics driver. Font
		             support is limited here, so do not use advanced typography **/
		          _("There is an unknown problem with reading the information from the graphics "
		            "driver.")));
	};
	auto check_version = [show_opengl_error_and_exit](
	                        const std::string& version_string, const std::string& name,
	                        const std::string& descname, const int required_major_version,
	                        const int required_minor_version, const std::function<void()>& error) {
		std::vector<std::string> version_vector;
		split(version_vector, version_string, {'.', ' '});
		if (version_vector.size() >= 2) {
			int major_version = 0;
			int minor_version = 0;
			try {
				major_version = std::stoi(version_vector[0]);
				minor_version = std::stoi(version_vector[1]);
			} catch (...) {
				error();
			}
			// The version has been detected properly. Exit if the version is too old.
			if (major_version < required_major_version ||
			    (major_version == required_major_version && minor_version < required_minor_version)) {
				show_opengl_error_and_exit(
				   format("Widelands won’t work because your graphics driver is too old.\n"
				          "The %s version needs to be version %u.%u or newer.",
				          name, required_major_version, required_minor_version),
				   format("%s\n%s",
				          /** TRANSLATORS: Basic error message when we can't handle the graphics driver.
				             Font support is limited here, so do not use advanced typography **/
				          _("Widelands won’t work because your graphics driver is too old."),
				          /** TRANSLATORS: Basic error message when we can't handle the graphics driver.
				             Font support is limited here, so do not use advanced typography **/
				          format(_("The %1$s version needs to be version %2$u.%3$u or newer."),
				                 descname, required_major_version, required_minor_version)));
			}
		} else {
			// We don't have a minor version. Ensure that the string to compare is a valid integer
			// before conversion
			std::regex re("\\d+");
			if (std::regex_match(version_string, re)) {
				if (std::stol(version_string) < required_major_version + 1) {
					show_opengl_error_and_exit(
					   format("Widelands won’t work because your graphics driver is too old.\n"
					          "The %s needs to be version %u.%u or newer.",
					          name, required_major_version, required_minor_version),
					   format(
					      "%s\n%s",
					      /** TRANSLATORS: Basic error message when we can't handle the graphics driver.
					         Font support is limited here, so do not use advanced typography **/
					      _("Widelands won’t work because your graphics driver is too old."),
					      /** TRANSLATORS: Basic error message when we can't handle the graphics driver.
					         Font support is limited here, so do not use advanced typography **/
					      format(_("The %1$s needs to be version %2$u.%3$u or newer."), descname,
					             required_major_version, required_minor_version)));
				}
			} else {
				// We don't know how to interpret the version info
				error();
			}
		}
	};
	const char* const opengl_version_string = reinterpret_cast<const char*>(glGetString(GL_VERSION));
<<<<<<< HEAD
=======
#if defined(__EMSCRIPTEN__)  // skip check webgl version anyway it's webgl2
	log_info("Graphics: OpenGL: Version \"%s\"\n", opengl_version_string);
#else
>>>>>>> ae838cd4
	if (opengl_version_string == nullptr) {
		handle_unreadable_opengl_version();
	}
	log_info("Graphics: OpenGL: Version \"%s\"\n", opengl_version_string);
#if !defined(__EMSCRIPTEN__) //skip check webgl version anyway it's webgl2
	check_version(
	   opengl_version_string, "OpenGL", _("OpenGL"), 2, 1, handle_unreadable_opengl_version);
#endif
#define LOG_SDL_GL_ATTRIBUTE(x)                                                                    \
	{                                                                                               \
		int value;                                                                                   \
		SDL_GL_GetAttribute(x, &value);                                                              \
		verb_log_info("Graphics: %s is %d\n", #x, value);                                            \
	}

	LOG_SDL_GL_ATTRIBUTE(SDL_GL_RED_SIZE)
	LOG_SDL_GL_ATTRIBUTE(SDL_GL_GREEN_SIZE)
	LOG_SDL_GL_ATTRIBUTE(SDL_GL_BLUE_SIZE)
	LOG_SDL_GL_ATTRIBUTE(SDL_GL_ALPHA_SIZE)
	LOG_SDL_GL_ATTRIBUTE(SDL_GL_BUFFER_SIZE)
	LOG_SDL_GL_ATTRIBUTE(SDL_GL_DOUBLEBUFFER)
	LOG_SDL_GL_ATTRIBUTE(SDL_GL_DEPTH_SIZE)
	LOG_SDL_GL_ATTRIBUTE(SDL_GL_STENCIL_SIZE)
	LOG_SDL_GL_ATTRIBUTE(SDL_GL_ACCUM_RED_SIZE)
	LOG_SDL_GL_ATTRIBUTE(SDL_GL_ACCUM_GREEN_SIZE)
	LOG_SDL_GL_ATTRIBUTE(SDL_GL_ACCUM_BLUE_SIZE)
	LOG_SDL_GL_ATTRIBUTE(SDL_GL_ACCUM_ALPHA_SIZE)
	LOG_SDL_GL_ATTRIBUTE(SDL_GL_STEREO)
	LOG_SDL_GL_ATTRIBUTE(SDL_GL_MULTISAMPLEBUFFERS)
	LOG_SDL_GL_ATTRIBUTE(SDL_GL_MULTISAMPLESAMPLES)
	LOG_SDL_GL_ATTRIBUTE(SDL_GL_ACCELERATED_VISUAL)
	LOG_SDL_GL_ATTRIBUTE(SDL_GL_CONTEXT_MAJOR_VERSION)
	LOG_SDL_GL_ATTRIBUTE(SDL_GL_CONTEXT_MINOR_VERSION)
	LOG_SDL_GL_ATTRIBUTE(SDL_GL_CONTEXT_FLAGS)
	LOG_SDL_GL_ATTRIBUTE(SDL_GL_CONTEXT_PROFILE_MASK)
	LOG_SDL_GL_ATTRIBUTE(SDL_GL_SHARE_WITH_CURRENT_CONTEXT)
	LOG_SDL_GL_ATTRIBUTE(SDL_GL_FRAMEBUFFER_SRGB_CAPABLE)
#undef LOG_SDL_GL_ATTRIBUTE

	GLboolean glBool;
	glGetBooleanv(GL_DOUBLEBUFFER, &glBool);
	log_info(
	   "Graphics: OpenGL: Double buffering %s\n", (glBool == GL_TRUE) ? "enabled" : "disabled");

	glGetIntegerv(GL_MAX_TEXTURE_SIZE, max_texture_size);
	log_info("Graphics: OpenGL: Max texture size: %d\n", *max_texture_size);

	const char* const shading_language_version_string =
	   reinterpret_cast<const char*>(glGetString(GL_SHADING_LANGUAGE_VERSION));
<<<<<<< HEAD
=======
#if defined(__EMSCRIPTEN__)  // skip check glsl version anyway it's 300 es
	log_info("Graphics: OpenGL: ShadingLanguage: \"%s\"\n", shading_language_version_string);
#else
>>>>>>> ae838cd4
	if (shading_language_version_string == nullptr) {
		handle_unreadable_opengl_shading_language();
	}
	log_info("Graphics: OpenGL: ShadingLanguage: \"%s\"\n", shading_language_version_string);
#if !defined(__EMSCRIPTEN__) //skip check glsl version anyway it's 300 es
	check_version(shading_language_version_string, "Shading Language", _("Shading Language"), 1, 20,
	              handle_unreadable_opengl_shading_language);
	// also skip glDrawBuffer isn't actually part of GLES2.0, just an extension
	glDrawBuffer(GL_BACK);
#endif
	glDisable(GL_DEPTH_TEST);
	glDepthFunc(GL_LEQUAL);

	glEnable(GL_BLEND);
	glBlendFunc(GL_SRC_ALPHA, GL_ONE_MINUS_SRC_ALPHA);

	glClear(GL_COLOR_BUFFER_BIT);

	return gl_context;
}

}  // namespace Gl<|MERGE_RESOLUTION|>--- conflicted
+++ resolved
@@ -254,17 +254,11 @@
 		}
 	};
 	const char* const opengl_version_string = reinterpret_cast<const char*>(glGetString(GL_VERSION));
-<<<<<<< HEAD
-=======
-#if defined(__EMSCRIPTEN__)  // skip check webgl version anyway it's webgl2
-	log_info("Graphics: OpenGL: Version \"%s\"\n", opengl_version_string);
-#else
->>>>>>> ae838cd4
 	if (opengl_version_string == nullptr) {
 		handle_unreadable_opengl_version();
 	}
 	log_info("Graphics: OpenGL: Version \"%s\"\n", opengl_version_string);
-#if !defined(__EMSCRIPTEN__) //skip check webgl version anyway it's webgl2
+#if !defined(__EMSCRIPTEN__) // skip check webgl version anyway it's webgl2
 	check_version(
 	   opengl_version_string, "OpenGL", _("OpenGL"), 2, 1, handle_unreadable_opengl_version);
 #endif
@@ -309,17 +303,11 @@
 
 	const char* const shading_language_version_string =
 	   reinterpret_cast<const char*>(glGetString(GL_SHADING_LANGUAGE_VERSION));
-<<<<<<< HEAD
-=======
-#if defined(__EMSCRIPTEN__)  // skip check glsl version anyway it's 300 es
-	log_info("Graphics: OpenGL: ShadingLanguage: \"%s\"\n", shading_language_version_string);
-#else
->>>>>>> ae838cd4
 	if (shading_language_version_string == nullptr) {
 		handle_unreadable_opengl_shading_language();
 	}
 	log_info("Graphics: OpenGL: ShadingLanguage: \"%s\"\n", shading_language_version_string);
-#if !defined(__EMSCRIPTEN__) //skip check glsl version anyway it's 300 es
+#if !defined(__EMSCRIPTEN__) // skip check glsl version anyway it's 300 es
 	check_version(shading_language_version_string, "Shading Language", _("Shading Language"), 1, 20,
 	              handle_unreadable_opengl_shading_language);
 	// also skip glDrawBuffer isn't actually part of GLES2.0, just an extension
