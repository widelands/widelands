--- conflicted
+++ resolved
@@ -80,16 +80,8 @@
 		glGetAttribLocation(gl_program_.object(), "attr_texture_position");
 	attr_brightness_ = glGetAttribLocation(gl_program_.object(), "attr_brightness");
 
-<<<<<<< HEAD
-	u_busy_road_texture_ = glGetUniformLocation(gl_program_.object(), "u_busy_road_texture");
-	u_normal_road_texture_ = glGetUniformLocation(gl_program_.object(), "u_normal_road_texture");
 	u_z_value_ = glGetUniformLocation(gl_program_.object(), "u_z_value");
-
-	normal_road_texture_ = load_image("world/pics/roadt_normal.png");
-	busy_road_texture_ = load_image("world/pics/roadt_busy.png");
-=======
 	u_texture_ = glGetUniformLocation(gl_program_.object(), "u_texture");
->>>>>>> 63acb265
 }
 
 RoadProgram::~RoadProgram() {
@@ -224,34 +216,15 @@
 	glEnableVertexAttribArray(attr_texture_position_);
 	glEnableVertexAttribArray(attr_brightness_);
 
-<<<<<<< HEAD
 	gl_array_buffer_.bind();
 	gl_array_buffer_.update(vertices_);
 
-	Gl::vertex_attrib_pointer(attr_position_, 2, sizeof(PerVertexData), offsetof(PerVertexData, gl_x));
+	Gl::vertex_attrib_pointer(
+	   attr_position_, 2, sizeof(PerVertexData), offsetof(PerVertexData, gl_x));
 	Gl::vertex_attrib_pointer(
 	   attr_texture_position_, 2, sizeof(PerVertexData), offsetof(PerVertexData, texture_x));
 	Gl::vertex_attrib_pointer(
 	   attr_brightness_, 1, sizeof(PerVertexData), offsetof(PerVertexData, brightness));
-	Gl::vertex_attrib_pointer(
-	   attr_texture_mix_, 1, sizeof(PerVertexData), offsetof(PerVertexData, texture_mix));
-=======
-	glBindBuffer(GL_ARRAY_BUFFER, gl_array_buffer_.object());
-	glBufferData(
-	   GL_ARRAY_BUFFER, sizeof(PerVertexData) * vertices_.size(), vertices_.data(), GL_STREAM_DRAW);
-
-	const auto set_attrib_pointer = [](const int vertex_index, int num_items, int offset) {
-		glVertexAttribPointer(vertex_index,
-		                      num_items,
-		                      GL_FLOAT,
-		                      GL_FALSE,
-		                      sizeof(PerVertexData),
-		                      reinterpret_cast<void*>(offset));
-	};
-	set_attrib_pointer(attr_position_, 2, offsetof(PerVertexData, gl_x));
-	set_attrib_pointer(attr_texture_position_, 2, offsetof(PerVertexData, texture_x));
-	set_attrib_pointer(attr_brightness_, 1, offsetof(PerVertexData, brightness));
->>>>>>> 63acb265
 
 	glBindBuffer(GL_ARRAY_BUFFER, 0);
 
