--- conflicted
+++ resolved
@@ -285,11 +285,7 @@
     text_layout.cc
     text_layout.h
   DEPENDS
-<<<<<<< HEAD
-    graphic
-=======
     graphic # TODO(Gunchleoc): For text_width safety only - rewrite that function
->>>>>>> 8ff5a95e
     graphic_align
     graphic_surface
     graphic_styles
