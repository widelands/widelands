--- conflicted
+++ resolved
@@ -94,10 +94,8 @@
 	                  const Rectf& source_rect,
 	                  const Rectf& destination_rect,
 	                  const RGBColor* clr,
-	                  Surface* target, float scale) const = 0;
-
-	/// Load animation images into memory for default scale.
-	virtual void load_default_scale_and_sounds() const = 0;
+	                  Surface* target,
+	                  float scale) const = 0;
 
 	/// Load animation images into memory for default scale.
 	virtual void load_default_scale_and_sounds() const = 0;
@@ -132,12 +130,8 @@
 	uint32_t load(const LuaTable& table, const std::string& basename);
 	/// Same as above, but this animation will be used for getting a representative image by map
 	/// object name
-<<<<<<< HEAD
-	uint32_t load(const std::string& map_object_name, const LuaTable& table, const std::string& basename);
-=======
 	uint32_t
 	load(const std::string& map_object_name, const LuaTable& table, const std::string& basename);
->>>>>>> 08a25539
 
 	/// Returns the animation with the given ID or throws an exception if it is
 	/// unknown.
