--- conflicted
+++ resolved
@@ -87,8 +87,7 @@
 		throw wexception("SDL_GL_LoadLibrary failed: %s", SDL_GetError());
 	}
 
-<<<<<<< HEAD
-	log_info("Graphics: Try to set Videomode %ux%u\n", window_mode_width_, window_mode_height_);
+	log_info("Graphics: Try to set Videomode %dx%d\n", window_mode_width_, window_mode_height_);
 
 	if (display < 0 || display >= SDL_GetNumVideoDisplays()) {
 		// Find the display, the mouse pointer is on.
@@ -103,9 +102,6 @@
 		window_x = window_y = SDL_WINDOWPOS_CENTERED_DISPLAY(display);
 	}
 
-=======
-	log_info("Graphics: Try to set Videomode %dx%d\n", window_mode_width_, window_mode_height_);
->>>>>>> 3eca3f25
 	uint32_t window_flags = SDL_WINDOW_OPENGL;
 #ifdef RESIZABLE_WINDOW
 	window_flags |= SDL_WINDOW_RESIZABLE;
