/*
 * Copyright (C) 2002-2004, 2006-2013 by the Widelands Development Team
 *
 * This program is free software; you can redistribute it and/or
 * modify it under the terms of the GNU General Public License
 * as published by the Free Software Foundation; either version 2
 * of the License, or (at your option) any later version.
 *
 * This program is distributed in the hope that it will be useful,
 * but WITHOUT ANY WARRANTY; without even the implied warranty of
 * MERCHANTABILITY or FITNESS FOR A PARTICULAR PURPOSE.  See the
 * GNU General Public License for more details.
 *
 * You should have received a copy of the GNU General Public License
 * along with this program; if not, write to the Free Software
 * Foundation, Inc., 51 Franklin Street, Fifth Floor, Boston, MA  02110-1301, USA.
 *
 */

#include <cstring>
#include <iostream>

#include <boost/foreach.hpp>

#include <SDL_image.h>
#include <config.h>

#include "build_info.h"
#include "compile_diagnostics.h"
#include "constants.h"
#include "container_iterate.h"
#include "diranimations.h"
#include "i18n.h"
#include "io/fileread.h"
#include "io/filesystem/layered_filesystem.h"
#include "io/streamwrite.h"
#include "log.h"
#include "logic/roadtype.h"
#include "logic/widelands_fileread.h"
#include "surface_cache.h"
#include "ui_basic/progresswindow.h"
#include "upcast.h"
#include "wexception.h"

#include "animation.h"
#include "animation_gfx.h"
#include "font_handler.h"
#include "image.h"
#include "image_loader_impl.h"
#include "image_transformations.h"
#include "render/gl_surface_screen.h"
#include "render/sdl_surface.h"
#include "rendertarget.h"
#include "texture.h"

#include "graphic.h"

using namespace std;

Graphic * g_gr;
bool g_opengl;

/**
 * Initialize the SDL video mode.
*/
Graphic::Graphic()
	:
	m_fallback_settings_in_effect (false),
	m_nr_update_rects  (0),
	m_update_fullscreen(true),
	image_loader_(new ImageLoaderImpl()),
	surface_cache_(create_surface_cache(TRANSIENT_SURFACE_CACHE_SIZE)),
	image_cache_(create_image_cache(image_loader_.get(), surface_cache_.get()))
{
	ImageTransformations::initialize();

	//fastOpen tries to use mmap
	FileRead fr;
#ifndef WIN32
	fr.fastOpen(*g_fs, "pics/wl-ico-128.png");
#else
	fr.fastOpen(*g_fs, "pics/wl-ico-32.png");
#endif
	SDL_Surface * s = IMG_Load_RW(SDL_RWFromMem(fr.Data(0), fr.GetSize()), 1);
	SDL_WM_SetIcon(s, 0);
	SDL_FreeSurface(s);
}

void Graphic::initialize(int32_t w, int32_t h, int32_t bpp, bool fullscreen, bool opengl) {
	cleanup();

	// Set video mode using SDL. First collect the flags
	int32_t flags = 0;
	g_opengl = false;
	SDL_Surface * sdlsurface = 0;

	if (opengl) {
		log("Graphics: Trying opengl\n");
		SDL_GL_SetAttribute(SDL_GL_DOUBLEBUFFER, 1);
		flags |= SDL_OPENGL;
	}

	if (fullscreen) {
		flags |= SDL_FULLSCREEN;
		log("Graphics: Trying FULLSCREEN\n");
	}

	log("Graphics: Try to set Videomode %ux%u %uBit\n", w, h, bpp);
	// Here we actually set the video mode
	sdlsurface = SDL_SetVideoMode(w, h, bpp, flags);

	// If we tried opengl and it was not successful try without opengl
	if (!sdlsurface and opengl)
	{
		log("Graphics: Could not set videomode: %s, trying without opengl\n", SDL_GetError());
		flags &= ~SDL_OPENGL;
		sdlsurface = SDL_SetVideoMode(w, h, bpp, flags);
	}

	if (!sdlsurface)
	{
		log
			("Graphics: Could not set videomode: %s, trying minimum graphics settings\n",
			 SDL_GetError());
		flags &= ~SDL_FULLSCREEN;
		sdlsurface = SDL_SetVideoMode
			(FALLBACK_GRAPHICS_WIDTH, FALLBACK_GRAPHICS_HEIGHT, FALLBACK_GRAPHICS_DEPTH, flags);
		m_fallback_settings_in_effect = true;
		if (!sdlsurface)
			throw wexception
				("Graphics: could not set video mode: %s", SDL_GetError());
	}

	// setting the videomode was successful. Print some information now
	log("Graphics: Setting video mode was successful\n");

	if (opengl and 0 != (sdlsurface->flags & SDL_GL_DOUBLEBUFFER))
		log("Graphics: OPENGL DOUBLE BUFFERING ENABLED\n");
	if (0 != (sdlsurface->flags & SDL_FULLSCREEN))
		log("Graphics: FULLSCREEN ENABLED\n");

	bool use_arb = true;
	const char * extensions;

	if (0 != (sdlsurface->flags & SDL_OPENGL)) {
		//  We have successful opened an opengl screen. Print some information
		//  about opengl and set the rendering capabilities.
		log ("Graphics: OpenGL: OpenGL enabled\n");

		GLenum err = glewInit();
		if (err != GLEW_OK) {
			log("glewInit returns %i\nYour OpenGL installation must be __very__ broken.\n", err);
			throw wexception("glewInit returns %i: Broken OpenGL installation.", err);
		}

		extensions = reinterpret_cast<const char *>(glGetString (GL_EXTENSIONS));

		if (strstr(extensions, "GL_ARB_framebuffer_object") != 0) {
			use_arb = true;
		} else if (strstr(extensions, "GL_EXT_framebuffer_object") != 0) {
			use_arb = false;
		} else {
			log
			("Graphics: Neither GL_ARB_framebuffer_object or GL_EXT_framebuffer_object supported! "
			"Switching off OpenGL!\n"
			);
			flags &= ~SDL_OPENGL;
			m_fallback_settings_in_effect = true;

			// One must never free the screen surface of SDL (using
			// SDL_FreeSurface) as it is owned by SDL itself, therefore the next
			// call does not leak memory.
			sdlsurface = SDL_SetVideoMode
				(FALLBACK_GRAPHICS_WIDTH, FALLBACK_GRAPHICS_HEIGHT, FALLBACK_GRAPHICS_DEPTH, flags);
			m_fallback_settings_in_effect = true;
			if (!sdlsurface)
				throw wexception("Graphics: could not set video mode: %s", SDL_GetError());
		}
	}

	// Redoing the check, because fallback settings might mean we no longer use OpenGL.
	if (0 != (sdlsurface->flags & SDL_OPENGL)) {
		//  We now really have a working opengl screen...
		g_opengl = true;

		GLboolean glBool;
		glGetBooleanv(GL_DOUBLEBUFFER, &glBool);
		log
			("Graphics: OpenGL: Double buffering %s\n",
			 (glBool == GL_TRUE)?"enabled":"disabled");

		GLint glInt;
		glGetIntegerv(GL_MAX_TEXTURE_SIZE, &glInt);
		log("Graphics: OpenGL: Max texture size: %u\n", glInt);
		m_caps.gl.tex_max_size = glInt;

		glGetIntegerv(GL_AUX_BUFFERS, &glInt);
		log("Graphics: OpenGL: Number of aux buffers: %u\n", glInt);
		m_caps.gl.aux_buffers = glInt;

		glGetIntegerv(GL_STENCIL_BITS, &glInt);
		log("Graphics: OpenGL: Number of stencil buffer bits: %u\n", glInt);
		m_caps.gl.stencil_buffer_bits = glInt;

		glGetIntegerv(GL_MAX_TEXTURE_UNITS, &glInt);
		log("Graphics: OpenGL: Maximum number of textures for multitextures: %u\n", glInt);
		m_caps.gl.max_tex_combined = glInt;

		const char * str = reinterpret_cast<const char *>(glGetString(GL_VERSION));
		m_caps.gl.major_version = atoi(str);
		m_caps.gl.minor_version = strstr(str, ".")?atoi(strstr(str, ".") + 1):0;
		log
			("Graphics: OpenGL: Version %d.%d \"%s\"\n",
			 m_caps.gl.major_version, m_caps.gl.minor_version, str);

		// extensions will be valid if we ever succeeded in runnning glewInit.
		m_caps.gl.tex_power_of_two =
			(m_caps.gl.major_version < 2) and
			(strstr(extensions, "GL_ARB_texture_non_power_of_two") == 0);
		log("Graphics: OpenGL: Textures ");
		log
			(m_caps.gl.tex_power_of_two?"must have a size power of two\n":
			 "may have any size\n");

		m_caps.gl.multitexture =
			 ((strstr(extensions, "GL_ARB_multitexture") != 0) and
			  (strstr(extensions, "GL_ARB_texture_env_combine") != 0));
		log("Graphics: OpenGL: Multitexture capabilities ");
		log(m_caps.gl.multitexture ? "sufficient\n" : "insufficient, only basic terrain rendering possible\n");

GCC_DIAG_OFF("-Wold-style-cast")
		m_caps.gl.blendequation = GLEW_VERSION_1_4 || GLEW_ARB_imaging;
GCC_DIAG_ON ("-Wold-style-cast")
	}

	/* Information about the video capabilities. */
	const SDL_VideoInfo* info = SDL_GetVideoInfo();
	char videodrvused[16];
	SDL_VideoDriverName(videodrvused, 16);
	log
		("**** GRAPHICS REPORT ****\n"
		 " VIDEO DRIVER %s\n"
		 " hw surface possible %d\n"
		 " window manager available %d\n"
		 " blitz_hw %d\n"
		 " blitz_hw_CC %d\n"
		 " blitz_hw_A %d\n"
		 " blitz_sw %d\n"
		 " blitz_sw_CC %d\n"
		 " blitz_sw_A %d\n"
		 " blitz_fill %d\n"
		 " video_mem %d\n"
		 " vfmt %p\n"
		 " size %d %d\n"
		 "**** END GRAPHICS REPORT ****\n",
		 videodrvused,
		 info->hw_available,
		 info->wm_available,
		 info->blit_hw,
		 info->blit_hw_CC,
		 info->blit_hw_A,
		 info->blit_sw,
		 info->blit_sw_CC,
		 info->blit_sw_A,
		 info->blit_fill,
		 info->video_mem,
		 info->vfmt,
		 info->current_w, info->current_h);

	log("Graphics: flags: %x\n", sdlsurface->flags);

	assert
		(sdlsurface->format->BytesPerPixel == 2 ||
		 sdlsurface->format->BytesPerPixel == 4);

	SDL_WM_SetCaption
		(("Widelands " + build_id() + '(' + build_type() + ')').c_str(),
		 "Widelands");

	if (g_opengl) {
		glViewport(0, 0, w, h);

		// Set up OpenGL projection matrix. This transforms opengl coordinates to
		// screen coordinates. We set up a simple Orthogonal view which takes just
		// the x, y coordinates and ignores the z coordinate. Note that the top and
		// bottom values are interchanged. This is to invert the y axis to get the
		// same coordinates as with opengl. The exact values of near and far
		// clipping plane are not important. We draw everything with z = 0. They
		// just must not be null and have different sign.
		glMatrixMode(GL_PROJECTION);
		glLoadIdentity();
		glOrtho(0, w, h, 0, -1, 1);

		// Reset modelview matrix, disable depth testing (we do not need it)
		// And select backbuffer as default drawing target
		glMatrixMode(GL_MODELVIEW);
		glLoadIdentity();
		glDisable(GL_DEPTH_TEST);
		glDrawBuffer(GL_BACK);

		// Clear the screen before running the game.
		glClearColor(0.0f, 0.0f, 0.0f, 1.0f);
		glClear(GL_COLOR_BUFFER_BIT | GL_DEPTH_BUFFER_BIT);
		SDL_GL_SwapBuffers();
		glEnable(GL_TEXTURE_2D);

<<<<<<< HEAD
		GLSurfaceTexture::Initialize();
=======
		GLSurfaceTexture::Initialize(use_arb);

>>>>>>> cf350af9
	}

	if (g_opengl)
	{
		screen_.reset(new GLSurfaceScreen(w, h));
	}
	else
	{
		screen_.reset(new SDLSurface(sdlsurface, false));
	}

	m_sdl_screen = sdlsurface;
	m_rendertarget.reset(new RenderTarget(screen_.get()));
}

bool Graphic::check_fallback_settings_in_effect()
{
	return m_fallback_settings_in_effect;
}

void Graphic::cleanup() {
	BOOST_FOREACH(Texture* texture, m_maptextures)
		delete texture;

	flush_animations();
	surface_cache_->flush();
	// TODO: this should really not be needed, but currently is :(
	if (UI::g_fh)
		UI::g_fh->flush();

	if (g_opengl)
		GLSurfaceTexture::Cleanup();
}

Graphic::~Graphic()
{
	cleanup();
}

/**
 * Return the screen x resolution
*/
int32_t Graphic::get_xres() const
{
	return screen_->width();
}

/**
 * Return the screen x resolution
*/
int32_t Graphic::get_yres() const
{
	return screen_->height();
}

/**
 * Return a pointer to the RenderTarget representing the screen
*/
RenderTarget * Graphic::get_render_target()
{
	m_rendertarget->reset();

	return m_rendertarget.get();
}

/**
 * Switch from fullscreen to windowed mode or vice-versa
*/
void Graphic::toggle_fullscreen()
{
	log("Try SDL_WM_ToggleFullScreen...\n");
	// TODO: implement proper fullscreening here. The way it can work is to
	// recreate SurfaceCache but keeping ImageCache around. Then exiting and
	// reinitalizing the SDL Video Mode should just work: all surface are
	// recreated dynamically and correctly.
	// Note: Not all Images are cached in the ImageCache, at time of me writing
	// this, only InMemoryImage does not safe itself in the ImageCache. And this
	// should only be a problem for Images loaded from maps.
	SDL_WM_ToggleFullScreen(m_sdl_screen);
}

/**
 * Mark the entire screen for refreshing
*/
void Graphic::update_fullscreen()
{
	m_update_fullscreen = true;
}

/**
 * Mark a rectangle for refreshing
*/
void Graphic::update_rectangle(int32_t x, int32_t y, int32_t w, int32_t h)
{
	if (m_nr_update_rects >= MAX_RECTS) {
		m_update_fullscreen = true;
		return;
	}
	m_update_fullscreen = true;
	m_update_rects[m_nr_update_rects].x = x;
	m_update_rects[m_nr_update_rects].y = y;
	m_update_rects[m_nr_update_rects].w = w;
	m_update_rects[m_nr_update_rects].h = h;
	++m_nr_update_rects;
}

/**
 * Returns true if parts of the screen have been marked for refreshing.
*/
bool Graphic::need_update() const
{
	return m_nr_update_rects || m_update_fullscreen;
}

/**
 * Bring the screen uptodate.
 *
 * \param force update whole screen
*/
void Graphic::refresh(bool force)
{
	if (g_opengl) {
		SDL_GL_SwapBuffers();
		m_update_fullscreen = false;
		m_nr_update_rects = 0;
		return;
	}

	if (force or m_update_fullscreen) {
		//flip defaults to SDL_UpdateRect(m_surface, 0, 0, 0, 0);
		SDL_Flip(m_sdl_screen);
	} else
		SDL_UpdateRects
			(m_sdl_screen, m_nr_update_rects, m_update_rects);

	m_update_fullscreen = false;
	m_nr_update_rects = 0;
}


/// flushes the animations in m_animations
void Graphic::flush_animations() {
	container_iterate_const(vector<AnimationGfx *>, m_animations, i)
		delete *i.current;
	m_animations.clear();
}

/**
 * Saves a pixel region to a png. This can be a file or part of a stream.
 *
 * @param surf The Surface to save
 * @param sw a StreamWrite where the png is written to
 */
void Graphic::save_png(const Image* image, StreamWrite * sw) const {
	save_png_(*image->surface(), sw);
}
void Graphic::save_png_(Surface & surf, StreamWrite * sw) const
{
	// Save a png
	png_structp png_ptr =
		png_create_write_struct
			(PNG_LIBPNG_VER_STRING, static_cast<png_voidp>(0), 0, 0);

	if (!png_ptr)
		throw wexception("Graphic::save_png: could not create png struct");

	png_infop info_ptr = png_create_info_struct(png_ptr);
	if (!info_ptr) {
		png_destroy_write_struct(&png_ptr, static_cast<png_infopp>(0));
		throw wexception("Graphic::save_png: could not create png info struct");
	}

	// Set jump for error
	if (setjmp(png_jmpbuf(png_ptr))) {
		png_destroy_write_struct(&png_ptr, &info_ptr);
		throw wexception("Graphic::save_png: Error writing PNG!");
	}

	//  Set another write function. This is potentially dangerouse because the
	//  flush function is internally called by png_write_end(), this will crash
	//  on newer libpngs. See here:
	//     https://bugs.freedesktop.org/show_bug.cgi?id=17212
	//
	//  Simple solution is to define a dummy flush function which I did here.
	png_set_write_fn
		(png_ptr,
		 sw,
		 &Graphic::m_png_write_function, &Graphic::m_png_flush_function);

	// Fill info struct
	png_set_IHDR
		(png_ptr, info_ptr, surf.width(), surf.height(),
		 8, PNG_COLOR_TYPE_RGB_ALPHA, PNG_INTERLACE_NONE,
		 PNG_COMPRESSION_TYPE_DEFAULT, PNG_FILTER_TYPE_DEFAULT);

	// Start writing
	png_write_info(png_ptr, info_ptr);
	{
		uint16_t surf_w = surf.width();
		uint16_t surf_h = surf.height();
		uint32_t row_size = 4 * surf_w;

		boost::scoped_array<png_byte> row(new png_byte[row_size]);

		//Write each row
		const SDL_PixelFormat & fmt = surf.format();
		surf.lock(Surface::Lock_Normal);

		// Write each row
		for (uint32_t y = 0; y < surf_h; ++y) {
			for (uint32_t x = 0; x < surf_w; ++x) {
				RGBAColor color;
				color.set(fmt, surf.get_pixel(x, y));
				row[4 * x] = color.r;
				row[4 * x + 1] = color.g;
				row[4 * x + 2] = color.b;
				row[4 * x + 3] = color.a;
			}

			png_write_row(png_ptr, row.get());
		}

		surf.unlock(Surface::Unlock_NoChange);
	}

	// End write
	png_write_end(png_ptr, info_ptr);
	png_destroy_write_struct(&png_ptr, &info_ptr);
}

void Graphic::flush_maptextures()
{
	BOOST_FOREACH(Texture* texture, m_maptextures)
		delete texture;
	m_maptextures.clear();
}

/**
 * Creates a terrain texture.
 *
 * fnametempl is a filename with possible wildcard characters '?'. The function
 * fills the wildcards with decimal numbers to get the different frames of a
 * texture animation. For example, if fnametempl is "foo_??.bmp", it tries
 * "foo_00.bmp", "foo_01.bmp" etc...
 * frametime is in milliseconds.
 * \return 0 if the texture couldn't be loaded.
 * \note Terrain textures are not reused, even if fnametempl matches.
*/
uint32_t Graphic::get_maptexture(const string& fnametempl, uint32_t frametime)
{
	try {
		m_maptextures.push_back
			(new Texture(fnametempl, frametime, *m_sdl_screen->format));
	} catch (exception& e) {
		log("Failed to load maptexture %s: %s\n", fnametempl.c_str(), e.what());
		return 0;
	}

	return m_maptextures.size(); // ID 1 is at m_maptextures[0]
}

/**
 * Advance frames for animated textures
*/
void Graphic::animate_maptextures(uint32_t time)
{
	for (uint32_t i = 0; i < m_maptextures.size(); ++i) {
		m_maptextures[i]->animate(time);
	}
}

/**
 * reset that the map texture have been animated
 */
void Graphic::reset_texture_animation_reminder()
{
	for (uint32_t i = 0; i < m_maptextures.size(); ++i) {
		m_maptextures[i]->reset_was_animated();
	}
}

/**
 * Load all animations that are registered with the AnimationManager
*/
void Graphic::load_animations() {
	assert(m_animations.empty());

	m_animations.reserve(g_anim.get_nranimations());
}

void Graphic::ensure_animation_loaded(uint32_t anim) {
	if (anim >= m_animations.size()) {
		m_animations.resize(anim + 1);
	}
	if (!m_animations.at(anim - 1))
	{
	  m_animations.at(anim - 1) =
		  new AnimationGfx(g_anim.get_animation(anim), image_cache_.get());
	}
}

/**
 * Return the number of frames in this animation
 */
size_t Graphic::nr_frames(uint32_t anim)
{
	return get_animation(anim)->nr_frames();
}

/**
 * writes the size of an animation frame to w and h
*/
void Graphic::get_animation_size
	(uint32_t anim, uint32_t time, uint32_t & w, uint32_t & h)
{
	const AnimationData& data = g_anim.get_animation(anim);
	const AnimationGfx* gfx  =        get_animation(anim);

	if (!gfx) {
		log("WARNING: Animation %u does not exist\n", anim);
		w = h = 0;
	} else {
		const Image& frame =
			gfx->get_frame((time / data.frametime) % gfx->nr_frames());
		w = frame.width();
		h = frame.height();
	}
}

/**
 * Save a screenshot to the given file.
*/
void Graphic::screenshot(const string& fname) const
{
	log("Save screenshot to %s\n", fname.c_str());
	StreamWrite * sw = g_fs->OpenStreamWrite(fname);
	Surface& screen = *screen_.get();
	save_png_(screen, sw);
	delete sw;
}

/**
 * A helper function for save_png.
 * Writes the compressed data to the StreamWrite.
 * @see save_png()
 */
void Graphic::m_png_write_function
	(png_structp png_ptr, png_bytep data, png_size_t length)
{
	static_cast<StreamWrite *>(png_get_io_ptr(png_ptr))->Data(data, length);
}

/**
* A helper function for save_png.
* Flush function to avoid crashes with default libpng flush function
* @see save_png()
*/
void Graphic::m_png_flush_function
	(png_structp png_ptr)
{
	static_cast<StreamWrite *>(png_get_io_ptr(png_ptr))->Flush();
}

/**
 * Retrieve the animation with the given number.
 *
 * @param anim the number of the animation
 * @return the AnimationGfs object of the given number
 */
AnimationGfx * Graphic::get_animation(uint32_t anim)
{
	if (!anim)
		return 0;

	ensure_animation_loaded(anim);
	return m_animations[anim - 1];
}

/**
 * Retrieve the map texture with the given number
 * \return the actual texture data associated with the given ID.
 */
Texture * Graphic::get_maptexture_data(uint32_t id)
{
	--id; // ID 1 is at m_maptextures[0]
	if (id < m_maptextures.size())
		return m_maptextures[id];
	else
		return 0;
}


/**
 * Sets the name of the current world and loads the fitting road and edge textures
 */
void Graphic::set_world(string worldname) {
	char buf[255];

	// Load the road textures
	snprintf(buf, sizeof(buf), "worlds/%s/pics/roadt_normal.png", worldname.c_str());
	pic_road_normal_.reset(image_loader_->load(buf));
	snprintf(buf, sizeof(buf), "worlds/%s/pics/roadt_busy.png", worldname.c_str());
	pic_road_busy_.reset(image_loader_->load(buf));
}

/**
 * Retrives the texture of the road type.
 * \return The road texture
 */
Surface& Graphic::get_road_texture(int32_t roadtex)
{
	return
		roadtex == Widelands::Road_Normal ? *pic_road_normal_.get() : *pic_road_busy_.get();
}
<|MERGE_RESOLUTION|>--- conflicted
+++ resolved
@@ -304,12 +304,7 @@
 		SDL_GL_SwapBuffers();
 		glEnable(GL_TEXTURE_2D);
 
-<<<<<<< HEAD
-		GLSurfaceTexture::Initialize();
-=======
 		GLSurfaceTexture::Initialize(use_arb);
-
->>>>>>> cf350af9
 	}
 
 	if (g_opengl)
