--- conflicted
+++ resolved
@@ -63,13 +63,8 @@
    : m_window_mode_width(window_mode_w),
      m_window_mode_height(window_mode_h),
      m_update(true),
-<<<<<<< HEAD
-     texture_cache_(create_texture_cache(TRANSIENT_TEXTURE_CACHE_SIZE)),
-     image_cache_(new ImageCache(texture_cache_.get())),
 	  image_catalog_(new ImageCatalog()),
-=======
      image_cache_(new ImageCache()),
->>>>>>> 2f6d8847
      animation_manager_(new AnimationManager())
 {
 	// Request an OpenGL 2 context with double buffering.
