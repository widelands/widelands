--- conflicted
+++ resolved
@@ -186,30 +186,6 @@
 		}
 
 		extensions = reinterpret_cast<const char *>(glGetString (GL_EXTENSIONS));
-<<<<<<< HEAD
-=======
-
-		if (strstr(extensions, "GL_ARB_framebuffer_object") != nullptr) {
-			use_arb = true;
-		} else if (strstr(extensions, "GL_EXT_framebuffer_object") != nullptr) {
-			use_arb = false;
-		} else {
-			log
-			("Graphics: Neither GL_ARB_framebuffer_object or GL_EXT_framebuffer_object supported! "
-			"Switching off OpenGL!\n"
-			);
-			flags &= ~SDL_WINDOW_OPENGL;
-			m_fallback_settings_in_effect = true;
-			SDL_DestroyWindow(m_sdlwindow);
-			m_sdlwindow = SDL_CreateWindow("Widelands Window",
-													 SDL_WINDOWPOS_UNDEFINED, SDL_WINDOWPOS_UNDEFINED,
-													 kFallbackGraphicsWidth, kFallbackGraphicsHeight, flags);
-			m_fallback_settings_in_effect = true;
-			if (!m_sdlwindow) {
-				throw wexception("Graphics: could not set video mode: %s", SDL_GetError());
-			}
-		}
->>>>>>> 0c81df0a
 	}
 	Surface::display_format_is_now_defined();
 
@@ -302,14 +278,9 @@
 		glDisable(GL_DEPTH_TEST);
 		glDrawBuffer(GL_BACK);
 
-<<<<<<< HEAD
-=======
-		// Clear the screen before running the game.
-		glClearColor(0.0f, 0.0f, 0.0f, 1.0f);
-		glClear(GL_COLOR_BUFFER_BIT | GL_DEPTH_BUFFER_BIT);
 		SDL_GL_SetSwapInterval(1);
 		SDL_GL_SwapWindow(m_sdlwindow);
->>>>>>> 0c81df0a
+
 		glEnable(GL_TEXTURE_2D);
 		glEnable(GL_BLEND);
 		glBlendFunc(GL_SRC_ALPHA, GL_ONE_MINUS_SRC_ALPHA);
