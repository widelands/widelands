/*
 * Copyright (C) 2002-2021 by the Widelands Development Team
 *
 * This program is free software; you can redistribute it and/or
 * modify it under the terms of the GNU General Public License
 * as published by the Free Software Foundation; either version 2
 * of the License, or (at your option) any later version.
 *
 * This program is distributed in the hope that it will be useful,
 * but WITHOUT ANY WARRANTY; without even the implied warranty of
 * MERCHANTABILITY or FITNESS FOR A PARTICULAR PURPOSE.  See the
 * GNU General Public License for more details.
 *
 * You should have received a copy of the GNU General Public License
 * along with this program; if not, write to the Free Software
 * Foundation, Inc., 51 Franklin Street, Fifth Floor, Boston, MA  02110-1301, USA.
 *
 */

#include "graphic/graphic.h"

#include <memory>

#include <SDL_messagebox.h>
#include <SDL_video.h>

#include "base/i18n.h"
#include "base/log.h"
#include "base/wexception.h"
#include "build_info.h"
#include "graphic/animation/animation_manager.h"
#include "graphic/build_texture_atlas.h"
#include "graphic/default_resolution.h"
#include "graphic/gl/initialize.h"
#include "graphic/gl/system_headers.h"
#include "graphic/image.h"
#include "graphic/image_cache.h"
#include "graphic/image_io.h"
#include "graphic/note_graphic_resolution_changed.h"
#include "graphic/render_queue.h"
#include "graphic/rendertarget.h"
#include "graphic/screen.h"
#include "graphic/texture.h"
#include "io/filesystem/layered_filesystem.h"
#include "io/streamwrite.h"
#include "notifications/notifications.h"

#ifndef RESIZABLE_WINDOW
#define SDL_SetWindowResizable(window, resizable)
#endif

Graphic* g_gr;

namespace {

// Sets the icon for the application.
void set_icon(SDL_Window* sdl_window) {
#ifndef _WIN32
	const std::string icon_name = "images/logos/wl-ico-128.png";
#else
	const std::string icon_name = "images/logos/wl-ico-32.png";
#endif
	SDL_Surface* s = load_image_as_sdl_surface(icon_name, g_fs);
	SDL_SetWindowIcon(sdl_window, s);
	SDL_FreeSurface(s);
}

}  // namespace

Graphic::Graphic() {
	g_image_cache = new ImageCache();
	g_animation_manager = new AnimationManager();
}

/**
 * Initialize the SDL video mode.
 */
void Graphic::initialize(const TraceGl& trace_gl,
                         int window_mode_w,
                         int window_mode_h,
                         bool init_fullscreen,
                         bool init_maximized) {
	window_mode_width_ = window_mode_w;
	window_mode_height_ = window_mode_h;

	if (SDL_GL_LoadLibrary(nullptr) == -1) {
		throw wexception("SDL_GL_LoadLibrary failed: %s", SDL_GetError());
	}

	log_info("Graphics: Try to set Videomode %ux%u\n", window_mode_width_, window_mode_height_);
	uint32_t window_flags = SDL_WINDOW_OPENGL;
#ifdef RESIZABLE_WINDOW
	window_flags |= SDL_WINDOW_RESIZABLE;
#endif
	sdl_window_ =
	   SDL_CreateWindow("Widelands Window", SDL_WINDOWPOS_UNDEFINED, SDL_WINDOWPOS_UNDEFINED,
	                    window_mode_width_, window_mode_height_, window_flags);
	SDL_SetWindowMinimumSize(sdl_window_, kMinimumResolutionW, kMinimumResolutionH);

	GLint max;
	// LeakSanitizer reports a memory leak which is triggered somewhere in this function call,
	// probably coming from the gaphics drivers
	gl_context_ = Gl::initialize(
	   trace_gl == TraceGl::kYes ? Gl::Trace::kYes : Gl::Trace::kNo, sdl_window_, &max);

	max_texture_size_ = static_cast<int>(max);

	set_fullscreen(init_fullscreen);
	if (init_maximized) {
		set_maximized(true);
	}
	resolution_changed();

	SDL_SetWindowTitle(sdl_window_, ("Widelands " + build_id() + '(' + build_type() + ')').c_str());
	set_icon(sdl_window_);

	SDL_GL_SwapWindow(sdl_window_);

	/* Information about the video capabilities. */
	const char* drv = SDL_GetCurrentVideoDriver();
	log_info("**** GRAPHICS REPORT ****\n");
#ifdef WL_USE_GLVND
	log_info("VIDEO DRIVER GLVND %s\n", drv ? drv : "NONE");
#else
	log_info("VIDEO DRIVER %s\n", drv ? drv : "NONE");
#endif
	SDL_DisplayMode disp_mode;
	for (int i = 0; i < SDL_GetNumVideoDisplays(); ++i) {
		if (SDL_GetCurrentDisplayMode(i, &disp_mode) == 0) {
			log_info("Display #%d: %dx%d @ %dhz %s\n", i, disp_mode.w, disp_mode.h,
			         disp_mode.refresh_rate, SDL_GetPixelFormatName(disp_mode.format));
		} else {
			log_warn("Couldn't get display mode for display #%d: %s\n", i, SDL_GetError());
		}
	}
<<<<<<< HEAD
	log_dbg("**** END GRAPHICS REPORT ****\n");
	rebuild_texture_atlas();
}
=======
	log_info("**** END GRAPHICS REPORT ****\n");
>>>>>>> e2e4f2bd

void Graphic::rebuild_texture_atlas() {
	log_info("Rebuilding texture atlas");
	std::map<std::string, std::unique_ptr<Texture>> textures_in_atlas;
	auto texture_atlases = build_texture_atlas(max_texture_size_, &textures_in_atlas);
	g_image_cache->fill_with_texture_atlases(
	   std::move(texture_atlases), std::move(textures_in_atlas));
}

Graphic::~Graphic() {
	delete g_animation_manager;
	g_animation_manager = nullptr;
	delete g_image_cache;
	g_image_cache = nullptr;
	if (sdl_window_) {
		SDL_DestroyWindow(sdl_window_);
		sdl_window_ = nullptr;
	}
	if (gl_context_) {
		SDL_GL_DeleteContext(gl_context_);
		gl_context_ = nullptr;
	}
}

/**
 * Return the screen x resolution
 */
int Graphic::get_xres() const {
	return screen_->width();
}

/**
 * Return the screen x resolution
 */
int Graphic::get_yres() const {
	return screen_->height();
}

int Graphic::get_window_mode_xres() const {
	return window_mode_width_;
}

int Graphic::get_window_mode_yres() const {
	return window_mode_height_;
}

void Graphic::change_resolution(int w, int h, bool resize_window) {
	window_mode_width_ = w;
	window_mode_height_ = h;

	if (!fullscreen() && resize_window) {
		set_window_size(w, h);
	}

	resolution_changed();
}

void Graphic::set_window_size(int w, int h) {
	// Calling SDL_SetWindowSize() when the window is resizable or maximized can sometimes cause
	// SDL (and consequently us) to lose track of the real window size, causing nasty glitches.
	// To work around this we temporarily set the window as not resizable. It's set back to
	// resizable later in refresh().
	SDL_SetWindowResizable(sdl_window_, SDL_FALSE);

	if (maximized()) {
		SDL_RestoreWindow(sdl_window_);
	}

	SDL_SetWindowSize(sdl_window_, w, h);
}

void Graphic::resolution_changed() {
	int old_w = screen_ ? screen_->width() : 0;
	int old_h = screen_ ? screen_->height() : 0;

	int new_w, new_h;
	SDL_GetWindowSize(sdl_window_, &new_w, &new_h);

	if (old_w == new_w && old_h == new_h) {
		return;
	}

	screen_.reset(new Screen(new_w, new_h));
	render_target_.reset(new RenderTarget(screen_.get()));

	Notifications::publish(GraphicResolutionChanged{old_w, old_h, new_w, new_h});
}

/**
 * Return a pointer to the RenderTarget representing the screen
 */
RenderTarget* Graphic::get_render_target() {
	render_target_->reset();
	return render_target_.get();
}

int Graphic::max_texture_size_for_font_rendering() const {
// Test with minimum supported size in debug builds.
#ifndef NDEBUG
	return kMinimumSizeForTextures;
#else
	return max_texture_size_;
#endif
}

bool Graphic::maximized() const {
	uint32_t flags = SDL_GetWindowFlags(sdl_window_);
	return flags & SDL_WINDOW_MAXIMIZED;
}

void Graphic::set_maximized(const bool to_maximize) {
	window_mode_maximized_ = to_maximize;
	if (fullscreen() || maximized() == to_maximize) {
		return;
	}
	if (to_maximize) {
		// Maximizing only works if the window is resizable.
		SDL_SetWindowResizable(sdl_window_, SDL_TRUE);
		SDL_MaximizeWindow(sdl_window_);
	} else {
		// Avoid glitches. See the comment in set_window_size().
		SDL_SetWindowResizable(sdl_window_, SDL_FALSE);
		SDL_RestoreWindow(sdl_window_);
	}
}

bool Graphic::fullscreen() const {
	uint32_t flags = SDL_GetWindowFlags(sdl_window_);
	return (flags & SDL_WINDOW_FULLSCREEN) || (flags & SDL_WINDOW_FULLSCREEN_DESKTOP);
}

void Graphic::set_fullscreen(const bool value) {
	if (value == fullscreen()) {
		return;
	}

	// Avoid glitches. See the comment in set_window_size().
	SDL_SetWindowResizable(sdl_window_, SDL_FALSE);

	// Use the desktop resolution in fullscreen mode.
	// SDL will resize the window for us.
	if (value) {
		window_mode_maximized_ = maximized();
		SDL_SetWindowFullscreen(sdl_window_, SDL_WINDOW_FULLSCREEN_DESKTOP);
	} else {
		SDL_SetWindowFullscreen(sdl_window_, 0);
	}
	resolution_changed();
}

/**
 * Bring the screen uptodate.
 */
void Graphic::refresh() {
	RenderQueue::instance().draw(screen_->width(), screen_->height());

	if (!fullscreen()) {
		// Set the window to our preferred size if it goes out of sync.
		// Not sure if this is still needed, leaving it just in case.
		int true_width, true_height;
		SDL_GetWindowSize(sdl_window_, &true_width, &true_height);

		if (true_width != window_mode_width_ || true_height != window_mode_height_) {
			set_window_size(window_mode_width_, window_mode_height_);
			set_maximized(window_mode_maximized_);
			resolution_changed();
		}
		// See the comment in set_window_size().
		SDL_SetWindowResizable(sdl_window_, SDL_TRUE);
	}

	// The backbuffer now contains the current frame. If we want a screenshot,
	// we should better take it now, before this is swapped out to the
	// frontbuffer and becomes inaccessible to us.
	if (!screenshot_filename_.empty()) {
		log_info("Save screenshot to %s\n", screenshot_filename_.c_str());
		std::unique_ptr<StreamWrite> sw(g_fs->open_stream_write(screenshot_filename_));
		save_to_png(screen_->to_texture().get(), sw.get(), ColorType::RGB);
		screenshot_filename_.clear();
	}

	SDL_GL_SwapWindow(sdl_window_);
}

/**
 * Save a screenshot to the given file.
 */
void Graphic::screenshot(const std::string& fname) {
	screenshot_filename_ = fname;
}<|MERGE_RESOLUTION|>--- conflicted
+++ resolved
@@ -133,16 +133,12 @@
 			log_warn("Couldn't get display mode for display #%d: %s\n", i, SDL_GetError());
 		}
 	}
-<<<<<<< HEAD
-	log_dbg("**** END GRAPHICS REPORT ****\n");
+	verb_log_info("**** END GRAPHICS REPORT ****\n");
 	rebuild_texture_atlas();
 }
-=======
-	log_info("**** END GRAPHICS REPORT ****\n");
->>>>>>> e2e4f2bd
 
 void Graphic::rebuild_texture_atlas() {
-	log_info("Rebuilding texture atlas");
+	verb_log_info("Rebuilding texture atlas");
 	std::map<std::string, std::unique_ptr<Texture>> textures_in_atlas;
 	auto texture_atlases = build_texture_atlas(max_texture_size_, &textures_in_atlas);
 	g_image_cache->fill_with_texture_atlases(
