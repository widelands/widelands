/*
 * Copyright (C) 2006-2013 by the Widelands Development Team
 *
 * This program is free software; you can redistribute it and/or
 * modify it under the terms of the GNU General Public License
 * as published by the Free Software Foundation; either version 2
 * of the License, or (at your option) any later version.
 *
 * This program is distributed in the hope that it will be useful,
 * but WITHOUT ANY WARRANTY; without even the implied warranty of
 * MERCHANTABILITY or FITNESS FOR A PARTICULAR PURPOSE.  See the
 * GNU General Public License for more details.
 *
 * You should have received a copy of the GNU General Public License
 * along with this program; if not, write to the Free Software
 * Foundation, Inc., 675 Mass Ave, Cambridge, MA 02139, USA.
 *
 */

#include <map>
#include <list>

#include <SDL.h>
#include <boost/scoped_ptr.hpp>

#include "surface.h"

#include "surface_cache.h"

using namespace std;

// I took inspiration from http://timday.bitbucket.org/lru.html, but our use
// case here is a little different.
namespace  {
class SurfaceCacheImpl : public SurfaceCache {
public:
	SurfaceCacheImpl(uint32_t max_transient_memory) :
		max_transient_memory_(max_transient_memory), used_transient_memory_(0) {}
	virtual ~SurfaceCacheImpl();

	// Implements SurfaceCache.
<<<<<<< HEAD
	virtual void flush();
	virtual Surface* get(const std::string& hash);
	virtual Surface* insert(const std::string& hash, Surface*);
=======
	virtual Surface* get(const string& hash);
	virtual Surface* insert(const string& hash, Surface*, bool);
>>>>>>> 4d3b6602

private:
	void drop();

	typedef list<string> AccessHistory;
	struct Entry {
		Entry(Surface* gs, const AccessHistory::iterator& it, bool transient) :
			surface(gs), is_transient(transient), last_access(SDL_GetTicks()), list_iterator(it) {}

		boost::scoped_ptr<Surface> surface;
		bool is_transient;
		uint32_t last_access;  // Mainly for debugging and analysis.
		const AccessHistory::iterator list_iterator;  // Only valid if is_transient is true.
	};
	typedef map<string, Entry*> Container;

	uint32_t max_transient_memory_;
	uint32_t used_transient_memory_;
	Container entries_;
	AccessHistory access_history_;
};

SurfaceCacheImpl::~SurfaceCacheImpl() {
<<<<<<< HEAD
	flush();
}

void SurfaceCacheImpl::flush() {
	for (Container::iterator it = map_.begin(); it != map_.end(); ++it) {
=======
	for (Container::iterator it = entries_.begin(); it != entries_.end(); ++it) {
>>>>>>> 4d3b6602
		delete it->second;
	}
	map_.clear();
	hist_.clear();
	used_memory_ = 0;
}

Surface* SurfaceCacheImpl::get(const string& hash) {
	const Container::iterator it = entries_.find(hash);
	if (it == entries_.end())
		return NULL;

	// Move this to the back of the access list to signal that we have used this
	// recently and update last access time.
	if (it->second->is_transient) {
		access_history_.splice(access_history_.end(), access_history_, it->second->list_iterator);
		it->second->last_access = SDL_GetTicks();
	}
	return it->second->surface.get();
}

Surface* SurfaceCacheImpl::insert(const string& hash, Surface* surf, bool transient) {
	assert(entries_.find(hash) == entries_.end());

	if (transient) {
		const uint32_t surface_size = surf->width() * surf->height() * 4;
		while (used_transient_memory_ + surface_size > max_transient_memory_) {
			drop();
		}

		// Record hash as most-recently-used.
		AccessHistory::iterator it = access_history_.insert(access_history_.end(), hash);
		used_transient_memory_ += surface_size;
		entries_.insert(make_pair(hash, new Entry(surf, it, true)));
	} else {
		entries_.insert(make_pair(hash, new Entry(surf, access_history_.end(), false)));
	}

	return surf;
}

void SurfaceCacheImpl::drop() {
	assert(!access_history_.empty());

	// Identify least recently used key
	const Container::iterator it = entries_.find(access_history_.front());
	assert(it != entries_.end());
	assert(it->second->is_transient);

	const uint32_t surface_size = it->second->surface->width() * it->second->surface->height() * 4;
	used_transient_memory_ -= surface_size;

	// Erase both elements to completely purge record
	delete it->second;
	entries_.erase(it);
	access_history_.pop_front();
}

}  // namespace

SurfaceCache* create_surface_cache(uint32_t transient_memory_in_bytes) {
	return new SurfaceCacheImpl(transient_memory_in_bytes);
}
<|MERGE_RESOLUTION|>--- conflicted
+++ resolved
@@ -39,14 +39,9 @@
 	virtual ~SurfaceCacheImpl();
 
 	// Implements SurfaceCache.
-<<<<<<< HEAD
 	virtual void flush();
-	virtual Surface* get(const std::string& hash);
-	virtual Surface* insert(const std::string& hash, Surface*);
-=======
 	virtual Surface* get(const string& hash);
 	virtual Surface* insert(const string& hash, Surface*, bool);
->>>>>>> 4d3b6602
 
 private:
 	void drop();
@@ -70,20 +65,16 @@
 };
 
 SurfaceCacheImpl::~SurfaceCacheImpl() {
-<<<<<<< HEAD
 	flush();
 }
 
 void SurfaceCacheImpl::flush() {
-	for (Container::iterator it = map_.begin(); it != map_.end(); ++it) {
-=======
 	for (Container::iterator it = entries_.begin(); it != entries_.end(); ++it) {
->>>>>>> 4d3b6602
 		delete it->second;
 	}
-	map_.clear();
-	hist_.clear();
-	used_memory_ = 0;
+	entries_.clear();
+	access_history_.clear();
+	used_transient_memory_ = 0;
 }
 
 Surface* SurfaceCacheImpl::get(const string& hash) {
