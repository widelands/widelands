/*
 * Copyright (C) 2010-2016 by the Widelands Development Team
 *
 * This program is free software; you can redistribute it and/or
 * modify it under the terms of the GNU General Public License
 * as published by the Free Software Foundation; either version 2
 * of the License, or (at your option) any later version.
 *
 * This program is distributed in the hope that it will be useful,
 * but WITHOUT ANY WARRANTY; without even the implied warranty of
 * MERCHANTABILITY or FITNESS FOR A PARTICULAR PURPOSE.  See the
 * GNU General Public License for more details.
 *
 * You should have received a copy of the GNU General Public License
 * along with this program; if not, write to the Free Software
 * Foundation, Inc., 51 Franklin Street, Fifth Floor, Boston, MA  02110-1301, USA.
 *
 */

#include "graphic/game_renderer.h"

#include <memory>

#include "graphic/game_renderer_gl4.h"
#include "graphic/gl/coordinate_conversion.h"
#include "graphic/gl/fields_to_draw.h"
#include "graphic/graphic.h"
#include "graphic/render_queue.h"
#include "graphic/rendertarget.h"
#include "graphic/surface.h"
#include "logic/editor_game_base.h"
#include "logic/map_objects/world/world.h"
#include "logic/player.h"
#include "wui/edge_overlay_manager.h"
#include "wui/field_overlay_manager.h"
#include "wui/interactive_base.h"
#include "wui/mapviewpixelconstants.h"
#include "wui/mapviewpixelfunctions.h"

/*
 * Explanation of how drawing works:
 * Schematic of triangle neighborhood:
 *
 *               *
 *              / \
 *             / u \
 *         (f)/     \
 *    *------*------* (r)
 *     \  l / \  r / \
 *      \  /   \  /   \
 *       \/  d  \/ rr  \
 *       *------*------* (br)
 *        \ dd /
 *         \  /
 *          \/
 *          *
 *
 * Each field (f) owns two triangles: (r)ight & (d)own. When we look at the
 * field, we have to make sure to schedule drawing the triangles. This is done
 * by TerrainProgram.
 *
 * To draw dithered edges, we have to look at the neighboring triangles for the
 * two triangles too: If a neighboring triangle has another texture and our
 * dither layer is smaller, we have to draw a dithering triangle too - this lets
 * the neighboring texture bleed into our triangle.
 *
 * The dither triangle is the triangle that should be partially drawn (either r or
 * d). Example: if r and d have different textures and r.dither_layer >
 * d.dither_layer, then we will repaint d with the dither texture as mask.
 */

namespace {

using namespace Widelands;

class GameRendererGl2 : public GameRenderer {
public:
	// Draw the map for the given parameters (see rendermap). 'player'
	// can be nullptr in which case the whole map is drawn.
	void draw(RenderTarget& dst,
	          const Widelands::EditorGameBase& egbase,
	          const Point& view_offset,
	          const Widelands::Player* player) override;

private:
	// This is owned and handled by us, but handed to the RenderQueue, so we
	// basically promise that this stays valid for one frame.
	FieldsToDraw fields_to_draw_;
};

// Returns the brightness value in [0, 1.] for 'fcoords' at 'gametime' for
// 'player' (which can be nullptr).
float field_brightness(const FCoords& fcoords,
                       const uint32_t gametime,
                       const Map& map,
                       const Player* const player) {
	uint32_t brightness = 144 + fcoords.field->get_brightness();
	brightness = std::min<uint32_t>(255, (brightness * 255) / 160);

	if (player && !player->see_all()) {
		const Player::Field& pf = player->fields()[Map::get_index(fcoords, map.get_width())];
		if (pf.vision == 0) {
			return 0.;
		} else if (pf.vision == 1) {
			static const uint32_t kDecayTimeInMs = 20000;
			const Duration time_ago = gametime - pf.time_node_last_unseen;
			if (time_ago < kDecayTimeInMs) {
				brightness = (brightness * (2 * kDecayTimeInMs - time_ago)) / (2 * kDecayTimeInMs);
			} else {
				brightness = brightness / 2;
			}
		}
	}
	return brightness / 255.;
}

void draw_objects_for_visible_field(const EditorGameBase& egbase,
                                    const FieldsToDraw::Field& field,
                                    const float zoom,
                                    const TextToDraw draw_text,
                                    const Player* player,
                                    RenderTarget* dst) {
	BaseImmovable* const imm = field.fcoords.field->get_immovable();
	if (imm != nullptr && imm->get_positions(egbase).front() == field.fcoords) {
		TextToDraw draw_text_for_this_immovable = draw_text;
		const Player* owner = imm->get_owner();
		if (player != nullptr && owner != nullptr && !player->see_all() &&
		    player->is_hostile(*owner)) {
			draw_text_for_this_immovable =
			   static_cast<TextToDraw>(draw_text_for_this_immovable & ~TextToDraw::kStatistics);
		}

		imm->draw(
		   egbase.get_gametime(), draw_text_for_this_immovable, field.rendertarget_pixel, zoom, dst);
	}
	for (Bob* bob = field.fcoords.field->get_first_bob(); bob; bob = bob->get_next_bob()) {
		TextToDraw draw_text_for_this_bob = draw_text;
		const Player* owner = bob->get_owner();
		if (player != nullptr && owner != nullptr && !player->see_all() &&
		    player->is_hostile(*owner)) {
			draw_text_for_this_bob =
			   static_cast<TextToDraw>(draw_text_for_this_bob & ~TextToDraw::kStatistics);
		}
		bob->draw(egbase, draw_text_for_this_bob, field.rendertarget_pixel, zoom, dst);
	}
}

void draw_objets_for_formerly_visible_field(const FieldsToDraw::Field& field,
                                            const Player::Field& player_field,
                                            const float zoom,
                                            RenderTarget* dst) {
	if (const MapObjectDescr* const map_object_descr =
	       player_field.map_object_descr[TCoords<>::None]) {
		if (player_field.constructionsite.becomes) {
			assert(field.owner != nullptr);
			const ConstructionsiteInformation& csinf = player_field.constructionsite;
			// draw the partly finished constructionsite
			uint32_t anim_idx;
			try {
				anim_idx = csinf.becomes->get_animation("build");
			} catch (MapObjectDescr::AnimationNonexistent&) {
				try {
					anim_idx = csinf.becomes->get_animation("unoccupied");
				} catch (MapObjectDescr::AnimationNonexistent) {
					anim_idx = csinf.becomes->get_animation("idle");
				}
			}
			const Animation& anim = g_gr->animations().get_animation(anim_idx);
			const size_t nr_frames = anim.nr_frames();
			uint32_t cur_frame =
			   csinf.totaltime ? csinf.completedtime * nr_frames / csinf.totaltime : 0;
			uint32_t tanim = cur_frame * FRAME_LENGTH;

			uint32_t percent = 100 * csinf.completedtime * nr_frames;
			if (csinf.totaltime) {
				percent /= csinf.totaltime;
			}
			percent -= 100 * cur_frame;

			if (cur_frame) {  // not the first frame
				// Draw the prev frame
				dst->blit_animation(field.rendertarget_pixel, zoom, anim_idx, tanim - FRAME_LENGTH,
				                    field.owner->get_playercolor());
			} else if (csinf.was) {
				// Is the first frame, but there was another building here before,
				// get its last build picture and draw it instead.
				uint32_t a;
				try {
					a = csinf.was->get_animation("unoccupied");
				} catch (MapObjectDescr::AnimationNonexistent&) {
					a = csinf.was->get_animation("idle");
				}
				dst->blit_animation(field.rendertarget_pixel, zoom, a, tanim - FRAME_LENGTH,
				                    field.owner->get_playercolor());
			}
			dst->blit_animation(field.rendertarget_pixel, zoom, anim_idx, tanim,
			                    field.owner->get_playercolor(), percent);
		} else if (upcast(const BuildingDescr, building, map_object_descr)) {
			assert(field.owner != nullptr);
			// this is a building therefore we either draw unoccupied or idle animation
			uint32_t pic;
			try {
				pic = building->get_animation("unoccupied");
			} catch (MapObjectDescr::AnimationNonexistent&) {
				pic = building->get_animation("idle");
			}
			dst->blit_animation(
			   field.rendertarget_pixel, zoom, pic, 0, field.owner->get_playercolor());
		} else if (map_object_descr->type() == MapObjectType::FLAG) {
			assert(field.owner != nullptr);
			dst->blit_animation(field.rendertarget_pixel, zoom, field.owner->tribe().flag_animation(),
			                    0, field.owner->get_playercolor());
		} else if (const uint32_t pic = map_object_descr->main_animation()) {
			if (field.owner != nullptr) {
				dst->blit_animation(
				   field.rendertarget_pixel, zoom, pic, 0, field.owner->get_playercolor());
			} else {
				dst->blit_animation(field.rendertarget_pixel, zoom, pic, 0);
			}
		}
	}
}

// Draws the objects (animations & overlays).
void draw_objects(const EditorGameBase& egbase,
                  const float zoom,
                  const FieldsToDraw& fields_to_draw,
                  const Player* player,
                  const TextToDraw draw_text,
                  RenderTarget* dst) {
	std::vector<FieldOverlayManager::OverlayInfo> overlay_info;
	for (size_t current_index = 0; current_index < fields_to_draw.size(); ++current_index) {
		const FieldsToDraw::Field& field = fields_to_draw.at(current_index);
		if (!field.all_neighbors_valid()) {
			continue;
		}

		const FieldsToDraw::Field& rn = fields_to_draw.at(field.rn_index);
		const FieldsToDraw::Field& bln = fields_to_draw.at(field.bln_index);
		const FieldsToDraw::Field& brn = fields_to_draw.at(field.brn_index);

		if (field.is_border) {
			assert(field.owner != nullptr);
			uint32_t const anim_idx = field.owner->tribe().frontier_animation();
			if (field.vision) {
				dst->blit_animation(
				   field.rendertarget_pixel, zoom, anim_idx, 0, field.owner->get_playercolor());
			}
			for (const auto& nf : {rn, bln, brn}) {
				if ((field.vision || nf.vision) && nf.is_border &&
				    (field.owner == nf.owner || nf.owner == nullptr)) {
					dst->blit_animation(middle(field.rendertarget_pixel, nf.rendertarget_pixel), zoom,
					                    anim_idx, 0, field.owner->get_playercolor());
				}
			}
		}

		if (1 < field.vision) {  // Render stuff that belongs to the node.
			draw_objects_for_visible_field(egbase, field, zoom, draw_text, player, dst);
		} else if (field.vision == 1) {
			// We never show census or statistics for objects in the fog.
			assert(player != nullptr);
			const Map& map = egbase.map();
			const Player::Field& player_field =
			   player->fields()[map.get_index(field.fcoords, map.get_width())];
			draw_objets_for_formerly_visible_field(field, player_field, zoom, dst);
		}

		const FieldOverlayManager& overlay_manager = egbase.get_ibase()->field_overlay_manager();
		{
			overlay_info.clear();
			overlay_manager.get_overlays(field.fcoords, &overlay_info);
			for (const auto& overlay : overlay_info) {
				dst->blitrect_scale(
				   Rectf(field.rendertarget_pixel - overlay.hotspot.cast<float>() * zoom,
				         overlay.pic->width() * zoom, overlay.pic->height() * zoom),
				   overlay.pic, Recti(0, 0, overlay.pic->width(), overlay.pic->height()), 1.f,
				   BlendMode::UseAlpha);
			}
		}

		{
			// Render overlays on the right triangle
			overlay_info.clear();
			overlay_manager.get_overlays(TCoords<>(field.fcoords, TCoords<>::R), &overlay_info);

			Vector2f tripos(
			   (field.rendertarget_pixel.x + rn.rendertarget_pixel.x + brn.rendertarget_pixel.x) / 3.f,
			   (field.rendertarget_pixel.y + rn.rendertarget_pixel.y + brn.rendertarget_pixel.y) /
			      3.f);
			for (const auto& overlay : overlay_info) {
				dst->blitrect_scale(Rectf(tripos - overlay.hotspot.cast<float>() * zoom,
				                          overlay.pic->width() * zoom, overlay.pic->height() * zoom),
				                    overlay.pic,
				                    Recti(0, 0, overlay.pic->width(), overlay.pic->height()), 1.f,
				                    BlendMode::UseAlpha);
			}
		}

		{
			// Render overlays on the D triangle
			overlay_info.clear();
			overlay_manager.get_overlays(TCoords<>(field.fcoords, TCoords<>::D), &overlay_info);

			Vector2f tripos(
			   (field.rendertarget_pixel.x + bln.rendertarget_pixel.x + brn.rendertarget_pixel.x) /
			      3.f,
			   (field.rendertarget_pixel.y + bln.rendertarget_pixel.y + brn.rendertarget_pixel.y) /
			      3.f);
			for (const auto& overlay : overlay_info) {
				dst->blitrect_scale(Rectf(tripos - overlay.hotspot.cast<float>() * zoom,
				                          overlay.pic->width() * zoom, overlay.pic->height() * zoom),
				                    overlay.pic,
				                    Recti(0, 0, overlay.pic->width(), overlay.pic->height()), 1.f,
				                    BlendMode::UseAlpha);
			}
		}
	}
}

}  // namespace

GameRenderer::GameRenderer() {
}

GameRenderer::~GameRenderer() {
}

<<<<<<< HEAD
std::unique_ptr<GameRenderer>
GameRenderer::create() {
	if (GameRendererGl4::supported())
		return std::unique_ptr<GameRenderer>(new GameRendererGl4);
	return std::unique_ptr<GameRenderer>(new GameRendererGl2);
}

void GameRenderer::rendermap(RenderTarget& dst,
                             const Widelands::EditorGameBase& egbase,
                             const Point& view_offset,
                             const Widelands::Player& player) {
	draw(dst, egbase, view_offset, &player);
=======
void GameRenderer::rendermap(const Widelands::EditorGameBase& egbase,
                             const Vector2f& viewpoint,
                             const float zoom,
                             const Widelands::Player& player,
                             const TextToDraw draw_text,
                             RenderTarget* dst) {
	draw(egbase, viewpoint, zoom, draw_text, &player, dst);
>>>>>>> 2efd614b
}

void GameRenderer::rendermap(const Widelands::EditorGameBase& egbase,
                             const Vector2f& viewpoint,
                             const float zoom,
                             const TextToDraw draw_text,
                             RenderTarget* dst) {
	draw(egbase, viewpoint, zoom, draw_text, nullptr, dst);
}

<<<<<<< HEAD
void GameRendererGl2::draw(RenderTarget& dst,
                           const EditorGameBase& egbase,
                           const Point& view_offset,
                           const Player* player) {
	Point tl_map = dst.get_offset() + view_offset;

	assert(tl_map.x >= 0);  // divisions involving negative numbers are bad
	assert(tl_map.y >= 0);

	int minfx = tl_map.x / kTriangleWidth - 1;
	int minfy = tl_map.y / kTriangleHeight - 1;
	int maxfx = (tl_map.x + dst.get_rect().w + (kTriangleWidth / 2)) / kTriangleWidth;
	int maxfy = (tl_map.y + dst.get_rect().h) / kTriangleHeight;

	// fudge for triangle boundary effects and for height differences
	minfx -= 1;
	minfy -= 1;
	maxfx += 1;
=======
void GameRenderer::draw(const EditorGameBase& egbase,
                        const Vector2f& viewpoint,
                        const float zoom,
                        const TextToDraw draw_text,
                        const Player* player,
                        RenderTarget* dst) {
	assert(viewpoint.x >= 0);  // divisions involving negative numbers are bad
	assert(viewpoint.y >= 0);
	assert(dst->get_offset().x <= 0);
	assert(dst->get_offset().y <= 0);

	int minfx = std::floor(viewpoint.x / kTriangleWidth);
	int minfy = std::floor(viewpoint.y / kTriangleHeight);

	// If a view window is partially moved outside of the display, its 'rect' is
	// adjusted to be fully contained on the screen - i.e. x = 0 and width is
	// made smaller. Its offset is made negative to account for this change.
	// To figure out which fields we need to draw, we have to add the absolute
	// value of 'offset' to the actual dimension of the 'rect' to get to desired
	// dimension of the 'rect'
	const Vector2f br_map = MapviewPixelFunctions::panel_to_map(
	   viewpoint, zoom, Vector2f(dst->get_rect().w + std::abs(dst->get_offset().x),
	                             dst->get_rect().h + std::abs(dst->get_offset().y)));
	int maxfx = std::ceil(br_map.x / kTriangleWidth);
	int maxfy = std::ceil(br_map.y / kTriangleHeight);

	// Adjust for triangle boundary effects and for height differences.
	minfx -= 2;
	maxfx += 2;
	minfy -= 2;
>>>>>>> 2efd614b
	maxfy += 10;

	Surface* surface = dst->get_surface();
	if (!surface)
		return;

	const Recti& bounding_rect = dst->get_rect();
	const int surface_width = surface->width();
	const int surface_height = surface->height();

	Map& map = egbase.map();
	const EdgeOverlayManager& edge_overlay_manager = egbase.get_ibase()->edge_overlay_manager();
	const uint32_t gametime = egbase.get_gametime();

	const float scale = 1.f / zoom;
	fields_to_draw_.reset(minfx, maxfx, minfy, maxfy);
	for (int32_t fy = minfy; fy <= maxfy; ++fy) {
		for (int32_t fx = minfx; fx <= maxfx; ++fx) {
			FieldsToDraw::Field& f =
			   *fields_to_draw_.mutable_field(fields_to_draw_.calculate_index(fx, fy));

			f.geometric_coords = Coords(fx, fy);

			f.ln_index = fields_to_draw_.calculate_index(fx - 1, fy);
			f.rn_index = fields_to_draw_.calculate_index(fx + 1, fy);
			f.trn_index = fields_to_draw_.calculate_index(fx + (fy & 1), fy - 1);
			f.bln_index = fields_to_draw_.calculate_index(fx + (fy & 1) - 1, fy + 1);
			f.brn_index = fields_to_draw_.calculate_index(fx + (fy & 1), fy + 1);

			// Texture coordinates for pseudo random tiling of terrain and road
			// graphics. Since screen space X increases top-to-bottom and OpenGL
			// increases bottom-to-top we flip the y coordinate to not have
			// terrains and road graphics vertically mirrorerd.
			Vector2f map_pixel =
			   MapviewPixelFunctions::to_map_pixel_ignoring_height(f.geometric_coords);
			f.texture_coords.x = map_pixel.x / kTextureSideLength;
			f.texture_coords.y = -map_pixel.y / kTextureSideLength;

			Coords normalized = f.geometric_coords;
			map.normalize_coords(normalized);
			f.fcoords = map.get_fcoords(normalized);

			map_pixel.y -= f.fcoords.field->get_height() * kHeightFactor;

			f.rendertarget_pixel = MapviewPixelFunctions::map_to_panel(viewpoint, zoom, map_pixel);
			f.gl_position = f.surface_pixel = f.rendertarget_pixel +
			                                  dst->get_rect().origin().cast<float>() +
			                                  dst->get_offset().cast<float>();
			pixel_to_gl_renderbuffer(
			   surface_width, surface_height, &f.gl_position.x, &f.gl_position.y);

			f.brightness = field_brightness(f.fcoords, gametime, map, player);

			PlayerNumber owned_by = f.fcoords.field->get_owned_by();
			f.owner = owned_by != 0 ? &egbase.player(owned_by) : nullptr;
			f.is_border = f.fcoords.field->is_border();
			f.vision = 2;
			f.roads = f.fcoords.field->get_roads();
			if (player && !player->see_all()) {
				const Player::Field& pf = player->fields()[map.get_index(f.fcoords, map.get_width())];
				f.roads = pf.roads;
				f.vision = pf.vision;
				if (pf.vision == 1) {
					f.owner = pf.owner != 0 ? &egbase.player(owned_by) : nullptr;
					f.is_border = pf.border;
				}
			}
			f.roads |= edge_overlay_manager.get_overlay(f.fcoords);
		}
	}

	// Enqueue the drawing of the terrain.
	RenderQueue::Item i;
	i.program_id = RenderQueue::Program::kTerrainBase;
	i.blend_mode = BlendMode::Copy;
	i.terrain_arguments.destination_rect =
	   Rectf(bounding_rect.x, surface_height - bounding_rect.y - bounding_rect.h, bounding_rect.w,
	         bounding_rect.h);
	i.terrain_arguments.gametime = gametime;
	i.terrain_arguments.renderbuffer_width = surface_width;
	i.terrain_arguments.renderbuffer_height = surface_height;
	i.terrain_arguments.terrains = &egbase.world().terrains();
	i.terrain_arguments.fields_to_draw = &fields_to_draw_;
	i.terrain_arguments.scale = scale;
	RenderQueue::instance().enqueue(i);

	// Enqueue the drawing of the dither layer.
	i.program_id = RenderQueue::Program::kTerrainDither;
	i.blend_mode = BlendMode::UseAlpha;
	RenderQueue::instance().enqueue(i);

	// Enqueue the drawing of the road layer.
	i.program_id = RenderQueue::Program::kTerrainRoad;
	RenderQueue::instance().enqueue(i);

	draw_objects(egbase, scale, fields_to_draw_, player, draw_text, dst);
}<|MERGE_RESOLUTION|>--- conflicted
+++ resolved
@@ -79,7 +79,8 @@
 	// can be nullptr in which case the whole map is drawn.
 	void draw(RenderTarget& dst,
 	          const Widelands::EditorGameBase& egbase,
-	          const Point& view_offset,
+	          const Vector2f& view_offset,
+	          float scale,
 	          const Widelands::Player* player) override;
 
 private:
@@ -221,13 +222,15 @@
 	}
 }
 
+}  // namespace
+
 // Draws the objects (animations & overlays).
-void draw_objects(const EditorGameBase& egbase,
-                  const float zoom,
-                  const FieldsToDraw& fields_to_draw,
-                  const Player* player,
-                  const TextToDraw draw_text,
-                  RenderTarget* dst) {
+void GameRenderer::draw_objects(const EditorGameBase& egbase,
+                                const float zoom,
+                                const FieldsToDraw& fields_to_draw,
+                                const Player* player,
+                                const TextToDraw draw_text,
+                                RenderTarget* dst) {
 	std::vector<FieldOverlayManager::OverlayInfo> overlay_info;
 	for (size_t current_index = 0; current_index < fields_to_draw.size(); ++current_index) {
 		const FieldsToDraw::Field& field = fields_to_draw.at(current_index);
@@ -318,15 +321,12 @@
 	}
 }
 
-}  // namespace
-
 GameRenderer::GameRenderer() {
 }
 
 GameRenderer::~GameRenderer() {
 }
 
-<<<<<<< HEAD
 std::unique_ptr<GameRenderer>
 GameRenderer::create() {
 	if (GameRendererGl4::supported())
@@ -334,56 +334,29 @@
 	return std::unique_ptr<GameRenderer>(new GameRendererGl2);
 }
 
-void GameRenderer::rendermap(RenderTarget& dst,
-                             const Widelands::EditorGameBase& egbase,
-                             const Point& view_offset,
-                             const Widelands::Player& player) {
-	draw(dst, egbase, view_offset, &player);
-=======
 void GameRenderer::rendermap(const Widelands::EditorGameBase& egbase,
-                             const Vector2f& viewpoint,
-                             const float zoom,
+                             const Vector2f& view_offset,
+                             float zoom,
+                             TextToDraw draw_text,
                              const Widelands::Player& player,
-                             const TextToDraw draw_text,
                              RenderTarget* dst) {
-	draw(egbase, viewpoint, zoom, draw_text, &player, dst);
->>>>>>> 2efd614b
+	draw(egbase, view_offset, zoom, draw_text, &player, dst);
 }
 
 void GameRenderer::rendermap(const Widelands::EditorGameBase& egbase,
-                             const Vector2f& viewpoint,
-                             const float zoom,
-                             const TextToDraw draw_text,
+                             const Vector2f& view_offset,
+                             float zoom,
+                             TextToDraw draw_text,
                              RenderTarget* dst) {
-	draw(egbase, viewpoint, zoom, draw_text, nullptr, dst);
-}
-
-<<<<<<< HEAD
-void GameRendererGl2::draw(RenderTarget& dst,
-                           const EditorGameBase& egbase,
-                           const Point& view_offset,
-                           const Player* player) {
-	Point tl_map = dst.get_offset() + view_offset;
-
-	assert(tl_map.x >= 0);  // divisions involving negative numbers are bad
-	assert(tl_map.y >= 0);
-
-	int minfx = tl_map.x / kTriangleWidth - 1;
-	int minfy = tl_map.y / kTriangleHeight - 1;
-	int maxfx = (tl_map.x + dst.get_rect().w + (kTriangleWidth / 2)) / kTriangleWidth;
-	int maxfy = (tl_map.y + dst.get_rect().h) / kTriangleHeight;
-
-	// fudge for triangle boundary effects and for height differences
-	minfx -= 1;
-	minfy -= 1;
-	maxfx += 1;
-=======
-void GameRenderer::draw(const EditorGameBase& egbase,
-                        const Vector2f& viewpoint,
-                        const float zoom,
-                        const TextToDraw draw_text,
-                        const Player* player,
-                        RenderTarget* dst) {
+	draw(egbase, view_offset, zoom, draw_text, nullptr, dst);
+}
+
+void GameRendererGl2::draw(const EditorGameBase& egbase,
+                           const Vector2f& viewpoint,
+                           const float zoom,
+                           const TextToDraw draw_text,
+                           const Player* player,
+                           RenderTarget* dst) {
 	assert(viewpoint.x >= 0);  // divisions involving negative numbers are bad
 	assert(viewpoint.y >= 0);
 	assert(dst->get_offset().x <= 0);
@@ -408,7 +381,6 @@
 	minfx -= 2;
 	maxfx += 2;
 	minfy -= 2;
->>>>>>> 2efd614b
 	maxfy += 10;
 
 	Surface* surface = dst->get_surface();
