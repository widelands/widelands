--- conflicted
+++ resolved
@@ -34,13 +34,8 @@
 	assert(field.owner != nullptr);
 
 	uint32_t const anim_idx = field.owner->tribe().frontier_animation();
-<<<<<<< HEAD
 	if (field.seeing != Widelands::VisibleState::kUnexplored) {
-		dst->blit_animation(field.rendertarget_pixel, field.fcoords, scale, anim_idx, 0,
-=======
-	if (field.seeing != Widelands::SeeUnseeNode::kUnexplored) {
 		dst->blit_animation(field.rendertarget_pixel, field.fcoords, scale, anim_idx, Time(0),
->>>>>>> d4ceb372
 		                    &field.owner->get_playercolor());
 	}
 	for (const auto& nf : {fields_to_draw.at(field.rn_index), fields_to_draw.at(field.bln_index),
