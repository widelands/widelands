--- conflicted
+++ resolved
@@ -252,7 +252,7 @@
 		const FieldOverlayManager& overlay_manager = egbase.get_ibase()->field_overlay_manager();
 		{
 			overlay_info.clear();
-			overlay_manager.get_overlays(field.fcoords, &overlay_info);
+			overlay_manager.get_overlays(egbase.map(), field.fcoords, &overlay_info);
 			for (const auto& overlay : overlay_info) {
 				dst->blitrect_scale(
 				   Rectf(field.rendertarget_pixel - overlay.hotspot.cast<float>() * zoom,
@@ -451,199 +451,5 @@
 	i.program_id = RenderQueue::Program::kTerrainRoad;
 	RenderQueue::instance().enqueue(i);
 
-<<<<<<< HEAD
-	draw_objects(dst, egbase, view_offset, player, minfx, maxfx, minfy, maxfy);
-}
-
-void GameRenderer::draw_objects(RenderTarget& dst,
-                                const EditorGameBase& egbase,
-                                const Point& view_offset,
-                                const Player* player,
-                                int minfx,
-                                int maxfx,
-                                int minfy,
-                                int maxfy) {
-	// TODO(sirver): this should use FieldsToDraw. Would simplify this function a lot.
-	static const uint32_t F = 0;
-	static const uint32_t R = 1;
-	static const uint32_t BL = 2;
-	static const uint32_t BR = 3;
-	const Map & map = egbase.map();
-
-	std::vector<FieldOverlayManager::OverlayInfo> overlay_info;
-	for (int32_t fy = minfy; fy <= maxfy; ++fy) {
-		for (int32_t fx = minfx; fx <= maxfx; ++fx) {
-			Coords ncoords(fx, fy);
-			map.normalize_coords(ncoords);
-			FCoords coords[4];
-			coords[F] = map.get_fcoords(ncoords);
-			coords[R] = map.r_n(coords[F]);
-			coords[BL] = map.bl_n(coords[F]);
-			coords[BR] = map.br_n(coords[F]);
-			Point pos[4];
-			MapviewPixelFunctions::get_basepix(Coords(fx, fy), pos[F].x, pos[F].y);
-			MapviewPixelFunctions::get_basepix(Coords(fx + 1, fy), pos[R].x, pos[R].y);
-			MapviewPixelFunctions::get_basepix(Coords(fx + (fy & 1) - 1, fy + 1), pos[BL].x, pos[BL].y);
-			MapviewPixelFunctions::get_basepix(Coords(fx + (fy & 1), fy + 1), pos[BR].x, pos[BR].y);
-			for (uint32_t d = 0; d < 4; ++d) {
-				pos[d].y -= coords[d].field->get_height() * kHeightFactor;
-				pos[d] -= view_offset;
-			}
-
-			PlayerNumber owner_number[4];
-			bool isborder[4];
-			Vision vision[4] = {2, 2, 2, 2};
-			for (uint32_t d = 0; d < 4; ++d)
-				owner_number[d] = coords[d].field->get_owned_by();
-			for (uint32_t d = 0; d < 4; ++d)
-				isborder[d] = coords[d].field->is_border();
-
-			if (player && !player->see_all()) {
-				for (uint32_t d = 0; d < 4; ++d) {
-					const Player::Field & pf = player->fields()[map.get_index(coords[d], map.get_width())];
-					vision[d] = pf.vision;
-					if (pf.vision == 1) {
-						owner_number[d] = pf.owner;
-						isborder[d] = pf.border;
-					}
-				}
-			}
-
-			if (isborder[F]) {
-				const Player & owner = egbase.player(owner_number[F]);
-				uint32_t const anim_idx = owner.tribe().frontier_animation();
-				if (vision[F])
-					dst.blit_animation(pos[F], anim_idx, 0, owner.get_playercolor());
-				for (uint32_t d = 1; d < 4; ++d) {
-					if
-						((vision[F] || vision[d]) &&
-						 isborder[d] &&
-						 (owner_number[d] == owner_number[F] || !owner_number[d]))
-					{
-						dst.blit_animation(middle(pos[F], pos[d]), anim_idx, 0, owner.get_playercolor());
-					}
-				}
-			}
-
-			if (1 < vision[F]) { // Render stuff that belongs to the node.
-				if (BaseImmovable * const imm = coords[F].field->get_immovable())
-					imm->draw(egbase, dst, coords[F], pos[F]);
-				for
-					(Bob * bob = coords[F].field->get_first_bob();
-					 bob;
-					 bob = bob->get_next_bob())
-					bob->draw(egbase, dst, pos[F]);
-			} else if (vision[F] == 1) {
-				const Player::Field & f_pl = player->fields()[map.get_index(coords[F], map.get_width())];
-				const Player * owner = owner_number[F] ? egbase.get_player(owner_number[F]) : nullptr;
-				if (const MapObjectDescr* const map_object_descr =
-				       f_pl.map_object_descr[TCoords<>::None]) {
-					if (f_pl.constructionsite.becomes) {
-						assert(owner != nullptr);
-						const ConstructionsiteInformation& csinf = f_pl.constructionsite;
-						// draw the partly finished constructionsite
-						uint32_t anim_idx;
-						try {
-							anim_idx = csinf.becomes->get_animation("build");
-						} catch (MapObjectDescr::AnimationNonexistent&) {
-							try {
-								anim_idx = csinf.becomes->get_animation("unoccupied");
-							} catch (MapObjectDescr::AnimationNonexistent) {
-								anim_idx = csinf.becomes->get_animation("idle");
-							}
-						}
-						const Animation& anim = g_gr->animations().get_animation(anim_idx);
-						const size_t nr_frames = anim.nr_frames();
-						uint32_t cur_frame =
-						   csinf.totaltime ? csinf.completedtime * nr_frames / csinf.totaltime : 0;
-						uint32_t tanim = cur_frame * FRAME_LENGTH;
-
-						const uint16_t w = anim.width();
-						const uint16_t h = anim.height();
-						uint32_t lines = h * csinf.completedtime * nr_frames;
-						if (csinf.totaltime)
-							lines /= csinf.totaltime;
-						assert(h * cur_frame <= lines);
-						lines -= h * cur_frame;
-
-						if (cur_frame) {  // not the first frame
-							// draw the prev frame from top to where next image will be drawing
-							dst.blit_animation(pos[F], anim_idx, tanim - FRAME_LENGTH,
-							                   owner->get_playercolor(), Rect(Point(0, 0), w, h - lines));
-						} else if (csinf.was) {
-							// Is the first frame, but there was another building here before,
-							// get its last build picture and draw it instead.
-							uint32_t a;
-							try {
-								a = csinf.was->get_animation("unoccupied");
-							} catch (MapObjectDescr::AnimationNonexistent&) {
-								a = csinf.was->get_animation("idle");
-							}
-							dst.blit_animation(pos[F], a, tanim - FRAME_LENGTH, owner->get_playercolor(),
-							                   Rect(Point(0, 0), w, h - lines));
-						}
-						assert(lines <= h);
-						dst.blit_animation(pos[F], anim_idx, tanim, owner->get_playercolor(),
-						                   Rect(Point(0, h - lines), w, lines));
-					} else if (upcast(const BuildingDescr, building, map_object_descr)) {
-						assert(owner != nullptr);
-						// this is a building therefore we either draw unoccupied or idle animation
-						uint32_t pic;
-						try {
-							pic = building->get_animation("unoccupied");
-						} catch (MapObjectDescr::AnimationNonexistent&) {
-							pic = building->get_animation("idle");
-						}
-						dst.blit_animation(pos[F], pic, 0, owner->get_playercolor());
-					}  else if (map_object_descr->type() == MapObjectType::FLAG) {
-						assert(owner != nullptr);
-						dst.blit_animation(
-						   pos[F], owner->tribe().flag_animation(), 0, owner->get_playercolor());
-					} else if (const uint32_t pic = map_object_descr->main_animation()) {
-						if (owner != nullptr) {
-							dst.blit_animation(pos[F], pic, 0, owner->get_playercolor());
-						} else {
-							dst.blit_animation(pos[F], pic, 0);
-						}
-					}
-				}
-			}
-
-			const FieldOverlayManager& overlay_manager = egbase.get_ibase()->field_overlay_manager();
-			{
-				overlay_info.clear();
-				overlay_manager.get_overlays(map, coords[F], &overlay_info);
-				for (const auto& overlay : overlay_info) {
-					dst.blit(pos[F] - overlay.hotspot, overlay.pic);
-				}
-			}
-
-			{
-				// Render overlays on the R triangle
-				overlay_info.clear();
-				overlay_manager.get_overlays(TCoords<>(coords[F], TCoords<>::R), &overlay_info);
-
-				Point tripos(
-				   (pos[F].x + pos[R].x + pos[BR].x) / 3, (pos[F].y + pos[R].y + pos[BR].y) / 3);
-				for (const auto& overlay : overlay_info) {
-					dst.blit(tripos - overlay.hotspot, overlay.pic);
-				}
-			}
-
-			{
-				// Render overlays on the D triangle
-				overlay_info.clear();
-				overlay_manager.get_overlays(TCoords<>(coords[F], TCoords<>::D), &overlay_info);
-
-				Point tripos(
-				   (pos[F].x + pos[BL].x + pos[BR].x) / 3, (pos[F].y + pos[BL].y + pos[BR].y) / 3);
-				for (const auto& overlay : overlay_info) {
-					dst.blit(tripos - overlay.hotspot, overlay.pic);
-				}
-			}
-		}
-	}
-=======
 	draw_objects(egbase, scale, fields_to_draw_, player, draw_text, dst);
->>>>>>> d7e78b67
 }