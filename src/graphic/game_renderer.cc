/*
 * Copyright (C) 2010-2020 by the Widelands Development Team
 *
 * This program is free software; you can redistribute it and/or
 * modify it under the terms of the GNU General Public License
 * as published by the Free Software Foundation; either version 2
 * of the License, or (at your option) any later version.
 *
 * This program is distributed in the hope that it will be useful,
 * but WITHOUT ANY WARRANTY; without even the implied warranty of
 * MERCHANTABILITY or FITNESS FOR A PARTICULAR PURPOSE.  See the
 * GNU General Public License for more details.
 *
 * You should have received a copy of the GNU General Public License
 * along with this program; if not, write to the Free Software
 * Foundation, Inc., 51 Franklin Street, Fifth Floor, Boston, MA  02110-1301, USA.
 *
 */

#include "graphic/game_renderer.h"

#include "graphic/render_queue.h"
#include "graphic/rendertarget.h"
#include "graphic/surface.h"
#include "logic/player.h"

void draw_border_markers(const FieldsToDraw::Field& field,
                         const float scale,
                         const FieldsToDraw& fields_to_draw,
                         RenderTarget* dst) {
	if (!field.all_neighbors_valid() || !field.is_border) {
		return;
	}
	assert(field.owner != nullptr);

<<<<<<< HEAD
	uint32_t const anim_idx =
	   (&field.owner->tribe() == nullptr ?
	       // random tribe: a different marker on every field
	       field.owner->egbase().tribes().get_tribe_descr(
	          (field.fcoords.x + field.fcoords.y) % field.owner->egbase().tribes().nrtribes()) :
	       &field.owner->tribe())
	      ->frontier_animation();
	if (field.vision) {
=======
	uint32_t const anim_idx = field.owner->tribe().frontier_animation();
	if (field.seeing != Widelands::SeeUnseeNode::kUnexplored) {
>>>>>>> 6b58ed38
		dst->blit_animation(field.rendertarget_pixel, field.fcoords, scale, anim_idx, 0,
		                    &field.owner->get_playercolor());
	}
	for (const auto& nf : {fields_to_draw.at(field.rn_index), fields_to_draw.at(field.bln_index),
	                       fields_to_draw.at(field.brn_index)}) {
		if ((field.seeing != Widelands::SeeUnseeNode::kUnexplored ||
		     nf.seeing != Widelands::SeeUnseeNode::kUnexplored) &&
		    nf.is_border && (field.owner == nf.owner || nf.owner == nullptr)) {
			dst->blit_animation(middle(field.rendertarget_pixel, nf.rendertarget_pixel),
			                    Widelands::Coords::null(), scale, anim_idx, 0,
			                    &field.owner->get_playercolor());
		}
	}
}

void draw_terrain(uint32_t gametime,
                  const Widelands::World& world,
                  const FieldsToDraw& fields_to_draw,
                  const float scale,
                  const Workareas& workarea,
                  bool grid,
                  const Widelands::Player* player,
                  RenderTarget* dst) {
	const Recti& bounding_rect = dst->get_rect();
	const Surface& surface = dst->get_surface();
	const int surface_width = surface.width();
	const int surface_height = surface.height();

	// Enqueue the drawing of the terrain.
	RenderQueue::Item i;
	i.program_id = RenderQueue::Program::kTerrainBase;
	i.blend_mode = BlendMode::Copy;
	i.terrain_arguments.destination_rect =
	   Rectf(bounding_rect.x, surface_height - bounding_rect.y - bounding_rect.h, bounding_rect.w,
	         bounding_rect.h);
	i.terrain_arguments.gametime = gametime;
	i.terrain_arguments.renderbuffer_width = surface_width;
	i.terrain_arguments.renderbuffer_height = surface_height;
	i.terrain_arguments.terrains = &world.terrains();
	i.terrain_arguments.fields_to_draw = &fields_to_draw;
	i.terrain_arguments.scale = scale;
	i.terrain_arguments.player = player;
	RenderQueue::instance().enqueue(i);

	// Enqueue the drawing of the dither layer.
	i.program_id = RenderQueue::Program::kTerrainDither;
	i.blend_mode = BlendMode::UseAlpha;
	RenderQueue::instance().enqueue(i);

	if (!workarea.empty()) {
		// Enqueue the drawing of the workarea overlay layer.
		i.program_id = RenderQueue::Program::kTerrainWorkarea;
		i.terrain_arguments.workareas = workarea;
		RenderQueue::instance().enqueue(i);
	}

	if (grid) {
		// Enqueue the drawing of the grid layer.
		i.program_id = RenderQueue::Program::kTerrainGrid;
		i.blend_mode = BlendMode::UseAlpha;
		RenderQueue::instance().enqueue(i);
	}

	// Enqueue the drawing of the road layer.
	i.program_id = RenderQueue::Program::kTerrainRoad;
	RenderQueue::instance().enqueue(i);
}<|MERGE_RESOLUTION|>--- conflicted
+++ resolved
@@ -33,7 +33,6 @@
 	}
 	assert(field.owner != nullptr);
 
-<<<<<<< HEAD
 	uint32_t const anim_idx =
 	   (&field.owner->tribe() == nullptr ?
 	       // random tribe: a different marker on every field
@@ -41,11 +40,7 @@
 	          (field.fcoords.x + field.fcoords.y) % field.owner->egbase().tribes().nrtribes()) :
 	       &field.owner->tribe())
 	      ->frontier_animation();
-	if (field.vision) {
-=======
-	uint32_t const anim_idx = field.owner->tribe().frontier_animation();
 	if (field.seeing != Widelands::SeeUnseeNode::kUnexplored) {
->>>>>>> 6b58ed38
 		dst->blit_animation(field.rendertarget_pixel, field.fcoords, scale, anim_idx, 0,
 		                    &field.owner->get_playercolor());
 	}
