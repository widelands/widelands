/*
 * Copyright (C) 2010-2017 by the Widelands Development Team
 *
 * This program is free software; you can redistribute it and/or
 * modify it under the terms of the GNU General Public License
 * as published by the Free Software Foundation; either version 2
 * of the License, or (at your option) any later version.
 *
 * This program is distributed in the hope that it will be useful,
 * but WITHOUT ANY WARRANTY; without even the implied warranty of
 * MERCHANTABILITY or FITNESS FOR A PARTICULAR PURPOSE.  See the
 * GNU General Public License for more details.
 *
 * You should have received a copy of the GNU General Public License
 * along with this program; if not, write to the Free Software
 * Foundation, Inc., 51 Franklin Street, Fifth Floor, Boston, MA  02110-1301, USA.
 *
 */

#include "graphic/game_renderer.h"

#include <memory>

#include "graphic/gl/coordinate_conversion.h"
#include "graphic/graphic.h"
#include "graphic/render_queue.h"
#include "graphic/rendertarget.h"
#include "graphic/surface.h"
#include "logic/editor_game_base.h"
#include "logic/map_objects/world/world.h"
#include "logic/player.h"
#include "wui/field_overlay_manager.h"
#include "wui/interactive_base.h"
#include "wui/mapviewpixelconstants.h"
#include "wui/mapviewpixelfunctions.h"

/*
 * Explanation of how drawing works:
 * Schematic of triangle neighborhood:
 *
 *               *
 *              / \
 *             / u \
 *         (f)/     \
 *    *------*------* (r)
 *     \  l / \  r / \
 *      \  /   \  /   \
 *       \/  d  \/ rr  \
 *       *------*------* (br)
 *        \ dd /
 *         \  /
 *          \/
 *          *
 *
 * Each field (f) owns two triangles: (r)ight & (d)own. When we look at the
 * field, we have to make sure to schedule drawing the triangles. This is done
 * by TerrainProgram.
 *
 * To draw dithered edges, we have to look at the neighboring triangles for the
 * two triangles too: If a neighboring triangle has another texture and our
 * dither layer is smaller, we have to draw a dithering triangle too - this lets
 * the neighboring texture bleed into our triangle.
 *
 * The dither triangle is the triangle that should be partially drawn (either r or
 * d). Example: if r and d have different textures and r.dither_layer >
 * d.dither_layer, then we will repaint d with the dither texture as mask.
 */

namespace {

using namespace Widelands;

// Returns the brightness value in [0, 1.] for 'fcoords' at 'gametime' for
// 'player' (which can be nullptr).
float field_brightness(const FCoords& fcoords,
                       const uint32_t gametime,
                       const Map& map,
                       const Player* const player) {
	uint32_t brightness = 144 + fcoords.field->get_brightness();
	brightness = std::min<uint32_t>(255, (brightness * 255) / 160);

	if (player && !player->see_all()) {
		const Player::Field& pf = player->fields()[Map::get_index(fcoords, map.get_width())];
		if (pf.vision == 0) {
			return 0.;
		} else if (pf.vision == 1) {
			static const uint32_t kDecayTimeInMs = 20000;
			const Duration time_ago = gametime - pf.time_node_last_unseen;
			if (time_ago < kDecayTimeInMs) {
				brightness = (brightness * (2 * kDecayTimeInMs - time_ago)) / (2 * kDecayTimeInMs);
			} else {
				brightness = brightness / 2;
			}
		}
	}
	return brightness / 255.;
}

<<<<<<< HEAD
void draw_objects_for_visible_field(const EditorGameBase& egbase,
                                    const FieldsToDraw::Field& field,
                                    const float zoom,
                                    const InfoToDraw info_to_draw,
                                    const Player* player,
                                    RenderTarget* dst) {
	BaseImmovable* const imm = field.fcoords.field->get_immovable();
	if (imm != nullptr && imm->get_positions(egbase).front() == field.fcoords) {
		InfoToDraw draw_info_for_this_immovable = info_to_draw;
=======
void draw_immovables_for_visible_field(const EditorGameBase& egbase,
                                       const FieldsToDraw::Field& field,
                                       const float zoom,
                                       const TextToDraw text_to_draw,
                                       const Player* player,
                                       RenderTarget* dst) {
	BaseImmovable* const imm = field.fcoords.field->get_immovable();
	if (imm != nullptr && imm->get_positions(egbase).front() == field.fcoords) {
		TextToDraw draw_text_for_this_immovable = text_to_draw;
>>>>>>> 943c16e4
		const Player* owner = imm->get_owner();
		if (player != nullptr && owner != nullptr && !player->see_all() &&
		    player->is_hostile(*owner)) {
			draw_info_for_this_immovable =
			   static_cast<InfoToDraw>(draw_info_for_this_immovable & ~InfoToDraw::kStatistics);
		}
		imm->draw(
		   egbase.get_gametime(), draw_info_for_this_immovable, field.rendertarget_pixel, zoom, dst);
	}
}

void draw_bobs_for_visible_field(const EditorGameBase& egbase,
                                 const FieldsToDraw::Field& field,
                                 const float zoom,
                                 const TextToDraw text_to_draw,
                                 const Player* player,
                                 RenderTarget* dst) {
	for (Bob* bob = field.fcoords.field->get_first_bob(); bob; bob = bob->get_next_bob()) {
<<<<<<< HEAD
		InfoToDraw draw_info_for_this_bob = info_to_draw;
=======
		TextToDraw draw_text_for_this_bob = text_to_draw;
>>>>>>> 943c16e4
		const Player* owner = bob->get_owner();
		if (player != nullptr && owner != nullptr && !player->see_all() &&
		    player->is_hostile(*owner)) {
			draw_info_for_this_bob =
			   static_cast<InfoToDraw>(draw_info_for_this_bob & ~InfoToDraw::kStatistics);
		}
		bob->draw(egbase, draw_info_for_this_bob, field.rendertarget_pixel, zoom, dst);
	}
}

void draw_immovables_for_formerly_visible_field(const FieldsToDraw::Field& field,
                                                const Player::Field& player_field,
                                                const float zoom,
                                                RenderTarget* dst) {
	if (const MapObjectDescr* const map_object_descr =
	       player_field.map_object_descr[TCoords<>::None]) {
		if (player_field.constructionsite.becomes) {
			assert(field.owner != nullptr);
			const ConstructionsiteInformation& csinf = player_field.constructionsite;
			// draw the partly finished constructionsite
			uint32_t anim_idx;
			try {
				anim_idx = csinf.becomes->get_animation("build");
			} catch (MapObjectDescr::AnimationNonexistent&) {
				try {
					anim_idx = csinf.becomes->get_animation("unoccupied");
				} catch (MapObjectDescr::AnimationNonexistent) {
					anim_idx = csinf.becomes->get_animation("idle");
				}
			}
			const Animation& anim = g_gr->animations().get_animation(anim_idx);
			const size_t nr_frames = anim.nr_frames();
			uint32_t cur_frame =
			   csinf.totaltime ? csinf.completedtime * nr_frames / csinf.totaltime : 0;
			uint32_t tanim = cur_frame * FRAME_LENGTH;

			uint32_t percent = 100 * csinf.completedtime * nr_frames;
			if (csinf.totaltime) {
				percent /= csinf.totaltime;
			}
			percent -= 100 * cur_frame;

			if (cur_frame) {  // not the first frame
				// Draw the prev frame
				dst->blit_animation(field.rendertarget_pixel, zoom, anim_idx, tanim - FRAME_LENGTH,
				                    field.owner->get_playercolor());
			} else if (csinf.was) {
				// Is the first frame, but there was another building here before,
				// get its last build picture and draw it instead.
				uint32_t a;
				try {
					a = csinf.was->get_animation("unoccupied");
				} catch (MapObjectDescr::AnimationNonexistent&) {
					a = csinf.was->get_animation("idle");
				}
				dst->blit_animation(field.rendertarget_pixel, zoom, a, tanim - FRAME_LENGTH,
				                    field.owner->get_playercolor());
			}
			dst->blit_animation(field.rendertarget_pixel, zoom, anim_idx, tanim,
			                    field.owner->get_playercolor(), percent);
		} else if (upcast(const BuildingDescr, building, map_object_descr)) {
			assert(field.owner != nullptr);
			// this is a building therefore we either draw unoccupied or idle animation
			uint32_t pic;
			try {
				pic = building->get_animation("unoccupied");
			} catch (MapObjectDescr::AnimationNonexistent&) {
				pic = building->get_animation("idle");
			}
			dst->blit_animation(
			   field.rendertarget_pixel, zoom, pic, 0, field.owner->get_playercolor());
		} else if (map_object_descr->type() == MapObjectType::FLAG) {
			assert(field.owner != nullptr);
			dst->blit_animation(field.rendertarget_pixel, zoom, field.owner->tribe().flag_animation(),
			                    0, field.owner->get_playercolor());
		} else if (const uint32_t pic = map_object_descr->main_animation()) {
			if (field.owner != nullptr) {
				dst->blit_animation(
				   field.rendertarget_pixel, zoom, pic, 0, field.owner->get_playercolor());
			} else {
				dst->blit_animation(field.rendertarget_pixel, zoom, pic, 0);
			}
		}
	}
}

// Draws the objects (animations & overlays).
void draw_objects(const EditorGameBase& egbase,
                  const float zoom,
                  const FieldsToDraw& fields_to_draw,
                  const Player* player,
<<<<<<< HEAD
                  const InfoToDraw info_to_draw,
=======
                  const TextToDraw text_to_draw,
                  const GameRenderer::DrawImmovables& draw_immovables,
                  const GameRenderer::DrawBobs& draw_bobs,
>>>>>>> 943c16e4
                  RenderTarget* dst) {
	for (size_t current_index = 0; current_index < fields_to_draw.size(); ++current_index) {
		const FieldsToDraw::Field& field = fields_to_draw.at(current_index);
		if (!field.all_neighbors_valid()) {
			continue;
		}

		const FieldsToDraw::Field& rn = fields_to_draw.at(field.rn_index);
		const FieldsToDraw::Field& bln = fields_to_draw.at(field.bln_index);
		const FieldsToDraw::Field& brn = fields_to_draw.at(field.brn_index);

		if (field.is_border && draw_immovables == GameRenderer::DrawImmovables::kYes) {
			assert(field.owner != nullptr);
			uint32_t const anim_idx = field.owner->tribe().frontier_animation();
			if (field.vision) {
				dst->blit_animation(
				   field.rendertarget_pixel, zoom, anim_idx, 0, field.owner->get_playercolor());
			}
			for (const auto& nf : {rn, bln, brn}) {
				if ((field.vision || nf.vision) && nf.is_border &&
				    (field.owner == nf.owner || nf.owner == nullptr)) {
					dst->blit_animation(middle(field.rendertarget_pixel, nf.rendertarget_pixel), zoom,
					                    anim_idx, 0, field.owner->get_playercolor());
				}
			}
		}

		if (1 < field.vision) {  // Render stuff that belongs to the node.
<<<<<<< HEAD
			draw_objects_for_visible_field(egbase, field, zoom, info_to_draw, player, dst);
		} else if (field.vision == 1) {
=======
			if (draw_immovables == GameRenderer::DrawImmovables::kYes) {
				draw_immovables_for_visible_field(egbase, field, zoom, text_to_draw, player, dst);
			}
			if (draw_bobs == GameRenderer::DrawBobs::kYes) {
				draw_bobs_for_visible_field(egbase, field, zoom, text_to_draw, player, dst);
			}
		} else if (field.vision == 1 && draw_immovables == GameRenderer::DrawImmovables::kYes) {
>>>>>>> 943c16e4
			// We never show census or statistics for objects in the fog.
			assert(player != nullptr);
			const Map& map = egbase.map();
			const Player::Field& player_field =
			   player->fields()[map.get_index(field.fcoords, map.get_width())];
			draw_immovables_for_formerly_visible_field(field, player_field, zoom, dst);
		}

		egbase.get_ibase()->field_overlay_manager().foreach_overlay(
		   field.fcoords, [dst, &field, zoom](const Image* pic, const Vector2i& hotspot) {
			   dst->blitrect_scale(Rectf(field.rendertarget_pixel - hotspot.cast<float>() * zoom,
			                             pic->width() * zoom, pic->height() * zoom),
			                       pic, Recti(0, 0, pic->width(), pic->height()), 1.f,
			                       BlendMode::UseAlpha);
			});
	}
}

}  // namespace

GameRenderer::GameRenderer() {
}

GameRenderer::~GameRenderer() {
}

void GameRenderer::rendermap(const Widelands::EditorGameBase& egbase,
                             const Vector2f& viewpoint,
                             const float zoom,
                             const Widelands::Player& player,
<<<<<<< HEAD
                             const InfoToDraw info_to_draw,
                             RenderTarget* dst) {
	draw(egbase, viewpoint, zoom, info_to_draw, &player, dst);
=======
                             const Overlays& overlays,
                             RenderTarget* dst) {
	draw(egbase, viewpoint, zoom, overlays, DrawImmovables::kYes, DrawBobs::kYes, &player, dst);
>>>>>>> 943c16e4
}

void GameRenderer::rendermap(const Widelands::EditorGameBase& egbase,
                             const Vector2f& viewpoint,
                             const float zoom,
<<<<<<< HEAD
                             const InfoToDraw info_to_draw,
                             RenderTarget* dst) {
	draw(egbase, viewpoint, zoom, info_to_draw, nullptr, dst);
=======
                             const Overlays& overlays,
                             const DrawImmovables& draw_immovables,
                             const DrawBobs& draw_bobs,
                             RenderTarget* dst) {
	draw(egbase, viewpoint, zoom, overlays, draw_immovables, draw_bobs, nullptr, dst);
>>>>>>> 943c16e4
}

void GameRenderer::draw(const EditorGameBase& egbase,
                        const Vector2f& viewpoint,
                        const float zoom,
<<<<<<< HEAD
                        const InfoToDraw info_to_draw,
=======
                        const Overlays& overlays,
                        const DrawImmovables& draw_immovables,
                        const DrawBobs& draw_bobs,
>>>>>>> 943c16e4
                        const Player* player,
                        RenderTarget* dst) {
	assert(viewpoint.x >= 0);  // divisions involving negative numbers are bad
	assert(viewpoint.y >= 0);
	assert(dst->get_offset().x <= 0);
	assert(dst->get_offset().y <= 0);

	int minfx = std::floor(viewpoint.x / kTriangleWidth);
	int minfy = std::floor(viewpoint.y / kTriangleHeight);

	// If a view window is partially moved outside of the display, its 'rect' is
	// adjusted to be fully contained on the screen - i.e. x = 0 and width is
	// made smaller. Its offset is made negative to account for this change.
	// To figure out which fields we need to draw, we have to add the absolute
	// value of 'offset' to the actual dimension of the 'rect' to get to desired
	// dimension of the 'rect'
	const Vector2f br_map = MapviewPixelFunctions::panel_to_map(
	   viewpoint, zoom, Vector2f(dst->get_rect().w + std::abs(dst->get_offset().x),
	                             dst->get_rect().h + std::abs(dst->get_offset().y)));
	int maxfx = std::ceil(br_map.x / kTriangleWidth);
	int maxfy = std::ceil(br_map.y / kTriangleHeight);

	// Adjust for triangle boundary effects and for height differences.
	minfx -= 2;
	maxfx += 2;
	minfy -= 2;
	maxfy += 10;

	Surface* surface = dst->get_surface();
	if (!surface)
		return;

	const Recti& bounding_rect = dst->get_rect();
	const int surface_width = surface->width();
	const int surface_height = surface->height();

	Map& map = egbase.map();
	const uint32_t gametime = egbase.get_gametime();

	const float scale = 1.f / zoom;
	fields_to_draw_.reset(minfx, maxfx, minfy, maxfy);
	for (int32_t fy = minfy; fy <= maxfy; ++fy) {
		for (int32_t fx = minfx; fx <= maxfx; ++fx) {
			FieldsToDraw::Field& f =
			   *fields_to_draw_.mutable_field(fields_to_draw_.calculate_index(fx, fy));

			f.geometric_coords = Coords(fx, fy);

			f.ln_index = fields_to_draw_.calculate_index(fx - 1, fy);
			f.rn_index = fields_to_draw_.calculate_index(fx + 1, fy);
			f.trn_index = fields_to_draw_.calculate_index(fx + (fy & 1), fy - 1);
			f.bln_index = fields_to_draw_.calculate_index(fx + (fy & 1) - 1, fy + 1);
			f.brn_index = fields_to_draw_.calculate_index(fx + (fy & 1), fy + 1);

			// Texture coordinates for pseudo random tiling of terrain and road
			// graphics. Since screen space X increases top-to-bottom and OpenGL
			// increases bottom-to-top we flip the y coordinate to not have
			// terrains and road graphics vertically mirrorerd.
			Vector2f map_pixel =
			   MapviewPixelFunctions::to_map_pixel_ignoring_height(f.geometric_coords);
			f.texture_coords.x = map_pixel.x / kTextureSideLength;
			f.texture_coords.y = -map_pixel.y / kTextureSideLength;

			Coords normalized = f.geometric_coords;
			map.normalize_coords(normalized);
			f.fcoords = map.get_fcoords(normalized);

			map_pixel.y -= f.fcoords.field->get_height() * kHeightFactor;

			f.rendertarget_pixel = MapviewPixelFunctions::map_to_panel(viewpoint, zoom, map_pixel);
			f.gl_position = f.surface_pixel = f.rendertarget_pixel +
			                                  dst->get_rect().origin().cast<float>() +
			                                  dst->get_offset().cast<float>();
			pixel_to_gl_renderbuffer(
			   surface_width, surface_height, &f.gl_position.x, &f.gl_position.y);

			f.brightness = field_brightness(f.fcoords, gametime, map, player);

			PlayerNumber owned_by = f.fcoords.field->get_owned_by();
			f.owner = owned_by != 0 ? &egbase.player(owned_by) : nullptr;
			f.is_border = f.fcoords.field->is_border();
			f.vision = 2;
			f.roads = f.fcoords.field->get_roads();
			if (player && !player->see_all()) {
				const Player::Field& pf = player->fields()[map.get_index(f.fcoords, map.get_width())];
				f.roads = pf.roads;
				f.vision = pf.vision;
				if (pf.vision == 1) {
					f.owner = pf.owner != 0 ? &egbase.player(owned_by) : nullptr;
					f.is_border = pf.border;
				}
			}

			const auto it = overlays.road_building_preview.find(f.fcoords);
			if (it != overlays.road_building_preview.end()) {
				f.roads |= it->second;
			}
		}
	}

	// Enqueue the drawing of the terrain.
	RenderQueue::Item i;
	i.program_id = RenderQueue::Program::kTerrainBase;
	i.blend_mode = BlendMode::Copy;
	i.terrain_arguments.destination_rect =
	   Rectf(bounding_rect.x, surface_height - bounding_rect.y - bounding_rect.h, bounding_rect.w,
	         bounding_rect.h);
	i.terrain_arguments.gametime = gametime;
	i.terrain_arguments.renderbuffer_width = surface_width;
	i.terrain_arguments.renderbuffer_height = surface_height;
	i.terrain_arguments.terrains = &egbase.world().terrains();
	i.terrain_arguments.fields_to_draw = &fields_to_draw_;
	i.terrain_arguments.scale = scale;
	RenderQueue::instance().enqueue(i);

	// Enqueue the drawing of the dither layer.
	i.program_id = RenderQueue::Program::kTerrainDither;
	i.blend_mode = BlendMode::UseAlpha;
	RenderQueue::instance().enqueue(i);

	// Enqueue the drawing of the road layer.
	i.program_id = RenderQueue::Program::kTerrainRoad;
	RenderQueue::instance().enqueue(i);

<<<<<<< HEAD
	draw_objects(egbase, scale, fields_to_draw_, player, info_to_draw, dst);
=======
	draw_objects(egbase, scale, fields_to_draw_, player, overlays.text_to_draw, draw_immovables,
	             draw_bobs, dst);
>>>>>>> 943c16e4
}<|MERGE_RESOLUTION|>--- conflicted
+++ resolved
@@ -96,27 +96,15 @@
 	return brightness / 255.;
 }
 
-<<<<<<< HEAD
-void draw_objects_for_visible_field(const EditorGameBase& egbase,
-                                    const FieldsToDraw::Field& field,
-                                    const float zoom,
-                                    const InfoToDraw info_to_draw,
-                                    const Player* player,
-                                    RenderTarget* dst) {
-	BaseImmovable* const imm = field.fcoords.field->get_immovable();
-	if (imm != nullptr && imm->get_positions(egbase).front() == field.fcoords) {
-		InfoToDraw draw_info_for_this_immovable = info_to_draw;
-=======
 void draw_immovables_for_visible_field(const EditorGameBase& egbase,
                                        const FieldsToDraw::Field& field,
                                        const float zoom,
-                                       const TextToDraw text_to_draw,
+                                       const InfoToDraw info_to_draw,
                                        const Player* player,
                                        RenderTarget* dst) {
 	BaseImmovable* const imm = field.fcoords.field->get_immovable();
 	if (imm != nullptr && imm->get_positions(egbase).front() == field.fcoords) {
-		TextToDraw draw_text_for_this_immovable = text_to_draw;
->>>>>>> 943c16e4
+		InfoToDraw draw_info_for_this_immovable = info_to_draw;
 		const Player* owner = imm->get_owner();
 		if (player != nullptr && owner != nullptr && !player->see_all() &&
 		    player->is_hostile(*owner)) {
@@ -131,15 +119,11 @@
 void draw_bobs_for_visible_field(const EditorGameBase& egbase,
                                  const FieldsToDraw::Field& field,
                                  const float zoom,
-                                 const TextToDraw text_to_draw,
+                                 const InfoToDraw info_to_draw,
                                  const Player* player,
                                  RenderTarget* dst) {
 	for (Bob* bob = field.fcoords.field->get_first_bob(); bob; bob = bob->get_next_bob()) {
-<<<<<<< HEAD
 		InfoToDraw draw_info_for_this_bob = info_to_draw;
-=======
-		TextToDraw draw_text_for_this_bob = text_to_draw;
->>>>>>> 943c16e4
 		const Player* owner = bob->get_owner();
 		if (player != nullptr && owner != nullptr && !player->see_all() &&
 		    player->is_hostile(*owner)) {
@@ -231,13 +215,9 @@
                   const float zoom,
                   const FieldsToDraw& fields_to_draw,
                   const Player* player,
-<<<<<<< HEAD
                   const InfoToDraw info_to_draw,
-=======
-                  const TextToDraw text_to_draw,
                   const GameRenderer::DrawImmovables& draw_immovables,
                   const GameRenderer::DrawBobs& draw_bobs,
->>>>>>> 943c16e4
                   RenderTarget* dst) {
 	for (size_t current_index = 0; current_index < fields_to_draw.size(); ++current_index) {
 		const FieldsToDraw::Field& field = fields_to_draw.at(current_index);
@@ -266,18 +246,13 @@
 		}
 
 		if (1 < field.vision) {  // Render stuff that belongs to the node.
-<<<<<<< HEAD
-			draw_objects_for_visible_field(egbase, field, zoom, info_to_draw, player, dst);
-		} else if (field.vision == 1) {
-=======
 			if (draw_immovables == GameRenderer::DrawImmovables::kYes) {
-				draw_immovables_for_visible_field(egbase, field, zoom, text_to_draw, player, dst);
+				draw_immovables_for_visible_field(egbase, field, zoom, info_to_draw, player, dst);
 			}
 			if (draw_bobs == GameRenderer::DrawBobs::kYes) {
-				draw_bobs_for_visible_field(egbase, field, zoom, text_to_draw, player, dst);
+				draw_bobs_for_visible_field(egbase, field, zoom, info_to_draw, player, dst);
 			}
 		} else if (field.vision == 1 && draw_immovables == GameRenderer::DrawImmovables::kYes) {
->>>>>>> 943c16e4
 			// We never show census or statistics for objects in the fog.
 			assert(player != nullptr);
 			const Map& map = egbase.map();
@@ -308,43 +283,27 @@
                              const Vector2f& viewpoint,
                              const float zoom,
                              const Widelands::Player& player,
-<<<<<<< HEAD
-                             const InfoToDraw info_to_draw,
-                             RenderTarget* dst) {
-	draw(egbase, viewpoint, zoom, info_to_draw, &player, dst);
-=======
                              const Overlays& overlays,
                              RenderTarget* dst) {
 	draw(egbase, viewpoint, zoom, overlays, DrawImmovables::kYes, DrawBobs::kYes, &player, dst);
->>>>>>> 943c16e4
 }
 
 void GameRenderer::rendermap(const Widelands::EditorGameBase& egbase,
                              const Vector2f& viewpoint,
                              const float zoom,
-<<<<<<< HEAD
-                             const InfoToDraw info_to_draw,
-                             RenderTarget* dst) {
-	draw(egbase, viewpoint, zoom, info_to_draw, nullptr, dst);
-=======
                              const Overlays& overlays,
                              const DrawImmovables& draw_immovables,
                              const DrawBobs& draw_bobs,
                              RenderTarget* dst) {
 	draw(egbase, viewpoint, zoom, overlays, draw_immovables, draw_bobs, nullptr, dst);
->>>>>>> 943c16e4
 }
 
 void GameRenderer::draw(const EditorGameBase& egbase,
                         const Vector2f& viewpoint,
                         const float zoom,
-<<<<<<< HEAD
-                        const InfoToDraw info_to_draw,
-=======
                         const Overlays& overlays,
                         const DrawImmovables& draw_immovables,
                         const DrawBobs& draw_bobs,
->>>>>>> 943c16e4
                         const Player* player,
                         RenderTarget* dst) {
 	assert(viewpoint.x >= 0);  // divisions involving negative numbers are bad
@@ -469,10 +428,6 @@
 	i.program_id = RenderQueue::Program::kTerrainRoad;
 	RenderQueue::instance().enqueue(i);
 
-<<<<<<< HEAD
-	draw_objects(egbase, scale, fields_to_draw_, player, info_to_draw, dst);
-=======
-	draw_objects(egbase, scale, fields_to_draw_, player, overlays.text_to_draw, draw_immovables,
+	draw_objects(egbase, scale, fields_to_draw_, player, overlays.info_to_draw, draw_immovables,
 	             draw_bobs, dst);
->>>>>>> 943c16e4
 }