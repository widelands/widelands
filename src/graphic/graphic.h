/*
 * Copyright (C) 2002-2004, 2006-2013 by the Widelands Development Team
 *
 * This program is free software; you can redistribute it and/or
 * modify it under the terms of the GNU General Public License
 * as published by the Free Software Foundation; either version 2
 * of the License, or (at your option) any later version.
 *
 * This program is distributed in the hope that it will be useful,
 * but WITHOUT ANY WARRANTY; without even the implied warranty of
 * MERCHANTABILITY or FITNESS FOR A PARTICULAR PURPOSE.  See the
 * GNU General Public License for more details.
 *
 * You should have received a copy of the GNU General Public License
 * along with this program; if not, write to the Free Software
 * Foundation, Inc., 51 Franklin Street, Fifth Floor, Boston, MA  02110-1301, USA.
 *
 */

#ifndef GRAPHIC_H
#define GRAPHIC_H

#include <vector>
#include <map>

#include <SDL.h>
#include <boost/scoped_ptr.hpp>
#include <png.h>

#include "image_cache.h"
#include "rect.h"

#define MAX_RECTS 20

namespace UI {struct ProgressWindow;}

class AnimationGfx;
class ImageLoaderImpl;
class RenderTarget;
class Screen;
class Surface;
class SurfaceCache;
struct Road_Textures;
struct SDL_Surface;
struct StreamWrite;
struct Texture;

/// Stores the capabilities of opengl
struct GLCaps
{
	/// The OpenGL major version
	int major_version;
	/// The OpenGL minor version
	int minor_version;
	/// The maximum texture size
	int tex_max_size;
	/// If true sizes of texture must be a power of two
	bool tex_power_of_two;
	/// How many bits the stencil buffer support
	int stencil_buffer_bits;
	/// How many Aux Buffers the opengl context support
	int aux_buffers;
	/// Whether the BlendEquation support is available
	bool blendequation;
	/// Maximum number of textures that can be combined
	int max_tex_combined;
	/// Whether multitexturing is supported
	bool multitexture;
};

/**
 * A structure to store the capabilities of the current rendere. This is set
 * during init() and can be retrieved by g_gr->get_caps()
 */
struct GraphicCaps
{
	/// The capabilities of the opengl hardware and drive
	GLCaps gl;
};

/**
 * A renderer to get pixels to a 16bit framebuffer.
 */
struct Graphic {
	Graphic
		(int32_t w, int32_t h, int32_t bpp,
		 bool fullscreen, bool opengl);
	~Graphic();

	int32_t get_xres() const;
	int32_t get_yres() const;
	RenderTarget * get_render_target();
	void toggle_fullscreen();
	void update_fullscreen();
	void update_rectangle(int32_t x, int32_t y, int32_t w, int32_t h);
	void update_rectangle(const Rect& rect) {
		update_rectangle (rect.x, rect.y, rect.w, rect.h);
	}
	bool need_update() const;
	void refresh(bool force = true);

	ImageCache& images() const {return *image_cache_.get();}
	SurfaceCache& surfaces() const {return *surface_cache_.get();}

<<<<<<< HEAD
	virtual IPicture* convert_sdl_surface_to_picture
		(SDL_Surface *, bool alpha = false) const;

	Surface* create_surface(int32_t w, int32_t h, bool alpha = false) const;
=======
	void flush_animations();
>>>>>>> ae6d5936

	void save_png(const Image*, StreamWrite*) const;

	uint32_t get_maptexture(const std::string& fnametempl, uint32_t frametime);
	void animate_maptextures(uint32_t time);
	void reset_texture_animation_reminder();

	void load_animations();
	void ensure_animation_loaded(uint32_t anim);
	size_t nr_frames(uint32_t anim = 0);
	uint32_t get_animation_frametime(uint32_t anim) const;
	void get_animation_size (uint32_t anim, uint32_t time, uint32_t & w, uint32_t & h);

	void screenshot(const std::string& fname) const;
	Texture * get_maptexture_data(uint32_t id);
	AnimationGfx * get_animation(uint32_t);

	void set_world(std::string);
<<<<<<< HEAD
	const IPicture* get_road_texture(int32_t roadtex);
=======
	Surface& get_road_texture(int32_t roadtex);
	Surface& get_edge_texture();
>>>>>>> ae6d5936

	const GraphicCaps& caps() const throw () {return m_caps;}

private:
	void save_png_(Surface & surf, StreamWrite*) const;

protected:
	// Static helper function for png writing
	static void m_png_write_function
		(png_structp png_ptr,
		 png_bytep data,
		 png_size_t length);
	static void m_png_flush_function (png_structp png_ptr);

	/// This is the main screen Surface.
	/// A RenderTarget for this can be retrieved with get_render_target()
	boost::scoped_ptr<Surface> screen_;
	/// This saves a copy of the screen SDL_Surface. This is needed for
	/// opengl rendering as the SurfaceOpenGL does not use it. It allows
	/// manipulation the screen context.
	SDL_Surface * m_sdl_screen;
	/// A RenderTarget for screen_. This is initialized during init()
	RenderTarget * m_rendertarget;
	/// keeps track which screen regions needs to be redrawn during the next
	/// update(). Only used for SDL rendering.
	SDL_Rect m_update_rects[MAX_RECTS];
	/// saves how many screen regions need updating. @see m_update_rects
	int32_t m_nr_update_rects;
	/// This marks the komplete screen for updating.
	bool m_update_fullscreen;
	/// stores which features the current renderer has
	GraphicCaps m_caps;
<<<<<<< HEAD
	Road_Textures * m_roadtextures;
	std::vector<Texture *> m_maptextures;
	std::vector<AnimationGfx *> m_animations;
=======
>>>>>>> ae6d5936

	/// The class that gets images from disk.
	boost::scoped_ptr<ImageLoaderImpl> image_loader_;
	/// Volatile cache of Hardware dependant surfaces.
	boost::scoped_ptr<SurfaceCache> surface_cache_;
	/// Non-volatile cache of hardware independent images. The use the
	/// surface_cache_ to cache their pixel data.
	boost::scoped_ptr<ImageCache> image_cache_;

	// The texture needed to draw roads.
	boost::scoped_ptr<Surface> pic_road_normal_;
	boost::scoped_ptr<Surface> pic_road_busy_;
	boost::scoped_ptr<Surface> edgetexture_;

	std::vector<Texture *> m_maptextures;
	std::vector<AnimationGfx *> m_animations;
};

extern Graphic * g_gr;
extern bool g_opengl;

#endif<|MERGE_RESOLUTION|>--- conflicted
+++ resolved
@@ -102,14 +102,7 @@
 	ImageCache& images() const {return *image_cache_.get();}
 	SurfaceCache& surfaces() const {return *surface_cache_.get();}
 
-<<<<<<< HEAD
-	virtual IPicture* convert_sdl_surface_to_picture
-		(SDL_Surface *, bool alpha = false) const;
-
-	Surface* create_surface(int32_t w, int32_t h, bool alpha = false) const;
-=======
 	void flush_animations();
->>>>>>> ae6d5936
 
 	void save_png(const Image*, StreamWrite*) const;
 
@@ -128,12 +121,7 @@
 	AnimationGfx * get_animation(uint32_t);
 
 	void set_world(std::string);
-<<<<<<< HEAD
-	const IPicture* get_road_texture(int32_t roadtex);
-=======
 	Surface& get_road_texture(int32_t roadtex);
-	Surface& get_edge_texture();
->>>>>>> ae6d5936
 
 	const GraphicCaps& caps() const throw () {return m_caps;}
 
@@ -166,12 +154,6 @@
 	bool m_update_fullscreen;
 	/// stores which features the current renderer has
 	GraphicCaps m_caps;
-<<<<<<< HEAD
-	Road_Textures * m_roadtextures;
-	std::vector<Texture *> m_maptextures;
-	std::vector<AnimationGfx *> m_animations;
-=======
->>>>>>> ae6d5936
 
 	/// The class that gets images from disk.
 	boost::scoped_ptr<ImageLoaderImpl> image_loader_;
@@ -184,7 +166,6 @@
 	// The texture needed to draw roads.
 	boost::scoped_ptr<Surface> pic_road_normal_;
 	boost::scoped_ptr<Surface> pic_road_busy_;
-	boost::scoped_ptr<Surface> edgetexture_;
 
 	std::vector<Texture *> m_maptextures;
 	std::vector<AnimationGfx *> m_animations;
