--- conflicted
+++ resolved
@@ -30,17 +30,9 @@
 #include <png.h>
 
 #include <vector>
-<<<<<<< HEAD
 #include <map>
-=======
 #include <boost/shared_ptr.hpp>
 
-#ifdef USE_OPENGL
-#define HAS_OPENGL 1
-#include <SDL_opengl.h>
-#endif
-
->>>>>>> d9d4c353
 /**
  * Names of road terrains
  */
