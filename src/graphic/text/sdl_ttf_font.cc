/*
 * Copyright (C) 2006-2021 by the Widelands Development Team
 *
 * This program is free software; you can redistribute it and/or
 * modify it under the terms of the GNU General Public License
 * as published by the Free Software Foundation; either version 2
 * of the License, or (at your option) any later version.
 *
 * This program is distributed in the hope that it will be useful,
 * but WITHOUT ANY WARRANTY; without even the implied warranty of
 * MERCHANTABILITY or FITNESS FOR A PARTICULAR PURPOSE.  See the
 * GNU General Public License for more details.
 *
 * You should have received a copy of the GNU General Public License
 * along with this program; if not, write to the Free Software
 * Foundation, Inc., 675 Mass Ave, Cambridge, MA 02139, USA.
 *
 */

#include "graphic/text/sdl_ttf_font.h"

#include <memory>

#include "base/string.h"
#include "graphic/sdl_utils.h"
#include "graphic/text/rt_errors.h"

static const int SHADOW_OFFSET = 1;
static const SDL_Color SHADOW_CLR = {0, 0, 0, SDL_ALPHA_OPAQUE};

namespace RT {

SdlTtfFont::SdlTtfFont(TTF_Font* font,
                       const std::string& face,
                       int ptsize,
                       std::string* ttf_memory_block)
   : font_(font),
     style_(TTF_STYLE_NORMAL),
     font_name_(face),
     ptsize_(ptsize),
     ttf_file_memory_block_(ttf_memory_block) {
}

SdlTtfFont::~SdlTtfFont() {
	TTF_CloseFont(font_);
	font_ = nullptr;
}

void SdlTtfFont::dimensions(const std::string& txt, int style, uint16_t* gw, uint16_t* gh) {
	set_style(style);

	int w, h;
	TTF_SizeUTF8(font_, txt.c_str(), &w, &h);

	if ((style & SHADOW) != 0) {
		w += SHADOW_OFFSET;
		h += SHADOW_OFFSET;
	}
	*gw = w;
	*gh = h;
}

std::shared_ptr<const Image> SdlTtfFont::render(const std::string& txt,
                                                const RGBColor& clr,
                                                int style,
                                                TextureCache* texture_cache) {
	const std::string hash =
	   format("ttf:%s:%i:%s:%02x%02x%02x:%i", font_name_, ptsize_, txt, static_cast<int>(clr.r),
	          static_cast<int>(clr.g), static_cast<int>(clr.b), style);
	std::shared_ptr<const Image> rv = texture_cache->get(hash);
	if (rv != nullptr) {
		return rv;
	}

	set_style(style);

	SDL_Surface* text_surface = nullptr;

	SDL_Color sdlclr = {clr.r, clr.g, clr.b, SDL_ALPHA_OPAQUE};
	if ((style & SHADOW) != 0) {
		SDL_Surface* tsurf = TTF_RenderUTF8_Blended(font_, txt.c_str(), sdlclr);
		SDL_Surface* shadow = TTF_RenderUTF8_Blended(font_, txt.c_str(), SHADOW_CLR);
		text_surface = empty_sdl_surface(shadow->w + SHADOW_OFFSET, shadow->h + SHADOW_OFFSET);
		CLANG_DIAG_OFF("-Wunknown-pragmas")
		CLANG_DIAG_OFF("-Wzero-as-null-pointer-constant")
		SDL_FillRect(text_surface, nullptr,
		             SDL_MapRGBA(text_surface->format, 255, 255, 255, SDL_ALPHA_TRANSPARENT));
		CLANG_DIAG_ON("-Wzero-as-null-pointer-constant")
		CLANG_DIAG_ON("-Wunknown-pragmas")

		if (text_surface->format->BitsPerPixel != 32) {
			SDL_FreeSurface(tsurf);
			SDL_FreeSurface(shadow);
			throw RenderError("SDL_TTF did not return a 32 bit surface for shadow text. Giving up!");
		}

		SDL_Rect dstrct1 = {0, 0, 0, 0};
		SDL_SetSurfaceAlphaMod(shadow, SDL_ALPHA_OPAQUE);
		SDL_SetSurfaceBlendMode(shadow, SDL_BLENDMODE_NONE);
		SDL_BlitSurface(shadow, nullptr, text_surface, &dstrct1);

		uint32_t* spix = static_cast<uint32_t*>(tsurf->pixels);
		uint32_t* dpix = static_cast<uint32_t*>(text_surface->pixels);

		// Alpha Blend the Text onto the Shadow. This is really slow, but it is
		// the only compatible way to do it using SDL 1.2. SDL 2.0 offers more
		// functionality but is not yet released.
		uint8_t sr, sg, sb, sa, dr, dg, db, da, outa, outr = 0, outg = 0, outb = 0;
		for (int y = 0; y < tsurf->h; ++y) {
			for (int x = 0; x < tsurf->w; ++x) {
				size_t sidx = (y * tsurf->pitch + 4 * x) / 4;
				size_t didx = ((y + SHADOW_OFFSET) * text_surface->pitch + (x + SHADOW_OFFSET) * 4) / 4;

				SDL_GetRGBA(spix[sidx], tsurf->format, &sr, &sg, &sb, &sa);
				SDL_GetRGBA(dpix[didx], text_surface->format, &dr, &dg, &db, &da);

				outa = (255 * sa + da * (255 - sa)) / 255;
				if (outa != 0u) {
					outr = (255 * sa * sr + da * dr * (255 - sa)) / outa / 255;
					outg = (255 * sa * sg + da * dg * (255 - sa)) / outa / 255;
					outb = (255 * sa * sb + da * db * (255 - sa)) / outa / 255;
				}
				dpix[didx] = SDL_MapRGBA(text_surface->format, outr, outg, outb, outa);
			}
		}
		SDL_FreeSurface(tsurf);
		SDL_FreeSurface(shadow);
	} else {
		text_surface = TTF_RenderUTF8_Blended(font_, txt.c_str(), sdlclr);
	}

<<<<<<< HEAD
	if (text_surface == nullptr) {
		throw RenderError(bformat("Rendering '%s' gave the error: %s", txt, TTF_GetError()));
=======
	if (!text_surface) {
		throw RenderError(format("Rendering '%s' gave the error: %s", txt, TTF_GetError()));
>>>>>>> 7c0a3e72
	}

	return texture_cache->insert(hash, std::make_shared<Texture>(text_surface));
}

uint16_t SdlTtfFont::ascent(int style) const {
	uint16_t rv = TTF_FontAscent(font_);
	if ((style & SHADOW) != 0) {
		rv += SHADOW_OFFSET;
	}
	return rv;
}

void SdlTtfFont::set_style(int style) {
	int sdl_style = TTF_STYLE_NORMAL;
	if ((style & UNDERLINE) != 0) {
		sdl_style |= TTF_STYLE_UNDERLINE;
	}

	// Remember the last style. This should avoid that SDL_TTF flushes its
	// glyphcache all too often
	if (sdl_style == style_) {
		return;
	}
	style_ = sdl_style;
	TTF_SetFontStyle(font_, sdl_style);
}

}  // namespace RT<|MERGE_RESOLUTION|>--- conflicted
+++ resolved
@@ -129,13 +129,8 @@
 		text_surface = TTF_RenderUTF8_Blended(font_, txt.c_str(), sdlclr);
 	}
 
-<<<<<<< HEAD
 	if (text_surface == nullptr) {
-		throw RenderError(bformat("Rendering '%s' gave the error: %s", txt, TTF_GetError()));
-=======
-	if (!text_surface) {
 		throw RenderError(format("Rendering '%s' gave the error: %s", txt, TTF_GetError()));
->>>>>>> 7c0a3e72
 	}
 
 	return texture_cache->insert(hash, std::make_shared<Texture>(text_surface));
