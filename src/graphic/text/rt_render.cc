--- conflicted
+++ resolved
@@ -766,9 +766,6 @@
 			}
 			word = ts.till_any_or_end(" \t\n\r");
 			if (!word.empty()) {
-<<<<<<< HEAD
-				nodes.push_back(new TextNode(font_cache_.get_font(&ns), ns, word));
-=======
 				word = i18n::make_ligatures(word.c_str());
 				if (i18n::has_cjk_character(word.c_str())) {
 					std::vector<std::string> units = i18n::split_cjk_word(word.c_str());
@@ -778,7 +775,6 @@
 				} else {
 					nodes.push_back(new TextNode(font_cache_.get_font(&ns), ns, word));
 				}
->>>>>>> a78af4cd
 			}
 		}
 	}
