/*
 * Copyright (C) 2006-2012 by the Widelands Development Team
 *
 * This program is free software; you can redistribute it and/or
 * modify it under the terms of the GNU General Public License
 * as published by the Free Software Foundation; either version 2
 * of the License, or (at your option) any later version.
 *
 * This program is distributed in the hope that it will be useful,
 * but WITHOUT ANY WARRANTY; without even the implied warranty of
 * MERCHANTABILITY or FITNESS FOR A PARTICULAR PURPOSE.  See the
 * GNU General Public License for more details.
 *
 * You should have received a copy of the GNU General Public License
 * along with this program; if not, write to the Free Software
 * Foundation, Inc., 675 Mass Ave, Cambridge, MA 02139, USA.
 *
 */

#include <queue>
#include <string>
#include <vector>

#include <SDL.h>
#include <boost/foreach.hpp>
#include <boost/format.hpp>
#include <boost/lexical_cast.hpp>
#include <boost/scoped_ptr.hpp>

#include "graphic/image_cache.h"
#include "graphic/picture_impl.h"

#include "rt_parse.h"
#include "textstream.h"

#include "rt_render.h"

using namespace std;
using namespace boost;

#define foreach BOOST_FOREACH

namespace RT {

static const uint32_t INFINITE_WIDTH = 2147483647; // 2^31-1

// Helper Stuff
enum HAlign {
	HALIGN_LEFT,
	HALIGN_RIGHT,
	HALIGN_CENTER,
};
enum VAlign {
	VALIGN_BOTTOM,
	VALIGN_TOP,
	VALIGN_CENTER,
};
struct Borders {
	Borders() {left = top = right = bottom = 0;}
	uint8_t left, top, right, bottom;
};

struct NodeStyle {
	string font_face;
	uint16_t font_size;
	RGBColor font_color;
	int font_style;

	uint8_t spacing;
	HAlign halign;
	VAlign valign;
	string reference;
};

struct Reference {
	Rect dim; // w & h are uint32_t; x & y are int32_t
	string ref;

	// Why isn't Rect::contains() suitable?
	// There is a small difference...
	// Rect::contains() excludes the bottom and right edges.
	// Reference::contains() includes the bottom and right edges
	// TODO(sirver): check this, likely that it is.
	inline bool contains(int16_t x, int16_t y) const {
		return
			dim.x <= x && x <= dim.x + static_cast<int32_t>(dim.w) &&
			dim.y <= y && y <= dim.y + static_cast<int32_t>(dim.h);
	}
};

class RefMap : public IRefMap {
public:
	RefMap(const vector<Reference>& refs) : m_refs(refs) {}
	string query(int16_t x, int16_t y) {
		// Should this linear algorithm proof to be too slow (doubtful), the
		// RefMap could also be efficiently implemented using an R-Tree
		foreach(const Reference& c, m_refs)
			if (c.contains(x, y))
				return c.ref;
		return "";
	}

private:
	vector<Reference> m_refs;
};

class RenderNode {
public:
	enum Floating {
		NO_FLOAT = 0,
		FLOAT_RIGHT,
		FLOAT_LEFT,
	};
	RenderNode(NodeStyle& ns)
		: m_floating(NO_FLOAT), m_halign(ns.halign), m_valign(ns.valign), m_x(0), m_y(0) {}
	virtual ~RenderNode() {};

	virtual uint32_t width() = 0;
	virtual uint32_t height() = 0;
	virtual uint32_t hotspot_y() = 0;
	virtual IPicture* render(IGraphic& gr) = 0;

	virtual bool is_non_mandatory_space() {return false;}
	virtual bool is_expanding() {return false;}
	virtual void set_w(uint32_t) {} // Only, when expanding

	virtual const vector<Reference> get_references() {return vector<Reference>();}

	Floating get_floating() {return m_floating;}
	void set_floating(Floating f) {m_floating = f;}
	HAlign halign() {return m_halign;}
	void set_halign(HAlign halign) {m_halign = halign;}
	VAlign valign() {return m_valign;}
	void set_valign(VAlign valign) {m_valign = valign;}
	void set_x(uint32_t nx) {m_x = nx;}
	void set_y(uint32_t ny) {m_y = ny;}
	uint32_t x() {return m_x;}
	uint32_t y() {return m_y;}

private:
	Floating m_floating;
	HAlign m_halign;
	VAlign m_valign;
	uint32_t m_x, m_y;
};

class Layout {
public:
	Layout(vector<RenderNode*>& all) : m_h(0), m_idx(0), m_all_nodes(all) {}
	virtual ~Layout() {}

	uint32_t height() {return m_h;}
	uint32_t fit_nodes(vector<RenderNode*>& rv, uint32_t w, Borders p);

private:
	// Represents a change in the rendering constraints. For example when an
	// Image is inserted, the width will become wider after it. This is a
	// constraint change.
	struct ConstraintChange {
		uint32_t at_y;
		int32_t delta_w;
		int32_t delta_offset_x;

		bool operator<(const ConstraintChange& o) const {
			return at_y > o.at_y || (at_y == o.at_y && delta_w > o.delta_w);
		}
	};

	uint32_t m_fit_line(vector<RenderNode*>& rv, uint32_t w, const Borders&);

	uint32_t m_h;
	size_t m_idx;
	vector<RenderNode*>& m_all_nodes;
	priority_queue<ConstraintChange> m_constraint_changes;
};
uint32_t Layout::m_fit_line(vector<RenderNode*>& rv, uint32_t w, const Borders& p) {
	while (m_idx < m_all_nodes.size() and m_all_nodes[m_idx]->is_non_mandatory_space())
		delete m_all_nodes[m_idx++];

	uint32_t x = p.left;
	size_t first_idx = rv.size();
	while (m_idx < m_all_nodes.size()) {
		RenderNode* n = m_all_nodes[m_idx];
		uint32_t nw = n->width();
		if (x + nw + p.right > w or n->get_floating())
			break;

		n->set_x(x); x += nw;
		rv.push_back(n);
		++m_idx;
	}
	if (not rv.empty() and rv.back()->is_non_mandatory_space()) {
		x -= rv.back()->width();
		delete rv.back();
		rv.pop_back();
	}

	// Remaining space in this line
	uint32_t rem_space = w - p.right - x;

	// Find expanding nodes
	vector<size_t> expanding_nodes;
	for (size_t idx = first_idx; idx < rv.size(); ++idx)
		if (rv[idx]->is_expanding())
			expanding_nodes.push_back(idx);

	if (expanding_nodes.size()) { // If there are expanding nodes, we fill the space
		uint32_t individual_w = rem_space / expanding_nodes.size();
		foreach(size_t idx, expanding_nodes) {
			rv[idx]->set_w(individual_w);
			for (size_t nidx = idx + 1; nidx < rv.size(); ++nidx)
				rv[nidx]->set_x(rv[nidx]->x() + individual_w);
		}
	} else {
		// Take last elements style in this line and check horizontal alignment
		if (not rv.empty() and (*rv.rbegin())->halign() != HALIGN_LEFT) {
			if ((*rv.rbegin())->halign() == HALIGN_CENTER)
				rem_space /= 2; // Otherwise, we align right
			for (size_t idx = first_idx; idx < rv.size(); ++idx)
				rv[idx]->set_x(rv[idx]->x() + rem_space);
		}
	}

	// Find the biggest hotspot of the truly remaining items.
	uint32_t cur_line_hotspot = 0;
	for (size_t idx = first_idx; idx < rv.size(); ++idx)
		cur_line_hotspot = max(cur_line_hotspot, rv[idx]->hotspot_y());

	return cur_line_hotspot;
}
/*
 * Take ownership of all nodes, delete those that we do not render anyways (for
 * example unneeded spaces), append the rest to the vector we got.
 */
uint32_t Layout::fit_nodes(vector<RenderNode*>& rv, uint32_t w, Borders p) {
	m_h = p.top;

	uint32_t max_line_width = 0;
	while (m_idx < m_all_nodes.size()) {
		size_t first_idx = rv.size();
		uint32_t biggest_hotspot = m_fit_line(rv, w, p);
		uint32_t line_height = 0;
		for (size_t j = first_idx; j < rv.size(); ++j) {
			RenderNode* n = rv[j];
			line_height = max(line_height, biggest_hotspot - n->hotspot_y() + n->height());
			n->set_y(m_h + biggest_hotspot - n->hotspot_y());
			max_line_width = max(max_line_width, n->x() + n->width() + p.right);
		}

		// Go over again and adjust position for VALIGN
		for (size_t j = first_idx; j < rv.size(); ++j) {
			uint32_t space = line_height - rv[j]->height();
			if (!space or rv[j]->valign() == VALIGN_BOTTOM)
				continue;
			if (rv[j]->valign() == VALIGN_CENTER)
				space /= 2;
			rv[j]->set_y(rv[j]->y() - space);
		}

		m_h += line_height;
		while (not m_constraint_changes.empty() and m_constraint_changes.top().at_y <= m_h) {
			const ConstraintChange& top = m_constraint_changes.top();
			w += top.delta_w;
			p.left += top.delta_offset_x;
			m_constraint_changes.pop();
		}

		if ((m_idx < m_all_nodes.size()) and m_all_nodes[m_idx]->get_floating()) {
			RenderNode* n = m_all_nodes[m_idx];
			n->set_y(m_h);
			ConstraintChange cc = {m_h + n->height(), 0, 0};
			if (n->get_floating() == RenderNode::FLOAT_LEFT) {
				n->set_x(p.left);
				p.left += n->width();
				cc.delta_offset_x = -n->width();
				max_line_width = max(max_line_width, n->x() + n->width() + p.right);
			} else {
				n->set_x(w - n->width() - p.right);
				w -= n->width();
				cc.delta_w = n->width();
				max_line_width = max(max_line_width, w);
			}
			m_constraint_changes.push(cc);
			rv.push_back(n);
			++m_idx;
		}
		if (m_idx == first_idx)
			throw WidthTooSmall("Could not fit a single render node in line. Width of an Element is too small!");
	}

	m_h += p.bottom;
	return max_line_width;
}

/*
 * A word in the text.
 */
class TextNode : public RenderNode {
public:
	TextNode(IFont& font, NodeStyle&, const string& txt);
	virtual ~TextNode() {};

	virtual uint32_t width() {return m_w;}
	virtual uint32_t height() {return m_h + m_s.spacing;}
	virtual uint32_t hotspot_y();
	virtual const vector<Reference> get_references() {
		vector<Reference> rv;
		if (!m_s.reference.empty()) {
			Reference r = {Rect(0, 0, m_w, m_h), m_s.reference};
			rv.push_back(r);
		}
		return rv;
	}

	virtual IPicture* render(IGraphic& gr);

protected:
	uint32_t m_w, m_h;
	const string m_txt;
	NodeStyle m_s;
	IFont& m_font;
};

TextNode::TextNode(IFont& font, NodeStyle& ns, const string& txt)
	: RenderNode(ns), m_txt(txt), m_s(ns), m_font(font)
{
	m_font.dimensions(m_txt, ns.font_style, &m_w, &m_h);
}
uint32_t TextNode::hotspot_y() {
	return m_font.ascent(m_s.font_style);
}
IPicture* TextNode::render(IGraphic& gr) {
	const IPicture& img = m_font.render(gr, m_txt, m_s.font_color, m_s.font_style);
	IBlitableSurface* rv = gr.create_surface(img.get_w(), img.get_h(), true);
	rv->blit(Point(0, 0), &img, Rect(0, 0, img.get_w(), img.get_h()), CM_Copy);
	return new_picture(rv);
}

/*
 * Text that might need to expand to fill the space between other elements. One
 * example are ... in a table like construction.
 */
class FillingTextNode : public TextNode {
public:
	FillingTextNode(IFont& font, NodeStyle& ns, uint32_t w, const string& txt, bool expanding = false) :
		TextNode(font, ns, txt), m_expanding(expanding) {
			m_w = w;
		};
	virtual ~FillingTextNode() {};
	virtual IPicture* render(IGraphic& gr);

	virtual bool is_expanding() {return m_expanding;}
	virtual void set_w(uint32_t w) {m_w = w;}

private:
	bool m_expanding;
};
IPicture* FillingTextNode::render(IGraphic& gr) {
	const IPicture& t = m_font.render(gr, m_txt, m_s.font_color, m_s.font_style);
	IBlitableSurface* rv = gr.create_surface(m_w, m_h, true);
	for (uint32_t x = 0; x < m_w; x += t.get_w()) {
		Rect srcrect(Point(0, 0), min(static_cast<uint32_t>(t.get_w()), m_w - x), m_h);
		rv->blit(Point(x, 0), &t, srcrect, CM_Solid);
	}
	return new_picture(rv);
}

/*
 * The whitespace between two words. There is a debug option to make it red and therefore
 * visible.
 */
class WordSpacerNode : public TextNode {
public:
	WordSpacerNode(IFont& font, NodeStyle& ns) : TextNode(font, ns, " ") {}
	static void show_spaces(bool t) {m_show_spaces = t;}

	virtual IPicture* render(IGraphic& gr) {
		if (m_show_spaces) {
			IBlitableSurface* rv = gr.create_surface(m_w, m_h, true);
			rv->fill_rect(Rect(0, 0, m_w, m_h), RGBAColor(0xff, 0, 0, 0xff));
			return new_picture(rv);
		}
		return TextNode::render(gr);
	}
	virtual bool is_non_mandatory_space() {return true;}

private:
	static bool m_show_spaces;
};
bool WordSpacerNode::m_show_spaces;

/*
 * This is a forced newline that can either be inside the text from the user or
 * is inserted by Layout whenever appropriate.
 */
class NewlineNode : public RenderNode {
public:
	NewlineNode(NodeStyle& ns) : RenderNode(ns) {}
	virtual uint32_t height() {return 0;}
	virtual uint32_t width() {return INFINITE_WIDTH; }
	virtual uint32_t hotspot_y() {return 0;}
<<<<<<< HEAD
	virtual IPicture* render(IGraphic& gr) {
=======
	virtual IBlitableSurface* render(IGraphic& /* gr */) {
>>>>>>> 7d7aa731
		assert(false); // This should never be called
	}
	virtual bool is_non_mandatory_space() {return true;}

private:
	uint32_t m_w;
};

/*
 * Arbitrary whitespace or a tiled image.
 */
class SpaceNode : public RenderNode {
public:
	SpaceNode(NodeStyle& ns, uint32_t w, uint32_t h = 0, bool expanding = false) :
		RenderNode(ns), m_w(w), m_h(h), m_bg(NULL), m_expanding(expanding) {}

	virtual uint32_t height() {return m_h;}
	virtual uint32_t width() {return m_w;}
	virtual uint32_t hotspot_y() {return m_h;}
	virtual IPicture* render(IGraphic& gr) {
		IBlitableSurface* rv = gr.create_surface(m_w, m_h, m_bg != NULL);

		// Draw background image (tiling)
		if (m_bg) {
			Point dst;
			Rect srcrect(Point(0, 0), 1, 1);
			for (uint32_t x = 0; x < m_w; x += m_bg->get_w()) {
				dst.x = x;
				dst.y = 0;
				srcrect.w = min(static_cast<uint32_t>(m_bg->get_w()), m_w - x);
				srcrect.h = m_h;
				rv->blit(dst, m_bg, srcrect, CM_Solid);
			}
		}
		return new_picture(rv);
	}
	virtual bool is_expanding() {return m_expanding;}
	virtual void set_w(uint32_t w) {m_w = w;}

	void set_background(const IPicture* s) {
		m_bg = s; m_h = s->get_h();
	}

private:
	uint32_t m_w, m_h;
	const IPicture* m_bg;  // not owned
	bool m_expanding;
};

/*
 * This is a sub tag node. It is also the same as a full rich text render node.
 */
class SubTagRenderNode : public RenderNode {
public:
	SubTagRenderNode(NodeStyle& ns) : RenderNode(ns), m_bg_clr(0, 0, 0), m_bg_img(0) {
	}
	virtual ~SubTagRenderNode() {
		foreach(RenderNode* n, m_nodes_to_render) {
			delete n;
		}
		m_nodes_to_render.clear();
	}

	virtual uint32_t width() {return m_w + m_margin.left + m_margin.right;}
	virtual uint32_t height() {return m_h + m_margin.top + m_margin.bottom;}
	virtual uint32_t hotspot_y() {return height();}
	virtual IPicture* render(IGraphic& gr) {
		if (!width() || !height()) {
			return 0;
		}
		IBlitableSurface* rv = gr.create_surface(width(), height(), true);
		rv->fill_rect(Rect(0, 0, rv->get_w(), rv->get_h()), RGBAColor(255, 255, 255, 0));

		// Draw Solid background Color
		bool set_alpha = true;
		if (m_bg_clr.r or m_bg_clr.g or m_bg_clr.b) {
			Rect fill_rect(Point(m_margin.left, m_margin.top), m_w, m_h);
			rv->fill_rect(fill_rect, m_bg_clr);
			set_alpha = false;
		}

		// Draw background image (tiling)
		if (m_bg_img) {
			Point dst;
			Rect src(0, 0, 0, 0);

			for (uint32_t y = m_margin.top; y < m_h + m_margin.top; y += m_bg_img->get_h()) {
				for (uint32_t x = m_margin.left; x < m_w + m_margin.left; x += m_bg_img->get_w()) {
					dst.x = x; dst.y = y;
					src.w = min(static_cast<uint32_t>(m_bg_img->get_w()), m_w + m_margin.left - x);
					src.h = min(static_cast<uint32_t>(m_bg_img->get_h()), m_h + m_margin.top - y);
					rv->blit(dst, m_bg_img, src, CM_Solid);
				}
			}
			set_alpha = false;
		}

		foreach(RenderNode* n, m_nodes_to_render) {
			IPicture* nsur = n->render(gr);
			if (nsur) {
				Point dst = Point(n->x() + m_margin.left, n->y() + m_margin.top);
				Rect src = Rect(0, 0, nsur->get_w(), nsur->get_h());

				rv->blit(dst, nsur, src, set_alpha ? CM_Solid : CM_Normal);
				delete nsur;
			}
			delete n;
		}

		m_nodes_to_render.clear();

		return new_picture(rv);
	}
	virtual const vector<Reference> get_references() {return m_refs;}
	void set_dimensions(uint32_t inner_w, uint32_t inner_h, Borders margin) {
		m_w = inner_w; m_h = inner_h; m_margin = margin;
	}
	void set_background(RGBColor clr) {m_bg_clr = clr;}
	void set_background(const IPicture* img) {m_bg_img = img;}
	void set_nodes_to_render(vector<RenderNode*>& n) {m_nodes_to_render = n;}
	void add_reference(int16_t x, int16_t y, uint16_t w, uint16_t h, const string& s) {
		Reference r = {Rect(x, y, w, h), s};
		m_refs.push_back(r);
	}

private:
	uint32_t m_w, m_h;
	vector<RenderNode*> m_nodes_to_render;
	Borders m_margin;
	RGBColor m_bg_clr;
	const IPicture* m_bg_img; // Not owned.
	vector<Reference> m_refs;
};

class ImgRenderNode : public RenderNode {
public:
	ImgRenderNode(NodeStyle& ns, const IPicture& sur) : RenderNode(ns), m_picture(sur) {
	}

	virtual uint32_t width() {return m_picture.get_w();}
	virtual uint32_t height() {return m_picture.get_h();}
	virtual uint32_t hotspot_y() {return m_picture.get_h();}
	virtual IPicture* render(IGraphic& gr);

private:
	const IPicture& m_picture;
};

IPicture* ImgRenderNode::render(IGraphic& gr) {
	IBlitableSurface* rv = gr.create_surface(m_picture.get_w(), m_picture.get_h(), true);
	rv->blit(Point(0, 0), &m_picture, Rect(0, 0, m_picture.get_w(), m_picture.get_h()), CM_Copy);
	return new_picture(rv);
}
// End: Helper Stuff

/*
 * This class makes sure that we only load each font file once.
 */
class FontCache {
public:
	FontCache(IFontLoader* fl) : m_fl(fl) {}
	virtual ~FontCache() {
		foreach(FontMapPair& pair, m_fontmap)
			delete pair.second;
		m_fontmap.clear();
	}

	IFont& get_font(NodeStyle& style);

private:
	struct FontDescr {
		string face;
		uint16_t size;

		bool operator<(const FontDescr& o) const {
			return size < o.size || (size == o.size && face < o.face);
		}
	};
	typedef map<FontDescr, IFont*> FontMap;
	typedef pair<const FontDescr, IFont*> FontMapPair;

	FontMap m_fontmap;
	scoped_ptr<IFontLoader> m_fl;
};
IFont& FontCache::get_font(NodeStyle& ns) {
	if (ns.font_style & IFont::BOLD) {
		ns.font_face += "Bold";
		ns.font_style &= ~IFont::BOLD;
	}
	if (ns.font_style & IFont::ITALIC) {
		ns.font_face += "Italic";
		ns.font_style &= ~IFont::ITALIC;
	}
	FontDescr fd = {ns.font_face, ns.font_size};
	FontMap::iterator i = m_fontmap.find(fd);
	if (i != m_fontmap.end())
		return *i->second;

	IFont* font = m_fl->load(ns.font_face + ".ttf", ns.font_size);
	m_fontmap[fd] = font;
	return *font;
}


class TagHandler;
TagHandler* create_taghandler(ITag& tag, FontCache& fc, NodeStyle& ns, ImageCache& img_cache);

class TagHandler {
public:
	TagHandler(ITag& tag, FontCache& fc, NodeStyle ns, ImageCache& img_cache) :
		m_tag(tag), m_fc(fc), m_ns(ns), img_cache_(img_cache) {}
	virtual ~TagHandler() {};

	virtual void enter() {};
	virtual void emit(vector<RenderNode*>&);

private:
	void m_make_text_nodes(const string& txt, vector<RenderNode*>& nodes, NodeStyle& ns);

protected:
	ITag& m_tag;
	FontCache& m_fc;
	NodeStyle m_ns;
	ImageCache& img_cache_;
};

void TagHandler::m_make_text_nodes(const string& txt, vector<RenderNode*>& nodes, NodeStyle& ns) {
	TextStream ts(txt);

	vector<string> words;
	while (ts.pos() < txt.size()) {
		size_t cpos = ts.pos();
		ts.skip_ws();
		if (ts.pos() != cpos)
			nodes.push_back(new WordSpacerNode(m_fc.get_font(ns), ns));
		const string word = ts.till_any_or_end(" \t\n\r");
		if (word.size())
			nodes.push_back(new TextNode(m_fc.get_font(ns), ns, word));
	}
}

void TagHandler::emit(vector<RenderNode*>& nodes) {
	foreach(Child* c, m_tag.childs()) {
		if (c->tag) {
			boost::scoped_ptr<TagHandler> th(create_taghandler(*c->tag, m_fc, m_ns, img_cache_));
			th->enter();
			th->emit(nodes);
		} else
			m_make_text_nodes(c->text, nodes, m_ns);
	}
}

class FontTagHandler : public TagHandler {
public:
	FontTagHandler(ITag& tag, FontCache& fc, NodeStyle ns, ImageCache& img_cache)
		: TagHandler(tag, fc, ns, img_cache) {}

	void enter() {
		const IAttrMap& a = m_tag.attrs();
		if (a.has("color")) m_ns.font_color = a["color"].get_color();
		if (a.has("size")) m_ns.font_size = a["size"].get_int();
		if (a.has("face")) m_ns.font_face = a["face"].get_string();
		if (a.has("bold")) m_ns.font_style |= a["bold"].get_bool() ? IFont::BOLD : 0;
		if (a.has("italic")) m_ns.font_style |= a["italic"].get_bool() ? IFont::ITALIC : 0;
		if (a.has("underline")) m_ns.font_style |= a["underline"].get_bool() ? IFont::UNDERLINE : 0;
		if (a.has("shadow")) m_ns.font_style |= a["shadow"].get_bool() ? IFont::SHADOW : 0;
		if (a.has("ref")) m_ns.reference = a["ref"].get_string();
	}
};

class PTagHandler : public TagHandler {
public:
	PTagHandler(ITag& tag, FontCache& fc, NodeStyle ns, ImageCache& img_cache)
		: TagHandler(tag, fc, ns, img_cache), m_indent(0) {
	}

	void enter() {
		const IAttrMap& a = m_tag.attrs();
		if (a.has("indent")) m_indent = a["indent"].get_int();
		if (a.has("align")) {
			const string align = a["align"].get_string();
			if (align == "left") m_ns.halign = HALIGN_LEFT;
			else if (align == "right") m_ns.halign = HALIGN_RIGHT;
			else if (align == "center" or align == "middle") m_ns.halign = HALIGN_CENTER;
		}
		if (a.has("valign")) {
			const string align = a["valign"].get_string();
			if (align == "top") m_ns.valign = VALIGN_TOP;
			else if (align == "bottom") m_ns.valign = VALIGN_BOTTOM;
			else if (align == "center" or align == "middle") m_ns.valign = VALIGN_CENTER;
		}
		if (a.has("spacing"))
			m_ns.spacing = a["spacing"].get_int();
	}
	void emit(vector<RenderNode*>& nodes) {
		if (m_indent) {
			nodes.push_back(new SpaceNode(m_ns, m_indent));
		}
		TagHandler::emit(nodes);

		nodes.push_back(new NewlineNode(m_ns));
	}

private:
	uint32_t m_indent;
};

class ImgTagHandler : public TagHandler {
public:
	ImgTagHandler(ITag& tag, FontCache& fc, NodeStyle ns, ImageCache& img_cache) :
		TagHandler(tag, fc, ns, img_cache) {
	}

	void enter() {
		const IAttrMap& a = m_tag.attrs();
		m_rn = new ImgRenderNode(m_ns, *img_cache_.load(PicMod_RichText, a["src"].get_string(), true));
	}
	void emit(vector<RenderNode*>& nodes) {
		nodes.push_back(m_rn);
	}

private:
	ImgRenderNode* m_rn;
};

class VspaceTagHandler : public TagHandler {
public:
	VspaceTagHandler(ITag& tag, FontCache& fc, NodeStyle ns, ImageCache& img_cache) :
		TagHandler(tag, fc, ns, img_cache), m_space(0) {}

	void enter() {
		const IAttrMap& a = m_tag.attrs();

		m_space = a["gap"].get_int();
	}
	void emit(vector<RenderNode*>& nodes) {
		nodes.push_back(new SpaceNode(m_ns, 0, m_space));
		nodes.push_back(new NewlineNode(m_ns));
	}

private:
	uint32_t m_space;
};

class HspaceTagHandler : public TagHandler {
public:
	HspaceTagHandler(ITag& tag, FontCache& fc, NodeStyle ns, ImageCache& img_cache) :
		TagHandler(tag, fc, ns, img_cache), m_bg(NULL), m_space(0) {}

	void enter() {
		const IAttrMap& a = m_tag.attrs();

		if (a.has("gap"))
			m_space = a["gap"].get_int();
		else
			m_space = INFINITE_WIDTH;

		if (a.has("fill")) {
			m_fill_text = a["fill"].get_string();
			try {
				m_bg = img_cache_.load(PicMod_RichText, m_fill_text, true);
				m_fill_text = "";
			} catch (BadImage&) {
			}
		}
	}

	void emit(vector<RenderNode*>& nodes) {
		RenderNode* rn = 0;
		if (not m_fill_text.empty()) {
			if (m_space < INFINITE_WIDTH)
				rn = new FillingTextNode(m_fc.get_font(m_ns), m_ns, m_space, m_fill_text);
			else
				rn = new FillingTextNode(m_fc.get_font(m_ns), m_ns, 0, m_fill_text, true);
		} else {
			SpaceNode* sn;
			if (m_space < INFINITE_WIDTH)
				sn = new SpaceNode(m_ns, m_space, 0);
			else
				sn = new SpaceNode(m_ns, 0, 0, true);

			if (m_bg)
				sn->set_background(m_bg);
			rn = sn;
		}
		nodes.push_back(rn);
	}

private:
	string m_fill_text;
	const IPicture* m_bg;
	uint32_t m_space;
};

class BrTagHandler : public TagHandler {
public:
	BrTagHandler(ITag& tag, FontCache& fc, NodeStyle ns, ImageCache& img_cache) :
		TagHandler(tag, fc, ns, img_cache) {
	}

	void emit(vector<RenderNode*>& nodes) {
		nodes.push_back(new NewlineNode(m_ns));
	}
};


class SubTagHandler : public TagHandler {
public:
	SubTagHandler
		(ITag& tag, FontCache& fc, NodeStyle ns, ImageCache& img_cache,
		 uint32_t max_w = 0, bool shrink_to_fit = false)
		:
			TagHandler(tag, fc, ns, img_cache),
			shrink_to_fit_(shrink_to_fit),
			m_w(max_w),
			m_rn(new SubTagRenderNode(ns))
	{}

	void enter() {
		Borders padding, margin;

		handle_unique_attributes();
		const IAttrMap& a = m_tag.attrs();
		if (a.has("background")) {
			RGBColor clr;
			try {
				clr = a["background"].get_color();
				m_rn->set_background(clr);
			} catch (InvalidColor&) {
				m_rn->set_background(img_cache_.load(PicMod_RichText, a["background"].get_string(), false));
			}
		}
		if (a.has("padding")) {
			uint8_t p = a["padding"].get_int();
			padding.left = padding.top = padding.right = padding.bottom = p;
		}
		if (a.has("padding_r")) padding.right = a["padding_r"].get_int();
		if (a.has("padding_b")) padding.bottom = a["padding_b"].get_int();
		if (a.has("padding_l")) padding.left = a["padding_l"].get_int();
		if (a.has("padding_t")) padding.top = a["padding_t"].get_int();
		if (a.has("margin")) {
			uint8_t p = a["margin"].get_int();
			margin.left = margin.top = margin.right = margin.bottom = p;
		}

		vector<RenderNode*> subnodes, nodes_to_render;
		TagHandler::emit(subnodes);

		if (not m_w) { // Determine the width by the width of the widest subnode
			foreach(RenderNode* n, subnodes) {
				if (n->width() >= INFINITE_WIDTH)
					continue;
				m_w = max(m_w, n->width() + padding.left + padding.right);
			}
		}

		// Layout takes ownership of subnodes
		Layout layout(subnodes);
		uint32_t max_line_width = layout.fit_nodes(nodes_to_render, m_w, padding);
		if (shrink_to_fit_) {
			m_w = min(m_w, max_line_width);
		}

		// Collect all tags from children
		foreach(RenderNode* rn, nodes_to_render)
			foreach(const Reference& r, rn->get_references()) {
				m_rn->add_reference(rn->x() + r.dim.x, rn->y() + r.dim.y, r.dim.w, r.dim.h, r.ref);
			}

		m_rn->set_dimensions(m_w, layout.height(), margin);
		m_rn->set_nodes_to_render(nodes_to_render);
	}
	void emit(vector<RenderNode*>& nodes) {
		nodes.push_back(m_rn);
	}

	// Handle attributes that are in sub, but not in rt.
	virtual void handle_unique_attributes() {
		const IAttrMap& a = m_tag.attrs();
		if (a.has("width")) {
			m_w = a["width"].get_int();
			shrink_to_fit_ = false;
		}
		if (a.has("float")) {
			const string s = a["float"].get_string();
			if (s == "right") m_rn->set_floating(RenderNode::FLOAT_RIGHT);
			else if (s == "left") m_rn->set_floating(RenderNode::FLOAT_LEFT);
		}
		if (a.has("valign")) {
			const string align = a["valign"].get_string();
			if (align == "top") m_rn->set_valign(VALIGN_TOP);
			else if (align == "bottom") m_rn->set_valign(VALIGN_BOTTOM);
			else if (align == "center" or align == "middle") m_rn->set_valign(VALIGN_CENTER);
		}
	}

private:
	bool shrink_to_fit_;
	uint32_t m_w;
	SubTagRenderNode* m_rn;
};

class RTTagHandler : public SubTagHandler {
public:
	RTTagHandler(ITag& tag, FontCache& fc, NodeStyle ns, ImageCache& img_cache, uint32_t w) :
		SubTagHandler(tag, fc, ns, img_cache, w, true) {
	}

	// Handle attributes that are in rt, but not in sub.
	virtual void handle_unique_attributes() {
		const IAttrMap& a = m_tag.attrs();
		WordSpacerNode::show_spaces(a.has("db_show_spaces") ? a["db_show_spaces"].get_bool() : 0);
	}
};

template<typename T> TagHandler* create_taghandler
	(ITag& tag, FontCache& fc, NodeStyle& ns, ImageCache& gr)
{
	return new T(tag, fc, ns, gr);
}
typedef map<const string, TagHandler* (*)
	(ITag& tag, FontCache& fc, NodeStyle& ns, ImageCache& img_cache)> TagHandlerMap;
TagHandler* create_taghandler(ITag& tag, FontCache& fc, NodeStyle& ns, ImageCache& img_cache) {
	static TagHandlerMap map;
	if (map.empty()) {
		map["br"] = &create_taghandler<BrTagHandler>;
		map["font"] = &create_taghandler<FontTagHandler>;
		map["sub"] = &create_taghandler<SubTagHandler>;
		map["p"] = &create_taghandler<PTagHandler>;
		map["img"] = &create_taghandler<ImgTagHandler>;
		map["vspace"] = &create_taghandler<VspaceTagHandler>;
		map["space"] = &create_taghandler<HspaceTagHandler>;
	}
	TagHandlerMap::iterator i = map.find(tag.name());
	if (i == map.end())
		throw RenderError
			((format("No Tag handler for %s. This is a bug, please submit a report.") % tag.name()).str());
	return i->second(tag, fc, ns, img_cache);
}

class Renderer : public IRenderer {
public:
	Renderer(IGraphic& gr, IFontLoader* fl, IParser* p);
	virtual ~Renderer();

	virtual const IPicture* render(const string&, uint32_t, const TagSet&);
	virtual IRefMap* make_reference_map(const std::string&, uint32_t, const TagSet&);

private:
	RenderNode* layout_(const string& text, uint32_t width, const TagSet& allowed_tags);

	IGraphic& gr_;
	FontCache m_fc;
	scoped_ptr<IParser> m_p;
};

Renderer::Renderer(IGraphic& gr, IFontLoader* fl, IParser* p) :
	gr_(gr), m_fc(fl), m_p(p) {
}

Renderer::~Renderer() {
}

RenderNode* Renderer::layout_(const string& text, uint32_t width, const TagSet& allowed_tags) {
	boost::scoped_ptr<ITag> rt(m_p->parse(text, allowed_tags));

	NodeStyle default_fs = {
		"DejaVuSerif", 16,
		RGBColor(0, 0, 0), IFont::DEFAULT, 0, HALIGN_LEFT, VALIGN_BOTTOM,
		""
	};

	if (!width)
		width = INFINITE_WIDTH;

	RTTagHandler rtrn(*rt, m_fc, default_fs, gr_.imgcache(), width);
	vector<RenderNode*> nodes;
	rtrn.enter();
	rtrn.emit(nodes);

	assert(nodes.size() == 1);
	return nodes[0];
}

const IPicture* Renderer::render(const string& text, uint32_t width, const TagSet& allowed_tags) {
	const string cs = boost::lexical_cast<string>(width) + text;
	const IPicture* rv = gr_.imgcache().get(PicMod_RichText, cs);
	if (rv) {
		return rv;
	}

	boost::scoped_ptr<RenderNode> node(layout_(text, width, allowed_tags));
	return gr_.imgcache().insert(PicMod_RichText, cs, node->render(gr_));
}

IRefMap* Renderer::make_reference_map(const string& text, uint32_t width, const TagSet& allowed_tags) {

	boost::scoped_ptr<RenderNode> node(layout_(text, width, allowed_tags));
	return new RefMap(node->get_references());
}

IRenderer* setup_renderer(IGraphic& gr, IFontLoader* fl) {
	return new Renderer(gr, fl, setup_parser());
}

};<|MERGE_RESOLUTION|>--- conflicted
+++ resolved
@@ -399,11 +399,7 @@
 	virtual uint32_t height() {return 0;}
 	virtual uint32_t width() {return INFINITE_WIDTH; }
 	virtual uint32_t hotspot_y() {return 0;}
-<<<<<<< HEAD
-	virtual IPicture* render(IGraphic& gr) {
-=======
-	virtual IBlitableSurface* render(IGraphic& /* gr */) {
->>>>>>> 7d7aa731
+	virtual IPicture* render(IGraphic& /* gr */) {
 		assert(false); // This should never be called
 	}
 	virtual bool is_non_mandatory_space() {return true;}
