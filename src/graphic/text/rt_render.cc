--- conflicted
+++ resolved
@@ -400,11 +400,7 @@
 	Texture* render(TextureCache* texture_cache) override {
 		if (m_show_spaces) {
 			Texture* rv = new Texture(m_w, m_h);
-<<<<<<< HEAD
-			rv->fill_rect(Rect(0, 0, m_w, m_h), RGBAColor(0xff, 0, 0, 0xff));
-=======
-			fill_rect(Rect(0, 0, m_w, m_h), RGBAColor(0xcc, 0, 0, 0xcc), rv);
->>>>>>> e79a25ad
+			rv->fill_rect(Rect(0, 0, m_w, m_h), RGBAColor(0xcc, 0, 0, 0xcc));
 			return rv;
 		}
 		return TextNode::render(texture_cache);
