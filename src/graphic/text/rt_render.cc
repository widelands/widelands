/*
 * Copyright (C) 2006-2017 by the Widelands Development Team
 *
 * This program is free software; you can redistribute it and/or
 * modify it under the terms of the GNU General Public License
 * as published by the Free Software Foundation; either version 2
 * of the License, or (at your option) any later version.
 *
 * This program is distributed in the hope that it will be useful,
 * but WITHOUT ANY WARRANTY; without even the implied warranty of
 * MERCHANTABILITY or FITNESS FOR A PARTICULAR PURPOSE.  See the
 * GNU General Public License for more details.
 *
 * You should have received a copy of the GNU General Public License
 * along with this program; if not, write to the Free Software
 * Foundation, Inc., 675 Mass Ave, Cambridge, MA 02139, USA.
 *
 */

#include "graphic/text/rt_render.h"

#include <cmath>
#include <memory>
#include <queue>
#include <string>
#include <vector>

#include <SDL.h>
#include <boost/algorithm/string.hpp>
#include <boost/format.hpp>

#include "base/i18n.h"
#include "base/log.h"
#include "base/macros.h"
#include "base/rect.h"
#include "base/vector.h"
#include "base/wexception.h"
#include "graphic/align.h"
#include "graphic/graphic.h"
#include "graphic/image_cache.h"
#include "graphic/image_io.h"
#include "graphic/playercolor.h"
#include "graphic/text/bidi.h"
#include "graphic/text/font_io.h"
#include "graphic/text/font_set.h"
#include "graphic/text/rendered_text.h"
#include "graphic/text/rt_parse.h"
#include "graphic/text/sdl_ttf_font.h"
#include "graphic/text/textstream.h"
#include "graphic/text_layout.h"
#include "graphic/texture.h"
#include "io/filesystem/filesystem_exceptions.h"
#include "io/filesystem/layered_filesystem.h"

// TODO(GunChleoc): text line can start with space text node when it's within a div.
// https://bugs.launchpad.net/widelands/+bug/1738759
namespace RT {

static const uint16_t INFINITE_WIDTH = 65535;  // 2^16-1

// Helper Stuff
struct Borders {
	Borders() {
		left = top = right = bottom = 0;
	}
	uint8_t left, top, right, bottom;
};

/// How the width of a div should be calculated
enum class WidthUnit {
	kAbsolute,  // Width in pixels
	kPercent,   // Width in percent
	kShrink,    // Shrink width to content
	kFill       // Expand width to fill all remaining space
};

struct DesiredWidth {
	DesiredWidth(int init_width, WidthUnit init_unit) : width(init_width), unit(init_unit) {
	}
	DesiredWidth() : DesiredWidth(0, WidthUnit::kShrink) {
	}

	int width;
	WidthUnit unit;
};

struct NodeStyle {
	UI::FontSet const* fontset;
	std::string font_face;
	uint16_t font_size;
	RGBColor font_color;
	int font_style;

	uint8_t spacing;
	UI::Align halign;
	UI::Align valign;
	std::string reference;
};

/*
 * This class makes sure that we only load each font file once.
 */
class FontCache {
public:
	FontCache() = default;
	~FontCache();

	IFont& get_font(NodeStyle* style);

private:
	struct FontDescr {
		std::string face;
		uint16_t size;

		bool operator<(const FontDescr& o) const {
			return size < o.size || (size == o.size && face < o.face);
		}
	};
	using FontMap = std::map<FontDescr, IFont*>;
	using FontMapPair = std::pair<const FontDescr, std::unique_ptr<IFont>>;

	FontMap fontmap_;

	DISALLOW_COPY_AND_ASSIGN(FontCache);
};

FontCache::~FontCache() {
	for (FontMap::reference& entry : fontmap_) {
		delete entry.second;
	}
}

IFont& FontCache::get_font(NodeStyle* ns) {
	if (ns->font_face == "condensed") {
		ns->font_face = ns->fontset->condensed();
	} else if (ns->font_face == "serif") {
		ns->font_face = ns->fontset->serif();
	} else if (ns->font_face == "sans") {
		ns->font_face = ns->fontset->sans();
	}
	const bool is_bold = ns->font_style & IFont::BOLD;
	const bool is_italic = ns->font_style & IFont::ITALIC;
	if (is_bold && is_italic) {
		if (ns->font_face == ns->fontset->condensed() ||
		    ns->font_face == ns->fontset->condensed_bold() ||
		    ns->font_face == ns->fontset->condensed_italic()) {
			ns->font_face = ns->fontset->condensed_bold_italic();
		} else if (ns->font_face == ns->fontset->serif() ||
		           ns->font_face == ns->fontset->serif_bold() ||
		           ns->font_face == ns->fontset->serif_italic()) {
			ns->font_face = ns->fontset->serif_bold_italic();
		} else {
			ns->font_face = ns->fontset->sans_bold_italic();
		}
		ns->font_style &= ~IFont::ITALIC;
		ns->font_style &= ~IFont::BOLD;
	} else if (is_bold) {
		if (ns->font_face == ns->fontset->condensed()) {
			ns->font_face = ns->fontset->condensed_bold();
		} else if (ns->font_face == ns->fontset->serif()) {
			ns->font_face = ns->fontset->serif_bold();
		} else {
			ns->font_face = ns->fontset->sans_bold();
		}
		ns->font_style &= ~IFont::BOLD;
	} else if (is_italic) {
		if (ns->font_face == ns->fontset->condensed()) {
			ns->font_face = ns->fontset->condensed_italic();
		} else if (ns->font_face == ns->fontset->serif()) {
			ns->font_face = ns->fontset->serif_italic();
		} else {
			ns->font_face = ns->fontset->sans_italic();
		}
		ns->font_style &= ~IFont::ITALIC;
	}

	uint16_t font_size = ns->font_size + ns->fontset->size_offset();

	FontDescr fd = {ns->font_face, font_size};
	FontMap::iterator i = fontmap_.find(fd);
	if (i != fontmap_.end())
		return *i->second;

	std::unique_ptr<IFont> font;
	try {
		font.reset(load_font(ns->font_face, font_size));
	} catch (FileNotFoundError& e) {
		log("Font file not found. Falling back to sans: %s\n%s\n", ns->font_face.c_str(), e.what());
		font.reset(load_font(ns->fontset->sans(), font_size));
	}
	assert(font != nullptr);

	return *fontmap_.insert(std::make_pair(fd, font.release())).first->second;
}

struct Reference {
	Recti dim;
	std::string ref;
};

class RenderNode {
public:
	enum Floating {
		NO_FLOAT = 0,
		FLOAT_RIGHT,
		FLOAT_LEFT,
	};
	explicit RenderNode(NodeStyle& ns)
	   : floating_(NO_FLOAT), halign_(ns.halign), valign_(ns.valign), x_(0), y_(0) {
	}
	virtual ~RenderNode() {
	}

	virtual uint16_t width() const = 0;
	virtual uint16_t height() const = 0;
	virtual uint16_t hotspot_y() const = 0;
	virtual std::shared_ptr<UI::RenderedText> render(TextureCache* texture_cache) = 0;

	// TODO(GunChleoc): Remove this function once conversion is finished and well tested.
	virtual std::string debug_info() const = 0;

	// If a node is a non-mandatory space, it can be removed as a leading/trailing space
	// by the positioning algorithm.
	virtual bool is_non_mandatory_space() const {
		return false;
	}
	virtual bool is_expanding() const {
		return false;
	}
	virtual void set_w(uint16_t) {
	}  // Only, when is_expanding

	virtual const std::vector<Reference> get_references() {
		return std::vector<Reference>();
	}

	Floating get_floating() const {
		return floating_;
	}
	void set_floating(Floating f) {
		floating_ = f;
	}
	UI::Align halign() const {
		return halign_;
	}
	UI::Align valign() const {
		return valign_;
	}
	void set_valign(UI::Align gvalign) {
		valign_ = gvalign;
	}
	void set_x(int32_t nx) {
		x_ = nx;
	}
	void set_y(int32_t ny) {
		y_ = ny;
	}
	int32_t x() const {
		return x_;
	}
	int32_t y() const {
		return y_;
	}

protected:
	/// Throws a TextureTooBig exception if the given dimensions would be bigger than the graphics
	/// can handle
	void check_size(int check_w, int check_h) {
// Test for minimum supported size in debug builds.
#ifndef NDEBUG
		const int maximum_size = kMinimumSizeForTextures;
#else
		const int maximum_size = g_gr->max_texture_size();
#endif
		if (check_w > maximum_size || check_h > maximum_size) {
			const std::string error_message =
			   (boost::format("Texture (%d, %d) too big! Maximum size is %d.") % check_w % check_h %
			    maximum_size)
			      .str();
			log("%s\n", error_message.c_str());
			throw TextureTooBig(error_message);
		}
	}

	/// Check the size for the node's own dimensions
	void check_size() {
		check_size(width(), height());
	}

private:
	Floating floating_;
	UI::Align halign_;
	UI::Align valign_;
	int32_t x_, y_;
};

class Layout {
public:
	explicit Layout(std::vector<std::shared_ptr<RenderNode>>& all)
	   : h_(0), idx_(0), all_nodes_(all) {
	}
	virtual ~Layout() {
	}

	uint16_t height() {
		return h_;
	}
	uint16_t fit_nodes(std::vector<std::shared_ptr<RenderNode>>* rv,
	                   uint16_t w,
	                   Borders p,
	                   bool shrink_to_fit);

private:
	// Represents a change in the rendering constraints. For example when an
	// Image is inserted, the width will become wider after it. This is a
	// constraint change.
	struct ConstraintChange {
		int at_y;
		int32_t delta_w;
		int32_t delta_offset_x;

		bool operator<(const ConstraintChange& o) const {
			return at_y > o.at_y || (at_y == o.at_y && delta_w > o.delta_w);
		}
	};

	uint16_t fit_line(uint16_t w,
	                  const Borders&,
	                  std::vector<std::shared_ptr<RenderNode>>* rv,
	                  bool shrink_to_fit);

	uint16_t h_;
	size_t idx_;
	std::vector<std::shared_ptr<RenderNode>>& all_nodes_;
	std::priority_queue<ConstraintChange> constraint_changes_;
};

uint16_t Layout::fit_line(uint16_t w,
                          const Borders& p,
                          std::vector<std::shared_ptr<RenderNode>>* rv,
                          bool shrink_to_fit) {
	assert(rv->empty());

	// Remove leading spaces
	while (idx_ < all_nodes_.size() && all_nodes_[idx_]->is_non_mandatory_space() && shrink_to_fit) {
		all_nodes_[idx_++].reset();
	}

	uint16_t x = p.left;
	std::size_t first_idx = idx_;

	// Calc fitting nodes
	while (idx_ < all_nodes_.size()) {
		std::shared_ptr<RenderNode> n = all_nodes_[idx_];
		uint16_t nw = n->width();
		if (x + nw + p.right > w || n->get_floating() != RenderNode::NO_FLOAT) {
			if (idx_ == first_idx) {
				nw = w - p.right - x;
			} else {
				break;
			}
		}
		n->set_x(x);
		x += nw;
		rv->push_back(n);
		++idx_;
	}
	// Remove trailing spaces
	while (!rv->empty() && rv->back()->is_non_mandatory_space() && shrink_to_fit) {
		x -= rv->back()->width();
		rv->pop_back();
	}

	// Remaining space in this line
	uint16_t remaining_space = 0;
	if (w < INFINITE_WIDTH) {
		remaining_space = w - p.right - x;
	}

	// Find expanding nodes
	std::vector<size_t> expanding_nodes;
	for (size_t idx = 0; idx < rv->size(); ++idx) {
		if (rv->at(idx)->is_expanding()) {
			expanding_nodes.push_back(idx);
		}
	}

	if (!expanding_nodes.empty()) {  // If there are expanding nodes, we fill the space
		const uint16_t individual_w = remaining_space / expanding_nodes.size();
		for (const size_t idx : expanding_nodes) {
			rv->at(idx)->set_w(individual_w);
			for (size_t nidx = idx + 1; nidx < rv->size(); ++nidx) {
				rv->at(nidx)->set_x(rv->at(nidx)->x() + individual_w);
			}
		}
	} else {
		// Take last elements style in this line and check horizontal alignment
		if (!rv->empty() && rv->back()->halign() != UI::Align::kLeft) {
			if (rv->back()->halign() == UI::Align::kCenter) {
				remaining_space /= 2;  // Otherwise, we align right
			}
			for (std::shared_ptr<RenderNode> node : *rv) {
				node->set_x(node->x() + remaining_space);
			}
		}
	}

	// Find the biggest hotspot of the truly remaining items.
	uint16_t cur_line_hotspot = 0;
	for (std::shared_ptr<RenderNode> node : *rv) {
		cur_line_hotspot = std::max(cur_line_hotspot, node->hotspot_y());
	}
	return cur_line_hotspot;
}

/*
 * Take ownership of all nodes, delete those that we do not render anyways (for
 * example unneeded spaces), append the rest to the vector we got.
 */
uint16_t Layout::fit_nodes(std::vector<std::shared_ptr<RenderNode>>* rv,
                           uint16_t w,
                           Borders p,
                           bool shrink_to_fit) {
	assert(rv->empty());
	h_ = p.top;

	uint16_t max_line_width = 0;
	while (idx_ < all_nodes_.size()) {
		std::vector<std::shared_ptr<RenderNode>> nodes_in_line;
		size_t idx_before_iteration_ = idx_;
		uint16_t biggest_hotspot = fit_line(w, p, &nodes_in_line, shrink_to_fit);

		int line_height = 0;
		int line_start = INFINITE_WIDTH;
		// Compute real line height and width, taking into account alignement
		for (std::shared_ptr<RenderNode> n : nodes_in_line) {
			line_height = std::max(line_height, biggest_hotspot - n->hotspot_y() + n->height());
			n->set_y(h_ + biggest_hotspot - n->hotspot_y());
			if (line_start >= INFINITE_WIDTH || n->x() < line_start) {
				line_start = n->x() - p.left;
			}
			max_line_width = std::max<int>(max_line_width, n->x() + n->width() + p.right - line_start);
		}

		// Go over again and adjust position for VALIGN
		for (std::shared_ptr<RenderNode> n : nodes_in_line) {
			uint16_t space = line_height - n->height();
			if (!space || n->valign() == UI::Align::kBottom) {
				continue;
			}
			if (n->valign() == UI::Align::kCenter) {
				space /= 2;
			}
			// Space can become negative, for example when we have mixed fontsets on the same line
			// (e.g. "default" and "arabic"), due to differing font heights and hotspots.
			// So, we fix the sign.
			n->set_y(std::abs(n->y() - space));
		}
		rv->insert(rv->end(), nodes_in_line.begin(), nodes_in_line.end());

		h_ += line_height;
		while (!constraint_changes_.empty() && constraint_changes_.top().at_y <= h_) {
			const ConstraintChange& top = constraint_changes_.top();
			w += top.delta_w;
			p.left += top.delta_offset_x;
			constraint_changes_.pop();
		}

		if ((idx_ < all_nodes_.size()) && all_nodes_[idx_]->get_floating()) {
			std::shared_ptr<RenderNode> n = all_nodes_[idx_];
			n->set_y(h_);
			ConstraintChange cc = {h_ + n->height(), 0, 0};
			if (n->get_floating() == RenderNode::FLOAT_LEFT) {
				n->set_x(p.left);
				p.left += n->width();
				cc.delta_offset_x = -n->width();
				max_line_width = std::max<int>(max_line_width, n->x() + n->width() + p.right);
			} else {
				n->set_x(w - n->width() - p.right);
				w -= n->width();
				cc.delta_w = n->width();
				max_line_width = std::max(max_line_width, w);
			}
			constraint_changes_.push(cc);
			rv->push_back(n);
			++idx_;
		}
		if (idx_ == idx_before_iteration_) {
			throw WidthTooSmall(
			   "Could not fit a single render node in line. Width of an Element is too small!");
		}
	}

	h_ += p.bottom;
	return max_line_width;
}

/*
 * A word in the text.
 */
class TextNode : public RenderNode {
public:
	TextNode(FontCache& font, NodeStyle&, const std::string& txt);
	~TextNode() override {
	}

	std::string debug_info() const override {
		return "'" + txt_ + "'";
	}

	uint16_t width() const override {
		return w_;
	}
	uint16_t height() const override {
		return h_ + nodestyle_.spacing;
	}
	uint16_t hotspot_y() const override;
	const std::vector<Reference> get_references() override {
		std::vector<Reference> rv;
		if (!nodestyle_.reference.empty()) {
			Reference r = {Recti(0, 0, w_, h_), nodestyle_.reference};
			rv.push_back(r);
		}
		return rv;
	}

	std::shared_ptr<UI::RenderedText> render(TextureCache* texture_cache) override;

protected:
	uint16_t w_, h_;
	const std::string txt_;
	NodeStyle nodestyle_;
	FontCache& fontcache_;
	SdlTtfFont& font_;
};

TextNode::TextNode(FontCache& font, NodeStyle& ns, const std::string& txt)
   : RenderNode(ns),
     txt_(txt),
     nodestyle_(ns),
     fontcache_(font),
     font_(dynamic_cast<SdlTtfFont&>(fontcache_.get_font(&nodestyle_))) {
	font_.dimensions(txt_, ns.font_style, &w_, &h_);
	check_size();
}
uint16_t TextNode::hotspot_y() const {
	return font_.ascent(nodestyle_.font_style);
}

std::shared_ptr<UI::RenderedText> TextNode::render(TextureCache* texture_cache) {
	auto rendered_image =
	   font_.render(txt_, nodestyle_.font_color, nodestyle_.font_style, texture_cache);
	assert(rendered_image != nullptr);
	std::shared_ptr<UI::RenderedText> rendered_text(new UI::RenderedText());
	rendered_text->rects.push_back(
	   std::unique_ptr<UI::RenderedRect>(new UI::RenderedRect(rendered_image)));
	return rendered_text;
}

/*
 * Text that might need to expand to fill the space between other elements. One
 * example are ... in a table like construction.
 */
class FillingTextNode : public TextNode {
public:
	FillingTextNode(
	   FontCache& font, NodeStyle& ns, uint16_t w, const std::string& txt, bool expanding = false)
	   : TextNode(font, ns, txt), is_expanding_(expanding) {
		w_ = w;
		check_size();
	}
	~FillingTextNode() override {
	}

	std::string debug_info() const override {
		return "ft";
	}

	std::shared_ptr<UI::RenderedText> render(TextureCache*) override;

	bool is_expanding() const override {
		return is_expanding_;
	}
	void set_w(uint16_t w) override {
		w_ = w;
	}

private:
	bool is_expanding_;
};
std::shared_ptr<UI::RenderedText> FillingTextNode::render(TextureCache* texture_cache) {
	std::shared_ptr<UI::RenderedText> rendered_text(new UI::RenderedText());
	const std::string hash =
	   (boost::format("rt:fill:%s:%s:%i:%i:%i:%s") % txt_ % nodestyle_.font_color.hex_value() %
	    nodestyle_.font_style % width() % height() % (is_expanding_ ? "e" : "f"))
	      .str();

	std::shared_ptr<const Image> rendered_image = texture_cache->get(hash);
	if (rendered_image == nullptr) {
		std::shared_ptr<const Image> ttf =
		   font_.render(txt_, nodestyle_.font_color, nodestyle_.font_style, texture_cache);
		auto texture = std::make_shared<Texture>(width(), height());
		for (uint16_t curx = 0; curx < w_; curx += ttf->width()) {
			Rectf srcrect(0.f, 0.f, std::min<int>(ttf->width(), w_ - curx), h_);
			texture->blit(
			   Rectf(curx, 0, srcrect.w, srcrect.h), *ttf.get(), srcrect, 1., BlendMode::Copy);
		}
		rendered_image = texture_cache->insert(hash, std::move(texture));
	}
	assert(rendered_image != nullptr);
	rendered_text->rects.push_back(
	   std::unique_ptr<UI::RenderedRect>(new UI::RenderedRect(rendered_image)));
	return rendered_text;
}

/*
 * The whitespace between two words. There is a debug option to make it red and therefore
 * visible.
 */
class WordSpacerNode : public TextNode {
public:
	WordSpacerNode(FontCache& font, NodeStyle& ns) : TextNode(font, ns, " ") {
		check_size();
	}
	static void show_spaces(bool t) {
		show_spaces_ = t;
	}

	std::string debug_info() const override {
		return "wsp";
	}

	std::shared_ptr<UI::RenderedText> render(TextureCache* texture_cache) override {
		if (show_spaces_) {
			std::shared_ptr<UI::RenderedText> rendered_text(new UI::RenderedText());
			const std::string hash = (boost::format("rt:wsp:%i:%i") % width() % height()).str();
			std::shared_ptr<const Image> rendered_image = texture_cache->get(hash);
			if (rendered_image == nullptr) {
				auto texture = std::make_shared<Texture>(width(), height());
				texture->fill_rect(Rectf(0.f, 0.f, w_, h_), RGBAColor(0xcc, 0, 0, 0xcc));
				rendered_image = texture_cache->insert(hash, std::move(texture));
			}
			assert(rendered_image != nullptr);
			rendered_text->rects.push_back(
			   std::unique_ptr<UI::RenderedRect>(new UI::RenderedRect(rendered_image)));
			return rendered_text;
		}
		return TextNode::render(texture_cache);
	}
	bool is_non_mandatory_space() const override {
		return true;
	}

private:
	static bool show_spaces_;
};
bool WordSpacerNode::show_spaces_;

/*
 * This is a forced newline that can either be inside the text from the user or
 * is inserted by Layout whenever appropriate.
 */
class NewlineNode : public RenderNode {
public:
	explicit NewlineNode(NodeStyle& ns) : RenderNode(ns) {
	}

	std::string debug_info() const override {
		return "nl";
	}

	uint16_t height() const override {
		return 0;
	}
	uint16_t width() const override {
		return INFINITE_WIDTH;
	}
	uint16_t hotspot_y() const override {
		return 0;
	}
	std::shared_ptr<UI::RenderedText> render(TextureCache* /* texture_cache */) override {
		// TODO(GunChleoc): When using div width=*, some newline nodes are not being consumed.
<<<<<<< HEAD
		// Since it is working as expected otherwise and I can't find the problem, let's fix this some other time.
		// Testing can be done with the editor terrains/trees help
=======
		// Since it is working as expected otherwise and I can't find the problem, let's fix this some
		// other time.
		// Testing can be done with the editor terrains/trees help
		// https://bugs.launchpad.net/widelands/+bug/1738760
>>>>>>> e214a918
		// NEVER_HERE();
		return std::shared_ptr<UI::RenderedText>(new UI::RenderedText());
	}
	bool is_non_mandatory_space() const override {
		return true;
	}
};

/*
 * Arbitrary whitespace or a tiled image.
 */
class SpaceNode : public RenderNode {
public:
	SpaceNode(NodeStyle& ns, uint16_t w, uint16_t h = 0, bool expanding = false)
	   : RenderNode(ns), w_(w), h_(h), background_image_(nullptr), is_expanding_(expanding) {
		check_size();
	}

	std::string debug_info() const override {
		return "sp";
	}

	uint16_t height() const override {
		return h_;
	}
	uint16_t width() const override {
		return w_;
	}
	uint16_t hotspot_y() const override {
		return h_;
	}
	std::shared_ptr<UI::RenderedText> render(TextureCache* texture_cache) override {
		std::shared_ptr<UI::RenderedText> rendered_text(new UI::RenderedText());
		const std::string hash = (boost::format("rt:sp:%s:%i:%i:%s") % filename_ % width() %
		                          height() % (is_expanding_ ? "e" : "f"))
		                            .str();

		std::shared_ptr<const Image> rendered_image = texture_cache->get(hash);
		if (rendered_image == nullptr) {
			// Draw background image (tiling)
			auto texture = std::make_shared<Texture>(width(), height());
			if (background_image_ != nullptr) {
				Rectf dst;
				Rectf srcrect(0, 0, 1, 1);
				for (uint16_t curx = 0; curx < w_; curx += background_image_->width()) {
					dst.x = curx;
					dst.y = 0;
					srcrect.w = dst.w = std::min<int>(background_image_->width(), w_ - curx);
					srcrect.h = dst.h = h_;
					texture->blit(dst, *background_image_, srcrect, 1., BlendMode::Copy);
				}
			} else {
				texture->fill_rect(Rectf(0.f, 0.f, w_, h_), RGBAColor(255, 255, 255, 0));
			}
			rendered_image = texture_cache->insert(hash, std::move(texture));
		}
		assert(rendered_image != nullptr);
		rendered_text->rects.push_back(
		   std::unique_ptr<UI::RenderedRect>(new UI::RenderedRect(rendered_image)));
		return rendered_text;
	}

	bool is_expanding() const override {
		return is_expanding_;
	}
	void set_w(uint16_t w) override {
		w_ = w;
	}

	void set_background(const Image* s, const std::string& filename) {
		background_image_ = s;
		filename_ = filename;
		h_ = s->height();
	}

private:
	uint16_t w_, h_;
	const Image* background_image_;  // not owned
	std::string filename_;
	bool is_expanding_;
};

/*
 * This is a div tag node. It is also the same as a full rich text render node.
 */
class DivTagRenderNode : public RenderNode {
public:
	explicit DivTagRenderNode(NodeStyle& ns)
	   : RenderNode(ns),
	     desired_width_(),
	     w_(0),
	     h_(0),
	     background_color_(0, 0, 0),
	     is_background_color_set_(false),
	     background_image_(nullptr) {
	}
	~DivTagRenderNode() override {
		nodes_to_render_.clear();
	}

	std::string debug_info() const override {
		return "div";
	}

	uint16_t width() const override {
		return w_ + margin_.left + margin_.right;
	}
	uint16_t height() const override {
		return h_ + margin_.top + margin_.bottom;
	}
	uint16_t hotspot_y() const override {
		return height();
	}

	DesiredWidth desired_width() const {
		return desired_width_;
	}

	std::shared_ptr<UI::RenderedText> render(TextureCache* texture_cache) override {
		std::shared_ptr<UI::RenderedText> rendered_text(new UI::RenderedText());
		// Preserve padding
		rendered_text->rects.push_back(std::unique_ptr<UI::RenderedRect>(
		   new UI::RenderedRect(Recti(0, 0, width(), height()), nullptr)));

		// Draw Solid background Color
		if (is_background_color_set_) {
			UI::RenderedRect* bg_rect =
			   new UI::RenderedRect(Recti(margin_.left, margin_.top, w_, h_), background_color_);
			// Size is automatically adjusted in RenderedText while blitting, so no need to call
			// check_size() here.
			rendered_text->rects.push_back(std::unique_ptr<UI::RenderedRect>(std::move(bg_rect)));
		}

		// Draw background image (tiling)
		if (background_image_ != nullptr) {
			UI::RenderedRect* bg_rect =
			   new UI::RenderedRect(Recti(margin_.left, margin_.top, w_, h_), background_image_);
			check_size(bg_rect->width(), bg_rect->height());
			rendered_text->rects.push_back(std::unique_ptr<UI::RenderedRect>(std::move(bg_rect)));
		}

		for (std::shared_ptr<RenderNode> n : nodes_to_render_) {
<<<<<<< HEAD
			// TODO(GunChleoc): With div width=*, we are getting newline nodes here, which should have been consumed
=======
			// TODO(GunChleoc): With div width=*, we are getting newline nodes here, which should have
			// been consumed
>>>>>>> e214a918
			const auto& renderme = n->render(texture_cache);
			for (auto& rendered_rect : renderme->rects) {
				if (rendered_rect->was_visited()) {
					rendered_rect->set_origin(
					   Vector2i(x() + rendered_rect->x(), y() + rendered_rect->y() + margin_.top));

				} else {
					rendered_rect->set_origin(
					   Vector2i(x() + n->x() + margin_.left, y() + n->y() + margin_.top));
					rendered_rect->set_visited();
				}
				rendered_text->rects.push_back(std::move(rendered_rect));
			}
		}
		nodes_to_render_.clear();

		return rendered_text;
	}
	const std::vector<Reference> get_references() override {
		return refs_;
	}
	void set_dimensions(uint16_t inner_w, uint16_t inner_h, Borders margin) {
		w_ = inner_w;
		h_ = inner_h;
		margin_ = margin;
	}
	void set_desired_width(DesiredWidth input_width) {
		desired_width_ = input_width;
	}
	void set_background(RGBColor clr) {
		background_color_ = clr;
		is_background_color_set_ = true;
	}
	void set_background(const Image* img) {
		background_image_ = img;
	}
	void set_nodes_to_render(std::vector<std::shared_ptr<RenderNode>>& n) {
		nodes_to_render_ = n;
	}
	void add_reference(int16_t gx, int16_t gy, uint16_t w, uint16_t h, const std::string& s) {
		Reference r = {Recti(gx, gy, w, h), s};
		refs_.push_back(r);
	}

private:
	DesiredWidth desired_width_;
	uint16_t w_, h_;
	std::vector<std::shared_ptr<RenderNode>> nodes_to_render_;
	Borders margin_;
	RGBColor background_color_;
	bool is_background_color_set_;
	const Image* background_image_;  // Not owned.
	std::vector<Reference> refs_;
};

class ImgRenderNode : public RenderNode {
public:
	ImgRenderNode(NodeStyle& ns,
	              const std::string& image_filename,
	              double scale,
	              const RGBColor& color,
	              bool use_playercolor)
	   : RenderNode(ns),
	     image_(use_playercolor ? playercolor_image(color, image_filename) :
	                              g_gr->images().get(image_filename)),
	     filename_(image_filename),
	     scale_(scale),
	     color_(color),
	     use_playercolor_(use_playercolor) {
		check_size();
	}

	std::string debug_info() const override {
		return "img";
	}

	uint16_t width() const override {
		return scale_ * image_->width();
	}
	uint16_t height() const override {
		return scale_ * image_->height();
	}
	uint16_t hotspot_y() const override {
		return scale_ * image_->height();
	}
	std::shared_ptr<UI::RenderedText> render(TextureCache* texture_cache) override;

private:
	const Image* image_;
	const std::string filename_;
	const double scale_;
	const RGBColor& color_;
	bool use_playercolor_;
};

std::shared_ptr<UI::RenderedText> ImgRenderNode::render(TextureCache* texture_cache) {
	std::shared_ptr<UI::RenderedText> rendered_text(new UI::RenderedText());

	if (scale_ == 1.0) {
		// Image can be used as is, and has already been cached in g_gr->images()
		assert(image_ != nullptr);
		rendered_text->rects.push_back(
		   std::unique_ptr<UI::RenderedRect>(new UI::RenderedRect(image_)));
	} else {
		const std::string hash = (boost::format("rt:img:%s:%s:%i:%i") % filename_ %
		                          (use_playercolor_ ? color_.hex_value() : "") % width() % height())
		                            .str();
		std::shared_ptr<const Image> rendered_image = texture_cache->get(hash);
		if (rendered_image == nullptr) {
			auto texture = std::make_shared<Texture>(width(), height());
			texture->blit(Rectf(0.f, 0.f, width(), height()), *image_,
			              Rectf(0.f, 0.f, image_->width(), image_->height()), 1., BlendMode::Copy);
			rendered_image = texture_cache->insert(hash, std::move(texture));
		}

		assert(rendered_image != nullptr);
		rendered_text->rects.push_back(
		   std::unique_ptr<UI::RenderedRect>(new UI::RenderedRect(rendered_image)));
	}

	return rendered_text;
}
// End: Helper Stuff

class TagHandler;
TagHandler* create_taghandler(Tag& tag,
                              FontCache& fc,
                              NodeStyle& ns,
                              ImageCache* image_cache,
                              RendererStyle& renderer_style,
                              const UI::FontSets& fontsets);

class TagHandler {
public:
	TagHandler(Tag& tag,
	           FontCache& fc,
	           NodeStyle ns,
	           ImageCache* image_cache,
	           RendererStyle& renderer_style,
	           const UI::FontSets& fontsets)
	   : tag_(tag),
	     font_cache_(fc),
	     nodestyle_(ns),
	     image_cache_(image_cache),
	     renderer_style_(renderer_style),
	     fontsets_(fontsets) {
	}
	virtual ~TagHandler() {
	}

	virtual void enter() {
	}
	virtual void emit_nodes(std::vector<std::shared_ptr<RenderNode>>&);

private:
	void make_text_nodes(const std::string& txt,
	                     std::vector<std::shared_ptr<RenderNode>>& nodes,
	                     NodeStyle& ns);

protected:
	Tag& tag_;
	FontCache& font_cache_;
	NodeStyle nodestyle_;
	ImageCache* image_cache_;        // Not owned
	RendererStyle& renderer_style_;  // Reference to global renderer style in the renderer
	const UI::FontSets& fontsets_;
};

void TagHandler::make_text_nodes(const std::string& txt,
                                 std::vector<std::shared_ptr<RenderNode>>& nodes,
                                 NodeStyle& ns) {
	TextStream ts(txt);
	std::string word;
	std::vector<std::shared_ptr<RenderNode>> text_nodes;

	// Bidirectional text (Arabic etc.)
	if (i18n::has_rtl_character(txt.c_str())) {
		std::string previous_word;
		std::vector<std::shared_ptr<RenderNode>>::iterator it = text_nodes.begin();
		std::vector<std::shared_ptr<RenderNode>> spacer_nodes;

		// Collect the word nodes
		while (ts.pos() < txt.size()) {
			std::size_t cpos = ts.pos();
			ts.skip_ws();
			spacer_nodes.clear();

			// We only know if the spacer goes to the left or right after having a look at the current
			// word.
			for (uint16_t ws_indx = 0; ws_indx < ts.pos() - cpos; ws_indx++) {
				spacer_nodes.push_back(
				   std::shared_ptr<RenderNode>(new WordSpacerNode(font_cache_, ns)));
			}

			word = ts.till_any_or_end(" \t\n\r");
			ns.fontset = i18n::find_fontset(word.c_str(), fontsets_);
			if (!word.empty()) {
				replace_entities(&word);
				bool word_is_bidi = i18n::has_rtl_character(word.c_str());
				word = i18n::make_ligatures(word.c_str());
				if (word_is_bidi || i18n::has_rtl_character(previous_word.c_str())) {
					for (std::shared_ptr<RenderNode> spacer : spacer_nodes) {
						it = text_nodes.insert(text_nodes.begin(), spacer);
					}
					if (word_is_bidi) {
						word = i18n::line2bidi(word.c_str());
					}
					it = text_nodes.insert(text_nodes.begin(), std::shared_ptr<RenderNode>(new TextNode(
					                                              font_cache_, ns, word.c_str())));
				} else {  // Sequences of Latin words go to the right from current position
					if (it < text_nodes.end()) {
						++it;
					}
					for (std::shared_ptr<RenderNode> spacer : spacer_nodes) {
						it = text_nodes.insert(it, spacer);
						if (it < text_nodes.end()) {
							++it;
						}
					}
					it = text_nodes.insert(
					   it, std::shared_ptr<RenderNode>(new TextNode(font_cache_, ns, word)));
				}
			}
			previous_word = word;
		}
		// Add the nodes to the end of the previously existing nodes.
		for (std::shared_ptr<RenderNode> node : text_nodes) {
			nodes.push_back(node);
		}

	} else {  // LTR
		while (ts.pos() < txt.size()) {
			std::size_t cpos = ts.pos();
			ts.skip_ws();
			for (uint16_t ws_indx = 0; ws_indx < ts.pos() - cpos; ws_indx++) {
				nodes.push_back(std::shared_ptr<RenderNode>(new WordSpacerNode(font_cache_, ns)));
			}
			word = ts.till_any_or_end(" \t\n\r");
			ns.fontset = i18n::find_fontset(word.c_str(), fontsets_);
			if (!word.empty()) {
				replace_entities(&word);
				word = i18n::make_ligatures(word.c_str());
				if (i18n::has_script_character(word.c_str(), UI::FontSets::Selector::kCJK)) {
					std::vector<std::string> units = i18n::split_cjk_word(word.c_str());
					for (const std::string& unit : units) {
						nodes.push_back(std::shared_ptr<RenderNode>(new TextNode(font_cache_, ns, unit)));
					}
				} else {
					nodes.push_back(std::shared_ptr<RenderNode>(new TextNode(font_cache_, ns, word)));
				}
			}
		}
	}
}

void TagHandler::emit_nodes(std::vector<std::shared_ptr<RenderNode>>& nodes) {
	for (Child* c : tag_.children()) {
		if (c->tag) {
			std::unique_ptr<TagHandler> th(create_taghandler(
			   *c->tag, font_cache_, nodestyle_, image_cache_, renderer_style_, fontsets_));
			th->enter();
			th->emit_nodes(nodes);
		} else
			make_text_nodes(c->text, nodes, nodestyle_);
	}
}

class FontTagHandler : public TagHandler {
public:
	FontTagHandler(Tag& tag,
	               FontCache& fc,
	               NodeStyle ns,
	               ImageCache* image_cache,
	               RendererStyle& init_renderer_style,
	               const UI::FontSets& fontsets)
	   : TagHandler(tag, fc, ns, image_cache, init_renderer_style, fontsets) {
	}

	void enter() override {
		const AttrMap& a = tag_.attrs();
		if (a.has("color"))
			nodestyle_.font_color = a["color"].get_color();
		if (a.has("size"))
			nodestyle_.font_size = a["size"].get_int();
		if (a.has("face"))
			nodestyle_.font_face = a["face"].get_string();
		if (a.has("bold"))
			nodestyle_.font_style |= a["bold"].get_bool() ? IFont::BOLD : 0;
		if (a.has("italic"))
			nodestyle_.font_style |= a["italic"].get_bool() ? IFont::ITALIC : 0;
		if (a.has("underline"))
			nodestyle_.font_style |= a["underline"].get_bool() ? IFont::UNDERLINE : 0;
		if (a.has("shadow"))
			nodestyle_.font_style |= a["shadow"].get_bool() ? IFont::SHADOW : 0;
		if (a.has("ref"))
			nodestyle_.reference = a["ref"].get_string();
	}
};

class PTagHandler : public TagHandler {
public:
	PTagHandler(Tag& tag,
	            FontCache& fc,
	            NodeStyle ns,
	            ImageCache* image_cache,
	            RendererStyle& init_renderer_style,
	            const UI::FontSets& fontsets)
	   : TagHandler(tag, fc, ns, image_cache, init_renderer_style, fontsets), indent_(0) {
	}

	void enter() override {
		const AttrMap& a = tag_.attrs();
		if (a.has("indent"))
			indent_ = a["indent"].get_int();
		if (a.has("align")) {
			const std::string align = a["align"].get_string();
			if (align == "right") {
				nodestyle_.halign = UI::Align::kRight;
			} else if (align == "center" || align == "middle") {
				nodestyle_.halign = UI::Align::kCenter;
			} else {
				nodestyle_.halign = UI::Align::kLeft;
			}
		}
		nodestyle_.halign = mirror_alignment(nodestyle_.halign);
		if (a.has("valign")) {
			const std::string align = a["valign"].get_string();
			if (align == "bottom") {
				nodestyle_.valign = UI::Align::kBottom;
			} else if (align == "center" || align == "middle") {
				nodestyle_.valign = UI::Align::kCenter;
			} else {
				nodestyle_.valign = UI::Align::kTop;
			}
		}
		if (a.has("spacing"))
			nodestyle_.spacing = a["spacing"].get_int();
	}
	void emit_nodes(std::vector<std::shared_ptr<RenderNode>>& nodes) override {
		// Put a newline if this is not the first paragraph
		if (!nodes.empty()) {
			nodes.push_back(std::shared_ptr<RenderNode>(new NewlineNode(nodestyle_)));
		}
		if (indent_) {
			nodes.push_back(std::shared_ptr<RenderNode>(new SpaceNode(nodestyle_, indent_)));
		}
		TagHandler::emit_nodes(nodes);
	}

private:
	uint16_t indent_;
};

class ImgTagHandler : public TagHandler {
public:
	ImgTagHandler(Tag& tag,
	              FontCache& fc,
	              NodeStyle ns,
	              ImageCache* image_cache,
	              RendererStyle& init_renderer_style,
	              const UI::FontSets& fontsets)
	   : TagHandler(tag, fc, ns, image_cache, init_renderer_style, fontsets), render_node_(nullptr) {
	}

	void enter() override {
		const AttrMap& a = tag_.attrs();
		RGBColor color;
		bool use_playercolor = false;
		const std::string image_filename = a["src"].get_string();
		double scale = 1.0;

		if (a.has("color")) {
			color = a["color"].get_color();
			use_playercolor = true;
		}
		if (a.has("width")) {
			int width = a["width"].get_int();
			if (width > renderer_style_.overall_width) {
				log("WARNING: Font renderer: Specified image width of %d exceeds the overall available "
				    "width of %d. Setting width to %d.\n",
				    width, renderer_style_.overall_width, renderer_style_.overall_width);
				width = renderer_style_.overall_width;
			}
			const int image_width = image_cache_->get(image_filename)->width();
			if (width < image_width) {
				scale = static_cast<double>(width) / image_width;
			}
		}
		render_node_.reset(
		   new ImgRenderNode(nodestyle_, image_filename, scale, color, use_playercolor));
	}
	void emit_nodes(std::vector<std::shared_ptr<RenderNode>>& nodes) override {
		nodes.push_back(render_node_);
	}

private:
	std::shared_ptr<ImgRenderNode> render_node_;
};

class VspaceTagHandler : public TagHandler {
public:
	VspaceTagHandler(Tag& tag,
	                 FontCache& fc,
	                 NodeStyle ns,
	                 ImageCache* image_cache,
	                 RendererStyle& init_renderer_style,
	                 const UI::FontSets& fontsets)
	   : TagHandler(tag, fc, ns, image_cache, init_renderer_style, fontsets), space_(0) {
	}

	void enter() override {
		const AttrMap& a = tag_.attrs();

		space_ = a["gap"].get_int();
	}
	void emit_nodes(std::vector<std::shared_ptr<RenderNode>>& nodes) override {
		nodes.push_back(std::shared_ptr<RenderNode>(new SpaceNode(nodestyle_, 0, space_)));
		nodes.push_back(std::shared_ptr<RenderNode>(new NewlineNode(nodestyle_)));
	}

private:
	uint16_t space_;
};

class HspaceTagHandler : public TagHandler {
public:
	HspaceTagHandler(Tag& tag,
	                 FontCache& fc,
	                 NodeStyle ns,
	                 ImageCache* image_cache,
	                 RendererStyle& init_renderer_style,
	                 const UI::FontSets& fontsets)
	   : TagHandler(tag, fc, ns, image_cache, init_renderer_style, fontsets),
	     background_image_(nullptr),
	     space_(0) {
	}

	void enter() override {
		const AttrMap& a = tag_.attrs();

		if (a.has("gap"))
			space_ = a["gap"].get_int();
		else
			space_ = INFINITE_WIDTH;

		if (a.has("fill")) {
			fill_text_ = a["fill"].get_string();
			try {
				background_image_ = image_cache_->get(fill_text_);
				image_filename_ = fill_text_;
				fill_text_ = "";
			} catch (ImageNotFound&) {
			}
		}
	}

	void emit_nodes(std::vector<std::shared_ptr<RenderNode>>& nodes) override {
		if (!fill_text_.empty()) {
			std::shared_ptr<FillingTextNode> node;
			if (space_ < INFINITE_WIDTH) {
				node.reset(new FillingTextNode(font_cache_, nodestyle_, space_, fill_text_));
			} else {
				node.reset(new FillingTextNode(font_cache_, nodestyle_, 0, fill_text_, true));
			}
			nodes.push_back(node);
		} else {
			std::shared_ptr<SpaceNode> node;
			if (space_ < INFINITE_WIDTH) {
				node.reset(new SpaceNode(nodestyle_, space_, 0));
			} else {
				node.reset(new SpaceNode(nodestyle_, 0, 0, true));
			}
			if (background_image_) {
				node->set_background(background_image_, image_filename_);
			}
			nodes.push_back(node);
		}
	}

private:
	std::string fill_text_;
	const Image* background_image_;
	std::string image_filename_;
	uint16_t space_;
};

class BrTagHandler : public TagHandler {
public:
	BrTagHandler(Tag& tag,
	             FontCache& fc,
	             NodeStyle ns,
	             ImageCache* image_cache,
	             RendererStyle& init_renderer_style,
	             const UI::FontSets& fontsets)
	   : TagHandler(tag, fc, ns, image_cache, init_renderer_style, fontsets) {
	}

	void emit_nodes(std::vector<std::shared_ptr<RenderNode>>& nodes) override {
		nodes.push_back(std::shared_ptr<RenderNode>(new NewlineNode(nodestyle_)));
	}
};

class DivTagHandler : public TagHandler {
public:
	DivTagHandler(Tag& tag,
	              FontCache& fc,
	              NodeStyle ns,
	              ImageCache* image_cache,
	              RendererStyle& init_renderer_style,
	              const UI::FontSets& fontsets,
	              uint16_t max_w = 0,
	              bool shrink_to_fit = true)
	   : TagHandler(tag, fc, ns, image_cache, init_renderer_style, fontsets),
	     shrink_to_fit_(shrink_to_fit),
	     w_(max_w),
	     render_node_(new DivTagRenderNode(ns)) {
	}

	void enter() override {
		Borders padding, margin;

		handle_unique_attributes();
		const AttrMap& a = tag_.attrs();
		if (a.has("background")) {
			RGBColor clr;
			try {
				clr = a["background"].get_color();
				render_node_->set_background(clr);
			} catch (InvalidColor&) {
				render_node_->set_background(image_cache_->get(a["background"].get_string()));
			}
		}
		if (a.has("padding")) {
			uint8_t p = a["padding"].get_int();
			padding.left = padding.top = padding.right = padding.bottom = p;
		}
		if (a.has("padding_r"))
			padding.right = a["padding_r"].get_int();
		if (a.has("padding_b"))
			padding.bottom = a["padding_b"].get_int();
		if (a.has("padding_l"))
			padding.left = a["padding_l"].get_int();
		if (a.has("padding_t"))
			padding.top = a["padding_t"].get_int();
		if (a.has("margin")) {
			uint8_t p = a["margin"].get_int();
			margin.left = margin.top = margin.right = margin.bottom = p;
		}

		std::vector<std::shared_ptr<RenderNode>> subnodes;
		TagHandler::emit_nodes(subnodes);

		if (!w_) {  // Determine the width by the width of the widest subnode
			for (std::shared_ptr<RenderNode> n : subnodes) {
				if (n->width() >= INFINITE_WIDTH)
					continue;
				w_ = std::max<int>(w_, n->width() + padding.left + padding.right);
			}
		}

		switch (render_node_->desired_width().unit) {
		case WidthUnit::kPercent:
			w_ = render_node_->desired_width().width * renderer_style_.overall_width / 100;
			renderer_style_.remaining_width -= w_;
			break;
		case WidthUnit::kFill:
			w_ = renderer_style_.remaining_width;
			renderer_style_.remaining_width = 0;
			break;
		default:;  // Do nothing
		}

		// Layout takes ownership of subnodes
		Layout layout(subnodes);
		std::vector<std::shared_ptr<RenderNode>> nodes_to_render;

		uint16_t max_line_width = layout.fit_nodes(&nodes_to_render, w_, padding, shrink_to_fit_);
		uint16_t extra_width = 0;
		if (w_ < INFINITE_WIDTH && w_ > max_line_width) {
			extra_width = w_ - max_line_width;
		} else if (render_node_->desired_width().unit == WidthUnit::kShrink) {
			w_ = max_line_width;
			renderer_style_.remaining_width -= w_;
		}

		// Collect all tags from children
		for (std::shared_ptr<RenderNode> rn : nodes_to_render) {
			for (const Reference& r : rn->get_references()) {
				render_node_->add_reference(
				   rn->x() + r.dim.x, rn->y() + r.dim.y, r.dim.w, r.dim.h, r.ref);
			}
			if (shrink_to_fit_) {
				switch (rn->halign()) {
				case UI::Align::kCenter:
					rn->set_x(rn->x() - extra_width / 2);
					break;
				case UI::Align::kRight:
					rn->set_x(rn->x() - extra_width);
					break;
				case UI::Align::kLeft:
					break;
				}
			}
		}
		if (shrink_to_fit_ || w_ >= INFINITE_WIDTH) {
			w_ = max_line_width;
		}

		if (renderer_style_.remaining_width < w_) {
			renderer_style_.remaining_width = renderer_style_.overall_width;
		}

		render_node_->set_dimensions(w_, layout.height(), margin);
		render_node_->set_nodes_to_render(nodes_to_render);
	}
	void emit_nodes(std::vector<std::shared_ptr<RenderNode>>& nodes) override {
		nodes.push_back(render_node_);
	}

	// Handle attributes that are in div, but not in rt.
	virtual void handle_unique_attributes() {
		const AttrMap& a = tag_.attrs();
		if (a.has("width")) {
			shrink_to_fit_ = false;
			w_ = INFINITE_WIDTH;
			std::string width_string = a["width"].get_string();
			if (width_string == "*") {
				render_node_->set_desired_width(DesiredWidth(INFINITE_WIDTH, WidthUnit::kFill));
			} else if (boost::algorithm::ends_with(width_string, "%")) {
				width_string = width_string.substr(0, width_string.length() - 1);
				uint8_t width_percent = strtol(width_string.c_str(), nullptr, 10);
				if (width_percent > 100) {
					log("WARNING: Font renderer: Do not use width > 100%%\n");
					width_percent = 100;
				}
				render_node_->set_desired_width(DesiredWidth(width_percent, WidthUnit::kPercent));
			} else {
				w_ = a["width"].get_int();
				if (w_ > renderer_style_.overall_width) {
					log("WARNING: Font renderer: Specified width of %d exceeds the overall available "
					    "width of %d. Setting width to %d.\n",
					    w_, renderer_style_.overall_width, renderer_style_.overall_width);
					w_ = renderer_style_.overall_width;
				}
				render_node_->set_desired_width(DesiredWidth(w_, WidthUnit::kAbsolute));
			}
		}
		if (a.has("float")) {
			const std::string s = a["float"].get_string();
			if (s == "right")
				render_node_->set_floating(RenderNode::FLOAT_RIGHT);
			else if (s == "left")
				render_node_->set_floating(RenderNode::FLOAT_LEFT);
		}
		if (a.has("valign")) {
			const std::string align = a["valign"].get_string();
			if (align == "top")
				render_node_->set_valign(UI::Align::kTop);
			else if (align == "bottom")
				render_node_->set_valign(UI::Align::kBottom);
			else if (align == "center" || align == "middle")
				render_node_->set_valign(UI::Align::kCenter);
		}
	}

protected:
	bool shrink_to_fit_;

private:
	uint16_t w_;
	std::shared_ptr<DivTagRenderNode> render_node_;
};

class RTTagHandler : public DivTagHandler {
public:
	RTTagHandler(Tag& tag,
	             FontCache& fc,
	             NodeStyle ns,
	             ImageCache* image_cache,
	             RendererStyle& init_renderer_style,
	             const UI::FontSets& fontsets,
	             uint16_t w)
	   : DivTagHandler(tag, fc, ns, image_cache, init_renderer_style, fontsets, w, true) {
	}

	// Handle attributes that are in rt, but not in div.
	void handle_unique_attributes() override {
		const AttrMap& a = tag_.attrs();
		WordSpacerNode::show_spaces(a.has("db_show_spaces") ? a["db_show_spaces"].get_bool() : 0);
		shrink_to_fit_ =
		   shrink_to_fit_ && (a.has("keep_spaces") ? !a["keep_spaces"].get_bool() : true);
	}
};

template <typename T>
TagHandler* create_taghandler(Tag& tag,
                              FontCache& fc,
                              NodeStyle& ns,
                              ImageCache* image_cache,
                              RendererStyle& renderer_style,
                              const UI::FontSets& fontsets) {
	return new T(tag, fc, ns, image_cache, renderer_style, fontsets);
}
using TagHandlerMap = std::map<const std::string,
                               TagHandler* (*)(Tag& tag,
                                               FontCache& fc,
                                               NodeStyle& ns,
                                               ImageCache* image_cache,
                                               RendererStyle& renderer_style,
                                               const UI::FontSets& fontsets)>;

TagHandler* create_taghandler(Tag& tag,
                              FontCache& fc,
                              NodeStyle& ns,
                              ImageCache* image_cache,
                              RendererStyle& renderer_style,
                              const UI::FontSets& fontsets) {
	static TagHandlerMap map;
	if (map.empty()) {
		map["br"] = &create_taghandler<BrTagHandler>;
		map["font"] = &create_taghandler<FontTagHandler>;
		map["div"] = &create_taghandler<DivTagHandler>;
		map["p"] = &create_taghandler<PTagHandler>;
		map["img"] = &create_taghandler<ImgTagHandler>;
		map["vspace"] = &create_taghandler<VspaceTagHandler>;
		map["space"] = &create_taghandler<HspaceTagHandler>;
	}
	TagHandlerMap::iterator i = map.find(tag.name());
	if (i == map.end())
		throw RenderError(
		   (boost::format("No Tag handler for %s. This is a bug, please submit a report.") %
		    tag.name())
		      .str());
	return i->second(tag, fc, ns, image_cache, renderer_style, fontsets);
}

Renderer::Renderer(ImageCache* image_cache,
                   TextureCache* texture_cache,
                   const UI::FontSets& fontsets)
   : font_cache_(new FontCache()),
     parser_(new Parser()),
     image_cache_(image_cache),
     texture_cache_(texture_cache),
     fontsets_(fontsets),
     renderer_style_("sans", 16, INFINITE_WIDTH, INFINITE_WIDTH) {
	TextureCache* render(const std::string&, uint16_t, const TagSet&);
}

Renderer::~Renderer() {
}

std::shared_ptr<RenderNode>
Renderer::layout(const std::string& text, uint16_t width, const TagSet& allowed_tags) {
	std::unique_ptr<Tag> rt(parser_->parse(text, allowed_tags));

	if (!width) {
		width = INFINITE_WIDTH;
	}

	renderer_style_.remaining_width = width;
	renderer_style_.overall_width = width;

	UI::FontSet const* fontset = fontsets_.get_fontset(i18n::get_locale());

	NodeStyle default_style = {fontset,
	                           renderer_style_.font_face,
	                           renderer_style_.font_size,
	                           RGBColor(255, 255, 0),
	                           IFont::DEFAULT,
	                           0,
	                           UI::Align::kLeft,
	                           UI::Align::kTop,
	                           ""};

	RTTagHandler rtrn(
	   *rt, *font_cache_, default_style, image_cache_, renderer_style_, fontsets_, width);
	std::vector<std::shared_ptr<RenderNode>> nodes;
	rtrn.enter();
	rtrn.emit_nodes(nodes);

	assert(nodes.size() == 1);
	assert(nodes[0]);
	return nodes[0];
}

std::shared_ptr<const UI::RenderedText>
Renderer::render(const std::string& text, uint16_t width, const TagSet& allowed_tags) {
	std::shared_ptr<RenderNode> node(layout(text, width, allowed_tags));
	return std::shared_ptr<const UI::RenderedText>(node->render(texture_cache_));
}
}<|MERGE_RESOLUTION|>--- conflicted
+++ resolved
@@ -680,15 +680,10 @@
 	}
 	std::shared_ptr<UI::RenderedText> render(TextureCache* /* texture_cache */) override {
 		// TODO(GunChleoc): When using div width=*, some newline nodes are not being consumed.
-<<<<<<< HEAD
-		// Since it is working as expected otherwise and I can't find the problem, let's fix this some other time.
-		// Testing can be done with the editor terrains/trees help
-=======
 		// Since it is working as expected otherwise and I can't find the problem, let's fix this some
 		// other time.
 		// Testing can be done with the editor terrains/trees help
 		// https://bugs.launchpad.net/widelands/+bug/1738760
->>>>>>> e214a918
 		// NEVER_HERE();
 		return std::shared_ptr<UI::RenderedText>(new UI::RenderedText());
 	}
@@ -831,12 +826,9 @@
 		}
 
 		for (std::shared_ptr<RenderNode> n : nodes_to_render_) {
-<<<<<<< HEAD
-			// TODO(GunChleoc): With div width=*, we are getting newline nodes here, which should have been consumed
-=======
 			// TODO(GunChleoc): With div width=*, we are getting newline nodes here, which should have
 			// been consumed
->>>>>>> e214a918
+			// https://bugs.launchpad.net/widelands/+bug/1738760
 			const auto& renderme = n->render(texture_cache);
 			for (auto& rendered_rect : renderme->rects) {
 				if (rendered_rect->was_visited()) {
