--- conflicted
+++ resolved
@@ -309,12 +309,8 @@
 	Floating floating_{Floating::kNone};
 	UI::Align halign_;
 	UI::Align valign_;
-<<<<<<< HEAD
-	int32_t x_{0}, y_{0};
-=======
 	int32_t x_{0};
 	int32_t y_{0};
->>>>>>> a9549ba2
 };
 
 /*
@@ -336,13 +332,8 @@
 	uint16_t
 	fit_line(uint16_t w, const Borders& /*p*/, std::vector<RenderNode*>* rv, bool trim_spaces);
 
-<<<<<<< HEAD
-	uint16_t h_{0};
-	size_t idx_{0};
-=======
 	uint16_t h_{0U};
 	size_t idx_{0U};
->>>>>>> a9549ba2
 	std::vector<RenderNode*>& all_nodes_;
 	std::queue<RenderNode*> floats_;
 };
@@ -912,14 +903,7 @@
  */
 class DivTagRenderNode : public RenderNode {
 public:
-<<<<<<< HEAD
-	explicit DivTagRenderNode(TextClickTarget* c, const NodeStyle& ns)
-	   : RenderNode(c, ns),
-
-	     background_color_(0, 0, 0) {
-=======
 	explicit DivTagRenderNode(TextClickTarget* c, const NodeStyle& ns) : RenderNode(c, ns) {
->>>>>>> a9549ba2
 	}
 	~DivTagRenderNode() override {
 		nodes_to_render_.clear();
@@ -1014,18 +998,11 @@
 
 private:
 	DesiredWidth desired_width_;
-<<<<<<< HEAD
-	uint16_t w_{0}, h_{0};
-	std::vector<RenderNode*> nodes_to_render_;
-	Borders margin_;
-	RGBColor background_color_;
-=======
 	uint16_t w_{0U};
 	uint16_t h_{0U};
 	std::vector<RenderNode*> nodes_to_render_;
 	Borders margin_;
 	RGBColor background_color_{0, 0, 0};
->>>>>>> a9549ba2
 	bool is_background_color_set_{false};
 	const Image* background_image_{nullptr};  // Not owned.
 	std::vector<Reference> refs_;
@@ -1360,11 +1337,7 @@
 	}
 
 private:
-<<<<<<< HEAD
-	uint16_t indent_{0};
-=======
 	uint16_t indent_{0U};
->>>>>>> a9549ba2
 };
 
 class LinkTagHandler : public TagHandler {
@@ -1535,11 +1508,7 @@
 	}
 
 private:
-<<<<<<< HEAD
-	uint16_t space_{0};
-=======
 	uint16_t space_{0U};
->>>>>>> a9549ba2
 };
 
 class HspaceTagHandler : public TagHandler {
@@ -1601,11 +1570,7 @@
 	std::string fill_text_;
 	const Image* background_image_{nullptr};
 	std::string image_filename_;
-<<<<<<< HEAD
-	uint16_t space_{0};
-=======
 	uint16_t space_{0U};
->>>>>>> a9549ba2
 };
 
 class BrTagHandler : public TagHandler {
