--- conflicted
+++ resolved
@@ -77,11 +77,7 @@
 	};
 
 	uint32_t max_size_in_size_unit_;
-<<<<<<< HEAD
-	uint32_t size_in_size_unit_{0};
-=======
 	uint32_t size_in_size_unit_{0U};
->>>>>>> a9549ba2
 	std::map<std::string, Entry> entries_;
 	AccessHistory access_history_;
 
