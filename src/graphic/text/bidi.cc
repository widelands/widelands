/*
 * Copyright (C) 2006-2015 by the Widelands Development Team
 *
 * This program is free software; you can redistribute it and/or
 * modify it under the terms of the GNU General Public License
 * as published by the Free Software Foundation; either version 2
 * of the License, or (at your option) any later version.
 *
 * This program is distributed in the hope that it will be useful,
 * but WITHOUT ANY WARRANTY; without even the implied warranty of
 * MERCHANTABILITY or FITNESS FOR A PARTICULAR PURPOSE.  See the
 * GNU General Public License for more details.
 *
 * You should have received a copy of the GNU General Public License
 * along with this program; if not, write to the Free Software
 * Foundation, Inc., 675 Mass Ave, Cambridge, MA 02139, USA.
 *
 */

#include "graphic/text/bidi.h"

#include <map>
#include <string>

#include <unicode/utypes.h>

#include "base/log.h"
#include "graphic/text/font_set.h"

namespace {
// TODO(GunChleoc): Have a look at the ICU API to see which helper functions can be gained from there.
// TODO(GunChleoc): Arabic: Turn this into a proper class

// http://www.w3.org/TR/jlreq/#characters_not_starting_a_line
const std::set<UChar> kCannottStartLineJapanese = {
	0x2019, // RIGHT SINGLE QUOTATION MARK
	0x201D, // RIGHT DOUBLE QUOTATION MARK
	0x0029, // RIGHT PARENTHESIS
	0x3015, // RIGHT TORTOISE SHELL BRACKET
	0x005D, // RIGHT SQUARE BRACKET
	0x007D, // RIGHT CURLY BRACKET
	0x3009, // RIGHT ANGLE BRACKET
	0x300B, // RIGHT DOUBLE ANGLE BRACKET
	0x300D, // RIGHT CORNER BRACKET
	0x300F, // RIGHT WHITE CORNER BRACKET
	0x3011, // RIGHT BLACK LENTICULAR BRACKET
	0x2986, // RIGHT WHITE PARENTHESIS
	0x3019, // RIGHT WHITE TORTOISE SHELL BRACKET
	0x3017, // RIGHT WHITE LENTICULAR BRACKET
	0xFF09, // Fullwidth Right Parenthesis
	0x00BB, // RIGHT-POINTING DOUBLE ANGLE QUOTATION MARK
	0x301F, // LOW DOUBLE PRIME QUOTATION MARK
	0x2010, // HYPHEN
	0x301C, // WAVE DASH
	0x30A0, // KATAKANA-HIRAGANA DOUBLE HYPHEN
	0x2013, // EN DASH
	0x0021, // EXCLAMATION MARK
	0x003F, // QUESTION MARK
	0x203C, // DOUBLE EXCLAMATION MARK
	0x2047, // DOUBLE QUESTION MARK
	0x2048, // QUESTION EXCLAMATION MARK
	0x2049, // EXCLAMATION QUESTION MARK
	0x30FB, // KATAKANA MIDDLE DOT
	0x003A, // COLON
	0x003B, // SEMICOLON
	0x3002, // IDEOGRAPHIC FULL STOP
	0x002E, // FULL STOP
	0x3001, // IDEOGRAPHIC COMMA
	0x002C, // COMMA
	0x30FD, // KATAKANA ITERATION MARK
	0x30FE, // KATAKANA VOICED ITERATION MARK
	0x309D, // HIRAGANA ITERATION MARK
	0x309E, // HIRAGANA VOICED ITERATION MARK
	0x3005, // IDEOGRAPHIC ITERATION MARK
	0x303B, // VERTICAL IDEOGRAPHIC ITERATION MARK
	0x30FC, // KATAKANA-HIRAGANA PROLONGED SOUND MARK
	0x3041, // HIRAGANA LETTER SMALL A
	0x3043, // HIRAGANA LETTER SMALL I
	0x3045, // HIRAGANA LETTER SMALL U
	0x3047, // HIRAGANA LETTER SMALL E
	0x3049, // HIRAGANA LETTER SMALL O
	0x30A1, // KATAKANA LETTER SMALL A
	0x30A3, // KATAKANA LETTER SMALL I
	0x30A5, // KATAKANA LETTER SMALL U
	0x30A7, // KATAKANA LETTER SMALL E
	0x30A9, // KATAKANA LETTER SMALL O
	0x3063, // HIRAGANA LETTER SMALL TU
	0x3083, // HIRAGANA LETTER SMALL YA
	0x3085, // HIRAGANA LETTER SMALL YU
	0x3087, // HIRAGANA LETTER SMALL YO
	0x308E, // HIRAGANA LETTER SMALL WA
	0x3095, // HIRAGANA LETTER SMALL KA
	0x3096, // HIRAGANA LETTER SMALL KE
	0x30C3, // KATAKANA LETTER SMALL TU
	0x30E3, // KATAKANA LETTER SMALL YA
	0x30E5, // KATAKANA LETTER SMALL YU
	0x30E7, // KATAKANA LETTER SMALL YO
	0x30EE, // KATAKANA LETTER SMALL WA
	0x30F5, // KATAKANA LETTER SMALL KA
	0x30F6, // KATAKANA LETTER SMALL KE
	0x31F0, // KATAKANA LETTER SMALL KU
	0x31F1, // KATAKANA LETTER SMALL SI
	0x31F2, // KATAKANA LETTER SMALL SU
	0x31F3, // KATAKANA LETTER SMALL TO
	0x31F4, // KATAKANA LETTER SMALL NU
	0x31F5, // KATAKANA LETTER SMALL HA
	0x31F6, // KATAKANA LETTER SMALL HI
	0x31F7, // KATAKANA LETTER SMALL HU
	0x31F8, // KATAKANA LETTER SMALL HE
	0x31F9, // KATAKANA LETTER SMALL HO
	0x31FA, // KATAKANA LETTER SMALL MU
	0x31FB, // KATAKANA LETTER SMALL RA
	0x31FC, // KATAKANA LETTER SMALL RI
	0x31FD, // KATAKANA LETTER SMALL RU
	0x31FE, // KATAKANA LETTER SMALL RE
	0x31FF, // KATAKANA LETTER SMALL RO
};

// http://www.w3.org/TR/jlreq/#characters_not_ending_a_line
const std::set<UChar> kCannotEndLineJapanese = {
	0x2018, // LEFT SINGLE QUOTATION MARK
	0x201C, // LEFT DOUBLE QUOTATION MARK
	0x0028, // LEFT PARENTHESIS
	0x3014, // LEFT TORTOISE SHELL BRACKET
	0x005B, // LEFT SQUARE BRACKET
	0x007B, // LEFT CURLY BRACKET
	0x3008, // LEFT ANGLE BRACKET
	0x300A, // LEFT DOUBLE ANGLE BRACKET
	0x300C, // LEFT CORNER BRACKET
	0x300E, // LEFT WHITE CORNER BRACKET
	0x3010, // LEFT BLACK LENTICULAR BRACKET
	0x2985, // LEFT WHITE PARENTHESIS
	0x3018, // LEFT WHITE TORTOISE SHELL BRACKET
	0x3016, // LEFT WHITE LENTICULAR BRACKET
	0xFF08, // Fullwidth Left Parenthesis
	0x00AB, // LEFT-POINTING DOUBLE ANGLE QUOTATION MARK
	0x301D, // REVERSED DOUBLE PRIME QUOTATION MARK
};


// http://unicode.org/faq/blocks_ranges.html
// http://unicode-table.com/en/blocks/
const std::set<UBlockCode> kCJKCodeBlocks = {
	{
		UBlockCode::UBLOCK_CJK_COMPATIBILITY,
		UBlockCode::UBLOCK_CJK_COMPATIBILITY_FORMS,
		UBlockCode::UBLOCK_CJK_COMPATIBILITY_IDEOGRAPHS,
		UBlockCode::UBLOCK_CJK_COMPATIBILITY_IDEOGRAPHS_SUPPLEMENT,
		UBlockCode::UBLOCK_CJK_RADICALS_SUPPLEMENT,
		UBlockCode::UBLOCK_CJK_STROKES,
		UBlockCode::UBLOCK_CJK_SYMBOLS_AND_PUNCTUATION,
		UBlockCode::UBLOCK_CJK_UNIFIED_IDEOGRAPHS,
		UBlockCode::UBLOCK_CJK_UNIFIED_IDEOGRAPHS_EXTENSION_A,
		UBlockCode::UBLOCK_CJK_UNIFIED_IDEOGRAPHS_EXTENSION_B,
		UBlockCode::UBLOCK_CJK_UNIFIED_IDEOGRAPHS_EXTENSION_C,
		UBlockCode::UBLOCK_CJK_UNIFIED_IDEOGRAPHS_EXTENSION_D,
		UBlockCode::UBLOCK_HIRAGANA,
		UBlockCode::UBLOCK_KATAKANA,
	},
};

bool is_cjk_character(UChar32 c) {
	return kCJKCodeBlocks.count(ublock_getCode(c)) == 1;
}


// Need to mirror () etc. for LTR languages, so we're sticking them in a map.
const std::map<UChar, UChar> kSymmetricChars = {
	{0x0028, 0x0029}, // ()
	{0x0029, 0x0028}, // )(
	{0x003C, 0x003E}, // <>
	{0x003E, 0x003C}, // ><
	{0x005B, 0x005D}, // []
	{0x005D, 0x005B}, // ][
	{0x007B, 0x007D}, // {}
	{0x007D, 0x007B}, // }{
	{0x201C, 0x201D}, // “”
	{0x201D, 0x201C}, // ”“
	{0x2018, 0x2019}, // ‘’
	{0x2019, 0x2018}, // ’‘
};

bool is_symmetric_char(UChar c) {
	return kSymmetricChars.count(c) == 1;
}

UChar mirror_symmetric_char(UChar c) {
	if (kSymmetricChars.count(c) == 1) {
		c = kSymmetricChars.at(c);
	}
	return c;
}

bool is_numeric_char(UChar c) {
	return 0x0030 <= c && c <= 0x0039;  // 0-9
}

bool is_latin_char(UChar c) {
	return (0x0061 <= c && c <= 0x007a) ||  // a-z
			 (0x0041 <= c && c <= 0x005A);    // A-Z
}

bool is_punctuation_char(UChar c) {
	return c == 0x0020 ||  // blank space
			 c == 0x0021 ||  // !
			 c == 0x002C ||  // ,
			 c == 0x002D ||  // -
			 c == 0x002E ||  // .
			 c == 0x002F ||  // /
			 c == 0x003A ||  // :
			 c == 0x003B ||  // ;
			 c == 0x003F ||  // ?
			 c == 0x005C ||  // backslash
			 (c >= 0x2000 && c <= 0x206F); // en-dash, em-dash etc.
}


// TODO(GunChleoc): Presentation forms A on demand
// http://unicode-table.com/en/blocks/arabic-presentation-forms-a/
const std::map<UChar, UChar> kArabicFinalChars = {
	{0x0622, 0xFE82}, // ʾalif maddah
	{0x0623, 0xFE84}, // ʾalif with hamza above
	{0x0624, 0xFE86}, // wāw with hamza above
	{0x0625, 0xFE88}, // ʾalif with hamza below
	{0x0626, 0xFE8A}, // yāʾ with hamza above
	{0x0627, 0xFE8E}, // ʾalif
	{0x0628, 0xFE90}, // bāʾ
	{0x0629, 0xFE94}, // tāʾ marbūṭah
	{0x062A, 0xFE96}, // tāʾ
	{0x062B, 0xFE9A}, // ṯāʾ
	{0x062C, 0xFE9E}, // ǧīm
	{0x062D, 0xFEA2}, // ḥāʾ
	{0x062E, 0xFEA6}, // ḫāʾ
	{0x062F, 0xFEAA}, // dāl
	{0x0630, 0xFEAC}, // ḏāl
	{0x0631, 0xFEAE}, // rāʾ
	{0x0632, 0xFEB0}, // zayn/zāy
	{0x0633, 0xFEB2}, // sīn
	{0x0634, 0xFEB6}, // šīn
	{0x0635, 0xFEBA}, // ṣād
	{0x0636, 0xFEBE}, // ḍād
	{0x0637, 0xFEC2}, // ṭāʾ
	{0x0638, 0xFEC6}, // ẓāʾ
	{0x0639, 0xFECA}, // ʿayn
	{0x063A, 0xFECE}, // ġayn
	/*
	{0x063B, 0x}, // Keheh with Two Dots Above
	{0x063C, 0x}, // Keheh with Three Dots Below
	{0x063D, 0x}, // Farsi Yeh with Inverted V
	{0x063E, 0x}, // Farsi Yeh with Two Dots Above
	{0x063F, 0x}, // Farsi Yeh with Three Dots Above
		*/
	{0x0641, 0xFED2}, // fāʾ
	{0x0642, 0xFED6}, // qāf
	{0x0643, 0xFEDA}, // kāf
	{0x0644, 0xFEDE}, // lām
	{0x0645, 0xFEE2}, // mīm
	{0x0646, 0xFEE6}, // nūn
	{0x0647, 0xFEEA}, // hāʾ
	{0x0648, 0xFEEE}, // wāw
	{0x0649, 0xFEF0}, // ʾalif maqṣūrah
	{0x064A, 0xFEF2}, // yāʾ
	{0xFD3D, 0xFD3C}, // Ligature Alef with Fathatan
	{0xFEF5, 0xFEF6}, // lām ʾalif maddah
	{0xFEF7, 0xFEF8}, // lām ʾalif hamza above
	{0xFEF9, 0xFEFA}, // lām ʾalif hamza below
	{0xFEFB, 0xFEFC}, // lām ʾalif
};

const std::map<UChar, UChar> kArabicInitialChars = {
	{0x0626, 0xFE8B}, // yāʾ with hamza above
	{0x0628, 0xFE91}, // bāʾ
	{0x062A, 0xFE97}, // tāʾ
	{0x062B, 0xFE9B}, // ṯāʾ
	{0x062C, 0xFE9F}, // ǧīm
	{0x062D, 0xFEA3}, // ḥāʾ
	{0x062E, 0xFEA7}, // ḫāʾ
	{0x0633, 0xFEB3}, // sīn
	{0x0634, 0xFEB7}, // šīn
	{0x0635, 0xFEBB}, // ṣād
	{0x0636, 0xFEBF}, // ḍād
	{0x0637, 0xFEC3}, // ṭāʾ
	{0x0638, 0xFEC7}, // ẓāʾ
	{0x0639, 0xFECB}, // ʿayn
	{0x063A, 0xFECF}, // ġayn
	{0x0641, 0xFED3}, // fāʾ
	{0x0642, 0xFED7}, // qāf
	{0x0643, 0xFEDB}, // kāf
	{0x0644, 0xFEDF}, // lām
	{0x0645, 0xFEE3}, // mīm
	{0x0646, 0xFEE7}, // nūn
	{0x0647, 0xFEEB}, // hāʾ
	{0x064A, 0xFEF3}, // yāʾ
};

const std::map<UChar, UChar> kArabicMedialChars = {
	{0x0626, 0xFE8C}, // yāʾ with hamza above
	{0x0628, 0xFE92}, // bāʾ
	{0x062A, 0xFE98}, // tāʾ
	{0x062B, 0xFE9C}, // ṯāʾ
	{0x062C, 0xFEA0}, // ǧīm
	{0x062D, 0xFEA4}, // ḥāʾ
	{0x062E, 0xFEA8}, // ḫāʾ
	{0x0633, 0xFEB4}, // sīn
	{0x0634, 0xFEB8}, // šīn
	{0x0635, 0xFEBC}, // ṣād
	{0x0636, 0xFEC0}, // ḍād
	{0x0637, 0xFEC4}, // ṭāʾ
	{0x0638, 0xFEC8}, // ẓāʾ
	{0x0639, 0xFECC}, // ʿayn
	{0x063A, 0xFED0}, // ġayn
	{0x0641, 0xFED4}, // fāʾ
	{0x0642, 0xFED8}, // qāf
	{0x0643, 0xFEDC}, // kāf
	{0x0644, 0xFEE0}, // lām
	{0x0645, 0xFEE4}, // mīm
	{0x0646, 0xFEE8}, // nūn
	{0x0647, 0xFEEC}, // hāʾ
	{0x064A, 0xFEF4}, // yāʾ
};


// Special ligature forms combine 2 letters. lām-alif ligature is mandatory.
// Diacritics also form ligatures.
const std::map<std::pair<UChar, UChar>, UChar> kArabicLigatures = {
	{{0x0644, 0x0622}, 0xFEF5}, // lām ʾalif maddah
	{{0x0644, 0x0623}, 0xFEF7}, // lām ʾalif hamza above
	{{0x0644, 0x0625}, 0xFEF9}, // lām ʾalif hamza below
	{{0x0644, 0x0627}, 0xFEFB}, // lām ʾalif
	{{0x0627, 0x064B}, 0xFD3D}, // Ligature Alef with Fathatan Isolated Form

	// Basing these off the isolated forms; I don't know what will happen with canonical forms here
	{{0xFE7C, 0xFE72}, 0xFC5E}, // Shadda with Dammatan Isolated Form
	{{0xFE7C, 0xFE74}, 0xFC5F}, // Shadda with Kasratan Isolated Form
	{{0xFE7C, 0x064D}, 0xFE76}, // Shadda with Fatha Isolated Form
	{{0xFE7C, 0xFE78}, 0xFC61}, // Shadda with Damma Isolated Form
	{{0xFE7C, 0xFE7A}, 0xFC62}, // Shadda with Kasra Isolated Form
	{{0xFE7C, 0x0670}, 0xFC63}, // Shadda with Superscript Alef Isolated Form
	{{0xFE7D, 0xFE77}, 0xFCF2}, // Shadda with Fatha Medial Form
	{{0xFE7D, 0xFE79}, 0xFCF3}, // Shadda with Damma Medial Form
	{{0xFE7D, 0xFE7B}, 0xFCF4}, // Shadda with Kasra Medial Form
};


/*
 * The Arabic diacritics causes the game to add a space,
 * for example "مَرحَب" which means hallo (written with 2 Fatḥah on it)
 * will look like "مَـ ـرحَـ ـب", please notice that we only need
 * Fatḥah (Fatha),
 * Kasrah (Kasra),
 * Ḍammah (Damma),
 * Sukun (Sukun),
 * Tanwin (the three of them) (Fathatan, Dammatan, Kasratan)
 * Shaddah (Shadda).
 */
const std::set<UChar> kArabicDiacritics = {
	0x0670, // Superscript Alef

	0x0618, // Small Fatha
	0x064E, // Fatha
	0x065E, // Fatha with Two Dots
	0x08E4, // Curly Fatha
	0x08F4, // Fatha with Ring
	0x08F5, // Fatha with Dot Above
	0xFE76, // Fatha Isolated Form
	0xFE77, // Fatha Medial Form

	0x061A, // Small Kasra
	0x0650, // Kasra
	0x08E6, // Curly Kasra
	0x08F6, // Kasra with Dot Below
	0xFE7A, // Kasra Isolated Form
	0xFE7B, // Kasra Medial Form

	0x0619, // Small Damma
	0x064F, // Damma
	0x0657, // Inverted Damma
	0x065D, // Reversed Damma
	0x08E5, // Curly Damma
	0x08FE, // Damma with Dot
	0xFE78, // Damma Isolated Form
	0xFE79, // Damma Medial Form

	0x0652, // Sukun
	0xFE7E, // Sukun Isolated Form
	0xFE7F, // Sukun Medial Form

	0x08F0, // Open Fathatan
	0x064B, // Fathatan
	0x08E7, // Curly Fathatan
	0xFE70, // Fathatan Isolated Form
	0xFE71, // Tatweel with Fathatan Above

	0x08F1, // Open Dammatan
	0x064C, // Dammatan
	0x08E8, // Curly Dammatan
	0xFE72, // Dammatan Isolated Form

	0x08F2, // Open Kasratan
	0x064D, // Kasratan
	0x08E9, // Curly Kasratan
	0xFE74, // Kasratan Isolated Form

	0x0651, // Shadda
	0xFE7C, // Shadda Isolated Form
	0xFE7D, // Shadda Medial Form

	0xFC5E, // Ligature Shadda with Dammatan Isolated Form
	0xFC5F, // Ligature Shadda with Kasratan Isolated Form
	0xFC60, // Ligature Shadda with Fatha Isolated Form
	0xFC61, // Ligature Shadda with Damma Isolated Form
	0xFC62, // Ligature Shadda with Kasra Isolated Form
	0xFC63, // Ligature Shadda with Superscript Alef Isolated Form
	0xFCF2, // Ligature Shadda with Fatha Medial Form
	0xFCF3, // Ligature Shadda with Damma Medial Form
	0xFCF4, // Ligature Shadda with Kasra Medial Form
};


// Map no longer used Arabic presentation forms to standard forms
const std::map<UChar, UChar> kArabicLegacyDiacritics = {
	// Isolated
	{0xFE76, 0x064E}, // Fatha
	{0xFE7A, 0x0650}, // Kasra
	{0xFE78, 0x064F}, // Damma
	{0xFE70, 0x064B}, // Fathatan
	{0xFE72, 0x064C}, // Dammatan
	{0xFE74, 0x064D}, // Kasratan
	{0xFE7C, 0x0651}, // Shadda

	// Medial
	{0xFE77, 0x064E}, // Fatha
	{0xFE7B, 0x0650}, // Kasra
	{0xFE79, 0x064F}, // Damma
	{0xFE7F, 0x0652}, // Sukun
	{0xFE7D, 0x0651}, // Shadda

	{0xFCF2, 0xFE76}, // Shadda with Fatha
	{0xFCF3, 0xFC61}, // Shadda with Damma
	{0xFCF4, 0xFC62}, // Shadda with Kasra
};

<<<<<<< HEAD

=======
>>>>>>> 008f1305
const std::set<std::string> kRTLScripts = {
	{"arabic", "devanagari", "hebrew", "mandaic", "nko", "samaritan", "syriac", "thaana"},
};

// http://unicode.org/faq/blocks_ranges.html
// http://unicode-table.com/en/blocks/
// TODO(GunChleoc): We might need some more here - let's see how this goes.
const std::map<std::string, std::set<UBlockCode>> kRTLCodeBlocks = {
	{"arabic", {
		 UBlockCode::UBLOCK_ARABIC,
		 UBlockCode::UBLOCK_ARABIC_SUPPLEMENT,
		 UBlockCode::UBLOCK_ARABIC_EXTENDED_A,
		 UBlockCode::UBLOCK_ARABIC_PRESENTATION_FORMS_A,
		 UBlockCode::UBLOCK_ARABIC_PRESENTATION_FORMS_B,
		 UBlockCode::UBLOCK_ARABIC_MATHEMATICAL_ALPHABETIC_SYMBOLS,
	 }},
	{"devanagari", {
		 UBlockCode::UBLOCK_DEVANAGARI,
		 UBlockCode::UBLOCK_DEVANAGARI_EXTENDED,
	 }},
	{"hebrew", {
		 UBlockCode::UBLOCK_HEBREW,
	 }},
	{"mandaic", {
		 UBlockCode::UBLOCK_MANDAIC,
	 }},
	{"nko", {
		 UBlockCode::UBLOCK_NKO,
	 }},
	{"samaritan", {
		 UBlockCode::UBLOCK_SAMARITAN,
	 }},
	{"syriac", {
		 UBlockCode::UBLOCK_SYRIAC,
	 }},
	{"thaana", {
		 UBlockCode::UBLOCK_THAANA,
	 }},
};

bool is_rtl_character(UChar32 c) {
	UBlockCode code = ublock_getCode(c);
	for (std::string script : kRTLScripts) {
		assert(kRTLCodeBlocks.count(script) == 1);
		if ((kRTLCodeBlocks.at(script).count(code) == 1)) {
			return true;
		}
	}
	return false;
}

bool is_arabic_character(UChar32 c) {
	UBlockCode code = ublock_getCode(c);
	assert(kRTLCodeBlocks.count("arabic") == 1);
	return (kRTLCodeBlocks.at("arabic").count(code) == 1);
}


// True if a string contains a character from an Arabic code block
bool has_arabic_character(const char* input) {
	bool result = false;
	const icu::UnicodeString parseme(input);
	for (int32_t i = 0; i < parseme.length(); ++i) {
		if (is_arabic_character(parseme.char32At(i))) {
			result = true;
			break;
		}
	}
	return result;
}


// Helper function for make_ligatures.
// Arabic word characters have 4 forms to connect to each other:
// Isolated, Initial, Medial, and Final.
// - Isolated forms are the "canonical" forms and have no connection.
// - Initial forms have a connection to the following letter.
// - Medial forms have connections to both sides.
// - Final forms have a connection to the preceding letter.
// - All characters have an Isolated and a Final form.
// - All characters that have a Medial form also have a Initial form and vice versa.
// If a letter is in the middle of a word and the preceding letter has no connection pointing
// towards it, pick the Initial or Isolated form (depending on if it is followed by another
// letter) etc.
UChar find_arabic_letter_form(UChar c, UChar previous, UChar next) {
	if (kArabicFinalChars.count(previous) == 0) {  // Start of word
		if (kArabicInitialChars.count(c) == 1) {  // Link to next if character available
			c = kArabicInitialChars.at(c);
		}
	} else if (kArabicFinalChars.count(next) == 0) {  // End of word
		if (kArabicMedialChars.count(previous) == 1) {  // Link to previous if possible
			c = kArabicFinalChars.at(c);
		}
	} else { // Middle of word
		if (kArabicMedialChars.count(previous) == 1) {  // Link to previous if possible
			if (kArabicMedialChars.count(c) == 1) {
				c = kArabicMedialChars.at(c);
			} else {
				c = kArabicFinalChars.at(c);
			}
		} else {  // Link to next if character available
			if (kArabicInitialChars.count(c) == 1) {
				c = kArabicInitialChars.at(c);
			}
		}
	}
	return c;
}


} // namespace

namespace i18n {


// True if a string does not contain Latin characters
bool has_rtl_character(const char* input) {
	bool result = false;
	const icu::UnicodeString parseme(input);
	for (int32_t i = 0; i < parseme.length(); ++i) {
		if (is_rtl_character(parseme.char32At(i))) {
			result = true;
			break;
		}
	}
	return result;
}

// True if the strings do not contain Latin characters
bool has_rtl_character(std::vector<std::string> input) {
	bool result = false;
	for (const std::string& string: input) {
		if (has_rtl_character(string.c_str())) {
			result = true;
			break;
		}
	}
	return result;
}


// Contracts glyphs into their ligatures
std::string make_ligatures(const char* input) {
	// We only have defined ligatures for Arabic at the moment.
	if (!has_arabic_character(input)) {
		return input;
	}
	const icu::UnicodeString parseme(input);
	icu::UnicodeString queue;
	UChar not_a_character = 0xFFFF;
	UChar next = not_a_character;
	UChar previous = not_a_character;
	for (int i = parseme.length() - 1; i >= 0; --i) {
		UChar c = parseme.charAt(i);

		// Substitution for Arabic characters
		previous = (i > 0) ? parseme.charAt(i - 1) : not_a_character;
		next = (i < (parseme.length() - 1)) ? parseme.charAt(i + 1) : not_a_character;

		if (kArabicDiacritics.count(c) == 1) {
			try {
				// Map legacy characters
				if (kArabicLegacyDiacritics.count(c) == 1) {
					c = kArabicLegacyDiacritics.at({c});
				}
				if (kArabicLegacyDiacritics.count(previous) == 1) {
					previous = kArabicLegacyDiacritics.at({previous});
				}
				if (kArabicLegacyDiacritics.count(next) == 1) {
					next = kArabicLegacyDiacritics.at({next});
				}

				// Special ligature forms combine 2 letters.
				if (kArabicLigatures.count({previous, c}) == 1) {
					c = kArabicLigatures.at({previous, c});
					// Now skip 1 letter, since we have just combined 2 letters
					--i;
					previous = (i > 0) ? parseme.charAt(i - 1) : not_a_character;
				}
			} catch (std::out_of_range e) {
				log("Error trying to fetch Arabic diacritic form: %s\n", e.what());
				assert(false);
			}
		} else if (kArabicFinalChars.count(c) == 1) { // All Arabic characters have a final form
			try {
				// Skip diacritics for position analysis
				for (int k = i - 2; k >= 0 && kArabicDiacritics.count(previous); --k) {
					previous = parseme.charAt(k);
				}
				for (int k = i + 2; k < (parseme.length() - 1) && kArabicDiacritics.count(next); ++k) {
					next = parseme.charAt(k);
				}

				// Special ligature forms combine 2 letters.
				if (kArabicLigatures.count({previous, c}) == 1) {
					c = kArabicLigatures.at({previous, c});
					// Now skip 1 letter, since we have just combined 2 letters
					--i;
					previous = (i > 0) ? parseme.charAt(i - 1) : not_a_character;
					// Skip diacritics for position analysis
					for (int k = i - 2; k >= 0 && kArabicDiacritics.count(previous); --k) {
						previous = parseme.charAt(k);
					}
				}
				c = find_arabic_letter_form(c, previous, next);
			} catch (std::out_of_range e) {
				log("Error trying to fetch Arabic character form: %s\n", e.what());
				assert(false);
			}
		}

		// TODO(GunChleoc): We sometimes get "Not a Character" - find out why.
		if (c != 0xFFFF) {
			// Add the current RTL character
			queue.insert(0, c);
		}
	}

	std::string result;
	queue.toUTF8String(result);
	return result;
}


// BiDi support for RTL languages
// This turns the logical order of the glyphs into the display order.
std::string line2bidi(const char* input) {
	const icu::UnicodeString parseme(input);
	icu::UnicodeString stack;
	icu::UnicodeString temp_stack;
	UChar not_a_character = 0xFFFF;
	UChar previous = not_a_character;
	for (int i = parseme.length() - 1; i >= 0; --i) {
		UChar c = parseme.charAt(i);
		if (i > 0) {
			previous = parseme.charAt(i - 1);
		}
		// LTR characters need to be turned around in a temp stack,
		// because we will reverse everything on the bottom for RTL
		temp_stack = "";
		while (i >= 0 &&
				(is_numeric_char(c) ||
				 is_latin_char(c) ||
				 is_symmetric_char(c) ||
				 ((is_latin_char(previous) || is_punctuation_char(previous)) && is_punctuation_char(c)))) {
			if (is_symmetric_char(c)) {
				c = mirror_symmetric_char(c);
			}
			temp_stack += c;
			c = parseme.charAt(--i);
			if (i > 0) {
				previous = parseme.charAt(i - 1);
			}
		}
		for (int32_t j = temp_stack.length() - 1; j >= 0; --j) {
			stack += temp_stack.charAt(j);
		}

		// TODO(GunChleoc): We sometimes get "Not a Character" - find out why.
		if (c != 0xFFFF) {
			// Add the current RTL character
			stack += c;
		}
	}

	std::string result;
	stack.toUTF8String(result);
	return result;
}

// Helper to convert ICU strings to C++ strings
std::string icustring2string(const icu::UnicodeString& convertme) {
	std::string result;
	convertme.toUTF8String(result);
	return result;
}
std::string icuchar2string(const UChar& convertme) {
	const icu::UnicodeString temp(convertme);
	return icustring2string(temp);
}

// True if a string contains a character from a CJK code block
bool has_cjk_character(const char* input) {
	bool result = false;
	const icu::UnicodeString parseme(input);
	for (int32_t i = 0; i < parseme.length(); ++i) {
		if (is_cjk_character(parseme.char32At(i))) {
			result = true;
			break;
		}
	}
	return result;
}

//  Split a string of CJK characters into units that can have line breaks between them.
std::vector<std::string> split_cjk_word(const char* input) {
	const icu::UnicodeString parseme(input);
	std::vector<std::string> result;
	for (int i = 0; i < parseme.length(); ++i) {
		icu::UnicodeString temp;
		UChar c = parseme.charAt(i);
		temp += c;
		if (i < parseme.length() - 1) {
			UChar next = parseme.charAt(i + 1);
			if (cannot_end_line(c) || cannot_start_line(next)) {
				temp += next;
				++i;
			}
		}
		std::string temp2;
		result.push_back(temp.toUTF8String(temp2));
	}
	return result;
}

bool cannot_start_line(const UChar& c) {
	return is_diacritic(c) || is_punctuation_char(c) || kCannottStartLineJapanese.count(c) == 1;
}

bool cannot_end_line(const UChar& c) {
	return kCannotEndLineJapanese.count(c) == 1;
}

bool is_diacritic(const UChar& c) {
	return kArabicDiacritics.count(c) == 1;
}


} // namespace UI<|MERGE_RESOLUTION|>--- conflicted
+++ resolved
@@ -440,10 +440,6 @@
 	{0xFCF4, 0xFC62}, // Shadda with Kasra
 };
 
-<<<<<<< HEAD
-
-=======
->>>>>>> 008f1305
 const std::set<std::string> kRTLScripts = {
 	{"arabic", "devanagari", "hebrew", "mandaic", "nko", "samaritan", "syriac", "thaana"},
 };
