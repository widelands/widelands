--- conflicted
+++ resolved
@@ -22,13 +22,10 @@
 #include <map>
 #include <string>
 
-<<<<<<< HEAD
-=======
-#include <unicode/unistr.h>
->>>>>>> a78af4cd
 #include <unicode/utypes.h>
 
 #include "base/log.h"
+#include "graphic/text/font_set.h"
 
 namespace {
 // TODO(GunChleoc): Have a look at the ICU API to see which helper functions can be gained from there.
@@ -820,7 +817,6 @@
 	return result;
 }
 
-<<<<<<< HEAD
 // Helper to convert ICU strings to C++ strings
 std::string icustring2string(const icu::UnicodeString& convertme) {
 	std::string result;
@@ -832,20 +828,6 @@
 	return icustring2string(temp);
 }
 
-
-bool can_start_line(const UChar& c) {
-	return (!is_diacritic(c)
-			  && (kCannottStartLineJapanese.count(c) < 1)
-			  && !is_punctuation_char(c));
-}
-
-bool can_end_line(const UChar& c) {
-	return (kCannotEndLineJapanese.count(c) < 1);
-}
-
-bool is_diacritic(const UChar& c) {
-	return kArabicDiacritics.count(c) == 1;
-=======
 // True if a string contains a character from a CJK code block
 bool has_cjk_character(const char* input) {
 	bool result = false;
@@ -881,12 +863,17 @@
 }
 
 bool cannot_start_line(const UChar& c) {
-	return kCannottStartLineJapanese.count(c) == 1;
+	return is_diacritic(c) || is_punctuation_char(c) || kCannottStartLineJapanese.count(c) == 1;
 }
 
 bool cannot_end_line(const UChar& c) {
 	return kCannotEndLineJapanese.count(c) == 1;
->>>>>>> a78af4cd
-}
+
+}
+
+bool is_diacritic(const UChar& c) {
+	return kArabicDiacritics.count(c) == 1;
+}
+
 
 } // namespace UI