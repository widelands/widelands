--- conflicted
+++ resolved
@@ -56,15 +56,10 @@
 private:
 	void consume(size_t);
 	std::string text_;
-<<<<<<< HEAD
-	uint32_t line_{1}, col_{0};
-	size_t pos_{0}, end_;
-=======
 	uint32_t line_{1U};
 	uint32_t col_{0U};
 	size_t pos_{0U};
 	size_t end_;
->>>>>>> a9549ba2
 };
 }  // namespace RT
 #endif  // end of include guard: WL_GRAPHIC_TEXT_TEXTSTREAM_H