--- conflicted
+++ resolved
@@ -104,11 +104,7 @@
 	}
 	explicit Child(Tag* t) : tag(t) {
 	}
-<<<<<<< HEAD
-	Child(const std::string& t) : tag(nullptr), text(t) {
-=======
-	explicit Child(std::string t) : tag(nullptr), text(t) {
->>>>>>> 20aa6340
+	explicit Child(const std::string& t) : tag(nullptr), text(t) {
 	}
 	~Child() {
 		if (tag)
