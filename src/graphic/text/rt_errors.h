/*
 * Copyright (C) 2006-2017 by the Widelands Development Team
 *
 * This program is free software; you can redistribute it and/or
 * modify it under the terms of the GNU General Public License
 * as published by the Free Software Foundation; either version 2
 * of the License, or (at your option) any later version.
 *
 * This program is distributed in the hope that it will be useful,
 * but WITHOUT ANY WARRANTY; without even the implied warranty of
 * MERCHANTABILITY or FITNESS FOR A PARTICULAR PURPOSE.  See the
 * GNU General Public License for more details.
 *
 * You should have received a copy of the GNU General Public License
 * along with this program; if not, write to the Free Software
 * Foundation, Inc., 675 Mass Ave, Cambridge, MA 02139, USA.
 *
 */

#ifndef WL_GRAPHIC_TEXT_RT_ERRORS_H
#define WL_GRAPHIC_TEXT_RT_ERRORS_H

#include "base/wexception.h"

#include <exception>

namespace RT {

class Exception : public std::exception {
public:
	explicit Exception(const std::string& msg) : std::exception(), msg_(msg) {
	}
	const char* what() const noexcept override {
		return msg_.c_str();
	}

private:
	std::string msg_;
};

#define DEF_ERR(Name)                                                                              \
	class Name : public Exception {                                                                 \
	public:                                                                                         \
<<<<<<< HEAD
		explicit Name(const std::string& msg) : Exception(msg) {                                                     \
=======
		explicit Name(const std::string& msg) : Exception(msg) {                                     \
>>>>>>> 20aa6340
		}                                                                                            \
	};

DEF_ERR(AttributeNotFound)
DEF_ERR(BadFont)
DEF_ERR(EndOfText)
DEF_ERR(InvalidColor)
DEF_ERR(RenderError)
DEF_ERR(SyntaxError)
DEF_ERR(TextureTooBig)
DEF_ERR(WidthTooSmall)

#undef DEF_ERR
}

#endif  // end of include guard: WL_GRAPHIC_TEXT_RT_ERRORS_H<|MERGE_RESOLUTION|>--- conflicted
+++ resolved
@@ -41,11 +41,7 @@
 #define DEF_ERR(Name)                                                                              \
 	class Name : public Exception {                                                                 \
 	public:                                                                                         \
-<<<<<<< HEAD
-		explicit Name(const std::string& msg) : Exception(msg) {                                                     \
-=======
 		explicit Name(const std::string& msg) : Exception(msg) {                                     \
->>>>>>> 20aa6340
 		}                                                                                            \
 	};
 
