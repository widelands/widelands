--- conflicted
+++ resolved
@@ -164,7 +164,6 @@
 	           .str());
 }
 
-<<<<<<< HEAD
 std::string as_header(const std::string& txt, UIStyle style, bool is_first) {
 	switch (style) {
 	case UIStyle::kFsMenu:
@@ -194,14 +193,10 @@
 	NEVER_HERE();
 }
 
-const Image* autofit_ui_text(const std::string& text, int width, RGBColor color, int fontsize) {
-	const Image* result = UI::g_fh1->render(as_uifont(richtext_escape(text), fontsize, color));
-=======
 std::shared_ptr<const UI::RenderedText>
 autofit_ui_text(const std::string& text, int width, RGBColor color, int fontsize) {
 	std::shared_ptr<const UI::RenderedText> result =
 	   UI::g_fh1->render(as_uifont(richtext_escape(text), fontsize, color));
->>>>>>> 772c26f3
 	if (width > 0) {  // Autofit
 		for (; result->width() > width && fontsize >= kMinimumFontSize; --fontsize) {
 			result = UI::g_fh1->render(
