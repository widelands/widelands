/*
 * Copyright (C) 2006-2019 by the Widelands Development Team
 *
 * This program is free software; you can redistribute it and/or
 * modify it under the terms of the GNU General Public License
 * as published by the Free Software Foundation; either version 2
 * of the License, or (at your option) any later version.
 *
 * This program is distributed in the hope that it will be useful,
 * but WITHOUT ANY WARRANTY; without even the implied warranty of
 * MERCHANTABILITY or FITNESS FOR A PARTICULAR PURPOSE.  See the
 * GNU General Public License for more details.
 *
 * You should have received a copy of the GNU General Public License
 * along with this program; if not, write to the Free Software
 * Foundation, Inc., 675 Mass Ave, Cambridge, MA 02139, USA.
 *
 */

#include "graphic/text_layout.h"

#include <boost/algorithm/string.hpp>
#include <boost/format.hpp>

#include "graphic/font_handler.h"
#include "graphic/graphic.h"
#include "graphic/image.h"
#include "graphic/style_manager.h"
#include "graphic/text/font_set.h"

namespace {
bool is_paragraph(const std::string& text) {
	return boost::starts_with(text, "<p");
}

bool is_div(const std::string& text) {
	return boost::starts_with(text, "<div");
}
<<<<<<< HEAD

std::string as_richtext_paragraph(const std::string& text, UI::Align align) {
=======
}  // namespace

void replace_entities(std::string* text) {
	boost::replace_all(*text, "&gt;", ">");
	boost::replace_all(*text, "&lt;", "<");
	boost::replace_all(*text, "&nbsp;", " ");
	boost::replace_all(*text, "&amp;", "&");  // Must be performed last
}

int text_width(const std::string& text, int ptsize) {
	return UI::g_fh
	   ->render(as_editorfont(
	      text.substr(0, g_gr->max_texture_size_for_font_rendering() / text_height() - 1),
	      ptsize - UI::g_fh->fontset()->size_offset()))
	   ->width();
}

int text_height(int ptsize, UI::FontSet::Face face) {
	return UI::g_fh
	   ->render(as_aligned(UI::g_fh->fontset()->representative_character(), UI::Align::kLeft,
	                       ptsize - UI::g_fh->fontset()->size_offset(), RGBColor(0, 0, 0), face))
	   ->height();
}

std::string richtext_escape(const std::string& given_text) {
	std::string text = given_text;
	boost::replace_all(text, "&", "&amp;");  // Must be performed first
	boost::replace_all(text, ">", "&gt;");
	boost::replace_all(text, "<", "&lt;");
	return text;
}

std::string as_game_tip(const std::string& txt) {
	static boost::format f(
	   "<rt><p align=center><font color=21211b face=serif size=16>%s</font></p></rt>");
	f % txt;
	return f.str();
}

std::string
as_uifont(const std::string& txt, int size, const RGBColor& clr, UI::FontSet::Face face) {
	return as_aligned(txt, UI::Align::kLeft, size, clr, face);
}

std::string
as_condensed(const std::string& text, UI::Align align, int ptsize, const RGBColor& clr) {
	return as_aligned(text, align, ptsize, clr, UI::FontSet::Face::kCondensed);
}

std::string as_editorfont(const std::string& text, int ptsize, const RGBColor& clr) {
	// UI Text is always bold due to historic reasons
	static boost::format f(
	   "<rt keep_spaces=1><p><font face=sans size=%i bold=1 shadow=1 color=%s>%s</font></p></rt>");
	f % ptsize;
	f % clr.hex_value();
	f % richtext_escape(text);
	return f.str();
}

std::string as_aligned(const std::string& txt,
                       UI::Align align,
                       int ptsize,
                       const RGBColor& clr,
                       UI::FontSet::Face face) {
>>>>>>> 6ce26d7e
	std::string alignment = "left";
	switch (align) {
	case UI::Align::kCenter:
		alignment = "center";
		break;
	case UI::Align::kRight:
		alignment = "right";
		break;
	case UI::Align::kLeft:
		alignment = "left";
		break;
	}

	static boost::format f("<rt><p align=%s>%s</p></rt>");
	f % alignment;
	f % text;
	return f.str();
}
}  // namespace

int text_width(const std::string& text, const UI::FontStyleInfo& style, float scale) {
	UI::FontStyleInfo info = style;
	info.size *= scale;
	info.size -= UI::g_fh1->fontset()->size_offset();
	return UI::g_fh1
	   ->render(as_editor_richtext_paragraph(text, info))
	   ->width();
}

int text_height(const UI::FontStyleInfo& style, float scale) {
	UI::FontStyleInfo info = style;
	info.size *= scale;
	info.size -= UI::g_fh1->fontset()->size_offset();
	return UI::g_fh1
	   ->render(as_richtext_paragraph(UI::g_fh1->fontset()->representative_character(), info))
	   ->height();
}

int text_height(UI::FontStyle style, float scale) {
	return text_height(g_gr->styles().font_style(style), scale);
}

std::string richtext_escape(const std::string& given_text) {
	std::string text = given_text;
	boost::replace_all(text, "&", "&amp;");  // Must be performed first
	boost::replace_all(text, ">", "&gt;");
	boost::replace_all(text, "<", "&lt;");
	return text;
}

/// Bullet list item
std::string as_listitem(const std::string& txt, UI::FontStyle style) {
	static boost::format f("<div width=100%%><div><p><font size=%d "
	                       "color=%s>•</font></p></div><div><p><space gap=6></p></div><div "
	                       "width=*><p><font size=%d color=%s>%s<vspace "
	                       "gap=6></font></p></div></div>");
	const UI::FontStyleInfo& font_style = g_gr->styles().font_style(style);
	f % font_style.size % font_style.color.hex_value() % font_style.size % font_style.color.hex_value() % txt;
	return f.str();
}

std::string as_richtext(const std::string& txt) {
	static boost::format f("<rt>%s</rt>");
	f % txt;
	return f.str();
}

std::string as_richtext_paragraph(const std::string& text, UI::FontStyle style, UI::Align align) {
	return as_richtext_paragraph(text, g_gr->styles().font_style(style), align);
}

std::string as_richtext_paragraph(const std::string& text, const UI::FontStyleInfo& style, UI::Align align) {
	return as_richtext_paragraph(style.as_font_tag(text), align);
}
// NOCOM use FontStyle instead?
std::string as_editor_richtext_paragraph(const std::string& text, const UI::FontStyleInfo& style) {
	static boost::format f("<rt keep_spaces=1><p>%s</p></rt>");
	f % style.as_font_tag(text);
	return f.str();
}


std::string as_game_tip(const std::string& txt) {
	static boost::format f("<rt padding_l=48 padding_t=28 padding_r=48 padding_b=28>"
	                       "<p align=center>%s</p></rt>");
	f % g_gr->styles().font_style(UI::FontStyle::kFsMenuGameTip).as_font_tag(txt);
	return f.str();
}

std::string as_message(const std::string& heading, const std::string& body) {
	return (
	   (boost::format(
	       "<rt><p>%s<br></p><vspace gap=6>%s</rt>") %
	    g_gr->styles().font_style(UI::FontStyle::kWuiMessageHeading).as_font_tag(heading) %
	    (is_paragraph(body) || is_div(body) ?
	        body :
	        (boost::format("<p>%s</p>") %
	         g_gr->styles().font_style(UI::FontStyle::kWuiMessageParagraph).as_font_tag(body))
	           .str()))
	      .str());
}

<<<<<<< HEAD
std::shared_ptr<const UI::RenderedText> autofit_text(const std::string& text,
																	  const UI::FontStyleInfo& font_info,
																	  int width) {
	const std::string text_to_render = richtext_escape(text);
	std::shared_ptr<const UI::RenderedText> rendered_text =
	   UI::g_fh1->render(as_richtext_paragraph(text_to_render, font_info));

	// Autoshrink if it doesn't fit
	if (width > 0 && rendered_text->width() > width) {
		const int minimum_size = g_gr->styles().minimum_font_size();
		// We take a copy, because we are changing values during the autofit.
		UI::FontStyleInfo temp_font_info = font_info;
		temp_font_info.face = UI::FontStyleInfo::Face::kCondensed;
		for (; rendered_text->width() > width && temp_font_info.size >= minimum_size; --temp_font_info.size) {
			rendered_text = UI::g_fh1->render(as_richtext_paragraph(text_to_render, temp_font_info));
=======
std::string as_heading_with_content(const std::string& header,
                                    const std::string& content,
                                    UI::PanelStyle style,
                                    bool is_first,
                                    bool noescape) {
	switch (style) {
	case UI::PanelStyle::kFsMenu:
		return (boost::format(
		           "<p><font size=%i bold=1 shadow=1>%s%s <font color=D1D1D1>%s</font></font></p>") %
		        UI_FONT_SIZE_SMALL % (is_first ? "" : "<vspace gap=9>") %
		        (noescape ? header : richtext_escape(header)) %
		        (noescape ? content : richtext_escape(content)))
		   .str();
	case UI::PanelStyle::kWui:
		return (boost::format(
		           "<p><font size=%i>%s<font bold=1 color=D1D1D1>%s</font> %s</font></p>") %
		        UI_FONT_SIZE_SMALL % (is_first ? "" : "<vspace gap=6>") %
		        (noescape ? header : richtext_escape(header)) %
		        (noescape ? content : richtext_escape(content)))
		   .str();
	}
	NEVER_HERE();
}

std::string as_heading(const std::string& txt, UI::PanelStyle style, bool is_first) {
	switch (style) {
	case UI::PanelStyle::kFsMenu:
		return (boost::format("<p><font size=%i bold=1 shadow=1>%s%s</font></p>") %
		        UI_FONT_SIZE_SMALL % (is_first ? "" : "<vspace gap=9>") % richtext_escape(txt))
		   .str();
	case UI::PanelStyle::kWui:
		return (boost::format("<p><font size=%i bold=1 color=D1D1D1>%s%s</font></p>") %
		        UI_FONT_SIZE_SMALL % (is_first ? "" : "<vspace gap=6>") % richtext_escape(txt))
		   .str();
	}
	NEVER_HERE();
}
std::string as_content(const std::string& txt, UI::PanelStyle style) {
	switch (style) {
	case UI::PanelStyle::kFsMenu:
		return (boost::format("<p><font size=%i color=D1D1D1 shadow=1><vspace gap=2>%s</font></p>") %
		        UI_FONT_SIZE_SMALL % richtext_escape(txt))
		   .str();
	case UI::PanelStyle::kWui:
		return (boost::format("<p><font size=%i><vspace gap=2>%s</font></p>") %
		        (UI_FONT_SIZE_SMALL - 2) % richtext_escape(txt))
		   .str();
	}
	NEVER_HERE();
}

std::shared_ptr<const UI::RenderedText>
autofit_ui_text(const std::string& text, int width, RGBColor color, int fontsize) {
	std::shared_ptr<const UI::RenderedText> result =
	   UI::g_fh->render(as_uifont(richtext_escape(text), fontsize, color));
	if (width > 0) {  // Autofit
		for (; result->width() > width && fontsize >= kMinimumFontSize; --fontsize) {
			result = UI::g_fh->render(
			   as_condensed(richtext_escape(text), UI::Align::kLeft, fontsize, color));
		}
	}
	return result;
}

namespace UI {

/**
 * This mirrors the horizontal alignment for RTL languages.
 *
 * Do not store this value as it is based on the global font setting.
 *
 * If 'checkme' is not empty, mirror the alignment if the first 20 characters contain an RTL
 * character. Otherwise, mirror if the current fontset is RTL.
 */
Align mirror_alignment(Align alignment, const std::string& checkme) {
	bool do_swap_alignment = checkme.empty() ? UI::g_fh->fontset()->is_rtl() :
	                                           i18n::has_rtl_character(checkme.c_str(), 20);
	if (do_swap_alignment) {
		switch (alignment) {
		case Align::kLeft:
			alignment = Align::kRight;
			break;
		case Align::kRight:
			alignment = Align::kLeft;
			break;
		case Align::kCenter:
			break;
>>>>>>> 6ce26d7e
		}
	}
	return rendered_text;
}<|MERGE_RESOLUTION|>--- conflicted
+++ resolved
@@ -36,75 +36,8 @@
 bool is_div(const std::string& text) {
 	return boost::starts_with(text, "<div");
 }
-<<<<<<< HEAD
 
 std::string as_richtext_paragraph(const std::string& text, UI::Align align) {
-=======
-}  // namespace
-
-void replace_entities(std::string* text) {
-	boost::replace_all(*text, "&gt;", ">");
-	boost::replace_all(*text, "&lt;", "<");
-	boost::replace_all(*text, "&nbsp;", " ");
-	boost::replace_all(*text, "&amp;", "&");  // Must be performed last
-}
-
-int text_width(const std::string& text, int ptsize) {
-	return UI::g_fh
-	   ->render(as_editorfont(
-	      text.substr(0, g_gr->max_texture_size_for_font_rendering() / text_height() - 1),
-	      ptsize - UI::g_fh->fontset()->size_offset()))
-	   ->width();
-}
-
-int text_height(int ptsize, UI::FontSet::Face face) {
-	return UI::g_fh
-	   ->render(as_aligned(UI::g_fh->fontset()->representative_character(), UI::Align::kLeft,
-	                       ptsize - UI::g_fh->fontset()->size_offset(), RGBColor(0, 0, 0), face))
-	   ->height();
-}
-
-std::string richtext_escape(const std::string& given_text) {
-	std::string text = given_text;
-	boost::replace_all(text, "&", "&amp;");  // Must be performed first
-	boost::replace_all(text, ">", "&gt;");
-	boost::replace_all(text, "<", "&lt;");
-	return text;
-}
-
-std::string as_game_tip(const std::string& txt) {
-	static boost::format f(
-	   "<rt><p align=center><font color=21211b face=serif size=16>%s</font></p></rt>");
-	f % txt;
-	return f.str();
-}
-
-std::string
-as_uifont(const std::string& txt, int size, const RGBColor& clr, UI::FontSet::Face face) {
-	return as_aligned(txt, UI::Align::kLeft, size, clr, face);
-}
-
-std::string
-as_condensed(const std::string& text, UI::Align align, int ptsize, const RGBColor& clr) {
-	return as_aligned(text, align, ptsize, clr, UI::FontSet::Face::kCondensed);
-}
-
-std::string as_editorfont(const std::string& text, int ptsize, const RGBColor& clr) {
-	// UI Text is always bold due to historic reasons
-	static boost::format f(
-	   "<rt keep_spaces=1><p><font face=sans size=%i bold=1 shadow=1 color=%s>%s</font></p></rt>");
-	f % ptsize;
-	f % clr.hex_value();
-	f % richtext_escape(text);
-	return f.str();
-}
-
-std::string as_aligned(const std::string& txt,
-                       UI::Align align,
-                       int ptsize,
-                       const RGBColor& clr,
-                       UI::FontSet::Face face) {
->>>>>>> 6ce26d7e
 	std::string alignment = "left";
 	switch (align) {
 	case UI::Align::kCenter:
@@ -128,18 +61,24 @@
 int text_width(const std::string& text, const UI::FontStyleInfo& style, float scale) {
 	UI::FontStyleInfo info = style;
 	info.size *= scale;
-	info.size -= UI::g_fh1->fontset()->size_offset();
-	return UI::g_fh1
-	   ->render(as_editor_richtext_paragraph(text, info))
-	   ->width();
+	info.size -= UI::g_fh->fontset()->size_offset();
+	return UI::g_fh
+	   ->render(as_editor_richtext_paragraph(text, info))->width();
+}
+
+void replace_entities(std::string* text) {
+	boost::replace_all(*text, "&gt;", ">");
+	boost::replace_all(*text, "&lt;", "<");
+	boost::replace_all(*text, "&nbsp;", " ");
+	boost::replace_all(*text, "&amp;", "&");  // Must be performed last
 }
 
 int text_height(const UI::FontStyleInfo& style, float scale) {
 	UI::FontStyleInfo info = style;
 	info.size *= scale;
-	info.size -= UI::g_fh1->fontset()->size_offset();
-	return UI::g_fh1
-	   ->render(as_richtext_paragraph(UI::g_fh1->fontset()->representative_character(), info))
+	info.size -= UI::g_fh->fontset()->size_offset();
+	return UI::g_fh
+	   ->render(as_richtext_paragraph(UI::g_fh->fontset()->representative_character(), info))
 	   ->height();
 }
 
@@ -207,13 +146,12 @@
 	      .str());
 }
 
-<<<<<<< HEAD
 std::shared_ptr<const UI::RenderedText> autofit_text(const std::string& text,
 																	  const UI::FontStyleInfo& font_info,
 																	  int width) {
 	const std::string text_to_render = richtext_escape(text);
 	std::shared_ptr<const UI::RenderedText> rendered_text =
-	   UI::g_fh1->render(as_richtext_paragraph(text_to_render, font_info));
+	   UI::g_fh->render(as_richtext_paragraph(text_to_render, font_info));
 
 	// Autoshrink if it doesn't fit
 	if (width > 0 && rendered_text->width() > width) {
@@ -222,8 +160,12 @@
 		UI::FontStyleInfo temp_font_info = font_info;
 		temp_font_info.face = UI::FontStyleInfo::Face::kCondensed;
 		for (; rendered_text->width() > width && temp_font_info.size >= minimum_size; --temp_font_info.size) {
-			rendered_text = UI::g_fh1->render(as_richtext_paragraph(text_to_render, temp_font_info));
-=======
+			rendered_text = UI::g_fh->render(as_richtext_paragraph(text_to_render, temp_font_info));
+		}
+	}
+	return rendered_text;
+}
+
 std::string as_heading_with_content(const std::string& header,
                                     const std::string& content,
                                     UI::PanelStyle style,
@@ -231,18 +173,16 @@
                                     bool noescape) {
 	switch (style) {
 	case UI::PanelStyle::kFsMenu:
-		return (boost::format(
-		           "<p><font size=%i bold=1 shadow=1>%s%s <font color=D1D1D1>%s</font></font></p>") %
-		        UI_FONT_SIZE_SMALL % (is_first ? "" : "<vspace gap=9>") %
-		        (noescape ? header : richtext_escape(header)) %
-		        (noescape ? content : richtext_escape(content)))
+		return (boost::format("<p>%s%s %s</p>") %
+		         (is_first ? "" : "<vspace gap=9>") %
+		        g_gr->styles().font_style(UI::FontStyle::kFsMenuInfoPanelHeading).as_font_tag(noescape ? header : richtext_escape(header)) %
+		        g_gr->styles().font_style(UI::FontStyle::kFsMenuInfoPanelParagraph).as_font_tag(noescape ? content : richtext_escape(content)))
 		   .str();
 	case UI::PanelStyle::kWui:
-		return (boost::format(
-		           "<p><font size=%i>%s<font bold=1 color=D1D1D1>%s</font> %s</font></p>") %
-		        UI_FONT_SIZE_SMALL % (is_first ? "" : "<vspace gap=6>") %
-		        (noescape ? header : richtext_escape(header)) %
-		        (noescape ? content : richtext_escape(content)))
+		return (boost::format("<p>%s%s %s</p>") %
+		        (is_first ? "" : "<vspace gap=6>") %
+		        g_gr->styles().font_style(UI::FontStyle::kWuiInfoPanelHeading).as_font_tag(noescape ? header : richtext_escape(header)) %
+		        g_gr->styles().font_style(UI::FontStyle::kWuiInfoPanelParagraph).as_font_tag(noescape ? content : richtext_escape(content)))
 		   .str();
 	}
 	NEVER_HERE();
@@ -251,68 +191,35 @@
 std::string as_heading(const std::string& txt, UI::PanelStyle style, bool is_first) {
 	switch (style) {
 	case UI::PanelStyle::kFsMenu:
-		return (boost::format("<p><font size=%i bold=1 shadow=1>%s%s</font></p>") %
-		        UI_FONT_SIZE_SMALL % (is_first ? "" : "<vspace gap=9>") % richtext_escape(txt))
+		return (boost::format("<p>%s%s</p>") % (is_first ? "" : "<vspace gap=9>") %
+		        g_gr->styles()
+		           .font_style(UI::FontStyle::kFsMenuInfoPanelHeading)
+		           .as_font_tag(richtext_escape(txt)))
 		   .str();
 	case UI::PanelStyle::kWui:
-		return (boost::format("<p><font size=%i bold=1 color=D1D1D1>%s%s</font></p>") %
-		        UI_FONT_SIZE_SMALL % (is_first ? "" : "<vspace gap=6>") % richtext_escape(txt))
+		return (boost::format("<p>%s%s</p>") % (is_first ? "" : "<vspace gap=6>") %
+		        g_gr->styles()
+		           .font_style(UI::FontStyle::kWuiInfoPanelHeading)
+		           .as_font_tag(richtext_escape(txt)))
 		   .str();
 	}
 	NEVER_HERE();
 }
+
 std::string as_content(const std::string& txt, UI::PanelStyle style) {
 	switch (style) {
 	case UI::PanelStyle::kFsMenu:
-		return (boost::format("<p><font size=%i color=D1D1D1 shadow=1><vspace gap=2>%s</font></p>") %
-		        UI_FONT_SIZE_SMALL % richtext_escape(txt))
+		return (boost::format("<p><vspace gap=2>%s</p>") %
+		        g_gr->styles()
+		           .font_style(UI::FontStyle::kFsMenuInfoPanelParagraph)
+		           .as_font_tag(richtext_escape(txt)))
 		   .str();
 	case UI::PanelStyle::kWui:
-		return (boost::format("<p><font size=%i><vspace gap=2>%s</font></p>") %
-		        (UI_FONT_SIZE_SMALL - 2) % richtext_escape(txt))
+		return (boost::format("<p><vspace gap=2>%s</p>") %
+		        g_gr->styles()
+		           .font_style(UI::FontStyle::kWuiInfoPanelParagraph)
+		           .as_font_tag(richtext_escape(txt)))
 		   .str();
 	}
 	NEVER_HERE();
-}
-
-std::shared_ptr<const UI::RenderedText>
-autofit_ui_text(const std::string& text, int width, RGBColor color, int fontsize) {
-	std::shared_ptr<const UI::RenderedText> result =
-	   UI::g_fh->render(as_uifont(richtext_escape(text), fontsize, color));
-	if (width > 0) {  // Autofit
-		for (; result->width() > width && fontsize >= kMinimumFontSize; --fontsize) {
-			result = UI::g_fh->render(
-			   as_condensed(richtext_escape(text), UI::Align::kLeft, fontsize, color));
-		}
-	}
-	return result;
-}
-
-namespace UI {
-
-/**
- * This mirrors the horizontal alignment for RTL languages.
- *
- * Do not store this value as it is based on the global font setting.
- *
- * If 'checkme' is not empty, mirror the alignment if the first 20 characters contain an RTL
- * character. Otherwise, mirror if the current fontset is RTL.
- */
-Align mirror_alignment(Align alignment, const std::string& checkme) {
-	bool do_swap_alignment = checkme.empty() ? UI::g_fh->fontset()->is_rtl() :
-	                                           i18n::has_rtl_character(checkme.c_str(), 20);
-	if (do_swap_alignment) {
-		switch (alignment) {
-		case Align::kLeft:
-			alignment = Align::kRight;
-			break;
-		case Align::kRight:
-			alignment = Align::kLeft;
-			break;
-		case Align::kCenter:
-			break;
->>>>>>> 6ce26d7e
-		}
-	}
-	return rendered_text;
 }