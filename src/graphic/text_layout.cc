--- conflicted
+++ resolved
@@ -86,19 +86,11 @@
 
 /// Bullet list item
 std::string as_listitem(const std::string& txt, UI::FontStyle style) {
-<<<<<<< HEAD
 	boost::format f("<div width=100%%><div><p><font size=%d "
 	                "color=%s>•</font></p></div><div><p><space gap=6></p></div><div "
 	                "width=*><p><font size=%d color=%s>%s<vspace "
 	                "gap=6></font></p></div></div>");
-	const UI::FontStyleInfo& font_style = g_gr->styles().font_style(style);
-=======
-	static boost::format f("<div width=100%%><div><p><font size=%d "
-	                       "color=%s>•</font></p></div><div><p><space gap=6></p></div><div "
-	                       "width=*><p><font size=%d color=%s>%s<vspace "
-	                       "gap=6></font></p></div></div>");
 	const UI::FontStyleInfo& font_style = g_style_manager->font_style(style);
->>>>>>> 7f72ddfd
 	f % font_style.size() % font_style.color().hex_value() % font_style.size() %
 	   font_style.color().hex_value() % txt;
 	return f.str();
@@ -126,13 +118,8 @@
 }
 
 std::string as_game_tip(const std::string& txt) {
-<<<<<<< HEAD
 	boost::format f("<rt><p align=center>%s</p></rt>");
-	f % g_gr->styles().font_style(UI::FontStyle::kFsMenuGameTip).as_font_tag(txt);
-=======
-	static boost::format f("<rt><p align=center>%s</p></rt>");
 	f % g_style_manager->font_style(UI::FontStyle::kFsMenuGameTip).as_font_tag(txt);
->>>>>>> 7f72ddfd
 	return f.str();
 }
 
@@ -142,19 +129,11 @@
                                  const RGBColor* player_color) {
 	assert(!image.empty());
 	assert(!txt.empty());
-<<<<<<< HEAD
-	const std::string image_type = g_gr->images().has(image) ? "src" : "object";
+	const std::string image_type = g_image_cache->has(image) ? "src" : "object";
 	boost::format f_color("<div padding_r=10><p><img width=%d %s=%s color=%s></p></div>"
 	                      "<div width=*><p>%s</p></div>");
 	boost::format f_nocolor("<div padding_r=10><p><img width=%d %s=%s></p></div>"
 	                        "<div width=*><p>%s</p></div>");
-=======
-	const std::string image_type = g_image_cache->has(image) ? "src" : "object";
-	static boost::format f_color("<div padding_r=10><p><img width=%d %s=%s color=%s></p></div>"
-	                             "<div width=*><p>%s</p></div>");
-	static boost::format f_nocolor("<div padding_r=10><p><img width=%d %s=%s></p></div>"
-	                               "<div width=*><p>%s</p></div>");
->>>>>>> 7f72ddfd
 	if (player_color != nullptr) {
 		f_color % width;
 		f_color % image_type;
@@ -258,14 +237,8 @@
 }
 
 std::string as_tooltip_text_with_hotkey(const std::string& text, const std::string& hotkey) {
-<<<<<<< HEAD
 	boost::format f("<rt><p>%s %s</p></rt>");
-	f % g_gr->styles().font_style(UI::FontStyle::kTooltip).as_font_tag(text);
-	f % g_gr->styles().font_style(UI::FontStyle::kTooltipHotkey).as_font_tag("(" + hotkey + ")");
-=======
-	static boost::format f("<rt><p>%s %s</p></rt>");
 	f % g_style_manager->font_style(UI::FontStyle::kTooltip).as_font_tag(text);
 	f % g_style_manager->font_style(UI::FontStyle::kTooltipHotkey).as_font_tag("(" + hotkey + ")");
->>>>>>> 7f72ddfd
 	return f.str();
 }