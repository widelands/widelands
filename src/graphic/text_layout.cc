--- conflicted
+++ resolved
@@ -242,105 +242,14 @@
 		   .str();
 	}
 	NEVER_HERE();
-<<<<<<< HEAD
-}
-
+}
+
+// NOCOM create style
 std::string as_tooltip_text_with_hotkey(const std::string& text, const std::string& hotkey) {
 	// UI Text is always bold due to historic reasons
-	static boost::format f(
-	   "<rt><p><font face=%s size=%i bold=1 shadow=1><font color=%s>%s</font> <font color=%s>(%s)</font></font></p></rt>");
-	f % "sans";
-	f % UI_FONT_SIZE_SMALL;
-	f % UI_FONT_TOOLTIP_CLR.hex_value();
-	f % text;
-	f % RGBColor(127, 127, 127).hex_value();
-	f % hotkey;
-	return f.str();
-}
-
-std::string as_listselect_item_font(const std::string& text) {
-	// UI Text is always bold due to historic reasons
-	static boost::format f("<font face=%s size=%i bold=1 shadow=1 color=%s>%s</font>");
-	f % "sans";
-	f % UI_FONT_SIZE_SMALL;
-	f % UI_FONT_CLR_FG.hex_value();
-	f % text;
-	return f.str();
-}
-std::string as_listselect_hotkey_font(const std::string& text) {
-	// UI Text is always bold due to historic reasons
-	static boost::format f("<font face=%s size=%i bold=1 shadow=1 color=%s>%s</font>");
-	f % "sans";
-	f % UI_FONT_SIZE_SMALL;
-	f % RGBColor(127, 127, 127).hex_value();
-	f % text;
-	return f.str();
-}
-
-std::shared_ptr<const UI::RenderedText>
-autofit_ui_text(const std::string& text, int width, RGBColor color, int fontsize, bool without_escape) {
-	std::shared_ptr<const UI::RenderedText> result =
-	   UI::g_fh->render(as_uifont(without_escape ? text : richtext_escape(text), fontsize, color));
-	if (width > 0) {  // Autofit
-		for (; result->width() > width && fontsize >= kMinimumFontSize; --fontsize) {
-			result = UI::g_fh->render(
-			   as_condensed(without_escape ? text : richtext_escape(text), UI::Align::kLeft, fontsize, color));
-		}
-	}
-	return result;
-}
-
-namespace UI {
-
-/**
- * This mirrors the horizontal alignment for RTL languages.
- *
- * Do not store this value as it is based on the global font setting.
- *
- * If 'checkme' is not empty, mirror the alignment if the first 20 characters contain an RTL
- * character. Otherwise, mirror if the current fontset is RTL.
- */
-Align mirror_alignment(Align alignment, const std::string& checkme) {
-	bool do_swap_alignment = checkme.empty() ? UI::g_fh->fontset()->is_rtl() :
-	                                           i18n::has_rtl_character(checkme.c_str(), 20);
-	if (do_swap_alignment) {
-		switch (alignment) {
-		case Align::kLeft:
-			alignment = Align::kRight;
-			break;
-		case Align::kRight:
-			alignment = Align::kLeft;
-			break;
-		case Align::kCenter:
-			break;
-		}
-	}
-	return alignment;
-}
-
-/**
- * Align pt horizontally to match align based on width w.
- *
- * When correcting for align, we never move from pixel boundaries to
- * sub-pixels, because this might lead from pixel-perfect rendering to
- * subsampled rendering - this can lead to blurry texts. That is why we
- * never do float divisions in this function.
- */
-void correct_for_align(Align align, uint32_t w, Vector2i* pt) {
-
-	if (align == Align::kCenter)
-		pt->x -= w / 2;
-	else if (align == Align::kRight)
-		pt->x -= w;
-}
-
-/**
- * Adjust the y coordinate in 'point 'pt' to vertically center an element with height 'h'.
- */
-void center_vertically(uint32_t h, Vector2i* pt) {
-	pt->y -= h / 2;
-}
-}  // namespace UI
-=======
-}
->>>>>>> 69b796e2
+	static boost::format f("<rt><p>%s (%s)</p></rt>");
+	f % g_gr->styles().font_style(UI::FontStyle::kTooltip).as_font_tag(text);
+	// NOCOM f % RGBColor(127, 127, 127).hex_value();
+	f % g_gr->styles().font_style(UI::FontStyle::kTooltip).as_font_tag(hotkey);
+	return f.str();
+}