--- conflicted
+++ resolved
@@ -43,13 +43,11 @@
 
 inline RGBColor invert_color(const RGBColor& c) {
 	// assuming overflow and underflow
-<<<<<<< HEAD
+
 	uint8_t r;
 	uint8_t g;
 	uint8_t b;
-=======
-	uint8_t r, g, b;
->>>>>>> 8f3b8964
+
 	if (c.r > c.g && c.r > c.b && c.g < 200 && c.g + 50 < c.r) {
 		r = 0;
 		g = c.g;  // + (255 - c.g) / 2;
