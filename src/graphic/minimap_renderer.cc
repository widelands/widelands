--- conflicted
+++ resolved
@@ -182,14 +182,8 @@
 			Widelands::MapIndex i = Widelands::Map::get_index(f, mapwidth);
 			move_r(mapwidth, f, i);
 
-<<<<<<< HEAD
-			Widelands::VisibleState vision = Widelands::VisibleState::kUnexplored;
-
-			Widelands::PlayerNumber owner = 0;
-=======
-			Widelands::SeeUnseeNode vision;
+			Widelands::VisibleState vision;
 			Widelands::PlayerNumber owner;
->>>>>>> 870c1e13
 			if (player == nullptr || player->see_all()) {
 				// This player has omnivision - show the field like it is in reality.
 				vision = Widelands::VisibleState::kVisible;  // Seen right now.
