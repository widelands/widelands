/*
 * Copyright (C) 2006-2019 by the Widelands Development Team
 *
 * This program is free software; you can redistribute it and/or
 * modify it under the terms of the GNU General Public License
 * as published by the Free Software Foundation; either version 2
 * of the License, or (at your option) any later version.
 *
 * This program is distributed in the hope that it will be useful,
 * but WITHOUT ANY WARRANTY; without even the implied warranty of
 * MERCHANTABILITY or FITNESS FOR A PARTICULAR PURPOSE.  See the
 * GNU General Public License for more details.
 *
 * You should have received a copy of the GNU General Public License
 * along with this program; if not, write to the Free Software
 * Foundation, Inc., 675 Mass Ave, Cambridge, MA 02139, USA.
 *
 */

#include "graphic/render_queue.h"

#include <algorithm>
#include <limits>

#include "base/rect.h"
#include "base/wexception.h"
#include "graphic/gl/blit_program.h"
#include "graphic/gl/dither_program.h"
#include "graphic/gl/draw_line_program.h"
#include "graphic/gl/fill_rect_program.h"
#include "graphic/gl/grid_program.h"
#include "graphic/gl/road_program.h"
#include "graphic/gl/terrain_program.h"
#include "graphic/gl/workarea_program.h"

namespace {

constexpr int kMaximumZValue = std::numeric_limits<uint16_t>::max();
constexpr float kOpenGlZDelta = -2.f / kMaximumZValue;

// Maps [0, kMaximumZValue] linearly to [1., -1.] for use in vertex shaders.
inline float to_opengl_z(const int z) {
	return -(2.f * z) / kMaximumZValue + 1.f;
}

// The key defines in which order we render things.
//
// For opaque objects, render order makes no difference in the final image, but
//   - we batch up by program to have maximal batching.
//   - and we want to render frontmost objects first, so that we do not render
//     any pixel more than once.
static_assert(RenderQueue::Program::kHighestProgramId <= 8,
              "Need to change sorting keys.");  // 4 bits.

uint64_t
make_key_opaque(const uint64_t program_id, const uint64_t z_value, const uint64_t extra_value) {
	assert(program_id < RenderQueue::Program::kHighestProgramId);
	assert(z_value < std::numeric_limits<uint16_t>::max());

	// TODO(sirver): As a higher priority for sorting then z value, texture
	// could be used here. This allows for more batching of GL calls, but in my
	// tests hardly made a difference for Widelands..
	uint64_t sort_z_value = std::numeric_limits<uint16_t>::max() - z_value;
	// IIII0000 EEEEEEEE EEEEEEEE EEEEEEEE EEEEEEEE ZZZZZZZZ ZZZZZZZZ
	return (program_id << 60) | (extra_value << 16) | (sort_z_value);
}

// For blended objects, we need to render furthest away objects first, and we
// do not update the z-buffer. This guarantees that the image is correct.
//   - if z value is the same, we order by program second to have potential batching.
uint64_t
make_key_blended(const uint64_t program_id, const uint64_t z_value, const uint64_t extra_value) {
	assert(program_id < RenderQueue::Program::kHighestProgramId);
	assert(z_value < std::numeric_limits<uint16_t>::max());

	// Sort opaque objects increasing, alpha objects decreasing in order.
	// ZZZZZZZZ ZZZZZZZZ IIII0000 EEEEEEEE EEEEEEEE EEEEEEEE EEEEEEEE
	return (z_value << 40) | (program_id << 36) | extra_value;
}

inline void from_item(const RenderQueue::Item& item, FillRectProgram::Arguments* args) {
	args->color = item.rect_arguments.color;
	args->destination_rect = item.rect_arguments.destination_rect;
}

inline void from_item(const RenderQueue::Item& item, BlitProgram::Arguments* args) {
	args->texture = item.blit_arguments.texture;
	args->blend = item.blit_arguments.blend;
	args->mask = item.blit_arguments.mask;
	args->blit_mode = item.blit_arguments.mode;
	args->destination_rect = item.blit_arguments.destination_rect;
}

inline void from_item(const RenderQueue::Item& item, DrawLineProgram::Arguments* args) {
	args->vertices = std::move(item.line_arguments.vertices);
}

// Batches up as many items from 'items' that have the same 'program_id'.
// Increases 'index' and returns an argument vector that can directly be passed
// to the individual program.
template <typename T>
std::vector<T> batch_up(const RenderQueue::Program program_id,
                        const std::vector<RenderQueue::Item>& items,
                        size_t* index) {
	std::vector<T> all_args;
	while (*index < items.size()) {
		const RenderQueue::Item& current_item = items.at(*index);
		if (current_item.program_id != program_id) {
			break;
		}
		all_args.emplace_back();
		T& args = all_args.back();
		args.z_value = current_item.z_value;
		args.blend_mode = current_item.blend_mode;
		from_item(current_item, &args);
		++(*index);
	}
	return all_args;
}

// Calls glScissor for the given 'rect' and enables GL_SCISSOR_TEST at
// creation. Disables GL_SCISSOR_TEST at desctruction again.
class ScopedScissor {
public:
	explicit ScopedScissor(const Rectf& rect);
	~ScopedScissor();

private:
	DISALLOW_COPY_AND_ASSIGN(ScopedScissor);
};

ScopedScissor::ScopedScissor(const Rectf& rect) {
	glScissor(rect.x, rect.y, rect.w, rect.h);
	glEnable(GL_SCISSOR_TEST);
}

ScopedScissor::~ScopedScissor() {
	glDisable(GL_SCISSOR_TEST);
}

}  // namespace

RenderQueue::RenderQueue()
   : next_z_(1),
     terrain_program_(new TerrainProgram()),
     dither_program_(new DitherProgram()),
     workarea_program_(new WorkareaProgram()),
<<<<<<< HEAD
     grid_program_(new GridProgram()),
=======
>>>>>>> 79d40241
     road_program_(new RoadProgram()) {
}

// static
RenderQueue& RenderQueue::instance() {
	static RenderQueue render_queue;
	return render_queue;
}

void RenderQueue::enqueue(const Item& given_item) {
	Item* item;
	uint32_t extra_value = 0;

	switch (given_item.program_id) {
	case Program::kBlit:
		extra_value = given_item.blit_arguments.texture.texture_id;
		break;

	case Program::kLine:
	case Program::kRect:
	case Program::kTerrainBase:
	case Program::kTerrainDither:
	case Program::kTerrainWorkarea:
<<<<<<< HEAD
	case Program::kTerrainGrid:
=======
>>>>>>> 79d40241
	case Program::kTerrainRoad:
		/* all fallthroughs intended */
		break;

	default:
		throw wexception("Unknown given_item.program_id: %d", given_item.program_id);
	}

	if (given_item.blend_mode == BlendMode::Copy) {
		opaque_items_.emplace_back(given_item);
		item = &opaque_items_.back();
		item->z_value = to_opengl_z(next_z_);
		item->key = make_key_opaque(static_cast<uint64_t>(item->program_id), next_z_, extra_value);
	} else {
		blended_items_.emplace_back(given_item);
		item = &blended_items_.back();
		item->z_value = to_opengl_z(next_z_);
		item->key = make_key_blended(static_cast<uint64_t>(item->program_id), next_z_, extra_value);
	}
	++next_z_;
}

void RenderQueue::draw(const int screen_width, const int screen_height) {
	// TODO(sirver): If next_z >= kMaximumZValue here, we ran out of z-layers to
	// correctly order the drawing of our objects (see
	// https://bugs.launchpad.net/widelands/+bug/1658593). This is non-critical,
	// but will look strange. We used to crash here in this case, but since it
	// can happen on large zoom and huge screen resolution (> 3440 x 1400), we
	// do not crash anymore. The linked bug contains a discussion how to fix the
	// issue properly, but it was too much work to address at the time.

	Gl::State::instance().bind_framebuffer(0, 0);
	glViewport(0, 0, screen_width, screen_height);

	glEnable(GL_DEPTH_TEST);
	glClear(GL_DEPTH_BUFFER_BIT | GL_COLOR_BUFFER_BIT);

	glDisable(GL_BLEND);

	std::sort(opaque_items_.begin(), opaque_items_.end());
	draw_items(opaque_items_);
	opaque_items_.clear();

	glEnable(GL_BLEND);

	std::sort(blended_items_.begin(), blended_items_.end());
	draw_items(blended_items_);
	blended_items_.clear();

	glDisable(GL_DEPTH_TEST);
	next_z_ = 1;
}

void RenderQueue::draw_items(const std::vector<Item>& items) {
	size_t i = 0;
	while (i < items.size()) {
		const Item& item = items[i];
		switch (item.program_id) {
		case Program::kBlit:
			BlitProgram::instance().draw(batch_up<BlitProgram::Arguments>(Program::kBlit, items, &i));
			break;

		case Program::kLine:
			DrawLineProgram::instance().draw(
			   batch_up<DrawLineProgram::Arguments>(Program::kLine, items, &i));
			break;

		case Program::kRect:
			FillRectProgram::instance().draw(
			   batch_up<FillRectProgram::Arguments>(Program::kRect, items, &i));
			break;

		case Program::kTerrainBase: {
			ScopedScissor scoped_scissor(item.terrain_arguments.destination_rect);
			terrain_program_->draw(item.terrain_arguments.gametime, *item.terrain_arguments.terrains,
			                       *item.terrain_arguments.fields_to_draw, item.z_value);
			++i;
		} break;

		case Program::kTerrainDither: {
			ScopedScissor scoped_scissor(item.terrain_arguments.destination_rect);
			dither_program_->draw(item.terrain_arguments.gametime, *item.terrain_arguments.terrains,
			                      *item.terrain_arguments.fields_to_draw,
			                      item.z_value + kOpenGlZDelta);
			++i;
		} break;

		case Program::kTerrainWorkarea: {
			ScopedScissor scoped_scissor(item.terrain_arguments.destination_rect);
<<<<<<< HEAD
			workarea_program_->draw(item.terrain_arguments.terrains->get(0).get_texture(0).blit_data().texture_id,
					item.terrain_arguments.workareas, *item.terrain_arguments.fields_to_draw, item.z_value);
			++i;
		} break;

		case Program::kTerrainGrid: {
			ScopedScissor scoped_scissor(item.terrain_arguments.destination_rect);
			grid_program_->draw(item.terrain_arguments.terrains->get(0).get_texture(0).blit_data().texture_id,
					*item.terrain_arguments.fields_to_draw, item.z_value);
=======
			workarea_program_->draw(
			   item.terrain_arguments.terrains->get(0).get_texture(0).blit_data().texture_id,
			   item.terrain_arguments.workareas, *item.terrain_arguments.fields_to_draw, item.z_value);
>>>>>>> 79d40241
			++i;
		} break;

		case Program::kTerrainRoad: {
			ScopedScissor scoped_scissor(item.terrain_arguments.destination_rect);
			road_program_->draw(item.terrain_arguments.renderbuffer_width,
			                    item.terrain_arguments.renderbuffer_height,
			                    *item.terrain_arguments.fields_to_draw, item.terrain_arguments.scale,
			                    item.z_value + 2 * kOpenGlZDelta);
			++i;
		} break;

		default:
			throw wexception("Unknown item.program_id: %d", item.program_id);
		}
	}
}<|MERGE_RESOLUTION|>--- conflicted
+++ resolved
@@ -145,10 +145,7 @@
      terrain_program_(new TerrainProgram()),
      dither_program_(new DitherProgram()),
      workarea_program_(new WorkareaProgram()),
-<<<<<<< HEAD
      grid_program_(new GridProgram()),
-=======
->>>>>>> 79d40241
      road_program_(new RoadProgram()) {
 }
 
@@ -172,10 +169,7 @@
 	case Program::kTerrainBase:
 	case Program::kTerrainDither:
 	case Program::kTerrainWorkarea:
-<<<<<<< HEAD
 	case Program::kTerrainGrid:
-=======
->>>>>>> 79d40241
 	case Program::kTerrainRoad:
 		/* all fallthroughs intended */
 		break;
@@ -265,21 +259,16 @@
 
 		case Program::kTerrainWorkarea: {
 			ScopedScissor scoped_scissor(item.terrain_arguments.destination_rect);
-<<<<<<< HEAD
-			workarea_program_->draw(item.terrain_arguments.terrains->get(0).get_texture(0).blit_data().texture_id,
-					item.terrain_arguments.workareas, *item.terrain_arguments.fields_to_draw, item.z_value);
-			++i;
-		} break;
-
-		case Program::kTerrainGrid: {
-			ScopedScissor scoped_scissor(item.terrain_arguments.destination_rect);
-			grid_program_->draw(item.terrain_arguments.terrains->get(0).get_texture(0).blit_data().texture_id,
-					*item.terrain_arguments.fields_to_draw, item.z_value);
-=======
 			workarea_program_->draw(
 			   item.terrain_arguments.terrains->get(0).get_texture(0).blit_data().texture_id,
 			   item.terrain_arguments.workareas, *item.terrain_arguments.fields_to_draw, item.z_value);
->>>>>>> 79d40241
+			++i;
+		} break;
+
+		case Program::kTerrainGrid: {
+			ScopedScissor scoped_scissor(item.terrain_arguments.destination_rect);
+			grid_program_->draw(item.terrain_arguments.terrains->get(0).get_texture(0).blit_data().texture_id,
+					*item.terrain_arguments.fields_to_draw, item.z_value);
 			++i;
 		} break;
 
