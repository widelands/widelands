--- conflicted
+++ resolved
@@ -108,17 +108,11 @@
 class FontHandler1 : public IFontHandler1 {
 public:
 	FontHandler1(ImageCache* image_cache)
-<<<<<<< HEAD
-	   : texture_cache_(create_texture_cache(RICHTEXT_SURFACE_CACHE)),
+		: texture_cache_(new TextureCache(RICHTEXT_TEXTURE_CACHE)),
 		  fontsets_(),
 		  fontset_(fontsets_.get_fontset(i18n::get_locale())),
 		  rt_renderer_(new RT::Renderer(image_cache, texture_cache_.get(), fontsets_)),
-=======
-	   : texture_cache_(new TextureCache(RICHTEXT_TEXTURE_CACHE)),
-	     fontset_(new UI::FontSet(i18n::get_locale())),
-	     rt_renderer_(new RT::Renderer(image_cache, texture_cache_.get(), fontset_.get())),
->>>>>>> 3c244807
-	     image_cache_(image_cache) {
+		  image_cache_(image_cache) {
 	}
 	virtual ~FontHandler1() {}
 
