--- conflicted
+++ resolved
@@ -88,14 +88,10 @@
 // be a problem.
 class FontHandler1 : public IFontHandler1 {
 public:
-<<<<<<< HEAD
-	FontHandler1(ImageCache* image_cache, SurfaceCache* surface_cache, RT::Renderer* renderer) :
-		surface_cache_(surface_cache), image_cache_(image_cache),
+	FontHandler1(ImageCache* image_cache, TextureCache* texture_cache, RT::Renderer* renderer) :
+		texture_cache_(texture_cache), image_cache_(image_cache),
 		fontset_(new UI::FontSet(i18n::get_locale())), renderer_(renderer) {}
-=======
-	FontHandler1(ImageCache* image_cache, TextureCache* texture_cache, RT::Renderer* renderer) :
-		texture_cache_(texture_cache), image_cache_(image_cache), renderer_(renderer) {}
->>>>>>> 025dc863
+
 	virtual ~FontHandler1() {}
 
 	const Image* render(const string& text, uint16_t w = 0) override {
@@ -128,11 +124,7 @@
 IFontHandler1 * create_fonthandler(Graphic* gr) {
 
 	return new FontHandler1(
-<<<<<<< HEAD
-		&gr->images(), &gr->surfaces(), new RT::Renderer(&gr->images(), &gr->surfaces()));
-=======
 	   &gr->images(), &gr->textures(), new RT::Renderer(&gr->images(), &gr->textures()));
->>>>>>> 025dc863
 }
 
 IFontHandler1 * g_fh1 = nullptr;
