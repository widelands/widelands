/*
 * Copyright (C) 2006-2018 by the Widelands Development Team
 *
 * This program is free software; you can redistribute it and/or
 * modify it under the terms of the GNU General Public License
 * as published by the Free Software Foundation; either version 2
 * of the License, or (at your option) any later version.
 *
 * This program is distributed in the hope that it will be useful,
 * but WITHOUT ANY WARRANTY; without even the implied warranty of
 * MERCHANTABILITY or FITNESS FOR A PARTICULAR PURPOSE.  See the
 * GNU General Public License for more details.
 *
 * You should have received a copy of the GNU General Public License
 * along with this program; if not, write to the Free Software
 * Foundation, Inc., 675 Mass Ave, Cambridge, MA 02139, USA.
 *
 */

#ifndef WL_GRAPHIC_TEXT_LAYOUT_H
#define WL_GRAPHIC_TEXT_LAYOUT_H

#include <string>

#include "graphic/align.h"
#include "graphic/styles/font_style.h"
#include "graphic/text/rendered_text.h"

/**
  * Returns the exact width of the text rendered as editorfont for the given font size.
  * This function is inefficient; only call when we need the exact width.
  */
int text_width(const std::string& text, const UI::FontStyleInfo& style, float scale = 1.0f);

/**
  * Returns the exact height of the text rendered for the given font size and face.
  * This function is inefficient; only call when we need the exact height.
  */
int text_height(const UI::FontStyleInfo& style, float scale = 1.0f);
int text_height(UI::FontStyle style, float scale = 1.0f);

/**
 * Checks it the given string is RichText or not. Does not do validity checking.
 */
inline bool is_richtext(const std::string& text) {
	return text.compare(0, 3, "<rt") == 0;
}

/**
 * Escapes reserved characters for Richtext.
 */
std::string richtext_escape(const std::string& given_text);

std::string as_richtext(const std::string&);

/**
 * Convenience functions to convert simple text into a valid block
 * of rich text which can be rendered.
 */
std::string as_richtext_paragraph(const std::string& text, UI::FontStyle style, UI::Align align = UI::Align::kLeft);
std::string as_richtext_paragraph(const std::string& text, const UI::FontStyleInfo& style, UI::Align align = UI::Align::kLeft);
std::string as_editor_richtext_paragraph(const std::string& text, const UI::FontStyleInfo& style);

<<<<<<< HEAD
=======
std::string as_editorfont(const std::string& text,
                          int ptsize = UI_FONT_SIZE_SMALL,
                          const RGBColor& clr = UI_FONT_CLR_FG);

std::string as_aligned(const std::string& txt,
                       UI::Align align,
                       int ptsize = UI_FONT_SIZE_SMALL,
                       const RGBColor& clr = UI_FONT_CLR_FG,
                       UI::FontSet::Face face = UI::FontSet::Face::kSans);

std::string as_listitem(const std::string&,
                        int ptsize = UI_FONT_SIZE_SMALL,
                        const RGBColor& clr = UI_FONT_CLR_FG);

std::string as_richtext(const std::string&);
std::string as_tooltip(const std::string&);
std::string as_waresinfo(const std::string&);
>>>>>>> 8ff5a95e
std::string as_game_tip(const std::string&);
std::string as_message(const std::string& heading, const std::string& body);

/**
  * Render 'text' with the given font style. If 'width' > 0 and the rendered image is too
  * wide, it will first use the condensed font face and then make the text
  * smaller until it fits 'width'. The resulting font size will not go below
  * 'StyleManager::minimum_font_size()'.
  */
std::shared_ptr<const UI::RenderedText> autofit_text(const std::string& text,
																	  const UI::FontStyleInfo& font_info,
																	  int width);


#endif  // end of include guard: WL_GRAPHIC_TEXT_LAYOUT_H<|MERGE_RESOLUTION|>--- conflicted
+++ resolved
@@ -61,26 +61,8 @@
 std::string as_richtext_paragraph(const std::string& text, const UI::FontStyleInfo& style, UI::Align align = UI::Align::kLeft);
 std::string as_editor_richtext_paragraph(const std::string& text, const UI::FontStyleInfo& style);
 
-<<<<<<< HEAD
-=======
-std::string as_editorfont(const std::string& text,
-                          int ptsize = UI_FONT_SIZE_SMALL,
-                          const RGBColor& clr = UI_FONT_CLR_FG);
+std::string as_listitem(const std::string&, UI::FontStyle style);
 
-std::string as_aligned(const std::string& txt,
-                       UI::Align align,
-                       int ptsize = UI_FONT_SIZE_SMALL,
-                       const RGBColor& clr = UI_FONT_CLR_FG,
-                       UI::FontSet::Face face = UI::FontSet::Face::kSans);
-
-std::string as_listitem(const std::string&,
-                        int ptsize = UI_FONT_SIZE_SMALL,
-                        const RGBColor& clr = UI_FONT_CLR_FG);
-
-std::string as_richtext(const std::string&);
-std::string as_tooltip(const std::string&);
-std::string as_waresinfo(const std::string&);
->>>>>>> 8ff5a95e
 std::string as_game_tip(const std::string&);
 std::string as_message(const std::string& heading, const std::string& body);
 
