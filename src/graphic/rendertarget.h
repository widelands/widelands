--- conflicted
+++ resolved
@@ -62,7 +62,6 @@
 	void fill_rect(const Recti&, const RGBAColor&, BlendMode blend_mode = BlendMode::Copy);
 	void brighten_rect(const Recti&, int32_t factor);
 
-<<<<<<< HEAD
 	void blit(const Vector2i& dst,
 	          const Image* image,
 	          BlendMode blend_mode = BlendMode::UseAlpha,
@@ -73,12 +72,6 @@
 	                     const Image* image,
 	                     const RGBAColor& blend_mode,
 	                     UI::Align = UI::Align::kLeft);
-=======
-	void blit(const Vector2i& dst, const Image* image, BlendMode blend_mode = BlendMode::UseAlpha);
-
-	// Like blit. See MonochromeBlitProgram for details.
-	void blit_monochrome(const Vector2i& dst, const Image* image, const RGBAColor& blend_mode);
->>>>>>> b163332b
 
 	void blitrect(const Vector2i& dst,
 	              const Image* image,
