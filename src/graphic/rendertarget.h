/*
 * Copyright (C) 2002-2019 by the Widelands Development Team
 *
 * This program is free software; you can redistribute it and/or
 * modify it under the terms of the GNU General Public License
 * as published by the Free Software Foundation; either version 2
 * of the License, or (at your option) any later version.
 *
 * This program is distributed in the hope that it will be useful,
 * but WITHOUT ANY WARRANTY; without even the implied warranty of
 * MERCHANTABILITY or FITNESS FOR A PARTICULAR PURPOSE.  See the
 * GNU General Public License for more details.
 *
 * You should have received a copy of the GNU General Public License
 * along with this program; if not, write to the Free Software
 * Foundation, Inc., 51 Franklin Street, Fifth Floor, Boston, MA  02110-1301, USA.
 *
 */

#ifndef WL_GRAPHIC_RENDERTARGET_H
#define WL_GRAPHIC_RENDERTARGET_H

#include <vector>

#include "base/rect.h"
#include "graphic/align.h"
#include "graphic/blend_mode.h"
#include "graphic/color.h"
#include "graphic/image.h"
#include "logic/widelands_geometry.h"

class Animation;
class Surface;

/**
 * This class represents anything that can be rendered to.
 *
 * It supports windows, which are composed of a clip rectangle and a drawing
 * offset:
 * The drawing offset will be added to all coordinates that are passed to
 * drawing routines. Therefore, the offset is usually negative. Then the
 * coordinates are interpreted as relative to the clip rectangle and the
 * primitives are clipped accordingly.
 * \ref enter_window() can be used to enter a sub-window of the current window.
 * When you're finished drawing in the window, restore the old window by calling
 * \ref set_window() with the values stored in previous and prevofs.
 * \note If the sub-window would be empty/invisible, \ref enter_window() returns
 * false and doesn't change the window state at all.
 */
// TODO(sirver): remove window functions and merge with surface once
// the old richtext renderer is gone.
class RenderTarget {
public:
	explicit RenderTarget(Surface*);
	void set_window(const Recti& rc, const Vector2i& ofs);
	bool enter_window(const Recti& rc, Recti* previous, Vector2i* prevofs);

	int32_t width() const;
	int32_t height() const;

	void draw_line_strip(const std::vector<Vector2f>& points, const RGBColor& color, float width);
	void draw_rect(const Recti&, const RGBColor&);
	void fill_rect(const Recti&, const RGBAColor&, BlendMode blend_mode = BlendMode::Copy);
	void brighten_rect(const Recti&, int32_t factor);

	void blit(const Vector2i& dst,
	          const Image* image,
	          BlendMode blend_mode = BlendMode::UseAlpha,
	          UI::Align = UI::Align::kLeft);

	// Like blit. See MonochromeBlitProgram for details.
	void blit_monochrome(const Vector2i& dst,
	                     const Image* image,
	                     const RGBAColor& blend_mode,
	                     UI::Align = UI::Align::kLeft);

	void blitrect(const Vector2i& dst,
	              const Image* image,
	              const Recti& src,
	              BlendMode blend_mode = BlendMode::UseAlpha);

	// Blits the 'source_rect' from 'image' into the
	// 'destination_rect' in this rendertarget. All alpha values are
	// multiplied with 'opacity' before blitting. The 'blend_mode'
	// defines if values are blended with whats already there or just
	// copied over.
	// Takes by value on purpose.
	void blitrect_scale(Rectf destination_rect,
	                    const Image* image,
	                    Recti source_rect,
	                    float opacity,
	                    BlendMode blend_mode);

	// Like blitrect_scale. See MonochromeBlitProgram for details. Takes by
	// value on purpose.
	void blitrect_scale_monochrome(Rectf destination_rect,
	                               const Image* image,
	                               Recti source_rect,
	                               const RGBAColor& blend);

	void tile(const Recti&,
	          const Image* image,
	          const Vector2i& ofs,
	          BlendMode blend_mode = BlendMode::UseAlpha);

	// Draw the 'animation' as it should appear at 'time' in this target at
	// 'dst'. Optionally, the animation is tinted with 'player_color' and
	// cropped to 'source_rect'.
	// Any sound effects are played with stereo position according to 'coords'.
	// If 'coords' == Widelands::Coords::null(), skip playing any sound effects.
	void blit_animation(const Vector2f& dst,
<<<<<<< HEAD
						const Widelands::Coords& coords,
	                       const float scale,
	                       uint32_t animation_id,
	                       uint32_t time,
	                       const RGBColor* player_color = nullptr,
	                       const int percent_from_bottom = 100);
=======
	                    const Widelands::Coords& coords,
	                    const float scale,
	                    uint32_t animation_id,
	                    uint32_t time,
	                    const RGBColor* player_color = nullptr,
	                    const int percent_from_bottom = 100);
>>>>>>> 22e40e0f

	void reset();

	const Surface& get_surface() const {
		return *surface_;
	}
	const Recti& get_rect() const {
		return rect_;
	}
	const Vector2i& get_offset() const {
		return offset_;
	}

protected:
	bool clip(Rectf& r) const;
	bool to_surface_geometry(Rectf* destination_rect, Rectf* source_rect) const;

	/// The target surface
	Surface* const surface_;
	/// The current clip rectangle
	Recti rect_;
	/// Drawing offset
	Vector2i offset_ = Vector2i::zero();
};

#endif  // end of include guard: WL_GRAPHIC_RENDERTARGET_H<|MERGE_RESOLUTION|>--- conflicted
+++ resolved
@@ -109,21 +109,12 @@
 	// Any sound effects are played with stereo position according to 'coords'.
 	// If 'coords' == Widelands::Coords::null(), skip playing any sound effects.
 	void blit_animation(const Vector2f& dst,
-<<<<<<< HEAD
-						const Widelands::Coords& coords,
-	                       const float scale,
-	                       uint32_t animation_id,
-	                       uint32_t time,
-	                       const RGBColor* player_color = nullptr,
-	                       const int percent_from_bottom = 100);
-=======
 	                    const Widelands::Coords& coords,
 	                    const float scale,
 	                    uint32_t animation_id,
 	                    uint32_t time,
 	                    const RGBColor* player_color = nullptr,
 	                    const int percent_from_bottom = 100);
->>>>>>> 22e40e0f
 
 	void reset();
 
