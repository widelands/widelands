--- conflicted
+++ resolved
@@ -286,21 +286,12 @@
 }
 
 void RenderTarget::blit_animation(const Vector2f& dst,
-<<<<<<< HEAD
-								  const Widelands::Coords& coords,
-                                     const float scale,
-                                     uint32_t animation_id,
-                                     uint32_t time,
-                                     const RGBColor* player_color,
-                                     const int percent_from_bottom) {
-=======
                                   const Widelands::Coords& coords,
                                   const float scale,
                                   uint32_t animation_id,
                                   uint32_t time,
                                   const RGBColor* player_color,
                                   const int percent_from_bottom) {
->>>>>>> 22e40e0f
 	const Animation& animation = g_gr->animations().get_animation(animation_id);
 	assert(percent_from_bottom <= 100);
 	if (percent_from_bottom > 0) {
