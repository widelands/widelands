--- conflicted
+++ resolved
@@ -145,17 +145,13 @@
  */
 void RenderTarget::blit(const Vector2f& dst,
                         const Image* image,
-<<<<<<< HEAD
-								BlendMode blend_mode) {
-=======
                         BlendMode blend_mode,
                         UI::Align align) {
-	Vector2f destination_point(dst);
+	Vector2i destination_point(dst.cast<int>()); // NOCOM
 	UI::correct_for_align(align, image->width(), &destination_point);
 
->>>>>>> 53535db7
 	Rectf source_rect(Vector2i(0, 0), image->width(), image->height());
-	Rectf destination_rect(dst.x, dst.y, source_rect.w, source_rect.h);
+	Rectf destination_rect(destination_point.x, destination_point.y, source_rect.w, source_rect.h);
 
 	if (to_surface_geometry(&destination_rect, &source_rect)) {
 		// I seem to remember seeing 1. a lot in blitting calls.
@@ -166,17 +162,13 @@
 
 void RenderTarget::blit_monochrome(const Vector2f& dst,
                                    const Image* image,
-<<<<<<< HEAD
-											  const RGBAColor& blend_mode) {
-=======
                                    const RGBAColor& blend_mode,
                                    UI::Align align) {
-	Vector2f destination_point(dst);
+	Vector2i destination_point(dst.cast<int>()); // NOCOM
 	UI::correct_for_align(align, image->width(), &destination_point);
 
->>>>>>> 53535db7
 	Rectf source_rect(Vector2i(0, 0), image->width(), image->height());
-	Rectf destination_rect(dst.x, dst.y, source_rect.w, source_rect.h);
+	Rectf destination_rect(destination_point.x, destination_point.y, source_rect.w, source_rect.h);
 
 	if (to_surface_geometry(&destination_rect, &source_rect)) {
 		surface_->blit_monochrome(destination_rect, *image, source_rect, blend_mode);
