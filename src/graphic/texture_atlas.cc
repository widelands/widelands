/*
 * Copyright (C) 2006-2015 by the Widelands Development Team
 *
 * This program is free software; you can redistribute it and/or
 * modify it under the terms of the GNU General Public License
 * as published by the Free Software Foundation; either version 2
 * of the License, or (at your option) any later version.
 *
 * This program is distributed in the hope that it will be useful,
 * but WITHOUT ANY WARRANTY; without even the implied warranty of
 * MERCHANTABILITY or FITNESS FOR A PARTICULAR PURPOSE.  See the
 * GNU General Public License for more details.
 *
 * You should have received a copy of the GNU General Public License
 * along with this program; if not, write to the Free Software
 * Foundation, Inc., 675 Mass Ave, Cambridge, MA 02139, USA.
 *
 */

#include "graphic/texture_atlas.h"

#include <algorithm>
#include <cassert>
#include <memory>

#include "base/wexception.h"

namespace  {

// This padding will be applied to the left and bottom of each block to
// separate them during blitting if OpenGL decides to be a jerk about where to
// sample.
constexpr int kPadding = 1;

}  // namespace

TextureAtlas::Node::Node(const Rect& init_r) : used(false), r(init_r) {
}

void TextureAtlas::Node::split(int item_w, int item_h) {
	assert(!used);

	down.reset(new Node(Rect(r.x, r.y + item_h, r.w, r.h - item_h)));
	right.reset(new Node(Rect(r.x + item_w, r.y, r.w - item_w, item_h)));
	used = true;

	// Note: we do not change the size of the root. It is not needed
	// for the remaining algorithm, but we use it to remember the
	// size of the full canvas.
}


TextureAtlas::TextureAtlas() :
	next_index_(0)
{
}

void TextureAtlas::add(const Image& texture) {
	blocks_.emplace_back(next_index_++, &texture);
}

// static
TextureAtlas::Node* TextureAtlas::find_node(Node* node, int w, int h) {
	if (node->used) {
		Node* child_node = find_node(node->right.get(), w, h);
		if (child_node != nullptr) {
			return child_node;
		}
		return find_node(node->down.get(), w, h);
	}
	assert(!node->used);

	if ((w <= node->r.w) && (h <= node->r.h)) {
		return node;
	}

	return nullptr;
}

std::unique_ptr<Texture> TextureAtlas::pack_as_many_as_possible(const int max_dimension,
                                                                const int texture_atlas_index,
                                                                std::vector<PackedTexture>* pack_info) {
<<<<<<< HEAD
	std::unique_ptr<Node> root(
		new Node(Rect(0, 0,
						  blocks_.begin()->texture->width() + kPadding,
						  blocks_.begin()->texture->height() + kPadding)));
=======
	std::unique_ptr<Node> root(new Node(Rect(0, 0, blocks_.begin()->texture->width() + kPadding,
	                                         blocks_.begin()->texture->height() + kPadding)));
>>>>>>> ba14f0a3

	const auto grow_right = [&root](int delta_w) {
		std::unique_ptr<Node> new_root(new Node(Rect(0, 0, root->r.w + delta_w, root->r.h)));
		new_root->used = true;
		new_root->right.reset(new Node(Rect(root->r.w, 0, delta_w, root->r.h)));
		new_root->down.reset(root.release());
		root.reset(new_root.release());
	};

	const auto grow_down = [&root](int delta_h) {
		std::unique_ptr<Node> new_root(new Node(Rect(0, 0, root->r.w, root->r.h + delta_h)));
		new_root->used = true;
		new_root->down.reset(new Node(Rect(0, root->r.h, root->r.w, delta_h)));
		new_root->right.reset(root.release());
		root.reset(new_root.release());
	};

	std::vector<Block> packed, not_packed;
	for (Block& block : blocks_) {
		const int block_width = block.texture->width() + kPadding;
		const int block_height = block.texture->height() + kPadding;

		Node* fitting_node = find_node(root.get(), block_width, block_height);
		if (fitting_node == nullptr) {
			// Atlas is not big enough to contain this. Grow it and try again.
			bool can_grow_down =
			   (block_width <= root->r.w) && (block_height + root->r.h < max_dimension);
			bool can_grow_right =
			   (block_height <= root->r.h) && (block_width + root->r.w < max_dimension);

			// Attempt to keep the texture square-ish.
			bool should_grow_right = can_grow_right && (root->r.h >= root->r.w + block_width);
			bool should_grow_down = can_grow_down && (root->r.w >= root->r.h + block_height);

			if (should_grow_right) {
				grow_right(block_width);
			} else if (should_grow_down) {
				grow_down(block_height);
			} else if (can_grow_right) {
				grow_right(block_width);
			} else if (can_grow_down) {
				grow_down(block_height);
			}
			fitting_node = find_node(root.get(), block_width, block_height);
		}
		if (fitting_node) {
			fitting_node->split(block_width, block_height);
			block.node = fitting_node;
			packed.push_back(block);
		} else {
			not_packed.push_back(block);
		}
	}

	std::unique_ptr<Texture> texture_atlas(new Texture(root->r.w, root->r.h));
	texture_atlas->fill_rect(Rect(0, 0, root->r.w, root->r.h), RGBAColor(0, 0, 0, 0));

	const auto packed_texture_id = texture_atlas->blit_data().texture_id;
	for (Block& block : packed) {
		texture_atlas->blit(
		   Rect(block.node->r.x, block.node->r.y, block.texture->width(), block.texture->height()),
		   *block.texture,
		   Rect(0, 0, block.texture->width(), block.texture->height()),
		   1.,
		   BlendMode::Copy);

		pack_info->emplace_back(PackedTexture(
		   texture_atlas_index, block.index,
		   std::unique_ptr<Texture>(new Texture(
		      packed_texture_id,
		      Rect(block.node->r.origin(), block.texture->width(), block.texture->height()),
		      root->r.w, root->r.h))));
	}
	blocks_ = not_packed;
	return texture_atlas;
}

void TextureAtlas::pack(const int max_dimension,
		std::vector<std::unique_ptr<Texture>>* texture_atlases,
		std::vector<PackedTexture>* pack_info) {
	if (blocks_.empty()) {
		throw wexception("Called pack() without blocks.");
	}

	// Sort blocks by their biggest side length. This heuristically gives the
	// best packing.
	std::sort(blocks_.begin(), blocks_.end(), [](const Block& i, const Block& j) {
		return std::max(i.texture->width(), i.texture->height()) >
		       std::max(j.texture->width(), j.texture->height());
	});

	while (blocks_.size()) {
		texture_atlases->emplace_back(
		   pack_as_many_as_possible(max_dimension, texture_atlases->size(), pack_info));
	}

	// Sort pack info by index so that they come back in the correct ordering.
	std::sort(pack_info->begin(), pack_info->end(), [](const PackedTexture& i, const PackedTexture& j) {
		return i.index_ < j.index_;
	});
}<|MERGE_RESOLUTION|>--- conflicted
+++ resolved
@@ -80,15 +80,9 @@
 std::unique_ptr<Texture> TextureAtlas::pack_as_many_as_possible(const int max_dimension,
                                                                 const int texture_atlas_index,
                                                                 std::vector<PackedTexture>* pack_info) {
-<<<<<<< HEAD
-	std::unique_ptr<Node> root(
-		new Node(Rect(0, 0,
-						  blocks_.begin()->texture->width() + kPadding,
-						  blocks_.begin()->texture->height() + kPadding)));
-=======
+
 	std::unique_ptr<Node> root(new Node(Rect(0, 0, blocks_.begin()->texture->width() + kPadding,
 	                                         blocks_.begin()->texture->height() + kPadding)));
->>>>>>> ba14f0a3
 
 	const auto grow_right = [&root](int delta_w) {
 		std::unique_ptr<Node> new_root(new Node(Rect(0, 0, root->r.w + delta_w, root->r.h)));
