--- conflicted
+++ resolved
@@ -34,50 +34,15 @@
 #include "graphic/rendertarget.h"
 #include "graphic/text/bidi.h"
 #include "graphic/text/font_io.h"
-<<<<<<< HEAD
-#include "graphic/text/sdl_ttf_font.h"
-=======
->>>>>>> edc5d524
 #include "graphic/text_layout.h"
 
-namespace {
-
-<<<<<<< HEAD
-/**
- * Get a width estimate for text wrapping.
- */
-uint32_t quick_width(const UChar& c, int ptsize) {
-	// Editor font is sans bold.
-	RT::IFont* font = RT::load_font(UI::g_fh1->fontset()->sans_bold(), ptsize);
-	int result = 0;
-	TTF_GlyphMetrics(font->get_ttf_font(), c, nullptr, nullptr, nullptr, nullptr, &result);
-	return result;
-}
-
-uint32_t quick_width(const std::string& text, int ptsize) {
-	int result = 0;
-	const icu::UnicodeString parseme(text.c_str(), "UTF-8");
-	for (int i = 0; i < parseme.length(); ++i) {
-		UChar c = parseme.charAt(i);
-		if (!i18n::is_diacritic(c)) {
-			result += quick_width(c, ptsize);
-		}
-	}
-	return result;
-}
-}
-
 namespace UI {
 
-WordWrap::WordWrap(int fontsize, const RGBColor& color, uint32_t gwrapwidth)
-   : draw_caret_(false), fontsize_(fontsize), color_(color) {
-=======
 WordWrap::WordWrap(int fontsize, const RGBColor& color, uint32_t gwrapwidth)
    : draw_caret_(false),
      fontsize_(fontsize),
      color_(color),
      font_(RT::load_font(UI::g_fh1->fontset()->sans_bold(), fontsize_)) {
->>>>>>> edc5d524
 	wrapwidth_ = gwrapwidth;
 
 	if (wrapwidth_ < std::numeric_limits<uint32_t>::max()) {
@@ -111,11 +76,7 @@
 	lines_.clear();
 
 	std::string::size_type line_start = 0;
-<<<<<<< HEAD
-	uint32_t margin = quick_width(0x2003, fontsize_);  // Em space
-=======
 	uint32_t margin = quick_width(0x2003);  // Em space
->>>>>>> edc5d524
 
 	while (line_start <= text.size()) {
 		std::string::size_type next_line_start;
@@ -223,11 +184,7 @@
 		// Diacritics do not add to the line width
 		if (!i18n::is_diacritic(c)) {
 			// This only estimates the width
-<<<<<<< HEAD
-			line_width += quick_width(c, fontsize_);
-=======
 			line_width += quick_width(c);
->>>>>>> edc5d524
 		}
 		unicode_line += c;
 	}
@@ -265,12 +222,7 @@
 bool WordWrap::line_fits(const std::string& text, uint32_t safety_margin) const {
 	// calc_width_for_wrapping is fast, but it will underestimate the width.
 	// So, we test again with text_width to make sure that the line really fits.
-<<<<<<< HEAD
-	return quick_width(i18n::make_ligatures(text.c_str()), fontsize_) <=
-	          wrapwidth_ - safety_margin &&
-=======
 	return quick_width(i18n::make_ligatures(text.c_str())) <= wrapwidth_ - safety_margin &&
->>>>>>> edc5d524
 	       text_width(text, fontsize_) <= wrapwidth_ - safety_margin;
 }
 
