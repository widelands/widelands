--- conflicted
+++ resolved
@@ -170,21 +170,12 @@
 						// draw the partly finished constructionsite
 						uint32_t anim_idx;
 						try {
-<<<<<<< HEAD
-							anim_idx = csinf->becomes->get_animation("build");
+							anim_idx = csinf.becomes->get_animation("build");
 						} catch (Map_Object_Descr::Animation_Nonexistent & e) {
 							try {
-								anim_idx = csinf->becomes->get_animation("unoccupied");
+								anim_idx = csinf.becomes->get_animation("unoccupied");
 							} catch (Map_Object_Descr::Animation_Nonexistent) {
-								anim_idx = csinf->becomes->get_animation("idle");
-=======
-							anim = csinf.becomes->get_animation("build");
-						} catch (Map_Object_Descr::Animation_Nonexistent & e) {
-							try {
-								anim = csinf.becomes->get_animation("unoccupied");
-							} catch (Map_Object_Descr::Animation_Nonexistent) {
-								anim = csinf.becomes->get_animation("idle");
->>>>>>> f11124e0
+								anim_idx = csinf.becomes->get_animation("idle");
 							}
 						}
 						const Animation& anim = g_gr->animations().get_animation(anim_idx);
@@ -192,32 +183,20 @@
 						uint32_t cur_frame =
 							csinf.totaltime ? csinf.completedtime * nr_frames / csinf.totaltime : 0;
 						uint32_t tanim = cur_frame * FRAME_LENGTH;
-<<<<<<< HEAD
+
 						const uint16_t w = anim.width();
 						const uint16_t h = anim.height();
-						uint32_t lines = h * csinf->completedtime * nr_frames;
-						if (csinf->totaltime)
-							lines /= csinf->totaltime;
-=======
-						uint32_t w, h;
-						g_gr->get_animation_size(anim, tanim, w, h);
 						uint32_t lines = h * csinf.completedtime * nr_frames;
 						if (csinf.totaltime)
 							lines /= csinf.totaltime;
->>>>>>> f11124e0
 						assert(h * cur_frame <= lines);
 						lines -= h * cur_frame;
 
 						if (cur_frame) // not the first frame
 							// draw the prev frame from top to where next image will be drawing
 							m_dst->drawanimrect
-<<<<<<< HEAD
 								(pos[F], anim_idx, tanim - FRAME_LENGTH, owner, Rect(Point(0, 0), w, h - lines));
-						else if (csinf->was) {
-=======
-								(pos[F], anim, tanim - FRAME_LENGTH, owner, Rect(Point(0, 0), w, h - lines));
 						else if (csinf.was) {
->>>>>>> f11124e0
 							// Is the first frame, but there was another building here before,
 							// get its last build picture and draw it instead.
 							uint32_t a;
