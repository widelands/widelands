/*
 * Copyright (C) 2011-2013 by the Widelands Development Team
 *
 * This program is free software; you can redistribute it and/or
 * modify it under the terms of the GNU General Public License
 * as published by the Free Software Foundation; either version 2
 * of the License, or (at your option) any later version.
 *
 * This program is distributed in the hope that it will be useful,
 * but WITHOUT ANY WARRANTY; without even the implied warranty of
 * MERCHANTABILITY or FITNESS FOR A PARTICULAR PURPOSE.  See the
 * GNU General Public License for more details.
 *
 * You should have received a copy of the GNU General Public License
 * along with this program; if not, write to the Free Software
 * Foundation, Inc., 51 Franklin Street, Fifth Floor, Boston, MA  02110-1301, USA.
 *
 */

#include "gamerenderer_gl.h"

#include "gl_surface.h"

#include "logic/editor_game_base.h"
#include "logic/player.h"

#include "graphic/graphic.h"
#include "graphic/rendertarget.h"
#include "graphic/texture.h"

#include "wui/mapviewpixelconstants.h"
#include "wui/mapviewpixelfunctions.h"
#include "wui/overlay_manager.h"

using namespace Widelands;

static const uint32_t PatchSize = 4;

GameRendererGL::GameRendererGL() :
	m_patch_vertices_size(0),
	m_patch_indices_size(0),
	m_edge_vertices_size(0),
	m_road_vertices_size(0)
{
}

GameRendererGL::~GameRendererGL()
{
}

<<<<<<< HEAD
uint GameRendererGL::patch_index(int32_t fx, int32_t fy) const
=======
void GameRendererGL::rendermap
	(RenderTarget & dst,
	 Widelands::Editor_Game_Base const &       egbase,
	 Widelands::Player           const &       player,
	 Point                                     viewofs)
{
	m_dst = &dst;
	m_surface = dynamic_cast<GLSurface *>(dst.get_surface());
	if (!m_surface)
		return;
	m_rect = dst.get_rect();
	m_offset = viewofs + m_rect - dst.get_offset();
	m_egbase = &egbase;
	m_player = &player;

	draw();
}

void GameRendererGL::rendermap
	(RenderTarget & dst,
	 Widelands::Editor_Game_Base const & egbase,
	 Point                               viewofs)
{
	m_dst = &dst;
	m_surface = dynamic_cast<GLSurface *>(dst.get_surface());
	if (!m_surface)
		return;
	m_rect = dst.get_rect();
	m_offset = viewofs + m_rect - dst.get_offset();
	m_egbase = &egbase;
	m_player = 0;

	draw();
}

uint32_t GameRendererGL::patch_index(int32_t fx, int32_t fy) const
>>>>>>> beb532a9
{
	uint32_t x = fx - m_patch_size.x;
	uint32_t y = fy - m_patch_size.y;

	assert(x < m_patch_size.w);
	assert(y < m_patch_size.h);

	uint32_t outerx = x / PatchSize;
	uint32_t outery = y / PatchSize;
	uint32_t innerx = x % PatchSize;
	uint32_t innery = y % PatchSize;

	return
		(outery * (m_patch_size.w / PatchSize) + outerx) * (PatchSize * PatchSize) +
		innery * PatchSize + innerx;
}

uint8_t GameRendererGL::field_brightness(const FCoords & coords) const
{
	uint32_t brightness;
	brightness = 144 + coords.field->get_brightness();
	brightness = (brightness * 255) / 160;
	if (brightness > 255)
		brightness = 255;

	if (m_player && !m_player->see_all()) {
		const Map & map = m_egbase->map();
		const Player::Field & pf = m_player->fields()[Map::get_index(coords, map.get_width())];
		if (pf.vision == 0) {
			return 0;
		} else if (pf.vision == 1) {
			static const uint32_t DecayTime = 20000;
			Duration time_ago = m_egbase->get_gametime() - pf.time_node_last_unseen;
			if (time_ago < DecayTime)
				brightness = (brightness * (2 * DecayTime - time_ago)) / (2 * DecayTime);
			else
				brightness = brightness / 2;
		}
	}

	return brightness;
}

void GameRendererGL::draw()
{
	m_surface = dynamic_cast<GLSurface *>(m_dst->get_surface());
	if (!m_surface)
		return;
	m_rect = m_dst->get_rect();
	m_surface_offset = m_dst_offset + m_rect + m_dst->get_offset();

	m_patch_size.x = m_minfx - 1;
	m_patch_size.y = m_minfy;
	m_patch_size.w = ((m_maxfx - m_minfx + 2 + PatchSize) / PatchSize) * PatchSize;
	m_patch_size.h = ((m_maxfy - m_minfy + 1 + PatchSize) / PatchSize) * PatchSize;

	glScissor
		(m_rect.x, m_surface->get_h() - m_rect.y - m_rect.h,
		 m_rect.w, m_rect.h);
	glEnable(GL_SCISSOR_TEST);

	prepare_terrain_base();
	draw_terrain_base();
	if (g_gr->caps().gl.multitexture && g_gr->caps().gl.max_tex_combined >= 2) {
		prepare_terrain_dither();
		draw_terrain_dither();
	}
	prepare_roads();
	draw_roads();
	draw_objects();

	glDisable(GL_SCISSOR_TEST);
}

template<typename vertex>
void GameRendererGL::compute_basevertex(const Coords & coords, vertex & vtx) const
{
	Map const & map = m_egbase->map();
	Coords ncoords(coords);
	map.normalize_coords(ncoords);
	FCoords fcoords = map.get_fcoords(ncoords);
	Point pix;
	MapviewPixelFunctions::get_basepix(coords, pix.x, pix.y);
	pix.y -= fcoords.field->get_height() * HEIGHT_FACTOR;
	pix += m_surface_offset;
	vtx.x = pix.x;
	vtx.y = pix.y;
	Point tex;
	MapviewPixelFunctions::get_basepix(coords, tex.x, tex.y);
	vtx.tcx = float(tex.x) / TEXTURE_WIDTH;
	vtx.tcy = float(tex.y) / TEXTURE_HEIGHT;
	uint8_t brightness = field_brightness(fcoords);
	vtx.color[0] = vtx.color[1] = vtx.color[2] = brightness;
	vtx.color[3] = 255;
}

void GameRendererGL::prepare_terrain_base()
{
	assert(sizeof(basevertex) == 32);

	Map const & map = m_egbase->map();

	uint32_t reqsize = m_patch_size.w * m_patch_size.h;
	if (reqsize > 0x10000)
		throw wexception("Too many vertices; decrease screen resolution");

	if (reqsize > m_patch_vertices_size) {
		m_patch_vertices.reset(new basevertex[reqsize]);
		m_patch_vertices_size = reqsize;
	}

	if (m_terrain_freq.size() < 16)
		m_terrain_freq.resize(16);
	m_terrain_freq.assign(m_terrain_freq.size(), 0);

	uint32_t index = 0;
	for (uint32_t outery = 0; outery < m_patch_size.h / PatchSize; ++outery) {
		for (uint32_t outerx = 0; outerx < m_patch_size.w / PatchSize; ++outerx) {
			for (uint32_t innery = 0; innery < PatchSize; ++innery) {
				for (uint32_t innerx = 0; innerx < PatchSize; ++innerx) {
					Coords coords
						(m_patch_size.x + outerx * PatchSize + innerx,
						 m_patch_size.y + outery * PatchSize + innery);
					assert(index == patch_index(coords.x, coords.y));
					compute_basevertex(coords, m_patch_vertices[index]);
					++index;

					if
						(coords.x < m_minfx || coords.y < m_minfy ||
						 coords.x > m_maxfx || coords.y > m_maxfy)
						continue;

					Coords ncoords(coords);
					map.normalize_coords(ncoords);
					FCoords fcoords = map.get_fcoords(ncoords);
					Terrain_Index ter_d = fcoords.field->get_terrains().d;
					Terrain_Index ter_r = fcoords.field->get_terrains().r;
					if (ter_d >= m_terrain_freq.size())
						m_terrain_freq.resize(ter_d + 1);
					m_terrain_freq[ter_d] += 1;
					if (ter_r >= m_terrain_freq.size())
						m_terrain_freq.resize(ter_r + 1);
					m_terrain_freq[ter_r] += 1;
				}
			}
		}
	}

	m_terrain_freq_cum.resize(m_terrain_freq.size());
	uint32_t nrtriangles = 0;
	for (uint32_t idx = 0; idx < m_terrain_freq.size(); ++idx) {
		m_terrain_freq_cum[idx] = nrtriangles;
		nrtriangles += m_terrain_freq[idx];
	}

	if (3 * nrtriangles > m_patch_indices_size) {
		m_patch_indices.reset(new uint16_t[3 * nrtriangles]);
		m_patch_indices_size = 3 * nrtriangles;
	}

	index = 0;
	for (Terrain_Index ter = 0; ter < m_terrain_freq.size(); ++ter) {
		assert(index == 3 * m_terrain_freq_cum[ter]);
		for (uint32_t outery = 0; outery < m_patch_size.h / PatchSize; ++outery) {
			for (uint32_t outerx = 0; outerx < m_patch_size.w / PatchSize; ++outerx) {
				for (uint32_t innery = 0; innery < PatchSize; ++innery) {
					for (uint32_t innerx = 0; innerx < PatchSize; ++innerx) {
						Coords coords
							(m_patch_size.x + PatchSize * outerx + innerx,
							 m_patch_size.y + PatchSize * outery + innery);
						if
							(coords.x < m_minfx || coords.y < m_minfy ||
							 coords.x > m_maxfx || coords.y > m_maxfy)
							continue;

						Coords ncoords(coords);
						map.normalize_coords(ncoords);
						FCoords fcoords = map.get_fcoords(ncoords);
						if (fcoords.field->get_terrains().d == ter) {
							Coords brn(coords.x + (coords.y & 1), coords.y + 1);
							Coords bln(brn.x - 1, brn.y);
							m_patch_indices[index++] = patch_index(coords.x, coords.y);
							m_patch_indices[index++] = patch_index(bln.x, bln.y);
							m_patch_indices[index++] = patch_index(brn.x, brn.y);
						}
						if (fcoords.field->get_terrains().r == ter) {
							Coords brn(coords.x + (coords.y & 1), coords.y + 1);
							Coords rn(coords.x + 1, coords.y);
							m_patch_indices[index++] = patch_index(coords.x, coords.y);
							m_patch_indices[index++] = patch_index(brn.x, brn.y);
							m_patch_indices[index++] = patch_index(rn.x, rn.y);
						}
					}
				}
			}
		}
	}
}

void GameRendererGL::draw_terrain_base()
{
	Map const & map = m_egbase->map();
	World const & world = map.world();

	glMatrixMode(GL_TEXTURE);
	glLoadIdentity();

	glVertexPointer(2, GL_FLOAT, sizeof(basevertex), &m_patch_vertices[0].x);
	glTexCoordPointer(2, GL_FLOAT, sizeof(basevertex), &m_patch_vertices[0].tcx);
	glColorPointer(4, GL_UNSIGNED_BYTE, sizeof(basevertex), &m_patch_vertices[0].color);
	glEnableClientState(GL_VERTEX_ARRAY);
	glEnableClientState(GL_TEXTURE_COORD_ARRAY);
	glEnableClientState(GL_COLOR_ARRAY);

	glColor3f(1.0, 1.0, 1.0);
	glDisable(GL_BLEND);

	for (Terrain_Index ter = 0; ter < m_terrain_freq.size(); ++ter) {
		if (!m_terrain_freq[ter])
			continue;

		const Texture & texture =
				*g_gr->get_maptexture_data
					(world.terrain_descr(ter).get_texture());
		glBindTexture(GL_TEXTURE_2D, texture.getTexture());
		glDrawRangeElements
			(GL_TRIANGLES,
			 0, m_patch_size.w * m_patch_size.h - 1,
			 3 * m_terrain_freq[ter], GL_UNSIGNED_SHORT,
			 &m_patch_indices[3 * m_terrain_freq_cum[ter]]);
	}

	glDisableClientState(GL_VERTEX_ARRAY);
	glDisableClientState(GL_TEXTURE_COORD_ARRAY);
	glDisableClientState(GL_COLOR_ARRAY);
}

/*
 * Schematic of triangle neighborhood:
 *
 *               *
 *              / \
 *             / u \
 *         (f)/     \
 *    *------*------* (r)
 *     \  l / \  r / \
 *      \  /   \  /   \
 *       \/  d  \/ rr  \
 *       *------*------* (br)
 *        \ dd /
 *         \  /
 *          \/
 *          *
 */
void GameRendererGL::prepare_terrain_dither()
{
	assert(sizeof(dithervertex) == 32);

	Map const & map = m_egbase->map();
	World const & world = map.world();

	if (m_terrain_edge_freq.size() < 16)
		m_terrain_edge_freq.resize(16);
	m_terrain_edge_freq.assign(m_terrain_edge_freq.size(), 0);

	for (int32_t fy = m_minfy; fy <= m_maxfy; ++fy) {
		for (int32_t fx = m_minfx; fx <= m_maxfx; ++fx) {
			Coords ncoords(fx, fy);
			map.normalize_coords(ncoords);
			FCoords fcoords = map.get_fcoords(ncoords);

			Terrain_Index ter_d = fcoords.field->get_terrains().d;
			Terrain_Index ter_r = fcoords.field->get_terrains().r;
			Terrain_Index ter_u = map.tr_n(fcoords).field->get_terrains().d;
			Terrain_Index ter_rr = map.r_n(fcoords).field->get_terrains().d;
			Terrain_Index ter_l = map.l_n(fcoords).field->get_terrains().r;
			Terrain_Index ter_dd = map.bl_n(fcoords).field->get_terrains().r;
			int32_t lyr_d = world.get_ter(ter_d).dither_layer();
			int32_t lyr_r = world.get_ter(ter_r).dither_layer();
			int32_t lyr_u = world.get_ter(ter_u).dither_layer();
			int32_t lyr_rr = world.get_ter(ter_rr).dither_layer();
			int32_t lyr_l = world.get_ter(ter_l).dither_layer();
			int32_t lyr_dd = world.get_ter(ter_dd).dither_layer();

			if (lyr_r > lyr_d) {
				if (ter_r >= m_terrain_edge_freq.size())
					m_terrain_edge_freq.resize(ter_r + 1);
				m_terrain_edge_freq[ter_r] += 1;
			} else if (ter_d != ter_r) {
				if (ter_d >= m_terrain_edge_freq.size())
					m_terrain_edge_freq.resize(ter_d + 1);
				m_terrain_edge_freq[ter_d] += 1;
			}
			if ((lyr_u > lyr_r) || (lyr_u == lyr_r && ter_u != ter_r)) {
				if (ter_u >= m_terrain_edge_freq.size())
					m_terrain_edge_freq.resize(ter_u + 1);
				m_terrain_edge_freq[ter_u] += 1;
			}
			if (lyr_rr > lyr_r) {
				if (ter_rr >= m_terrain_edge_freq.size())
					m_terrain_edge_freq.resize(ter_rr + 1);
				m_terrain_edge_freq[ter_rr] += 1;
			}
			if ((lyr_l > lyr_d) || (lyr_l == lyr_d && ter_l != ter_d)) {
				if (ter_l >= m_terrain_edge_freq.size())
					m_terrain_edge_freq.resize(ter_l + 1);
				m_terrain_edge_freq[ter_l] += 1;
			}
			if (lyr_dd > lyr_d) {
				if (ter_dd >= m_terrain_edge_freq.size())
					m_terrain_edge_freq.resize(ter_dd + 1);
				m_terrain_edge_freq[ter_dd] += 1;
			}
		}
	}

	uint32_t nrtriangles = 0;
	m_terrain_edge_freq_cum.resize(m_terrain_edge_freq.size());
	for (Terrain_Index ter = 0; ter < m_terrain_edge_freq.size(); ++ter) {
		m_terrain_edge_freq_cum[ter] = nrtriangles;
		nrtriangles += m_terrain_edge_freq[ter];
	}

	if (3 * nrtriangles > m_edge_vertices_size) {
		m_edge_vertices.reset(new dithervertex[3 * nrtriangles]);
		m_edge_vertices_size = 3 * nrtriangles;
	}

	std::vector<uint32_t> indexs;
	indexs.resize(m_terrain_edge_freq_cum.size());
	for (Terrain_Index ter = 0; ter < m_terrain_edge_freq.size(); ++ter)
		indexs[ter] = 3 * m_terrain_edge_freq_cum[ter];

	for (int32_t fy = m_minfy; fy <= m_maxfy; ++fy) {
		for (int32_t fx = m_minfx; fx <= m_maxfx; ++fx) {
			Coords ncoords(fx, fy);
			map.normalize_coords(ncoords);
			FCoords fcoords = map.get_fcoords(ncoords);

			Terrain_Index ter_d = fcoords.field->get_terrains().d;
			Terrain_Index ter_r = fcoords.field->get_terrains().r;
			Terrain_Index ter_u = map.tr_n(fcoords).field->get_terrains().d;
			Terrain_Index ter_rr = map.r_n(fcoords).field->get_terrains().d;
			Terrain_Index ter_l = map.l_n(fcoords).field->get_terrains().r;
			Terrain_Index ter_dd = map.bl_n(fcoords).field->get_terrains().r;
			int32_t lyr_d = world.get_ter(ter_d).dither_layer();
			int32_t lyr_r = world.get_ter(ter_r).dither_layer();
			int32_t lyr_u = world.get_ter(ter_u).dither_layer();
			int32_t lyr_rr = world.get_ter(ter_rr).dither_layer();
			int32_t lyr_l = world.get_ter(ter_l).dither_layer();
			int32_t lyr_dd = world.get_ter(ter_dd).dither_layer();

			Coords f(fx, fy);
			Coords rn(fx + 1, fy);
			Coords brn(fx + (fy & 1), fy + 1);
			Coords bln(brn.x - 1, brn.y);

			// Hack texture coordinates to avoid wrap-around
			static const float TyZero = 1.0 / TEXTURE_HEIGHT;
			static const float TyOne = 1.0 - TyZero;

			uint32_t index;
			if (lyr_r > lyr_d) {
				index = indexs[ter_r];
				compute_basevertex(f, m_edge_vertices[index]);
				m_edge_vertices[index].edgex = 0.0;
				m_edge_vertices[index].edgey = TyZero;
				++index;
				compute_basevertex(bln, m_edge_vertices[index]);
				m_edge_vertices[index].edgex = 0.5;
				m_edge_vertices[index].edgey = TyOne;
				++index;
				compute_basevertex(brn, m_edge_vertices[index]);
				m_edge_vertices[index].edgex = 1.0;
				m_edge_vertices[index].edgey = TyZero;
				++index;
				indexs[ter_r] = index;
			} else if (ter_d != ter_r) {
				index = indexs[ter_d];
				compute_basevertex(f, m_edge_vertices[index]);
				m_edge_vertices[index].edgex = 0.0;
				m_edge_vertices[index].edgey = TyZero;
				++index;
				compute_basevertex(brn, m_edge_vertices[index]);
				m_edge_vertices[index].edgex = 1.0;
				m_edge_vertices[index].edgey = TyZero;
				++index;
				compute_basevertex(rn, m_edge_vertices[index]);
				m_edge_vertices[index].edgex = 0.5;
				m_edge_vertices[index].edgey = TyOne;
				++index;
				indexs[ter_d] = index;
			}
			if ((lyr_u > lyr_r) || (lyr_u == lyr_r && ter_u != ter_r)) {
				index = indexs[ter_u];
				compute_basevertex(f, m_edge_vertices[index]);
				m_edge_vertices[index].edgex = 0.0;
				m_edge_vertices[index].edgey = TyZero;
				++index;
				compute_basevertex(brn, m_edge_vertices[index]);
				m_edge_vertices[index].edgex = 0.5;
				m_edge_vertices[index].edgey = TyOne;
				++index;
				compute_basevertex(rn, m_edge_vertices[index]);
				m_edge_vertices[index].edgex = 1.0;
				m_edge_vertices[index].edgey = TyZero;
				++index;
				indexs[ter_u] = index;
			}
			if (lyr_rr > lyr_r) {
				index = indexs[ter_rr];
				compute_basevertex(f, m_edge_vertices[index]);
				m_edge_vertices[index].edgex = 0.5;
				m_edge_vertices[index].edgey = TyOne;
				++index;
				compute_basevertex(brn, m_edge_vertices[index]);
				m_edge_vertices[index].edgex = 1.0;
				m_edge_vertices[index].edgey = TyZero;
				++index;
				compute_basevertex(rn, m_edge_vertices[index]);
				m_edge_vertices[index].edgex = 0.0;
				m_edge_vertices[index].edgey = TyZero;
				++index;
				indexs[ter_rr] = index;
			}
			if ((lyr_l > lyr_d) || (lyr_l == lyr_d && ter_l != ter_d)) {
				index = indexs[ter_l];
				compute_basevertex(f, m_edge_vertices[index]);
				m_edge_vertices[index].edgex = 1.0;
				m_edge_vertices[index].edgey = TyZero;
				++index;
				compute_basevertex(bln, m_edge_vertices[index]);
				m_edge_vertices[index].edgex = 0.0;
				m_edge_vertices[index].edgey = TyZero;
				++index;
				compute_basevertex(brn, m_edge_vertices[index]);
				m_edge_vertices[index].edgex = 0.5;
				m_edge_vertices[index].edgey = TyOne;
				++index;
				indexs[ter_l] = index;
			}
			if (lyr_dd > lyr_d) {
				index = indexs[ter_dd];
				compute_basevertex(f, m_edge_vertices[index]);
				m_edge_vertices[index].edgex = 0.5;
				m_edge_vertices[index].edgey = TyOne;
				++index;
				compute_basevertex(bln, m_edge_vertices[index]);
				m_edge_vertices[index].edgex = 1.0;
				m_edge_vertices[index].edgey = TyZero;
				++index;
				compute_basevertex(brn, m_edge_vertices[index]);
				m_edge_vertices[index].edgex = 0.0;
				m_edge_vertices[index].edgey = TyZero;
				++index;
				indexs[ter_dd] = index;
			}
		}
	}

	for (Terrain_Index ter = 0; ter < m_terrain_edge_freq.size(); ++ter) {
		assert(indexs[ter] == 3 * (m_terrain_edge_freq_cum[ter] + m_terrain_edge_freq[ter]));
	}
}

void GameRendererGL::draw_terrain_dither()
{
	Map const & map = m_egbase->map();
	World const & world = map.world();

	if (m_edge_vertices_size == 0)
		return;

	glVertexPointer(2, GL_FLOAT, sizeof(dithervertex), &m_edge_vertices[0].x);
	glTexCoordPointer(2, GL_FLOAT, sizeof(dithervertex), &m_edge_vertices[0].tcx);
	glColorPointer(4, GL_UNSIGNED_BYTE, sizeof(dithervertex), &m_edge_vertices[0].color);
	glEnableClientState(GL_VERTEX_ARRAY);
	glEnableClientState(GL_TEXTURE_COORD_ARRAY);
	glEnableClientState(GL_COLOR_ARRAY);

	glActiveTextureARB(GL_TEXTURE1_ARB);
	glClientActiveTextureARB(GL_TEXTURE1_ARB);
	glTexCoordPointer(2, GL_FLOAT, sizeof(dithervertex), &m_edge_vertices[0].edgex);
	glEnableClientState(GL_TEXTURE_COORD_ARRAY);
	GLuint edge = dynamic_cast<GLSurfaceTexture const &>
		(*g_gr->get_edge_texture()).get_gl_texture();
	glBindTexture(GL_TEXTURE_2D, edge);
	glEnable(GL_TEXTURE_2D);
	glTexEnvi(GL_TEXTURE_ENV, GL_TEXTURE_ENV_MODE, GL_COMBINE_ARB);
	glTexEnvi(GL_TEXTURE_ENV, GL_COMBINE_RGB_ARB, GL_REPLACE);
	glTexEnvi(GL_TEXTURE_ENV, GL_SOURCE0_RGB_ARB, GL_PREVIOUS);
	glTexEnvi(GL_TEXTURE_ENV, GL_OPERAND0_RGB_ARB, GL_SRC_COLOR);
	glTexEnvi(GL_TEXTURE_ENV, GL_COMBINE_ALPHA_ARB, GL_REPLACE);
	glTexEnvi(GL_TEXTURE_ENV, GL_SOURCE0_ALPHA_ARB, GL_TEXTURE);
	glTexEnvi(GL_TEXTURE_ENV, GL_OPERAND0_ALPHA_ARB, GL_SRC_ALPHA);
	glActiveTextureARB(GL_TEXTURE0_ARB);
	glClientActiveTextureARB(GL_TEXTURE0_ARB);

	glEnable(GL_BLEND);
	glBlendFunc(GL_ONE_MINUS_SRC_ALPHA, GL_SRC_ALPHA);

	for (Terrain_Index ter = 0; ter < m_terrain_freq.size(); ++ter) {
		if (!m_terrain_edge_freq[ter])
			continue;

		const Texture & texture =
				*g_gr->get_maptexture_data
					(world.terrain_descr(ter).get_texture());
		glBindTexture(GL_TEXTURE_2D, texture.getTexture());
		glDrawArrays
			(GL_TRIANGLES,
			 3 * m_terrain_edge_freq_cum[ter], 3 * m_terrain_edge_freq[ter]);
	}

	glDisableClientState(GL_VERTEX_ARRAY);
	glDisableClientState(GL_TEXTURE_COORD_ARRAY);
	glDisableClientState(GL_COLOR_ARRAY);
	glActiveTextureARB(GL_TEXTURE1_ARB);
	glClientActiveTextureARB(GL_TEXTURE1_ARB);
	glDisableClientState(GL_TEXTURE_COORD_ARRAY);
	glDisable(GL_TEXTURE_2D);
	glActiveTextureARB(GL_TEXTURE0_ARB);
	glClientActiveTextureARB(GL_TEXTURE0_ARB);
}

uint8_t GameRendererGL::field_roads(const FCoords & coords) const
{
	if (m_player) {
		const Map & map = m_egbase->map();
		const Player::Field & pf = m_player->fields()[Map::get_index(coords, map.get_width())];
		return pf.roads | map.get_overlay_manager().get_road_overlay(coords);
	} else {
		return coords.field->get_roads();
	}
}

void GameRendererGL::prepare_roads()
{
	const Map & map = m_egbase->map();

	m_road_freq[0] = 0;
	m_road_freq[1] = 0;

	for (int32_t fy = m_minfy; fy <= m_maxfy; ++fy) {
		for (int32_t fx = m_minfx; fx <= m_maxfx; ++fx) {
			Coords ncoords(fx, fy);
			map.normalize_coords(ncoords);
			FCoords fcoords = map.get_fcoords(ncoords);
			uint8_t roads = field_roads(fcoords);

			for (int dir = 0; dir < 3; ++dir) {
				uint8_t road = (roads >> (2 * dir)) & Road_Mask;
				if (road >= Road_Normal && road <= Road_Busy) {
					++m_road_freq[road - Road_Normal];
				}
			}
		}
	}

	uint32_t nrquads = m_road_freq[0] + m_road_freq[1];
	if (4 * nrquads > m_road_vertices_size) {
		m_road_vertices.reset(new basevertex[4 * nrquads]);
		m_road_vertices_size = 4 * nrquads;
	}

	uint32_t indexs[2];
	indexs[0] = 0;
	indexs[1] = 4 * m_road_freq[0];

	for (int32_t fy = m_minfy; fy <= m_maxfy; ++fy) {
		for (int32_t fx = m_minfx; fx <= m_maxfx; ++fx) {
			Coords ncoords(fx, fy);
			map.normalize_coords(ncoords);
			FCoords fcoords = map.get_fcoords(ncoords);
			uint8_t roads = field_roads(fcoords);

			uint8_t road = (roads >> Road_East) & Road_Mask;
			if (road >= Road_Normal && road <= Road_Busy) {
				uint32_t index = indexs[road - Road_Normal];
				basevertex start, end;
				compute_basevertex(Coords(fx, fy), start);
				compute_basevertex(Coords(fx + 1, fy), end);
				m_road_vertices[index] = start;
				m_road_vertices[index].y -= 2;
				m_road_vertices[index].tcy -= 2.0 / TEXTURE_HEIGHT;
				++index;
				m_road_vertices[index] = start;
				m_road_vertices[index].y += 2;
				m_road_vertices[index].tcy += 2.0 / TEXTURE_HEIGHT;
				++index;
				m_road_vertices[index] = end;
				m_road_vertices[index].y += 2;
				m_road_vertices[index].tcy += 2.0 / TEXTURE_HEIGHT;
				++index;
				m_road_vertices[index] = end;
				m_road_vertices[index].y -= 2;
				m_road_vertices[index].tcy -= 2.0 / TEXTURE_HEIGHT;
				++index;
				indexs[road - Road_Normal] = index;
			}

			road = (roads >> Road_SouthEast) & Road_Mask;
			if (road >= Road_Normal && road <= Road_Busy) {
				uint32_t index = indexs[road - Road_Normal];
				basevertex start, end;
				compute_basevertex(Coords(fx, fy), start);
				compute_basevertex(Coords(fx + (fy & 1), fy + 1), end);
				m_road_vertices[index] = start;
				m_road_vertices[index].x += 3;
				m_road_vertices[index].tcx += 3.0 / TEXTURE_HEIGHT;
				++index;
				m_road_vertices[index] = start;
				m_road_vertices[index].x -= 3;
				m_road_vertices[index].tcx -= 3.0 / TEXTURE_HEIGHT;
				++index;
				m_road_vertices[index] = end;
				m_road_vertices[index].x -= 3;
				m_road_vertices[index].tcx -= 3.0 / TEXTURE_HEIGHT;
				++index;
				m_road_vertices[index] = end;
				m_road_vertices[index].x += 3;
				m_road_vertices[index].tcx += 3.0 / TEXTURE_HEIGHT;
				++index;
				indexs[road - Road_Normal] = index;
			}

			road = (roads >> Road_SouthWest) & Road_Mask;
			if (road >= Road_Normal && road <= Road_Busy) {
				uint32_t index = indexs[road - Road_Normal];
				basevertex start, end;
				compute_basevertex(Coords(fx, fy), start);
				compute_basevertex(Coords(fx + (fy & 1) - 1, fy + 1), end);
				m_road_vertices[index] = start;
				m_road_vertices[index].x += 3;
				m_road_vertices[index].tcx += 3.0 / TEXTURE_HEIGHT;
				++index;
				m_road_vertices[index] = start;
				m_road_vertices[index].x -= 3;
				m_road_vertices[index].tcx -= 3.0 / TEXTURE_HEIGHT;
				++index;
				m_road_vertices[index] = end;
				m_road_vertices[index].x -= 3;
				m_road_vertices[index].tcx -= 3.0 / TEXTURE_HEIGHT;
				++index;
				m_road_vertices[index] = end;
				m_road_vertices[index].x += 3;
				m_road_vertices[index].tcx += 3.0 / TEXTURE_HEIGHT;
				++index;
				indexs[road - Road_Normal] = index;
			}
		}
	}

	assert(indexs[0] == 4 * m_road_freq[0]);
	assert(indexs[1] == 4 * nrquads);
}

void GameRendererGL::draw_roads()
{
	if (!m_road_freq[0] && !m_road_freq[1])
		return;

	GLuint rt_normal =
		dynamic_cast<GLSurfaceTexture const &>
		(*g_gr->get_road_texture(Widelands::Road_Normal)).get_gl_texture();
	GLuint rt_busy =
		dynamic_cast<GLSurfaceTexture const &>
		(*g_gr->get_road_texture(Widelands::Road_Busy)).get_gl_texture();

	glVertexPointer(2, GL_FLOAT, sizeof(basevertex), &m_road_vertices[0].x);
	glTexCoordPointer(2, GL_FLOAT, sizeof(basevertex), &m_road_vertices[0].tcx);
	glColorPointer(4, GL_UNSIGNED_BYTE, sizeof(basevertex), &m_road_vertices[0].color);
	glEnableClientState(GL_VERTEX_ARRAY);
	glEnableClientState(GL_TEXTURE_COORD_ARRAY);
	glEnableClientState(GL_COLOR_ARRAY);

	glDisable(GL_BLEND);

	if (m_road_freq[0]) {
		glBindTexture(GL_TEXTURE_2D, rt_normal);
		glDrawArrays(GL_QUADS, 0, 4 * m_road_freq[0]);
	}

	if (m_road_freq[1]) {
		glBindTexture(GL_TEXTURE_2D, rt_busy);
		glDrawArrays(GL_QUADS, 4 * m_road_freq[0], 4 * m_road_freq[1]);
	}

	glDisableClientState(GL_VERTEX_ARRAY);
	glDisableClientState(GL_TEXTURE_COORD_ARRAY);
	glDisableClientState(GL_COLOR_ARRAY);
}<|MERGE_RESOLUTION|>--- conflicted
+++ resolved
@@ -17,6 +17,7 @@
  *
  */
 
+#ifdef USE_OPENGL
 #include "gamerenderer_gl.h"
 
 #include "gl_surface.h"
@@ -48,46 +49,7 @@
 {
 }
 
-<<<<<<< HEAD
-uint GameRendererGL::patch_index(int32_t fx, int32_t fy) const
-=======
-void GameRendererGL::rendermap
-	(RenderTarget & dst,
-	 Widelands::Editor_Game_Base const &       egbase,
-	 Widelands::Player           const &       player,
-	 Point                                     viewofs)
-{
-	m_dst = &dst;
-	m_surface = dynamic_cast<GLSurface *>(dst.get_surface());
-	if (!m_surface)
-		return;
-	m_rect = dst.get_rect();
-	m_offset = viewofs + m_rect - dst.get_offset();
-	m_egbase = &egbase;
-	m_player = &player;
-
-	draw();
-}
-
-void GameRendererGL::rendermap
-	(RenderTarget & dst,
-	 Widelands::Editor_Game_Base const & egbase,
-	 Point                               viewofs)
-{
-	m_dst = &dst;
-	m_surface = dynamic_cast<GLSurface *>(dst.get_surface());
-	if (!m_surface)
-		return;
-	m_rect = dst.get_rect();
-	m_offset = viewofs + m_rect - dst.get_offset();
-	m_egbase = &egbase;
-	m_player = 0;
-
-	draw();
-}
-
 uint32_t GameRendererGL::patch_index(int32_t fx, int32_t fy) const
->>>>>>> beb532a9
 {
 	uint32_t x = fx - m_patch_size.x;
 	uint32_t y = fy - m_patch_size.y;
@@ -779,4 +741,6 @@
 	glDisableClientState(GL_VERTEX_ARRAY);
 	glDisableClientState(GL_TEXTURE_COORD_ARRAY);
 	glDisableClientState(GL_COLOR_ARRAY);
-}+}
+
+#endif // USE_OPENGL