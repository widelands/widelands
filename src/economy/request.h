/*
 * Copyright (C) 2002-2020 by the Widelands Development Team
 *
 * This program is free software; you can redistribute it and/or
 * modify it under the terms of the GNU General Public License
 * as published by the Free Software Foundation; either version 2
 * of the License, or (at your option) any later version.
 *
 * This program is distributed in the hope that it will be useful,
 * but WITHOUT ANY WARRANTY; without even the implied warranty of
 * MERCHANTABILITY or FITNESS FOR A PARTICULAR PURPOSE.  See the
 * GNU General Public License for more details.
 *
 * You should have received a copy of the GNU General Public License
 * along with this program; if not, write to the Free Software
 * Foundation, Inc., 51 Franklin Street, Fifth Floor, Boston, MA  02110-1301, USA.
 *
 */

#ifndef WL_ECONOMY_REQUEST_H
#define WL_ECONOMY_REQUEST_H

#include "base/times.h"
#include "economy/trackptr.h"
#include "logic/map_objects/tribes/requirements.h"
#include "logic/map_objects/tribes/wareworker.h"
#include "logic/widelands.h"
#include "map_io/tribes_legacy_lookup_table.h"

namespace Widelands {

class Economy;
struct Flag;
class Game;
struct PlayerImmovable;
class RequestList;
struct Supply;
struct Transfer;
class Worker;
class Building;
class ProductionSite;
class Warehouse;
class ConstructionSite;

/**
 * A Request is issued whenever some object (road or building) needs a ware.
 *
 * Requests are always created and destroyed by their owner, i.e. the target
 * player immovable. The owner is also responsible for calling set_economy()
 * when its economy changes.
 *
 * Idle Requests need not be fulfilled; however, when there's a matching Supply
 * left, a transfer may be initiated.
 * The required time has no meaning for idle requests.
 */
class Request : public Trackable {
public:
	friend class Economy;
	friend class RequestList;

	using CallbackFn = void (*)(Game&, Request&, DescriptionIndex, Worker*, PlayerImmovable&);

	Request(PlayerImmovable& target, DescriptionIndex, CallbackFn, WareWorker);
	~Request();

	PlayerImmovable& target() const {
		return target_;
	}
	DescriptionIndex get_index() const {
		return index_;
	}
	WareWorker get_type() const {
		return type_;
	}
	Quantity get_count() const {
		return count_;
	}
	uint32_t get_open_count() const {
		return count_ - transfers_.size();
	}
	bool get_exact_match() const {
		return exact_match_;
	}
	bool is_open() const {
		return transfers_.size() < count_;
	}
	Economy* get_economy() const {
		return economy_;
	}
	Time get_required_time() const;
	const Time& get_last_request_time() const {
		return last_request_time_;
	}
	int32_t get_priority(int32_t cost) const;
	uint32_t get_transfer_priority() const;
	uint32_t get_num_transfers() const {
		return transfers_.size();
	}

	Flag& target_flag() const;

	void set_economy(Economy*);
	void set_count(Quantity);
	void set_exact_match(bool match);
	void set_required_time(const Time& time);
	void set_required_interval(const Duration& interval);

	void set_last_request_time(const Time& time) {
		last_request_time_ = time;
	}

	void start_transfer(Game&, Supply&);

	void
	read(FileRead&, Game&, MapObjectLoader&, const TribesLegacyLookupTable& tribes_lookup_table);
	void write(FileWrite&, Game&, MapObjectSaver&) const;
	Worker* get_transfer_worker();

	//  callbacks for WareInstance/Worker code
	void transfer_finish(Game&, Transfer&);
	void transfer_fail(Game&, Transfer&);
	void cancel_transfer(uint32_t idx);

	void set_requirements(const Requirements& r) {
		requirements_ = r;
	}
	const Requirements& get_requirements() const {
		return requirements_;
	}

private:
<<<<<<< HEAD
	Time get_base_required_time(EditorGameBase&, uint32_t nr) const;
=======
	int32_t get_base_required_time(const EditorGameBase&, uint32_t nr) const;
>>>>>>> 870c1e13
	void remove_transfer(uint32_t idx);
	uint32_t find_transfer(Transfer&);

	using TransferList = std::vector<Transfer*>;

	WareWorker type_;

	PlayerImmovable& target_;  //  who requested it?
	//  Copies of target_ of various pointer types, to avoid expensive
	//  dynamic casting at runtime. Variables with an incompatible type
	//  are filled with nulls.
	Building* target_building_;
	ProductionSite* target_productionsite_;
	Warehouse* target_warehouse_;
	ConstructionSite* target_constructionsite_;

	Economy* economy_;
	DescriptionIndex index_;  //  the index of the ware descr
	Quantity count_;          //  how many do we need in total
	bool exact_match_;        // Whether a worker supply has to match exactly
	                          // or if a can_act_as() comparison is good enough

	CallbackFn callbackfn_;  //  called on request success

	//  when do we need the first ware (can be in the past)
	Time required_time_;
	Duration required_interval_;  //  time between wares
	Time last_request_time_;

	TransferList transfers_;  //  maximum size is count_

	Requirements requirements_;
};
}  // namespace Widelands

#endif  // end of include guard: WL_ECONOMY_REQUEST_H<|MERGE_RESOLUTION|>--- conflicted
+++ resolved
@@ -129,11 +129,7 @@
 	}
 
 private:
-<<<<<<< HEAD
-	Time get_base_required_time(EditorGameBase&, uint32_t nr) const;
-=======
-	int32_t get_base_required_time(const EditorGameBase&, uint32_t nr) const;
->>>>>>> 870c1e13
+	Time get_base_required_time(const EditorGameBase&, uint32_t nr) const;
 	void remove_transfer(uint32_t idx);
 	uint32_t find_transfer(Transfer&);
 
