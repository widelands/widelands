--- conflicted
+++ resolved
@@ -48,11 +48,7 @@
 	CargosT load_there;
 	Duration duration_from_previous_location;
 
-<<<<<<< HEAD
-	SchedulingStateT(DockT pd, bool exp = false, const Duration& d = Duration(0))
-=======
-	explicit SchedulingStateT(DockT pd, bool exp = false, Duration d = 0)
->>>>>>> 870c1e13
+	explicit SchedulingStateT(DockT pd, bool exp = false, const Duration& d = Duration(0))
 	   : dock(pd), expedition(exp), duration_from_previous_location(d) {
 	}
 	SchedulingStateT(const SchedulingStateT&) = default;
