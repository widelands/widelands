--- conflicted
+++ resolved
@@ -109,13 +109,8 @@
 	/// cost for walking this road (0 = from start to end, 1 = from end to start)
 	int32_t cost_[2];
 
-<<<<<<< HEAD
-	Path path_;               ///< path goes from start to end
-	uint32_t idle_index_{0};  ///< index into path where carriers should idle
-=======
 	Path path_;                ///< path goes from start to end
 	uint32_t idle_index_{0U};  ///< index into path where carriers should idle
->>>>>>> a9549ba2
 };
 }  // namespace Widelands
 
