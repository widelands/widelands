/*
 * Copyright (C) 2006-2019 by the Widelands Development Team
 *
 * This program is free software; you can redistribute it and/or
 * modify it under the terms of the GNU General Public License
 * as published by the Free Software Foundation; either version 2
 * of the License, or (at your option) any later version.
 *
 * This program is distributed in the hope that it will be useful,
 * but WITHOUT ANY WARRANTY; without even the implied warranty of
 * MERCHANTABILITY or FITNESS FOR A PARTICULAR PURPOSE.  See the
 * GNU General Public License for more details.
 *
 * You should have received a copy of the GNU General Public License
 * along with this program; if not, write to the Free Software
 * Foundation, Inc., 675 Mass Ave, Cambridge, MA 02139, USA.
 *
 */

#include "economy/expedition_bootstrap.h"

#include <memory>

#include "base/wexception.h"
#include "economy/portdock.h"
#include "economy/wares_queue.h"
#include "economy/workers_queue.h"
#include "io/fileread.h"
#include "io/filewrite.h"
#include "logic/map_objects/tribes/warehouse.h"
#include "logic/player.h"
#include "map_io/map_object_loader.h"
#include "map_io/map_object_saver.h"

namespace Widelands {

ExpeditionBootstrap::ExpeditionBootstrap(PortDock* const portdock)
   : portdock_(portdock),
     ware_economy_(portdock->get_economy(wwWARE)),
     worker_economy_(portdock->get_economy(wwWORKER)) {
}

ExpeditionBootstrap::~ExpeditionBootstrap() {
	assert(queues_.empty());
}

void ExpeditionBootstrap::is_ready(Game& game) {
	for (auto& iq : queues_) {
		if (iq.first->get_max_fill() != iq.first->get_filled()) {
			return portdock_->set_expedition_bootstrap_complete(game, false);
		}
	}

	// If this point is reached, all needed wares and workers are stored and waiting for a ship
	portdock_->set_expedition_bootstrap_complete(game, true);
}

// static
void ExpeditionBootstrap::input_callback(
   Game& game, InputQueue*, DescriptionIndex, Worker*, void* data) {
	ExpeditionBootstrap* eb = static_cast<ExpeditionBootstrap*>(data);
	eb->is_ready(game);
}

void ExpeditionBootstrap::start() {
	assert(queues_.empty());

	// Load the buildcosts for the port building + builder
	Warehouse* const warehouse = portdock_->get_warehouse();

	const std::map<DescriptionIndex, uint8_t>& buildcost = warehouse->descr().buildcost();
	size_t const buildcost_size = buildcost.size();

	// Issue request for wares for this expedition.
	// TODO(sirver): could try to get some of these directly form the warehouse.
	// But this is really a premature optimization and should probably be
	// handled in the economy code.
	queues_.resize(buildcost_size + 1);
	std::map<DescriptionIndex, uint8_t>::const_iterator it = buildcost.begin();
	for (size_t i = 0; i < buildcost_size; ++i, ++it) {
		WaresQueue* wq = new WaresQueue(*warehouse, it->first, it->second);
		wq->set_callback(input_callback, this);
		queues_[i].first.reset(wq);
		queues_[i].second = false;
	}

	// Issue the request for the workers (so far only a builder).
	queues_[buildcost_size].first.reset(
	   new WorkersQueue(*warehouse, warehouse->owner().tribe().builder(), 1));
	queues_[buildcost_size].first->set_callback(input_callback, this);
	queues_[buildcost_size].second = false;

	// Update the user interface
	Notifications::publish(NoteBuilding(warehouse->serial(), NoteBuilding::Action::kChanged));
}

/**
 * Cancel the Expediton by putting back all wares and workers.
‚ */
void ExpeditionBootstrap::cancel(EditorGameBase& egbase) {

	// Put all wares from the WaresQueues back into the warehouse
	Warehouse* const warehouse = portdock_->get_warehouse();
	for (auto& iq : queues_) {
		switch (iq.first->get_type()) {
		case wwWARE:
			warehouse->insert_wares(iq.first->get_index(), iq.first->get_filled());
			break;
		case wwWORKER:
<<<<<<< HEAD
			WorkersQueue* wq = dynamic_cast<WorkersQueue*>(iq.get());
			while (iq->get_filled() > 0) {
				warehouse->incorporate_worker(egbase, wq->extract_worker());
=======
			WorkersQueue& wq = dynamic_cast<WorkersQueue&>(*iq.first);
			while (wq.get_filled() > 0) {
				warehouse->incorporate_worker(game, wq.extract_worker());
>>>>>>> 4f4fbb3e
			}
			break;
		}
		iq.first->cleanup();
	}
	queues_.clear();

	// Update the user interface
	Notifications::publish(NoteBuilding(warehouse->serial(), NoteBuilding::Action::kChanged));
	Notifications::publish(NoteExpeditionCanceled(this));
}

void ExpeditionBootstrap::demand_additional_item(Game& game,
                                                 WareWorker ww,
                                                 DescriptionIndex di,
                                                 bool add) {
	if (add) {
		InputQueue* wq;
		if (ww == wwWARE) {
			wq = new WaresQueue(*portdock_->get_warehouse(), di, 1);
		} else {
			wq = new WorkersQueue(*portdock_->get_warehouse(), di, 1);
		}
		wq->set_callback(input_callback, this);
		queues_.push_back(std::make_pair(std::unique_ptr<InputQueue>(wq), true));
		return is_ready(game);
	} else {
		// Remove the last matching additional queue
		for (auto it = queues_.end(); it != queues_.begin();) {
			--it;
			if (it->second && it->first->get_type() == ww && it->first->get_index() == di) {
				Warehouse* const warehouse = portdock_->get_warehouse();
				if (it->first->get_type() == wwWARE) {
					warehouse->insert_wares(it->first->get_index(), it->first->get_filled());
				} else {
					assert(it->first->get_type() == wwWORKER);
					WorkersQueue* wq = dynamic_cast<WorkersQueue*>(it->first.get());
					while (wq->get_filled() > 0) {
						warehouse->incorporate_worker(game, wq->extract_worker());
					}
				}
				it->first->cleanup();
				queues_.erase(it);
				return is_ready(game);
			}
		}
		NEVER_HERE();
	}
}

void ExpeditionBootstrap::cleanup(EditorGameBase& /* egbase */) {
	for (auto& iq : queues_) {
		iq.first->cleanup();
	}
	queues_.clear();
}

InputQueue&
ExpeditionBootstrap::inputqueue(DescriptionIndex index, WareWorker type, bool additional) const {
	for (auto& iq : queues_) {
		if (iq.first->get_index() == index && iq.first->get_type() == type &&
		    iq.second == additional) {
			return *iq.first;
		}
	}
	NEVER_HERE();
}

InputQueue& ExpeditionBootstrap::first_empty_inputqueue(DescriptionIndex index,
                                                        WareWorker type) const {
	for (auto& iq : queues_) {
		if (iq.first->get_index() == index && iq.first->get_type() == type &&
		    iq.first->get_filled() < iq.first->get_max_fill()) {
			return *iq.first;
		}
	}
	NEVER_HERE();
}

InputQueue* ExpeditionBootstrap::inputqueue(size_t additional_index) const {
	for (const auto& iq : queues_) {
		if (iq.second) {
			if (additional_index == 0) {
				return iq.first.get();
			}
			--additional_index;
		}
	}
	return nullptr;
}

std::vector<InputQueue*> ExpeditionBootstrap::queues(bool all) const {
	std::vector<InputQueue*> return_value;
	for (const auto& iq : queues_) {
		if (all || !iq.second) {
			return_value.emplace_back(iq.first.get());
		}
	}
	return return_value;
}

size_t ExpeditionBootstrap::count_additional_queues() const {
	size_t i = 0;
	for (const auto& iq : queues_) {
		if (iq.second) {
			++i;
		}
	}
	return i;
}

void ExpeditionBootstrap::set_economy(Economy* new_economy, WareWorker type) {
	if (new_economy == (type == wwWARE ? ware_economy_ : worker_economy_))
		return;

	// Transfer the wares and workers.
	for (auto& iq : queues_) {
		if (type != iq.first->get_type()) {
			continue;
		}
		if (Economy* e = type == wwWARE ? ware_economy_ : worker_economy_) {
			iq.first->remove_from_economy(*e);
		}
		if (new_economy) {
			iq.first->add_to_economy(*new_economy);
		}
	}

	(type == wwWARE ? ware_economy_ : worker_economy_) = new_economy;
}

void ExpeditionBootstrap::get_waiting_workers_and_wares(EditorGameBase& egbase,
                                                        const TribeDescr& tribe,
                                                        std::vector<Worker*>* return_workers,
                                                        std::vector<WareInstance*>* return_wares) {
	for (auto& iq : queues_) {
		switch (iq.first->get_type()) {
		case wwWARE: {
			const DescriptionIndex ware_index = iq.first->get_index();
			for (uint32_t j = 0; j < iq.first->get_filled(); ++j) {
				WareInstance* temp = new WareInstance(ware_index, tribe.get_ware_descr(ware_index));
				temp->init(egbase);
				temp->set_location(egbase, portdock_);
				return_wares->emplace_back(temp);
			}
			break;
		}
		case wwWORKER: {
			WorkersQueue& wq = dynamic_cast<WorkersQueue&>(*iq.first);
			while (wq.get_filled() > 0) {
				return_workers->emplace_back(wq.extract_worker());
			}
			break;
		}
		}
	}

	cleanup(egbase);
}

void ExpeditionBootstrap::save(FileWrite& fw, EditorGameBase& egbase, MapObjectSaver& mos) {
	uint8_t number_warequeues = 0;
	for (auto& q : queues_) {
		if (q.first->get_type() == wwWARE) {
			number_warequeues++;
		}
	}
	fw.unsigned_8(queues_.size() - number_warequeues);
<<<<<<< HEAD
	for (std::unique_ptr<InputQueue>& q : queues_) {
		if (q->get_type() == wwWORKER) {
			q->write(fw, egbase, mos);
		}
	}
	fw.unsigned_8(number_warequeues);
	for (std::unique_ptr<InputQueue>& q : queues_) {
		if (q->get_type() == wwWARE) {
			q->write(fw, egbase, mos);
=======
	for (auto& q : queues_) {
		if (q.first->get_type() == wwWORKER) {
			q.first->write(fw, game, mos);
			fw.unsigned_8(q.second ? 1 : 0);
		}
	}
	fw.unsigned_8(number_warequeues);
	for (auto& q : queues_) {
		if (q.first->get_type() == wwWARE) {
			q.first->write(fw, game, mos);
			fw.unsigned_8(q.second ? 1 : 0);
>>>>>>> 4f4fbb3e
		}
	}
}

void ExpeditionBootstrap::load(Warehouse& warehouse,
                               FileRead& fr,
                               EditorGameBase& egbase,
                               MapObjectLoader& mol,
                               const TribesLegacyLookupTable& tribes_lookup_table,
                               uint16_t packet_version) {

	// Keep this synchronized with kCurrentPacketVersionWarehouse in MapBuildingDataPacket!!
	static const uint16_t kCurrentPacketVersion = 8;
	assert(queues_.empty());
	// Load worker queues
	std::vector<WorkersQueue*> wqs;
	std::vector<InputQueue*> additional_queues;
	try {
		// TODO(Nordfriese): Contains savegame compatibility code
		if (packet_version >= 7 && packet_version <= kCurrentPacketVersion) {
			uint8_t num_queues = fr.unsigned_8();
			for (uint8_t i = 0; i < num_queues; ++i) {
				WorkersQueue* wq = new WorkersQueue(warehouse, INVALID_INDEX, 0);
<<<<<<< HEAD
				wq->read(fr, egbase, mol, tribes_lookup_table);
=======
				wq->read(fr, game, mol, tribes_lookup_table);
				bool removable = packet_version >= 8 ? fr.unsigned_8() : false;
>>>>>>> 4f4fbb3e
				wq->set_callback(input_callback, this);

				if (wq->get_index() == INVALID_INDEX) {
					delete wq;
				} else if (removable) {
					additional_queues.push_back(wq);
				} else {
					wqs.push_back(wq);
				}
			}
		} else {
			throw UnhandledVersionError("ExpeditionBootstrap", packet_version, kCurrentPacketVersion);
		}

		// Load ware queues
		uint8_t num_queues = fr.unsigned_8();
		for (uint8_t i = 0; i < num_queues; ++i) {
			WaresQueue* wq = new WaresQueue(warehouse, INVALID_INDEX, 0);
<<<<<<< HEAD
			wq->read(fr, egbase, mol, tribes_lookup_table);
=======
			wq->read(fr, game, mol, tribes_lookup_table);
			bool removable = packet_version >= 8 ? fr.unsigned_8() : false;
>>>>>>> 4f4fbb3e
			wq->set_callback(input_callback, this);

			if (wq->get_index() == INVALID_INDEX) {
				delete wq;
			} else if (removable) {
				additional_queues.push_back(wq);
			} else {
				queues_.push_back(std::make_pair(std::unique_ptr<InputQueue>(wq), false));
			}
		}
		// Append worker queues to the end
		for (InputQueue* wq : wqs) {
			queues_.emplace_back(std::make_pair(std::unique_ptr<InputQueue>(wq), false));
		}
		for (InputQueue* wq : additional_queues) {
			assert(wq->get_max_size() == 1);
			queues_.emplace_back(std::make_pair(std::unique_ptr<InputQueue>(wq), true));
		}
	} catch (const GameDataError& e) {
		throw GameDataError("loading ExpeditionBootstrap: %s", e.what());
	}
}

}  // namespace Widelands<|MERGE_RESOLUTION|>--- conflicted
+++ resolved
@@ -107,15 +107,9 @@
 			warehouse->insert_wares(iq.first->get_index(), iq.first->get_filled());
 			break;
 		case wwWORKER:
-<<<<<<< HEAD
-			WorkersQueue* wq = dynamic_cast<WorkersQueue*>(iq.get());
-			while (iq->get_filled() > 0) {
-				warehouse->incorporate_worker(egbase, wq->extract_worker());
-=======
 			WorkersQueue& wq = dynamic_cast<WorkersQueue&>(*iq.first);
 			while (wq.get_filled() > 0) {
-				warehouse->incorporate_worker(game, wq.extract_worker());
->>>>>>> 4f4fbb3e
+				warehouse->incorporate_worker(egbase, wq.extract_worker());
 			}
 			break;
 		}
@@ -128,7 +122,7 @@
 	Notifications::publish(NoteExpeditionCanceled(this));
 }
 
-void ExpeditionBootstrap::demand_additional_item(Game& game,
+void ExpeditionBootstrap::demand_additional_item(EditorGameBase& egbase,
                                                  WareWorker ww,
                                                  DescriptionIndex di,
                                                  bool add) {
@@ -141,7 +135,9 @@
 		}
 		wq->set_callback(input_callback, this);
 		queues_.push_back(std::make_pair(std::unique_ptr<InputQueue>(wq), true));
-		return is_ready(game);
+		if (upcast(Game, g, &egbase))
+			return is_ready(*g);
+		return;
 	} else {
 		// Remove the last matching additional queue
 		for (auto it = queues_.end(); it != queues_.begin();) {
@@ -154,12 +150,14 @@
 					assert(it->first->get_type() == wwWORKER);
 					WorkersQueue* wq = dynamic_cast<WorkersQueue*>(it->first.get());
 					while (wq->get_filled() > 0) {
-						warehouse->incorporate_worker(game, wq->extract_worker());
+						warehouse->incorporate_worker(egbase, wq->extract_worker());
 					}
 				}
 				it->first->cleanup();
 				queues_.erase(it);
-				return is_ready(game);
+				if (upcast(Game, g, &egbase))
+					return is_ready(*g);
+				return;
 			}
 		}
 		NEVER_HERE();
@@ -215,6 +213,14 @@
 		}
 	}
 	return return_value;
+}
+
+bool ExpeditionBootstrap::is_additional(const InputQueue& q) const {
+	for (const auto& pair : queues_) {
+		if (pair.first.get() == &q)
+			return pair.second;
+	}
+	NEVER_HERE();
 }
 
 size_t ExpeditionBootstrap::count_additional_queues() const {
@@ -284,29 +290,17 @@
 		}
 	}
 	fw.unsigned_8(queues_.size() - number_warequeues);
-<<<<<<< HEAD
-	for (std::unique_ptr<InputQueue>& q : queues_) {
-		if (q->get_type() == wwWORKER) {
-			q->write(fw, egbase, mos);
-		}
-	}
-	fw.unsigned_8(number_warequeues);
-	for (std::unique_ptr<InputQueue>& q : queues_) {
-		if (q->get_type() == wwWARE) {
-			q->write(fw, egbase, mos);
-=======
 	for (auto& q : queues_) {
 		if (q.first->get_type() == wwWORKER) {
-			q.first->write(fw, game, mos);
+			q.first->write(fw, egbase, mos);
 			fw.unsigned_8(q.second ? 1 : 0);
 		}
 	}
 	fw.unsigned_8(number_warequeues);
 	for (auto& q : queues_) {
 		if (q.first->get_type() == wwWARE) {
-			q.first->write(fw, game, mos);
+			q.first->write(fw, egbase, mos);
 			fw.unsigned_8(q.second ? 1 : 0);
->>>>>>> 4f4fbb3e
 		}
 	}
 }
@@ -330,12 +324,8 @@
 			uint8_t num_queues = fr.unsigned_8();
 			for (uint8_t i = 0; i < num_queues; ++i) {
 				WorkersQueue* wq = new WorkersQueue(warehouse, INVALID_INDEX, 0);
-<<<<<<< HEAD
 				wq->read(fr, egbase, mol, tribes_lookup_table);
-=======
-				wq->read(fr, game, mol, tribes_lookup_table);
 				bool removable = packet_version >= 8 ? fr.unsigned_8() : false;
->>>>>>> 4f4fbb3e
 				wq->set_callback(input_callback, this);
 
 				if (wq->get_index() == INVALID_INDEX) {
@@ -354,12 +344,8 @@
 		uint8_t num_queues = fr.unsigned_8();
 		for (uint8_t i = 0; i < num_queues; ++i) {
 			WaresQueue* wq = new WaresQueue(warehouse, INVALID_INDEX, 0);
-<<<<<<< HEAD
 			wq->read(fr, egbase, mol, tribes_lookup_table);
-=======
-			wq->read(fr, game, mol, tribes_lookup_table);
 			bool removable = packet_version >= 8 ? fr.unsigned_8() : false;
->>>>>>> 4f4fbb3e
 			wq->set_callback(input_callback, this);
 
 			if (wq->get_index() == INVALID_INDEX) {
