/*
 * Copyright (C) 2006-2019 by the Widelands Development Team
 *
 * This program is free software; you can redistribute it and/or
 * modify it under the terms of the GNU General Public License
 * as published by the Free Software Foundation; either version 2
 * of the License, or (at your option) any later version.
 *
 * This program is distributed in the hope that it will be useful,
 * but WITHOUT ANY WARRANTY; without even the implied warranty of
 * MERCHANTABILITY or FITNESS FOR A PARTICULAR PURPOSE.  See the
 * GNU General Public License for more details.
 *
 * You should have received a copy of the GNU General Public License
 * along with this program; if not, write to the Free Software
 * Foundation, Inc., 675 Mass Ave, Cambridge, MA 02139, USA.
 *
 */

#include "economy/expedition_bootstrap.h"

#include <memory>

#include "base/macros.h"
#include "base/wexception.h"
#include "economy/portdock.h"
#include "economy/wares_queue.h"
#include "economy/workers_queue.h"
#include "io/fileread.h"
#include "io/filewrite.h"
#include "logic/map_objects/tribes/warehouse.h"
#include "logic/player.h"
#include "map_io/map_object_loader.h"
#include "map_io/map_object_saver.h"

namespace Widelands {

ExpeditionBootstrap::ExpeditionBootstrap(PortDock* const portdock)
   : portdock_(portdock),
     ware_economy_(portdock->get_economy(wwWARE)),
     worker_economy_(portdock->get_economy(wwWORKER)) {
}

ExpeditionBootstrap::~ExpeditionBootstrap() {
	assert(queues_.empty());
}

void ExpeditionBootstrap::is_ready(Game& game) {
	for (auto& iq : queues_) {
		if (iq.first->get_max_fill() != iq.first->get_filled()) {
			return portdock_->set_expedition_bootstrap_complete(game, false);
		}
	}

	// If this point is reached, all needed wares and workers are stored and waiting for a ship
	portdock_->set_expedition_bootstrap_complete(game, true);
}

// static
void ExpeditionBootstrap::input_callback(
   Game& game, InputQueue*, DescriptionIndex, Worker*, void* data) {
	ExpeditionBootstrap* eb = static_cast<ExpeditionBootstrap*>(data);
	eb->is_ready(game);
}

void ExpeditionBootstrap::start() {
	assert(queues_.empty());

	// Load the buildcosts for the port building + builder
	Warehouse* const warehouse = portdock_->get_warehouse();

	const std::map<DescriptionIndex, uint8_t>& buildcost = warehouse->descr().buildcost();
	size_t const buildcost_size = buildcost.size();

	// Issue request for wares for this expedition.
	// TODO(sirver): could try to get some of these directly form the warehouse.
	// But this is really a premature optimization and should probably be
	// handled in the economy code.
	queues_.resize(buildcost_size + 1);
	std::map<DescriptionIndex, uint8_t>::const_iterator it = buildcost.begin();
	for (size_t i = 0; i < buildcost_size; ++i, ++it) {
		WaresQueue* wq = new WaresQueue(*warehouse, it->first, it->second);
		wq->set_callback(input_callback, this);
		queues_[i].first.reset(wq);
		queues_[i].second = false;
	}

	// Issue the request for the workers (so far only a builder).
	queues_[buildcost_size].first.reset(
	   new WorkersQueue(*warehouse, warehouse->owner().tribe().builder(), 1));
	queues_[buildcost_size].first->set_callback(input_callback, this);
	queues_[buildcost_size].second = false;

	// Update the user interface
	Notifications::publish(NoteBuilding(warehouse->serial(), NoteBuilding::Action::kChanged));
}

/**
 * Cancel the Expediton by putting back all wares and workers.
‚ */
void ExpeditionBootstrap::cancel(Game& game) {

	// Put all wares from the WaresQueues back into the warehouse
	Warehouse* const warehouse = portdock_->get_warehouse();
<<<<<<< HEAD
	for (auto& iq : queues_) {
		if (iq.first->get_type() == wwWARE) {
			warehouse->insert_wares(iq.first->get_index(), iq.first->get_filled());
		} else {
			assert(iq.first->get_type() == wwWORKER);
			WorkersQueue* wq = dynamic_cast<WorkersQueue*>(iq.first.get());
			while (wq->get_filled() > 0) {
=======
	for (std::unique_ptr<InputQueue>& iq : queues_) {
		switch (iq->get_type()) {
		case wwWARE:
			warehouse->insert_wares(iq->get_index(), iq->get_filled());
			break;
		case wwWORKER:
			WorkersQueue* wq = dynamic_cast<WorkersQueue*>(iq.get());
			while (iq->get_filled() > 0) {
>>>>>>> 902bd840
				warehouse->incorporate_worker(game, wq->extract_worker());
			}
			break;
		}
		iq.first->cleanup();
	}
	queues_.clear();

	// Update the user interface
	Notifications::publish(NoteBuilding(warehouse->serial(), NoteBuilding::Action::kChanged));
	Notifications::publish(NoteExpeditionCanceled(this));
}

void ExpeditionBootstrap::demand_additional_item(Game& game, WareWorker ww, DescriptionIndex di, bool add) {
	if (add) {
		InputQueue* wq;
		if (ww == wwWARE) {
			wq = new WaresQueue(*portdock_->get_warehouse(), di, 1);
		} else {
			wq = new WorkersQueue(*portdock_->get_warehouse(), di, 1);
		}
		wq->set_callback(input_callback, this);
		queues_.push_back(std::make_pair(std::unique_ptr<InputQueue>(wq), true));
		return is_ready(game);
	} else {
		// Remove the last matching additional queue
		for (auto it = queues_.end(); it != queues_.begin();) {
			--it;
			if (it->second && it->first->get_type() == ww && it->first->get_index() == di) {
				Warehouse* const warehouse = portdock_->get_warehouse();
				if (it->first->get_type() == wwWARE) {
					warehouse->insert_wares(it->first->get_index(), it->first->get_filled());
				} else {
					assert(it->first->get_type() == wwWORKER);
					WorkersQueue* wq = dynamic_cast<WorkersQueue*>(it->first.get());
					while (wq->get_filled() > 0) {
						warehouse->incorporate_worker(game, wq->extract_worker());
					}
				}
				it->first->cleanup();
				queues_.erase(it);
				return is_ready(game);
			}
		}
		NEVER_HERE();
	}
}

void ExpeditionBootstrap::cleanup(EditorGameBase& /* egbase */) {
	for (auto& iq : queues_) {
		iq.first->cleanup();
	}
	queues_.clear();
}

InputQueue& ExpeditionBootstrap::inputqueue(DescriptionIndex index, WareWorker type, bool additional) const {
	for (auto& iq : queues_) {
		if (iq.first->get_index() == index && iq.first->get_type() == type && iq.second == additional) {
			return *iq.first;
		}
	}
	NEVER_HERE();
}

InputQueue& ExpeditionBootstrap::first_empty_inputqueue(DescriptionIndex index, WareWorker type) const {
	for (auto& iq : queues_) {
		if (iq.first->get_index() == index && iq.first->get_type() == type &&
				iq.first->get_filled() < iq.first->get_max_fill()) {
			return *iq.first;
		}
	}
	NEVER_HERE();
}

InputQueue* ExpeditionBootstrap::inputqueue(size_t additional_index) const {
	for (const auto& iq : queues_) {
		if (iq.second) {
			if (additional_index == 0) {
				return iq.first.get();
			}
			--additional_index;
		}
	}
	return nullptr;
}

std::vector<InputQueue*> ExpeditionBootstrap::queues(bool all) const {
	std::vector<InputQueue*> return_value;
	for (const auto& iq : queues_) {
		if (all || !iq.second) {
			return_value.emplace_back(iq.first.get());
		}
	}
	return return_value;
}

<<<<<<< HEAD
size_t ExpeditionBootstrap::count_additional_queues() const {
	size_t i = 0;
	for (const auto& iq : queues_) {
		if (iq.second) {
			++i;
		}
	}
	return i;
}

void ExpeditionBootstrap::set_economy(Economy* new_economy) {
	if (new_economy == economy_)
		return;

	// Transfer the wares and workers.
	for (auto& iq : queues_) {
		if (economy_) {
			iq.first->remove_from_economy(*economy_);
		}
		if (new_economy) {
			iq.first->add_to_economy(*new_economy);
=======
void ExpeditionBootstrap::set_economy(Economy* new_economy, WareWorker type) {
	if (new_economy == (type == wwWARE ? ware_economy_ : worker_economy_))
		return;

	// Transfer the wares and workers.
	for (std::unique_ptr<InputQueue>& iq : queues_) {
		if (type != iq->get_type()) {
			continue;
		}
		if (Economy* e = type == wwWARE ? ware_economy_ : worker_economy_) {
			iq->remove_from_economy(*e);
		}
		if (new_economy) {
			iq->add_to_economy(*new_economy);
>>>>>>> 902bd840
		}
	}

	(type == wwWARE ? ware_economy_ : worker_economy_) = new_economy;
}

void ExpeditionBootstrap::get_waiting_workers_and_wares(Game& game,
                                                        const TribeDescr& tribe,
                                                        std::vector<Worker*>* return_workers,
                                                        std::vector<WareInstance*>* return_wares) {
<<<<<<< HEAD
	for (auto& iq : queues_) {
		if (iq.first->get_type() == wwWARE) {
			const DescriptionIndex ware_index = iq.first->get_index();
			for (uint32_t j = 0; j < iq.first->get_filled(); ++j) {
=======
	for (std::unique_ptr<InputQueue>& iq : queues_) {
		switch (iq->get_type()) {
		case wwWARE: {
			const DescriptionIndex ware_index = iq->get_index();
			for (uint32_t j = 0; j < iq->get_filled(); ++j) {
>>>>>>> 902bd840
				WareInstance* temp = new WareInstance(ware_index, tribe.get_ware_descr(ware_index));
				temp->init(game);
				temp->set_location(game, portdock_);
				return_wares->emplace_back(temp);
			}
<<<<<<< HEAD
		} else {
			assert(iq.first->get_type() == wwWORKER);
			WorkersQueue* wq = dynamic_cast<WorkersQueue*>(iq.first.get());
			while (wq->get_filled() > 0) {
=======
			break;
		}
		case wwWORKER: {
			WorkersQueue* wq = dynamic_cast<WorkersQueue*>(iq.get());
			while (iq->get_filled() > 0) {
>>>>>>> 902bd840
				return_workers->emplace_back(wq->extract_worker());
			}
			break;
		}
		}
	}

	cleanup(game);
}

void ExpeditionBootstrap::save(FileWrite& fw, Game& game, MapObjectSaver& mos) {
	uint8_t number_warequeues = 0;
	for (auto& q : queues_) {
		if (q.first->get_type() == wwWARE) {
			number_warequeues++;
		}
	}
	fw.unsigned_8(queues_.size() - number_warequeues);
	for (auto& q : queues_) {
		if (q.first->get_type() == wwWORKER) {
			q.first->write(fw, game, mos);
			fw.unsigned_8(q.second ? 1 : 0);
		}
	}
	fw.unsigned_8(number_warequeues);
	for (auto& q : queues_) {
		if (q.first->get_type() == wwWARE) {
			q.first->write(fw, game, mos);
			fw.unsigned_8(q.second ? 1 : 0);
		}
	}
}

void ExpeditionBootstrap::load(Warehouse& warehouse,
                               FileRead& fr,
                               Game& game,
                               MapObjectLoader& mol,
                               const TribesLegacyLookupTable& tribes_lookup_table,
                               uint16_t packet_version) {

	// Keep this synchronized with kCurrentPacketVersionWarehouse in MapBuildingDataPacket!!
	static const uint16_t kCurrentPacketVersion = 8;
	assert(queues_.empty());
	// Load worker queues
	std::vector<WorkersQueue*> wqs;
	std::vector<InputQueue*> additional_queues;
	try {
		// TODO(Nordfriese): Contains savegame compatibility code
		if (packet_version >= 7 && packet_version <= kCurrentPacketVersion) {
			uint8_t num_queues = fr.unsigned_8();
			for (uint8_t i = 0; i < num_queues; ++i) {
				WorkersQueue* wq = new WorkersQueue(warehouse, INVALID_INDEX, 0);
				wq->read(fr, game, mol, tribes_lookup_table);
				bool removable = packet_version >= 8 ? fr.unsigned_8() : false;
				wq->set_callback(input_callback, this);

				if (wq->get_index() == INVALID_INDEX) {
					delete wq;
				} else if (removable) {
					additional_queues.push_back(wq);
				} else {
					wqs.push_back(wq);
				}
			}
		} else {
			throw UnhandledVersionError("ExpeditionBootstrap", packet_version, kCurrentPacketVersion);
		}

		// Load ware queues
		uint8_t num_queues = fr.unsigned_8();
		for (uint8_t i = 0; i < num_queues; ++i) {
			WaresQueue* wq = new WaresQueue(warehouse, INVALID_INDEX, 0);
			wq->read(fr, game, mol, tribes_lookup_table);
			bool removable = packet_version >= 8 ? fr.unsigned_8() : false;
			wq->set_callback(input_callback, this);

			if (wq->get_index() == INVALID_INDEX) {
				delete wq;
			} else if (removable) {
				additional_queues.push_back(wq);
			} else {
				queues_.push_back(std::make_pair(std::unique_ptr<InputQueue>(wq), false));
			}
		}
		// Append worker queues to the end
		for (InputQueue* wq : wqs) {
			queues_.emplace_back(std::make_pair(wq, false));
		}
		for (InputQueue* wq : additional_queues) {
			assert(wq->get_max_size() == 1);
			queues_.emplace_back(std::make_pair(wq, true));
		}
	} catch (const GameDataError& e) {
		throw GameDataError("loading ExpeditionBootstrap: %s", e.what());
	}
}

}  // namespace Widelands<|MERGE_RESOLUTION|>--- conflicted
+++ resolved
@@ -102,25 +102,15 @@
 
 	// Put all wares from the WaresQueues back into the warehouse
 	Warehouse* const warehouse = portdock_->get_warehouse();
-<<<<<<< HEAD
-	for (auto& iq : queues_) {
-		if (iq.first->get_type() == wwWARE) {
+	for (auto& iq : queues_) {
+		switch (iq.first->get_type()) {
+		case wwWARE:
 			warehouse->insert_wares(iq.first->get_index(), iq.first->get_filled());
-		} else {
-			assert(iq.first->get_type() == wwWORKER);
-			WorkersQueue* wq = dynamic_cast<WorkersQueue*>(iq.first.get());
-			while (wq->get_filled() > 0) {
-=======
-	for (std::unique_ptr<InputQueue>& iq : queues_) {
-		switch (iq->get_type()) {
-		case wwWARE:
-			warehouse->insert_wares(iq->get_index(), iq->get_filled());
 			break;
 		case wwWORKER:
-			WorkersQueue* wq = dynamic_cast<WorkersQueue*>(iq.get());
-			while (iq->get_filled() > 0) {
->>>>>>> 902bd840
-				warehouse->incorporate_worker(game, wq->extract_worker());
+			WorkersQueue& wq = dynamic_cast<WorkersQueue&>(*iq);
+			while (wq.get_filled() > 0) {
+				warehouse->incorporate_worker(game, wq.extract_worker());
 			}
 			break;
 		}
@@ -216,7 +206,6 @@
 	return return_value;
 }
 
-<<<<<<< HEAD
 size_t ExpeditionBootstrap::count_additional_queues() const {
 	size_t i = 0;
 	for (const auto& iq : queues_) {
@@ -227,33 +216,20 @@
 	return i;
 }
 
-void ExpeditionBootstrap::set_economy(Economy* new_economy) {
-	if (new_economy == economy_)
-		return;
-
-	// Transfer the wares and workers.
-	for (auto& iq : queues_) {
-		if (economy_) {
-			iq.first->remove_from_economy(*economy_);
-		}
-		if (new_economy) {
-			iq.first->add_to_economy(*new_economy);
-=======
 void ExpeditionBootstrap::set_economy(Economy* new_economy, WareWorker type) {
 	if (new_economy == (type == wwWARE ? ware_economy_ : worker_economy_))
 		return;
 
 	// Transfer the wares and workers.
-	for (std::unique_ptr<InputQueue>& iq : queues_) {
-		if (type != iq->get_type()) {
+	for (auto& iq : queues_) {
+		if (type != iq.first->get_type()) {
 			continue;
 		}
 		if (Economy* e = type == wwWARE ? ware_economy_ : worker_economy_) {
-			iq->remove_from_economy(*e);
+			iq.first->remove_from_economy(*e);
 		}
 		if (new_economy) {
-			iq->add_to_economy(*new_economy);
->>>>>>> 902bd840
+			iq.first->add_to_economy(*new_economy);
 		}
 	}
 
@@ -264,36 +240,22 @@
                                                         const TribeDescr& tribe,
                                                         std::vector<Worker*>* return_workers,
                                                         std::vector<WareInstance*>* return_wares) {
-<<<<<<< HEAD
-	for (auto& iq : queues_) {
-		if (iq.first->get_type() == wwWARE) {
+	for (auto& iq : queues_) {
+		switch (iq.first->get_type()) {
+		case wwWARE: {
 			const DescriptionIndex ware_index = iq.first->get_index();
 			for (uint32_t j = 0; j < iq.first->get_filled(); ++j) {
-=======
-	for (std::unique_ptr<InputQueue>& iq : queues_) {
-		switch (iq->get_type()) {
-		case wwWARE: {
-			const DescriptionIndex ware_index = iq->get_index();
-			for (uint32_t j = 0; j < iq->get_filled(); ++j) {
->>>>>>> 902bd840
 				WareInstance* temp = new WareInstance(ware_index, tribe.get_ware_descr(ware_index));
 				temp->init(game);
 				temp->set_location(game, portdock_);
 				return_wares->emplace_back(temp);
 			}
-<<<<<<< HEAD
-		} else {
-			assert(iq.first->get_type() == wwWORKER);
-			WorkersQueue* wq = dynamic_cast<WorkersQueue*>(iq.first.get());
-			while (wq->get_filled() > 0) {
-=======
 			break;
 		}
 		case wwWORKER: {
-			WorkersQueue* wq = dynamic_cast<WorkersQueue*>(iq.get());
-			while (iq->get_filled() > 0) {
->>>>>>> 902bd840
-				return_workers->emplace_back(wq->extract_worker());
+			WorkersQueue& wq = dynamic_cast<WorkersQueue&>(*iq.first);
+			while (wq.get_filled() > 0) {
+				return_workers->emplace_back(wq.extract_worker());
 			}
 			break;
 		}
