--- conflicted
+++ resolved
@@ -270,11 +270,7 @@
  * in the next call to act(). When a ferry is found, its destination will be set to the waterway.
  * Multiple requests will be treated first come first served.
  */
-<<<<<<< HEAD
-void FerryFleet::request_ferry(EditorGameBase& egbase, Waterway* waterway, const Time& gametime) {
-=======
-void FerryFleet::request_ferry(const EditorGameBase& egbase, Waterway* waterway, int32_t gametime) {
->>>>>>> 870c1e13
+void FerryFleet::request_ferry(const EditorGameBase& egbase, Waterway* waterway, const Time& gametime) {
 	for (const auto& pair : pending_ferry_requests_) {
 		if (pair.second == waterway) {
 			if (waterway->get_fleet() != this) {
