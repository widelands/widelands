/*
 * Copyright (C) 2011-2013 by the Widelands Development Team
 *
 * This program is free software; you can redistribute it and/or
 * modify it under the terms of the GNU General Public License
 * as published by the Free Software Foundation; either version 2
 * of the License, or (at your option) any later version.
 *
 * This program is distributed in the hope that it will be useful,
 * but WITHOUT ANY WARRANTY; without even the implied warranty of
 * MERCHANTABILITY or FITNESS FOR A PARTICULAR PURPOSE.  See the
 * GNU General Public License for more details.
 *
 * You should have received a copy of the GNU General Public License
 * along with this program; if not, write to the Free Software
 * Foundation, Inc., 51 Franklin Street, Fifth Floor, Boston, MA  02110-1301, USA.
 *
 */

#include "economy/fleet.h"

#include <memory>

#include "base/macros.h"
#include "economy/economy.h"
#include "economy/flag.h"
#include "economy/portdock.h"
#include "economy/routing_node.h"
#include "io/fileread.h"
#include "io/filewrite.h"
#include "logic/game.h"
#include "logic/map_objects/tribes/ship.h"
#include "logic/map_objects/tribes/warehouse.h"
#include "logic/mapastar.h"
#include "logic/path.h"
#include "logic/player.h"
#include "map_io/map_object_loader.h"
#include "map_io/map_object_saver.h"

namespace Widelands {

namespace {
// Every MapObject() needs to have a description. So we make a dummy one for
// Fleet.
FleetDescr g_fleet_descr("fleet", "Fleet");
}  // namespace

const FleetDescr& Fleet::descr() const {
	return g_fleet_descr;
}

/**
 * Fleets are initialized empty.
 *
 * Intended use: @ref Ship and @ref PortDock, when created, create a new @ref Fleet
 * instance, then add themselves \em before calling the \ref init function.
 * The Fleet takes care of merging with existing fleets, if any.
 */
Fleet::Fleet(Player & player) :
	MapObject(&g_fleet_descr),
	owner_(player),
	act_pending_(false)
{
}


/**
 * Whether the fleet is in fact useful for transporting goods.
 */
bool Fleet::active() const
{
	return !ships_.empty() && !ports_.empty();
}

/**
 * Inform the Fleet about the change of @ref Economy of one of the docks.
 *
 * Note that we always associate ourselves with the economy of the first dock.
 */
void Fleet::set_economy(Economy * e)
{
	if (!ships_.empty()) {
		if (!ports_.empty()) {
			e = ports_[0]->get_economy();
		}
#ifndef NDEBUG
		else
			assert(e == nullptr);
#endif

		if (upcast(Game, game, &owner().egbase())) {
			for (Ship * temp_ship : ships_) {
				temp_ship->set_economy(*game, e);
			}
		}
	}
}

/**
 * Initialize the fleet, including a search through the map
 * to rejoin with the next other fleet we can find.
 */
void Fleet::init(EditorGameBase & egbase)
{
	MapObject::init(egbase);

	if (ships_.empty() && ports_.empty()) {
		molog("Empty fleet initialized; disband immediately\n");
		remove(egbase);
		return;
	}

	find_other_fleet(egbase);

	if (active())
		update(egbase);
}

struct StepEvalFindFleet {
	int32_t estimate(Map & /* map */, FCoords /* pos */) const {return 0;}
	int32_t stepcost(Map & /* map */, FCoords from, int32_t fromcost, WalkingDir /* dir */, FCoords to) const {
		if (!(to.field->nodecaps() & (MOVECAPS_SWIM | MOVECAPS_WALK)))
			return -1;

		if (!(from.field->nodecaps() & MOVECAPS_SWIM)) {
			// We are allowed to land on and leave the shore,
			// but not in the middle of a path
			if (fromcost > 0)
				return -1;

			return 1;
		}

		return 1;
	}
};

/**
 * Search the map, starting at our ships and ports, for another fleet
 * of the same player.
 */
void Fleet::find_other_fleet(EditorGameBase & egbase)
{
	Map & map = egbase.map();
	MapAStar<StepEvalFindFleet> astar(map, StepEvalFindFleet());

	for (const Ship * temp_ship : ships_) {
		astar.push(temp_ship->get_position());
	}

	for (const PortDock * temp_port : ports_) {
		BaseImmovable::PositionList pos = temp_port->get_positions(egbase);

		for (const Coords& temp_pos : pos) {
			astar.push(temp_pos);
		}
	}

	int32_t cost;
	FCoords cur;
	while (astar.step(cur, cost)) {
		if (BaseImmovable * imm = cur.field->get_immovable()) {
			if (imm->descr().type() == MapObjectType::PORTDOCK) {
				if (upcast(PortDock, dock, imm)) {
					// here might be a problem so I (tiborb) put here
					// this test, might be removed after some time
					if (dock->get_fleet() == nullptr) {
						log ("The dock on %3dx%3d withouth a fleet!\n",
						dock->dockpoints_.front().x,
						dock->dockpoints_.front().y);
					}
					if (dock->get_fleet() != this && dock->get_owner() == get_owner()) {
						dock->get_fleet()->merge(egbase, this);
						return;
					}
				}
			}
		}

		for (Bob * bob = cur.field->get_first_bob(); bob != nullptr; bob = bob->get_next_bob()) {
			if (bob->descr().type() != MapObjectType::SHIP)
				continue;

			if (upcast(Ship, ship, bob)) {
				if
					(ship->get_fleet() != nullptr &&
					 ship->get_fleet() != this &&
					 ship->get_owner() == get_owner())
				{
					ship->get_fleet()->merge(egbase, this);
					return;
				}
			}
		}
	}
}

/**
 * Merge the @p other fleet into this fleet, and remove the other fleet.
 */
void Fleet::merge(EditorGameBase & egbase, Fleet * other)
{
	if (ports_.empty() && !other->ports_.empty()) {
		other->merge(egbase, this);
		return;
	}

	while (!other->ships_.empty()) {
		Ship * ship = other->ships_.back();
		other->ships_.pop_back();
		add_ship(ship);
	}

	uint32_t old_nrports = ports_.size();
	ports_.insert(ports_.end(), other->ports_.begin(), other->ports_.end());
	portpaths_.resize((ports_.size() * (ports_.size() - 1)) / 2);

	for (uint32_t j = 1; j < other->ports_.size(); ++j) {
		for (uint32_t i = 0; i < j; ++i) {
			portpath(old_nrports + i, old_nrports + j) = other->portpath(i, j);
		}
	}

	for (uint32_t idx = old_nrports; idx < ports_.size(); ++idx) {
		ports_[idx]->set_fleet(this);
	}

	if (!ships_.empty() && !ports_.empty())
		check_merge_economy();

	other->ports_.clear();
	other->portpaths_.clear();
	other->remove(egbase);

	update(egbase);
}

/**
 * If we have ports and ships, ensure that all ports belong to the same economy.
 */
void Fleet::check_merge_economy()
{
	if (ports_.empty() || ships_.empty())
		return;

	Flag & base = ports_[0]->base_flag();
	for (uint32_t i = 1; i < ports_.size(); ++i) {
		// Note: economy of base flag may of course be changed by the merge!
		base.get_economy()->check_merge(base, ports_[i]->base_flag());
	}
}

void Fleet::cleanup(EditorGameBase & egbase)
{
	while (!ports_.empty()) {
		PortDock * pd = ports_.back();
		ports_.pop_back();

		pd->set_fleet(nullptr);
		if (!ports_.empty() && !ships_.empty()) {
			// This is required when, during end-of-game cleanup,
			// the fleet gets removed before the ports
			Flag & base = ports_[0]->base_flag();
			Economy::check_split(base, pd->base_flag());
		}
	}
	portpaths_.clear();

	while (!ships_.empty()) {
		ships_.back()->set_fleet(nullptr);
		ships_.pop_back();
	}

	MapObject::cleanup(egbase);
}

Fleet::PortPath & Fleet::portpath(uint32_t i, uint32_t j)
{
	assert(i < j);

	return portpaths_[((j - 1) * j) / 2 + i];
}

const Fleet::PortPath & Fleet::portpath(uint32_t i, uint32_t j) const
{
	assert(i < j);

	return portpaths_[((j - 1) * j) / 2 + i];
}

Fleet::PortPath & Fleet::portpath_bidir(uint32_t i, uint32_t j, bool & reverse)
{
	reverse = false;
	if (i > j) {
		reverse = true;
		std::swap(i, j);
	}
	return portpath(i, j);
}

const Fleet::PortPath & Fleet::portpath_bidir(uint32_t i, uint32_t j, bool & reverse) const
{
	reverse = false;
	if (i > j) {
		reverse = true;
		std::swap(i, j);
	}
	return portpath(i, j);
}

/**
 * Find the two docks in the fleet, and fill in the path between them.
 *
 * @return true if successful, or false if the docks are not actually part of the fleet.
 */
bool Fleet::get_path(PortDock & start, PortDock & end, Path & path)
{
	uint32_t startidx = std::find(ports_.begin(), ports_.end(), &start) - ports_.begin();
	uint32_t endidx = std::find(ports_.begin(), ports_.end(), &end) - ports_.begin();

	if (startidx >= ports_.size() || endidx >= ports_.size())
		return false;

	bool reverse;
	const PortPath & pp(portpath_bidir(startidx, endidx, reverse));

	if (pp.cost < 0)
		connect_port(owner().egbase(), startidx);

	if (pp.cost < 0)
		return false;

	path = *pp.path;
	if (reverse)
		path.reverse();

	return true;
}

uint32_t Fleet::count_ships() {
	return ships_.size();
}

uint32_t Fleet::count_ships_heading_here(EditorGameBase & egbase, PortDock * port) {
	uint32_t ships_on_way = 0;
	for (uint16_t s = 0; s < ships_.size(); s += 1) {
		if (ships_[s]->get_destination(egbase) == port) {
			ships_on_way += 1;
		}
	}

	return ships_on_way;
}

uint32_t Fleet::count_ports() {
	return ports_.size();
}
bool Fleet::get_act_pending() {
	return act_pending_;
}

void Fleet::add_neighbours(PortDock & pd, std::vector<RoutingNodeNeighbour> & neighbours)
{
	uint32_t idx = std::find(ports_.begin(), ports_.end(), &pd) - ports_.begin();

	for (uint32_t otheridx = 0; otheridx < ports_.size(); ++otheridx) {
		if (idx == otheridx)
			continue;

		bool reverse;
		PortPath & pp(portpath_bidir(idx, otheridx, reverse));

		if (pp.cost < 0) {
			// Lazily discover routes between ports
			connect_port(owner().egbase(), idx);
		}

		if (pp.cost >= 0) {
			// TODO(unknown): keep statistics on average transport time instead of using the arbitrary 2x factor
			RoutingNodeNeighbour neighb(&ports_[otheridx]->base_flag(), 2 * pp.cost);
			neighbours.push_back(neighb);
		}
	}
}

void Fleet::add_ship(Ship * ship)
{
	ships_.push_back(ship);
	ship->set_fleet(this);
	if (upcast(Game, game, &owner().egbase())) {
		if (ports_.empty())
			ship->set_economy(*game, nullptr);
		else
			ship->set_economy(*game, ports_[0]->get_economy());
	}

	if (ships_.size() == 1) {
		check_merge_economy();
	}
}

void Fleet::remove_ship(EditorGameBase & egbase, Ship * ship)
{
	std::vector<Ship *>::iterator it = std::find(ships_.begin(), ships_.end(), ship);
	if (it != ships_.end()) {
		*it = ships_.back();
		ships_.pop_back();
	}
	ship->set_fleet(nullptr);
	if (upcast(Game, game, &egbase))
		ship->set_economy(*game, nullptr);

	if (ship->get_destination(egbase)) {
		update(egbase);
	}

	if (ships_.empty()) {
		if (ports_.empty()) {
			remove(egbase);
		} else {
			Flag & base = ports_[0]->base_flag();
			for (uint32_t i = 1; i < ports_.size(); ++i) {
				// since two ports can be connected by land, it is possible that
				// disconnecting a previous port also disconnects later ports
				if (base.get_economy() == ports_[i]->base_flag().get_economy())
					Economy::check_split(base, ports_[i]->base_flag());
			}
		}
	}
}

struct StepEvalFindPorts {
	struct Target {
		uint32_t idx;
		Coords pos;
	};
	std::vector<Target> targets;

	int32_t estimate(Map & map, FCoords pos) const
	{
		int32_t est = std::numeric_limits<int32_t>::max();
		for (const Target& temp_target : targets) {
			est = std::min(est, map.calc_cost_estimate(pos, temp_target.pos));
		}
		return std::max(0, est - 5 * map.calc_cost(0));
	}

	int32_t stepcost(Map & map, FCoords from, int32_t /* fromcost */, WalkingDir dir, FCoords to) const
	{
		if (!(to.field->nodecaps() & MOVECAPS_SWIM))
			return -1;

		return map.calc_bidi_cost(from, dir);
	}
};

/**
 * Fill in all unknown paths to connect the port ports_[idx] to the rest of the ports.
 *
 * Note that this is done lazily, i.e. the first time a path is actually requested,
 * because path finding is flaky during map loading.
 */
void Fleet::connect_port(EditorGameBase & egbase, uint32_t idx)
{
	Map & map = egbase.map();
	StepEvalFindPorts se;

	for (uint32_t i = 0; i < ports_.size(); ++i) {
		if (i == idx)
			continue;

		bool reverse;
		if (portpath_bidir(i, idx, reverse).cost >= 0)
			continue;

		StepEvalFindPorts::Target tgt;
		tgt.idx = i;
		tgt.pos = ports_[i]->get_warehouse()->get_position();
		se.targets.push_back(tgt);
	}

	if (se.targets.empty())
		return;

	MapAStar<StepEvalFindPorts> astar(map, se);

	BaseImmovable::PositionList src(ports_[idx]->get_positions(egbase));
	for (const Coords& temp_pos : src) {
		astar.push(temp_pos);
	}

	int32_t cost;
	FCoords cur;
	while (!se.targets.empty() && astar.step(cur, cost)) {
		BaseImmovable * imm = cur.field->get_immovable();
		if (!imm || imm->descr().type() != MapObjectType::PORTDOCK)
			continue;

		if (upcast(PortDock, pd, imm)) {
			if (pd->get_owner() != get_owner())
				continue;

			if (pd->get_fleet() && pd->get_fleet() != this) {
				log("Fleet::connect_port: different fleets despite reachability\n");
				continue;
			}

			uint32_t otheridx = std::find(ports_.begin(), ports_.end(), pd) - ports_.begin();
			if (idx == otheridx)
				continue;

			bool reverse;
			PortPath & ppath(portpath_bidir(idx, otheridx, reverse));

			if (ppath.cost >= 0)
				continue;

			ppath.cost = cost;
			ppath.path.reset(new Path);
			astar.pathto(cur, *ppath.path);
			if (reverse)
				ppath.path->reverse();

			for (StepEvalFindPorts::Target& temp_target : se.targets) {
				if (temp_target.idx == otheridx) {
					temp_target = se.targets.back();
					se.targets.pop_back();
					break;
				}
			}
		}
	}

	if (!se.targets.empty()) {
		log("Fleet::connect_port: Could not reach all ports!\n");
	}
}

void Fleet::add_port(EditorGameBase & /* egbase */, PortDock * port)
{
	ports_.push_back(port);
	port->set_fleet(this);
	if (ports_.size() == 1) {
		set_economy(ports_[0]->get_economy());
	} else {
		if (!ships_.empty())
			ports_[0]->get_economy()->check_merge(ports_[0]->base_flag(), port->base_flag());
	}

	portpaths_.resize((ports_.size() * (ports_.size() - 1)) / 2);
}

void Fleet::remove_port(EditorGameBase & egbase, PortDock * port)
{
	std::vector<PortDock *>::iterator it = std::find(ports_.begin(), ports_.end(), port);
	if (it != ports_.end()) {
		uint32_t gap = it - ports_.begin();
		for (uint32_t i = 0; i < gap; ++i) {
			portpath(i, gap) = portpath(i, ports_.size() - 1);
		}
		for (uint32_t i = gap + 1; i < ports_.size() - 1; ++i) {
			portpath(gap, i) = portpath(i, ports_.size() - 1);
			if (portpath(gap, i).path)
				portpath(gap, i).path->reverse();
		}
		portpaths_.resize((ports_.size() * (ports_.size() - 1)) / 2);

		*it = ports_.back();
		ports_.pop_back();
	}
	port->set_fleet(nullptr);

	if (ports_.empty()) {
		set_economy(nullptr);
	} else {
		set_economy(ports_[0]->get_economy());
		if (!ships_.empty())
			Economy::check_split(ports_[0]->base_flag(), port->base_flag());
	}

	if (ships_.empty() && ports_.empty()) {
		remove(egbase);
	} else if (is_a(Game, &egbase)) {
		// Some ship perhaps lose their destination now, so new a destination must be appointed (if any)
		molog("Port removed from fleet, triggering fleet update\n");
		update(egbase);
	}
}

/**
 * Search among the docks of the fleet for the one that has the given flag as its base.
 *
 * @return the dock, or 0 if not found.
 */
PortDock * Fleet::get_dock(Flag & flag) const
{
	for (PortDock * temp_port : ports_) {
		if (&temp_port->base_flag() == &flag)
			return temp_port;
	}

	return nullptr;
}

/**
 * Search among the docks of the fleet for the one that has matches given coordinates.
 * Intended for a ship querying in what portdock it is now.
 *
 * @return the dock, or 0 if not found.
 */
PortDock * Fleet::get_dock(EditorGameBase & egbase, Coords field_coords) const
{
	for (PortDock * temp_port : ports_) {
		for (Coords tmp_coords :  temp_port->get_positions(egbase)) {
			if (tmp_coords == field_coords) {
				return temp_port;
			}
		}
	}

	return nullptr;
}

/**
 * @return an arbitrary dock of the fleet, or 0 if the fleet has no docks
 */
PortDock * Fleet::get_arbitrary_dock() const
{
	if (ports_.empty())
		return nullptr;
	return ports_[0];
}

/**
 * Trigger an update of ship scheduling
 */
void Fleet::update(EditorGameBase & egbase)
{
	if (act_pending_) {
		return;
	}

	if (upcast(Game, game, &egbase)) {
		schedule_act(*game, 100);
		act_pending_ = true;
	}
}

/**
 * Act callback updates ship scheduling. All decisions about where transport ships
 * are supposed to go are made via this function.
 *
 * @note Do not call this directly; instead, trigger it via @ref update
 */
void Fleet::act(Game & game, uint32_t /* data */)
{
	act_pending_ = false;

	if (!active()) {
		// If we are here, most likely act() was called by a port with waiting wares or an expedition ready
		// although there are still no ships. We can't handle it now, so we reschedule the act()
		schedule_act(game, 5000); // retry in the next time
		act_pending_ = true;
		return;
	}

	molog("Fleet::act\n");

	// we need to calculate what ship is to be send to which port
	// for this we will have temporary data structure with format
	// <<ship,port>,score>
	// where ship and port are not objects but positions in ports_ and ships_
	// this is to allow native hashing
	std::map<std::pair<uint16_t, uint16_t>, uint16_t> scores;

	// so we will identify all pairs: idle ship : ports, and score all such
	// pairs. We consider
	// - count of wares onboard, first ware (oldest) is counted as 8 (prioritization)
	//   (counting wares for particular port only)
	// - count wares waiting at the port/3
	// - distance between ship and a port (0-10 points, the closer the more points)
	// - is another ship heading there right now?

	// at the end we must know if requrests of all ports asking for ship were addressed
	// if any unsatisfied, we must schedule new run of this function
	// when we send a ship there, the port is removed from list
	std::list<uint16_t> waiting_ports;

	// this is just helper - first member of scores map
	std::pair<uint16_t, uint16_t> mapping; // ship number, port number

	// first we go over ships - idle ones (=without destination)
	// then over wares on these ships and create first ship-port
	// pairs with score
	for (uint16_t s = 0; s < ships_.size(); s += 1) {
		if (ships_[s]->get_destination(game)) {
			continue;
		}
		if (ships_[s]->get_ship_state() != Ship::TRANSPORT) {
			continue; // in expedition obviously
		}

		for (uint16_t i = 0; i < ships_[s]->get_nritems(); i += 1) {
			PortDock * dst = ships_[s]->items_[i].get_destination(game);
			if (!dst) {
				// if wares without destination on ship without destination
				// such ship can be send to any port, and should be sent
				// to some port, so we add 1 point to score for each port
				for (uint16_t p = 0; p < ports_.size(); p += 1) {
					mapping.first = s;
					mapping.second = p;
					scores[mapping] += 1;
				}
				continue;
			}

			bool destination_found = false; // Just a functional check
			for (uint16_t p = 0; p < ports_.size(); p += 1) {
				if (ports_[p] ==  ships_[s]->items_[i].get_destination(game)) {
					mapping.first = s;
					mapping.second = p;
					scores[mapping] += (i == 0)?8:1;
					destination_found = true;
				}
			}
			if (!destination_found) {
				// Perhaps the throw here is too strong
				// we can still remove it before stable release if it proves too much
				// during my testing this situation never happened
				throw wexception("A ware with destination that does not match any of player's"
				" ports, ship %u, ware's destination: %u",
				ships_[s]->serial(),
				ships_[s]->items_[i].get_destination(game)->serial());
			}
		}
	}

	// now opposite aproach - we go over ports to find out those that have wares
	// waiting for ship then find candidate ships to satisfy the requests
	for (uint16_t p = 0; p < ports_.size(); p += 1) {
		PortDock & pd = *ports_[p];
		if (!pd.get_need_ship()) {
			continue;
		}

		// general stategy is "one ship for port is enough", but sometimes
		// amount of ware waiting for ship is too high
		if (count_ships_heading_here(game, &pd) * 25 > pd.count_waiting()) {
			continue;
		}

		waiting_ports.push_back(p);

		// scoring and entering the pair into scores (or increasing existing
		// score if the pair is already there)
		for (uint16_t s = 0; s < ships_.size(); s += 1) {

			if (ships_[s]->get_destination(game)) {
				continue; // already has destination
			}

			if (ships_[s]->get_ship_state() != Ship::TRANSPORT) {
				continue; // in expedition obviously
			}

			mapping.first = s;
			mapping.second = p;
			// following aproximately considers free capacity of a ship
			scores[mapping] += ((ships_[s]->get_nritems() > 15)?1:3)
			+
			std::min(
				ships_[s]->descr().get_capacity() - ships_[s]->get_nritems(),
				ports_[p]->count_waiting()) / 3;
		}
	}

<<<<<<< HEAD
	// Now adding score for distance
	for (std::pair<std::pair<uint16_t, uint16_t>, uint16_t> ship_port_relation : scores) {
=======
	//now adding score for distance
	for (auto ship_port_relation : scores) {
>>>>>>> 71fdc9d4

		// here we get distance ship->port
		// possibilities are:
		// - we are in port and it is the same as target port
		// - we are in other port, then we use get_dock() function to fetch precalculated path
		// - if above fails, we calculate path "manually"
		int16_t route_length = -1;

		PortDock * current_portdock = get_dock(game, ships_[ship_port_relation.first.first]->get_position());

		if (current_portdock) { // we try to use precalculated paths of game

			// we are in the same portdock
			if (current_portdock == ports_[ship_port_relation.first.second]) {
				route_length = 0;
			} else { // it is different portdock then
				Path tmp_path;
				if (get_path(*current_portdock, *ports_[ship_port_relation.first.second], tmp_path)) {
					route_length = tmp_path.get_nsteps();
				}
			}
		}

		// most probably the ship is not in a portdock (should not happen frequently)
		if (route_length == -1) {
			route_length = ships_[ship_port_relation.first.first]->calculate_sea_route
			(game, *ports_[ship_port_relation.first.second]);
		}

		// now we have length of route, so we need to calculate score
		int16_t score_for_distance = 0;
		if (route_length < 3) {
			score_for_distance = 10;
		} else {
			score_for_distance = 8 - route_length / 50;
		}
		// must not be negative
		score_for_distance = (score_for_distance < 0)?0:score_for_distance;

		scores[ship_port_relation.first] += score_for_distance;
	}

	// looking for best scores and sending ships accordingly
	uint16_t best_ship = 0;
	uint16_t best_port = 0;
	uint16_t best_score;

	// after sending a ship we will remove one or more items from scores
	while (!scores.empty()) {
		best_score = 0;

		// searching for combination with highest score
		for (const auto& combination : scores) {
			if (combination.second > best_score) {
				best_score = combination.second;
				best_ship = combination.first.first;
				best_port = combination.first.second;
			}
		}
		if (best_score == 0) {
			// this is check of correctnes of this algorithm, this should not happen
			throw wexception("Fleet::act(): No port-destination pair selected or its score is zero");
		}

		// making sure the winner has no destination set
		assert(!ships_[best_ship]->get_destination(game));

		// now actual setting destination for "best ship"
		ships_[best_ship]->set_destination(game, *ports_[best_port]);
		molog("... ship %u sent to port %u, wares onboard: %2d, the port is asking for a ship: %s\n",
		ships_[best_ship]->serial(),
		ports_[best_port]->serial(),
		ships_[best_ship]->get_nritems(),
		(ports_[best_port]->get_need_ship())?"yes":"no");

		// pruning the scores table
		// the ship that was just sent somewhere cannot be send elsewhere :)
		for (auto it = scores.cbegin(); it != scores.cend();) {

			// decreasing score for target port as there was a ship just sent there
			if (it->first.second == best_port) {
				mapping.first = it->first.first;
				mapping.second = it->first.second;
				scores[mapping] /= 2;
				// just make sure it is nonzero
				scores[mapping] = (scores[mapping] == 0)?1:scores[mapping];
			}

			// but removing all pairs where best ship is participating as it is not available anymore
			// (because it was sent to "best port")
			if (it->first.first == best_ship) {
				scores.erase(it++);
			} else {
				++it;
			}
		}

		// also removing the port from waiting_ports
		waiting_ports.remove(best_port);
	}

	if (!waiting_ports.empty()) {
		molog("... there are %" PRIuS " ports requesting ship(s) we cannot satisfy yet\n",
		waiting_ports.size());
		schedule_act(game, 5000); // retry next time
		act_pending_ = true;
	}
}

void Fleet::log_general_info(const EditorGameBase & egbase)
{
	MapObject::log_general_info(egbase);

	molog ("%" PRIuS " ships and %" PRIuS " ports\n",  ships_.size(), ports_.size());
}

constexpr uint8_t kCurrentPacketVersion = 4;

Fleet::Loader::Loader()
{
}

void Fleet::Loader::load(FileRead & fr)
{
	MapObject::Loader::load(fr);

	Fleet & fleet = get<Fleet>();

	uint32_t nrships = fr.unsigned_32();
	ships_.resize(nrships);
	for (uint32_t i = 0; i < nrships; ++i)
		ships_[i] = fr.unsigned_32();

	uint32_t nrports = fr.unsigned_32();
	ports_.resize(nrports);
	for (uint32_t i = 0; i < nrports; ++i)
		ports_[i] = fr.unsigned_32();

	fleet.act_pending_ = fr.unsigned_8();
}

void Fleet::Loader::load_pointers()
{
	MapObject::Loader::load_pointers();

	Fleet & fleet = get<Fleet>();

	// Act commands created during loading are not persistent, so we need to undo any
	// changes to the pending state.
	bool save_act_pending = fleet.act_pending_;

	for (const uint32_t& temp_ship : ships_) {
		fleet.ships_.push_back(&mol().get<Ship>(temp_ship));
		fleet.ships_.back()->set_fleet(&fleet);
	}
	for (const uint32_t& temp_port: ports_) {
		fleet.ports_.push_back(&mol().get<PortDock>(temp_port));
		fleet.ports_.back()->set_fleet(&fleet);
	}

	fleet.portpaths_.resize((fleet.ports_.size() * (fleet.ports_.size() - 1)) / 2);

	fleet.act_pending_ = save_act_pending;
}

void Fleet::Loader::load_finish()
{
	MapObject::Loader::load_finish();

	Fleet & fleet = get<Fleet>();

	if (!fleet.ports_.empty()) {
		if (!fleet.ships_.empty())
			fleet.check_merge_economy();

		fleet.set_economy(fleet.ports_[0]->get_economy());
	}
}

MapObject::Loader * Fleet::load
		(EditorGameBase & egbase, MapObjectLoader & mol, FileRead & fr)
{
	std::unique_ptr<Loader> loader(new Loader);

	try {
		// The header has been peeled away by the caller
		uint8_t const packet_version = fr.unsigned_8();
		if (packet_version == kCurrentPacketVersion) {
			PlayerNumber owner_number = fr.unsigned_8();
			if (!owner_number || owner_number > egbase.map().get_nrplayers())
				throw GameDataError
					("owner number is %u but there are only %u players",
					 owner_number, egbase.map().get_nrplayers());

			Player * owner = egbase.get_player(owner_number);
			if (!owner)
				throw GameDataError("owning player %u does not exist", owner_number);

			loader->init(egbase, mol, *(new Fleet(*owner)));
			loader->load(fr);
		} else {
			throw UnhandledVersionError("Fleet", packet_version, kCurrentPacketVersion);
		}
	} catch (const std::exception & e) {
		throw wexception("loading portdock: %s", e.what());
	}

	return loader.release();
}

void Fleet::save(EditorGameBase & egbase, MapObjectSaver & mos, FileWrite & fw)
{
	fw.unsigned_8(HeaderFleet);
	fw.unsigned_8(kCurrentPacketVersion);

	fw.unsigned_8(owner_.player_number());

	MapObject::save(egbase, mos, fw);

	fw.unsigned_32(ships_.size());
	for (const Ship * temp_ship : ships_) {
		fw.unsigned_32(mos.get_object_file_index(*temp_ship));
	}
	fw.unsigned_32(ports_.size());
	for (const PortDock * temp_port : ports_) {
		fw.unsigned_32(mos.get_object_file_index(*temp_port));
	}

	fw.unsigned_8(act_pending_);
}

} // namespace Widelands<|MERGE_RESOLUTION|>--- conflicted
+++ resolved
@@ -774,13 +774,8 @@
 		}
 	}
 
-<<<<<<< HEAD
 	// Now adding score for distance
-	for (std::pair<std::pair<uint16_t, uint16_t>, uint16_t> ship_port_relation : scores) {
-=======
-	//now adding score for distance
 	for (auto ship_port_relation : scores) {
->>>>>>> 71fdc9d4
 
 		// here we get distance ship->port
 		// possibilities are:
