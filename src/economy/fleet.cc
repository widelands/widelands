/*
 * Copyright (C) 2011-2013 by the Widelands Development Team
 *
 * This program is free software; you can redistribute it and/or
 * modify it under the terms of the GNU General Public License
 * as published by the Free Software Foundation; either version 2
 * of the License, or (at your option) any later version.
 *
 * This program is distributed in the hope that it will be useful,
 * but WITHOUT ANY WARRANTY; without even the implied warranty of
 * MERCHANTABILITY or FITNESS FOR A PARTICULAR PURPOSE.  See the
 * GNU General Public License for more details.
 *
 * You should have received a copy of the GNU General Public License
 * along with this program; if not, write to the Free Software
 * Foundation, Inc., 51 Franklin Street, Fifth Floor, Boston, MA  02110-1301, USA.
 *
 */

#include "economy/fleet.h"

#include <memory>

#include "base/macros.h"
#include "economy/economy.h"
#include "economy/flag.h"
#include "economy/portdock.h"
#include "economy/routing_node.h"
#include "io/fileread.h"
#include "io/filewrite.h"
#include "logic/game.h"
#include "logic/map_objects/tribes/ship.h"
#include "logic/map_objects/tribes/warehouse.h"
#include "logic/mapastar.h"
#include "logic/path.h"
#include "logic/player.h"
#include "map_io/map_object_loader.h"
#include "map_io/map_object_saver.h"

namespace Widelands {

namespace {
// Every MapObject() needs to have a description. So we make a dummy one for
// Fleet.
FleetDescr g_fleet_descr("fleet", "Fleet");
}  // namespace

const FleetDescr& Fleet::descr() const {
	return g_fleet_descr;
}

/**
 * Fleets are initialized empty.
 *
 * Intended use: @ref Ship and @ref PortDock, when created, create a new @ref Fleet
 * instance, then add themselves \em before calling the \ref init function.
 * The Fleet takes care of merging with existing fleets, if any.
 */
Fleet::Fleet(Player & player) :
	MapObject(&g_fleet_descr),
	owner_(player),
	act_pending_(false)
{
}


/**
 * Whether the fleet is in fact useful for transporting goods.
 */
bool Fleet::active() const
{
	return !ships_.empty() && !ports_.empty();
}

/**
 * Inform the Fleet about the change of @ref Economy of one of the docks.
 *
 * Note that we always associate ourselves with the economy of the first dock.
 */
void Fleet::set_economy(Economy * e)
{
	if (!ships_.empty()) {
		if (!ports_.empty()) {
			e = ports_[0]->get_economy();
		}
#ifndef NDEBUG
		else
			assert(e == nullptr);
#endif

		if (upcast(Game, game, &owner().egbase())) {
			for (Ship * temp_ship : ships_) {
				temp_ship->set_economy(*game, e);
			}
		}
	}
}

/**
 * Initialize the fleet, including a search through the map
 * to rejoin with the next other fleet we can find.
 */
void Fleet::init(EditorGameBase & egbase)
{
	MapObject::init(egbase);

	if (ships_.empty() && ports_.empty()) {
		molog("Empty fleet initialized; disband immediately\n");
		remove(egbase);
		return;
	}

	find_other_fleet(egbase);

	if (active())
		update(egbase);
}

struct StepEvalFindFleet {
	int32_t estimate(Map & /* map */, FCoords /* pos */) const {return 0;}
	int32_t stepcost(Map & /* map */, FCoords from, int32_t fromcost, WalkingDir /* dir */, FCoords to) const {
		if (!(to.field->nodecaps() & (MOVECAPS_SWIM | MOVECAPS_WALK)))
			return -1;

		if (!(from.field->nodecaps() & MOVECAPS_SWIM)) {
			// We are allowed to land on and leave the shore,
			// but not in the middle of a path
			if (fromcost > 0)
				return -1;

			return 1;
		}

		return 1;
	}
};

/**
 * Search the map, starting at our ships and ports, for another fleet
 * of the same player.
 */
void Fleet::find_other_fleet(EditorGameBase & egbase)
{
	Map & map = egbase.map();
	MapAStar<StepEvalFindFleet> astar(map, StepEvalFindFleet());

	for (const Ship * temp_ship : ships_) {
		astar.push(temp_ship->get_position());
	}

	for (const PortDock * temp_port : ports_) {
		BaseImmovable::PositionList pos = temp_port->get_positions(egbase);

		for (const Coords& temp_pos : pos) {
			astar.push(temp_pos);
		}
	}

	int32_t cost;
	FCoords cur;
	while (astar.step(cur, cost)) {
		if (BaseImmovable * imm = cur.field->get_immovable()) {
			if (imm->descr().type() == MapObjectType::PORTDOCK) {
				if (upcast(PortDock, dock, imm)) {
					// here might be a problem so I (tiborb) put here
					// this test, might be removed after some time
					if (dock->get_fleet() == nullptr) {
						log ("The dock on %3dx%3d withouth a fleet!\n",
						dock->dockpoints_.front().x,
						dock->dockpoints_.front().y);
					}
					if (dock->get_fleet() != this && dock->get_owner() == get_owner()) {
						dock->get_fleet()->merge(egbase, this);
						return;
					}
				}
			}
		}

		for (Bob * bob = cur.field->get_first_bob(); bob != nullptr; bob = bob->get_next_bob()) {
			if (bob->descr().type() != MapObjectType::SHIP)
				continue;

			if (upcast(Ship, ship, bob)) {
				if
					(ship->get_fleet() != nullptr &&
					 ship->get_fleet() != this &&
					 ship->get_owner() == get_owner())
				{
					ship->get_fleet()->merge(egbase, this);
					return;
				}
			}
		}
	}
}

/**
 * Merge the @p other fleet into this fleet, and remove the other fleet.
 */
void Fleet::merge(EditorGameBase & egbase, Fleet * other)
{
	if (ports_.empty() && !other->ports_.empty()) {
		other->merge(egbase, this);
		return;
	}

	while (!other->ships_.empty()) {
		Ship * ship = other->ships_.back();
		other->ships_.pop_back();
		add_ship(ship);
	}

	uint32_t old_nrports = ports_.size();
	ports_.insert(ports_.end(), other->ports_.begin(), other->ports_.end());
	portpaths_.resize((ports_.size() * (ports_.size() - 1)) / 2);

	for (uint32_t j = 1; j < other->ports_.size(); ++j) {
		for (uint32_t i = 0; i < j; ++i) {
			portpath(old_nrports + i, old_nrports + j) = other->portpath(i, j);
		}
	}

	for (uint32_t idx = old_nrports; idx < ports_.size(); ++idx) {
		ports_[idx]->set_fleet(this);
	}

	if (!ships_.empty() && !ports_.empty())
		check_merge_economy();

	other->ports_.clear();
	other->portpaths_.clear();
	other->remove(egbase);

	update(egbase);
}

/**
 * If we have ports and ships, ensure that all ports belong to the same economy.
 */
void Fleet::check_merge_economy()
{
	if (ports_.empty() || ships_.empty())
		return;

	Flag & base = ports_[0]->base_flag();
	for (uint32_t i = 1; i < ports_.size(); ++i) {
		// Note: economy of base flag may of course be changed by the merge!
		base.get_economy()->check_merge(base, ports_[i]->base_flag());
	}
}

void Fleet::cleanup(EditorGameBase & egbase)
{
	while (!ports_.empty()) {
		PortDock * pd = ports_.back();
		ports_.pop_back();

		pd->set_fleet(nullptr);
		if (!ports_.empty() && !ships_.empty()) {
			// This is required when, during end-of-game cleanup,
			// the fleet gets removed before the ports
			Flag & base = ports_[0]->base_flag();
			Economy::check_split(base, pd->base_flag());
		}
	}
	portpaths_.clear();

	while (!ships_.empty()) {
		ships_.back()->set_fleet(nullptr);
		ships_.pop_back();
	}

	MapObject::cleanup(egbase);
}

Fleet::PortPath & Fleet::portpath(uint32_t i, uint32_t j)
{
	assert(i < j);

	return portpaths_[((j - 1) * j) / 2 + i];
}

const Fleet::PortPath & Fleet::portpath(uint32_t i, uint32_t j) const
{
	assert(i < j);

	return portpaths_[((j - 1) * j) / 2 + i];
}

Fleet::PortPath & Fleet::portpath_bidir(uint32_t i, uint32_t j, bool & reverse)
{
	reverse = false;
	if (i > j) {
		reverse = true;
		std::swap(i, j);
	}
	return portpath(i, j);
}

const Fleet::PortPath & Fleet::portpath_bidir(uint32_t i, uint32_t j, bool & reverse) const
{
	reverse = false;
	if (i > j) {
		reverse = true;
		std::swap(i, j);
	}
	return portpath(i, j);
}

/**
 * Find the two docks in the fleet, and fill in the path between them.
 *
 * @return true if successful, or false if the docks are not actually part of the fleet.
 */
bool Fleet::get_path(PortDock & start, PortDock & end, Path & path)
{
	uint32_t startidx = std::find(ports_.begin(), ports_.end(), &start) - ports_.begin();
	uint32_t endidx = std::find(ports_.begin(), ports_.end(), &end) - ports_.begin();

	if (startidx >= ports_.size() || endidx >= ports_.size())
		return false;

	bool reverse;
	const PortPath & pp(portpath_bidir(startidx, endidx, reverse));

	if (pp.cost < 0)
		connect_port(owner().egbase(), startidx);

	if (pp.cost < 0)
		return false;

	path = *pp.path;
	if (reverse)
		path.reverse();

	return true;
}

uint32_t Fleet::count_ships() {
	return ships_.size();
}

uint32_t Fleet::count_ships_heading_here(EditorGameBase & egbase, PortDock * port) {
	uint32_t ships_on_way = 0;
	for (uint16_t s = 0; s < ships_.size(); s += 1) {
		if (ships_[s]->get_destination(egbase) == port) {
			ships_on_way += 1;
		}
	}

	return ships_on_way;
}

uint32_t Fleet::count_ports() {
	return ports_.size();
}
bool Fleet::get_act_pending() {
	return act_pending_;
}

void Fleet::add_neighbours(PortDock & pd, std::vector<RoutingNodeNeighbour> & neighbours)
{
	uint32_t idx = std::find(ports_.begin(), ports_.end(), &pd) - ports_.begin();

	for (uint32_t otheridx = 0; otheridx < ports_.size(); ++otheridx) {
		if (idx == otheridx)
			continue;

		bool reverse;
		PortPath & pp(portpath_bidir(idx, otheridx, reverse));

		if (pp.cost < 0) {
			// Lazily discover routes between ports
			connect_port(owner().egbase(), idx);
		}

		if (pp.cost >= 0) {
			// TODO(unknown): keep statistics on average transport time instead of using the arbitrary 2x factor
			RoutingNodeNeighbour neighb(&ports_[otheridx]->base_flag(), 2 * pp.cost);
			neighbours.push_back(neighb);
		}
	}
}

void Fleet::add_ship(Ship * ship)
{
	ships_.push_back(ship);
	ship->set_fleet(this);
	if (upcast(Game, game, &owner().egbase())) {
		if (ports_.empty())
			ship->set_economy(*game, nullptr);
		else
			ship->set_economy(*game, ports_[0]->get_economy());
	}

	if (ships_.size() == 1) {
		check_merge_economy();
	}
}

void Fleet::remove_ship(EditorGameBase & egbase, Ship * ship)
{
	std::vector<Ship *>::iterator it = std::find(ships_.begin(), ships_.end(), ship);
	if (it != ships_.end()) {
		*it = ships_.back();
		ships_.pop_back();
	}
	ship->set_fleet(nullptr);
	if (upcast(Game, game, &egbase))
		ship->set_economy(*game, nullptr);

	if (ship->get_destination(egbase)) {
		update(egbase);
	}

	if (ships_.empty()) {
		if (ports_.empty()) {
			remove(egbase);
		} else {
			Flag & base = ports_[0]->base_flag();
			for (uint32_t i = 1; i < ports_.size(); ++i) {
				// since two ports can be connected by land, it is possible that
				// disconnecting a previous port also disconnects later ports
				if (base.get_economy() == ports_[i]->base_flag().get_economy())
					Economy::check_split(base, ports_[i]->base_flag());
			}
		}
	}
}

struct StepEvalFindPorts {
	struct Target {
		uint32_t idx;
		Coords pos;
	};
	std::vector<Target> targets;

	int32_t estimate(Map & map, FCoords pos) const
	{
		int32_t est = std::numeric_limits<int32_t>::max();
		for (const Target& temp_target : targets) {
			est = std::min(est, map.calc_cost_estimate(pos, temp_target.pos));
		}
		return std::max(0, est - 5 * map.calc_cost(0));
	}

	int32_t stepcost(Map & map, FCoords from, int32_t /* fromcost */, WalkingDir dir, FCoords to) const
	{
		if (!(to.field->nodecaps() & MOVECAPS_SWIM))
			return -1;

		return map.calc_bidi_cost(from, dir);
	}
};

/**
 * Fill in all unknown paths to connect the port ports_[idx] to the rest of the ports.
 *
 * Note that this is done lazily, i.e. the first time a path is actually requested,
 * because path finding is flaky during map loading.
 */
void Fleet::connect_port(EditorGameBase & egbase, uint32_t idx)
{
	Map & map = egbase.map();
	StepEvalFindPorts se;

	for (uint32_t i = 0; i < ports_.size(); ++i) {
		if (i == idx)
			continue;

		bool reverse;
		if (portpath_bidir(i, idx, reverse).cost >= 0)
			continue;

		StepEvalFindPorts::Target tgt;
		tgt.idx = i;
		tgt.pos = ports_[i]->get_warehouse()->get_position();
		se.targets.push_back(tgt);
	}

	if (se.targets.empty())
		return;

	MapAStar<StepEvalFindPorts> astar(map, se);

	BaseImmovable::PositionList src(ports_[idx]->get_positions(egbase));
	for (const Coords& temp_pos : src) {
		astar.push(temp_pos);
	}

	int32_t cost;
	FCoords cur;
	while (!se.targets.empty() && astar.step(cur, cost)) {
		BaseImmovable * imm = cur.field->get_immovable();
		if (!imm || imm->descr().type() != MapObjectType::PORTDOCK)
			continue;

		if (upcast(PortDock, pd, imm)) {
			if (pd->get_owner() != get_owner())
				continue;

			if (pd->get_fleet() && pd->get_fleet() != this) {
				log("Fleet::connect_port: different fleets despite reachability\n");
				continue;
			}

			uint32_t otheridx = std::find(ports_.begin(), ports_.end(), pd) - ports_.begin();
			if (idx == otheridx)
				continue;

			bool reverse;
			PortPath & ppath(portpath_bidir(idx, otheridx, reverse));

			if (ppath.cost >= 0)
				continue;

			ppath.cost = cost;
			ppath.path.reset(new Path);
			astar.pathto(cur, *ppath.path);
			if (reverse)
				ppath.path->reverse();

			for (StepEvalFindPorts::Target& temp_target : se.targets) {
				if (temp_target.idx == otheridx) {
					temp_target = se.targets.back();
					se.targets.pop_back();
					break;
				}
			}
		}
	}

	if (!se.targets.empty()) {
		log("Fleet::connect_port: Could not reach all ports!\n");
	}
}

void Fleet::add_port(EditorGameBase & /* egbase */, PortDock * port)
{
	ports_.push_back(port);
	port->set_fleet(this);
	if (ports_.size() == 1) {
		set_economy(ports_[0]->get_economy());
	} else {
		if (!ships_.empty())
			ports_[0]->get_economy()->check_merge(ports_[0]->base_flag(), port->base_flag());
	}

	portpaths_.resize((ports_.size() * (ports_.size() - 1)) / 2);
}

void Fleet::remove_port(EditorGameBase & egbase, PortDock * port)
{
	std::vector<PortDock *>::iterator it = std::find(ports_.begin(), ports_.end(), port);
	if (it != ports_.end()) {
		uint32_t gap = it - ports_.begin();
		for (uint32_t i = 0; i < gap; ++i) {
			portpath(i, gap) = portpath(i, ports_.size() - 1);
		}
		for (uint32_t i = gap + 1; i < ports_.size() - 1; ++i) {
			portpath(gap, i) = portpath(i, ports_.size() - 1);
			if (portpath(gap, i).path)
				portpath(gap, i).path->reverse();
		}
		portpaths_.resize((ports_.size() * (ports_.size() - 1)) / 2);

		*it = ports_.back();
		ports_.pop_back();
	}
	port->set_fleet(nullptr);

	if (ports_.empty()) {
		set_economy(nullptr);
	} else {
		set_economy(ports_[0]->get_economy());
		if (!ships_.empty())
			Economy::check_split(ports_[0]->base_flag(), port->base_flag());
	}

	if (ships_.empty() && ports_.empty()) {
		remove(egbase);
	} else if (is_a(Game, &egbase)) {
		// Some ship perhaps lose their destination now, so new a destination must be appointed (if any)
		molog("Port removed from fleet, triggering fleet update\n");
		update(egbase);
	}
}

/**
 * Search among the docks of the fleet for the one that has the given flag as its base.
 *
 * @return the dock, or 0 if not found.
 */
PortDock * Fleet::get_dock(Flag & flag) const
{
	for (PortDock * temp_port : ports_) {
		if (&temp_port->base_flag() == &flag)
			return temp_port;
	}

	return nullptr;
}

/**
 * Search among the docks of the fleet for the one that has matches given coordinates.
 * Intended for a ship querying in what portdock it is now.
 *
 * @return the dock, or 0 if not found.
 */
PortDock * Fleet::get_dock(EditorGameBase & egbase, Coords field_coords) const
{
	for (PortDock * temp_port : ports_) {
		for (Coords tmp_coords :  temp_port->get_positions(egbase)) {
			if (tmp_coords == field_coords) {
				return temp_port;
			}
		}
	}

	return nullptr;
}

/**
 * @return an arbitrary dock of the fleet, or 0 if the fleet has no docks
 */
PortDock * Fleet::get_arbitrary_dock() const
{
	if (ports_.empty())
		return nullptr;
	return ports_[0];
}

/**
 * Trigger an update of ship scheduling
 */
void Fleet::update(EditorGameBase & egbase)
{
	if (act_pending_) {
		return;
	}

	if (upcast(Game, game, &egbase)) {
		schedule_act(*game, 100);
		act_pending_ = true;
	}
}

/**
 * Act callback updates ship scheduling. All decisions about where transport ships
 * are supposed to go are made via this function.
 *
 * @note Do not call this directly; instead, trigger it via @ref update
 */
void Fleet::act(Game & game, uint32_t /* data */)
{
	act_pending_ = false;

	if (!active()) {
		// If we are here, most likely act() was called by a port with waiting wares or an expedition ready
		// although there are still no ships. We can't handle it now, so we reschedule the act()
		schedule_act(game, 5000); // retry in the next time
		act_pending_ = true;
		return;
	}

	molog("Fleet::act\n");

	// we need to calculate what ship is to be send to which port
	// for this we will have temporary data structure with format
	// <<ship,port>,score>
	// where ship and port are not objects but positions in ports_ and ships_
	// this is to allow native hashing
	std::map<std::pair<uint16_t, uint16_t>, uint16_t> scores;

	// so we will identify all pairs: idle ship : ports, and score all such
	// pairs. We consider
	// - count of wares onboard, first ware (oldest) is counted as 8 (prioritization)
	//   (counting wares for particular port only)
	// - count wares waiting at the port/3
	// - distance between ship and a port (0-10 points, the closer the more points)
	// - is another ship heading there right now?

	// at the end we must know if requrests of all ports asking for ship were addressed
	// if any unsatisfied, we must schedule new run of this function
	// when we send a ship there, the port is removed from list
	std::list<uint16_t> waiting_ports;

	// this is just helper - first member of scores map
	std::pair<uint16_t, uint16_t> mapping; // ship number, port number

	// first we go over ships - idle ones (=without destination)
	// then over wares on these ships and create first ship-port
	// pairs with score
	for (uint16_t s = 0; s < ships_.size(); s += 1) {
		if (ships_[s]->get_destination(game)) {
			continue;
		}
		if (ships_[s]->get_ship_state() != Ship::TRANSPORT) {
			continue; // in expedition obviously
		}

		for (uint16_t i = 0; i < ships_[s]->get_nritems(); i += 1) {
			PortDock * dst = ships_[s]->items_[i].get_destination(game);
			if (!dst) {
				// if wares without destination on ship without destination
				// such ship can be send to any port, and should be sent
				// to some port, so we add 1 point to score for each port
				for (uint16_t p = 0; p < ports_.size(); p += 1) {
					mapping.first = s;
					mapping.second = p;
					scores[mapping] += 1;
				}
				continue;
			}

<<<<<<< HEAD
			bool destination_found = false; // Just a functional check
			for (uint16_t p = 0; p < ports_.size(); p += 1){
				if (ports_[p] ==  ships_[s]->items_[i].get_destination(game)){
=======
			bool destination_found = false; //just a functional check
			for (uint16_t p = 0; p < ports_.size(); p += 1) {
				if (ports_[p] ==  ships_[s]->items_[i].get_destination(game)) {
>>>>>>> 8d6cc36a
					mapping.first = s;
					mapping.second = p;
					scores[mapping] += (i == 0)?8:1;
					destination_found = true;
				}
			}
			if (!destination_found) {
				// Perhaps the throw here is too strong
				// we can still remove it before stable release if it proves too much
				// during my testing this situation never happened
				throw wexception("A ware with destination that does not match any of player's"
				" ports, ship %u, ware's destination: %u",
				ships_[s]->serial(),
				ships_[s]->items_[i].get_destination(game)->serial());
			}
		}
	}

	// now opposite aproach - we go over ports to find out those that have wares
	// waiting for ship then find candidate ships to satisfy the requests
	for (uint16_t p = 0; p < ports_.size(); p += 1) {
		PortDock & pd = *ports_[p];
		if (!pd.get_need_ship()) {
			continue;
		}

		// general stategy is "one ship for port is enough", but sometimes
		// amount of ware waiting for ship is too high
		if (count_ships_heading_here(game, &pd) * 25 > pd.count_waiting()) {
			continue;
		}

		waiting_ports.push_back(p);

		// scoring and entering the pair into scores (or increasing existing
		// score if the pair is already there)
		for (uint16_t s = 0; s < ships_.size(); s += 1) {

			if (ships_[s]->get_destination(game)) {
				continue; // already has destination
			}

			if (ships_[s]->get_ship_state() != Ship::TRANSPORT) {
				continue; // in expedition obviously
			}

			mapping.first = s;
			mapping.second = p;
			// following aproximately considers free capacity of a ship
			scores[mapping] += ((ships_[s]->get_nritems() > 15)?1:3)
			+
			std::min(
				ships_[s]->descr().get_capacity() - ships_[s]->get_nritems(),
				ports_[p]->count_waiting()) / 3;
		}
	}

	// Now adding score for distance
	for (std::pair<std::pair<uint16_t, uint16_t>, uint16_t> ship_port_relation : scores) {

		// here we get distance ship->port
		// possibilities are:
		// - we are in port and it is the same as target port
		// - we are in other port, then we use get_dock() function to fetch precalculated path
		// - if above fails, we calculate path "manually"
		int16_t route_length = -1;

		PortDock * current_portdock = get_dock(game, ships_[ship_port_relation.first.first]->get_position());

		if (current_portdock) { // we try to use precalculated paths of game

			// we are in the same portdock
			if (current_portdock == ports_[ship_port_relation.first.second]) {
				route_length = 0;
			} else { // it is different portdock then
				Path tmp_path;
				if (get_path(*current_portdock, *ports_[ship_port_relation.first.second], tmp_path)) {
					route_length = tmp_path.get_nsteps();
				}
			}
		}

		// most probably the ship is not in a portdock (should not happen frequently)
		if (route_length == -1) {
			route_length = ships_[ship_port_relation.first.first]->calculate_sea_route
			(game, *ports_[ship_port_relation.first.second]);
		}

		// now we have length of route, so we need to calculate score
		int16_t score_for_distance = 0;
		if (route_length < 3) {
			score_for_distance = 10;
		} else {
			score_for_distance = 8 - route_length / 50;
		}
		// must not be negative
		score_for_distance = (score_for_distance < 0)?0:score_for_distance;

		scores[ship_port_relation.first] += score_for_distance;
	}

	// looking for best scores and sending ships accordingly
	uint16_t best_ship = 0;
	uint16_t best_port = 0;
	uint16_t best_score;

	// after sending a ship we will remove one or more items from scores
	while (!scores.empty()) {
		best_score = 0;

		// searching for combination with highest score
		for (std::pair<std::pair<uint16_t, uint16_t>, uint16_t> combination : scores) {
			if (combination.second > best_score) {
				best_score = combination.second;
				best_ship = combination.first.first;
				best_port = combination.first.second;
			}
		}
		if (best_score == 0) {
			// this is check of correctnes of this algorithm, this should not happen
			throw wexception("Fleet::act(): No port-destination pair selected or its score is zero");
		}

		// making sure the winner has no destination set
		assert(!ships_[best_ship]->get_destination(game));

		// now actual setting destination for "best ship"
		ships_[best_ship]->set_destination(game, *ports_[best_port]);
		molog("... ship %u sent to port %u, wares onboard: %2d, the port is asking for a ship: %s\n",
		ships_[best_ship]->serial(),
		ports_[best_port]->serial(),
		ships_[best_ship]->get_nritems(),
		(ports_[best_port]->get_need_ship())?"yes":"no");

		// pruning the scores table
		// the ship that was just sent somewhere cannot be send elsewhere :)
		for (auto it = scores.cbegin(); it != scores.cend();) {

			// decreasing score for target port as there was a ship just sent there
			if (it->first.second == best_port) {
				mapping.first = it->first.first;
				mapping.second = it->first.second;
				scores[mapping] /= 2;
				// just make sure it is nonzero
				scores[mapping] = (scores[mapping] == 0)?1:scores[mapping];
			}

			// but removing all pairs where best ship is participating as it is not available anymore
			// (because it was sent to "best port")
			if (it->first.first == best_ship) {
				scores.erase(it++);
			} else {
				++it;
			}
		}

		// also removing the port from waiting_ports
		waiting_ports.remove(best_port);
	}

	if (!waiting_ports.empty()) {
		molog("... there are %" PRIuS " ports requesting ship(s) we cannot satisfy yet\n",
		waiting_ports.size());
		schedule_act(game, 5000); // retry next time
		act_pending_ = true;
	}
}

void Fleet::log_general_info(const EditorGameBase & egbase)
{
	MapObject::log_general_info(egbase);

	molog ("%" PRIuS " ships and %" PRIuS " ports\n",  ships_.size(), ports_.size());
}

constexpr uint8_t kCurrentPacketVersion = 4;

Fleet::Loader::Loader()
{
}

void Fleet::Loader::load(FileRead & fr)
{
	MapObject::Loader::load(fr);

	Fleet & fleet = get<Fleet>();

	uint32_t nrships = fr.unsigned_32();
	ships_.resize(nrships);
	for (uint32_t i = 0; i < nrships; ++i)
		ships_[i] = fr.unsigned_32();

	uint32_t nrports = fr.unsigned_32();
	ports_.resize(nrports);
	for (uint32_t i = 0; i < nrports; ++i)
		ports_[i] = fr.unsigned_32();

	fleet.act_pending_ = fr.unsigned_8();
}

void Fleet::Loader::load_pointers()
{
	MapObject::Loader::load_pointers();

	Fleet & fleet = get<Fleet>();

	// Act commands created during loading are not persistent, so we need to undo any
	// changes to the pending state.
	bool save_act_pending = fleet.act_pending_;

	for (const uint32_t& temp_ship : ships_) {
		fleet.ships_.push_back(&mol().get<Ship>(temp_ship));
		fleet.ships_.back()->set_fleet(&fleet);
	}
	for (const uint32_t& temp_port: ports_) {
		fleet.ports_.push_back(&mol().get<PortDock>(temp_port));
		fleet.ports_.back()->set_fleet(&fleet);
	}

	fleet.portpaths_.resize((fleet.ports_.size() * (fleet.ports_.size() - 1)) / 2);

	fleet.act_pending_ = save_act_pending;
}

void Fleet::Loader::load_finish()
{
	MapObject::Loader::load_finish();

	Fleet & fleet = get<Fleet>();

	if (!fleet.ports_.empty()) {
		if (!fleet.ships_.empty())
			fleet.check_merge_economy();

		fleet.set_economy(fleet.ports_[0]->get_economy());
	}
}

MapObject::Loader * Fleet::load
		(EditorGameBase & egbase, MapObjectLoader & mol, FileRead & fr)
{
	std::unique_ptr<Loader> loader(new Loader);

	try {
		// The header has been peeled away by the caller
		uint8_t const packet_version = fr.unsigned_8();
		if (packet_version == kCurrentPacketVersion) {
			PlayerNumber owner_number = fr.unsigned_8();
			if (!owner_number || owner_number > egbase.map().get_nrplayers())
				throw GameDataError
					("owner number is %u but there are only %u players",
					 owner_number, egbase.map().get_nrplayers());

			Player * owner = egbase.get_player(owner_number);
			if (!owner)
				throw GameDataError("owning player %u does not exist", owner_number);

			loader->init(egbase, mol, *(new Fleet(*owner)));
			loader->load(fr);
		} else {
			throw UnhandledVersionError("Fleet", packet_version, kCurrentPacketVersion);
		}
	} catch (const std::exception & e) {
		throw wexception("loading portdock: %s", e.what());
	}

	return loader.release();
}

void Fleet::save(EditorGameBase & egbase, MapObjectSaver & mos, FileWrite & fw)
{
	fw.unsigned_8(HeaderFleet);
	fw.unsigned_8(kCurrentPacketVersion);

	fw.unsigned_8(owner_.player_number());

	MapObject::save(egbase, mos, fw);

	fw.unsigned_32(ships_.size());
	for (const Ship * temp_ship : ships_) {
		fw.unsigned_32(mos.get_object_file_index(*temp_ship));
	}
	fw.unsigned_32(ports_.size());
	for (const PortDock * temp_port : ports_) {
		fw.unsigned_32(mos.get_object_file_index(*temp_port));
	}

	fw.unsigned_8(act_pending_);
}

} // namespace Widelands<|MERGE_RESOLUTION|>--- conflicted
+++ resolved
@@ -714,15 +714,9 @@
 				continue;
 			}
 
-<<<<<<< HEAD
 			bool destination_found = false; // Just a functional check
-			for (uint16_t p = 0; p < ports_.size(); p += 1){
-				if (ports_[p] ==  ships_[s]->items_[i].get_destination(game)){
-=======
-			bool destination_found = false; //just a functional check
 			for (uint16_t p = 0; p < ports_.size(); p += 1) {
 				if (ports_[p] ==  ships_[s]->items_[i].get_destination(game)) {
->>>>>>> 8d6cc36a
 					mapping.first = s;
 					mapping.second = p;
 					scores[mapping] += (i == 0)?8:1;
