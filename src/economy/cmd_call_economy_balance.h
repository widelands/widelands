--- conflicted
+++ resolved
@@ -27,11 +27,7 @@
 class Economy;
 
 struct CmdCallEconomyBalance : public GameLogicCommand {
-<<<<<<< HEAD
-	CmdCallEconomyBalance() : GameLogicCommand(Time()), timerid_(0) {
-=======
-	CmdCallEconomyBalance() : GameLogicCommand(0), type_(wwWARE), timerid_(0) {
->>>>>>> 870c1e13
+	CmdCallEconomyBalance() : GameLogicCommand(Time()), type_(wwWARE), timerid_(0) {
 	}  ///< for load and save
 
 	CmdCallEconomyBalance(const Time&, Economy*, uint32_t timerid);
