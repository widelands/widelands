--- conflicted
+++ resolved
@@ -984,17 +984,11 @@
 		if (plans_[ship].empty()) {
 			sslog("No orders left, setting to idle\n");
 			ship->set_destination(game, nullptr);
-<<<<<<< HEAD
 		} else if (plans_[ship].front().dock != ship->get_destination(game)) {
-			ship->set_destination(game, plans_[ship].front().dock.get(game));
-			sslog("Rerouted to %u\n", ship->get_destination(game)->serial());
-=======
-		} else if (plans_[ship].front().dock != ship->get_destination()) {
 			PortDock* dest = plans_[ship].front().dock.get(game);
 			ship->set_destination(game, dest);
 			sslog("Rerouted to %u %s\n", dest->serial(),
 			      dest->get_warehouse()->get_warehouse_name().c_str());
->>>>>>> fb54e5b8
 		}
 	}
 
