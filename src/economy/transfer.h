--- conflicted
+++ resolved
@@ -72,11 +72,7 @@
 	}
 
 	struct ReadData {
-<<<<<<< HEAD
-		uint32_t destination{0};
-=======
 		uint32_t destination{0U};
->>>>>>> a9549ba2
 
 		ReadData() = default;
 	};
