/*
 * Copyright (C) 2004-2018 by the Widelands Development Team
 *
 * This program is free software; you can redistribute it and/or
 * modify it under the terms of the GNU General Public License
 * as published by the Free Software Foundation; either version 2
 * of the License, or (at your option) any later version.
 *
 * This program is distributed in the hope that it will be useful,
 * but WITHOUT ANY WARRANTY; without even the implied warranty of
 * MERCHANTABILITY or FITNESS FOR A PARTICULAR PURPOSE.  See the
 * GNU General Public License for more details.
 *
 * You should have received a copy of the GNU General Public License
 * along with this program; if not, write to the Free Software
 * Foundation, Inc., 51 Franklin Street, Fifth Floor, Boston, MA  02110-1301, USA.
 *
 */

#include "economy/flag.h"

#include "base/macros.h"
#include "base/wexception.h"
#include "economy/economy.h"
#include "economy/portdock.h"
#include "economy/request.h"
#include "economy/road.h"
#include "economy/ware_instance.h"
#include "economy/waterway.h"
#include "logic/editor_game_base.h"
#include "logic/game.h"
#include "logic/map_objects/map_object.h"
#include "logic/map_objects/tribes/building.h"
#include "logic/map_objects/tribes/tribe_descr.h"
#include "logic/map_objects/tribes/warehouse.h"
#include "logic/map_objects/tribes/worker.h"
#include "logic/player.h"

namespace Widelands {

FlagDescr g_flag_descr("flag", "Flag");

const FlagDescr& Flag::descr() const {
	return g_flag_descr;
}

/**
 * A bare flag, used for testing only.
 */
Flag::Flag()
   : PlayerImmovable(g_flag_descr),
     animstart_(0),
     building_(nullptr),
     ware_capacity_(8),
     ware_filled_(0),
     wares_(new PendingWare[ware_capacity_]),
     always_call_for_flag_(nullptr) {
	for (uint32_t i = 0; i < 6; ++i) {
		roads_[i] = nullptr;
	}
}

/**
 * Shouldn't be necessary to do anything,
 * since die() always calls cleanup() first.
 */
Flag::~Flag() {
	if (ware_filled_) {
		log("Flag: ouch! wares left\n");
	}
	delete[] wares_;

	if (building_) {
		log("Flag: ouch! building left\n");
	}

	if (flag_jobs_.size()) {
		log("Flag: ouch! flagjobs left\n");
	}

	for (int32_t i = 0; i < 6; ++i) {
		if (roads_[i]) {
			log("Flag: ouch! road left\n");
		}
	}
}

void Flag::load_finish(EditorGameBase& egbase) {
	auto should_be_deleted = [&egbase, this](const OPtr<Worker>& r) {
		Worker& worker = *r.get(egbase);
		Bob::State const* const state = worker.get_state(Worker::taskWaitforcapacity);
		if (state == nullptr) {
			log("WARNING: worker %u is in the capacity wait queue of flag %u but "
			    "does not have a waitforcapacity task! Removing from queue.\n",
			    worker.serial(), serial());
			return true;
		}
		if (state->objvar1 != this) {
			log("WARNING: worker %u is in the capacity wait queue of flag %u but "
			    "its waitforcapacity task is for map object %u! Removing from "
			    "queue.\n",
			    worker.serial(), serial(), state->objvar1.serial());
			return true;
		}
		return false;
	};

	capacity_wait_.erase(
	   std::remove_if(capacity_wait_.begin(), capacity_wait_.end(), should_be_deleted),
	   capacity_wait_.end());
}

/**
 * Creates a flag at the given location.
 */
Flag::Flag(EditorGameBase& egbase, Player* owning_player, const Coords& coords, Economy* eco)
   : PlayerImmovable(g_flag_descr),
     building_(nullptr),
     ware_capacity_(8),
     ware_filled_(0),
     wares_(new PendingWare[ware_capacity_]),
     always_call_for_flag_(nullptr) {
	for (uint32_t i = 0; i < 6; ++i) {
		roads_[i] = nullptr;
	}

	set_owner(owning_player);

	set_flag_position(coords);

	upcast(RoadBase, road, egbase.map().get_immovable(coords));
	upcast(Game, game, &egbase);

	if (game) {
		if (eco) {
			// We're saveloading
			eco->add_flag(*this);
		} else {
			//  we split a road, or a new, standalone flag is created
			(road ? road->get_economy() : owning_player->create_economy())->add_flag(*this);
			if (road) {
				road->presplit(*game, coords);
			}
		}
	}

	init(egbase);

	if (!eco && road && game) {
		road->postsplit(*game, *this);
	}
}

void Flag::set_flag_position(Coords coords) {
	position_ = coords;
}

int32_t Flag::get_size() const {
	return SMALL;
}

bool Flag::get_passable() const {
	return true;
}

Flag& Flag::base_flag() {
	return *this;
}

/**
 * Call this only from Economy code!
 */
void Flag::set_economy(Economy* const e) {
	Economy* const old = get_economy();

	if (old == e) {
		return;
	}

	PlayerImmovable::set_economy(e);

	for (int32_t i = 0; i < ware_filled_; ++i) {
		wares_[i].ware->set_economy(e);
	}

	if (building_) {
		building_->set_economy(e);
	}

	for (const FlagJob& temp_job : flag_jobs_) {
		temp_job.request->set_economy(e);
	}

	for (int8_t i = 0; i < 6; ++i) {
		if (roads_[i]) {
			roads_[i]->set_economy(e);
		}
	}
}

/**
 * Call this only from the Building init!
 */
void Flag::attach_building(EditorGameBase& egbase, Building& building) {
	assert(!building_ || building_ == &building);

	building_ = &building;

	const Map& map = egbase.map();
	egbase.set_road(
	   map.get_fcoords(map.tl_n(position_)), WALK_SE,
	   building_->get_size() == BaseImmovable::SMALL ? RoadType::kNormal : RoadType::kBusy);

	building.set_economy(get_economy());
}

/**
 * Call this only from the Building cleanup!
 */
void Flag::detach_building(EditorGameBase& egbase) {
	assert(building_);

	building_->set_economy(nullptr);

	const Map& map = egbase.map();
	egbase.set_road(map.get_fcoords(map.tl_n(position_)), WALK_SE, RoadType::kNone);

	building_ = nullptr;
}

/**
 * Call this only from the Road init!
<<<<<<< HEAD
*/
void Flag::attach_road(int32_t const dir, RoadBase* const road) {
=======
 */
void Flag::attach_road(int32_t const dir, Road* const road) {
>>>>>>> b643a10c
	assert(!roads_[dir - 1] || roads_[dir - 1] == road);

	roads_[dir - 1] = road;
	roads_[dir - 1]->set_economy(get_economy());
}

/**
 * Call this only from the Road init!
 */
void Flag::detach_road(int32_t const dir) {
	assert(roads_[dir - 1]);

	roads_[dir - 1]->set_economy(nullptr);
	roads_[dir - 1] = nullptr;
}

/**
 * \return all positions we occupy on the map. For a Flag, this is only one.
 */
BaseImmovable::PositionList Flag::get_positions(const EditorGameBase&) const {
	PositionList rv;
	rv.push_back(position_);
	return rv;
}

/**
 * \return neighbouring flags.
 */
void Flag::get_neighbours(WareWorker type, RoutingNodeNeighbours& neighbours) {
	for (int8_t i = 0; i < 6; ++i) {
<<<<<<< HEAD
		RoadBase* const road = roads_[i];
		if (!road)
=======
		Road* const road = roads_[i];
		if (!road) {
>>>>>>> b643a10c
			continue;
		}

		// Only wares, no workers can use ferries
		if (Waterway::is_waterway_descr(&road->descr()) && type == wwWORKER)
		    continue;

		Flag* f = &road->get_flag(RoadBase::FlagEnd);
		int32_t nb_cost;
		if (f != this) {
			nb_cost = road->get_cost(RoadBase::FlagStart);
		} else {
			f = &road->get_flag(RoadBase::FlagStart);
			nb_cost = road->get_cost(RoadBase::FlagEnd);
		}
		if (type == wwWARE) {
			nb_cost += nb_cost * (get_waitcost() + f->get_waitcost()) / 2;
		}
		RoutingNodeNeighbour n(f, nb_cost);

		assert(n.get_neighbour() != this);
		neighbours.push_back(n);
	}

	if (building_ && building_->descr().get_isport()) {
		Warehouse* wh = static_cast<Warehouse*>(building_);
		if (PortDock* pd = wh->get_portdock()) {
			pd->add_neighbours(neighbours);
		}
	}
}

/**
<<<<<<< HEAD
 * Return the road that leads to the given flag.
*/
RoadBase* Flag::get_roadbase(Flag& flag) {
	for (int8_t i = 0; i < 6; ++i)
		if (RoadBase* const road = roads_[i])
			if (&road->get_flag(RoadBase::FlagStart) == &flag || &road->get_flag(RoadBase::FlagEnd) == &flag)
				return road;
	return nullptr;
}

Road* Flag::get_road(uint8_t const dir) const {
	if (roads_[dir - 1] && Road::is_road_descr(&roads_[dir - 1]->descr())) {
	    return dynamic_cast<Road*>(roads_[dir - 1]);
	}
	return nullptr;
}
Waterway* Flag::get_waterway(uint8_t const dir) const {
	if (roads_[dir - 1] && Waterway::is_waterway_descr(&roads_[dir - 1]->descr())) {
	    return dynamic_cast<Waterway*>(roads_[dir - 1]);
=======
 * \return the road that leads to the given flag.
 */
Road* Flag::get_road(Flag& flag) {
	for (int8_t i = 0; i < 6; ++i) {
		if (Road* const road = roads_[i]) {
			if (&road->get_flag(Road::FlagStart) == &flag || &road->get_flag(Road::FlagEnd) == &flag) {
				return road;
			}
		}
>>>>>>> b643a10c
	}
	return nullptr;
}

<<<<<<< HEAD
/// returns the number of RoadBases connected to the flag
uint8_t Flag::nr_of_roadbases() const {
	uint8_t counter = 0;
	for (uint8_t road_id = 6; road_id; --road_id)
		if (get_roadbase(road_id) != nullptr)
			++counter;
	return counter;
}

/// returns the number of roads connected to the flag
uint8_t Flag::nr_of_roads() const {
	uint8_t counter = 0;
	for (uint8_t road_id = 6; road_id; --road_id)
		if (get_roadbase(road_id) != nullptr)
			++counter;
	return counter;
}

/// Returns the number of waterways connected to the flag. This must not be greater than 1.
uint8_t Flag::nr_of_waterways() const {
	uint8_t counter = 0;
	for (uint8_t road_id = 6; road_id; --road_id)
		if (get_waterway(road_id) != nullptr)
=======
/// \return the number of roads connected to the flag.
uint8_t Flag::nr_of_roads() const {
	uint8_t counter = 0;
	for (uint8_t road_id = 6; road_id; --road_id) {
		if (get_road(road_id) != nullptr) {
>>>>>>> b643a10c
			++counter;
		}
	}
	return counter;
}

bool Flag::is_dead_end() const {
	if (get_building()) {
		return false;
	}
	Flag const* first_other_flag = nullptr;
<<<<<<< HEAD
	for (uint8_t road_id = 6; road_id; --road_id)
		if (RoadBase* const road = get_roadbase(road_id)) {
			Flag& start = road->get_flag(RoadBase::FlagStart);
			Flag& other = this == &start ? road->get_flag(RoadBase::FlagEnd) : start;
=======
	for (uint8_t road_id = 6; road_id; --road_id) {
		if (Road* const road = get_road(road_id)) {
			Flag& start = road->get_flag(Road::FlagStart);
			Flag& other = this == &start ? road->get_flag(Road::FlagEnd) : start;
>>>>>>> b643a10c
			if (first_other_flag) {
				if (&other != first_other_flag)
					return false;
			} else {
				first_other_flag = &other;
			}
		}
	}
	return true;
}

/**
 * Called by workers wanting to drop a ware to their building's flag.
 * \return true/allow on low congestion-risk.
 */
bool Flag::has_capacity_for_ware(WareInstance& ware) const {
	// avoid iteration for the easy cases
	if (ware_filled_ < ware_capacity_ - 2) {
		return true;  // more than two free slots, allow
	}
	if (ware_filled_ >= ware_capacity_) {
		return false;  // all slots filled, no room
	}

	DescriptionIndex const descr_index = ware.descr_index();
	for (int i = 0; i < ware_filled_; ++i) {
		if (wares_[i].ware->descr_index() == descr_index) {
			return false;  // ware of this type already present, leave room for other types
		}
	}
	return true;  // ware of this type not present, allow
}

/**
 * \return true/allow if the flag can hold more wares of any type.
 * has_capacity_for_ware() also checks ware's type to prevent congestion.
 */
bool Flag::has_capacity() const {
	return (ware_filled_ < ware_capacity_);
}

/**
 * Signal the given bob by interrupting its task as soon as capacity becomes
 * free.
 *
 * The capacity queue is a simple FIFO queue.
 */
void Flag::wait_for_capacity(Game&, Worker& bob) {
	capacity_wait_.push_back(&bob);
}

/**
 * Remove the worker from the list of workers waiting for free capacity.
 */
void Flag::skip_wait_for_capacity(Game&, Worker& w) {
	CapacityWaitQueue::iterator const it =
	   std::find(capacity_wait_.begin(), capacity_wait_.end(), &w);
	if (it != capacity_wait_.end())
		capacity_wait_.erase(it);
}

/**
 * Adds given ware to this flag.
 * Please check has_capacity() or better has_capacity_for_ware() before.
 */
void Flag::add_ware(EditorGameBase& egbase, WareInstance& ware) {
	assert(ware_filled_ < ware_capacity_);
	init_ware(egbase, ware, wares_[ware_filled_++]);
	if (upcast(Game, game, &egbase)) {
		ware.update(*game);  //  will call call_carrier() if necessary
	}
}

/**
 * Properly assigns given ware instance to given pending ware.
 */
void Flag::init_ware(EditorGameBase& egbase, WareInstance& ware, PendingWare& pi) {
	pi.ware = &ware;
	pi.pending = true;
	pi.nextstep = nullptr;
	pi.priority = 0;

	Transfer* trans = ware.get_transfer();
	if (trans) {
		uint32_t trans_steps = trans->get_steps_left();
		if (trans_steps < 3) {
			pi.priority = 2;
		} else if (trans_steps == 3) {
			pi.priority = 1;
		}

		Request* req = trans->get_request();
		if (req) {
			pi.priority = pi.priority + req->get_transfer_priority();
		}
	}

	ware.set_location(egbase, this);
}

/**
 * \return a ware currently waiting for a carrier to the given destflag.
 *
 * \note Due to fetch_from_flag() semantics, this function makes no sense
 * for a  building destination.
*/
Flag::PendingWare* Flag::get_ware_for_flag(Flag& destflag, bool const pending_only) {
	for (int32_t i = 0; i < ware_filled_; ++i) {
		PendingWare* pw = &wares_[i];
		if ((!pending_only || pw->pending) && pw->nextstep == &destflag &&
		    destflag.allow_ware_from_flag(*pw->ware, *this)) {
			return pw;
		}
	}

	return nullptr;
}

/**
 * Clamp the maximal value of \ref PendingWare::priority.
 * After reaching this value, the pure FIFO approach is applied
 */
#define MAX_TRANSFER_PRIORITY 16

/**
 * Called by the carriercode when the carrier is called away from his job
 * but has acknowledged a ware before. This ware is then freed again
 * to be picked by another carrier. Returns true if a ware was indeed
 * made pending again.
 */
bool Flag::cancel_pickup(Game& game, Flag& destflag) {
	for (int32_t i = 0; i < ware_filled_; ++i) {
		PendingWare& pw = wares_[i];
		if (!pw.pending && pw.nextstep == &destflag) {
			pw.pending = true;
			pw.ware->update(game);  //  will call call_carrier() if necessary
			return true;
		}
	}

	return false;
}

/**
 * Called by carrier code to find the best among the wares on this flag
 * that are meant for the provided dest.
 * \return index of found ware (carrier will take it)
 * or kNotFoundAppropriate (carrier will leave empty-handed)
 */
int32_t Flag::find_pending_ware(PlayerImmovable& dest) {
	int32_t highest_pri = -1;
	int32_t best_index = kNotFoundAppropriate;
	bool ware_pended = false;

	for (int32_t i = 0; i < ware_filled_; ++i) {
		PendingWare& pw = wares_[i];
		if (pw.nextstep != &dest) {
			continue;
		}

		if (pw.priority < MAX_TRANSFER_PRIORITY) {
			pw.priority++;
		}
		// Release promised pickup, in case we find a preferable ware
		if (!ware_pended && !pw.pending) {
			ware_pended = pw.pending = true;
		}

		// If dest is flag, we exclude wares that can stress it
		if (&dest != building_ && !dynamic_cast<Flag&>(dest).allow_ware_from_flag(*pw.ware, *this)) {
			continue;
		}

		if (pw.priority > highest_pri) {
			highest_pri = pw.priority;
			best_index = i;
		}
	}

	return best_index;
}

/**
 * Like find_pending_ware() above, but for carriers who have a ware to drop on this flag.
 * \return same as find_pending_ware() above, plus kDenyDrop (carrier will wait)
 */
int32_t Flag::find_swappable_ware(WareInstance& ware, Flag& destflag) {
	DescriptionIndex const descr_index = ware.descr_index();
	int32_t highest_pri = -1;
	int32_t best_index = kNotFoundAppropriate;
	bool has_same_ware = false;
	bool has_allowed = false;
	bool ware_pended = false;

	for (int32_t i = 0; i < ware_filled_; ++i) {
		PendingWare& pw = wares_[i];
		if (pw.nextstep != &destflag) {
			if (pw.ware->descr_index() == descr_index) {
				has_same_ware = true;
			}
			continue;
		}

		if (pw.priority < MAX_TRANSFER_PRIORITY) {
			pw.priority++;
		}
		// Release promised pickup, in case we find a preferable ware
		if (!ware_pended && !pw.pending) {
			ware_pended = pw.pending = true;
		}

		// We prefer to retrieve wares that won't stress the destflag
		if (destflag.allow_ware_from_flag(*pw.ware, *this)) {
			if (!has_allowed) {
				has_allowed = true;
				highest_pri = -1;
			}
		} else {
			if (has_allowed) {
				continue;
			}
		}

		if (pw.priority > highest_pri) {
			highest_pri = pw.priority;
			best_index = i;
		}
	}

	if (best_index > kNotFoundAppropriate) {
		return (ware_filled_ > ware_capacity_ - 3 || has_allowed) ? best_index : kNotFoundAppropriate;
	} else {
		return (ware_filled_ < ware_capacity_ - 2 ||
		        (ware_filled_ < ware_capacity_ && !has_same_ware)) ?
		          kNotFoundAppropriate :
		          kDenyDrop;
	}
}

/**
 * Called by carrier code to retrieve a ware found by the previous methods.
 */
WareInstance* Flag::fetch_pending_ware(Game& game, int32_t best_index) {
	if (best_index < 0) {
		return nullptr;
	}

	// move the other wares up the list and return this one
	WareInstance* const ware = wares_[best_index].ware;
	--ware_filled_;
	memmove(&wares_[best_index], &wares_[best_index + 1],
	        sizeof(wares_[0]) * (ware_filled_ - best_index));

	ware->set_location(game, nullptr);
	return ware;
}

/**
 * Called by carrier code to notify waiting carriers
 * which may be interested in the new state of this flag.
 */
void Flag::ware_departing(Game& game) {
	// Wake up one sleeper from the capacity queue.
	while (!capacity_wait_.empty()) {
		Worker* const w = capacity_wait_.front().get(game);
		capacity_wait_.erase(capacity_wait_.begin());
		if (w && w->wakeup_flag_capacity(game, *this)) {
			return;
		}
	}

	// Consider pending wares of neighboring flags.
	for (int32_t dir = 1; dir <= WalkingDir::LAST_DIRECTION; ++dir) {
		Road* const road = get_road(dir);
		if (!road) {
			continue;
		}

		Flag* other = &road->get_flag(Road::FlagEnd);
		if (other == this) {
			other = &road->get_flag(Road::FlagStart);
		}

		PendingWare* pw = other->get_ware_for_flag(*this, kPendingOnly);
		if (pw && road->notify_ware(game, *other)) {
			pw->pending = false;
		}
	}
}

/**
 * Accelerate potential promotion of roads adjacent to a newly promoted road.
 */
void Flag::propagate_promoted_road(Road* const promoted_road) {
	// Abort if flag has a building attached to it
	if (building_) {
		return;
	}

	// Calculate the sum of the involved wallets' adjusted value
	int32_t sum = 0;
	for (int8_t i = 0; i < WalkingDir::LAST_DIRECTION; ++i) {
		Road* const road = get_road(i);
		if (road && road != promoted_road) {
			sum += kRoadMaxWallet + road->wallet() * road->wallet();
		}
	}

	// Distribute propagation coins in a smart way
	for (int8_t i = 0; i < WalkingDir::LAST_DIRECTION; ++i) {
		Road* const road = get_road(i);
		if (road && road->get_roadtype() != RoadType::kBusy) {
			road->add_to_wallet(0.5 * (kRoadMaxWallet - road->wallet()) *
			                    (kRoadMaxWallet + road->wallet() * road->wallet()) / sum);
		}
	}
}

/**
 * Count only those wares which are awaiting to be carried along the same road.
 */
uint8_t Flag::count_wares_in_queue(PlayerImmovable& dest) const {
	uint8_t n = 0;
	for (int32_t i = 0; i < ware_filled_; ++i) {
		if (wares_[i].nextstep == &dest) {
			++n;
		}
	}
	return n;
}

/**
 * Return a List of all the wares currently on this Flag.
 * Do not rely the result value to stay valid and do not change them.
 */
Flag::Wares Flag::get_wares() {
	Wares rv;

	for (int32_t i = 0; i < ware_filled_; ++i) {
		rv.push_back(wares_[i].ware);
	}

	return rv;
}

/**
 * Force a removal of the given ware from this flag.
 * Called by \ref WareInstance::cleanup()
 */
void Flag::remove_ware(EditorGameBase& egbase, WareInstance* const ware) {
	for (int32_t i = 0; i < ware_filled_; ++i) {
		if (wares_[i].ware != ware) {
			continue;
		}

		--ware_filled_;
		memmove(&wares_[i], &wares_[i + 1], sizeof(wares_[0]) * (ware_filled_ - i));

		if (upcast(Game, game, &egbase)) {
			ware_departing(*game);
		}

		return;
	}

	throw wexception("MO(%u): Flag::remove_ware: ware %u not on flag", serial(), ware->serial());
}

/**
 * If nextstep is not null, a carrier will be called to move this ware to
 * the given flag or building.
 *
 * If nextstep is null, the internal data will be reset to indicate that the
 * ware isn't going anywhere right now.
 *
 * nextstep is compared with the cached data, and a new carrier is only called
 * if that data hasn't changed.
 *
 * This behaviour is overridden by always_call_for_step_, which is set by
 * update_wares() to ensure that new carriers are called when roads are
 * split, for example.
 */
void Flag::call_carrier(Game& game, WareInstance& ware, PlayerImmovable* const nextstep) {
	PendingWare* pi = nullptr;
	int32_t i = 0;

	// Find the PendingWare entry
	for (; i < ware_filled_; ++i) {
		if (wares_[i].ware != &ware) {
			continue;
		}

		pi = &wares_[i];
		break;
	}

	assert(pi);

	// Deal with the non-moving case quickly
	if (!nextstep) {
		pi->nextstep = nullptr;
		pi->pending = true;
		return;
	}

	// Find out whether we need to do anything
	if (pi->nextstep == nextstep && pi->nextstep != always_call_for_flag_) {
		return;  // no update needed
	}

	pi->nextstep = nextstep;
	pi->pending = false;

	// Deal with the building case
	if (nextstep == get_building()) {
		molog("Flag::call_carrier(%u): Tell building to fetch this ware\n", ware.serial());

		if (!get_building()->fetch_from_flag(game)) {
			pi->ware->cancel_moving();
			pi->ware->update(game);
		}

		return;
	}

	// Deal with the normal (flag) case
	const Flag& nextflag = dynamic_cast<const Flag&>(*nextstep);

	for (int32_t dir = 1; dir <= 6; ++dir) {
<<<<<<< HEAD
		RoadBase* const road = get_roadbase(dir);
		Flag* other;
		RoadBase::FlagId flagid;

=======
		Road* const road = get_road(dir);
>>>>>>> b643a10c
		if (!road) {
			continue;
		}

<<<<<<< HEAD
		if (&road->get_flag(RoadBase::FlagStart) == this) {
			flagid = RoadBase::FlagStart;
			other = &road->get_flag(RoadBase::FlagEnd);
		} else {
			flagid = RoadBase::FlagEnd;
			other = &road->get_flag(RoadBase::FlagStart);
=======
		Flag* other = &road->get_flag(Road::FlagEnd);
		if (other == this) {
			other = &road->get_flag(Road::FlagStart);
>>>>>>> b643a10c
		}
		if (other != &nextflag) {
			continue;
		}

		// Yes, this is the road we want; inform it
		if (other->update_ware_from_flag(game, wares_[i], *road, *this)) {
			return;
		}

		// If the road doesn't react to the ware immediately, we try other roads:
		// They might lead to the same flag!
	}

	// Nothing found, just let it be picked up by somebody
	pi->pending = true;
	return;
}

/**
 * Called by neighboring flags, before agreeing for a carrier
 * to take one of their wares heading to this flag.
 * \return true/allow on low congestion-risk.
 */
bool Flag::allow_ware_from_flag(WareInstance& ware, Flag& flag) {
	// avoid iteration for the easy cases
	if (ware_filled_ < ware_capacity_ - 2) {
		return true;
	}

	DescriptionIndex const descr_index = ware.descr_index();
	bool has_swappable = false;
	for (int i = 0; i < ware_filled_; ++i) {
		PendingWare& pw = wares_[i];
		if (pw.pending && pw.nextstep == &flag) {
			has_swappable = true;
		} else if (pw.ware->descr_index() == descr_index) {
			return false;
		}
	}
	return ware_filled_ < ware_capacity_ || has_swappable;
}

/**
 * Called when a ware is trying to reach this flag through the provided road,
 * having just arrived to the provided flag.
 * Swaps pending wares if possible. Otherwise,
 * asks road for carrier on low congestion-risk.
 * \return false if the ware is not immediately served.
 */
bool Flag::update_ware_from_flag(Game& game, PendingWare& pw1, Road& road, Flag& flag) {
	WareInstance& w1 = *pw1.ware;
	DescriptionIndex const w1_descr_index = w1.descr_index();
	bool has_same_ware = false;
	bool has_swappable = false;
	for (int i = 0; i < ware_filled_; ++i) {
		PendingWare& pw2 = wares_[i];
		WareInstance& w2 = *pw2.ware;
		if (w2.descr_index() == w1_descr_index) {
			if (pw2.nextstep == &flag) {
				// swap pending wares remotely
				init_ware(game, w1, pw2);
				flag.init_ware(game, w2, pw1);
				w1.update(game);
				w2.update(game);
				return true;
			}

			has_same_ware = true;
		} else if (pw2.pending && pw2.nextstep == &flag) {
			has_swappable = true;
		}
	}

	// ask road for carrier on low congestion-risk
	if (ware_filled_ < ware_capacity_ - 2 ||
	    (!has_same_ware && (ware_filled_ < ware_capacity_ || has_swappable))) {
		if (road.notify_ware(game, flag)) {
			pw1.pending = false;
			return true;
		}
	}
	return false;
}

/**
 * Called whenever a road gets broken or split.
 * Make sure all wares on this flag are rerouted if necessary.
 *
 * \note When two roads connect the same two flags, and one of these roads
 * is removed, this might cause the carrier(s) on the other road to
 * move unnecessarily. Fixing this could potentially be very expensive and
 * fragile.
 * A similar thing can happen when a road is split.
 */
void Flag::update_wares(Game& game, Flag* const other) {
	always_call_for_flag_ = other;

	for (int32_t i = 0; i < ware_filled_; ++i) {
		wares_[i].ware->update(game);
	}

	always_call_for_flag_ = nullptr;
}

bool Flag::init(EditorGameBase& egbase) {
	PlayerImmovable::init(egbase);

	set_position(egbase, position_);

	animstart_ = egbase.get_gametime();
	return true;
}

/**
 * Detach building and free roads.
 */
void Flag::cleanup(EditorGameBase& egbase) {
	while (!flag_jobs_.empty()) {
		delete flag_jobs_.begin()->request;
		flag_jobs_.erase(flag_jobs_.begin());
	}

	while (ware_filled_) {
		WareInstance& ware = *wares_[--ware_filled_].ware;

		ware.set_location(egbase, nullptr);
		ware.destroy(egbase);
	}

	if (building_) {
		building_->remove(egbase);  //  immediate death
		assert(!building_);
	}

	for (int8_t i = 0; i < 6; ++i) {
		if (roads_[i]) {
			roads_[i]->remove(egbase);  //  immediate death
			assert(!roads_[i]);
		}
	}

	if (Economy* e = get_economy()) {
		e->remove_flag(*this);
	}

	unset_position(egbase, position_);

	PlayerImmovable::cleanup(egbase);
}

/**
 * Destroy the building as well.
 *
 * \note This is needed in addition to the call to building_->remove() in
 * \ref Flag::cleanup(). This function is needed to ensure a fire is created
 * when a player removes a flag.
 */
void Flag::destroy(EditorGameBase& egbase) {
	if (building_) {
		building_->destroy(egbase);
		assert(!building_);
	}

	PlayerImmovable::destroy(egbase);
}

/**
 * Add a new flag job to request the worker with the given ID,
 * and to execute the given program once it's completed.
 */
void Flag::add_flag_job(Game&, DescriptionIndex const workerware, const std::string& programname) {
	FlagJob j;

	j.request = new Request(*this, workerware, Flag::flag_job_request_callback, wwWORKER);
	j.program = programname;

	flag_jobs_.push_back(j);
}

/**
 * This function is called when one of the flag job workers arrives on
 * the flag. Give him his job.
 */
void Flag::flag_job_request_callback(
   Game& game, Request& rq, DescriptionIndex, Worker* const w, PlayerImmovable& target) {
	Flag& flag = dynamic_cast<Flag&>(target);

	assert(w);

	for (FlagJobs::iterator flag_iter = flag.flag_jobs_.begin(); flag_iter != flag.flag_jobs_.end();
	     ++flag_iter) {
		if (flag_iter->request == &rq) {
			delete &rq;

			w->start_task_program(game, flag_iter->program);

			flag.flag_jobs_.erase(flag_iter);
			return;
		}
	}

	flag.molog("BUG: flag_job_request_callback: worker not found in list\n");
}

void Flag::log_general_info(const Widelands::EditorGameBase& egbase) {
	molog("Flag at %i,%i\n", position_.x, position_.y);

	Widelands::PlayerImmovable::log_general_info(egbase);

	if (ware_filled_) {
		molog("Wares at flag:\n");
		for (int i = 0; i < ware_filled_; ++i) {
			PendingWare& pi = wares_[i];
			molog(" %i/%i: %s(%i), nextstep %i, %s\n", i + 1, ware_capacity_,
			      pi.ware->descr().name().c_str(), pi.ware->serial(), pi.nextstep.serial(),
			      pi.pending ? "pending" : "acked by carrier");
		}
	} else {
		molog("No wares at flag.\n");
	}
}
}<|MERGE_RESOLUTION|>--- conflicted
+++ resolved
@@ -229,14 +229,9 @@
 }
 
 /**
- * Call this only from the Road init!
-<<<<<<< HEAD
-*/
+ * Call this only from the RoadBase init!
+ */
 void Flag::attach_road(int32_t const dir, RoadBase* const road) {
-=======
- */
-void Flag::attach_road(int32_t const dir, Road* const road) {
->>>>>>> b643a10c
 	assert(!roads_[dir - 1] || roads_[dir - 1] == road);
 
 	roads_[dir - 1] = road;
@@ -244,7 +239,7 @@
 }
 
 /**
- * Call this only from the Road init!
+ * Call this only from the RoadBase init!
  */
 void Flag::detach_road(int32_t const dir) {
 	assert(roads_[dir - 1]);
@@ -267,13 +262,8 @@
  */
 void Flag::get_neighbours(WareWorker type, RoutingNodeNeighbours& neighbours) {
 	for (int8_t i = 0; i < 6; ++i) {
-<<<<<<< HEAD
 		RoadBase* const road = roads_[i];
-		if (!road)
-=======
-		Road* const road = roads_[i];
 		if (!road) {
->>>>>>> b643a10c
 			continue;
 		}
 
@@ -307,9 +297,8 @@
 }
 
 /**
-<<<<<<< HEAD
- * Return the road that leads to the given flag.
-*/
+ * \return the road that leads to the given flag.
+ */
 RoadBase* Flag::get_roadbase(Flag& flag) {
 	for (int8_t i = 0; i < 6; ++i)
 		if (RoadBase* const road = roads_[i])
@@ -327,23 +316,11 @@
 Waterway* Flag::get_waterway(uint8_t const dir) const {
 	if (roads_[dir - 1] && Waterway::is_waterway_descr(&roads_[dir - 1]->descr())) {
 	    return dynamic_cast<Waterway*>(roads_[dir - 1]);
-=======
- * \return the road that leads to the given flag.
- */
-Road* Flag::get_road(Flag& flag) {
-	for (int8_t i = 0; i < 6; ++i) {
-		if (Road* const road = roads_[i]) {
-			if (&road->get_flag(Road::FlagStart) == &flag || &road->get_flag(Road::FlagEnd) == &flag) {
-				return road;
-			}
-		}
->>>>>>> b643a10c
 	}
 	return nullptr;
 }
 
-<<<<<<< HEAD
-/// returns the number of RoadBases connected to the flag
+/// \return the number of RoadBases connected to the flag
 uint8_t Flag::nr_of_roadbases() const {
 	uint8_t counter = 0;
 	for (uint8_t road_id = 6; road_id; --road_id)
@@ -352,7 +329,7 @@
 	return counter;
 }
 
-/// returns the number of roads connected to the flag
+/// \return the number of roads connected to the flag.
 uint8_t Flag::nr_of_roads() const {
 	uint8_t counter = 0;
 	for (uint8_t road_id = 6; road_id; --road_id)
@@ -361,21 +338,12 @@
 	return counter;
 }
 
-/// Returns the number of waterways connected to the flag. This must not be greater than 1.
+/// \return the number of waterways connected to the flag.
 uint8_t Flag::nr_of_waterways() const {
 	uint8_t counter = 0;
 	for (uint8_t road_id = 6; road_id; --road_id)
 		if (get_waterway(road_id) != nullptr)
-=======
-/// \return the number of roads connected to the flag.
-uint8_t Flag::nr_of_roads() const {
-	uint8_t counter = 0;
-	for (uint8_t road_id = 6; road_id; --road_id) {
-		if (get_road(road_id) != nullptr) {
->>>>>>> b643a10c
 			++counter;
-		}
-	}
 	return counter;
 }
 
@@ -384,17 +352,10 @@
 		return false;
 	}
 	Flag const* first_other_flag = nullptr;
-<<<<<<< HEAD
-	for (uint8_t road_id = 6; road_id; --road_id)
+	for (uint8_t road_id = 6; road_id; --road_id) {
 		if (RoadBase* const road = get_roadbase(road_id)) {
 			Flag& start = road->get_flag(RoadBase::FlagStart);
 			Flag& other = this == &start ? road->get_flag(RoadBase::FlagEnd) : start;
-=======
-	for (uint8_t road_id = 6; road_id; --road_id) {
-		if (Road* const road = get_road(road_id)) {
-			Flag& start = road->get_flag(Road::FlagStart);
-			Flag& other = this == &start ? road->get_flag(Road::FlagEnd) : start;
->>>>>>> b643a10c
 			if (first_other_flag) {
 				if (&other != first_other_flag)
 					return false;
@@ -668,14 +629,14 @@
 
 	// Consider pending wares of neighboring flags.
 	for (int32_t dir = 1; dir <= WalkingDir::LAST_DIRECTION; ++dir) {
-		Road* const road = get_road(dir);
+		RoadBase* const road = get_roadbase(dir);
 		if (!road) {
 			continue;
 		}
 
-		Flag* other = &road->get_flag(Road::FlagEnd);
+		Flag* other = &road->get_flag(RoadBase::FlagEnd);
 		if (other == this) {
-			other = &road->get_flag(Road::FlagStart);
+			other = &road->get_flag(RoadBase::FlagStart);
 		}
 
 		PendingWare* pw = other->get_ware_for_flag(*this, kPendingOnly);
@@ -824,30 +785,14 @@
 	const Flag& nextflag = dynamic_cast<const Flag&>(*nextstep);
 
 	for (int32_t dir = 1; dir <= 6; ++dir) {
-<<<<<<< HEAD
 		RoadBase* const road = get_roadbase(dir);
-		Flag* other;
-		RoadBase::FlagId flagid;
-
-=======
-		Road* const road = get_road(dir);
->>>>>>> b643a10c
 		if (!road) {
 			continue;
 		}
 
-<<<<<<< HEAD
-		if (&road->get_flag(RoadBase::FlagStart) == this) {
-			flagid = RoadBase::FlagStart;
-			other = &road->get_flag(RoadBase::FlagEnd);
-		} else {
-			flagid = RoadBase::FlagEnd;
+		Flag* other = &road->get_flag(RoadBase::FlagEnd);
+		if (other == this) {
 			other = &road->get_flag(RoadBase::FlagStart);
-=======
-		Flag* other = &road->get_flag(Road::FlagEnd);
-		if (other == this) {
-			other = &road->get_flag(Road::FlagStart);
->>>>>>> b643a10c
 		}
 		if (other != &nextflag) {
 			continue;
@@ -898,7 +843,7 @@
  * asks road for carrier on low congestion-risk.
  * \return false if the ware is not immediately served.
  */
-bool Flag::update_ware_from_flag(Game& game, PendingWare& pw1, Road& road, Flag& flag) {
+bool Flag::update_ware_from_flag(Game& game, PendingWare& pw1, RoadBase& road, Flag& flag) {
 	WareInstance& w1 = *pw1.ware;
 	DescriptionIndex const w1_descr_index = w1.descr_index();
 	bool has_same_ware = false;
