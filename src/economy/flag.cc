/*
 * Copyright (C) 2004-2019 by the Widelands Development Team
 *
 * This program is free software; you can redistribute it and/or
 * modify it under the terms of the GNU General Public License
 * as published by the Free Software Foundation; either version 2
 * of the License, or (at your option) any later version.
 *
 * This program is distributed in the hope that it will be useful,
 * but WITHOUT ANY WARRANTY; without even the implied warranty of
 * MERCHANTABILITY or FITNESS FOR A PARTICULAR PURPOSE.  See the
 * GNU General Public License for more details.
 *
 * You should have received a copy of the GNU General Public License
 * along with this program; if not, write to the Free Software
 * Foundation, Inc., 51 Franklin Street, Fifth Floor, Boston, MA  02110-1301, USA.
 *
 */

#include "economy/flag.h"

#include "base/macros.h"
#include "base/wexception.h"
#include "economy/economy.h"
#include "economy/portdock.h"
#include "economy/request.h"
#include "economy/road.h"
#include "economy/ware_instance.h"
#include "economy/waterway.h"
#include "logic/editor_game_base.h"
#include "logic/game.h"
#include "logic/map_objects/map_object.h"
#include "logic/map_objects/tribes/building.h"
#include "logic/map_objects/tribes/tribe_descr.h"
#include "logic/map_objects/tribes/warehouse.h"
#include "logic/map_objects/tribes/worker.h"
#include "logic/player.h"

namespace Widelands {

FlagDescr g_flag_descr("flag", "Flag");

const FlagDescr& Flag::descr() const {
	return g_flag_descr;
}

/**
 * A bare flag, used for testing only.
 */
Flag::Flag()
   : PlayerImmovable(g_flag_descr),
     animstart_(0),
     building_(nullptr),
     ware_capacity_(8),
     ware_filled_(0),
     wares_(new PendingWare[ware_capacity_]),
     always_call_for_flag_(nullptr) {
	for (uint32_t i = 0; i < 6; ++i) {
		roads_[i] = nullptr;
	}
}

/**
 * Shouldn't be necessary to do anything,
 * since die() always calls cleanup() first.
 */
Flag::~Flag() {
	if (ware_filled_) {
		log("Flag: ouch! wares left\n");
	}
	delete[] wares_;

	if (building_) {
		log("Flag: ouch! building left\n");
	}

	if (flag_jobs_.size()) {
		log("Flag: ouch! flagjobs left\n");
	}

	for (int32_t i = 0; i < 6; ++i) {
		if (roads_[i]) {
			log("Flag: ouch! road left\n");
		}
	}
}

void Flag::load_finish(EditorGameBase& egbase) {
	auto should_be_deleted = [&egbase, this](const OPtr<Worker>& r) {
		Worker& worker = *r.get(egbase);
		Bob::State const* const state = worker.get_state(Worker::taskWaitforcapacity);
		if (state == nullptr) {
			log("WARNING: worker %u is in the capacity wait queue of flag %u but "
			    "does not have a waitforcapacity task! Removing from queue.\n",
			    worker.serial(), serial());
			return true;
		}
		if (state->objvar1 != this) {
			log("WARNING: worker %u is in the capacity wait queue of flag %u but "
			    "its waitforcapacity task is for map object %u! Removing from "
			    "queue.\n",
			    worker.serial(), serial(), state->objvar1.serial());
			return true;
		}
		return false;
	};

	capacity_wait_.erase(
	   std::remove_if(capacity_wait_.begin(), capacity_wait_.end(), should_be_deleted),
	   capacity_wait_.end());
}

/**
 * Creates a flag at the given location.
 */
Flag::Flag(EditorGameBase& egbase,
           Player* owning_player,
           const Coords& coords,
           Economy* ware_eco,
           Economy* worker_eco)
   : PlayerImmovable(g_flag_descr),
     building_(nullptr),
     ware_capacity_(8),
     ware_filled_(0),
     wares_(new PendingWare[ware_capacity_]),
     always_call_for_flag_(nullptr) {
	for (uint32_t i = 0; i < 6; ++i) {
		roads_[i] = nullptr;
	}

	set_owner(owning_player);

	set_flag_position(coords);

<<<<<<< HEAD
	upcast(Road, road, egbase.map().get_immovable(coords));

	if (eco) {
		// We're saveloading
		eco->add_flag(*this);
	} else {
		//  we split a road, or a new, standalone flag is created
		(road ? road->get_economy() : owning_player->create_economy())->add_flag(*this);
		if (road) {
			road->presplit(egbase, coords);
=======
	upcast(RoadBase, road, egbase.map().get_immovable(coords));
	upcast(Game, game, &egbase);

	if (game) {
		if (ware_eco) {
			// We're saveloading
			ware_eco->add_flag(*this);
		} else {
			//  we split a road, or a new, standalone flag is created
			(road ? road->get_economy(wwWARE) : owning_player->create_economy(wwWARE))
			   ->add_flag(*this);
		}
		if (worker_eco) {
			// We're saveloading
			worker_eco->add_flag(*this);
		} else {
			//  we split a road, or a new, standalone flag is created
			(road ? road->get_economy(wwWORKER) : owning_player->create_economy(wwWORKER))
			   ->add_flag(*this);
		}
		if (road && !ware_eco && !worker_eco) {
			road->presplit(*game, coords);
>>>>>>> 65f086f5
		}
	}

	init(egbase);

<<<<<<< HEAD
	if (!eco && road) {
		road->postsplit(egbase, *this);
=======
	if (!ware_eco && !worker_eco && road && game) {
		road->postsplit(*game, *this);
>>>>>>> 65f086f5
	}
}

void Flag::set_flag_position(Coords coords) {
	position_ = coords;
}

int32_t Flag::get_size() const {
	return SMALL;
}

bool Flag::get_passable() const {
	return true;
}

Flag& Flag::base_flag() {
	return *this;
}

/**
 * Call this only from Economy code!
 */
void Flag::set_economy(Economy* const e, WareWorker type) {
	Economy* const old = get_economy(type);

	if (old == e) {
		return;
	}

	PlayerImmovable::set_economy(e, type);

	if (type == wwWARE) {
		for (int32_t i = 0; i < ware_filled_; ++i) {
			wares_[i].ware->set_economy(e);
		}
	}

	if (building_) {
		building_->set_economy(e, type);
	}

	for (const FlagJob& temp_job : flag_jobs_) {
		if (temp_job.request->get_type() == type) {
			temp_job.request->set_economy(e);
		}
	}

	for (int8_t i = 0; i < 6; ++i) {
		if (roads_[i]) {
			roads_[i]->set_economy(e, type);
		}
	}
}

/**
 * Call this only from the Building init!
 */
void Flag::attach_building(EditorGameBase& egbase, Building& building) {
	assert(!building_ || building_ == &building);

	building_ = &building;

	const Map& map = egbase.map();
	egbase.set_road(
	   map.get_fcoords(map.tl_n(position_)), WALK_SE,
	   building_->get_size() == BaseImmovable::SMALL ? RoadType::kNormal : RoadType::kBusy);

	building.set_economy(get_economy(wwWARE), wwWARE);
	building.set_economy(get_economy(wwWORKER), wwWORKER);
}

/**
 * Call this only from the Building cleanup!
 */
void Flag::detach_building(EditorGameBase& egbase) {
	assert(building_);

	building_->set_economy(nullptr, wwWARE);
	building_->set_economy(nullptr, wwWORKER);

	const Map& map = egbase.map();
	egbase.set_road(map.get_fcoords(map.tl_n(position_)), WALK_SE, RoadType::kNone);

	building_ = nullptr;
}

/**
 * Call this only from the RoadBase init!
 */
void Flag::attach_road(int32_t const dir, RoadBase* const road) {
	assert(!roads_[dir - 1] || roads_[dir - 1] == road);

	roads_[dir - 1] = road;
	roads_[dir - 1]->set_economy(get_economy(wwWARE), wwWARE);
	roads_[dir - 1]->set_economy(get_economy(wwWORKER), wwWORKER);
}

/**
 * Call this only from the RoadBase init!
 */
void Flag::detach_road(int32_t const dir) {
	assert(roads_[dir - 1]);

	roads_[dir - 1]->set_economy(nullptr, wwWARE);
	roads_[dir - 1]->set_economy(nullptr, wwWORKER);
	roads_[dir - 1] = nullptr;
}

/**
 * \return all positions we occupy on the map. For a Flag, this is only one.
 */
BaseImmovable::PositionList Flag::get_positions(const EditorGameBase&) const {
	PositionList rv;
	rv.push_back(position_);
	return rv;
}

/**
 * \return neighbouring flags.
 */
void Flag::get_neighbours(WareWorker type, RoutingNodeNeighbours& neighbours) {
	for (int8_t i = 0; i < 6; ++i) {
		RoadBase* const road = roads_[i];
		if (!road) {
			continue;
		}

		// Only wares, workers cannot use ferries
		if (Waterway::is_waterway_descr(&road->descr()) && type == wwWORKER) {
			continue;
		}

		Flag* f = &road->get_flag(RoadBase::FlagEnd);
		int32_t nb_cost;
		if (f != this) {
			nb_cost = road->get_cost(RoadBase::FlagStart);
		} else {
			f = &road->get_flag(RoadBase::FlagStart);
			nb_cost = road->get_cost(RoadBase::FlagEnd);
		}
		if (type == wwWARE) {
			nb_cost += nb_cost * (get_waitcost() + f->get_waitcost()) / 2;
		}
		RoutingNodeNeighbour n(f, nb_cost);

		assert(n.get_neighbour() != this);
		neighbours.push_back(n);
	}

	if (building_ && building_->descr().get_isport()) {
		Warehouse* wh = static_cast<Warehouse*>(building_);
		if (PortDock* pd = wh->get_portdock()) {
			pd->add_neighbours(neighbours);
		}
	}
}

/**
 * \return the road that leads to the given flag.
 */
RoadBase* Flag::get_roadbase(Flag& flag) {
	for (int8_t i = 0; i < 6; ++i) {
		if (RoadBase* const road = roads_[i]) {
			if (&road->get_flag(RoadBase::FlagStart) == &flag ||
			    &road->get_flag(RoadBase::FlagEnd) == &flag) {
				return road;
			}
		}
	}
	return nullptr;
}
Road* Flag::get_road(Flag& flag) {
	for (int8_t i = 1; i <= 6; ++i) {
		if (Road* const road = get_road(i)) {
			if (&road->get_flag(RoadBase::FlagStart) == &flag ||
			    &road->get_flag(RoadBase::FlagEnd) == &flag) {
				return road;
			}
		}
	}
	return nullptr;
}

Road* Flag::get_road(uint8_t const dir) const {
	if (roads_[dir - 1] && Road::is_road_descr(&roads_[dir - 1]->descr())) {
		return dynamic_cast<Road*>(roads_[dir - 1]);
	}
	return nullptr;
}
Waterway* Flag::get_waterway(uint8_t const dir) const {
	if (roads_[dir - 1] && Waterway::is_waterway_descr(&roads_[dir - 1]->descr())) {
		return dynamic_cast<Waterway*>(roads_[dir - 1]);
	}
	return nullptr;
}

/// \return the number of RoadBases connected to the flag
uint8_t Flag::nr_of_roadbases() const {
	uint8_t counter = 0;
	for (uint8_t road_id = 6; road_id; --road_id) {
		if (get_roadbase(road_id) != nullptr) {
			++counter;
		}
	}
	return counter;
}

/// \return the number of roads connected to the flag.
uint8_t Flag::nr_of_roads() const {
	uint8_t counter = 0;
	for (uint8_t road_id = 6; road_id; --road_id) {
		if (get_roadbase(road_id) != nullptr) {
			++counter;
		}
	}
	return counter;
}

/// \return the number of waterways connected to the flag.
uint8_t Flag::nr_of_waterways() const {
	uint8_t counter = 0;
	for (uint8_t road_id = 6; road_id; --road_id) {
		if (get_waterway(road_id) != nullptr) {
			++counter;
		}
	}
	return counter;
}

bool Flag::is_dead_end() const {
	if (get_building()) {
		return false;
	}
	Flag const* first_other_flag = nullptr;
	for (uint8_t road_id = 6; road_id; --road_id) {
		if (RoadBase* const road = get_roadbase(road_id)) {
			Flag& start = road->get_flag(RoadBase::FlagStart);
			Flag& other = this == &start ? road->get_flag(RoadBase::FlagEnd) : start;
			if (first_other_flag) {
				if (&other != first_other_flag)
					return false;
			} else {
				first_other_flag = &other;
			}
		}
	}
	return true;
}

/**
 * Returns true if the flag can hold more wares.
 */
bool Flag::has_capacity() const {
	return (ware_filled_ < ware_capacity_);
}

/**
 * Signal the given bob by interrupting its task as soon as capacity becomes
 * free.
 *
 * The capacity queue is a simple FIFO queue.
 */
void Flag::wait_for_capacity(Game&, Worker& bob) {
	capacity_wait_.push_back(&bob);
}

/**
 * Remove the worker from the list of workers waiting for free capacity.
 */
void Flag::skip_wait_for_capacity(Game&, Worker& w) {
	CapacityWaitQueue::iterator const it =
	   std::find(capacity_wait_.begin(), capacity_wait_.end(), &w);
	if (it != capacity_wait_.end())
		capacity_wait_.erase(it);
}

void Flag::add_ware(EditorGameBase& egbase, WareInstance& ware) {

	assert(ware_filled_ < ware_capacity_);

	PendingWare& pi = wares_[ware_filled_++];
	pi.ware = &ware;
	pi.pending = false;
	pi.nextstep = nullptr;
	pi.priority = 0;

	Transfer* trans = ware.get_transfer();
	if (trans) {
		uint32_t trans_steps = trans->get_steps_left();
		if (trans_steps < 3) {
			pi.priority = 2;
		} else if (trans_steps == 3) {
			pi.priority = 1;
		}

		Request* req = trans->get_request();
		if (req) {
			pi.priority = pi.priority + req->get_transfer_priority();
		}
	}

	ware.set_location(egbase, this);

	if (upcast(Game, game, &egbase)) {
		ware.update(*game);  //  will call call_carrier() if necessary
	}
}

/**
 * \return true if a ware is currently waiting for a carrier to the given Flag.
 *
 * \note Due to fetch_from_flag() semantics, this function makes no sense
 * for a  building destination.
 */
bool Flag::has_pending_ware(Game&, Flag& dest) {
	for (int32_t i = 0; i < ware_filled_; ++i) {
		if (!wares_[i].pending) {
			continue;
		}

		if (wares_[i].nextstep != &dest) {
			continue;
		}

		return true;
	}

	return false;
}

/**
 * Clamp the maximal value of \ref PendingWare::priority.
 * After reaching this value, the pure FIFO approach is applied
 */
#define MAX_TRANSFER_PRIORITY 16

/**
 * Called by carrier code to indicate that the carrier is moving to pick up an
 * ware. Ware with highest transfer priority is chosen.
 * \return true if an ware is actually waiting for the carrier.
 */
bool Flag::ack_pickup(Game&, Flag& destflag) {
	int32_t highest_pri = -1;
	int32_t i_pri = -1;

	for (int32_t i = 0; i < ware_filled_; ++i) {
		if (!wares_[i].pending) {
			continue;
		}

		if (wares_[i].nextstep != &destflag) {
			continue;
		}

		if (wares_[i].priority > highest_pri) {
			highest_pri = wares_[i].priority;
			i_pri = i;

			// Increase ware priority, it matters only if the ware has to wait.
			if (wares_[i].priority < MAX_TRANSFER_PRIORITY) {
				wares_[i].priority++;
			}
		}
	}

	if (i_pri >= 0) {
		wares_[i_pri].pending = false;
		return true;
	}

	return false;
}
/**
 * Called by carrier code to find the best among the wares on this flag
 * that are meant for the provided dest.
 * \return index of found ware (carrier will take it)
 * or kNotFoundAppropriate (carrier will leave empty-handed)
 */
bool Flag::cancel_pickup(Game& game, Flag& destflag) {
	int32_t lowest_prio = MAX_TRANSFER_PRIORITY + 1;
	int32_t i_pri = -1;

	for (int32_t i = 0; i < ware_filled_; ++i) {
		if (wares_[i].pending) {
			continue;
		}

		if (wares_[i].nextstep != &destflag) {
			continue;
		}

		if (wares_[i].priority < lowest_prio) {
			lowest_prio = wares_[i].priority;
			i_pri = i;
		}
	}

	if (i_pri >= 0) {
		wares_[i_pri].pending = true;
		wares_[i_pri].ware->update(game);  //  will call call_carrier() if necessary
		return true;
	}

	return false;
}

/**
 * Wake one sleeper from the capacity queue.
 */
void Flag::wake_up_capacity_queue(Game& game) {
	while (!capacity_wait_.empty()) {
		Worker* const w = capacity_wait_.front().get(game);
		capacity_wait_.pop_front();
		if (w && w->wakeup_flag_capacity(game, *this)) {
			break;
		}
	}
}

/**
 * Called by carrier code to retrieve one of the wares on the flag that is meant
 * for that carrier.
 *
 * This function may return 0 even if \ref ack_pickup() has already been
 * called successfully.
 */
WareInstance* Flag::fetch_pending_ware(Game& game, PlayerImmovable& dest) {
	int32_t best_index = -1;

	for (int32_t i = 0; i < ware_filled_; ++i) {
		if (wares_[i].nextstep != &dest) {
			continue;
		}

		// We prefer to retrieve wares that have already been acked
		if (best_index < 0 || !wares_[i].pending) {
			best_index = i;
		}
	}

	if (best_index < 0) {
		return nullptr;
	}

	// move the other wares up the list and return this one
	WareInstance* const ware = wares_[best_index].ware;
	--ware_filled_;
	memmove(&wares_[best_index], &wares_[best_index + 1],
	        sizeof(wares_[0]) * (ware_filled_ - best_index));

	ware->set_location(game, nullptr);

	// wake up capacity wait queue
	wake_up_capacity_queue(game);

	return ware;
}

/**
 * Accelerate potential promotion of roads adjacent to a newly promoted road.
 */
void Flag::propagate_promoted_road(Road* const promoted_road) {
	// Abort if flag has a building attached to it
	if (building_) {
		return;
	}

	// Calculate the sum of the involved wallets' adjusted value
	int32_t sum = 0;
	for (int8_t i = 0; i < WalkingDir::LAST_DIRECTION; ++i) {
		Road* const road = get_road(i);
		if (road && road != promoted_road) {
			sum += kRoadMaxWallet + road->wallet() * road->wallet();
		}
	}

	// Distribute propagation coins in a smart way
	for (int8_t i = 0; i < WalkingDir::LAST_DIRECTION; ++i) {
		Road* const road = get_road(i);
		if (road && road->get_roadtype() != RoadType::kBusy) {
			road->add_to_wallet(0.5 * (kRoadMaxWallet - road->wallet()) *
			                    (kRoadMaxWallet + road->wallet() * road->wallet()) / sum);
		}
	}
}

/**
 * Count only those wares which are awaiting to be carried along the same road.
 */
uint8_t Flag::count_wares_in_queue(PlayerImmovable& dest) const {
	uint8_t n = 0;
	for (int32_t i = 0; i < ware_filled_; ++i) {
		if (wares_[i].nextstep == &dest) {
			++n;
		}
	}
	return n;
}

/**
 * Return a List of all the wares currently on this Flag.
 * Do not rely the result value to stay valid and do not change them.
 */
Flag::Wares Flag::get_wares() {
	Wares rv;

	for (int32_t i = 0; i < ware_filled_; ++i) {
		rv.push_back(wares_[i].ware);
	}

	return rv;
}

WareInstance& Flag::get_ware(size_t index) {
	assert(index < current_wares());
	assert(wares_[index].ware);
	return *wares_[index].ware;
}

/**
 * Force a removal of the given ware from this flag.
 * Called by \ref WareInstance::cleanup()
 */
void Flag::remove_ware(EditorGameBase& egbase, WareInstance* const ware) {
	for (int32_t i = 0; i < ware_filled_; ++i) {
		if (wares_[i].ware != ware) {
			continue;
		}

		--ware_filled_;
		memmove(&wares_[i], &wares_[i + 1], sizeof(wares_[0]) * (ware_filled_ - i));

		if (upcast(Game, game, &egbase)) {
			wake_up_capacity_queue(*game);
		}

		return;
	}

	throw wexception("MO(%u): Flag::remove_ware: ware %u not on flag", serial(), ware->serial());
}

/**
 * If nextstep is not null, a carrier will be called to move this ware to
 * the given flag or building.
 *
 * If nextstep is null, the internal data will be reset to indicate that the
 * ware isn't going anywhere right now.
 *
 * nextstep is compared with the cached data, and a new carrier is only called
 * if that data hasn't changed.
 *
 * This behaviour is overridden by always_call_for_step_, which is set by
 * update_wares() to ensure that new carriers are called when roads are
 * split, for example.
 */
void Flag::call_carrier(Game& game, WareInstance& ware, PlayerImmovable* const nextstep) {
	PendingWare* pi = nullptr;
	int32_t i = 0;

	// Find the PendingWare entry
	for (; i < ware_filled_; ++i) {
		if (wares_[i].ware != &ware) {
			continue;
		}

		pi = &wares_[i];
		break;
	}

	assert(pi);

	// Deal with the non-moving case quickly
	if (!nextstep) {
		pi->nextstep = nullptr;
		pi->pending = true;
		return;
	}

	// Find out whether we need to do anything
	if (pi->nextstep == nextstep && pi->nextstep != always_call_for_flag_) {
		return;  // no update needed
	}

	pi->nextstep = nextstep;
	pi->pending = false;

	// Deal with the building case
	if (nextstep == get_building()) {
		molog("Flag::call_carrier(%u): Tell building to fetch this ware\n", ware.serial());

		if (!get_building()->fetch_from_flag(game)) {
			pi->ware->cancel_moving();
			pi->ware->update(game);
		}

		return;
	}

	// Deal with the normal (flag) case
	const Flag& nextflag = dynamic_cast<const Flag&>(*nextstep);

	for (int32_t dir = 1; dir <= 6; ++dir) {
		RoadBase* const road = get_roadbase(dir);
		Flag* other;
		RoadBase::FlagId flagid;

		if (!road) {
			continue;
		}

		if (&road->get_flag(RoadBase::FlagStart) == this) {
			flagid = RoadBase::FlagStart;
			other = &road->get_flag(RoadBase::FlagEnd);
		} else {
			flagid = RoadBase::FlagEnd;
			other = &road->get_flag(RoadBase::FlagStart);
		}

		if (other != &nextflag) {
			continue;
		}

		// Yes, this is the road we want; inform it
		if (road->notify_ware(game, flagid)) {
			return;
		}

		// If the road doesn't react to the ware immediately, we try other roads:
		// They might lead to the same flag!
	}

	// Nothing found, just let it be picked up by somebody
	pi->pending = true;
	return;
}

/**
 * Called whenever a road gets broken or split.
 * Make sure all wares on this flag are rerouted if necessary.
 *
 * \note When two roads connect the same two flags, and one of these roads
 * is removed, this might cause the carrier(s) on the other road to
 * move unnecessarily. Fixing this could potentially be very expensive and
 * fragile.
 * A similar thing can happen when a road is split.
 */
void Flag::update_wares(Game& game, Flag* const other) {
	always_call_for_flag_ = other;

	for (int32_t i = 0; i < ware_filled_; ++i) {
		wares_[i].ware->update(game);
	}

	always_call_for_flag_ = nullptr;
}

bool Flag::init(EditorGameBase& egbase) {
	PlayerImmovable::init(egbase);

	set_position(egbase, position_);

	animstart_ = egbase.get_gametime();
	return true;
}

/**
 * Detach building and free roads.
 */
void Flag::cleanup(EditorGameBase& egbase) {
	while (!flag_jobs_.empty()) {
		delete flag_jobs_.begin()->request;
		flag_jobs_.erase(flag_jobs_.begin());
	}

	while (ware_filled_) {
		WareInstance& ware = *wares_[--ware_filled_].ware;

		ware.set_location(egbase, nullptr);
		ware.destroy(egbase);
	}

	if (building_) {
		building_->remove(egbase);  //  immediate death
		assert(!building_);
	}

	for (int8_t i = 0; i < 6; ++i) {
		if (roads_[i]) {
			roads_[i]->remove(egbase);  //  immediate death
			assert(!roads_[i]);
		}
	}

	if (Economy* e = get_economy(wwWARE)) {
		e->remove_flag(*this);
	}
	if (Economy* e = get_economy(wwWORKER)) {
		e->remove_flag(*this);
	}

	unset_position(egbase, position_);

	PlayerImmovable::cleanup(egbase);
}

void Flag::draw(uint32_t gametime,
                const TextToDraw,
                const Vector2f& field_on_dst,
                const Coords& coords,
                float scale,
                RenderTarget* dst) {
	static struct {
		float x, y;
	} ware_offsets[8] = {{-5.f, 1.f},  {-1.f, 3.f},  {3.f, 3.f},  {7.f, 1.f},
	                     {-6.f, -3.f}, {-1.f, -2.f}, {3.f, -2.f}, {8.f, -3.f}};

	const RGBColor& player_color = owner().get_playercolor();
	dst->blit_animation(field_on_dst, coords, scale, owner().tribe().flag_animation(),
	                    gametime - animstart_, &player_color);

	for (int32_t i = 0; i < ware_filled_; ++i) {  //  draw wares
		Vector2f warepos = field_on_dst;
		if (i < 8) {
			warepos.x += ware_offsets[i].x * scale;
			warepos.y += ware_offsets[i].y * scale;
		} else {
			warepos.y -= (6.f + (i - 8.f) * 3.f) * scale;
		}
		dst->blit_animation(warepos, Widelands::Coords::null(), scale,
		                    wares_[i].ware->descr().get_animation("idle", wares_[i].ware), 0,
		                    &player_color);
	}
}

/**
 * Destroy the building as well.
 *
 * \note This is needed in addition to the call to building_->remove() in
 * \ref Flag::cleanup(). This function is needed to ensure a fire is created
 * when a player removes a flag.
 */
void Flag::destroy(EditorGameBase& egbase) {
	if (building_) {
		building_->destroy(egbase);
		assert(!building_);
	}

	PlayerImmovable::destroy(egbase);
}

/**
 * Add a new flag job to request the worker with the given ID,
 * and to execute the given program once it's completed.
 */
void Flag::add_flag_job(Game&, DescriptionIndex const workerware, const std::string& programname) {
	FlagJob j;

	j.request = new Request(*this, workerware, Flag::flag_job_request_callback, wwWORKER);
	j.program = programname;

	flag_jobs_.push_back(j);
}

/**
 * This function is called when one of the flag job workers arrives on
 * the flag. Give him his job.
 */
void Flag::flag_job_request_callback(
   Game& game, Request& rq, DescriptionIndex, Worker* const w, PlayerImmovable& target) {
	Flag& flag = dynamic_cast<Flag&>(target);

	assert(w);

	for (FlagJobs::iterator flag_iter = flag.flag_jobs_.begin(); flag_iter != flag.flag_jobs_.end();
	     ++flag_iter) {
		if (flag_iter->request == &rq) {
			delete &rq;

			w->start_task_program(game, flag_iter->program);

			flag.flag_jobs_.erase(flag_iter);
			return;
		}
	}

	flag.molog("BUG: flag_job_request_callback: worker not found in list\n");
}

void Flag::log_general_info(const Widelands::EditorGameBase& egbase) const {
	molog("Flag at %i,%i\n", position_.x, position_.y);

	Widelands::PlayerImmovable::log_general_info(egbase);

	if (ware_filled_) {
		molog("Wares at flag:\n");
		for (int i = 0; i < ware_filled_; ++i) {
			PendingWare& pi = wares_[i];
			molog(" %i/%i: %s(%i), nextstep %i, %s\n", i + 1, ware_capacity_,
			      pi.ware->descr().name().c_str(), pi.ware->serial(), pi.nextstep.serial(),
			      pi.pending ? "pending" : "acked by carrier");
		}
	} else {
		molog("No wares at flag.\n");
	}
}
}  // namespace Widelands<|MERGE_RESOLUTION|>--- conflicted
+++ resolved
@@ -132,53 +132,32 @@
 
 	set_flag_position(coords);
 
-<<<<<<< HEAD
-	upcast(Road, road, egbase.map().get_immovable(coords));
-
-	if (eco) {
+	upcast(RoadBase, road, egbase.map().get_immovable(coords));
+
+	if (ware_eco) {
 		// We're saveloading
-		eco->add_flag(*this);
+		ware_eco->add_flag(*this);
 	} else {
 		//  we split a road, or a new, standalone flag is created
-		(road ? road->get_economy() : owning_player->create_economy())->add_flag(*this);
-		if (road) {
-			road->presplit(egbase, coords);
-=======
-	upcast(RoadBase, road, egbase.map().get_immovable(coords));
-	upcast(Game, game, &egbase);
-
-	if (game) {
-		if (ware_eco) {
-			// We're saveloading
-			ware_eco->add_flag(*this);
-		} else {
-			//  we split a road, or a new, standalone flag is created
-			(road ? road->get_economy(wwWARE) : owning_player->create_economy(wwWARE))
-			   ->add_flag(*this);
-		}
-		if (worker_eco) {
-			// We're saveloading
-			worker_eco->add_flag(*this);
-		} else {
-			//  we split a road, or a new, standalone flag is created
-			(road ? road->get_economy(wwWORKER) : owning_player->create_economy(wwWORKER))
-			   ->add_flag(*this);
-		}
-		if (road && !ware_eco && !worker_eco) {
-			road->presplit(*game, coords);
->>>>>>> 65f086f5
-		}
+		(road ? road->get_economy(wwWARE) : owning_player->create_economy(wwWARE))
+		   ->add_flag(*this);
+	}
+	if (worker_eco) {
+		// We're saveloading
+		worker_eco->add_flag(*this);
+	} else {
+		//  we split a road, or a new, standalone flag is created
+		(road ? road->get_economy(wwWORKER) : owning_player->create_economy(wwWORKER))
+		   ->add_flag(*this);
+	}
+	if (road && !ware_eco && !worker_eco) {
+		road->presplit(egbase, coords);
 	}
 
 	init(egbase);
 
-<<<<<<< HEAD
-	if (!eco && road) {
+	if (!ware_eco && !worker_eco && road && game) {
 		road->postsplit(egbase, *this);
-=======
-	if (!ware_eco && !worker_eco && road && game) {
-		road->postsplit(*game, *this);
->>>>>>> 65f086f5
 	}
 }
 
