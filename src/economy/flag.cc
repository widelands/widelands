/*
 * Copyright (C) 2004-2018 by the Widelands Development Team
 *
 * This program is free software; you can redistribute it and/or
 * modify it under the terms of the GNU General Public License
 * as published by the Free Software Foundation; either version 2
 * of the License, or (at your option) any later version.
 *
 * This program is distributed in the hope that it will be useful,
 * but WITHOUT ANY WARRANTY; without even the implied warranty of
 * MERCHANTABILITY or FITNESS FOR A PARTICULAR PURPOSE.  See the
 * GNU General Public License for more details.
 *
 * You should have received a copy of the GNU General Public License
 * along with this program; if not, write to the Free Software
 * Foundation, Inc., 51 Franklin Street, Fifth Floor, Boston, MA  02110-1301, USA.
 *
 */

#include "economy/flag.h"

#include "base/macros.h"
#include "base/wexception.h"
#include "economy/economy.h"
#include "economy/portdock.h"
#include "economy/request.h"
#include "economy/road.h"
#include "economy/ware_instance.h"
#include "economy/waterway.h"
#include "logic/editor_game_base.h"
#include "logic/game.h"
#include "logic/map_objects/map_object.h"
#include "logic/map_objects/tribes/building.h"
#include "logic/map_objects/tribes/tribe_descr.h"
#include "logic/map_objects/tribes/warehouse.h"
#include "logic/map_objects/tribes/worker.h"
#include "logic/player.h"

namespace Widelands {

FlagDescr g_flag_descr("flag", "Flag");

const FlagDescr& Flag::descr() const {
	return g_flag_descr;
}

/**
 * A bare flag, used for testing only.
 */
Flag::Flag()
   : PlayerImmovable(g_flag_descr),
     animstart_(0),
     building_(nullptr),
     ware_capacity_(8),
     ware_filled_(0),
     wares_(new PendingWare[ware_capacity_]),
     always_call_for_flag_(nullptr) {
	for (uint32_t i = 0; i < 6; ++i) {
		roads_[i] = nullptr;
	}
}

/**
 * Shouldn't be necessary to do anything,
 * since die() always calls cleanup() first.
 */
Flag::~Flag() {
	if (ware_filled_) {
		log("Flag: ouch! wares left\n");
	}
	delete[] wares_;

	if (building_) {
		log("Flag: ouch! building left\n");
	}

	if (flag_jobs_.size()) {
		log("Flag: ouch! flagjobs left\n");
	}

	for (int32_t i = 0; i < 6; ++i) {
		if (roads_[i]) {
			log("Flag: ouch! road left\n");
		}
	}
}

void Flag::load_finish(EditorGameBase& egbase) {
	auto should_be_deleted = [&egbase, this](const OPtr<Worker>& r) {
		Worker& worker = *r.get(egbase);
		Bob::State const* const state = worker.get_state(Worker::taskWaitforcapacity);
		if (state == nullptr) {
			log("WARNING: worker %u is in the capacity wait queue of flag %u but "
			    "does not have a waitforcapacity task! Removing from queue.\n",
			    worker.serial(), serial());
			return true;
		}
		if (state->objvar1 != this) {
			log("WARNING: worker %u is in the capacity wait queue of flag %u but "
			    "its waitforcapacity task is for map object %u! Removing from "
			    "queue.\n",
			    worker.serial(), serial(), state->objvar1.serial());
			return true;
		}
		return false;
	};

	capacity_wait_.erase(
	   std::remove_if(capacity_wait_.begin(), capacity_wait_.end(), should_be_deleted),
	   capacity_wait_.end());
}

/**
 * Creates a flag at the given location.
 */
Flag::Flag(EditorGameBase& egbase, Player* owning_player, const Coords& coords, Economy* wa_eco, Economy* wo_eco)
   : PlayerImmovable(g_flag_descr),
     building_(nullptr),
     ware_capacity_(8),
     ware_filled_(0),
     wares_(new PendingWare[ware_capacity_]),
     always_call_for_flag_(nullptr) {
	for (uint32_t i = 0; i < 6; ++i) {
		roads_[i] = nullptr;
	}

	set_owner(owning_player);

	set_flag_position(coords);

	upcast(RoadBase, road, egbase.map().get_immovable(coords));
	upcast(Game, game, &egbase);

	if (game) {
		if (wa_eco) {
			// We're saveloading
			wa_eco->add_flag(*this);
		} else {
			//  we split a road, or a new, standalone flag is created
			(road ? road->get_economy(wwWARE) : owning_player->create_economy(wwWARE))->add_flag(*this);
		}
		if (wo_eco) {
			// We're saveloading
			wo_eco->add_flag(*this);
		} else {
			//  we split a road, or a new, standalone flag is created
			(road ? road->get_economy(wwWORKER) : owning_player->create_economy(wwWORKER))->add_flag(*this);
		}
		if (road && !wa_eco && !wo_eco) {
			road->presplit(*game, coords);
		}
	}

	init(egbase);

	if (!wa_eco && !wo_eco && road && game) {
		road->postsplit(*game, *this);
	}
}

void Flag::set_flag_position(Coords coords) {
	position_ = coords;
}

int32_t Flag::get_size() const {
	return SMALL;
}

bool Flag::get_passable() const {
	return true;
}

Flag& Flag::base_flag() {
	return *this;
}

/**
 * Call this only from Economy code!
 */
void Flag::set_economy(Economy* const e, WareWorker type) {
	Economy* const old = get_economy(type);

	if (old == e) {
		return;
	}

	PlayerImmovable::set_economy(e, type);

	if (type == wwWARE) {
		for (int32_t i = 0; i < ware_filled_; ++i) {
			wares_[i].ware->set_economy(e);
		}
	}

	if (building_) {
		building_->set_economy(e, type);
	}

	for (const FlagJob& temp_job : flag_jobs_) {
		if (temp_job.request->get_type() == type) {
			temp_job.request->set_economy(e);
		}
	}

	for (int8_t i = 0; i < 6; ++i) {
		if (roads_[i]) {
			roads_[i]->set_economy(e, type);
		}
	}
}

/**
 * Call this only from the Building init!
 */
void Flag::attach_building(EditorGameBase& egbase, Building& building) {
	assert(!building_ || building_ == &building);

	building_ = &building;

	const Map& map = egbase.map();
	egbase.set_road(
	   map.get_fcoords(map.tl_n(position_)), WALK_SE,
	   building_->get_size() == BaseImmovable::SMALL ? RoadType::kNormal : RoadType::kBusy);

	building.set_economy(get_economy(wwWARE), wwWARE);
	building.set_economy(get_economy(wwWORKER), wwWORKER);
}

/**
 * Call this only from the Building cleanup!
 */
void Flag::detach_building(EditorGameBase& egbase) {
	assert(building_);

	building_->set_economy(nullptr, wwWARE);
	building_->set_economy(nullptr, wwWORKER);

	const Map& map = egbase.map();
	egbase.set_road(map.get_fcoords(map.tl_n(position_)), WALK_SE, RoadType::kNone);

	building_ = nullptr;
}

/**
 * Call this only from the RoadBase init!
 */
void Flag::attach_road(int32_t const dir, RoadBase* const road) {
	assert(!roads_[dir - 1] || roads_[dir - 1] == road);

	roads_[dir - 1] = road;
	roads_[dir - 1]->set_economy(get_economy(wwWARE), wwWARE);
	roads_[dir - 1]->set_economy(get_economy(wwWORKER), wwWORKER);
}

/**
 * Call this only from the RoadBase init!
 */
void Flag::detach_road(int32_t const dir) {
	assert(roads_[dir - 1]);

	roads_[dir - 1]->set_economy(nullptr, wwWARE);
	roads_[dir - 1]->set_economy(nullptr, wwWORKER);
	roads_[dir - 1] = nullptr;
}

/**
 * \return all positions we occupy on the map. For a Flag, this is only one.
 */
BaseImmovable::PositionList Flag::get_positions(const EditorGameBase&) const {
	PositionList rv;
	rv.push_back(position_);
	return rv;
}

/**
 * \return neighbouring flags.
 */
void Flag::get_neighbours(WareWorker type, RoutingNodeNeighbours& neighbours) {
	for (int8_t i = 0; i < 6; ++i) {
		RoadBase* const road = roads_[i];
		if (!road) {
			continue;
		}

		// Only wares, no workers can use ferries
		if (Waterway::is_waterway_descr(&road->descr()) && type == wwWORKER)
		    continue;

		Flag* f = &road->get_flag(RoadBase::FlagEnd);
		int32_t nb_cost;
		if (f != this) {
			nb_cost = road->get_cost(RoadBase::FlagStart);
		} else {
			f = &road->get_flag(RoadBase::FlagStart);
			nb_cost = road->get_cost(RoadBase::FlagEnd);
		}
		if (type == wwWARE) {
			nb_cost += nb_cost * (get_waitcost() + f->get_waitcost()) / 2;
		}
		RoutingNodeNeighbour n(f, nb_cost);

		assert(n.get_neighbour() != this);
		neighbours.push_back(n);
	}

	if (building_ && building_->descr().get_isport()) {
		Warehouse* wh = static_cast<Warehouse*>(building_);
		if (PortDock* pd = wh->get_portdock()) {
			pd->add_neighbours(neighbours);
		}
	}
}

/**
 * \return the road that leads to the given flag.
 */
RoadBase* Flag::get_roadbase(Flag& flag) {
	for (int8_t i = 0; i < 6; ++i)
		if (RoadBase* const road = roads_[i])
			if (&road->get_flag(RoadBase::FlagStart) == &flag || &road->get_flag(RoadBase::FlagEnd) == &flag)
				return road;
	return nullptr;
}

Road* Flag::get_road(uint8_t const dir) const {
	if (roads_[dir - 1] && Road::is_road_descr(&roads_[dir - 1]->descr())) {
	    return dynamic_cast<Road*>(roads_[dir - 1]);
	}
	return nullptr;
}
Waterway* Flag::get_waterway(uint8_t const dir) const {
	if (roads_[dir - 1] && Waterway::is_waterway_descr(&roads_[dir - 1]->descr())) {
	    return dynamic_cast<Waterway*>(roads_[dir - 1]);
	}
	return nullptr;
}

/// \return the number of RoadBases connected to the flag
uint8_t Flag::nr_of_roadbases() const {
	uint8_t counter = 0;
	for (uint8_t road_id = 6; road_id; --road_id)
		if (get_roadbase(road_id) != nullptr)
			++counter;
	return counter;
}

/// \return the number of roads connected to the flag.
uint8_t Flag::nr_of_roads() const {
	uint8_t counter = 0;
	for (uint8_t road_id = 6; road_id; --road_id)
		if (get_roadbase(road_id) != nullptr)
			++counter;
	return counter;
}

/// \return the number of waterways connected to the flag.
uint8_t Flag::nr_of_waterways() const {
	uint8_t counter = 0;
	for (uint8_t road_id = 6; road_id; --road_id)
		if (get_waterway(road_id) != nullptr)
			++counter;
	return counter;
}

bool Flag::is_dead_end() const {
	if (get_building()) {
		return false;
	}
	Flag const* first_other_flag = nullptr;
	for (uint8_t road_id = 6; road_id; --road_id) {
		if (RoadBase* const road = get_roadbase(road_id)) {
			Flag& start = road->get_flag(RoadBase::FlagStart);
			Flag& other = this == &start ? road->get_flag(RoadBase::FlagEnd) : start;
			if (first_other_flag) {
				if (&other != first_other_flag)
					return false;
			} else {
				first_other_flag = &other;
			}
		}
	}
	return true;
}

/**
 * Returns true if the flag can hold more wares.
 */
bool Flag::has_capacity() const {
	return (ware_filled_ < ware_capacity_);
}

/**
 * Signal the given bob by interrupting its task as soon as capacity becomes
 * free.
 *
 * The capacity queue is a simple FIFO queue.
 */
void Flag::wait_for_capacity(Game&, Worker& bob) {
	capacity_wait_.push_back(&bob);
}

/**
 * Remove the worker from the list of workers waiting for free capacity.
 */
void Flag::skip_wait_for_capacity(Game&, Worker& w) {
	CapacityWaitQueue::iterator const it =
	   std::find(capacity_wait_.begin(), capacity_wait_.end(), &w);
	if (it != capacity_wait_.end())
		capacity_wait_.erase(it);
}

void Flag::add_ware(EditorGameBase& egbase, WareInstance& ware) {

	assert(ware_filled_ < ware_capacity_);

	PendingWare& pi = wares_[ware_filled_++];
	pi.ware = &ware;
	pi.pending = false;
	pi.nextstep = nullptr;
	pi.priority = 0;

	Transfer* trans = ware.get_transfer();
	if (trans) {
		uint32_t trans_steps = trans->get_steps_left();
		if (trans_steps < 3) {
			pi.priority = 2;
		} else if (trans_steps == 3) {
			pi.priority = 1;
		}

		Request* req = trans->get_request();
		if (req) {
			pi.priority = pi.priority + req->get_transfer_priority();
		}
	}

	ware.set_location(egbase, this);

	if (upcast(Game, game, &egbase)) {
		ware.update(*game);  //  will call call_carrier() if necessary
	}
}

/**
 * \return true if a ware is currently waiting for a carrier to the given Flag.
 *
 * \note Due to fetch_from_flag() semantics, this function makes no sense
 * for a  building destination.
*/
bool Flag::has_pending_ware(Game&, Flag& dest) {
	for (int32_t i = 0; i < ware_filled_; ++i) {
		if (!wares_[i].pending) {
			continue;
		}

		if (wares_[i].nextstep != &dest) {
			continue;
		}

		return true;
	}

	return false;
}

/**
 * Clamp the maximal value of \ref PendingWare::priority.
 * After reaching this value, the pure FIFO approach is applied
 */
#define MAX_TRANSFER_PRIORITY 16

/**
 * Called by carrier code to indicate that the carrier is moving to pick up an
 * ware. Ware with highest transfer priority is chosen.
 * \return true if an ware is actually waiting for the carrier.
 */
bool Flag::ack_pickup(Game&, Flag& destflag) {
	int32_t highest_pri = -1;
	int32_t i_pri = -1;

	for (int32_t i = 0; i < ware_filled_; ++i) {
		if (!wares_[i].pending) {
			continue;
		}

		if (wares_[i].nextstep != &destflag) {
			continue;
		}

		if (wares_[i].priority > highest_pri) {
			highest_pri = wares_[i].priority;
			i_pri = i;

			// Increase ware priority, it matters only if the ware has to wait.
			if (wares_[i].priority < MAX_TRANSFER_PRIORITY) {
				wares_[i].priority++;
			}
		}
	}

	if (i_pri >= 0) {
		wares_[i_pri].pending = false;
		return true;
	}

	return false;
}
/**
 * Called by carrier code to find the best among the wares on this flag
 * that are meant for the provided dest.
 * \return index of found ware (carrier will take it)
 * or kNotFoundAppropriate (carrier will leave empty-handed)
 */
bool Flag::cancel_pickup(Game& game, Flag& destflag) {
	int32_t lowest_prio = MAX_TRANSFER_PRIORITY + 1;
	int32_t i_pri = -1;

	for (int32_t i = 0; i < ware_filled_; ++i) {
		if (wares_[i].pending) {
			continue;
		}

		if (wares_[i].nextstep != &destflag) {
			continue;
		}

		if (wares_[i].priority < lowest_prio) {
			lowest_prio = wares_[i].priority;
			i_pri = i;
		}
	}

	if (i_pri >= 0) {
		wares_[i_pri].pending = true;
		wares_[i_pri].ware->update(game);  //  will call call_carrier() if necessary
		return true;
	}

	return false;
}

/**
 * Wake one sleeper from the capacity queue.
*/
void Flag::wake_up_capacity_queue(Game& game) {
	while (!capacity_wait_.empty()) {
		Worker* const w = capacity_wait_.front().get(game);
		capacity_wait_.pop_front();
		if (w && w->wakeup_flag_capacity(game, *this)) {
			break;
		}
	}
}

/**
 * Called by carrier code to retrieve one of the wares on the flag that is meant
 * for that carrier.
 *
 * This function may return 0 even if \ref ack_pickup() has already been
 * called successfully.
*/
WareInstance* Flag::fetch_pending_ware(Game& game, PlayerImmovable& dest) {
	int32_t best_index = -1;

	for (int32_t i = 0; i < ware_filled_; ++i) {
		if (wares_[i].nextstep != &dest) {
			continue;
		}

		// We prefer to retrieve wares that have already been acked
		if (best_index < 0 || !wares_[i].pending) {
			best_index = i;
		}
	}

	if (best_index < 0) {
		return nullptr;
	}

	// move the other wares up the list and return this one
	WareInstance* const ware = wares_[best_index].ware;
	--ware_filled_;
	memmove(&wares_[best_index], &wares_[best_index + 1],
	        sizeof(wares_[0]) * (ware_filled_ - best_index));

	ware->set_location(game, nullptr);

	// wake up capacity wait queue
	wake_up_capacity_queue(game);

<<<<<<< HEAD
	// Consider pending wares of neighboring flags.
	for (int32_t dir = 1; dir <= WalkingDir::LAST_DIRECTION; ++dir) {
		RoadBase* const road = get_roadbase(dir);
		if (!road) {
			continue;
		}

		Flag* other = &road->get_flag(RoadBase::FlagEnd);
		if (other == this) {
			other = &road->get_flag(RoadBase::FlagStart);
		}

		PendingWare* pw = other->get_ware_for_flag(*this, kPendingOnly);
		if (pw && road->notify_ware(game, *other)) {
			pw->pending = false;
		}
	}
=======
	return ware;
>>>>>>> 8333746c
}

/**
 * Accelerate potential promotion of roads adjacent to a newly promoted road.
 */
void Flag::propagate_promoted_road(Road* const promoted_road) {
	// Abort if flag has a building attached to it
	if (building_) {
		return;
	}

	// Calculate the sum of the involved wallets' adjusted value
	int32_t sum = 0;
	for (int8_t i = 0; i < WalkingDir::LAST_DIRECTION; ++i) {
		Road* const road = get_road(i);
		if (road && road != promoted_road) {
			sum += kRoadMaxWallet + road->wallet() * road->wallet();
		}
	}

	// Distribute propagation coins in a smart way
	for (int8_t i = 0; i < WalkingDir::LAST_DIRECTION; ++i) {
		Road* const road = get_road(i);
		if (road && road->get_roadtype() != RoadType::kBusy) {
			road->add_to_wallet(0.5 * (kRoadMaxWallet - road->wallet()) *
			                    (kRoadMaxWallet + road->wallet() * road->wallet()) / sum);
		}
	}
}

/**
 * Count only those wares which are awaiting to be carried along the same road.
 */
uint8_t Flag::count_wares_in_queue(PlayerImmovable& dest) const {
	uint8_t n = 0;
	for (int32_t i = 0; i < ware_filled_; ++i) {
		if (wares_[i].nextstep == &dest) {
			++n;
		}
	}
	return n;
}

/**
 * Return a List of all the wares currently on this Flag.
 * Do not rely the result value to stay valid and do not change them.
 */
Flag::Wares Flag::get_wares() {
	Wares rv;

	for (int32_t i = 0; i < ware_filled_; ++i) {
		rv.push_back(wares_[i].ware);
	}

	return rv;
}

/**
 * Force a removal of the given ware from this flag.
 * Called by \ref WareInstance::cleanup()
 */
void Flag::remove_ware(EditorGameBase& egbase, WareInstance* const ware) {
	for (int32_t i = 0; i < ware_filled_; ++i) {
		if (wares_[i].ware != ware) {
			continue;
		}

		--ware_filled_;
		memmove(&wares_[i], &wares_[i + 1], sizeof(wares_[0]) * (ware_filled_ - i));

		if (upcast(Game, game, &egbase)) {
			wake_up_capacity_queue(*game);
		}

		return;
	}

	throw wexception("MO(%u): Flag::remove_ware: ware %u not on flag", serial(), ware->serial());
}

/**
 * If nextstep is not null, a carrier will be called to move this ware to
 * the given flag or building.
 *
 * If nextstep is null, the internal data will be reset to indicate that the
 * ware isn't going anywhere right now.
 *
 * nextstep is compared with the cached data, and a new carrier is only called
 * if that data hasn't changed.
 *
 * This behaviour is overridden by always_call_for_step_, which is set by
 * update_wares() to ensure that new carriers are called when roads are
 * split, for example.
 */
void Flag::call_carrier(Game& game, WareInstance& ware, PlayerImmovable* const nextstep) {
	PendingWare* pi = nullptr;
	int32_t i = 0;

	// Find the PendingWare entry
	for (; i < ware_filled_; ++i) {
		if (wares_[i].ware != &ware) {
			continue;
		}

		pi = &wares_[i];
		break;
	}

	assert(pi);

	// Deal with the non-moving case quickly
	if (!nextstep) {
		pi->nextstep = nullptr;
		pi->pending = true;
		return;
	}

	// Find out whether we need to do anything
	if (pi->nextstep == nextstep && pi->nextstep != always_call_for_flag_) {
		return;  // no update needed
	}

	pi->nextstep = nextstep;
	pi->pending = false;

	// Deal with the building case
	if (nextstep == get_building()) {
		molog("Flag::call_carrier(%u): Tell building to fetch this ware\n", ware.serial());

		if (!get_building()->fetch_from_flag(game)) {
			pi->ware->cancel_moving();
			pi->ware->update(game);
		}

		return;
	}

	// Deal with the normal (flag) case
	const Flag& nextflag = dynamic_cast<const Flag&>(*nextstep);

	for (int32_t dir = 1; dir <= 6; ++dir) {
<<<<<<< HEAD
		RoadBase* const road = get_roadbase(dir);
=======
		Road* const road = get_road(dir);
		Flag* other;
		Road::FlagId flagid;

>>>>>>> 8333746c
		if (!road) {
			continue;
		}

<<<<<<< HEAD
		Flag* other = &road->get_flag(RoadBase::FlagEnd);
		if (other == this) {
			other = &road->get_flag(RoadBase::FlagStart);
=======
		if (&road->get_flag(Road::FlagStart) == this) {
			flagid = Road::FlagStart;
			other = &road->get_flag(Road::FlagEnd);
		} else {
			flagid = Road::FlagEnd;
			other = &road->get_flag(Road::FlagStart);
>>>>>>> 8333746c
		}

		if (other != &nextflag) {
			continue;
		}

		// Yes, this is the road we want; inform it
		if (road->notify_ware(game, flagid)) {
			return;
		}

		// If the road doesn't react to the ware immediately, we try other roads:
		// They might lead to the same flag!
	}

	// Nothing found, just let it be picked up by somebody
	pi->pending = true;
	return;
}

/**
<<<<<<< HEAD
 * Called by neighboring flags, before agreeing for a carrier
 * to take one of their wares heading to this flag.
 * \return true/allow on low congestion-risk.
 */
bool Flag::allow_ware_from_flag(WareInstance& ware, Flag& flag) {
	// avoid iteration for the easy cases
	if (ware_filled_ < ware_capacity_ - 2) {
		return true;
	}

	DescriptionIndex const descr_index = ware.descr_index();
	bool has_swappable = false;
	for (int i = 0; i < ware_filled_; ++i) {
		PendingWare& pw = wares_[i];
		if (pw.pending && pw.nextstep == &flag) {
			has_swappable = true;
		} else if (pw.ware->descr_index() == descr_index) {
			return false;
		}
	}
	return ware_filled_ < ware_capacity_ || has_swappable;
}

/**
 * Called when a ware is trying to reach this flag through the provided road,
 * having just arrived to the provided flag.
 * Swaps pending wares if possible. Otherwise,
 * asks road for carrier on low congestion-risk.
 * \return false if the ware is not immediately served.
 */
bool Flag::update_ware_from_flag(Game& game, PendingWare& pw1, RoadBase& road, Flag& flag) {
	WareInstance& w1 = *pw1.ware;
	DescriptionIndex const w1_descr_index = w1.descr_index();
	bool has_same_ware = false;
	bool has_swappable = false;
	for (int i = 0; i < ware_filled_; ++i) {
		PendingWare& pw2 = wares_[i];
		WareInstance& w2 = *pw2.ware;
		if (w2.descr_index() == w1_descr_index) {
			if (pw2.nextstep == &flag) {
				// swap pending wares remotely
				init_ware(game, w1, pw2);
				flag.init_ware(game, w2, pw1);
				w1.update(game);
				w2.update(game);
				return true;
			}

			has_same_ware = true;
		} else if (pw2.pending && pw2.nextstep == &flag) {
			has_swappable = true;
		}
	}

	// ask road for carrier on low congestion-risk
	if (ware_filled_ < ware_capacity_ - 2 ||
	    (!has_same_ware && (ware_filled_ < ware_capacity_ || has_swappable))) {
		if (road.notify_ware(game, flag)) {
			pw1.pending = false;
			return true;
		}
	}
	return false;
}

/**
=======
>>>>>>> 8333746c
 * Called whenever a road gets broken or split.
 * Make sure all wares on this flag are rerouted if necessary.
 *
 * \note When two roads connect the same two flags, and one of these roads
 * is removed, this might cause the carrier(s) on the other road to
 * move unnecessarily. Fixing this could potentially be very expensive and
 * fragile.
 * A similar thing can happen when a road is split.
 */
void Flag::update_wares(Game& game, Flag* const other) {
	always_call_for_flag_ = other;

	for (int32_t i = 0; i < ware_filled_; ++i) {
		wares_[i].ware->update(game);
	}

	always_call_for_flag_ = nullptr;
}

bool Flag::init(EditorGameBase& egbase) {
	PlayerImmovable::init(egbase);

	set_position(egbase, position_);

	animstart_ = egbase.get_gametime();
	return true;
}

/**
 * Detach building and free roads.
 */
void Flag::cleanup(EditorGameBase& egbase) {
	while (!flag_jobs_.empty()) {
		delete flag_jobs_.begin()->request;
		flag_jobs_.erase(flag_jobs_.begin());
	}

	while (ware_filled_) {
		WareInstance& ware = *wares_[--ware_filled_].ware;

		ware.set_location(egbase, nullptr);
		ware.destroy(egbase);
	}

	if (building_) {
		building_->remove(egbase);  //  immediate death
		assert(!building_);
	}

	for (int8_t i = 0; i < 6; ++i) {
		if (roads_[i]) {
			roads_[i]->remove(egbase);  //  immediate death
			assert(!roads_[i]);
		}
	}

	if (Economy* e = get_economy(wwWARE)) {
		e->remove_flag(*this);
	}
	if (Economy* e = get_economy(wwWORKER)) {
		e->remove_flag(*this);
	}

	unset_position(egbase, position_);

	PlayerImmovable::cleanup(egbase);
}

/**
 * Destroy the building as well.
 *
 * \note This is needed in addition to the call to building_->remove() in
 * \ref Flag::cleanup(). This function is needed to ensure a fire is created
 * when a player removes a flag.
 */
void Flag::destroy(EditorGameBase& egbase) {
	if (building_) {
		building_->destroy(egbase);
		assert(!building_);
	}

	PlayerImmovable::destroy(egbase);
}

/**
 * Add a new flag job to request the worker with the given ID,
 * and to execute the given program once it's completed.
 */
void Flag::add_flag_job(Game&, DescriptionIndex const workerware, const std::string& programname) {
	FlagJob j;

	j.request = new Request(*this, workerware, Flag::flag_job_request_callback, wwWORKER);
	j.program = programname;

	flag_jobs_.push_back(j);
}

/**
 * This function is called when one of the flag job workers arrives on
 * the flag. Give him his job.
 */
void Flag::flag_job_request_callback(
   Game& game, Request& rq, DescriptionIndex, Worker* const w, PlayerImmovable& target) {
	Flag& flag = dynamic_cast<Flag&>(target);

	assert(w);

	for (FlagJobs::iterator flag_iter = flag.flag_jobs_.begin(); flag_iter != flag.flag_jobs_.end();
	     ++flag_iter) {
		if (flag_iter->request == &rq) {
			delete &rq;

			w->start_task_program(game, flag_iter->program);

			flag.flag_jobs_.erase(flag_iter);
			return;
		}
	}

	flag.molog("BUG: flag_job_request_callback: worker not found in list\n");
}

void Flag::log_general_info(const Widelands::EditorGameBase& egbase) const {
	molog("Flag at %i,%i\n", position_.x, position_.y);

	Widelands::PlayerImmovable::log_general_info(egbase);

	if (ware_filled_) {
		molog("Wares at flag:\n");
		for (int i = 0; i < ware_filled_; ++i) {
			PendingWare& pi = wares_[i];
			molog(" %i/%i: %s(%i), nextstep %i, %s\n", i + 1, ware_capacity_,
			      pi.ware->descr().name().c_str(), pi.ware->serial(), pi.nextstep.serial(),
			      pi.pending ? "pending" : "acked by carrier");
		}
	} else {
		molog("No wares at flag.\n");
	}
}
}<|MERGE_RESOLUTION|>--- conflicted
+++ resolved
@@ -588,27 +588,7 @@
 	// wake up capacity wait queue
 	wake_up_capacity_queue(game);
 
-<<<<<<< HEAD
-	// Consider pending wares of neighboring flags.
-	for (int32_t dir = 1; dir <= WalkingDir::LAST_DIRECTION; ++dir) {
-		RoadBase* const road = get_roadbase(dir);
-		if (!road) {
-			continue;
-		}
-
-		Flag* other = &road->get_flag(RoadBase::FlagEnd);
-		if (other == this) {
-			other = &road->get_flag(RoadBase::FlagStart);
-		}
-
-		PendingWare* pw = other->get_ware_for_flag(*this, kPendingOnly);
-		if (pw && road->notify_ware(game, *other)) {
-			pw->pending = false;
-		}
-	}
-=======
 	return ware;
->>>>>>> 8333746c
 }
 
 /**
@@ -750,30 +730,20 @@
 	const Flag& nextflag = dynamic_cast<const Flag&>(*nextstep);
 
 	for (int32_t dir = 1; dir <= 6; ++dir) {
-<<<<<<< HEAD
 		RoadBase* const road = get_roadbase(dir);
-=======
-		Road* const road = get_road(dir);
 		Flag* other;
-		Road::FlagId flagid;
-
->>>>>>> 8333746c
+		RoadBase::FlagId flagid;
+
 		if (!road) {
 			continue;
 		}
 
-<<<<<<< HEAD
-		Flag* other = &road->get_flag(RoadBase::FlagEnd);
-		if (other == this) {
+		if (&road->get_flag(RoadBase::FlagStart) == this) {
+			flagid = RoadBase::FlagStart;
+			other = &road->get_flag(RoadBase::FlagEnd);
+		} else {
+			flagid = RoadBase::FlagEnd;
 			other = &road->get_flag(RoadBase::FlagStart);
-=======
-		if (&road->get_flag(Road::FlagStart) == this) {
-			flagid = Road::FlagStart;
-			other = &road->get_flag(Road::FlagEnd);
-		} else {
-			flagid = Road::FlagEnd;
-			other = &road->get_flag(Road::FlagStart);
->>>>>>> 8333746c
 		}
 
 		if (other != &nextflag) {
@@ -795,75 +765,6 @@
 }
 
 /**
-<<<<<<< HEAD
- * Called by neighboring flags, before agreeing for a carrier
- * to take one of their wares heading to this flag.
- * \return true/allow on low congestion-risk.
- */
-bool Flag::allow_ware_from_flag(WareInstance& ware, Flag& flag) {
-	// avoid iteration for the easy cases
-	if (ware_filled_ < ware_capacity_ - 2) {
-		return true;
-	}
-
-	DescriptionIndex const descr_index = ware.descr_index();
-	bool has_swappable = false;
-	for (int i = 0; i < ware_filled_; ++i) {
-		PendingWare& pw = wares_[i];
-		if (pw.pending && pw.nextstep == &flag) {
-			has_swappable = true;
-		} else if (pw.ware->descr_index() == descr_index) {
-			return false;
-		}
-	}
-	return ware_filled_ < ware_capacity_ || has_swappable;
-}
-
-/**
- * Called when a ware is trying to reach this flag through the provided road,
- * having just arrived to the provided flag.
- * Swaps pending wares if possible. Otherwise,
- * asks road for carrier on low congestion-risk.
- * \return false if the ware is not immediately served.
- */
-bool Flag::update_ware_from_flag(Game& game, PendingWare& pw1, RoadBase& road, Flag& flag) {
-	WareInstance& w1 = *pw1.ware;
-	DescriptionIndex const w1_descr_index = w1.descr_index();
-	bool has_same_ware = false;
-	bool has_swappable = false;
-	for (int i = 0; i < ware_filled_; ++i) {
-		PendingWare& pw2 = wares_[i];
-		WareInstance& w2 = *pw2.ware;
-		if (w2.descr_index() == w1_descr_index) {
-			if (pw2.nextstep == &flag) {
-				// swap pending wares remotely
-				init_ware(game, w1, pw2);
-				flag.init_ware(game, w2, pw1);
-				w1.update(game);
-				w2.update(game);
-				return true;
-			}
-
-			has_same_ware = true;
-		} else if (pw2.pending && pw2.nextstep == &flag) {
-			has_swappable = true;
-		}
-	}
-
-	// ask road for carrier on low congestion-risk
-	if (ware_filled_ < ware_capacity_ - 2 ||
-	    (!has_same_ware && (ware_filled_ < ware_capacity_ || has_swappable))) {
-		if (road.notify_ware(game, flag)) {
-			pw1.pending = false;
-			return true;
-		}
-	}
-	return false;
-}
-
-/**
-=======
->>>>>>> 8333746c
  * Called whenever a road gets broken or split.
  * Make sure all wares on this flag are rerouted if necessary.
  *
