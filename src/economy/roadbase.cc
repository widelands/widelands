/*
 * Copyright (C) 2004-2018 by the Widelands Development Team
 *
 * This program is free software; you can redistribute it and/or
 * modify it under the terms of the GNU General Public License
 * as published by the Free Software Foundation; either version 2
 * of the License, or (at your option) any later version.
 *
 * This program is distributed in the hope that it will be useful,
 * but WITHOUT ANY WARRANTY; without even the implied warranty of
 * MERCHANTABILITY or FITNESS FOR A PARTICULAR PURPOSE.  See the
 * GNU General Public License for more details.
 *
 * You should have received a copy of the GNU General Public License
 * along with this program; if not, write to the Free Software
 * Foundation, Inc., 51 Franklin Street, Fifth Floor, Boston, MA  02110-1301, USA.
 *
 */

#include "economy/roadbase.h"

#include "base/macros.h"
#include "economy/economy.h"
#include "economy/flag.h"
#include "economy/request.h"
#include "logic/editor_game_base.h"
#include "logic/game.h"
#include "logic/map_objects/map_object.h"
#include "logic/map_objects/tribes/carrier.h"
#include "logic/map_objects/tribes/tribe_descr.h"
#include "logic/map_objects/world/terrain_description.h"
#include "logic/map_objects/world/world.h"
#include "logic/player.h"

namespace Widelands {

/**
 * Most of the actual work is done in init.
 */
RoadBase::RoadBase(const RoadBaseDescr& d, RoadType type)
   : PlayerImmovable(d), idle_index_(0), type_(type) {
	flags_[0] = flags_[1] = nullptr;
	flagidx_[0] = flagidx_[1] = -1;
}

int32_t RoadBase::get_size() const {
	return SMALL;
}

bool RoadBase::get_passable() const {
	return true;
}

BaseImmovable::PositionList RoadBase::get_positions(const EditorGameBase& egbase) const {
	const Map& map = egbase.map();
	Coords curf = map.get_fcoords(path_.get_start());

	PositionList rv;
	const Path::StepVector::size_type nr_steps = path_.get_nsteps();
	for (Path::StepVector::size_type steps = 0; steps < nr_steps + 1; ++steps) {
		if (steps > 0 && steps < path_.get_nsteps())
			rv.push_back(curf);

		if (steps < path_.get_nsteps())
			map.get_neighbour(curf, path_[steps], &curf);
	}
	return rv;
}

Flag& RoadBase::base_flag() {
	return *flags_[FlagStart];
}

// This returns true if and only if this is a road that covers the specified edge and
// both triangles adjacent to that edge are unwalkable
bool RoadBase::is_bridge(const EditorGameBase& egbase, const FCoords& field, uint8_t dir) const {
	if (descr().type() != MapObjectType::ROAD) {
		// waterways can't be bridges...
		return false;
	}

	const Map& map = egbase.map();

	FCoords iterate = map.get_fcoords(path_.get_start());
	const Path::StepVector::size_type nr_steps = path_.get_nsteps();
	bool found = false;
	for (Path::StepVector::size_type i = 0; i <= nr_steps; ++i) {
		if (iterate == field) {
			if ((i < nr_steps && path_[i] == dir) || (i > 0 && path_[i - 1] == get_reverse_dir(dir))) {
				found = true;
				break;
			}
			return false;
		}
		if (i < nr_steps) {
			map.get_neighbour(iterate, path_[i], &iterate);
		}
	}
	if (!found) {
		return false;
	}

	FCoords fr, fd;
	switch (dir) {
		case WALK_SW:
			fd = field;
			map.get_ln(field, &fr);
			break;
		case WALK_SE:
			fd = field;
			fr = field;
			break;
		case WALK_NW:
			map.get_tln(field, &fd);
			fr = fd;
			break;
		case WALK_NE:
			map.get_trn(field, &fd);
			map.get_tln(field, &fr);
			break;
		case WALK_W:
			map.get_tln(field, &fd);
			map.get_ln(field, &fr);
			break;
		case WALK_E:
			map.get_trn(field, &fd);
			fr = field;
			break;
		default:
			NEVER_HERE();
	}
	return (egbase.world().terrain_descr(fd.field->terrain_d()).get_is() & TerrainDescription::Is::kUnwalkable) &&
			(egbase.world().terrain_descr(fr.field->terrain_r()).get_is() & TerrainDescription::Is::kUnwalkable);
}

/**
 * Return the cost of getting from fromflag to the other flag.
 */
int32_t RoadBase::get_cost(FlagId fromflag) {
	return cost_[fromflag];
}

/**
 * Set the new path, calculate costs.
 * You have to set start and end flags before calling this function.
 */
void RoadBase::set_path(EditorGameBase& egbase, const Path& path) {
	assert(path.get_nsteps() >= 2);
	assert(path.get_start() == flags_[FlagStart]->get_position());
	assert(path.get_end() == flags_[FlagEnd]->get_position());

	path_ = path;
	egbase.map().calc_cost(path, &cost_[FlagStart], &cost_[FlagEnd]);

	// Figure out where carriers should idle
	idle_index_ = path.get_nsteps() / 2;
}

<<<<<<< HEAD
inline void RoadBase::set_roadtype(EditorGameBase& egbase, const FCoords curf, uint8_t dir, RoadType type) const {
=======
static inline void
set_roadtype(EditorGameBase& egbase, const FCoords curf, uint8_t dir, RoadType type) {
>>>>>>> 04689a21
	if (dir == WALK_SW || dir == WALK_SE || dir == WALK_E) {
		if (type != RoadType::kNone && is_bridge(egbase, curf, dir)) {
			switch (type) {
				case RoadType::kNormal:
					type = RoadType::kBridgeNormal;
					break;
				case RoadType::kBusy:
					type = RoadType::kBridgeBusy;
					break;
				default:
					NEVER_HERE();
			}
		}
		egbase.set_road(curf, dir, type);
	}
}

/**
 * Add road/waterway markings to the map
 */
void RoadBase::mark_map(EditorGameBase& egbase) {
	const Map& map = egbase.map();
	FCoords curf = map.get_fcoords(path_.get_start());

	const Path::StepVector::size_type nr_steps = path_.get_nsteps();
	for (Path::StepVector::size_type steps = 0; steps < nr_steps + 1; ++steps) {
		if (steps > 0 && steps < path_.get_nsteps())
			set_position(egbase, curf);

		// mark the road that leads up to this field
		if (steps > 0) {
			set_roadtype(egbase, curf, get_reverse_dir(path_[steps - 1]), type_);
		}

		// mark the road that leads away from this field
		if (steps < path_.get_nsteps()) {
			const Direction dir = path_[steps];
			set_roadtype(egbase, curf, dir, type_);
			map.get_neighbour(curf, dir, &curf);
		}
	}
}

/**
 * Remove road/waterway markings from the map
 */
void RoadBase::unmark_map(EditorGameBase& egbase) {
	const Map& map = egbase.map();
	FCoords curf(path_.get_start(), &map[path_.get_start()]);

	const Path::StepVector::size_type nr_steps = path_.get_nsteps();
	for (Path::StepVector::size_type steps = 0; steps < nr_steps + 1; ++steps) {
		if (steps > 0 && steps < path_.get_nsteps())
			unset_position(egbase, curf);

		// mark the road that leads up to this field
		if (steps > 0) {
			set_roadtype(egbase, curf, get_reverse_dir(path_[steps - 1]), RoadType::kNone);
		}

		// mark the road that leads away from this field
		if (steps < path_.get_nsteps()) {
			const Direction dir = path_[steps];
			set_roadtype(egbase, curf, dir, RoadType::kNone);
			map.get_neighbour(curf, dir, &curf);
		}
	}
}

/**
 * Initialize the RoadBase.
 */
bool RoadBase::init(EditorGameBase& egbase) {
	PlayerImmovable::init(egbase);

	if (2 <= path_.get_nsteps())
		link_into_flags(egbase);
	return true;
}

/**
 * This links into the flags, calls a carrier
 * and so on. This was formerly done in init (and
 * still is for normal games). But for save game loading
 * we needed to have this road already registered
 * as Map Object, thats why this is moved
 */
void RoadBase::link_into_flags(EditorGameBase& egbase, bool) {
	assert(path_.get_nsteps() >= 2);

	// Link into the flags (this will also set our economy)
	{
		const Direction dir = path_[0];
		flags_[FlagStart]->attach_road(dir, this);
		flagidx_[FlagStart] = dir;
	}

	const Direction dir = get_reverse_dir(path_[path_.get_nsteps() - 1]);
	flags_[FlagEnd]->attach_road(dir, this);
	flagidx_[FlagEnd] = dir;

	// Mark Fields
	mark_map(egbase);
}

/**
 * Cleanup the road
 */
void RoadBase::cleanup(EditorGameBase& egbase) {

	// Unmark Fields
	unmark_map(egbase);

	// Unlink from flags (also clears the economy)
	flags_[FlagStart]->detach_road(flagidx_[FlagStart]);
	flags_[FlagEnd]->detach_road(flagidx_[FlagEnd]);

	if (upcast(Game, game, &egbase)) {
		flags_[FlagStart]->update_wares(*game, flags_[FlagEnd]);
		flags_[FlagEnd]->update_wares(*game, flags_[FlagStart]);
	}

	PlayerImmovable::cleanup(egbase);
}

/**
 * A flag has been placed that splits this road. This function is called before
 * the new flag initializes. We remove markings to avoid interference with the
 * flag.
 */
void RoadBase::presplit(Game& game, Coords) {
	unmark_map(game);
}

void RoadBase::postsplit(Game&, Flag&) {
}

void RoadBase::assign_carrier(Carrier&, uint8_t) {
}

bool RoadBase::notify_ware(Game&, FlagId) {
	return false;
}

}  // namespace Widelands<|MERGE_RESOLUTION|>--- conflicted
+++ resolved
@@ -156,12 +156,8 @@
 	idle_index_ = path.get_nsteps() / 2;
 }
 
-<<<<<<< HEAD
-inline void RoadBase::set_roadtype(EditorGameBase& egbase, const FCoords curf, uint8_t dir, RoadType type) const {
-=======
 static inline void
 set_roadtype(EditorGameBase& egbase, const FCoords curf, uint8_t dir, RoadType type) {
->>>>>>> 04689a21
 	if (dir == WALK_SW || dir == WALK_SE || dir == WALK_E) {
 		if (type != RoadType::kNone && is_bridge(egbase, curf, dir)) {
 			switch (type) {
