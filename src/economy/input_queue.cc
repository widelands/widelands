/*
 * Copyright (C) 2004-2020 by the Widelands Development Team
 *
 * This program is free software; you can redistribute it and/or
 * modify it under the terms of the GNU General Public License
 * as published by the Free Software Foundation; either version 2
 * of the License, or (at your option) any later version.
 *
 * This program is distributed in the hope that it will be useful,
 * but WITHOUT ANY WARRANTY; without even the implied warranty of
 * MERCHANTABILITY or FITNESS FOR A PARTICULAR PURPOSE.  See the
 * GNU General Public License for more details.
 *
 * You should have received a copy of the GNU General Public License
 * along with this program; if not, write to the Free Software
 * Foundation, Inc., 51 Franklin Street, Fifth Floor, Boston, MA  02110-1301, USA.
 *
 */

#include "economy/input_queue.h"

#include "base/wexception.h"
#include "economy/economy.h"
#include "economy/request.h"
#include "io/fileread.h"
#include "io/filewrite.h"
#include "logic/editor_game_base.h"
#include "logic/game.h"
#include "logic/map_objects/tribes/tribe_descr.h"
#include "logic/player.h"
#include "map_io/map_object_loader.h"
#include "map_io/map_object_saver.h"

namespace Widelands {

InputQueue::InputQueue(PlayerImmovable& init_owner,
                       DescriptionIndex const init_index,
                       uint8_t const init_max_size,
                       WareWorker const init_type)
   : owner_(init_owner),
     index_(init_index),
     max_size_(init_max_size),
     max_fill_(init_max_size),
     type_(init_type),
     consume_interval_(0),
     request_(nullptr),
     callback_fn_(nullptr),
     callback_data_(nullptr) {
}

void InputQueue::update() {

	assert(get_filled() <= max_size_);
	assert(max_fill_ <= max_size_);
	assert(index_ != INVALID_INDEX);

	if (get_filled() < max_fill_) {
		if (!request_) {
			request_.reset(new Request(owner_, index_, InputQueue::request_callback, type_));
			request_->set_exact_match(true);  // Required for worker queues, ignored for wares anyway
		}

		request_->set_count(max_fill_ - get_filled());
		request_->set_required_interval(consume_interval_);
	} else {
		request_.reset();
	}
}

void InputQueue::request_callback(Game& game,
                                  Request&,
                                  DescriptionIndex const index,
                                  Worker* const worker,
                                  PlayerImmovable& target) {

	WareWorker type = wwWARE;
	if (worker != nullptr) {
		assert(index == worker->descr().worker_index());
		type = wwWORKER;
	}

	InputQueue& iq = dynamic_cast<Building&>(target).inputqueue(index, type);

	iq.entered(index, worker);

	if (iq.callback_fn_) {
		(*iq.callback_fn_)(game, &iq, index, worker, iq.callback_data_);
	}
}

void InputQueue::set_callback(CallbackFn* const fn, void* const data) {
	callback_fn_ = fn;
	callback_data_ = data;
}

void InputQueue::set_max_size(const Quantity size) {
	Quantity old_size = max_size_;
	max_size_ = size;

	// make sure that max fill is reduced as well if the max size is decreased
	// because this is very likely what the user wanted to only consume so
	// and so many wares in the first place. If it is increased, keep the
	// max fill fill as it was
	set_max_fill(std::min(max_fill_, max_fill_ - (old_size - max_size_)));

	// No update() since set_max_fill calls it anyway
}

// I assume elsewhere that this function will call update()
// even if old and new size are identical
void InputQueue::set_max_fill(Quantity size) {
	if (size > max_size_) {
		size = max_size_;
	}

	max_fill_ = size;

	update();
}

void InputQueue::set_consume_interval(const uint32_t time) {
	consume_interval_ = time;

	update();
}

uint32_t InputQueue::get_missing() const {
	const auto filled = get_filled();
	if (filled >= max_fill_ || request_ == nullptr || !request_->is_open()) {
		return 0;
	}
	return max_fill_ - filled - std::min(max_fill_, request_->get_num_transfers());
}

constexpr uint16_t kCurrentPacketVersion = 3;

void InputQueue::read(FileRead& fr,
                      EditorGameBase& egbase,
                      MapObjectLoader& mol,
                      const TribesLegacyLookupTable& tribes_lookup_table) {

	uint16_t const packet_version = fr.unsigned_16();
	try {
		if (packet_version == kCurrentPacketVersion) {
			if (fr.unsigned_8() == 0) {
				assert(type_ == wwWARE);
				index_ = owner().tribe().ware_index(tribes_lookup_table.lookup_ware(fr.c_string()));
			} else {
				assert(type_ == wwWORKER);
				index_ = owner().tribe().worker_index(tribes_lookup_table.lookup_worker(fr.c_string()));
			}
			max_size_ = fr.unsigned_32();
			max_fill_ = fr.signed_32();
			consume_interval_ = fr.unsigned_32();
			if (fr.unsigned_8()) {
				request_.reset(new Request(owner_, 0, InputQueue::request_callback, type_));
				request_->read(fr, egbase, mol, tribes_lookup_table);
			} else {
				request_.reset();
			}

<<<<<<< HEAD
			read_child(fr, egbase, mol);
		} else if (packet_version == 2) {
			// TODO(GunChleoc): Savegame compatibility, get rid after Build 21
			assert(type_ == wwWARE);
			index_ = owner().tribe().ware_index(tribes_lookup_table.lookup_ware(fr.c_string()));
			max_size_ = fr.unsigned_32();
			max_fill_ = fr.signed_32();
			// No read_child() call here, doing it manually since there is no child-version number
			uint32_t filled = fr.unsigned_32();
			consume_interval_ = fr.unsigned_32();
			if (fr.unsigned_8()) {
				request_.reset(new Request(owner_, 0, InputQueue::request_callback, type_));
				request_->read(fr, egbase, mol, tribes_lookup_table);
			} else {
				request_.reset();
			}
			set_filled(filled);
=======
			read_child(fr, game, mol);
>>>>>>> 6b58ed38
		} else {
			throw UnhandledVersionError("InputQueue", packet_version, kCurrentPacketVersion);
		}
		//  Now Economy stuff. We have to add our filled items to the economy.
		if (owner_.get_economy(type_)) {
			add_to_economy(*owner_.get_economy(type_));
		}
	} catch (const GameDataError& e) {
		throw GameDataError("inputqueue: %s", e.what());
	}
}

void InputQueue::write(FileWrite& fw, EditorGameBase& egbase, MapObjectSaver& mos) {
	fw.unsigned_16(kCurrentPacketVersion);

	//  Owner and callback is not saved, but this should be obvious on load.
	switch (type_) {
	case wwWARE:
		fw.unsigned_8(0);
		fw.c_string(owner().tribe().get_ware_descr(index_)->name().c_str());
		break;
	case wwWORKER:
		fw.unsigned_8(1);
		fw.c_string(owner().tribe().get_worker_descr(index_)->name().c_str());
		break;
	}
	fw.signed_32(max_size_);
	fw.signed_32(max_fill_);
	fw.signed_32(consume_interval_);
	if (request_) {
		fw.unsigned_8(1);
		request_->write(fw, egbase, mos);
	} else {
		fw.unsigned_8(0);
	}

	write_child(fw, egbase, mos);
}
}  // namespace Widelands<|MERGE_RESOLUTION|>--- conflicted
+++ resolved
@@ -159,27 +159,7 @@
 				request_.reset();
 			}
 
-<<<<<<< HEAD
 			read_child(fr, egbase, mol);
-		} else if (packet_version == 2) {
-			// TODO(GunChleoc): Savegame compatibility, get rid after Build 21
-			assert(type_ == wwWARE);
-			index_ = owner().tribe().ware_index(tribes_lookup_table.lookup_ware(fr.c_string()));
-			max_size_ = fr.unsigned_32();
-			max_fill_ = fr.signed_32();
-			// No read_child() call here, doing it manually since there is no child-version number
-			uint32_t filled = fr.unsigned_32();
-			consume_interval_ = fr.unsigned_32();
-			if (fr.unsigned_8()) {
-				request_.reset(new Request(owner_, 0, InputQueue::request_callback, type_));
-				request_->read(fr, egbase, mol, tribes_lookup_table);
-			} else {
-				request_.reset();
-			}
-			set_filled(filled);
-=======
-			read_child(fr, game, mol);
->>>>>>> 6b58ed38
 		} else {
 			throw UnhandledVersionError("InputQueue", packet_version, kCurrentPacketVersion);
 		}
