--- conflicted
+++ resolved
@@ -40,13 +40,7 @@
      index_(init_index),
      max_size_(init_max_size),
      max_fill_(init_max_size),
-<<<<<<< HEAD
-     type_(init_type),
-     consume_interval_(0),
-     request_(nullptr) {
-=======
      type_(init_type) {
->>>>>>> a9549ba2
 }
 
 void InputQueue::update() {
