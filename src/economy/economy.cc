/*
 * Copyright (C) 2004-2024 by the Widelands Development Team
 *
 * This program is free software; you can redistribute it and/or
 * modify it under the terms of the GNU General Public License
 * as published by the Free Software Foundation; either version 2
 * of the License, or (at your option) any later version.
 *
 * This program is distributed in the hope that it will be useful,
 * but WITHOUT ANY WARRANTY; without even the implied warranty of
 * MERCHANTABILITY or FITNESS FOR A PARTICULAR PURPOSE.  See the
 * GNU General Public License for more details.
 *
 * You should have received a copy of the GNU General Public License
 * along with this program; if not, see <https://www.gnu.org/licenses/>.
 *
 */

#include "economy/economy.h"

#include <algorithm>
#include <memory>

#include "base/log.h"
#include "base/macros.h"
#include "base/scoped_timer.h"  // NOCOM
#include "base/wexception.h"
#include "economy/cmd_call_economy_balance.h"
#include "economy/flag.h"
#include "economy/request.h"
#include "economy/route.h"
#include "economy/routeastar.h"
#include "economy/router.h"
#include "economy/warehousesupply.h"
#include "logic/game.h"
#include "logic/map_objects/tribes/soldier.h"
#include "logic/map_objects/tribes/tribe_descr.h"
#include "logic/map_objects/tribes/warehouse.h"
#include "logic/player.h"

namespace Widelands {

Serial Economy::last_economy_serial_ = 0;

void Economy::initialize_serial() {
	verb_log_info("Initializing economy serial\n");
	last_economy_serial_ = 0;
}

Economy::Economy(Player& player, WareWorker wwtype)
   : Economy(player, last_economy_serial_++, wwtype) {
}

Economy::Economy(Player& player, Serial init_serial, WareWorker wwtype)
   : serial_(init_serial),
     owner_(player),
     type_(wwtype),
     request_timerid_(0),
     options_window_(nullptr) {
	last_economy_serial_ = std::max(last_economy_serial_, serial_ + 1);
	const TribeDescr& tribe = player.tribe();
	DescriptionIndex const nr_wares_or_workers = wwtype == wwWARE ?
                                                   player.egbase().descriptions().nr_wares() :
                                                   player.egbase().descriptions().nr_workers();
	wares_or_workers_.set_nrwares(nr_wares_or_workers);

	target_quantities_ = new TargetQuantity[nr_wares_or_workers];
	for (DescriptionIndex i = 0; i < nr_wares_or_workers; ++i) {
		TargetQuantity tq;
		switch (type_) {
		case wwWARE:
			if (tribe.has_ware(i)) {
				tq.permanent = tribe.get_ware_descr(i)->default_target_quantity(tribe.name());
			} else {
				tq.permanent = 0;
			}
			break;
		case wwWORKER:
			tq.permanent = tribe.get_worker_descr(i)->default_target_quantity();
			break;
		}
		tq.last_modified = Time(0);
		target_quantities_[i] = tq;
	}

	router_.reset(new Router([this]() { reset_all_pathfinding_cycles(); }));
}

Economy::~Economy() {
	Notifications::publish(NoteEconomy{serial_, serial_, NoteEconomy::Action::kDeleted});

	if (!requests_.empty()) {
		log_warn("Economy still has requests left on destruction\n");
	}
	if (!flags_.empty()) {
		log_warn("Economy still has flags left on destruction\n");
	}
	if (!warehouses_.empty()) {
		log_warn("Economy still has warehouses left on destruction\n");
	}

	delete[] target_quantities_;
}

/**
 * \return an arbitrary flag in this economy.
 */
Flag* Economy::get_arbitrary_flag(const Economy* other) {
	if (flags_.empty()) {
		return nullptr;
	}

	if (other == nullptr) {
		return flags_[0];
	}

	for (Flag* f : flags_) {
		if (f->get_economy(other->type()) == other) {
			return f;
		}
	}
	return nullptr;
}

/**
 * Two flags have been connected; check whether their economies should be
 * merged.
 * Since we could merge into both directions, we preserve the economy that is
 * currently bigger (should be more efficient).
 */
void Economy::check_merge(const Flag& f1, const Flag& f2, WareWorker type) {
	Economy* e1 = f1.get_economy(type);
	Economy* e2 = f2.get_economy(type);
	if (e1 != e2) {
		if (e1->get_nrflags() < e2->get_nrflags()) {
			std::swap(e1, e2);
		}
		e1->merge(*e2);
	}
}

/**
 * Notify the economy that there may no longer be a connection between
 * the given flags in the road and seafaring network.
 */
void Economy::check_split(Flag& f1, Flag& f2, WareWorker type) {
	assert(&f1 != &f2);
	assert(f1.get_economy(type) == f2.get_economy(type));

	Economy* e = f1.get_economy(type);
	// No economy in the editor.
	if (e == nullptr) {
		return;
	}

	e->split_checks_.emplace_back(OPtr<Flag>(&f1), OPtr<Flag>(&f2));
	e->rebalance_supply();  // the real split-checking is done during rebalance
}

void Economy::check_splits() {
	EditorGameBase& egbase = owner().egbase();
	while (!split_checks_.empty()) {
		Flag* f1 = split_checks_.back().first.get(egbase);
		Flag* f2 = split_checks_.back().second.get(egbase);
		split_checks_.pop_back();

		if ((f1 == nullptr) || (f2 == nullptr)) {
			if ((f1 == nullptr) && (f2 == nullptr)) {
				continue;
			}
			if (f1 == nullptr) {
				f1 = f2;
			}
			if (f1->get_economy(type_) != this) {
				continue;
			}

			// Handle the case when two or more roads are removed simultaneously
			RouteAStar<AStarZeroEstimator> astar(*router_, type_, AStarZeroEstimator());
			astar.push(*f1);
			std::set<OPtr<Flag>> reachable;
			while (RoutingNode* current = astar.step()) {
				reachable.insert(&current->base_flag());
			}
			if (reachable.size() != flags_.size()) {
				split(reachable);
			}
			continue;
		}

		// If one (or both) of the flags have already been split off, we do not need to re-check
		if (f1->get_economy(type_) != this || f2->get_economy(type_) != this) {
			continue;
		}

		// Start an A-star searches from f1 with a heuristic bias towards f2,
		// because we do not need to do anything if f1 is still connected to f2.
		// If f2 is not reached by the search, split off all the nodes that have been
		// reached from f1. These nodes induce a connected subgraph.
		// This means that the newly created economy, which contains all the
		// flags that have been split, is already connected.
		RouteAStar<AStarEstimator> astar(*router_, type_, AStarEstimator(*egbase.mutable_map(), *f2));
		astar.push(*f1);
		std::set<OPtr<Flag>> reachable;

		for (;;) {
			RoutingNode* current = astar.step();
			if (current == nullptr) {
				split(reachable);
				break;
			}
			if (current == f2) {
				break;
			}
			reachable.insert(&current->base_flag());
		}
	}
}

/**
 * Calculate a route between two flags.
 *
 * This functionality has been moved to Router(). This is currently
 * merely a delegator.
 */
bool Economy::find_route(Flag& start, Flag& end, Route* const route, int32_t const cost_cutoff) {
	assert(start.get_economy(type_) == this);
	assert(end.get_economy(type_) == this);
	return router_->find_route(
	   start, end, route, type_, cost_cutoff, *owner().egbase().mutable_map());
}

struct ZeroEstimator {
	int32_t operator()(RoutingNode& /* node */) const {
		return 0;
	}
};

/**
 * Find the warehouse closest to the given starting flag.
 *
 * If the search was successful and \p route is non-null,
 * a route is also computed.
 *
 * \param start starting flag
 * \param route if non-null, fill in a route to the warehouse
 * \param cost_cutoff if positive, find paths of at most
 * that length (in milliseconds)
 */
Warehouse* Economy::find_closest_warehouse(Flag& start,
                                           Route* route,
                                           uint32_t cost_cutoff,
                                           const Economy::WarehouseAcceptFn& acceptfn) {
	if (warehouses().empty()) {
		return nullptr;
	}

	// A-star with zero estimator = Dijkstra
	RouteAStar<ZeroEstimator> astar(*router_, type_);
	astar.push(start);

	while (RoutingNode* current = astar.step()) {
		if ((cost_cutoff != 0u) &&
		    (type_ == wwWARE ? current->mpf_realcost_ware : current->mpf_realcost_worker) >
		       static_cast<int32_t>(cost_cutoff)) {
			return nullptr;
		}

		Flag& flag = current->base_flag();
		if (upcast(Warehouse, warehouse, flag.get_building())) {
			if (!acceptfn || acceptfn(*warehouse)) {
				if (route != nullptr) {
					astar.routeto(flag, *route);
				}
				return warehouse;
			}
		}
	}

	return nullptr;
}

/**
 * Add a flag to the flag array.
 * Only call from Flag init and split/merger code!
 */
void Economy::add_flag(Flag& flag) {
	assert(flag.get_economy(type_) == nullptr);

	flags_.push_back(&flag);
	flag.set_economy(this, type_);

	flag.reset_path_finding_cycle(type_);
}

/**
 * Remove a flag from the flag array.
 * Only call from Flag cleanup and split/merger code!
 */
void Economy::remove_flag(Flag& flag) {
	assert(flag.get_economy(type_) == this);

	do_remove_flag(flag);

	// automatically delete the economy when it becomes empty.
	if (flags_.empty()) {
		owner_.remove_economy(serial_);
	}
}

/**
 * Remove the flag, but don't delete the economy automatically.
 * This is called from the merge code.
 */
void Economy::do_remove_flag(Flag& flag) {
	flag.set_economy(nullptr, type_);

	// fast remove
	for (Flags::iterator flag_iter = flags_.begin(); flag_iter != flags_.end(); ++flag_iter) {
		if (*flag_iter == &flag) {
			*flag_iter = *(flags_.end() - 1);
			flags_.pop_back();
			return;
		}
	}
	throw wexception("trying to remove nonexistent flag");
}

/**
 * Callback for the incredibly rare case that the \ref Router pathfinding
 * cycle wraps around.
 */
void Economy::reset_all_pathfinding_cycles() {
	for (Flag* flag : flags_) {
		flag->reset_path_finding_cycle(type_);
	}
}

/**
 * Set the target quantities for the given DescriptionIndex to the
 * numbers given in permanent. Also update the last
 * modification time.
 *
 * This is called from Cmd_ResetTargetQuantity and Cmd_SetTargetQuantity
 */
void Economy::set_target_quantity(WareWorker economy_type,
                                  DescriptionIndex const ware_or_worker_type,
                                  Quantity const permanent,
                                  Time const mod_time) {
	assert(economy_type == type_);
	// Skip in release builds to get the most reasonable game state
	if (economy_type != type_) {
		log_warn_time(mod_time, "Economy type mismatch in set_target_quantity, skipping\n");
		return;
	}
#ifndef NDEBUG
	if (type_ == wwWARE) {
		assert(owner().egbase().descriptions().ware_exists(ware_or_worker_type));
	} else {
		assert(owner().egbase().descriptions().worker_exists(ware_or_worker_type));
	}
#endif
	TargetQuantity& tq = target_quantities_[ware_or_worker_type];
	tq.permanent = permanent;
	tq.last_modified = mod_time;
}

/**
 * Call this whenever some entity created a ware, e.g. when a lumberjack
 * has felled a tree.
 * This is also called when a ware is added to the economy through trade or
 * a merger.
 * Also notifies the corresponding other-type economy, if desired,
 * so it may check e.g. whether a worker for whom a tool was missing can now be created.
 */
void Economy::add_wares_or_workers(DescriptionIndex const id,
                                   Quantity const count,
                                   Economy* other_economy) {
	wares_or_workers_.add(id, count);
	start_request_timer();
	if (other_economy != nullptr) {
		assert(other_economy->type() != type_);
		other_economy->start_request_timer();
	}

	// TODO(unknown): add to global player inventory?
}

/**
 * Call this whenever a ware is destroyed or consumed, e.g. food has been
 * eaten or a warehouse has been destroyed.
 * This is also called when a ware is removed from the economy through trade or
 * a split of the Economy.
 */
void Economy::remove_wares_or_workers(DescriptionIndex const id, Quantity const count) {
#ifndef NDEBUG
	if (type_ == wwWARE) {
		assert(owner().egbase().descriptions().ware_exists(id));
	} else {
		assert(owner().egbase().descriptions().worker_exists(id));
	}
#endif
	wares_or_workers_.remove(id, count);

	// TODO(unknown): remove from global player inventory?
}

/**
 * Add the warehouse to our list of warehouses.
 * This also adds the wares in the warehouse to the economy. However, if wares
 * are added to the warehouse in the future, add_wares() must be called.
 */
void Economy::add_warehouse(Warehouse& wh) {
	warehouses_.push_back(&wh);
}

/**
 * Remove the warehouse and its wares from the economy.
 */
void Economy::remove_warehouse(Warehouse& wh) {
	for (size_t i = 0; i < warehouses_.size(); ++i) {
		if (warehouses_[i] == &wh) {
			warehouses_[i] = *warehouses_.rbegin();
			warehouses_.pop_back();

			// Trigger districts recalculation
			for (Flag* flag : flags_) {
				if (flag->get_district_center(type()) == &wh) {
					flag->set_district_center(type(), nullptr);
				}
			}
			start_request_timer();

			return;
		}
	}

	//  This assert was modified, since on loading, warehouses might try to
	//  remove themselves from their own economy, though they weren't added
	//  (since they weren't initialized)
	assert(warehouses_.empty());
}

/**
 * Consider the request, try to fulfill it immediately or queue it for later.
 * Important: This must only be called by the \ref Request class.
 */
void Economy::add_request(Request& req) {
	assert(!has_request(req));

	assert(&owner());

	requests_.push_back(&req);

	// Try to fulfill the request
	start_request_timer();
}

/**
 * \return true if the given Request is registered with the \ref Economy, false
 * otherwise
 */
bool Economy::has_request(Request& req) const {
	return std::find(requests_.begin(), requests_.end(), &req) != requests_.end();
}

/**
 * Remove the request from this economy.
 * Important: This must only be called by the \ref Request class.
 */
void Economy::remove_request(Request& req) {
	RequestList::iterator const it = std::find(requests_.begin(), requests_.end(), &req);

	if (it == requests_.end()) {
		FORMAT_WARNINGS_OFF
		log_warn_time(owner().egbase().get_gametime(), "remove_request(%p) not in list\n", &req);
		FORMAT_WARNINGS_ON
		return;
	}

	*it = *requests_.rbegin();

	requests_.pop_back();
}

/**
 * Add a supply to our list of supplies.
 */
void Economy::add_supply(Supply& supply) {
	supplies_.add_supply(supply);
	start_request_timer();
}

/**
 * Remove a supply from our list of supplies.
 */
void Economy::remove_supply(Supply& supply) {
	supplies_.remove_supply(supply);
}

// Minimal invasive fix of bug 1236538 and issue #3794.
// It does not matter which tribe this soldier has, only that all training levels are 0.
std::unique_ptr<Worker> Economy::soldier_prototype_(nullptr);
// static
Worker& Economy::soldier_prototype(const WorkerDescr* d) {
	if (!soldier_prototype_) {
		if (d == nullptr) {
			throw wexception("soldier_prototype_ not initialized and no SoldierDescr provided");
		}
		assert(d->type() == MapObjectType::SOLDIER);
		soldier_prototype_.reset(&dynamic_cast<Worker&>(d->create_object()));
		assert(soldier_prototype_->descr().type() == MapObjectType::SOLDIER);
	}
	return *soldier_prototype_;
}

<<<<<<< HEAD
bool Economy::needs_ware_or_worker(DescriptionIndex const ware_or_worker_type,
                                   const Flag* flag) const {
	Quantity const target_global = target_quantity(ware_or_worker_type).permanent;

	if (target_global > 0 && !warehouses_.empty()) {
		// We have a target quantity set.
		Quantity target_district;
		if (flag != nullptr && nr_districts_ > 0) {
			target_district = target_global / nr_districts_;
			if (target_district * nr_districts_ < target_global) {
				++target_district;  // Rounding up is important for wares with small targets
			}
		} else {
			target_district = 0;
		}

		Quantity quantity_global = 0;
		Quantity quantity_district = 0;
		for (const Warehouse* wh : warehouses_) {
			const Quantity q = type_ == wwWARE ? wh->get_wares().stock(ware_or_worker_type) :
                                              wh->get_workers().stock(ware_or_worker_type);
			quantity_global += q;

			if (flag != nullptr) {
				if (flag->get_district_center(type()) == wh->base_flag().get_district_center(type())) {
					quantity_district += q;
					if (quantity_district >= target_district && quantity_global >= target_global) {
						// If a district is specified, the ware is needed if the district lacks it
						// even if the global stock is above target.
						// If the global stock is below target we also need it.
						return false;
					}
				}
			} else if (quantity_global >= target_global) {
=======
bool Economy::needs_ware_or_worker(DescriptionIndex const ware_or_worker_type) const {
	Quantity const target = target_quantity(ware_or_worker_type).permanent;
	const bool is_soldier = type_ == wwWORKER && ware_or_worker_type == owner().tribe().soldier();

	if (target > 0) {  // We have a target quantity set
		Quantity quantity = 0;
		for (const Warehouse* wh : warehouses_) {
			Quantity stock = type_ == wwWARE ? wh->get_wares().stock(ware_or_worker_type) :
                                            wh->get_workers().stock(ware_or_worker_type);
			if (is_soldier) {
				Quantity garrison = wh->get_desired_soldier_count();
				if (garrison >= stock) {
					continue;
				}
				stock -= garrison;
			}

			quantity += stock;
			if (quantity >= target) {
>>>>>>> df6e12bc
				return false;
			}
		}

		return true;
	}

	// Target quantity is set to 0, we need to check if there is an open request.
	// For soldier requests, do not recruit new rookies if only heroes are needed.
	return std::any_of(
	   requests_.begin(), requests_.end(),
	   [this, is_soldier, ware_or_worker_type](const Request* req) {
		   return req->get_type() == type_ && req->get_index() == ware_or_worker_type &&
		          req->is_open() &&
		          (!is_soldier ||
		           req->get_requirements().check(soldier_prototype(
		              owner().egbase().descriptions().get_worker_descr(ware_or_worker_type))));
	   });
}

bool Economy::has_building(const DescriptionIndex di) const {
	const std::string& name = owner().tribe().get_building_descr(di)->name();
	const auto& stats = owner().get_building_statistics(di);
	return std::any_of(stats.begin(), stats.end(), [this, &name](const auto& bld) {
		const BaseImmovable* i = owner().egbase().map()[bld.pos].get_immovable();
		return !bld.is_constructionsite && i != nullptr && i->descr().name() == name &&
		       dynamic_cast<const Building&>(*i).get_economy(type_) == this;
	});
}

bool Economy::check_building_can_start_working(const ProductionSite& ps,
                                               const bool check_inputqueues) {
	// We are only interested in buildings in this road network
	if (ps.get_economy(type_) != this) {
		return false;
	}
	// Ignore unoccupied buildings
	if (!ps.can_start_working()) {
		return false;
	}

	if (!check_inputqueues || ps.inputqueues().empty()) {
		// If the caller is not interested in the input queues
		// (or if there are none) we are satisfied.
		return true;
	}

	return std::any_of(ps.inputqueues().begin(), ps.inputqueues().end(), [](const InputQueue* q) {
		// At least one input queue needs to be filled.
		return q->get_max_fill() > 0 && q->get_filled() > 0;
	});
}

ProductionSite* Economy::find_closest_occupied_productionsite(const Flag& base,
                                                              const DescriptionIndex di,
                                                              const bool check_inputqueues) {
	const std::string& name = owner().tribe().get_building_descr(di)->name();
	ProductionSite* best = nullptr;
	uint32_t closest_dist = std::numeric_limits<uint32_t>::max();

	for (const auto& bld : owner().get_building_statistics(di)) {
		if (!bld.is_constructionsite) {
			if (BaseImmovable* i = owner().egbase().map()[bld.pos].get_immovable()) {
				if (i->descr().name() == name) {
					upcast(ProductionSite, ps, i);
					assert(ps);
					if (check_building_can_start_working(*ps, check_inputqueues)) {
						const uint32_t dist =
						   owner().egbase().map().calc_distance(base.get_position(), ps->get_position());
						if (dist < closest_dist) {
							closest_dist = dist;
							best = ps;
						}
					}
				}
			}
		}
	}
	return best;
}

/**
 * Add e's flags to this economy.
 *
 * Also transfer all wares and wares request. Try to resolve the new ware
 * requests if possible.
 */
void Economy::merge(Economy& e) {
	assert(e.type() == type_);
	for (const DescriptionIndex& w_index :
	     (type_ == wwWARE ? owner_.tribe().wares() : owner_.tribe().workers())) {
		TargetQuantity other_tq = e.target_quantities_[w_index];
		TargetQuantity& this_tq = target_quantities_[w_index];
		if (this_tq.last_modified < other_tq.last_modified) {
			this_tq = other_tq;
		}
	}

	//  If the options window for e is open, but not the one for this, the user
	//  should still have an options window after the merge.
	if ((e.get_options_window() != nullptr) && (get_options_window() == nullptr)) {
		Notifications::publish(NoteEconomy{e.serial(), serial_, NoteEconomy::Action::kMerged});
	}

	for (std::vector<Flag*>::size_type i = e.get_nrflags() + 1; --i != 0u;) {
		assert(i == e.get_nrflags());

		Flag& flag = *e.flags_[0];

		e.do_remove_flag(flag);  // do not delete other economy yet!
		add_flag(flag);
	}

	// Remember that the other economy may not have been connected before the merge
	split_checks_.insert(split_checks_.end(), e.split_checks_.begin(), e.split_checks_.end());
	owner_.remove_economy(e.serial());
}

/**
 * Split the given set of flags off into a new economy.
 */
void Economy::split(const std::set<OPtr<Flag>>& flags) {
	assert(!flags.empty());

	Economy* e = owner_.create_economy(type_);

	for (const DescriptionIndex& w_index :
	     (type_ == wwWARE ? owner_.tribe().wares() : owner_.tribe().workers())) {
		e->target_quantities_[w_index] = target_quantities_[w_index];
	}

	for (const OPtr<Flag>& temp_flag : flags) {
		Flag& flag = *temp_flag.get(owner().egbase());
		assert(flags_.size() > 1);  // We will not be deleted in remove_flag, right?
		remove_flag(flag);
		e->add_flag(flag);
	}

	e->recalc_districts();

	// As long as rebalance commands are tied to specific flags, we
	// need this, because the flag that rebalance commands for us were
	// tied to might have been moved into the other economy
	start_request_timer();
	e->start_request_timer();
}

/**
 * Make sure the request timer is running.
 * We can skip this for flagless economies (expedition ships don't need economy balancing...).
 */
void Economy::start_request_timer(const Duration& delta) {
	if (!flags_.empty()) {
		if (upcast(Game, game, &owner_.egbase())) {
			Flag* flag = get_arbitrary_flag();
			if (flag->get_economy(type()) == this) {  // Sanity check during economy splits
				game->cmdqueue().enqueue(new CmdCallEconomyBalance(
				   game->get_gametime() + delta, flag, type(), request_timerid_));
			}
		}
	}
}

/**
 * Find the supply that is best suited to fulfill the given request.
 * \return 0 if no supply is found, the best supply otherwise
 */
Supply*
Economy::find_best_supply(Game& game, const Request& req, int32_t& cost, bool allow_import) {
	Route buf_route0;
	Route buf_route1;
	Supply* best_supply = nullptr;
	Route* best_route = nullptr;
	int32_t best_cost = -1;
	Flag& target_flag = req.target_flag();

	available_supplies_.clear();

	for (int pass = 0; pass < 2; ++pass) {
		for (size_t i = 0; i < supplies_.get_nrsupplies(); ++i) {
			Supply& supp = supplies_[i];

			// Just skip if supply does not provide required ware
			if (supp.nr_supplies(game, req) == 0u) {
				continue;
			}

			const SupplyProviders provider = supp.provider_type(&game);

			// We generally ignore disponible wares on ship as it is not possible to reliably
			// calculate route (transportation time)
			if (provider == SupplyProviders::kShip) {
				continue;
			}

			const Widelands::Flag& supp_flag = supp.get_position(game)->base_flag();

			if (pass == 0 && !same_district(target_flag, supp_flag)) {
				// Do not consider imports in the first pass
				continue;
			}

			// Use birds-eye distance for performance, may be inaccurate.
			const uint32_t dist =
			   game.map().calc_distance(target_flag.get_position(), supp_flag.get_position());

			UniqueDistance ud = {dist, supp.get_position(game)->serial(), provider};

			// std::map quarantees uniqueness, practically it means that if more wares are on the same
			// flag, only
			// first one will be inserted into available_supplies
			available_supplies_.insert(std::make_pair(ud, &supplies_[i]));
		}

		if (!available_supplies_.empty() || !allow_import) {
			// Perform a second pass permitting imports only if no same-district supplies were found.
			break;
		}
	}

	// Now available supplies have been sorted by distance to requestor
	for (auto& supplypair : available_supplies_) {
		Supply& supp = *supplypair.second;

		Route* const route = best_route != &buf_route0 ? &buf_route0 : &buf_route1;
		// will be cleared by find_route()

		if (!find_route(supp.get_position(game)->base_flag(), target_flag, route, best_cost)) {
			if (best_route == nullptr) {
				log_err_time(
				   game.get_gametime(),
				   "Economy::find_best_supply: %s-Economy %u of player %u: Error, COULD NOT FIND A "
				   "ROUTE!\n",
				   type_ ? "WORKER" : "WARE", serial_, owner_.player_number());
				// To help to debug this a bit:
				log_err_time(game.get_gametime(),
				             " ... ware/worker at: %3dx%3d, requestor at: %3dx%3d! Item: %s.\n",
				             supp.get_position(game)->base_flag().get_position().x,
				             supp.get_position(game)->base_flag().get_position().y,
				             target_flag.get_position().x, target_flag.get_position().y,
				             type_ == wwWARE ?
                            game.descriptions().get_ware_descr(req.get_index())->name().c_str() :
                            game.descriptions().get_worker_descr(req.get_index())->name().c_str());
			}
			continue;
		}
		best_supply = &supp;
		best_route = route;
		best_cost = route->get_totalcost();
	}

	if (best_route == nullptr) {
		return nullptr;
	}

	cost = best_cost;
	return best_supply;
}

struct RequestSupplyPair {
	TrackPtr<Request> request;
	TrackPtr<Supply> supply;
	uint32_t priority;

	/**
	 * pairid is an explicit tie-breaker for comparison.
	 *
	 * Without it, the pair priority queue would use an implicit, system
	 * dependent tie breaker, which in turn causes desyncs.
	 */
	uint32_t pairid;

	struct Compare {
		bool operator()(const RequestSupplyPair& p1, const RequestSupplyPair& p2) {
			return p1.priority == p2.priority ? p1.pairid < p2.pairid : p1.priority < p2.priority;
		}
	};
};

using RSPairQueue = std::
   priority_queue<RequestSupplyPair, std::vector<RequestSupplyPair>, RequestSupplyPair::Compare>;

struct RSPairStruct {
	RSPairQueue queue;
	uint32_t pairid = 0;
	int32_t nexttimer = 0;

	RSPairStruct() = default;
};

/**
 * Walk all Requests and find potential transfer candidates.
 */
void Economy::process_requests(Game& game, RSPairStruct* supply_pairs) {
	// Algorithm can decide that wares are not to be delivered to constructionsite
	// right now, therefore we need to shcedule next pairing
	for (Request* temp_req : requests_) {
		Request& req = *temp_req;
		if (!req.is_open()) {
			continue;
		}

		// We somehow get desynced request lists that don't trigger desync
		// alerts, so add info to the sync stream here.
		{
			::StreamWrite& ss = game.syncstream();
			ss.unsigned_8(SyncEntry::kProcessRequests);
			ss.unsigned_8(req.get_type());
			ss.unsigned_8(req.get_index());
			ss.unsigned_32(req.target().serial());
		}

		int32_t cost;  // estimated time in milliseconds to fulfill Request
		Supply* const supp = find_best_supply(game, req, cost, true);

		if (supp == nullptr) {
			continue;
		}

		if (!supp->is_active()) {
			// Calculate the time the building will be forced to idle waiting
			// for the request
			const int32_t idletime =
			   game.get_gametime().get() + 15000 + 2 * cost - req.get_required_time().get();
			// If the building wouldn't have to idle, we wait with the request
			if (idletime < -200) {
				if (supply_pairs->nexttimer < 0 || supply_pairs->nexttimer > -idletime) {
					supply_pairs->nexttimer = -idletime;
				}
				continue;
			}
		}

		const uint32_t priority = req.get_priority(cost);

		RequestSupplyPair rsp;
		rsp.request = &req;
		rsp.supply = supp;
		rsp.priority = priority;
		rsp.pairid = ++supply_pairs->pairid;

		supply_pairs->queue.push(rsp);
	}
}

/**
 * Try to fulfill open requests with available supplies.
 */
void Economy::balance_requestsupply(Game& game) {
	RSPairStruct rsps;
	rsps.nexttimer = -1;

	//  Try to fulfill Requests.
	process_requests(game, &rsps);

	//  Now execute request/supply pairs.

	// Requests with the lowest possible priority are served only if there is nothing else to do
	const bool first_priority_is_0 = !rsps.queue.empty() && rsps.queue.top().priority == 0;

	while (!rsps.queue.empty()) {
		RequestSupplyPair rsp = rsps.queue.top();

		rsps.queue.pop();

		if ((rsp.request == nullptr) || (rsp.supply == nullptr) || !has_request(*rsp.request) ||
		    (rsp.supply->nr_supplies(game, *rsp.request) == 0u) ||
		    (!first_priority_is_0 && rsp.priority == 0)) {
			rsps.nexttimer = 200;
			continue;
		}

		rsp.request->start_transfer(game, *rsp.supply);
		rsp.request->set_last_request_time(game.get_gametime());

		//  for multiple wares
		if ((rsp.request != nullptr) && has_request(*rsp.request)) {
			rsps.nexttimer = 200;
		}
	}

	if (rsps.nexttimer > 0) {  //  restart the timer, if necessary
		start_request_timer(Duration(rsps.nexttimer));
	}
}

/**
 * Check whether there is a supply for the given request. If the request is a
 * worker request without supply, attempt to create a new worker in a warehouse.
 */
void Economy::create_requested_worker(Game& game, DescriptionIndex index) {
	assert(type_ == wwWORKER);

	bool soldier_level_check;
	const TribeDescr& tribe = owner().tribe();
	const WorkerDescr& w_desc = *tribe.get_worker_descr(index);
	// Request mapped to demand
	std::map<Request*, uint32_t> open_requests;
	uint32_t total_demand = 0;

	// Make a dummy soldier, which should never be assigned to any economy
	// Minimal invasive fix of bug 1236538: never create a rookie for a request
	// that required a hero.
	if (upcast(const SoldierDescr, s_desc, &w_desc)) {
		soldier_prototype(s_desc);  // init prototype
		soldier_level_check = true;
	} else {
		soldier_level_check = false;
	}

	for (Request* temp_req : requests_) {
		const Request& req = *temp_req;

		if (!req.is_open() || req.get_type() != wwWORKER || req.get_index() != index) {
			continue;
		}

		// need to check for each request separately, because esp. soldier
		// requests have different specific requirements
		if (supplies_.have_supplies(game, req)) {
			continue;
		}

		// Requests for heroes should not trigger the creation of more rookies
		if (soldier_level_check) {
			if (!(req.get_requirements().check(soldier_prototype()))) {
				continue;
			}
		}

		uint32_t current_demand = req.get_open_count();
		if (current_demand > 0) {
			open_requests.emplace(temp_req, current_demand);
			total_demand += current_demand;
		}
	}

	if (total_demand == 0) {
		assert(open_requests.empty());
		return;
	}
	assert(!open_requests.empty());

	// We have worker demands that are not fulfilled by supplies.
	// Find warehouses where we can create the required workers,
	// and collect stats about existing build prerequisites.
	// Since the wares may be in places belonging to a different worker economy,
	// we will request their ware economies to bring them into warehouses belonging to this worker
	// economy.
	const WorkerDescr::Buildcost& cost = w_desc.buildcost();
	Quantity total_planned = 0;
	std::map<Economy*, std::map<DescriptionIndex, Quantity>> available_wares;

	for (Warehouse* wh : warehouses_) {
		uint32_t planned = wh->get_planned_workers(game, index);
		total_planned += planned;

		while (wh->can_create_worker(game, index)) {
			wh->create_worker(game, index);
			--open_requests.begin()->second;
			--total_demand;
			if (open_requests.begin()->second == 0u) {
				open_requests.erase(open_requests.begin());
			}
			if (total_demand == 0) {
				assert(open_requests.empty());
				return;
			}
		}

		Economy* eco = wh->get_economy(wwWARE);
		for (const auto& pair : cost) {
			DescriptionIndex di = tribe.ware_index(pair.first);
			if (tribe.has_ware(di)) {
				available_wares[eco][di] += eco->get_wares_or_workers().stock(di);
			}
		}
	}

	// Couldn't create enough workers now. Adjust the warehouses' plans to bring the wares together.
	for (const auto& pair : available_wares) {
		uint32_t min_workers_createable = std::numeric_limits<Quantity>::max();
		bool plan_at_least_one = false;
		for (const auto& costpair : cost) {
			DescriptionIndex di = tribe.ware_index(costpair.first);
			if (tribe.has_ware(di)) {
				min_workers_createable =
				   std::min(min_workers_createable, pair.second.at(di) / costpair.second);
				plan_at_least_one |= pair.first->target_quantity(di).permanent == 0;
			} else {
				di = tribe.safe_worker_index(costpair.first);
				assert(tribe.has_worker(di));
				min_workers_createable = std::max(min_workers_createable, wares_or_workers_.stock(di));
				// TODO(Nordfriese): As long as worker buildcosts contain only wares and carriers, this
				// is fine. Revisit this function if we ever have a worker whose buildcost contains a
				// worker with a buildcost.
			}
		}
		for (Warehouse* wh : warehouses_) {
			if (wh->get_economy(wwWARE) == pair.first) {
				const uint32_t planned = wh->get_planned_workers(game, index);
				assert(total_planned >= planned);
				uint32_t nr_to_plan = planned;
				if (total_planned > total_demand) {
					// Cancel some excess plans
					nr_to_plan -= std::min(nr_to_plan, total_planned - total_demand);
				} else if (total_planned < total_demand) {
					// Check how many we can plan
					if (min_workers_createable > 0) {
						uint32_t newly_planning =
						   std::min(min_workers_createable, total_demand - total_planned);
						min_workers_createable -= newly_planning;
						nr_to_plan += newly_planning;
					} else if (plan_at_least_one) {
						// Plan at least one worker somewhere if a target quantity is 0 to trigger tool
						// production
						nr_to_plan = std::max(nr_to_plan, 1u);
						plan_at_least_one = false;
					}
				}
				wh->plan_workers(game, index, nr_to_plan);
				total_planned = total_planned + nr_to_plan - planned;
				if (total_planned == total_demand) {
					return;
				}
			}
		}
	}
}

/**
 * Walk all Requests and find requests of workers than aren't supplied. Then
 * try to create the worker at warehouses.
 */
void Economy::create_requested_workers(Game& game) {
	if (type_ != wwWORKER || warehouses().empty()) {
		return;
	}

	for (const DescriptionIndex& worker_index : owner().tribe().workers()) {
		if (owner().is_worker_type_allowed(worker_index) &&
		    owner().tribe().get_worker_descr(worker_index)->is_buildable()) {
			create_requested_worker(game, worker_index);
		}
	}
}

/**
 * Helper function for \ref handle_active_supplies
 */
static bool accept_warehouse_if_policy(const Warehouse& wh,
                                       WareWorker type,
                                       DescriptionIndex ware,
                                       StockPolicy policy) {
	return wh.get_stock_policy(type, ware) == policy;
}

/**
 * Send all active supplies (wares that are outside on the road network without
 * being sent to a specific request) to a warehouse.
 */
void Economy::handle_active_supplies(Game& game) {
	if (warehouses().empty()) {
		return;
	}

	using Assignments = std::vector<std::pair<Supply*, Warehouse*>>;
	Assignments assignments;

	for (uint32_t idx = 0; idx < supplies_.get_nrsupplies(); ++idx) {
		Supply& supply = supplies_[idx];
		if (supply.has_storage()) {
			continue;
		}

		WareWorker wwtype;
		DescriptionIndex ware;
		supply.get_ware_type(wwtype, ware);
		assert(wwtype == type_);

		bool haveprefer = false;
		bool havenormal = false;

		// One of preferred warehouses (if any) with lowest stock of ware/worker
		Warehouse* preferred_wh = nullptr;
		// Stock of particular ware in preferred warehouse
		uint32_t preferred_wh_stock = std::numeric_limits<uint32_t>::max();

		for (Warehouse* wh : warehouses_) {
			StockPolicy policy = wh->get_stock_policy(type_, ware);
			if (policy == StockPolicy::kPrefer) {
				haveprefer = true;

				// Getting count of worker/ware
				uint32_t current_stock;
				current_stock =
				   type_ == wwWARE ? wh->get_wares().stock(ware) : wh->get_workers().stock(ware);
				// Stocks lower then in previous one?
				if (current_stock < preferred_wh_stock) {
					preferred_wh = wh;
					preferred_wh_stock = current_stock;
				}
			} else if (policy == StockPolicy::kNormal) {
				havenormal = true;
			}
		}
		if (!havenormal && !haveprefer && type_ == wwWARE) {
			continue;
		}

		// We either have one preferred warehouse picked up or walk on roads to find nearest one
		Warehouse* wh = nullptr;
		if (preferred_wh != nullptr) {
			wh = preferred_wh;
		} else {
			wh = find_closest_warehouse(
			   supply.get_position(game)->base_flag(), nullptr, 0,
			   (!havenormal) ? WarehouseAcceptFn() : [this, ware](const Warehouse& w) {
				   return accept_warehouse_if_policy(w, type_, ware, StockPolicy::kNormal);
			   });
		}
		if (wh == nullptr) {
			log_warn_time(game.get_gametime(), "Warning: Economy::handle_active_supplies "
			                                   "didn't find warehouse\n");
			return;
		}

		assignments.push_back(std::make_pair(&supply, wh));
	}

	// Actually start with the transfers in a separate second phase,
	// to avoid potential future problems caused by the supplies_ changing
	// under us in some way.
	::StreamWrite& ss = game.syncstream();
	ss.unsigned_8(SyncEntry::kHandleActiveSupplies);
	ss.unsigned_32(assignments.size());

	for (const auto& temp_assignment : assignments) {
		ss.unsigned_32(temp_assignment.first->get_position(game)->serial());
		ss.unsigned_32(temp_assignment.second->serial());

		temp_assignment.first->send_to_storage(game, temp_assignment.second);
	}
}

bool Economy::same_district(const PlayerImmovable& p1, const PlayerImmovable& p2) const {
	const Warehouse* wh = p1.base_flag().get_district_center(type());
	return wh != nullptr && wh == p2.base_flag().get_district_center(type());
}

// Note: Do not call this function when pending road network splits and merges may exist!
void Economy::recalc_districts() {
	ScopedTimer NOCOM_Timer(
	   format("NOCOM Recalcing districts for %u flags and %u warehouses took %%u ms", flags_.size(),
	          warehouses_.size()));

	if (flags_.empty()) {
		nr_districts_ = 0;
		return;
	}

	if (warehouses_.empty()) {
		// Special case for economy without warehouses: Obviously there are no districts.
		nr_districts_ = 0;
		for (Flag* flag : flags_) {
			flag->set_district_center(type(), nullptr);
		}
		return;
	}

	// First pass: Assign each flag to the closest warehouse.
	RouteAStar<AStarZeroEstimator> astar(*router_, type_, AStarZeroEstimator());
	for (Warehouse* wh : warehouses_) {
		wh->base_flag().set_district_center(type(), wh);
		astar.push(wh->base_flag());
	}
	while (RoutingNode* current = astar.step()) {
		current->base_flag().set_district_center(
		   type(), astar.route_start(*current).base_flag().get_district_center(type()));
	}

	// Second pass: Identify minimal monodirectional distances between warehouses.
	constexpr uint32_t kClusterThreshold = 12 * 1800;  // 12 nodes on flat terrain.
	std::map<std::pair<Warehouse*, Warehouse*>, uint32_t> warehouse_distances;

	for (Flag* flag1 : flags_) {
		Warehouse* wh1 = flag1->get_district_center(type());

		RoutingNodeNeighbours neighbours;
		flag1->get_neighbours(type(), neighbours);

		for (RoutingNodeNeighbour& flag2 : neighbours) {
			Warehouse* wh2 = flag2.get_neighbour()->base_flag().get_district_center(type());
			if (wh1 != wh2) {
				uint32_t cost =
				   flag2.get_cost() +
				   (type() == wwWARE ?
                   (flag1->mpf_realcost_ware + flag2.get_neighbour()->mpf_realcost_ware) :
                   (flag1->mpf_realcost_worker + flag2.get_neighbour()->mpf_realcost_worker));

				if (cost < kClusterThreshold) {
					std::pair<Warehouse*, Warehouse*> key(wh1->serial() < wh2->serial() ? wh1 : wh2,
					                                      wh1->serial() < wh2->serial() ? wh2 : wh1);

					auto it = warehouse_distances.find(key);
					if (it == warehouse_distances.end()) {
						warehouse_distances.emplace(key, cost);
					} else if (cost < it->second) {
						it->second = cost;
					}
				}
			}
		}
	}

	// Third pass: Cluster warehouses within the distance threshold.
	using Cluster = std::vector<Warehouse*>;
	std::vector<Cluster> all_clusters;
	using ClusterIterator = std::vector<Cluster>::iterator;

	for (Warehouse* current : warehouses_) {
		// Find all warehouses this one should be clustered with
		Cluster current_cluster = {current};
		for (auto& pair : warehouse_distances) {
			if (pair.first.first == current) {
				current_cluster.push_back(pair.first.second);
			} else if (pair.first.second == current) {
				current_cluster.push_back(pair.first.first);
			}
		}

		// Now find all existing clusters to merge this one with
		std::vector<ClusterIterator> merge_iterators;
		for (auto it = all_clusters.begin(); it != all_clusters.end(); ++it) {
			for (Warehouse* wh : current_cluster) {
				if (std::find(it->begin(), it->end(), wh) != it->end()) {
					merge_iterators.push_back(it);
					break;
				}
			}
		}

		if (merge_iterators.empty()) {  // New cluster
			all_clusters.emplace_back(current_cluster);
		} else {  // Merge into other cluster(s)
			ClusterIterator it_merge = merge_iterators.front();
			it_merge->insert(it_merge->end(), current_cluster.begin(), current_cluster.end());

			for (ClusterIterator iterator : merge_iterators) {
				if (iterator != it_merge) {
					it_merge->insert(it_merge->end(), iterator->begin(), iterator->end());
					all_clusters.erase(iterator);
				}
			}
		}
	}

	// Fourth pass: Assign each flag to its district's representative warehouse.
	std::map<Warehouse*, Warehouse*> warehouse_to_district;

	for (Cluster& cluster : all_clusters) {
		// Sort each cluster by warehouse serials and remove duplicate entries
		std::sort(cluster.begin(), cluster.end(),
		          [](const Warehouse* a, const Warehouse* b) { return a->serial() < b->serial(); });
		cluster.erase(std::unique(cluster.begin(), cluster.end()), cluster.end());

		for (Warehouse* wh : cluster) {
			// Identity each cluster with its first (i.e. lowest serial) warehouse
			warehouse_to_district.emplace(wh, cluster.front());
		}
	}

	for (Flag* flag : flags_) {
		flag->set_district_center(
		   type(), warehouse_to_district.at(flag->get_district_center(type())));
	}
	nr_districts_ = all_clusters.size();
}

/** Cancel cross-district imports when suitable wares become available locally. */
void Economy::check_imports(Game& game) {
	ScopedTimer NOCOM_Timer(
	   format("NOCOM Checking imports for %u flags and %u warehouses took %%u ms", flags_.size(),
	          warehouses_.size()));

	for (Request* request : requests_) {
		if (request->get_num_transfers() == 0) {
			continue;
		}

		Flag& target_flag = request->target().base_flag();
		Warehouse* target_district = target_flag.get_district_center(type());
		if (target_district == nullptr) {
			continue;
		}

		for (size_t i = 0; i < request->get_num_transfers(); ++i) {
			MapObject* location;
			if (request->get_transfers()[i]->get_ware() != nullptr) {
				location = request->get_transfers()[i]->get_ware()->get_location(game);
			} else {
				location = request->get_transfers()[i]->get_worker()->get_location(game);
			}

			upcast(PlayerImmovable, imm, location);
			if (imm == nullptr) {
				continue;
			}

			Flag& supply_flag = imm->base_flag();
			Warehouse* supply_district = supply_flag.get_district_center(type());
			if (supply_district == nullptr || supply_district == target_district) {
				continue;
			}

			// The transfer we are looking at is an import. Check for available local supplies.
			int cost;
			Supply* local_supply = find_best_supply(game, *request, cost, false);
			if (local_supply == nullptr) {
				continue;
			}

			{
				Flag& new_supply_flag = local_supply->get_position(game)->base_flag();
				Warehouse* new_supply_district = new_supply_flag.get_district_center(type());
				log_dbg("NOCOM Exchanging an import:");
				log_dbg("NOCOM \t Request    at %3dx%3d (district %u) for %s",
				        target_flag.get_position().x, target_flag.get_position().y,
				        target_district->serial(),
				        type() == wwWARE ?
                       game.descriptions().get_ware_descr(request->get_index())->name().c_str() :
                       game.descriptions().get_worker_descr(request->get_index())->name().c_str());
				log_dbg("NOCOM \t Old supply at %3dx%3d (district %u)", supply_flag.get_position().x,
				        supply_flag.get_position().y, supply_district->serial());
				log_dbg("NOCOM \t New supply at %3dx%3d (district %u)",
				        new_supply_flag.get_position().x, new_supply_flag.get_position().y,
				        new_supply_district->serial());
			}

			request->cancel_transfer(i);
			request->start_transfer(game, *local_supply);
			break;  // Exchange at most one import per request per cycle.
		}
	}
}

/**
 * Balance Requests and Supplies by collecting and weighing pairs, and
 * starting transfers for them.
 */
void Economy::balance(uint32_t const timerid) {
	if (request_timerid_ != timerid) {
		return;
	}
	++request_timerid_;

	Game& game = dynamic_cast<Game&>(owner().egbase());

	check_splits();

	recalc_districts();

	create_requested_workers(game);

	balance_requestsupply(game);

	handle_active_supplies(game);

	check_imports(game);
}
}  // namespace Widelands<|MERGE_RESOLUTION|>--- conflicted
+++ resolved
@@ -514,10 +514,10 @@
 	return *soldier_prototype_;
 }
 
-<<<<<<< HEAD
 bool Economy::needs_ware_or_worker(DescriptionIndex const ware_or_worker_type,
                                    const Flag* flag) const {
 	Quantity const target_global = target_quantity(ware_or_worker_type).permanent;
+	const bool is_soldier = type_ == wwWORKER && ware_or_worker_type == owner().tribe().soldier();
 
 	if (target_global > 0 && !warehouses_.empty()) {
 		// We have a target quantity set.
@@ -534,13 +534,21 @@
 		Quantity quantity_global = 0;
 		Quantity quantity_district = 0;
 		for (const Warehouse* wh : warehouses_) {
-			const Quantity q = type_ == wwWARE ? wh->get_wares().stock(ware_or_worker_type) :
+			Quantity stock = type_ == wwWARE ? wh->get_wares().stock(ware_or_worker_type) :
                                               wh->get_workers().stock(ware_or_worker_type);
-			quantity_global += q;
+			if (is_soldier) {
+				Quantity garrison = wh->get_desired_soldier_count();
+				if (garrison >= stock) {
+					continue;
+				}
+				stock -= garrison;
+			}
+
+			quantity_global += stock;
 
 			if (flag != nullptr) {
 				if (flag->get_district_center(type()) == wh->base_flag().get_district_center(type())) {
-					quantity_district += q;
+					quantity_district += stock;
 					if (quantity_district >= target_district && quantity_global >= target_global) {
 						// If a district is specified, the ware is needed if the district lacks it
 						// even if the global stock is above target.
@@ -549,27 +557,6 @@
 					}
 				}
 			} else if (quantity_global >= target_global) {
-=======
-bool Economy::needs_ware_or_worker(DescriptionIndex const ware_or_worker_type) const {
-	Quantity const target = target_quantity(ware_or_worker_type).permanent;
-	const bool is_soldier = type_ == wwWORKER && ware_or_worker_type == owner().tribe().soldier();
-
-	if (target > 0) {  // We have a target quantity set
-		Quantity quantity = 0;
-		for (const Warehouse* wh : warehouses_) {
-			Quantity stock = type_ == wwWARE ? wh->get_wares().stock(ware_or_worker_type) :
-                                            wh->get_workers().stock(ware_or_worker_type);
-			if (is_soldier) {
-				Quantity garrison = wh->get_desired_soldier_count();
-				if (garrison >= stock) {
-					continue;
-				}
-				stock -= garrison;
-			}
-
-			quantity += stock;
-			if (quantity >= target) {
->>>>>>> df6e12bc
 				return false;
 			}
 		}
