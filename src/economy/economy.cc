/*
 * Copyright (C) 2004-2020 by the Widelands Development Team
 *
 * This program is free software; you can redistribute it and/or
 * modify it under the terms of the GNU General Public License
 * as published by the Free Software Foundation; either version 2
 * of the License, or (at your option) any later version.
 *
 * This program is distributed in the hope that it will be useful,
 * but WITHOUT ANY WARRANTY; without even the implied warranty of
 * MERCHANTABILITY or FITNESS FOR A PARTICULAR PURPOSE.  See the
 * GNU General Public License for more details.
 *
 * You should have received a copy of the GNU General Public License
 * along with this program; if not, write to the Free Software
 * Foundation, Inc., 51 Franklin Street, Fifth Floor, Boston, MA  02110-1301, USA.
 *
 */

#include "economy/economy.h"

#include <memory>

#include "base/macros.h"
#include "base/wexception.h"
#include "economy/cmd_call_economy_balance.h"
#include "economy/flag.h"
#include "economy/request.h"
#include "economy/route.h"
#include "economy/routeastar.h"
#include "economy/router.h"
#include "economy/warehousesupply.h"
#include "logic/game.h"
#include "logic/map_objects/tribes/soldier.h"
#include "logic/map_objects/tribes/tribe_descr.h"
#include "logic/map_objects/tribes/warehouse.h"
#include "logic/player.h"

namespace Widelands {

Serial Economy::last_economy_serial_ = 0;

void Economy::initialize_serial() {
	log("Initializing economy serial\n");
	last_economy_serial_ = 0;
}

Economy::Economy(Player& player, WareWorker wwtype)
   : Economy(player, last_economy_serial_++, wwtype) {
}

Economy::Economy(Player& player, Serial init_serial, WareWorker wwtype)
   : serial_(init_serial),
     owner_(player),
     type_(wwtype),
     request_timerid_(0),
     options_window_(nullptr) {
	last_economy_serial_ = std::max(last_economy_serial_, serial_ + 1);
	const TribeDescr& tribe = player.tribe();
	DescriptionIndex const nr_wares_or_workers =
	   wwtype == wwWARE ? player.egbase().tribes().nrwares() : player.egbase().tribes().nrworkers();
	wares_or_workers_.set_nrwares(nr_wares_or_workers);

	target_quantities_ = new TargetQuantity[nr_wares_or_workers];
	for (DescriptionIndex i = 0; i < nr_wares_or_workers; ++i) {
		TargetQuantity tq;
		switch (type_) {
		case wwWARE:
			if (tribe.has_ware(i)) {
				tq.permanent = tribe.get_ware_descr(i)->default_target_quantity(tribe.name());
			} else {
				tq.permanent = 0;
			}
			break;
		case wwWORKER:
			tq.permanent = tribe.get_worker_descr(i)->default_target_quantity();
			break;
		}
		tq.last_modified = 0;
		target_quantities_[i] = tq;
	}

	router_.reset(new Router([this]() { reset_all_pathfinding_cycles(); }));
}

Economy::~Economy() {
	Notifications::publish(NoteEconomy{serial_, serial_, NoteEconomy::Action::kDeleted});

	if (requests_.size()) {
		log("Warning: Economy still has requests left on destruction\n");
	}
	if (flags_.size()) {
		log("Warning: Economy still has flags left on destruction\n");
	}
	if (warehouses_.size()) {
		log("Warning: Economy still has warehouses left on destruction\n");
	}

	delete[] target_quantities_;
}

/**
 * \return an arbitrary flag in this economy.
 */
Flag* Economy::get_arbitrary_flag() {
	if (flags_.empty()) {
		return nullptr;
<<<<<<< HEAD
	return flags_[0];
}
const Flag* Economy::get_arbitrary_flag() const {
	if (flags_.empty())
		return nullptr;
=======
	}

>>>>>>> 66adc8ce
	return flags_[0];
}

/**
 * Two flags have been connected; check whether their economies should be
 * merged.
 * Since we could merge into both directions, we preserve the economy that is
 * currently bigger (should be more efficient).
 */
void Economy::check_merge(Flag& f1, Flag& f2, WareWorker type) {
	Economy* e1 = f1.get_economy(type);
	Economy* e2 = f2.get_economy(type);
	if (e1 != e2) {
		if (e1->get_nrflags() < e2->get_nrflags()) {
			std::swap(e1, e2);
		}
		e1->merge(*e2);
	}
}

/**
 * Notify the economy that there may no longer be a connection between
 * the given flags in the road and seafaring network.
 */
void Economy::check_split(Flag& f1, Flag& f2, WareWorker type) {
	assert(&f1 != &f2);
	assert(f1.get_economy(type) == f2.get_economy(type));

	Economy* e = f1.get_economy(type);
	// No economy in the editor.
	if (!e) {
		return;
	}

	e->split_checks_.push_back(std::make_pair(OPtr<Flag>(&f1), OPtr<Flag>(&f2)));
	e->rebalance_supply();  // the real split-checking is done during rebalance
}

void Economy::check_splits() {
	EditorGameBase& egbase = owner().egbase();
	while (split_checks_.size()) {
		Flag* f1 = split_checks_.back().first.get(egbase);
		Flag* f2 = split_checks_.back().second.get(egbase);
		split_checks_.pop_back();

		if (!f1 || !f2) {
			if (!f1 && !f2) {
				continue;
			}
			if (!f1) {
				f1 = f2;
			}
			if (f1->get_economy(type_) != this) {
				continue;
			}

			// Handle the case when two or more roads are removed simultaneously
			RouteAStar<AStarZeroEstimator> astar(*router_, type_, AStarZeroEstimator());
			astar.push(*f1);
			std::set<OPtr<Flag>> reachable;
			while (RoutingNode* current = astar.step()) {
				reachable.insert(&current->base_flag());
			}
			if (reachable.size() != flags_.size()) {
				split(reachable);
			}
			continue;
		}

		// If one (or both) of the flags have already been split off, we do not need to re-check
		if (f1->get_economy(type_) != this || f2->get_economy(type_) != this) {
			continue;
		}

		// Start an A-star searches from f1 with a heuristic bias towards f2,
		// because we do not need to do anything if f1 is still connected to f2.
		// If f2 is not reached by the search, split off all the nodes that have been
		// reached from f1. These nodes induce a connected subgraph.
		// This means that the newly created economy, which contains all the
		// flags that have been split, is already connected.
		RouteAStar<AStarEstimator> astar(*router_, type_, AStarEstimator(*egbase.mutable_map(), *f2));
		astar.push(*f1);
		std::set<OPtr<Flag>> reachable;

		for (;;) {
			RoutingNode* current = astar.step();
			if (!current) {
				split(reachable);
				break;
			} else if (current == f2) {
				break;
			}
			reachable.insert(&current->base_flag());
		}
	}
}

/**
 * Calculate a route between two flags.
 *
 * This functionality has been moved to Router(). This is currently
 * merely a delegator.
 */
bool Economy::find_route(Flag& start, Flag& end, Route* const route, int32_t const cost_cutoff) {
	assert(start.get_economy(type_) == this);
	assert(end.get_economy(type_) == this);
	return router_->find_route(
	   start, end, route, type_, cost_cutoff, *owner().egbase().mutable_map());
}

struct ZeroEstimator {
	int32_t operator()(RoutingNode& /* node */) const {
		return 0;
	}
};

/**
 * Find the warehouse closest to the given starting flag.
 *
 * If the search was successful and \p route is non-null,
 * a route is also computed.
 *
 * \param start starting flag
 * \param route if non-null, fill in a route to the warehouse
 * \param cost_cutoff if positive, find paths of at most
 * that length (in milliseconds)
 */
Warehouse* Economy::find_closest_warehouse(Flag& start,
                                           Route* route,
                                           uint32_t cost_cutoff,
                                           const Economy::WarehouseAcceptFn& acceptfn) {
	if (!warehouses().size()) {
		return nullptr;
	}

	// A-star with zero estimator = Dijkstra
	RouteAStar<ZeroEstimator> astar(*router_, type_);
	astar.push(start);

	while (RoutingNode* current = astar.step()) {
		if (cost_cutoff &&
		    (type_ == wwWARE ? current->mpf_realcost_ware : current->mpf_realcost_worker) >
		       static_cast<int32_t>(cost_cutoff)) {
			return nullptr;
		}

		Flag& flag = current->base_flag();
		if (upcast(Warehouse, warehouse, flag.get_building())) {
			if (!acceptfn || acceptfn(*warehouse)) {
				if (route) {
					astar.routeto(flag, *route);
				}
				return warehouse;
			}
		}
	}

	return nullptr;
}

/**
 * Add a flag to the flag array.
 * Only call from Flag init and split/merger code!
 */
void Economy::add_flag(Flag& flag) {
	assert(flag.get_economy(type_) == nullptr);

	flags_.push_back(&flag);
	flag.set_economy(this, type_);

	flag.reset_path_finding_cycle(type_);
}

/**
 * Remove a flag from the flag array.
 * Only call from Flag cleanup and split/merger code!
 */
void Economy::remove_flag(Flag& flag) {
	assert(flag.get_economy(type_) == this);

	do_remove_flag(flag);

	// automatically delete the economy when it becomes empty.
	if (flags_.empty()) {
		owner_.remove_economy(serial_);
	}
}

/**
 * Remove the flag, but don't delete the economy automatically.
 * This is called from the merge code.
 */
void Economy::do_remove_flag(Flag& flag) {
	flag.set_economy(nullptr, type_);

	// fast remove
	for (Flags::iterator flag_iter = flags_.begin(); flag_iter != flags_.end(); ++flag_iter) {
		if (*flag_iter == &flag) {
			*flag_iter = *(flags_.end() - 1);
			return flags_.pop_back();
		}
	}
	throw wexception("trying to remove nonexistent flag");
}

/**
 * Callback for the incredibly rare case that the \ref Router pathfinding
 * cycle wraps around.
 */
void Economy::reset_all_pathfinding_cycles() {
	for (Flag* flag : flags_) {
		flag->reset_path_finding_cycle(type_);
	}
}

/**
 * Set the target quantities for the given DescriptionIndex to the
 * numbers given in permanent. Also update the last
 * modification time.
 *
 * This is called from Cmd_ResetTargetQuantity and Cmd_SetTargetQuantity
 */
void Economy::set_target_quantity(DescriptionIndex const ware_or_worker_type,
                                  Quantity const permanent,
                                  Time const mod_time) {
#ifndef NDEBUG
	if (type_ == wwWARE) {
		assert(owner().egbase().tribes().ware_exists(ware_or_worker_type));
	} else {
		assert(owner().egbase().tribes().worker_exists(ware_or_worker_type));
	}
#endif
	TargetQuantity& tq = target_quantities_[ware_or_worker_type];
	tq.permanent = permanent;
	tq.last_modified = mod_time;
}

/**
 * Call this whenever some entity created a ware, e.g. when a lumberjack
 * has felled a tree.
 * This is also called when a ware is added to the economy through trade or
 * a merger.
 * Also notifies the corresponding other-type economy, if desired,
 * so it may check e.g. whether a worker for whom a tool was missing can now be created.
 */
void Economy::add_wares_or_workers(DescriptionIndex const id,
                                   Quantity const count,
                                   Economy* other_economy) {
	wares_or_workers_.add(id, count);
	start_request_timer();
	if (other_economy) {
		assert(other_economy->type() != type_);
		other_economy->start_request_timer();
	}

	// TODO(unknown): add to global player inventory?
}

/**
 * Call this whenever a ware is destroyed or consumed, e.g. food has been
 * eaten or a warehouse has been destroyed.
 * This is also called when a ware is removed from the economy through trade or
 * a split of the Economy.
 */
void Economy::remove_wares_or_workers(DescriptionIndex const id, Quantity const count) {
#ifndef NDEBUG
	if (type_ == wwWARE) {
		assert(owner().egbase().tribes().ware_exists(id));
	} else {
		assert(owner().egbase().tribes().worker_exists(id));
	}
#endif
	wares_or_workers_.remove(id, count);

	// TODO(unknown): remove from global player inventory?
}

/**
 * Add the warehouse to our list of warehouses.
 * This also adds the wares in the warehouse to the economy. However, if wares
 * are added to the warehouse in the future, add_wares() must be called.
 */
void Economy::add_warehouse(Warehouse& wh) {
	warehouses_.push_back(&wh);
}

/**
 * Remove the warehouse and its wares from the economy.
 */
void Economy::remove_warehouse(Warehouse& wh) {
	for (size_t i = 0; i < warehouses_.size(); ++i) {
		if (warehouses_[i] == &wh) {
			warehouses_[i] = *warehouses_.rbegin();
			warehouses_.pop_back();
			return;
		}
	}

	//  This assert was modified, since on loading, warehouses might try to
	//  remove themselves from their own economy, though they weren't added
	//  (since they weren't initialized)
	assert(warehouses_.empty());
}

/**
 * Consider the request, try to fulfill it immediately or queue it for later.
 * Important: This must only be called by the \ref Request class.
 */
void Economy::add_request(Request& req) {
	assert(req.is_open());
	assert(!has_request(req));

	assert(&owner());

	requests_.push_back(&req);

	// Try to fulfill the request
	start_request_timer();
}

/**
 * \return true if the given Request is registered with the \ref Economy, false
 * otherwise
 */
bool Economy::has_request(Request& req) {
	return std::find(requests_.begin(), requests_.end(), &req) != requests_.end();
}

/**
 * Remove the request from this economy.
 * Important: This must only be called by the \ref Request class.
 */
void Economy::remove_request(Request& req) {
	RequestList::iterator const it = std::find(requests_.begin(), requests_.end(), &req);

	if (it == requests_.end()) {
		FORMAT_WARNINGS_OFF
		log("WARNING: remove_request(%p) not in list\n", &req);
		FORMAT_WARNINGS_ON
		return;
	}

	*it = *requests_.rbegin();

	requests_.pop_back();
}

/**
 * Add a supply to our list of supplies.
 */
void Economy::add_supply(Supply& supply) {
	supplies_.add_supply(supply);
	start_request_timer();
}

/**
 * Remove a supply from our list of supplies.
 */
void Economy::remove_supply(Supply& supply) {
	supplies_.remove_supply(supply);
}

// Minimal invasive fix of bug 1236538 and issue #3794.
// It does not matter which tribe this soldier has, only that all training levels are 0.
std::unique_ptr<Worker> Economy::soldier_prototype_(nullptr);
// static
Worker& Economy::soldier_prototype(const WorkerDescr* d) {
	if (!soldier_prototype_) {
		if (!d) {
			throw wexception("soldier_prototype_ not initialized and no SoldierDescr provided");
		}
		assert(d->type() == MapObjectType::SOLDIER);
		soldier_prototype_.reset(&static_cast<Worker&>(d->create_object()));
		assert(soldier_prototype_->descr().type() == MapObjectType::SOLDIER);
	}
	return *soldier_prototype_;
}

bool Economy::needs_ware_or_worker(DescriptionIndex const ware_or_worker_type) const {
	Quantity const t = target_quantity(ware_or_worker_type).permanent;

	// we have a target quantity set
	if (t > 0) {
		Quantity quantity = 0;
		for (const Warehouse* wh : warehouses_) {
			quantity += type_ == wwWARE ? wh->get_wares().stock(ware_or_worker_type) :
			                              wh->get_workers().stock(ware_or_worker_type);
			if (t <= quantity) {
				return false;
			}
		}
		return true;
	} else {
		// Target quantity is set to 0, we need to check if there is an open request.
		// For soldier requests, do not recruit new rookies if only heroes are needed.
		const bool is_soldier = type_ == wwWORKER && ware_or_worker_type == owner().tribe().soldier();
		for (const Request* req : requests_) {
			if (req->get_type() == type_ && req->get_index() == ware_or_worker_type &&
			    req->is_open() &&
			    (!is_soldier ||
			     req->get_requirements().check(soldier_prototype(
			        owner().egbase().tribes().get_worker_descr(ware_or_worker_type))))) {
				return true;
			}
		}
		return false;
	}
}

/**
 * Add e's flags to this economy.
 *
 * Also transfer all wares and wares request. Try to resolve the new ware
 * requests if possible.
 */
void Economy::merge(Economy& e) {
	assert(e.type() == type_);
	for (const DescriptionIndex& w_index :
	     (type_ == wwWARE ? owner_.tribe().wares() : owner_.tribe().workers())) {
		TargetQuantity other_tq = e.target_quantities_[w_index];
		TargetQuantity& this_tq = target_quantities_[w_index];
		if (this_tq.last_modified < other_tq.last_modified) {
			this_tq = other_tq;
		}
	}

	//  If the options window for e is open, but not the one for this, the user
	//  should still have an options window after the merge.
	if (e.get_options_window() && !get_options_window()) {
		Notifications::publish(NoteEconomy{e.serial(), serial_, NoteEconomy::Action::kMerged});
	}

	for (std::vector<Flag*>::size_type i = e.get_nrflags() + 1; --i;) {
		assert(i == e.get_nrflags());

		Flag& flag = *e.flags_[0];

		e.do_remove_flag(flag);  // do not delete other economy yet!
		add_flag(flag);
	}

	// Remember that the other economy may not have been connected before the merge
	split_checks_.insert(split_checks_.end(), e.split_checks_.begin(), e.split_checks_.end());
	owner_.remove_economy(e.serial());
}

/**
 * Split the given set of flags off into a new economy.
 */
void Economy::split(const std::set<OPtr<Flag>>& flags) {
	assert(!flags.empty());

	Economy* e = owner_.create_economy(type_);

	for (const DescriptionIndex& w_index :
	     (type_ == wwWARE ? owner_.tribe().wares() : owner_.tribe().workers())) {
		e->target_quantities_[w_index] = target_quantities_[w_index];
	}

	for (const OPtr<Flag>& temp_flag : flags) {
		Flag& flag = *temp_flag.get(owner().egbase());
		assert(flags_.size() > 1);  // We will not be deleted in remove_flag, right?
		remove_flag(flag);
		e->add_flag(flag);
	}

	// As long as rebalance commands are tied to specific flags, we
	// need this, because the flag that rebalance commands for us were
	// tied to might have been moved into the other economy
	start_request_timer();
}

/**
 * Make sure the request timer is running.
 * We can skip this for flagless economies (expedition ships don't need economy balancing...).
 */
void Economy::start_request_timer(int32_t const delta) {
	if (!flags_.empty()) {
		if (upcast(Game, game, &owner_.egbase())) {
			game->cmdqueue().enqueue(
			   new CmdCallEconomyBalance(game->get_gametime() + delta, this, request_timerid_));
		}
	}
}

/**
 * Find the supply that is best suited to fulfill the given request.
 * \return 0 if no supply is found, the best supply otherwise
 */
Supply* Economy::find_best_supply(Game& game, const Request& req, int32_t& cost) {
	assert(req.is_open());

	Route buf_route0, buf_route1;
	Supply* best_supply = nullptr;
	Route* best_route = nullptr;
	int32_t best_cost = -1;
	Flag& target_flag = req.target_flag();

	available_supplies_.clear();

	for (size_t i = 0; i < supplies_.get_nrsupplies(); ++i) {
		Supply& supp = supplies_[i];

		// Just skip if supply does not provide required ware
		if (!supp.nr_supplies(game, req)) {
			continue;
		}

		const SupplyProviders provider = supp.provider_type(&game);

		// We generally ignore disponible wares on ship as it is not possible to reliably
		// calculate route (transportation time)
		if (provider == SupplyProviders::kShip) {
			continue;
		}

		const Widelands::Coords provider_position =
		   supp.get_position(game)->base_flag().get_position();

		const uint32_t dist = game.map().calc_distance(target_flag.get_position(), provider_position);

		UniqueDistance ud = {dist, supp.get_position(game)->serial(), provider};

		// std::map quarantees uniqueness, practically it means that if more wares are on the same
		// flag, only
		// first one will be inserted into available_supplies
		available_supplies_.insert(std::make_pair(ud, &supplies_[i]));
	}

	// Now available supplies have been sorted by distance to requestor
	for (auto& supplypair : available_supplies_) {
		Supply& supp = *supplypair.second;

		Route* const route = best_route != &buf_route0 ? &buf_route0 : &buf_route1;
		// will be cleared by find_route()

		if (!find_route(supp.get_position(game)->base_flag(), target_flag, route, best_cost)) {
			if (!best_route) {
				log("Economy::find_best_supply: %s-Economy %u of player %u: Error, COULD NOT FIND A "
				    "ROUTE!",
				    type_ ? "WORKER" : "WARE", serial_, owner_.player_number());
				// To help to debug this a bit:
				log(" ... ware/worker at: %3dx%3d, requestor at: %3dx%3d! Item: %s.\n",
				    supp.get_position(game)->base_flag().get_position().x,
				    supp.get_position(game)->base_flag().get_position().y, target_flag.get_position().x,
				    target_flag.get_position().y,
				    type_ == wwWARE ? game.tribes().get_ware_descr(req.get_index())->name().c_str() :
				                      game.tribes().get_worker_descr(req.get_index())->name().c_str());
			}
			continue;
		}
		best_supply = &supp;
		best_route = route;
		best_cost = route->get_totalcost();
	}

	if (!best_route) {
		return nullptr;
	}

	cost = best_cost;
	return best_supply;
}

struct RequestSupplyPair {
	TrackPtr<Request> request;
	TrackPtr<Supply> supply;
	int32_t priority;

	/**
	 * pairid is an explicit tie-breaker for comparison.
	 *
	 * Without it, the pair priority queue would use an implicit, system
	 * dependent tie breaker, which in turn causes desyncs.
	 */
	uint32_t pairid;

	struct Compare {
		bool operator()(const RequestSupplyPair& p1, const RequestSupplyPair& p2) {
			return p1.priority == p2.priority ? p1.pairid < p2.pairid : p1.priority < p2.priority;
		}
	};
};

using RSPairQueue = std::
   priority_queue<RequestSupplyPair, std::vector<RequestSupplyPair>, RequestSupplyPair::Compare>;

struct RSPairStruct {
	RSPairQueue queue;
	uint32_t pairid;
	int32_t nexttimer;

	RSPairStruct() : pairid(0), nexttimer(0) {
	}
};

/**
 * Walk all Requests and find potential transfer candidates.
 */
void Economy::process_requests(Game& game, RSPairStruct* supply_pairs) {
	// Algorithm can decide that wares are not to be delivered to constructionsite
	// right now, therefore we need to shcedule next pairing
	bool postponed_pairing_needed = false;
	for (Request* temp_req : requests_) {
		Request& req = *temp_req;

		// We somehow get desynced request lists that don't trigger desync
		// alerts, so add info to the sync stream here.
		{
			::StreamWrite& ss = game.syncstream();
			ss.unsigned_8(SyncEntry::kProcessRequests);
			ss.unsigned_8(req.get_type());
			ss.unsigned_8(req.get_index());
			ss.unsigned_32(req.target().serial());
		}

		int32_t cost;  // estimated time in milliseconds to fulfill Request
		Supply* const supp = find_best_supply(game, req, cost);

		if (!supp) {
			continue;
		}

		if (!supp->is_active()) {
			// Calculate the time the building will be forced to idle waiting
			// for the request
			int32_t const idletime = game.get_gametime() + 15000 + 2 * cost - req.get_required_time();
			// If the building wouldn't have to idle, we wait with the request
			if (idletime < -200) {
				if (supply_pairs->nexttimer < 0 || supply_pairs->nexttimer > -idletime) {
					supply_pairs->nexttimer = -idletime;
				}
				continue;
			}
		}

		int32_t const priority = req.get_priority(cost);
		if (priority < 0) {
			// We dont "pair" the req with supply now, and dont set s.nexttimer right now
			// but should not forget about this productionsite waiting for the building material
			postponed_pairing_needed = true;
			continue;
		}

		// Otherwise, consider this request/supply pair for queueing
		RequestSupplyPair rsp;
		rsp.request = &req;
		rsp.supply = supp;
		rsp.priority = priority;
		rsp.pairid = ++supply_pairs->pairid;

		supply_pairs->queue.push(rsp);
	}
	if (postponed_pairing_needed && supply_pairs->nexttimer < 0) {
		// so no other pair set the timer, so we set them now for after 30 seconds
		supply_pairs->nexttimer = 30 * 1000;
	}
}

/**
 * Try to fulfill open requests with available supplies.
 */
void Economy::balance_requestsupply(Game& game) {
	RSPairStruct rsps;
	rsps.nexttimer = -1;

	//  Try to fulfill Requests.
	process_requests(game, &rsps);

	//  Now execute request/supply pairs.
	while (!rsps.queue.empty()) {
		RequestSupplyPair rsp = rsps.queue.top();

		rsps.queue.pop();

		if (!rsp.request || !rsp.supply || !has_request(*rsp.request) ||
		    !rsp.supply->nr_supplies(game, *rsp.request)) {
			rsps.nexttimer = 200;
			continue;
		}

		rsp.request->start_transfer(game, *rsp.supply);
		rsp.request->set_last_request_time(game.get_gametime());

		//  for multiple wares
		if (rsp.request && has_request(*rsp.request)) {
			rsps.nexttimer = 200;
		}
	}

	if (rsps.nexttimer > 0) {  //  restart the timer, if necessary
		start_request_timer(rsps.nexttimer);
	}
}

/**
 * Check whether there is a supply for the given request. If the request is a
 * worker request without supply, attempt to create a new worker in a warehouse.
 */
void Economy::create_requested_worker(Game& game, DescriptionIndex index) {
	assert(type_ == wwWORKER);

	bool soldier_level_check;
	const TribeDescr& tribe = owner().tribe();
	const WorkerDescr& w_desc = *tribe.get_worker_descr(index);
	// Request mapped to demand
	std::map<Request*, uint32_t> open_requests;
	uint32_t total_demand = 0;

	// Make a dummy soldier, which should never be assigned to any economy
	// Minimal invasive fix of bug 1236538: never create a rookie for a request
	// that required a hero.
	if (upcast(const SoldierDescr, s_desc, &w_desc)) {
		soldier_prototype(s_desc);  // init prototype
		soldier_level_check = true;
	} else {
		soldier_level_check = false;
	}

	for (Request* temp_req : requests_) {
		const Request& req = *temp_req;

		if (req.get_type() != wwWORKER || req.get_index() != index) {
			continue;
		}

		// need to check for each request separately, because esp. soldier
		// requests have different specific requirements
		if (supplies_.have_supplies(game, req)) {
			continue;
		}

		// Requests for heroes should not trigger the creation of more rookies
		if (soldier_level_check) {
			if (!(req.get_requirements().check(soldier_prototype()))) {
				continue;
			}
		}

		uint32_t current_demand = req.get_open_count();
		if (current_demand > 0) {
			open_requests.emplace(temp_req, current_demand);
			total_demand += current_demand;
		}
	}

	if (total_demand == 0) {
		assert(open_requests.empty());
		return;
	}
	assert(!open_requests.empty());

	// We have worker demands that are not fulfilled by supplies.
	// Find warehouses where we can create the required workers,
	// and collect stats about existing build prerequisites.
	// Since the wares may be in places belonging to a different worker economy,
	// we will request their ware economies to bring them into warehouses belonging to this worker
	// economy.
	const WorkerDescr::Buildcost& cost = w_desc.buildcost();
	Quantity total_planned = 0;
	std::map<Economy*, std::map<DescriptionIndex, Quantity>> available_wares;

	for (Warehouse* wh : warehouses_) {
		uint32_t planned = wh->get_planned_workers(game, index);
		total_planned += planned;

		while (wh->can_create_worker(game, index)) {
			wh->create_worker(game, index);
			--open_requests.begin()->second;
			--total_demand;
			if (!open_requests.begin()->second) {
				open_requests.erase(open_requests.begin());
			}
			if (total_demand == 0) {
				assert(open_requests.empty());
				return;
			}
		}

		Economy* eco = wh->get_economy(wwWARE);
		for (const auto& pair : cost) {
			DescriptionIndex di = tribe.ware_index(pair.first);
			if (tribe.has_ware(di)) {
				available_wares[eco][di] += eco->get_wares_or_workers().stock(di);
			}
		}
	}

	// Couldn't create enough workers now. Adjust the warehouses' plans to bring the wares together.
	for (const auto& pair : available_wares) {
		uint32_t min_workers_createable = std::numeric_limits<Quantity>::max();
		bool plan_at_least_one = false;
		for (const auto& costpair : cost) {
			DescriptionIndex di = tribe.ware_index(costpair.first);
			if (tribe.has_ware(di)) {
				min_workers_createable =
				   std::min(min_workers_createable, pair.second.at(di) / costpair.second);
				plan_at_least_one |= pair.first->target_quantity(di).permanent == 0;
			} else {
				di = tribe.safe_worker_index(costpair.first);
				assert(tribe.has_worker(di));
				min_workers_createable = std::max(min_workers_createable, wares_or_workers_.stock(di));
				// TODO(Nordfriese): As long as worker buildcosts contain only wares and carriers, this
				// is fine. Revisit this function if we ever have a worker whose buildcost contains a
				// worker with a buildcost.
			}
		}
		for (Warehouse* wh : warehouses_) {
			if (wh->get_economy(wwWARE) == pair.first) {
				const uint32_t planned = wh->get_planned_workers(game, index);
				assert(total_planned >= planned);
				uint32_t nr_to_plan = planned;
				if (total_planned > total_demand) {
					// Cancel some excess plans
					nr_to_plan -= std::min(nr_to_plan, total_planned - total_demand);
				} else if (total_planned < total_demand) {
					// Check how many we can plan
					if (min_workers_createable > 0) {
						uint32_t newly_planning =
						   std::min(min_workers_createable, total_demand - total_planned);
						min_workers_createable -= newly_planning;
						nr_to_plan += newly_planning;
					} else if (plan_at_least_one) {
						// Plan at least one worker somewhere if a target quantity is 0 to trigger tool
						// production
						nr_to_plan = std::max(nr_to_plan, 1u);
						plan_at_least_one = false;
					}
				}
				wh->plan_workers(game, index, nr_to_plan);
				total_planned = total_planned + nr_to_plan - planned;
				if (total_planned == total_demand) {
					return;
				}
			}
		}
	}
}

/**
 * Walk all Requests and find requests of workers than aren't supplied. Then
 * try to create the worker at warehouses.
 */
void Economy::create_requested_workers(Game& game) {
	if (type_ != wwWORKER || !warehouses().size()) {
		return;
	}

	for (const DescriptionIndex& worker_index : owner().tribe().workers()) {
		if (owner().is_worker_type_allowed(worker_index) &&
		    owner().tribe().get_worker_descr(worker_index)->is_buildable()) {
			create_requested_worker(game, worker_index);
		}
	}
}

/**
 * Helper function for \ref handle_active_supplies
 */
static bool accept_warehouse_if_policy(Warehouse& wh,
                                       WareWorker type,
                                       DescriptionIndex ware,
                                       StockPolicy policy) {
	return wh.get_stock_policy(type, ware) == policy;
}

/**
 * Send all active supplies (wares that are outside on the road network without
 * being sent to a specific request) to a warehouse.
 */
void Economy::handle_active_supplies(Game& game) {
	if (!warehouses().size()) {
		return;
	}

	using Assignments = std::vector<std::pair<Supply*, Warehouse*>>;
	Assignments assignments;

	for (uint32_t idx = 0; idx < supplies_.get_nrsupplies(); ++idx) {
		Supply& supply = supplies_[idx];
		if (supply.has_storage()) {
			continue;
		}

		WareWorker wwtype;
		DescriptionIndex ware;
		supply.get_ware_type(wwtype, ware);
		assert(wwtype == type_);

		bool haveprefer = false;
		bool havenormal = false;

		// One of preferred warehouses (if any) with lowest stock of ware/worker
		Warehouse* preferred_wh = nullptr;
		// Stock of particular ware in preferred warehouse
		uint32_t preferred_wh_stock = std::numeric_limits<uint32_t>::max();

		for (uint32_t nwh = 0; nwh < warehouses_.size(); ++nwh) {
			Warehouse* wh = warehouses_[nwh];
			StockPolicy policy = wh->get_stock_policy(type_, ware);
			if (policy == StockPolicy::kPrefer) {
				haveprefer = true;

				// Getting count of worker/ware
				uint32_t current_stock;
				current_stock =
				   type_ == wwWARE ? wh->get_wares().stock(ware) : wh->get_workers().stock(ware);
				// Stocks lower then in previous one?
				if (current_stock < preferred_wh_stock) {
					preferred_wh = wh;
					preferred_wh_stock = current_stock;
				}
			} else if (policy == StockPolicy::kNormal) {
				havenormal = true;
			}
		}
		if (!havenormal && !haveprefer && type_ == wwWARE) {
			continue;
		}

		// We either have one preferred warehouse picked up or walk on roads to find nearest one
		Warehouse* wh = nullptr;
		if (preferred_wh) {
			wh = preferred_wh;
		} else {
			wh = find_closest_warehouse(
			   supply.get_position(game)->base_flag(), nullptr, 0,
			   (!havenormal) ? WarehouseAcceptFn() : [this, ware](Warehouse& w) {
				   return accept_warehouse_if_policy(w, type_, ware, StockPolicy::kNormal);
			   });
		}
		if (!wh) {
			log("Warning: Economy::handle_active_supplies "
			    "didn't find warehouse\n");
			return;
		}

		assignments.push_back(std::make_pair(&supply, wh));
	}

	// Actually start with the transfers in a separate second phase,
	// to avoid potential future problems caused by the supplies_ changing
	// under us in some way.
	::StreamWrite& ss = game.syncstream();
	ss.unsigned_8(SyncEntry::kHandleActiveSupplies);
	ss.unsigned_32(assignments.size());

	for (const auto& temp_assignment : assignments) {
		ss.unsigned_32(temp_assignment.first->get_position(game)->serial());
		ss.unsigned_32(temp_assignment.second->serial());

		temp_assignment.first->send_to_storage(game, temp_assignment.second);
	}
}

/**
 * Balance Requests and Supplies by collecting and weighing pairs, and
 * starting transfers for them.
 */
void Economy::balance(uint32_t const timerid) {
	if (request_timerid_ != timerid) {
		return;
	}
	++request_timerid_;

	Game& game = dynamic_cast<Game&>(owner().egbase());

	check_splits();

	create_requested_workers(game);

	balance_requestsupply(game);

	handle_active_supplies(game);
}
}  // namespace Widelands<|MERGE_RESOLUTION|>--- conflicted
+++ resolved
@@ -103,18 +103,15 @@
  * \return an arbitrary flag in this economy.
  */
 Flag* Economy::get_arbitrary_flag() {
+	if (flags_.empty()) { {
+		return nullptr;
+	}
+	return flags_[0];
+}
+const Flag* Economy::get_arbitrary_flag() const {
 	if (flags_.empty()) {
 		return nullptr;
-<<<<<<< HEAD
-	return flags_[0];
-}
-const Flag* Economy::get_arbitrary_flag() const {
-	if (flags_.empty())
-		return nullptr;
-=======
-	}
-
->>>>>>> 66adc8ce
+	}
 	return flags_[0];
 }
 
