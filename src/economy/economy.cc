/*
 * Copyright (C) 2004-2020 by the Widelands Development Team
 *
 * This program is free software; you can redistribute it and/or
 * modify it under the terms of the GNU General Public License
 * as published by the Free Software Foundation; either version 2
 * of the License, or (at your option) any later version.
 *
 * This program is distributed in the hope that it will be useful,
 * but WITHOUT ANY WARRANTY; without even the implied warranty of
 * MERCHANTABILITY or FITNESS FOR A PARTICULAR PURPOSE.  See the
 * GNU General Public License for more details.
 *
 * You should have received a copy of the GNU General Public License
 * along with this program; if not, write to the Free Software
 * Foundation, Inc., 51 Franklin Street, Fifth Floor, Boston, MA  02110-1301, USA.
 *
 */

#include "economy/economy.h"

#include <memory>

#include "base/macros.h"
#include "base/wexception.h"
#include "economy/cmd_call_economy_balance.h"
#include "economy/flag.h"
#include "economy/request.h"
#include "economy/route.h"
#include "economy/routeastar.h"
#include "economy/router.h"
#include "economy/warehousesupply.h"
#include "logic/game.h"
#include "logic/map_objects/tribes/soldier.h"
#include "logic/map_objects/tribes/tribe_descr.h"
#include "logic/map_objects/tribes/warehouse.h"
#include "logic/player.h"

namespace Widelands {

Serial Economy::last_economy_serial_ = 0;

void Economy::initialize_serial() {
	log("Initializing economy serial\n");
	last_economy_serial_ = 0;
}

Economy::Economy(Player& player, WareWorker wwtype)
   : Economy(player, last_economy_serial_++, wwtype) {
}

Economy::Economy(Player& player, Serial init_serial, WareWorker wwtype)
   : serial_(init_serial),
     owner_(player),
     type_(wwtype),
     request_timerid_(0),
     options_window_(nullptr) {
	last_economy_serial_ = std::max(last_economy_serial_, serial_ + 1);
	const TribeDescr& tribe = player.tribe();
	DescriptionIndex const nr_wares_or_workers =
	   wwtype == wwWARE ? player.egbase().tribes().nrwares() : player.egbase().tribes().nrworkers();
	wares_or_workers_.set_nrwares(nr_wares_or_workers);

	target_quantities_ = new TargetQuantity[nr_wares_or_workers];
	for (DescriptionIndex i = 0; i < nr_wares_or_workers; ++i) {
		TargetQuantity tq;
		switch (type_) {
		case wwWARE:
			if (tribe.has_ware(i)) {
				tq.permanent = tribe.get_ware_descr(i)->default_target_quantity(tribe.name());
			} else {
				tq.permanent = 0;
			}
			break;
		case wwWORKER:
			tq.permanent = tribe.get_worker_descr(i)->default_target_quantity();
			break;
		}
		tq.last_modified = 0;
		target_quantities_[i] = tq;
	}

	router_.reset(new Router([this]() { reset_all_pathfinding_cycles(); }));
}

Economy::~Economy() {
	Notifications::publish(NoteEconomy{serial_, serial_, NoteEconomy::Action::kDeleted});

	if (requests_.size()) {
		log("Warning: Economy still has requests left on destruction\n");
	}
	if (flags_.size()) {
		log("Warning: Economy still has flags left on destruction\n");
	}
	if (warehouses_.size()) {
		log("Warning: Economy still has warehouses left on destruction\n");
	}

	delete[] target_quantities_;
}

/**
 * \return an arbitrary flag in this economy.
 */
Flag* Economy::get_arbitrary_flag() {
	if (flags_.empty()) {
		return nullptr;
	}

	return flags_[0];
}

/**
 * Two flags have been connected; check whether their economies should be
 * merged.
 * Since we could merge into both directions, we preserve the economy that is
 * currently bigger (should be more efficient).
 */
void Economy::check_merge(Flag& f1, Flag& f2, WareWorker type) {
	Economy* e1 = f1.get_economy(type);
	Economy* e2 = f2.get_economy(type);
	if (e1 != e2) {
		if (e1->get_nrflags() < e2->get_nrflags()) {
			std::swap(e1, e2);
		}
		e1->merge(*e2);
	}
}

/**
 * Notify the economy that there may no longer be a connection between
 * the given flags in the road and seafaring network.
 */
void Economy::check_split(Flag& f1, Flag& f2, WareWorker type) {
	assert(&f1 != &f2);
	assert(f1.get_economy(type) == f2.get_economy(type));

	Economy* e = f1.get_economy(type);
	// No economy in the editor.
	if (!e) {
		return;
	}

	e->split_checks_.push_back(std::make_pair(OPtr<Flag>(&f1), OPtr<Flag>(&f2)));
	e->rebalance_supply();  // the real split-checking is done during rebalance
}

void Economy::check_splits() {
	EditorGameBase& egbase = owner().egbase();
	while (split_checks_.size()) {
		Flag* f1 = split_checks_.back().first.get(egbase);
		Flag* f2 = split_checks_.back().second.get(egbase);
		split_checks_.pop_back();

		if (!f1 || !f2) {
			if (!f1 && !f2) {
				continue;
			}
			if (!f1) {
				f1 = f2;
			}
			if (f1->get_economy(type_) != this) {
				continue;
			}

			// Handle the case when two or more roads are removed simultaneously
			RouteAStar<AStarZeroEstimator> astar(*router_, type_, AStarZeroEstimator());
			astar.push(*f1);
			std::set<OPtr<Flag>> reachable;
			while (RoutingNode* current = astar.step()) {
				reachable.insert(&current->base_flag());
			}
			if (reachable.size() != flags_.size()) {
				split(reachable);
			}
			continue;
		}

		// If one (or both) of the flags have already been split off, we do not need to re-check
		if (f1->get_economy(type_) != this || f2->get_economy(type_) != this) {
			continue;
		}

		// Start an A-star searches from f1 with a heuristic bias towards f2,
		// because we do not need to do anything if f1 is still connected to f2.
		// If f2 is not reached by the search, split off all the nodes that have been
		// reached from f1. These nodes induce a connected subgraph.
		// This means that the newly created economy, which contains all the
		// flags that have been split, is already connected.
		RouteAStar<AStarEstimator> astar(*router_, type_, AStarEstimator(*egbase.mutable_map(), *f2));
		astar.push(*f1);
		std::set<OPtr<Flag>> reachable;

		for (;;) {
			RoutingNode* current = astar.step();
			if (!current) {
				split(reachable);
				break;
			} else if (current == f2) {
				break;
			}
			reachable.insert(&current->base_flag());
		}
	}
}

/**
 * Calculate a route between two flags.
 *
 * This functionality has been moved to Router(). This is currently
 * merely a delegator.
 */
bool Economy::find_route(Flag& start, Flag& end, Route* const route, int32_t const cost_cutoff) {
	assert(start.get_economy(type_) == this);
	assert(end.get_economy(type_) == this);
	return router_->find_route(
	   start, end, route, type_, cost_cutoff, *owner().egbase().mutable_map());
}

struct ZeroEstimator {
	int32_t operator()(RoutingNode& /* node */) const {
		return 0;
	}
};

/**
 * Find the warehouse closest to the given starting flag.
 *
 * If the search was successful and \p route is non-null,
 * a route is also computed.
 *
 * \param start starting flag
 * \param route if non-null, fill in a route to the warehouse
 * \param cost_cutoff if positive, find paths of at most
 * that length (in milliseconds)
 */
Warehouse* Economy::find_closest_warehouse(Flag& start,
                                           Route* route,
                                           uint32_t cost_cutoff,
                                           const Economy::WarehouseAcceptFn& acceptfn) {
	if (!warehouses().size()) {
		return nullptr;
	}

	// A-star with zero estimator = Dijkstra
	RouteAStar<ZeroEstimator> astar(*router_, type_);
	astar.push(start);

	while (RoutingNode* current = astar.step()) {
		if (cost_cutoff &&
		    (type_ == wwWARE ? current->mpf_realcost_ware : current->mpf_realcost_worker) >
		       static_cast<int32_t>(cost_cutoff)) {
			return nullptr;
		}

		Flag& flag = current->base_flag();
		if (upcast(Warehouse, warehouse, flag.get_building())) {
			if (!acceptfn || acceptfn(*warehouse)) {
				if (route) {
					astar.routeto(flag, *route);
				}
				return warehouse;
			}
		}
	}

	return nullptr;
}

/**
 * Add a flag to the flag array.
 * Only call from Flag init and split/merger code!
 */
void Economy::add_flag(Flag& flag) {
	assert(flag.get_economy(type_) == nullptr);

	flags_.push_back(&flag);
	flag.set_economy(this, type_);

	flag.reset_path_finding_cycle(type_);
}

/**
 * Remove a flag from the flag array.
 * Only call from Flag cleanup and split/merger code!
 */
void Economy::remove_flag(Flag& flag) {
	assert(flag.get_economy(type_) == this);

	do_remove_flag(flag);

	// automatically delete the economy when it becomes empty.
	if (flags_.empty()) {
		owner_.remove_economy(serial_);
	}
}

/**
 * Remove the flag, but don't delete the economy automatically.
 * This is called from the merge code.
 */
void Economy::do_remove_flag(Flag& flag) {
	flag.set_economy(nullptr, type_);

	// fast remove
	for (Flags::iterator flag_iter = flags_.begin(); flag_iter != flags_.end(); ++flag_iter) {
		if (*flag_iter == &flag) {
			*flag_iter = *(flags_.end() - 1);
			return flags_.pop_back();
		}
	}
	throw wexception("trying to remove nonexistent flag");
}

/**
 * Callback for the incredibly rare case that the \ref Router pathfinding
 * cycle wraps around.
 */
void Economy::reset_all_pathfinding_cycles() {
	for (Flag* flag : flags_) {
		flag->reset_path_finding_cycle(type_);
	}
}

/**
 * Set the target quantities for the given DescriptionIndex to the
 * numbers given in permanent. Also update the last
 * modification time.
 *
 * This is called from Cmd_ResetTargetQuantity and Cmd_SetTargetQuantity
 */
void Economy::set_target_quantity(DescriptionIndex const ware_or_worker_type,
                                  Quantity const permanent,
                                  Time const mod_time) {
#ifndef NDEBUG
	if (type_ == wwWARE) {
		assert(owner().egbase().tribes().ware_exists(ware_or_worker_type));
	} else {
		assert(owner().egbase().tribes().worker_exists(ware_or_worker_type));
	}
#endif
	TargetQuantity& tq = target_quantities_[ware_or_worker_type];
	tq.permanent = permanent;
	tq.last_modified = mod_time;
}

/**
 * Call this whenever some entity created a ware, e.g. when a lumberjack
 * has felled a tree.
 * This is also called when a ware is added to the economy through trade or
 * a merger.
 * Also notifies the corresponding other-type economy, if desired,
 * so it may check e.g. whether a worker for whom a tool was missing can now be created.
 */
void Economy::add_wares_or_workers(DescriptionIndex const id,
                                   Quantity const count,
                                   Economy* other_economy) {
	wares_or_workers_.add(id, count);
	start_request_timer();
	if (other_economy) {
		assert(other_economy->type() != type_);
		other_economy->start_request_timer();
	}

	// TODO(unknown): add to global player inventory?
}

/**
 * Call this whenever a ware is destroyed or consumed, e.g. food has been
 * eaten or a warehouse has been destroyed.
 * This is also called when a ware is removed from the economy through trade or
 * a split of the Economy.
 */
void Economy::remove_wares_or_workers(DescriptionIndex const id, Quantity const count) {
#ifndef NDEBUG
	if (type_ == wwWARE) {
		assert(owner().egbase().tribes().ware_exists(id));
	} else {
		assert(owner().egbase().tribes().worker_exists(id));
	}
#endif
	wares_or_workers_.remove(id, count);

	// TODO(unknown): remove from global player inventory?
}

/**
 * Add the warehouse to our list of warehouses.
 * This also adds the wares in the warehouse to the economy. However, if wares
 * are added to the warehouse in the future, add_wares() must be called.
 */
void Economy::add_warehouse(Warehouse& wh) {
	warehouses_.push_back(&wh);
}

/**
 * Remove the warehouse and its wares from the economy.
 */
void Economy::remove_warehouse(Warehouse& wh) {
	for (size_t i = 0; i < warehouses_.size(); ++i) {
		if (warehouses_[i] == &wh) {
			warehouses_[i] = *warehouses_.rbegin();
			warehouses_.pop_back();
			return;
		}
	}

	//  This assert was modified, since on loading, warehouses might try to
	//  remove themselves from their own economy, though they weren't added
	//  (since they weren't initialized)
	assert(warehouses_.empty());
}

/**
 * Consider the request, try to fulfill it immediately or queue it for later.
 * Important: This must only be called by the \ref Request class.
 */
void Economy::add_request(Request& req) {
	assert(req.is_open());
	assert(!has_request(req));

	assert(&owner());

	requests_.push_back(&req);

	// Try to fulfill the request
	start_request_timer();
}

/**
 * \return true if the given Request is registered with the \ref Economy, false
 * otherwise
 */
bool Economy::has_request(Request& req) {
	return std::find(requests_.begin(), requests_.end(), &req) != requests_.end();
}

/**
 * Remove the request from this economy.
 * Important: This must only be called by the \ref Request class.
 */
void Economy::remove_request(Request& req) {
	RequestList::iterator const it = std::find(requests_.begin(), requests_.end(), &req);

	if (it == requests_.end()) {
		FORMAT_WARNINGS_OFF
		log("WARNING: remove_request(%p) not in list\n", &req);
		FORMAT_WARNINGS_ON
		return;
	}

	*it = *requests_.rbegin();

	requests_.pop_back();
}

/**
 * Add a supply to our list of supplies.
 */
void Economy::add_supply(Supply& supply) {
	supplies_.add_supply(supply);
	start_request_timer();
}

/**
 * Remove a supply from our list of supplies.
 */
void Economy::remove_supply(Supply& supply) {
	supplies_.remove_supply(supply);
}

// Minimal invasive fix of bug 1236538 and issue #3794.
// It does not matter which tribe this soldier has, only that all training levels are 0.
std::unique_ptr<Worker> Economy::soldier_prototype_(nullptr);
// static
Worker& Economy::soldier_prototype(const WorkerDescr* d) {
	if (!soldier_prototype_) {
		if (!d) {
			throw wexception("soldier_prototype_ not initialized and no SoldierDescr provided");
		}
		assert(d->type() == MapObjectType::SOLDIER);
		soldier_prototype_.reset(&static_cast<Worker&>(d->create_object()));
		assert(soldier_prototype_->descr().type() == MapObjectType::SOLDIER);
	}
	return *soldier_prototype_;
}

bool Economy::needs_ware_or_worker(DescriptionIndex const ware_or_worker_type) const {
	Quantity const t = target_quantity(ware_or_worker_type).permanent;

	// we have a target quantity set
	if (t > 0) {
		Quantity quantity = 0;
		for (const Warehouse* wh : warehouses_) {
			quantity += type_ == wwWARE ? wh->get_wares().stock(ware_or_worker_type) :
			                              wh->get_workers().stock(ware_or_worker_type);
			if (t <= quantity) {
				return false;
			}
		}
		return true;
	} else {
		// Target quantity is set to 0, we need to check if there is an open request.
		// For soldier requests, do not recruit new rookies if only heroes are needed.
		const bool is_soldier = type_ == wwWORKER && ware_or_worker_type == owner().tribe().soldier();
		for (const Request* req : requests_) {
			if (req->get_type() == type_ && req->get_index() == ware_or_worker_type &&
			    req->is_open() &&
			    (!is_soldier ||
			     req->get_requirements().check(soldier_prototype(
			        owner().egbase().tribes().get_worker_descr(ware_or_worker_type))))) {
				return true;
			}
		}
		return false;
	}
}

/**
 * Add e's flags to this economy.
 *
 * Also transfer all wares and wares request. Try to resolve the new ware
 * requests if possible.
 */
void Economy::merge(Economy& e) {
	assert(e.type() == type_);
	for (const DescriptionIndex& w_index :
	     (type_ == wwWARE ? owner_.tribe().wares() : owner_.tribe().workers())) {
		TargetQuantity other_tq = e.target_quantities_[w_index];
		TargetQuantity& this_tq = target_quantities_[w_index];
		if (this_tq.last_modified < other_tq.last_modified) {
			this_tq = other_tq;
		}
	}

	//  If the options window for e is open, but not the one for this, the user
	//  should still have an options window after the merge.
	if (e.get_options_window() && !get_options_window()) {
		Notifications::publish(NoteEconomy{e.serial(), serial_, NoteEconomy::Action::kMerged});
	}

	for (std::vector<Flag*>::size_type i = e.get_nrflags() + 1; --i;) {
		assert(i == e.get_nrflags());

		Flag& flag = *e.flags_[0];

		e.do_remove_flag(flag);  // do not delete other economy yet!
		add_flag(flag);
	}

	// Remember that the other economy may not have been connected before the merge
	split_checks_.insert(split_checks_.end(), e.split_checks_.begin(), e.split_checks_.end());
	owner_.remove_economy(e.serial());
}

/**
 * Split the given set of flags off into a new economy.
 */
void Economy::split(const std::set<OPtr<Flag>>& flags) {
	assert(!flags.empty());

	Economy* e = owner_.create_economy(type_);

	for (const DescriptionIndex& w_index :
	     (type_ == wwWARE ? owner_.tribe().wares() : owner_.tribe().workers())) {
		e->target_quantities_[w_index] = target_quantities_[w_index];
	}

	for (const OPtr<Flag>& temp_flag : flags) {
		Flag& flag = *temp_flag.get(owner().egbase());
		assert(flags_.size() > 1);  // We will not be deleted in remove_flag, right?
		remove_flag(flag);
		e->add_flag(flag);
	}

	// As long as rebalance commands are tied to specific flags, we
	// need this, because the flag that rebalance commands for us were
	// tied to might have been moved into the other economy
	start_request_timer();
}

/**
 * Make sure the request timer is running.
 * We can skip this for flagless economies (expedition ships don't need economy balancing...).
 */
void Economy::start_request_timer(int32_t const delta) {
	if (!flags_.empty()) {
		if (upcast(Game, game, &owner_.egbase())) {
			game->cmdqueue().enqueue(
			   new CmdCallEconomyBalance(game->get_gametime() + delta, this, request_timerid_));
		}
	}
}

/**
 * Find the supply that is best suited to fulfill the given request.
 * \return 0 if no supply is found, the best supply otherwise
 */
Supply* Economy::find_best_supply(Game& game, const Request& req, int32_t& cost) {
	assert(req.is_open());

	Route buf_route0, buf_route1;
	Supply* best_supply = nullptr;
	Route* best_route = nullptr;
	int32_t best_cost = -1;
	Flag& target_flag = req.target_flag();

	available_supplies_.clear();

	for (size_t i = 0; i < supplies_.get_nrsupplies(); ++i) {
		Supply& supp = supplies_[i];

		// Just skip if supply does not provide required ware
		if (!supp.nr_supplies(game, req)) {
			continue;
		}

		const SupplyProviders provider = supp.provider_type(&game);

		// We generally ignore disponible wares on ship as it is not possible to reliably
		// calculate route (transportation time)
		if (provider == SupplyProviders::kShip) {
			continue;
		}

		const Widelands::Coords provider_position =
		   supp.get_position(game)->base_flag().get_position();

		const uint32_t dist = game.map().calc_distance(target_flag.get_position(), provider_position);

		UniqueDistance ud = {dist, supp.get_position(game)->serial(), provider};

		// std::map quarantees uniqueness, practically it means that if more wares are on the same
		// flag, only
		// first one will be inserted into available_supplies
		available_supplies_.insert(std::make_pair(ud, &supplies_[i]));
	}

	// Now available supplies have been sorted by distance to requestor
	for (auto& supplypair : available_supplies_) {
		Supply& supp = *supplypair.second;

		Route* const route = best_route != &buf_route0 ? &buf_route0 : &buf_route1;
		// will be cleared by find_route()

		if (!find_route(supp.get_position(game)->base_flag(), target_flag, route, best_cost)) {
			if (!best_route) {
				log("Economy::find_best_supply: %s-Economy %u of player %u: Error, COULD NOT FIND A "
				    "ROUTE!",
				    type_ ? "WORKER" : "WARE", serial_, owner_.player_number());
				// To help to debug this a bit:
				log(" ... ware/worker at: %3dx%3d, requestor at: %3dx%3d! Item: %s.\n",
				    supp.get_position(game)->base_flag().get_position().x,
				    supp.get_position(game)->base_flag().get_position().y, target_flag.get_position().x,
				    target_flag.get_position().y,
				    type_ == wwWARE ? game.tribes().get_ware_descr(req.get_index())->name().c_str() :
				                      game.tribes().get_worker_descr(req.get_index())->name().c_str());
			}
			continue;
		}
		best_supply = &supp;
		best_route = route;
		best_cost = route->get_totalcost();
	}

	if (!best_route) {
		return nullptr;
	}

	cost = best_cost;
	return best_supply;
}

struct RequestSupplyPair {
	TrackPtr<Request> request;
	TrackPtr<Supply> supply;
	int32_t priority;

	/**
	 * pairid is an explicit tie-breaker for comparison.
	 *
	 * Without it, the pair priority queue would use an implicit, system
	 * dependent tie breaker, which in turn causes desyncs.
	 */
	uint32_t pairid;

	struct Compare {
		bool operator()(const RequestSupplyPair& p1, const RequestSupplyPair& p2) {
			return p1.priority == p2.priority ? p1.pairid < p2.pairid : p1.priority < p2.priority;
		}
	};
};

using RSPairQueue = std::priority_queue<RequestSupplyPair,
                                        std::vector<RequestSupplyPair>,
                                        RequestSupplyPair::Compare>;

struct RSPairStruct {
	RSPairQueue queue;
	uint32_t pairid;
	int32_t nexttimer;

	RSPairStruct() : pairid(0), nexttimer(0) {
	}
};

/**
 * Walk all Requests and find potential transfer candidates.
 */
void Economy::process_requests(Game& game, RSPairStruct* supply_pairs) {
	// Algorithm can decide that wares are not to be delivered to constructionsite
	// right now, therefore we need to shcedule next pairing
	bool postponed_pairing_needed = false;
	for (Request* temp_req : requests_) {
		Request& req = *temp_req;

		// We somehow get desynced request lists that don't trigger desync
		// alerts, so add info to the sync stream here.
		{
			::StreamWrite& ss = game.syncstream();
			ss.unsigned_8(SyncEntry::kProcessRequests);
			ss.unsigned_8(req.get_type());
			ss.unsigned_8(req.get_index());
			ss.unsigned_32(req.target().serial());
		}

		int32_t cost;  // estimated time in milliseconds to fulfill Request
		Supply* const supp = find_best_supply(game, req, cost);

		if (!supp) {
			continue;
		}

		if (!supp->is_active()) {
			// Calculate the time the building will be forced to idle waiting
			// for the request
			int32_t const idletime = game.get_gametime() + 15000 + 2 * cost - req.get_required_time();
			// If the building wouldn't have to idle, we wait with the request
			if (idletime < -200) {
				if (supply_pairs->nexttimer < 0 || supply_pairs->nexttimer > -idletime) {
					supply_pairs->nexttimer = -idletime;
				}
				continue;
			}
		}

		int32_t const priority = req.get_priority(cost);
		if (priority < 0) {
			// We dont "pair" the req with supply now, and dont set s.nexttimer right now
			// but should not forget about this productionsite waiting for the building material
			postponed_pairing_needed = true;
			continue;
		}

		// Otherwise, consider this request/supply pair for queueing
		RequestSupplyPair rsp;
		rsp.request = &req;
		rsp.supply = supp;
		rsp.priority = priority;
		rsp.pairid = ++supply_pairs->pairid;

		supply_pairs->queue.push(rsp);
	}
	if (postponed_pairing_needed && supply_pairs->nexttimer < 0) {
		// so no other pair set the timer, so we set them now for after 30 seconds
		supply_pairs->nexttimer = 30 * 1000;
	}
}

/**
 * Try to fulfill open requests with available supplies.
 */
void Economy::balance_requestsupply(Game& game) {
	RSPairStruct rsps;
	rsps.nexttimer = -1;

	//  Try to fulfill Requests.
	process_requests(game, &rsps);

	//  Now execute request/supply pairs.
	while (!rsps.queue.empty()) {
		RequestSupplyPair rsp = rsps.queue.top();

		rsps.queue.pop();

		if (!rsp.request || !rsp.supply || !has_request(*rsp.request) ||
		    !rsp.supply->nr_supplies(game, *rsp.request)) {
			rsps.nexttimer = 200;
			continue;
		}

		rsp.request->start_transfer(game, *rsp.supply);
		rsp.request->set_last_request_time(game.get_gametime());

		//  for multiple wares
		if (rsp.request && has_request(*rsp.request)) {
			rsps.nexttimer = 200;
		}
	}

	if (rsps.nexttimer > 0) {  //  restart the timer, if necessary
		start_request_timer(rsps.nexttimer);
	}
}

/**
 * Check whether there is a supply for the given request. If the request is a
 * worker request without supply, attempt to create a new worker in a warehouse.
 */
void Economy::create_requested_worker(Game& game, DescriptionIndex index) {
	assert(type_ == wwWORKER);

	bool soldier_level_check;
	const TribeDescr& tribe = owner().tribe();
	const WorkerDescr& w_desc = *tribe.get_worker_descr(index);
	// Request mapped to demand
	std::map<Request*, uint32_t> open_requests;
	uint32_t total_demand = 0;

	// Make a dummy soldier, which should never be assigned to any economy
	// Minimal invasive fix of bug 1236538: never create a rookie for a request
	// that required a hero.
	if (upcast(const SoldierDescr, s_desc, &w_desc)) {
		soldier_prototype(s_desc);  // init prototype
		soldier_level_check = true;
	} else {
		soldier_level_check = false;
	}

	for (Request* temp_req : requests_) {
		const Request& req = *temp_req;

		if (req.get_type() != wwWORKER || req.get_index() != index) {
			continue;
		}

		// need to check for each request separately, because esp. soldier
		// requests have different specific requirements
		if (supplies_.have_supplies(game, req)) {
			continue;
		}

		// Requests for heroes should not trigger the creation of more rookies
		if (soldier_level_check) {
<<<<<<< HEAD
			if (!(req.get_requirements().check(*soldier_prototype_))) {
=======
			if (!(req.get_requirements().check(soldier_prototype()))) {
>>>>>>> 2273f99f
				continue;
			}
		}

		uint32_t current_demand = req.get_open_count();
		if (current_demand > 0) {
			open_requests.emplace(temp_req, current_demand);
			total_demand += current_demand;
		}
	}

	if (total_demand == 0) {
		assert(open_requests.empty());
		return;
	}
	assert(!open_requests.empty());

	// We have worker demands that are not fulfilled by supplies.
	// Find warehouses where we can create the required workers,
	// and collect stats about existing build prerequisites.
	// Since the wares may be in places belonging to a different worker economy,
	// we will request their ware economies to bring them into warehouses belonging to this worker
	// economy.
	const WorkerDescr::Buildcost& cost = w_desc.buildcost();
	Quantity total_planned = 0;
	std::map<Economy*, std::map<DescriptionIndex, Quantity>> available_wares;

	for (Warehouse* wh : warehouses_) {
		uint32_t planned = wh->get_planned_workers(game, index);
		total_planned += planned;

		while (wh->can_create_worker(game, index)) {
			wh->create_worker(game, index);
			--open_requests.begin()->second;
			--total_demand;
			if (!open_requests.begin()->second) {
				open_requests.erase(open_requests.begin());
			}
			if (total_demand == 0) {
				assert(open_requests.empty());
				return;
			}
		}

		Economy* eco = wh->get_economy(wwWARE);
		for (const auto& pair : cost) {
			DescriptionIndex di = tribe.ware_index(pair.first);
			if (tribe.has_ware(di)) {
				available_wares[eco][di] += eco->get_wares_or_workers().stock(di);
			}
		}
	}

	// Couldn't create enough workers now. Adjust the warehouses' plans to bring the wares together.
	for (const auto& pair : available_wares) {
		uint32_t min_workers_createable = std::numeric_limits<Quantity>::max();
		bool plan_at_least_one = false;
		for (const auto& costpair : cost) {
			DescriptionIndex di = tribe.ware_index(costpair.first);
			if (tribe.has_ware(di)) {
				min_workers_createable =
				   std::min(min_workers_createable, pair.second.at(di) / costpair.second);
				plan_at_least_one |= pair.first->target_quantity(di).permanent == 0;
			} else {
				di = tribe.safe_worker_index(costpair.first);
				assert(tribe.has_worker(di));
				min_workers_createable = std::max(min_workers_createable, wares_or_workers_.stock(di));
				// TODO(Nordfriese): As long as worker buildcosts contain only wares and carriers, this
				// is fine. Revisit this function if we ever have a worker whose buildcost contains a
				// worker with a buildcost.
			}
		}
		for (Warehouse* wh : warehouses_) {
			if (wh->get_economy(wwWARE) == pair.first) {
				const uint32_t planned = wh->get_planned_workers(game, index);
				assert(total_planned >= planned);
				uint32_t nr_to_plan = planned;
				if (total_planned > total_demand) {
					// Cancel some excess plans
					nr_to_plan -= std::min(nr_to_plan, total_planned - total_demand);
				} else if (total_planned < total_demand) {
					// Check how many we can plan
					if (min_workers_createable > 0) {
						uint32_t newly_planning =
						   std::min(min_workers_createable, total_demand - total_planned);
						min_workers_createable -= newly_planning;
						nr_to_plan += newly_planning;
					} else if (plan_at_least_one) {
						// Plan at least one worker somewhere if a target quantity is 0 to trigger tool
						// production
						nr_to_plan = std::max(nr_to_plan, 1u);
						plan_at_least_one = false;
					}
				}
				wh->plan_workers(game, index, nr_to_plan);
				total_planned = total_planned + nr_to_plan - planned;
				if (total_planned == total_demand) {
					return;
				}
			}
		}
	}
}

/**
 * Walk all Requests and find requests of workers than aren't supplied. Then
 * try to create the worker at warehouses.
 */
void Economy::create_requested_workers(Game& game) {
	if (type_ != wwWORKER || !warehouses().size()) {
		return;
	}

	for (const DescriptionIndex& worker_index : owner().tribe().workers()) {
		if (owner().is_worker_type_allowed(worker_index) &&
		    owner().tribe().get_worker_descr(worker_index)->is_buildable()) {
			create_requested_worker(game, worker_index);
		}
	}
}

/**
 * Helper function for \ref handle_active_supplies
 */
static bool accept_warehouse_if_policy(Warehouse& wh,
                                       WareWorker type,
                                       DescriptionIndex ware,
                                       StockPolicy policy) {
	return wh.get_stock_policy(type, ware) == policy;
}

/**
 * Send all active supplies (wares that are outside on the road network without
 * being sent to a specific request) to a warehouse.
 */
void Economy::handle_active_supplies(Game& game) {
	if (!warehouses().size()) {
		return;
	}

	using Assignments = std::vector<std::pair<Supply*, Warehouse*>>;
	Assignments assignments;

	for (uint32_t idx = 0; idx < supplies_.get_nrsupplies(); ++idx) {
		Supply& supply = supplies_[idx];
		if (supply.has_storage()) {
			continue;
		}

		WareWorker wwtype;
		DescriptionIndex ware;
		supply.get_ware_type(wwtype, ware);
		assert(wwtype == type_);

		bool haveprefer = false;
		bool havenormal = false;

		// One of preferred warehouses (if any) with lowest stock of ware/worker
		Warehouse* preferred_wh = nullptr;
		// Stock of particular ware in preferred warehouse
		uint32_t preferred_wh_stock = std::numeric_limits<uint32_t>::max();

		for (uint32_t nwh = 0; nwh < warehouses_.size(); ++nwh) {
			Warehouse* wh = warehouses_[nwh];
			StockPolicy policy = wh->get_stock_policy(type_, ware);
			if (policy == StockPolicy::kPrefer) {
				haveprefer = true;

				// Getting count of worker/ware
				uint32_t current_stock;
				current_stock =
				   type_ == wwWARE ? wh->get_wares().stock(ware) : wh->get_workers().stock(ware);
				// Stocks lower then in previous one?
				if (current_stock < preferred_wh_stock) {
					preferred_wh = wh;
					preferred_wh_stock = current_stock;
				}
			} else if (policy == StockPolicy::kNormal) {
				havenormal = true;
			}
		}
		if (!havenormal && !haveprefer && type_ == wwWARE) {
			continue;
		}

		// We either have one preferred warehouse picked up or walk on roads to find nearest one
		Warehouse* wh = nullptr;
		if (preferred_wh) {
			wh = preferred_wh;
		} else {
			wh = find_closest_warehouse(
			   supply.get_position(game)->base_flag(), nullptr, 0,
			   (!havenormal) ? WarehouseAcceptFn() : [this, ware](Warehouse& w) {
				   return accept_warehouse_if_policy(w, type_, ware, StockPolicy::kNormal);
				});
		}
		if (!wh) {
			log("Warning: Economy::handle_active_supplies "
			    "didn't find warehouse\n");
			return;
		}

		assignments.push_back(std::make_pair(&supply, wh));
	}

	// Actually start with the transfers in a separate second phase,
	// to avoid potential future problems caused by the supplies_ changing
	// under us in some way.
	::StreamWrite& ss = game.syncstream();
	ss.unsigned_8(SyncEntry::kHandleActiveSupplies);
	ss.unsigned_32(assignments.size());

	for (const auto& temp_assignment : assignments) {
		ss.unsigned_32(temp_assignment.first->get_position(game)->serial());
		ss.unsigned_32(temp_assignment.second->serial());

		temp_assignment.first->send_to_storage(game, temp_assignment.second);
	}
}

/**
 * Balance Requests and Supplies by collecting and weighing pairs, and
 * starting transfers for them.
 */
void Economy::balance(uint32_t const timerid) {
	if (request_timerid_ != timerid) {
		return;
	}
	++request_timerid_;

	Game& game = dynamic_cast<Game&>(owner().egbase());

	check_splits();

	create_requested_workers(game);

	balance_requestsupply(game);

	handle_active_supplies(game);
}
}  // namespace Widelands<|MERGE_RESOLUTION|>--- conflicted
+++ resolved
@@ -842,11 +842,7 @@
 
 		// Requests for heroes should not trigger the creation of more rookies
 		if (soldier_level_check) {
-<<<<<<< HEAD
-			if (!(req.get_requirements().check(*soldier_prototype_))) {
-=======
 			if (!(req.get_requirements().check(soldier_prototype()))) {
->>>>>>> 2273f99f
 				continue;
 			}
 		}
