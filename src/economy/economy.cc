/*
 * Copyright (C) 2004-2019 by the Widelands Development Team
 *
 * This program is free software; you can redistribute it and/or
 * modify it under the terms of the GNU General Public License
 * as published by the Free Software Foundation; either version 2
 * of the License, or (at your option) any later version.
 *
 * This program is distributed in the hope that it will be useful,
 * but WITHOUT ANY WARRANTY; without even the implied warranty of
 * MERCHANTABILITY or FITNESS FOR A PARTICULAR PURPOSE.  See the
 * GNU General Public License for more details.
 *
 * You should have received a copy of the GNU General Public License
 * along with this program; if not, write to the Free Software
 * Foundation, Inc., 51 Franklin Street, Fifth Floor, Boston, MA  02110-1301, USA.
 *
 */

#include "economy/economy.h"

#include <memory>
#include <unordered_set>

#include <boost/bind.hpp>

#include "base/macros.h"
#include "base/wexception.h"
#include "economy/cmd_call_economy_balance.h"
#include "economy/flag.h"
#include "economy/request.h"
#include "economy/route.h"
#include "economy/routeastar.h"
#include "economy/router.h"
#include "economy/warehousesupply.h"
#include "logic/game.h"
#include "logic/map_objects/tribes/soldier.h"
#include "logic/map_objects/tribes/tribe_descr.h"
#include "logic/map_objects/tribes/warehouse.h"
#include "logic/player.h"

namespace Widelands {

Serial Economy::last_economy_serial_ = 0;

void Economy::initialize_serial() {
	log("Initializing economy serial\n");
	last_economy_serial_ = 0;
}

Economy::Economy(Player& player, WareWorker wwtype) : Economy(player, last_economy_serial_++, wwtype) {
}

Economy::Economy(Player& player, Serial init_serial, WareWorker wwtype)
   : serial_(init_serial), owner_(player), type_(wwtype), request_timerid_(0), has_window_(false) {
	last_economy_serial_ = std::max(last_economy_serial_, serial_ + 1);
	const TribeDescr& tribe = player.tribe();
	DescriptionIndex const nr_wares_or_workers = wwtype == wwWARE ?
			player.egbase().tribes().nrwares() : player.egbase().tribes().nrworkers();
	wares_or_workers_.set_nrwares(nr_wares_or_workers);

	target_quantities_ = new TargetQuantity[nr_wares_or_workers];
	for (DescriptionIndex i = 0; i < nr_wares_or_workers; ++i) {
		TargetQuantity tq;
		switch (type_) {
			case wwWARE:
				if (tribe.has_ware(i)) {
					tq.permanent = tribe.get_ware_descr(i)->default_target_quantity(tribe.name());
				} else {
					tq.permanent = 0;
				}
				break;
			case wwWORKER:
				tq.permanent = tribe.get_worker_descr(i)->default_target_quantity();
				break;
		}
		tq.last_modified = 0;
		target_quantities_[i] = tq;
	}

	router_.reset(new Router(boost::bind(&Economy::reset_all_pathfinding_cycles, this)));
}

Economy::~Economy() {
	Notifications::publish(NoteEconomy{serial_, serial_, NoteEconomy::Action::kDeleted});

	if (requests_.size())
		log("Warning: Economy still has requests left on destruction\n");
	if (flags_.size())
		log("Warning: Economy still has flags left on destruction\n");
	if (warehouses_.size())
		log("Warning: Economy still has warehouses left on destruction\n");

	delete[] target_quantities_;
}

/**
 * \return an arbitrary flag in this economy.
 */
Flag* Economy::get_arbitrary_flag() {
	if (flags_.empty())
		return nullptr;

	return flags_[0];
}

/**
 * Two flags have been connected; check whether their economies should be
 * merged.
 * Since we could merge into both directions, we preserve the economy that is
 * currently bigger (should be more efficient).
 */
void Economy::check_merge(Flag& f1, Flag& f2, WareWorker type) {
	Economy* e1 = f1.get_economy(type);
	Economy* e2 = f2.get_economy(type);
	if (e1 != e2) {
		if (e1->get_nrflags() < e2->get_nrflags())
			std::swap(e1, e2);
		e1->merge(*e2);
	}
}

/**
 * Notify the economy that there may no longer be a connection between
 * the given flags in the road and seafaring network.
 */
void Economy::check_split(Flag& f1, Flag& f2, WareWorker type) {
	assert(&f1 != &f2);
	assert(f1.get_economy(type) == f2.get_economy(type));

	Economy* e = f1.get_economy(type);
	// No economy in the editor.
	if (!e)
		return;

	e->split_checks_.push_back(std::make_pair(OPtr<Flag>(&f1), OPtr<Flag>(&f2)));
	e->rebalance_supply();  // the real split-checking is done during rebalance
}

void Economy::check_splits() {
	EditorGameBase& egbase = owner().egbase();
	while (split_checks_.size()) {
		Flag* f1 = split_checks_.back().first.get(egbase);
		Flag* f2 = split_checks_.back().second.get(egbase);
		split_checks_.pop_back();

		if (!f1 || !f2) {
			if (!f1 && !f2)
				continue;
			if (!f1)
				f1 = f2;
			if (f1->get_economy(type_) != this)
				continue;

			// Handle the case when two or more roads are removed simultaneously
			RouteAStar<AStarZeroEstimator> astar(*router_, type_, AStarZeroEstimator());
			astar.push(*f1);
			std::set<OPtr<Flag>> reachable;
			while (RoutingNode* current = astar.step()) {
				reachable.insert(&current->base_flag());
			}
			if (reachable.size() != flags_.size()) {
				split(reachable);
			}
			continue;
		}

		// If one (or both) of the flags have already been split off, we do not need to re-check
		if (f1->get_economy(type_) != this || f2->get_economy(type_) != this)
			continue;

		// Start an A-star searches from f1 with a heuristic bias towards f2,
		// because we do not need to do anything if f1 is still connected to f2.
		// If f2 is not reached by the search, split off all the nodes that have been
		// reached from f1. These nodes induce a connected subgraph.
		// This means that the newly created economy, which contains all the
		// flags that have been split, is already connected.
		RouteAStar<AStarEstimator> astar(
		   *router_, type_, AStarEstimator(*egbase.mutable_map(), *f2));
		astar.push(*f1);
		std::set<OPtr<Flag>> reachable;

		for (;;) {
			RoutingNode* current = astar.step();
			if (!current) {
				split(reachable);
				break;
			} else if (current == f2) {
				break;
			}
			reachable.insert(&current->base_flag());
		}
	}
}

/**
 * Calculate a route between two flags.
 *
 * This functionality has been moved to Router(). This is currently
 * merely a delegator.
 */
bool Economy::find_route(
   Flag& start, Flag& end, Route* const route, int32_t const cost_cutoff) {
	assert(start.get_economy(type_) == this);
	assert(end.get_economy(type_) == this);
	return router_->find_route(
	   start, end, route, type_, cost_cutoff, *owner().egbase().mutable_map());
}

struct ZeroEstimator {
	int32_t operator()(RoutingNode& /* node */) const {
		return 0;
	}
};

/**
 * Find the warehouse closest to the given starting flag.
 *
 * If the search was successful and \p route is non-null,
 * a route is also computed.
 *
 * \param start starting flag
 * \param route if non-null, fill in a route to the warehouse
 * \param cost_cutoff if positive, find paths of at most
 * that length (in milliseconds)
 */
Warehouse* Economy::find_closest_warehouse(Flag& start,
                                           Route* route,
                                           uint32_t cost_cutoff,
                                           const Economy::WarehouseAcceptFn& acceptfn) {
	if (!warehouses().size())
		return nullptr;

	// A-star with zero estimator = Dijkstra
	RouteAStar<ZeroEstimator> astar(*router_, type_);
	astar.push(start);

	while (RoutingNode* current = astar.step()) {
		if (cost_cutoff && (type_ == wwWARE ?
				current->mpf_realcost_ware : current->mpf_realcost_worker) > static_cast<int32_t>(cost_cutoff))
			return nullptr;

		Flag& flag = current->base_flag();
		if (upcast(Warehouse, warehouse, flag.get_building())) {
			if (!acceptfn || acceptfn(*warehouse)) {
				if (route)
					astar.routeto(flag, *route);
				return warehouse;
			}
		}
	}

	return nullptr;
}

/**
 * Add a flag to the flag array.
 * Only call from Flag init and split/merger code!
 */
void Economy::add_flag(Flag& flag) {
	assert(flag.get_economy(type_) == nullptr);

	flags_.push_back(&flag);
	flag.set_economy(this, type_);

	flag.reset_path_finding_cycle(type_);
}

/**
 * Remove a flag from the flag array.
 * Only call from Flag cleanup and split/merger code!
 */
void Economy::remove_flag(Flag& flag) {
	assert(flag.get_economy(type_) == this);

	do_remove_flag(flag);

	// automatically delete the economy when it becomes empty.
	if (flags_.empty()) {
		owner_.remove_economy(serial_);
	}
}

/**
 * Remove the flag, but don't delete the economy automatically.
 * This is called from the merge code.
 */
void Economy::do_remove_flag(Flag& flag) {
	flag.set_economy(nullptr, type_);

	// fast remove
	for (Flags::iterator flag_iter = flags_.begin(); flag_iter != flags_.end(); ++flag_iter) {
		if (*flag_iter == &flag) {
			*flag_iter = *(flags_.end() - 1);
			return flags_.pop_back();
		}
	}
	throw wexception("trying to remove nonexistent flag");
}

/**
 * Callback for the incredibly rare case that the \ref Router pathfinding
 * cycle wraps around.
 */
void Economy::reset_all_pathfinding_cycles() {
	for (Flag* flag : flags_) {
		flag->reset_path_finding_cycle(type_);
	}
}

/**
 * Set the target quantities for the given DescriptionIndex to the
 * numbers given in permanent. Also update the last
 * modification time.
 *
 * This is called from Cmd_ResetTargetQuantity and Cmd_SetTargetQuantity
 */
void Economy::set_target_quantity(DescriptionIndex const ware_or_worker_type,
                                       Quantity const permanent,
                                       Time const mod_time) {
#ifndef NDEBUG
	if (type_ == wwWARE)
		assert(owner().egbase().tribes().ware_exists(ware_or_worker_type));
	else
		assert(owner().egbase().tribes().worker_exists(ware_or_worker_type));
#endif
	TargetQuantity& tq = target_quantities_[ware_or_worker_type];
	tq.permanent = permanent;
	tq.last_modified = mod_time;
}

/**
 * Call this whenever some entity created a ware, e.g. when a lumberjack
 * has felled a tree.
 * This is also called when a ware is added to the economy through trade or
 * a merger.
 * Also notifies the corresponding other-type economy, if desired,
 * so it may check e.g. whether a worker for whom a tool was missing can now be created.
 */
void Economy::add_wares_or_workers(DescriptionIndex const id, Quantity const count, Economy* other_economy) {
	wares_or_workers_.add(id, count);
	start_request_timer();
	if (other_economy) {
		assert(other_economy->type() != type_);
		other_economy->start_request_timer();
	}

	// TODO(unknown): add to global player inventory?
}

/**
 * Call this whenever a ware is destroyed or consumed, e.g. food has been
 * eaten or a warehouse has been destroyed.
 * This is also called when a ware is removed from the economy through trade or
 * a split of the Economy.
 */
void Economy::remove_wares_or_workers(DescriptionIndex const id, Quantity const count) {
#ifndef NDEBUG
	if (type_ == wwWARE)
		assert(owner().egbase().tribes().ware_exists(id));
	else
		assert(owner().egbase().tribes().worker_exists(id));
#endif
	wares_or_workers_.remove(id, count);

	// TODO(unknown): remove from global player inventory?
}

/**
 * Add the warehouse to our list of warehouses.
 * This also adds the wares in the warehouse to the economy. However, if wares
 * are added to the warehouse in the future, add_wares() must be called.
 */
void Economy::add_warehouse(Warehouse& wh) {
	warehouses_.push_back(&wh);
}

/**
 * Remove the warehouse and its wares from the economy.
 */
void Economy::remove_warehouse(Warehouse& wh) {
	for (size_t i = 0; i < warehouses_.size(); ++i)
		if (warehouses_[i] == &wh) {
			warehouses_[i] = *warehouses_.rbegin();
			warehouses_.pop_back();
			return;
		}

	//  This assert was modified, since on loading, warehouses might try to
	//  remove themselves from their own economy, though they weren't added
	//  (since they weren't initialized)
	assert(warehouses_.empty());
}

/**
 * Consider the request, try to fulfill it immediately or queue it for later.
 * Important: This must only be called by the \ref Request class.
 */
void Economy::add_request(Request& req) {
	assert(req.is_open());
	assert(!has_request(req));

	assert(&owner());

	requests_.push_back(&req);

	// Try to fulfill the request
	start_request_timer();
}

/**
 * \return true if the given Request is registered with the \ref Economy, false
 * otherwise
 */
bool Economy::has_request(Request& req) {
	return std::find(requests_.begin(), requests_.end(), &req) != requests_.end();
}

/**
 * Remove the request from this economy.
 * Important: This must only be called by the \ref Request class.
 */
void Economy::remove_request(Request& req) {
	RequestList::iterator const it = std::find(requests_.begin(), requests_.end(), &req);

	if (it == requests_.end()) {
		FORMAT_WARNINGS_OFF
		log("WARNING: remove_request(%p) not in list\n", &req);
		FORMAT_WARNINGS_ON
		return;
	}

	*it = *requests_.rbegin();

	requests_.pop_back();
}

/**
 * Add a supply to our list of supplies.
 */
void Economy::add_supply(Supply& supply) {
	supplies_.add_supply(supply);
	start_request_timer();
}

/**
 * Remove a supply from our list of supplies.
 */
void Economy::remove_supply(Supply& supply) {
	supplies_.remove_supply(supply);
}

bool Economy::needs_ware_or_worker(DescriptionIndex const ware_or_worker_type) const {
	Quantity const t = target_quantity(ware_or_worker_type).permanent;

	// we have a target quantity set
	if (t > 0) {
		Quantity quantity = 0;
		for (const Warehouse* wh : warehouses_) {
			quantity += type_ == wwWARE ?
					wh->get_wares().stock(ware_or_worker_type) : wh->get_workers().stock(ware_or_worker_type);
			if (t <= quantity)
				return false;
		}
		return true;

		// we have target quantity set to 0, we need to check if there is an open request
	} else {
		for (const Request* temp_req : requests_) {
			const Request& req = *temp_req;

			if (req.get_type() == type_ && req.get_index() == ware_or_worker_type)
				return true;
		}
		return false;
	}
}

/**
 * Add e's flags to this economy.
 *
 * Also transfer all wares and wares request. Try to resolve the new ware
 * requests if possible.
 */
void Economy::merge(Economy& e) {
	assert(e.type() == type_);
	for (const DescriptionIndex& w_index : (type_ == wwWARE ? owner_.tribe().wares() : owner_.tribe().workers())) {
		TargetQuantity other_tq = e.target_quantities_[w_index];
		TargetQuantity& this_tq = target_quantities_[w_index];
		if (this_tq.last_modified < other_tq.last_modified) {
			this_tq = other_tq;
		}
	}

	//  If the options window for e is open, but not the one for this, the user
	//  should still have an options window after the merge.
	if (e.has_window() && !has_window()) {
		Notifications::publish(NoteEconomy{e.serial(), serial_, NoteEconomy::Action::kMerged});
	}

	for (std::vector<Flag*>::size_type i = e.get_nrflags() + 1; --i;) {
		assert(i == e.get_nrflags());

		Flag& flag = *e.flags_[0];

		e.do_remove_flag(flag);  // do not delete other economy yet!
		add_flag(flag);
	}

	// Remember that the other economy may not have been connected before the merge
	split_checks_.insert(split_checks_.end(), e.split_checks_.begin(), e.split_checks_.end());
	owner_.remove_economy(e.serial());
}

/**
 * Split the given set of flags off into a new economy.
 */
void Economy::split(const std::set<OPtr<Flag>>& flags) {
	assert(!flags.empty());

	Economy* e = owner_.create_economy(type_);

	for (const DescriptionIndex& w_index : (type_ == wwWARE ? owner_.tribe().wares() : owner_.tribe().workers())) {
		e->target_quantities_[w_index] = target_quantities_[w_index];
	}

	for (const OPtr<Flag>& temp_flag : flags) {
		Flag& flag = *temp_flag.get(owner().egbase());
		assert(flags_.size() > 1);  // We will not be deleted in remove_flag, right?
		remove_flag(flag);
		e->add_flag(flag);
	}

	// As long as rebalance commands are tied to specific flags, we
	// need this, because the flag that rebalance commands for us were
	// tied to might have been moved into the other economy
	start_request_timer();
}

/**
 * Make sure the request timer is running.
 * We can skip this for flagless economies (expedition ships don't need economy balancing...).
 */
void Economy::start_request_timer(int32_t const delta) {
	if (!flags_.empty()) {
		if (upcast(Game, game, &owner_.egbase())) {
			game->cmdqueue().enqueue(
			   new CmdCallEconomyBalance(game->get_gametime() + delta, this, request_timerid_));
		}
	}
}

/**
 * Find the supply that is best suited to fulfill the given request.
 * \return 0 if no supply is found, the best supply otherwise
 */
Supply* Economy::find_best_supply(Game& game, const Request& req, int32_t& cost) {
	assert(req.is_open());

	Route buf_route0, buf_route1;
	Supply* best_supply = nullptr;
	Route* best_route = nullptr;
	int32_t best_cost = -1;
	Flag& target_flag = req.target_flag();

	available_supplies_.clear();

	for (size_t i = 0; i < supplies_.get_nrsupplies(); ++i) {
		Supply& supp = supplies_[i];

		// Just skip if supply does not provide required ware
		if (!supp.nr_supplies(game, req))
			continue;

		const SupplyProviders provider = supp.provider_type(&game);

		// We generally ignore disponible wares on ship as it is not possible to reliably
		// calculate route (transportation time)
		if (provider == SupplyProviders::kShip) {
			continue;
		}

		const Widelands::Coords provider_position =
		   supp.get_position(game)->base_flag().get_position();

		const uint32_t dist = game.map().calc_distance(target_flag.get_position(), provider_position);

		UniqueDistance ud = {dist, supp.get_position(game)->serial(), provider};

		// std::map quarantees uniqueness, practically it means that if more wares are on the same
		// flag, only
		// first one will be inserted into available_supplies
		available_supplies_.insert(std::make_pair(ud, &supplies_[i]));
	}

	// Now available supplies have been sorted by distance to requestor
	for (auto& supplypair : available_supplies_) {
		Supply& supp = *supplypair.second;

		Route* const route = best_route != &buf_route0 ? &buf_route0 : &buf_route1;
		// will be cleared by find_route()

		if (!find_route(
		       supp.get_position(game)->base_flag(), target_flag, route, best_cost)) {
			if (!best_route) {
				log("Economy::find_best_supply: %s-Economy %u of player %u: Error, COULD NOT FIND A ROUTE!",
						type_ ? "WORKER" : "WARE", serial_, owner_.player_number());
				// To help to debug this a bit:
				log(" ... ware at: %3dx%3d, requestor at: %3dx%3d! Item: %s.\n",
				    supp.get_position(game)->base_flag().get_position().x,
				    supp.get_position(game)->base_flag().get_position().y, target_flag.get_position().x,
				    target_flag.get_position().y, type_ == wwWARE ?
		    		game.tribes().get_ware_descr(req.get_index())->name().c_str() :
		    		game.tribes().get_worker_descr(req.get_index())->name().c_str());
			}
			continue;
		}
		best_supply = &supp;
		best_route = route;
		best_cost = route->get_totalcost();
	}

	if (!best_route)
		return nullptr;

	cost = best_cost;
	return best_supply;
}

struct RequestSupplyPair {
	TrackPtr<Request> request;
	TrackPtr<Supply> supply;
	int32_t priority;

	/**
	 * pairid is an explicit tie-breaker for comparison.
	 *
	 * Without it, the pair priority queue would use an implicit, system
	 * dependent tie breaker, which in turn causes desyncs.
	 */
	uint32_t pairid;

	struct Compare {
		bool operator()(const RequestSupplyPair& p1, const RequestSupplyPair& p2) {
			return p1.priority == p2.priority ? p1.pairid < p2.pairid : p1.priority < p2.priority;
		}
	};
};

using RSPairQueue = std::
   priority_queue<RequestSupplyPair, std::vector<RequestSupplyPair>, RequestSupplyPair::Compare>;

struct RSPairStruct {
	RSPairQueue queue;
	uint32_t pairid;
	int32_t nexttimer;

	RSPairStruct() : pairid(0), nexttimer(0) {
	}
};

/**
 * Walk all Requests and find potential transfer candidates.
 */
void Economy::process_requests(Game& game, RSPairStruct* supply_pairs) {
	// Algorithm can decide that wares are not to be delivered to constructionsite
	// right now, therefore we need to shcedule next pairing
	bool postponed_pairing_needed = false;
	for (Request* temp_req : requests_) {
		Request& req = *temp_req;

		// We somehow get desynced request lists that don't trigger desync
		// alerts, so add info to the sync stream here.
		{
			::StreamWrite& ss = game.syncstream();
			ss.unsigned_8(SyncEntry::kProcessRequests);
			ss.unsigned_8(req.get_type());
			ss.unsigned_8(req.get_index());
			ss.unsigned_32(req.target().serial());
		}

		int32_t cost;  // estimated time in milliseconds to fulfill Request
		Supply* const supp = find_best_supply(game, req, cost);

		if (!supp)
			continue;

		if (!supp->is_active()) {
			// Calculate the time the building will be forced to idle waiting
			// for the request
			int32_t const idletime = game.get_gametime() + 15000 + 2 * cost - req.get_required_time();
			// If the building wouldn't have to idle, we wait with the request
			if (idletime < -200) {
				if (supply_pairs->nexttimer < 0 || supply_pairs->nexttimer > -idletime)
					supply_pairs->nexttimer = -idletime;

				continue;
			}
		}

		int32_t const priority = req.get_priority(cost);
		if (priority < 0) {
			// We dont "pair" the req with supply now, and dont set s.nexttimer right now
			// but should not forget about this productionsite waiting for the building material
			postponed_pairing_needed = true;
			continue;
		}

		// Otherwise, consider this request/supply pair for queueing
		RequestSupplyPair rsp;
		rsp.request = &req;
		rsp.supply = supp;
		rsp.priority = priority;
		rsp.pairid = ++supply_pairs->pairid;

		supply_pairs->queue.push(rsp);
	}
	if (postponed_pairing_needed && supply_pairs->nexttimer < 0) {
		// so no other pair set the timer, so we set them now for after 30 seconds
		supply_pairs->nexttimer = 30 * 1000;
	}
}

/**
 * Try to fulfill open requests with available supplies.
 */
void Economy::balance_requestsupply(Game& game) {
	RSPairStruct rsps;
	rsps.nexttimer = -1;

	//  Try to fulfill Requests.
	process_requests(game, &rsps);

	//  Now execute request/supply pairs.
	while (!rsps.queue.empty()) {
		RequestSupplyPair rsp = rsps.queue.top();

		rsps.queue.pop();

		if (!rsp.request || !rsp.supply || !has_request(*rsp.request) ||
		    !rsp.supply->nr_supplies(game, *rsp.request)) {
			rsps.nexttimer = 200;
			continue;
		}

		rsp.request->start_transfer(game, *rsp.supply);
		rsp.request->set_last_request_time(game.get_gametime());

		//  for multiple wares
		if (rsp.request && has_request(*rsp.request))
			rsps.nexttimer = 200;
	}

	if (rsps.nexttimer > 0) {  //  restart the timer, if necessary
		start_request_timer(rsps.nexttimer);
	}
}

std::unique_ptr<Soldier> Economy::soldier_prototype_ =
   nullptr;  // minimal invasive fix of bug 1236538

/**
 * Check whether there is a supply for the given request. If the request is a
 * worker request without supply, attempt to create a new worker in a warehouse.
 */
void Economy::create_requested_worker(Game& game, DescriptionIndex index) {
	assert(type_ == wwWORKER);

	bool soldier_level_check;
	const TribeDescr& tribe = owner().tribe();
	const WorkerDescr& w_desc = *tribe.get_worker_descr(index);
	// Request mapped to demand
	std::map<Request*, uint32_t> open_requests;

	// Make a dummy soldier, which should never be assigned to any economy
	// Minimal invasive fix of bug 1236538: never create a rookie for a request
	// that required a hero.
	if (upcast(const SoldierDescr, s_desc, &w_desc)) {
		if (!soldier_prototype_) {
			Soldier* test_rookie = static_cast<Soldier*>(&(s_desc->create_object()));
			soldier_prototype_.reset(test_rookie);
		}
		soldier_level_check = true;
	} else {
		soldier_level_check = false;
	}

	for (Request* temp_req : requests_) {
		const Request& req = *temp_req;

		if (req.get_type() != wwWORKER || req.get_index() != index)
			continue;

		// need to check for each request separately, because esp. soldier
		// requests have different specific requirements
		if (supplies_.have_supplies(game, req))
			continue;

		// Requests for heroes should not trigger the creation of more rookies
		if (soldier_level_check) {
			if (!(req.get_requirements().check(*soldier_prototype_)))
				continue;
		}

		uint32_t current_demand = req.get_open_count();
		if (current_demand > 0) {
			open_requests.emplace(temp_req, current_demand);
		}
	}

	if (open_requests.empty())
		return;

	// We have worker demands that are not fulfilled by supplies.
	// Find warehouses where we can create the required workers,
	// and collect stats about existing build prerequisites
	const WorkerDescr::Buildcost& cost = w_desc.buildcost();
	std::map<Economy*, std::vector<Quantity>> total_available;
	Quantity total_planned = 0;

	for (uint32_t n_wh = 0; n_wh < warehouses().size(); ++n_wh) {
		Warehouse* wh = warehouses_[n_wh];

		uint32_t planned = wh->get_planned_workers(game, index);
		total_planned += planned;

		while (wh->can_create_worker(game, index)) {
			wh->create_worker(game, index);
			--open_requests.begin()->second;
			if (!open_requests.begin()->second) {
				open_requests.erase(open_requests.begin());
			}
			if (open_requests.empty()) {
				return;
			}
		}

		Economy* eco = wh->get_economy(wwWARE);
		std::vector<Quantity> wh_available = wh->calc_available_for_worker(game, index);

		auto iterate = total_available.find(eco);
		if (iterate == total_available.end()) {
			total_available[eco] = wh_available;
		}
		else {
			for (Quantity idx = 0; idx < wh_available.size(); ++idx)
				total_available[eco][idx] += wh_available[idx];
		}
	}

	for (const std::pair<Economy*, std::vector<Quantity>>& pair : total_available) {
		Request* req = nullptr;
		uint32_t demand = 0;
		for (const std::pair<Request*, uint32_t>& r : open_requests) {
			if (r.first->target().get_economy(wwWARE) == pair.first) {
				assert (r.second > 0);
				demand += r.second;
				req = r.first;
			}
		}
		assert(demand > 0);
		assert(req);

		uint32_t can_create = std::numeric_limits<uint32_t>::max();
		uint32_t idx = 0;
		uint32_t scarcest_idx = 0;
		bool plan_at_least_one = false;
		for (const auto& bc : cost) {
			uint32_t cc = total_available[pair.first][idx] / bc.second;
			if (cc <= can_create) {
				scarcest_idx = idx;
				can_create = cc;
			}

			// if the target quantity of a resource is set to 0
			// plan at least one worker, so a request for that resource is triggered
			DescriptionIndex id_w = tribe.ware_index(bc.first);
			if (id_w != INVALID_INDEX && 0 == pair.first->target_quantity(id_w).permanent) {
				plan_at_least_one = true;
			}
			idx++;
		}

		if (total_planned > can_create && (!plan_at_least_one || total_planned > 1)) {
			// Eliminate some excessive plans, to make sure we never request more than
			// there are supplies for (otherwise, cyclic transportation might happen)
			// except in case of planAtLeastOne we continue to plan at least one
			// Note that supplies might suddenly disappear outside our control because
			// of loss of land or silly player actions.
			Warehouse* wh_with_plan = nullptr;
			for (uint32_t n_wh = 0; n_wh < warehouses().size(); ++n_wh) {
				Warehouse* wh = warehouses_[n_wh];

				uint32_t planned = wh->get_planned_workers(game, index);
				uint32_t reduce = std::min(planned, total_planned - can_create);

				if (plan_at_least_one && planned > 0) {
					wh_with_plan = wh;
				}
				wh->plan_workers(game, index, planned - reduce);
				total_planned -= reduce;
			}

			// in case of planAtLeastOne undo a set to zero
			if (nullptr != wh_with_plan && 0 == total_planned)
				wh_with_plan->plan_workers(game, index, 1);

		} else if (total_planned < demand) {
			uint32_t plan_goal = std::min(can_create, demand);

			for (uint32_t n_wh = 0; n_wh < warehouses().size(); ++n_wh) {
				Warehouse* wh = warehouses_[n_wh];
				uint32_t supply = wh->calc_available_for_worker(game, index)[scarcest_idx];

				total_planned -= wh->get_planned_workers(game, index);
				uint32_t plan = std::min(supply, plan_goal - total_planned);
				wh->plan_workers(game, index, plan);
				total_planned += plan;
			}

			// plan at least one if required and if we haven't done already
			// we are going to ignore stock policies of all warehouses here completely
			// the worker we are making is not going to be stocked, there is a request for him
			if (plan_at_least_one && 0 == total_planned) {
				Warehouse* wh = find_closest_warehouse(req->target_flag());
				if (nullptr == wh)
					wh = warehouses_[0];
				wh->plan_workers(game, index, 1);
			}
		}
	}
}

/**
 * Walk all Requests and find requests of workers than aren't supplied. Then
 * try to create the worker at warehouses.
 */
void Economy::create_requested_workers(Game& game) {
	if (type_ != wwWORKER || !warehouses().size())
		return;

	for (const DescriptionIndex& worker_index : owner().tribe().workers()) {
		if (owner().is_worker_type_allowed(worker_index) &&
		    owner().tribe().get_worker_descr(worker_index)->is_buildable()) {
			create_requested_worker(game, worker_index);
		}
	}
}

/**
 * Helper function for \ref handle_active_supplies
 */
static bool accept_warehouse_if_policy(Warehouse& wh,
                                       WareWorker type,
                                       DescriptionIndex ware,
                                       StockPolicy policy) {
	return wh.get_stock_policy(type, ware) == policy;
}

/**
 * Send all active supplies (wares that are outside on the road network without
 * being sent to a specific request) to a warehouse.
 */
void Economy::handle_active_supplies(Game& game) {
	if (!warehouses().size())
		return;

	using Assignments = std::vector<std::pair<Supply*, Warehouse*>>;
	Assignments assignments;

	for (uint32_t idx = 0; idx < supplies_.get_nrsupplies(); ++idx) {
		Supply& supply = supplies_[idx];
		if (supply.has_storage())
			continue;

		WareWorker wwtype;
		DescriptionIndex ware;
		supply.get_ware_type(wwtype, ware);
		assert(wwtype == type_);

		bool haveprefer = false;
		bool havenormal = false;

		// One of preferred warehouses (if any) with lowest stock of ware/worker
		Warehouse* preferred_wh = nullptr;
		// Stock of particular ware in preferred warehouse
		uint32_t preferred_wh_stock = std::numeric_limits<uint32_t>::max();

		for (uint32_t nwh = 0; nwh < warehouses_.size(); ++nwh) {
			Warehouse* wh = warehouses_[nwh];
<<<<<<< HEAD
			Warehouse::StockPolicy policy = wh->get_stock_policy(type_, ware);
			if (policy == Warehouse::StockPolicy::kPrefer) {
=======
			StockPolicy policy = wh->get_stock_policy(type, ware);
			if (policy == StockPolicy::kPrefer) {
>>>>>>> c3b6f5f5
				haveprefer = true;

				// Getting count of worker/ware
				uint32_t current_stock;
				current_stock = type_ == wwWARE ? wh->get_wares().stock(ware) : wh->get_workers().stock(ware);
				// Stocks lower then in previous one?
				if (current_stock < preferred_wh_stock) {
					preferred_wh = wh;
					preferred_wh_stock = current_stock;
				}
			}
			if (policy == StockPolicy::kNormal)
				havenormal = true;
		}
		if (!havenormal && !haveprefer && type_ == wwWARE)
			continue;

		// We either have one preferred warehouse picked up or walk on roads to find nearest one
		Warehouse* wh = nullptr;
		if (preferred_wh) {
			wh = preferred_wh;
		} else {
<<<<<<< HEAD
			wh = find_closest_warehouse(supply.get_position(game)->base_flag(), nullptr, 0,
			                            (!havenormal) ?
			                               WarehouseAcceptFn() :
			                               boost::bind(&accept_warehouse_if_policy, _1, type_, ware,
			                                           Warehouse::StockPolicy::kNormal));
=======
			wh = find_closest_warehouse(supply.get_position(game)->base_flag(), type, nullptr, 0,
			                            (!havenormal) ? WarehouseAcceptFn() :
			                                            boost::bind(&accept_warehouse_if_policy, _1,
			                                                        type, ware, StockPolicy::kNormal));
>>>>>>> c3b6f5f5
		}
		if (!wh) {
			log("Warning: Economy::handle_active_supplies "
			    "didn't find warehouse\n");
			return;
		}

		assignments.push_back(std::make_pair(&supply, wh));
	}

	// Actually start with the transfers in a separate second phase,
	// to avoid potential future problems caused by the supplies_ changing
	// under us in some way.
	::StreamWrite& ss = game.syncstream();
	ss.unsigned_8(SyncEntry::kHandleActiveSupplies);
	ss.unsigned_32(assignments.size());

	for (const auto& temp_assignment : assignments) {
		ss.unsigned_32(temp_assignment.first->get_position(game)->serial());
		ss.unsigned_32(temp_assignment.second->serial());

		temp_assignment.first->send_to_storage(game, temp_assignment.second);
	}
}

/**
 * Balance Requests and Supplies by collecting and weighing pairs, and
 * starting transfers for them.
 */
void Economy::balance(uint32_t const timerid) {
	if (request_timerid_ != timerid) {
		return;
	}
	++request_timerid_;

	Game& game = dynamic_cast<Game&>(owner().egbase());

	check_splits();

	create_requested_workers(game);

	balance_requestsupply(game);

	handle_active_supplies(game);
}
}  // namespace Widelands<|MERGE_RESOLUTION|>--- conflicted
+++ resolved
@@ -988,13 +988,8 @@
 
 		for (uint32_t nwh = 0; nwh < warehouses_.size(); ++nwh) {
 			Warehouse* wh = warehouses_[nwh];
-<<<<<<< HEAD
-			Warehouse::StockPolicy policy = wh->get_stock_policy(type_, ware);
+			Warehouse::StockPolicy policy = wh->get_stock_policy(type, ware);
 			if (policy == Warehouse::StockPolicy::kPrefer) {
-=======
-			StockPolicy policy = wh->get_stock_policy(type, ware);
-			if (policy == StockPolicy::kPrefer) {
->>>>>>> c3b6f5f5
 				haveprefer = true;
 
 				// Getting count of worker/ware
@@ -1005,30 +1000,23 @@
 					preferred_wh = wh;
 					preferred_wh_stock = current_stock;
 				}
-			}
-			if (policy == StockPolicy::kNormal)
+			} else if (policy == StockPolicy::kNormal) {
 				havenormal = true;
-		}
-		if (!havenormal && !haveprefer && type_ == wwWARE)
-			continue;
+			}
+		}
+		if (!havenormal && !haveprefer && type_ == wwWARE) {
+			continue;
+		}
 
 		// We either have one preferred warehouse picked up or walk on roads to find nearest one
 		Warehouse* wh = nullptr;
 		if (preferred_wh) {
 			wh = preferred_wh;
 		} else {
-<<<<<<< HEAD
-			wh = find_closest_warehouse(supply.get_position(game)->base_flag(), nullptr, 0,
-			                            (!havenormal) ?
-			                               WarehouseAcceptFn() :
-			                               boost::bind(&accept_warehouse_if_policy, _1, type_, ware,
-			                                           Warehouse::StockPolicy::kNormal));
-=======
 			wh = find_closest_warehouse(supply.get_position(game)->base_flag(), type, nullptr, 0,
 			                            (!havenormal) ? WarehouseAcceptFn() :
 			                                            boost::bind(&accept_warehouse_if_policy, _1,
-			                                                        type, ware, StockPolicy::kNormal));
->>>>>>> c3b6f5f5
+			                                                        type, ware, Warehouse::StockPolicy::kNormal));
 		}
 		if (!wh) {
 			log("Warning: Economy::handle_active_supplies "
