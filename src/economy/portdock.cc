/*
 * Copyright (C) 2011-2019 by the Widelands Development Team
 *
 * This program is free software; you can redistribute it and/or
 * modify it under the terms of the GNU General Public License
 * as published by the Free Software Foundation; either version 2
 * of the License, or (at your option) any later version.
 *
 * This program is distributed in the hope that it will be useful,
 * but WITHOUT ANY WARRANTY; without even the implied warranty of
 * MERCHANTABILITY or FITNESS FOR A PARTICULAR PURPOSE.  See the
 * GNU General Public License for more details.
 *
 * You should have received a copy of the GNU General Public License
 * along with this program; if not, write to the Free Software
 * Foundation, Inc., 51 Franklin Street, Fifth Floor, Boston, MA  02110-1301, USA.
 *
 */

#include "economy/portdock.h"

#include <memory>

#include <boost/format.hpp>

#include "base/log.h"
#include "base/macros.h"
#include "economy/expedition_bootstrap.h"
#include "economy/ship_fleet.h"
#include "economy/ware_instance.h"
#include "economy/wares_queue.h"
#include "io/filewrite.h"
#include "logic/game.h"
#include "logic/game_data_error.h"
#include "logic/map_objects/tribes/ship.h"
#include "logic/map_objects/tribes/warehouse.h"
#include "logic/path.h"
#include "logic/player.h"
#include "logic/widelands_geometry_io.h"
#include "map_io/map_object_loader.h"
#include "map_io/map_object_saver.h"

namespace Widelands {

PortdockDescr g_portdock_descr("portdock", "Port Dock");

const PortdockDescr& PortDock::descr() const {
	return g_portdock_descr;
}

PortdockDescr::PortdockDescr(char const* const init_name, char const* const init_descname)
   : MapObjectDescr(MapObjectType::PORTDOCK, init_name, init_descname, "") {
}

PortDock::PortDock(Warehouse* wh)
   : PlayerImmovable(g_portdock_descr), fleet_(nullptr), warehouse_(wh), expedition_ready_(false) {
}

PortDock::~PortDock() {
	assert(expedition_bootstrap_ == nullptr);
}

/**
 * Add a position where ships may dock.
 *
 * The caller is responsible for ensuring that the positions are connected
 * by water, i.e. ships can move freely between the positions.
 *
 * @param where must be a field that is entirely water
 *
 * @note This only works properly when called before @ref init
 */
void PortDock::add_position(Coords where) {
	dockpoints_.push_back(where);
}

Warehouse* PortDock::get_warehouse() const {
	return warehouse_;
}

/**
 * Update which @ref ShipFleet we belong to.
 *
 * @warning This should only be called via @ref ShipFleet itself.
 */
void PortDock::set_fleet(ShipFleet* fleet) {
	fleet_ = fleet;
}

int32_t PortDock::get_size() const {
	return SMALL;
}

bool PortDock::get_passable() const {
	return true;
}

PortDock::PositionList PortDock::get_positions(const EditorGameBase&) const {
	return dockpoints_;
}

Flag& PortDock::base_flag() {
	return warehouse_->base_flag();
}

/**
 * Return the dock that has the given flag as its base, or 0 if no dock of our fleet
 * has the given flag.
 */
PortDock* PortDock::get_dock(Flag& flag) const {
	if (fleet_)
		return fleet_->get_dock(flag);
	return nullptr;
}

uint32_t PortDock::get_need_ship() const {
	return (waiting_.size() + (expedition_ready_ ? 20 : 0)) / (ships_coming_.size() + 1);
}

/**
 * Signal to the dock that it now belongs to the given economy.
 *
 * Called by @ref Warehouse::set_economy, and responsible for forwarding the
 * change to @ref ShipFleet.
 */
void PortDock::set_economy(Economy* e, WareWorker type) {
	if (e == get_economy(type)) {
		return;
	}

	PlayerImmovable::set_economy(e, type);
	if (fleet_) {
		fleet_->set_economy(e, type);
	}

	if (upcast(Game, game, &get_owner()->egbase())) {
		for (ShippingItem& shipping_item : waiting_) {
			shipping_item.set_economy(*game, e, type);
		}
	}

	if (expedition_bootstrap_) {
		expedition_bootstrap_->set_economy(e, type);
	}
}

bool PortDock::init(EditorGameBase& egbase) {
	PlayerImmovable::init(egbase);

	for (const Coords& coords : dockpoints_) {
		set_position(egbase, coords);
	}

	init_fleet(egbase);
	return true;
}

/**
 * Create our initial singleton @ref ShipFleet. The fleet code ensures
 * that we merge with a larger fleet when possible.
 */
void PortDock::init_fleet(EditorGameBase& egbase) {
	ShipFleet* fleet = new ShipFleet(get_owner());
	fleet->add_port(egbase, this);
	fleet->init(egbase);
	// Note: the Fleet calls our set_fleet automatically
}

void PortDock::cleanup(EditorGameBase& egbase) {

	Warehouse* wh = nullptr;

	if (egbase.objects().object_still_available(warehouse_)) {

		// We need to remember this for possible recreation of portdock
		wh = warehouse_;

		// Transfer all our wares into the warehouse.
		if (upcast(Game, game, &egbase)) {
			for (ShippingItem& shipping_item : waiting_) {
				WareInstance* ware;
				shipping_item.get(*game, &ware, nullptr);
				if (ware) {
					ware->cancel_moving();
					warehouse_->incorporate_ware(*game, ware);
				} else {
					shipping_item.set_location(*game, warehouse_);
					shipping_item.end_shipping(*game);
				}
			}
		}
		waiting_.clear();
		warehouse_->portdock_ = nullptr;
	}

	if (upcast(Game, game, &egbase)) {
		for (ShippingItem& shipping_item : waiting_) {
			shipping_item.remove(*game);
		}
		while (!ships_coming_.empty()) {
			if (Ship* ship = ships_coming_.begin()->get(*game)) {
				ship->pop_destination(*game, *this);
			} else {
				ships_coming_.erase(ships_coming_.begin());
			}
		}
	}

	if (fleet_)
		fleet_->remove_port(egbase, this);

	for (const Coords& coords : dockpoints_) {
		unset_position(egbase, coords);
	}

	if (expedition_bootstrap_) {
		expedition_bootstrap_->cleanup(egbase);
		expedition_bootstrap_.reset(nullptr);
	}

	PlayerImmovable::cleanup(egbase);

	// Now let's attempt to recreate the portdock.
	if (wh) {
		if (!wh->cleanup_in_progress_) {
			if (upcast(Game, game, &egbase)) {
				if (game->is_loaded()) {  // Do not attempt when shutting down
					wh->restore_portdock_or_destroy(egbase);
				}
			}
		}
	}
}

/**
 * Add the flags of all ports that can be reached via this dock.
 */
void PortDock::add_neighbours(std::vector<RoutingNodeNeighbour>& neighbours) {
	if (fleet_ && fleet_->active())
		fleet_->add_neighbours(*this, neighbours);
}

/**
 * The given @p ware enters the dock, waiting to be transported away.
 */
void PortDock::add_shippingitem(Game& game, WareInstance& ware) {
	waiting_.push_back(ShippingItem(ware));
	ware.set_location(game, this);
	ware.update(game);
}

/**
 * The given @p ware, which is assumed to be inside the dock, has updated
 * its route.
 */
void PortDock::update_shippingitem(Game& game, WareInstance& ware) {
	for (auto item_iter = waiting_.begin(); item_iter != waiting_.end(); ++item_iter) {

		if (item_iter->object_.serial() == ware.serial()) {
			update_shippingitem(game, item_iter);
			return;
		}
	}
}

/**
 * The given @p worker enters the dock, waiting to be transported away.
 */
void PortDock::add_shippingitem(Game& game, Worker& worker) {
	waiting_.push_back(ShippingItem(worker));
	worker.set_location(this);
	update_shippingitem(game, worker);
}

/**
 * The given @p worker, which is assumed to be inside the dock, has
 * updated its route.
 */
void PortDock::update_shippingitem(Game& game, Worker& worker) {
	for (auto item_iter = waiting_.begin(); item_iter != waiting_.end(); ++item_iter) {

		if (item_iter->object_.serial() == worker.serial()) {
			update_shippingitem(game, item_iter);
			return;
		}
	}
}

void PortDock::update_shippingitem(Game& game, std::list<ShippingItem>::iterator it) {
	it->update_destination(game, *this);

	const PortDock* dst = it->get_destination(game);
	assert(dst != this);

	// Destination might have vanished or be in another economy altogether.
<<<<<<< HEAD
	if (dst && dst->get_economy(wwWARE) == get_economy(wwWARE) && dst->get_economy(wwWORKER) == get_economy(wwWORKER)) {
		if (ships_coming_ <= 0) {
=======
	if (dst && dst->get_economy() == get_economy()) {
		if (ships_coming_.empty()) {
>>>>>>> bcca1c2a
			set_need_ship(game, true);
		}
	} else {
		it->set_location(game, warehouse_);
		it->end_shipping(game);
		*it = waiting_.back();
		waiting_.pop_back();
	}
}

/**
 * Receive shipping item from unloading ship.
 * Called by ship code.
 */
void PortDock::shipping_item_arrived(Game& game, ShippingItem& si) {
	si.set_location(game, warehouse_);
	si.end_shipping(game);
}

/**
 * Receive shipping item from departing ship.
 * Called by ship code.
 */
void PortDock::shipping_item_returned(Game& game, ShippingItem& si) {
	si.set_location(game, this);
	waiting_.push_back(si);
}

/**
 * A ship changed destination and is now coming to the dock. Increase counter for need_ship.
 */
void PortDock::ship_coming(Ship& ship, bool affirmative) {
	OPtr<Ship> s(&ship);
	if (affirmative) {
		if (ships_coming_.find(s) == ships_coming_.end()) {
			ships_coming_.insert(s);
		}
	} else {
		auto it = ships_coming_.find(s);
		if (it != ships_coming_.end()) {
			ships_coming_.erase(it);
		}
	}
}

/**
 * A ship has arrived at the dock. Set its next destination and load it accordingly.
 */
void PortDock::ship_arrived(Game& game, Ship& ship) {
	if (expedition_ready_) {
		assert(expedition_bootstrap_ != nullptr);

		// Only use an empty ship.
		if (ship.get_nritems() == 0) {
			ship.clear_destinations(game);
			// Load the ship
			std::vector<Worker*> workers;
			std::vector<WareInstance*> wares;
			expedition_bootstrap_->get_waiting_workers_and_wares(
			   game, owner().tribe(), &workers, &wares);

			for (Worker* worker : workers) {
				ship.add_item(game, ShippingItem(*worker));
			}
			for (WareInstance* ware : wares) {
				ship.add_item(game, ShippingItem(*ware));
			}

			ship.start_task_expedition(game);

			// The expedition goods are now on the ship, so from now on it is independent from the port
			// and thus we switch the port to normal, so we could even start a new expedition,
			cancel_expedition(game);
			fleet_->update(game);
			return;
		}
	}

	ship.pop_destination(game, *this);
	fleet_->push_next_destinations(game, ship, *this);
	if (ship.get_current_destination(game)) {
		load_wares(game, ship);
	}
#ifndef NDEBUG
	else {
		assert(ship.get_nritems() == 0);
	}
#endif

	set_need_ship(game, !waiting_.empty());
}

void PortDock::load_wares(Game& game, Ship& ship) {
	uint32_t free_capacity = ship.descr().get_capacity() - ship.get_nritems();
	std::unordered_map<const PortDock*, bool> destination_check;
	for (auto it = waiting_.begin(); it != waiting_.end() && free_capacity;) {
		PortDock* dest = it->destination_dock_.get(game);
		assert(dest);
		assert(dest != this);
		// Decide whether to load this item
		bool load_item;
		auto dc = destination_check.find(dest);
		if (dc != destination_check.end()) {
			load_item = dc->second;
		} else {
			uint32_t time = ship.estimated_arrival_time(game, *dest);
			Path direct_route;
			fleet_->get_path(*this, *dest, direct_route);
			if (time == kInvalidDestination) {
				time = direct_route.get_nsteps();
			}
			for (const OPtr<Ship>& ship_ptr : ships_coming_) {
				Ship* s = ship_ptr.get(game);
				assert(s);
				uint32_t t = s->estimated_arrival_time(game, *dest, this);
				if (t == kInvalidDestination) {
					// The ship is not planning to go there yet, perhaps we can ask for a detour?
					t = s->estimated_arrival_time(game, *this);
					assert(s->count_destinations() >= 1);
					if (time >
					    t + static_cast<int32_t>(direct_route.get_nsteps() * s->count_destinations())) {
						time = kInvalidDestination;
						break;
					}
				} else if (t < time) {
					// A ship is coming that is planning to visit the ware's destination sooner than this
					// one
					time = kInvalidDestination;
					break;
				}
			}
			load_item = time < kInvalidDestination;
			destination_check.emplace(dest, load_item);
		}
		if (load_item) {
			if (!ship.has_destination(game, *dest)) {
				ship.push_destination(game, *dest);
			}
			ship.add_item(game, *it);
			it = waiting_.erase(it);
			--free_capacity;
		} else {
			++it;
		}
	}
}

void PortDock::set_need_ship(Game& game, bool need) {
	if (need && fleet_) {
		fleet_->update(game);
	}
}

/**
 * Return the number of wares or workers of the given type that are waiting at the dock.
 */
uint32_t PortDock::count_waiting(WareWorker waretype, DescriptionIndex wareindex) const {
	uint32_t count = 0;

	for (const ShippingItem& shipping_item : waiting_) {
		WareInstance* ware;
		Worker* worker;
		shipping_item.get(owner().egbase(), &ware, &worker);

		switch (waretype) {
			case wwWORKER:
				if (worker && worker->descr().worker_index() == wareindex) {
					count++;
				}
				break;
			case wwWARE:
				if (ware && ware->descr_index() == wareindex) {
					count++;
				}
				break;
		}
	}

	return count;
}

/**
 * Return the number of wares or workers waiting at the dock.
 * If a destination dock is specified, count only items heading for this destination.
 */
uint32_t PortDock::count_waiting(const PortDock* dest) const {
	if (dest) {
		uint32_t w = 0;
		for (const ShippingItem& si : waiting_) {
			if (si.destination_dock_.serial() == dest->serial()) {
				++w;
			}
		}
		return w;
	}
	return waiting_.size();
}

/// \returns whether an expedition was started or is even ready
bool PortDock::expedition_started() const {
	return (expedition_bootstrap_ != nullptr) || expedition_ready_;
}

/// Start an expedition
void PortDock::start_expedition() {
	assert(!expedition_bootstrap_);
	expedition_bootstrap_.reset(new ExpeditionBootstrap(this));
	expedition_bootstrap_->start();
}

ExpeditionBootstrap* PortDock::expedition_bootstrap() const {
	return expedition_bootstrap_.get();
}

void PortDock::expedition_bootstrap_complete(Game& game) {
	expedition_ready_ = true;
	get_fleet()->update(game);
}

void PortDock::cancel_expedition(Game& game) {
	// Reset
	expedition_ready_ = false;

	expedition_bootstrap_->cancel(game);
	expedition_bootstrap_.reset(nullptr);
}

void PortDock::log_general_info(const EditorGameBase& egbase) const {
	PlayerImmovable::log_general_info(egbase);

	if (warehouse_) {
		Coords pos(warehouse_->get_position());
		molog(
		   "PortDock for warehouse %u (at %i,%i) in fleet %u, expedition_ready: %s, waiting: %" PRIuS
		   "\n",
		   warehouse_->serial(), pos.x, pos.y, fleet_ ? fleet_->serial() : 0,
		   expedition_ready_ ? "true" : "false", waiting_.size());
	} else {
		molog("PortDock without a warehouse in fleet %u, expedition_ready: %s, waiting: %" PRIuS "\n",
		      fleet_ ? fleet_->serial() : 0, expedition_ready_ ? "true" : "false", waiting_.size());
	}

	for (const ShippingItem& shipping_item : waiting_) {
		molog("  IT %u, destination %u\n", shipping_item.object_.serial(),
		      shipping_item.destination_dock_.serial());
	}
}

constexpr uint8_t kCurrentPacketVersion = 5;

PortDock::Loader::Loader() : warehouse_(0) {
}

void PortDock::Loader::load(FileRead& fr, uint8_t packet_version) {
	PlayerImmovable::Loader::load(fr);

	PortDock& pd = get<PortDock>();

	warehouse_ = fr.unsigned_32();
	uint16_t nrdockpoints = fr.unsigned_16();

	pd.dockpoints_.resize(nrdockpoints);
	for (uint16_t i = 0; i < nrdockpoints; ++i) {
		pd.dockpoints_[i] = read_coords_32(&fr, egbase().map().extent());
		pd.set_position(egbase(), pd.dockpoints_[i]);
	}

	if (packet_version >= 5) {
		const uint32_t ships = fr.unsigned_32();
		for (uint32_t i = 0; i < ships; ++i) {
			ships_coming_.insert(fr.unsigned_32());
		}
	} else {
		// TODO(GunChleoc): Savegame compatibility Build 20
		fr.unsigned_8();
		for (const Serial ship_serial : pd.owner().ships()) {
			Ship* ship = dynamic_cast<Ship*>(egbase().objects().get_object(ship_serial));
			if (ship->has_destination(egbase(), pd)) {
				ships_coming_.insert(ship_serial);
			}
		}
	}

	waiting_.resize(fr.unsigned_32());
	for (ShippingItem::Loader& shipping_loader : waiting_) {
		shipping_loader.load(fr);
	}

	// All the other expedition specific stuff is saved in the warehouse.
	if (fr.unsigned_8()) {  // Do we have an expedition?
		pd.expedition_bootstrap_.reset(new ExpeditionBootstrap(&pd));
	}
	pd.expedition_ready_ = (fr.unsigned_8() == 1) ? true : false;
}

void PortDock::Loader::load_pointers() {
	PlayerImmovable::Loader::load_pointers();

	PortDock& pd = get<PortDock>();
	pd.warehouse_ = &mol().get<Warehouse>(warehouse_);

	for (Serial s : ships_coming_) {
		pd.ships_coming_.insert(OPtr<Ship>(&mol().get<Ship>(s)));
	}
	for (uint32_t i = 0; i < waiting_.size(); ++i) {
		pd.waiting_.push_back(waiting_[i].get(mol()));
	}
	assert(pd.waiting_.size() == waiting_.size());
}

void PortDock::Loader::load_finish() {
	PlayerImmovable::Loader::load_finish();

	PortDock& pd = get<PortDock>();

	if (pd.warehouse_->get_portdock() != &pd) {
		log("Inconsistent PortDock <> Warehouse link\n");
		if (upcast(Game, game, &egbase()))
			pd.schedule_destroy(*game);
	}

	// This shouldn't be necessary, but let's check just in case
	if (!pd.fleet_)
		pd.init_fleet(egbase());
}

MapObject::Loader* PortDock::load(EditorGameBase& egbase, MapObjectLoader& mol, FileRead& fr) {
	std::unique_ptr<Loader> loader(new Loader);

	try {
		// The header has been peeled away by the caller

		// TODO(GunChleoc): Savegame compatibility Build 20
		uint8_t const packet_version = fr.unsigned_8();
		if (packet_version >= 3 && packet_version <= kCurrentPacketVersion) {
			loader->init(egbase, mol, *new PortDock(nullptr));
			loader->load(fr, packet_version);
		} else {
			throw UnhandledVersionError("PortDock", packet_version, kCurrentPacketVersion);
		}
	} catch (const std::exception& e) {
		throw wexception("loading portdock: %s", e.what());
	}

	return loader.release();
}

void PortDock::save(EditorGameBase& egbase, MapObjectSaver& mos, FileWrite& fw) {
	fw.unsigned_8(HeaderPortDock);
	fw.unsigned_8(kCurrentPacketVersion);

	PlayerImmovable::save(egbase, mos, fw);

	fw.unsigned_32(mos.get_object_file_index(*warehouse_));
	fw.unsigned_16(dockpoints_.size());
	for (const Coords& coords : dockpoints_) {
		write_coords_32(&fw, coords);
	}

	fw.unsigned_32(ships_coming_.size());
	for (const OPtr<Ship>& s : ships_coming_) {
		fw.unsigned_32(mos.get_object_file_index(*s.get(egbase)));
	}

	fw.unsigned_32(waiting_.size());
	for (ShippingItem& shipping_item : waiting_) {
		shipping_item.save(egbase, mos, fw);
	}

	// Expedition specific stuff
	fw.unsigned_8(expedition_bootstrap_ != nullptr ? 1 : 0);
	fw.unsigned_8(expedition_ready_ ? 1 : 0);
}

}  // namespace Widelands<|MERGE_RESOLUTION|>--- conflicted
+++ resolved
@@ -293,13 +293,8 @@
 	assert(dst != this);
 
 	// Destination might have vanished or be in another economy altogether.
-<<<<<<< HEAD
 	if (dst && dst->get_economy(wwWARE) == get_economy(wwWARE) && dst->get_economy(wwWORKER) == get_economy(wwWORKER)) {
-		if (ships_coming_ <= 0) {
-=======
-	if (dst && dst->get_economy() == get_economy()) {
 		if (ships_coming_.empty()) {
->>>>>>> bcca1c2a
 			set_need_ship(game, true);
 		}
 	} else {
