--- conflicted
+++ resolved
@@ -47,11 +47,7 @@
 
 private:
 	ResetCycleFn reset_;
-<<<<<<< HEAD
-	uint32_t mpf_cycle{0};  ///< pathfinding cycle, see Flag::mpf_cycle
-=======
 	uint32_t mpf_cycle{0U};  ///< pathfinding cycle, see Flag::mpf_cycle
->>>>>>> a9549ba2
 };
 }  // namespace Widelands
 #endif  // end of include guard: WL_ECONOMY_ROUTER_H