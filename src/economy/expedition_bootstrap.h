--- conflicted
+++ resolved
@@ -83,26 +83,18 @@
 	// Delete all wares we currently handle.
 	void cleanup(EditorGameBase& egbase);
 
-<<<<<<< HEAD
 	/** Load this from a file.
      *
      * The actual data is stored in the buildingdata
 	 * packet, and there in the warehouse data packet.
      */
-	void load(Warehouse& warehouse, FileRead& fr, Game& game, MapObjectLoader& mol);
+	void load(Warehouse& warehouse, FileRead& fr, Game& game, MapObjectLoader& mol, uint16_t version);
 
     /** Save this into a file.
      *
      * The actual data is stored in the buildingdata
      * packet, and there in the warehouse data packet.
      */
-=======
-	// Save/Load this into a file. The actual data is stored in the buildingdata
-	// packet, and there in the warehouse data packet. The version parameter is
-	// the version number of the Warehouse packet.
-	void
-	load(Warehouse& warehouse, FileRead& fr, Game& game, MapObjectLoader& mol, uint16_t version);
->>>>>>> 31ed8a00
 	void save(FileWrite& fw, Game& game, MapObjectSaver& mos);
 
 private:
