/*
 * Copyright (C) 2011-2019 by the Widelands Development Team
 *
 * This program is free software; you can redistribute it and/or
 * modify it under the terms of the GNU General Public License
 * as published by the Free Software Foundation; either version 2
 * of the License, or (at your option) any later version.
 *
 * This program is distributed in the hope that it will be useful,
 * but WITHOUT ANY WARRANTY; without even the implied warranty of
 * MERCHANTABILITY or FITNESS FOR A PARTICULAR PURPOSE.  See the
 * GNU General Public License for more details.
 *
 * You should have received a copy of the GNU General Public License
 * along with this program; if not, write to the Free Software
 * Foundation, Inc., 51 Franklin Street, Fifth Floor, Boston, MA  02110-1301, USA.
 *
 */

#ifndef WL_ECONOMY_PORTDOCK_H
#define WL_ECONOMY_PORTDOCK_H

#include <list>
#include <memory>

#include "base/macros.h"
#include "economy/shippingitem.h"
#include "logic/map_objects/immovable.h"
#include "logic/map_objects/tribes/wareworker.h"

namespace Widelands {

struct ShipFleet;
struct RoutingNodeNeighbour;
struct Ship;
class Warehouse;
class ExpeditionBootstrap;

class PortdockDescr : public MapObjectDescr {
public:
	PortdockDescr(char const* const init_name, char const* const init_descname);
	~PortdockDescr() override {
	}

private:
	DISALLOW_COPY_AND_ASSIGN(PortdockDescr);
};

/**
 * The PortDock occupies the fields in the water at which ships
 * dock at a port. As such, this class cooperates closely with
 * @ref Warehouse to implement the port functionality.
 *
 * @ref WareInstance and @ref Worker that are waiting to be
 * transported by ship are stored in the PortDock instead of
 * the associated @ref WareHouse.
 *
 * @paragraph PortDockLifetime
 *
 * The PortDock is created and removed by its owning warehouse.
 * Throughout the life of the PortDock, the corresponding @ref Warehouse
 * instance exists.
 *
 * @paragraph Limitations
 *
 * Currently, there is a 1:1 relationship between @ref Warehouse
 * and PortDock. In principle, it would be conceivable to have a
 * port that is on a land bridge and therefore close to two
 * disconnected bodies of water. Such a port would have to have
 * two PortDock that belong to the same @ref Warehouse, but have
 * separate @ref ShipFleet instances.
 * However, we expect this to be such a rare case that it is not
 * implemented at the moment.
 */
class PortDock : public PlayerImmovable {
public:
	const PortdockDescr& descr() const;

	explicit PortDock(Warehouse* warehouse);
	~PortDock() override;

	void add_position(Widelands::Coords where);
	Warehouse* get_warehouse() const;

	ShipFleet* get_fleet() const {
		return fleet_;
	}
	PortDock* get_dock(Flag& flag) const;
	uint32_t get_need_ship() const;

	void set_economy(Economy*, WareWorker) override;

	int32_t get_size() const override;
	bool get_passable() const override;

	Flag& base_flag() override;
	PositionList get_positions(const EditorGameBase&) const override;

	bool init(EditorGameBase&) override;
	void cleanup(EditorGameBase&) override;

	void add_neighbours(std::vector<RoutingNodeNeighbour>& neighbours);

	void add_shippingitem(Game&, WareInstance&);
	void update_shippingitem(Game&, WareInstance&);

	void add_shippingitem(Game&, Worker&);
	void update_shippingitem(Game&, Worker&);

	void shipping_item_arrived(Game&, ShippingItem&);
	void shipping_item_returned(Game&, ShippingItem&);
	void ship_coming(Ship&, bool affirmative);
	void ship_arrived(Game&, Ship&);

	void log_general_info(const EditorGameBase&) const override;

	uint32_t count_waiting(WareWorker waretype, DescriptionIndex wareindex) const;
	uint32_t count_waiting(const PortDock* = nullptr) const;

	// Returns true if a expedition is started or ready to be send out.
	bool expedition_started() const;

	// Called when the button in the warehouse window is pressed.
	void start_expedition();
	void cancel_expedition(Game&);

	// May return nullptr when there is no expedition ongoing or if the
	// expedition ship is already underway.
	ExpeditionBootstrap* expedition_bootstrap() const;

	// Gets called by the ExpeditionBootstrap as soon as all wares and workers are available.
	void expedition_bootstrap_complete(Game& game);

private:
	friend struct ShipFleet;

	// Does nothing - we do not show them on the map
	void draw(uint32_t, TextToDraw, const Vector2f&, const Coords&, float, RenderTarget*) override {
	}

	void init_fleet(EditorGameBase& egbase);
	void set_fleet(ShipFleet* fleet);
	void update_shippingitem(Game&, std::list<ShippingItem>::iterator);
	void set_need_ship(Game&, bool need);

<<<<<<< HEAD
	ShipFleet* fleet_;
=======
	void load_wares(Game&, Ship&);

	Fleet* fleet_;
>>>>>>> bcca1c2a
	Warehouse* warehouse_;
	PositionList dockpoints_;
	std::list<ShippingItem> waiting_;
	std::set<OPtr<Ship>> ships_coming_;
	bool expedition_ready_;

	std::unique_ptr<ExpeditionBootstrap> expedition_bootstrap_;

	// saving and loading
protected:
	class Loader : public PlayerImmovable::Loader {
	public:
		Loader();

		void load(FileRead&, uint8_t packet_version);
		void load_pointers() override;
		void load_finish() override;

	private:
		uint32_t warehouse_;
		std::vector<ShippingItem::Loader> waiting_;
		std::set<Serial> ships_coming_;
	};

public:
	bool has_new_save_support() override {
		return true;
	}
	void save(EditorGameBase&, MapObjectSaver&, FileWrite&) override;

	static MapObject::Loader* load(EditorGameBase&, MapObjectLoader&, FileRead&);
};

extern PortdockDescr g_portdock_descr;

}  // namespace Widelands

#endif  // end of include guard: WL_ECONOMY_PORTDOCK_H<|MERGE_RESOLUTION|>--- conflicted
+++ resolved
@@ -143,13 +143,9 @@
 	void update_shippingitem(Game&, std::list<ShippingItem>::iterator);
 	void set_need_ship(Game&, bool need);
 
-<<<<<<< HEAD
-	ShipFleet* fleet_;
-=======
 	void load_wares(Game&, Ship&);
 
-	Fleet* fleet_;
->>>>>>> bcca1c2a
+	ShipFleet* fleet_;
 	Warehouse* warehouse_;
 	PositionList dockpoints_;
 	std::list<ShippingItem> waiting_;
