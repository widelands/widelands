/*
 * Copyright (C) 2011-2022 by the Widelands Development Team
 *
 * This program is free software; you can redistribute it and/or
 * modify it under the terms of the GNU General Public License
 * as published by the Free Software Foundation; either version 2
 * of the License, or (at your option) any later version.
 *
 * This program is distributed in the hope that it will be useful,
 * but WITHOUT ANY WARRANTY; without even the implied warranty of
 * MERCHANTABILITY or FITNESS FOR A PARTICULAR PURPOSE.  See the
 * GNU General Public License for more details.
 *
 * You should have received a copy of the GNU General Public License
 * along with this program; if not, see <https://www.gnu.org/licenses/>.
 *
 */

#ifndef WL_ECONOMY_PORTDOCK_H
#define WL_ECONOMY_PORTDOCK_H

#include <memory>

#include "base/macros.h"
#include "economy/shippingitem.h"
#include "logic/map_objects/immovable.h"
#include "logic/map_objects/tribes/wareworker.h"

namespace Widelands {

struct ShipFleet;
struct RoutingNodeNeighbour;
struct Ship;
class Warehouse;
class ExpeditionBootstrap;

class PortdockDescr : public MapObjectDescr {
public:
	PortdockDescr(char const* init_name, char const* init_descname);
	~PortdockDescr() override = default;

private:
	DISALLOW_COPY_AND_ASSIGN(PortdockDescr);
};

/**
 * The PortDock occupies the fields in the water at which ships
 * dock at a port. As such, this class cooperates closely with
 * @ref Warehouse to implement the port functionality.
 *
 * @ref WareInstance and @ref Worker that are waiting to be
 * transported by ship are stored in the PortDock instead of
 * the associated @ref WareHouse.
 *
 * @paragraph PortDockLifetime
 *
 * The PortDock is created and removed by its owning warehouse.
 * Throughout the life of the PortDock, the corresponding @ref Warehouse
 * instance exists.
 *
 * @paragraph Limitations
 *
 * Currently, there is a 1:1 relationship between @ref Warehouse
 * and PortDock. In principle, it would be conceivable to have a
 * port that is on a land bridge and therefore close to two
 * disconnected bodies of water. Such a port would have to have
 * two PortDock that belong to the same @ref Warehouse, but have
 * separate @ref ShipFleet instances.
 * However, we expect this to be such a rare case that it is not
 * implemented at the moment.
 */
class PortDock : public PlayerImmovable {
public:
	const PortdockDescr& descr() const;

	explicit PortDock(Warehouse* wh);
	~PortDock() override;

	void add_position(Widelands::Coords where);
	Warehouse* get_warehouse() const;

	ShipFleet* get_fleet() const {
		return fleet_;
	}
	PortDock* get_dock(Flag& flag) const;

	void set_economy(Economy*, WareWorker) override;

	int32_t get_size() const override;
	bool get_passable() const override;

	Flag& base_flag() override;
	PositionList get_positions(const EditorGameBase&) const override;

	bool init(EditorGameBase&) override;
	void cleanup(EditorGameBase&) override;

	void add_neighbours(std::vector<RoutingNodeNeighbour>& neighbours);

	void add_shippingitem(Game&, WareInstance&);
	void update_shippingitem(Game&, const WareInstance&);

	void add_shippingitem(Game&, Worker&);
	void update_shippingitem(Game&, const Worker&);

	void shipping_item_arrived(Game&, ShippingItem&);
	void shipping_item_returned(Game&, ShippingItem&);
	void ship_arrived(Game&, Ship&);

	void log_general_info(const EditorGameBase&) const override;

	uint32_t count_waiting(WareWorker waretype, DescriptionIndex wareindex) const;
	uint32_t count_waiting(const PortDock* = nullptr) const;

	// Returns true if a expedition is started or ready to be send out.
	bool expedition_started() const;

	// Called when the button in the warehouse window is pressed.
	void start_expedition();
	void cancel_expedition(Game&);

	// May return nullptr when there is no expedition ongoing or if the
	// expedition ship is already underway.
	ExpeditionBootstrap* expedition_bootstrap() const;

	bool is_expedition_ready() const {
		return expedition_ready_;
	}

	// Gets called by the ExpeditionBootstrap as soon as all wares and workers are available.
	void set_expedition_bootstrap_complete(Game& game, bool complete);

private:
	friend struct ShipFleet;
	friend struct ShippingSchedule;

	// Does nothing - we do not show them on the map
	void
	draw(const Time&, InfoToDraw, const Vector2f&, const Coords&, float, RenderTarget*) override {
	}

	void init_fleet(EditorGameBase& egbase);
	void set_fleet(ShipFleet* fleet);
	void update_shippingitem(Game&, std::list<ShippingItem>::iterator);

	bool load_one_item(Game&, Ship&, const PortDock& dest);

	uint32_t calc_max_priority(const EditorGameBase&, const PortDock& dest) const;

	ShipFleet* fleet_{nullptr};
	Warehouse* warehouse_;
	PositionList dockpoints_;
	std::list<ShippingItem> waiting_;
	bool expedition_ready_{false};
	bool expedition_cancelling_{false};

	std::unique_ptr<ExpeditionBootstrap> expedition_bootstrap_;

	// saving and loading
protected:
	class Loader : public PlayerImmovable::Loader {
	public:
		Loader() = default;

		void load(FileRead&, uint8_t packet_version);
		void load_pointers() override;
		void load_finish() override;

	private:
<<<<<<< HEAD
		uint32_t warehouse_{0};
=======
		uint32_t warehouse_{0U};
>>>>>>> a9549ba2
		std::vector<ShippingItem::Loader> waiting_;
	};

public:
	bool has_new_save_support() override {
		return true;
	}
	void save(EditorGameBase&, MapObjectSaver&, FileWrite&) override;

	static MapObject::Loader* load(EditorGameBase&, MapObjectLoader&, FileRead&);
};

extern PortdockDescr g_portdock_descr;

}  // namespace Widelands

#endif  // end of include guard: WL_ECONOMY_PORTDOCK_H<|MERGE_RESOLUTION|>--- conflicted
+++ resolved
@@ -167,11 +167,7 @@
 		void load_finish() override;
 
 	private:
-<<<<<<< HEAD
-		uint32_t warehouse_{0};
-=======
 		uint32_t warehouse_{0U};
->>>>>>> a9549ba2
 		std::vector<ShippingItem::Loader> waiting_;
 	};
 
