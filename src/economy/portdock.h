/*
 * Copyright (C) 2011-2019 by the Widelands Development Team
 *
 * This program is free software; you can redistribute it and/or
 * modify it under the terms of the GNU General Public License
 * as published by the Free Software Foundation; either version 2
 * of the License, or (at your option) any later version.
 *
 * This program is distributed in the hope that it will be useful,
 * but WITHOUT ANY WARRANTY; without even the implied warranty of
 * MERCHANTABILITY or FITNESS FOR A PARTICULAR PURPOSE.  See the
 * GNU General Public License for more details.
 *
 * You should have received a copy of the GNU General Public License
 * along with this program; if not, write to the Free Software
 * Foundation, Inc., 51 Franklin Street, Fifth Floor, Boston, MA  02110-1301, USA.
 *
 */

#ifndef WL_ECONOMY_PORTDOCK_H
#define WL_ECONOMY_PORTDOCK_H

#include <list>
#include <memory>

#include "base/macros.h"
#include "economy/shippingitem.h"
#include "logic/map_objects/immovable.h"
#include "logic/map_objects/tribes/wareworker.h"

namespace Widelands {

struct Fleet;
struct RoutingNodeNeighbour;
struct Ship;
class Warehouse;
class ExpeditionBootstrap;

class PortdockDescr : public MapObjectDescr {
public:
	PortdockDescr(char const* const init_name, char const* const init_descname);
	~PortdockDescr() override {
	}

private:
	DISALLOW_COPY_AND_ASSIGN(PortdockDescr);
};

/**
 * The PortDock occupies the fields in the water at which ships
 * dock at a port. As such, this class cooperates closely with
 * @ref Warehouse to implement the port functionality.
 *
 * @ref WareInstance and @ref Worker that are waiting to be
 * transported by ship are stored in the PortDock instead of
 * the associated @ref WareHouse.
 *
 * @paragraph PortDockLifetime
 *
 * The PortDock is created and removed by its owning warehouse.
 * Throughout the life of the PortDock, the corresponding @ref Warehouse
 * instance exists.
 *
 * @paragraph Limitations
 *
 * Currently, there is a 1:1 relationship between @ref Warehouse
 * and PortDock. In principle, it would be conceivable to have a
 * port that is on a land bridge and therefore close to two
 * disconnected bodies of water. Such a port would have to have
 * two PortDock that belong to the same @ref Warehouse, but have
 * separate @ref Fleet instances.
 * However, we expect this to be such a rare case that it is not
 * implemented at the moment.
 */
class PortDock : public PlayerImmovable {
public:
	const PortdockDescr& descr() const;

	explicit PortDock(Warehouse* warehouse);
	~PortDock() override;

	void add_position(Widelands::Coords where);
	Warehouse* get_warehouse() const;

	Fleet* get_fleet() const {
		return fleet_;
	}
	PortDock* get_dock(Flag& flag) const;
	uint32_t get_need_ship() const;

	void set_economy(Economy*) override;

	int32_t get_size() const override;
	bool get_passable() const override;

	Flag& base_flag() override;
	PositionList get_positions(const EditorGameBase&) const override;
<<<<<<< HEAD
	void draw(uint32_t gametime,
	          InfoToDraw info_to_draw,
	          const Vector2f& point_on_dst,
	          const Coords&,
	          float scale,
	          RenderTarget* dst) override;
=======
>>>>>>> 07899965

	bool init(EditorGameBase&) override;
	void cleanup(EditorGameBase&) override;

	void add_neighbours(std::vector<RoutingNodeNeighbour>& neighbours);

	void add_shippingitem(Game&, WareInstance&);
	void update_shippingitem(Game&, WareInstance&);

	void add_shippingitem(Game&, Worker&);
	void update_shippingitem(Game&, Worker&);

	void shipping_item_arrived(Game&, ShippingItem&);
	void shipping_item_returned(Game&, ShippingItem&);
	void ship_coming(bool affirmative);
	void ship_arrived(Game&, Ship&);

	void log_general_info(const EditorGameBase&) const override;

	uint32_t count_waiting(WareWorker waretype, DescriptionIndex wareindex) const;
	uint32_t count_waiting() const;

	// Returns true if a expedition is started or ready to be send out.
	bool expedition_started() const;

	// Called when the button in the warehouse window is pressed.
	void start_expedition();
	void cancel_expedition(Game&);

	// May return nullptr when there is no expedition ongoing or if the
	// expedition ship is already underway.
	ExpeditionBootstrap* expedition_bootstrap() const;

	// Gets called by the ExpeditionBootstrap as soon as all wares and workers are available.
	void expedition_bootstrap_complete(Game& game);

private:
	friend struct Fleet;

	// Does nothing - we do not show them on the map
	void draw(uint32_t, TextToDraw, const Vector2f&, const Coords&, float, RenderTarget*) override {
	}

	void init_fleet(EditorGameBase& egbase);
	void set_fleet(Fleet* fleet);
	void update_shippingitem(Game&, std::list<ShippingItem>::iterator);
	void set_need_ship(Game&, bool need);

	Fleet* fleet_;
	Warehouse* warehouse_;
	PositionList dockpoints_;
	std::list<ShippingItem> waiting_;
	uint8_t ships_coming_;
	bool expedition_ready_;

	std::unique_ptr<ExpeditionBootstrap> expedition_bootstrap_;

	// saving and loading
protected:
	class Loader : public PlayerImmovable::Loader {
	public:
		Loader();

		void load(FileRead&, uint8_t packet_version);
		void load_pointers() override;
		void load_finish() override;

	private:
		uint32_t warehouse_;
		std::vector<ShippingItem::Loader> waiting_;
	};

public:
	bool has_new_save_support() override {
		return true;
	}
	void save(EditorGameBase&, MapObjectSaver&, FileWrite&) override;

	static MapObject::Loader* load(EditorGameBase&, MapObjectLoader&, FileRead&);
};

extern PortdockDescr g_portdock_descr;

}  // namespace Widelands

#endif  // end of include guard: WL_ECONOMY_PORTDOCK_H<|MERGE_RESOLUTION|>--- conflicted
+++ resolved
@@ -95,15 +95,6 @@
 
 	Flag& base_flag() override;
 	PositionList get_positions(const EditorGameBase&) const override;
-<<<<<<< HEAD
-	void draw(uint32_t gametime,
-	          InfoToDraw info_to_draw,
-	          const Vector2f& point_on_dst,
-	          const Coords&,
-	          float scale,
-	          RenderTarget* dst) override;
-=======
->>>>>>> 07899965
 
 	bool init(EditorGameBase&) override;
 	void cleanup(EditorGameBase&) override;
@@ -144,8 +135,12 @@
 	friend struct Fleet;
 
 	// Does nothing - we do not show them on the map
-	void draw(uint32_t, TextToDraw, const Vector2f&, const Coords&, float, RenderTarget*) override {
-	}
+	void draw(uint32_t gametime,
+	          InfoToDraw info_to_draw,
+	          const Vector2f& point_on_dst,
+	          const Coords&,
+	          float scale,
+	          RenderTarget* dst) override;
 
 	void init_fleet(EditorGameBase& egbase);
 	void set_fleet(Fleet* fleet);
