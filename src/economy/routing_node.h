/*
 * Copyright (C) 2004-2022 by the Widelands Development Team
 *
 * This program is free software; you can redistribute it and/or
 * modify it under the terms of the GNU General Public License
 * as published by the Free Software Foundation; either version 2
 * of the License, or (at your option) any later version.
 *
 * This program is distributed in the hope that it will be useful,
 * but WITHOUT ANY WARRANTY; without even the implied warranty of
 * MERCHANTABILITY or FITNESS FOR A PARTICULAR PURPOSE.  See the
 * GNU General Public License for more details.
 *
 * You should have received a copy of the GNU General Public License
 * along with this program; if not, see <https://www.gnu.org/licenses/>.
 *
 */

#ifndef WL_ECONOMY_ROUTING_NODE_H
#define WL_ECONOMY_ROUTING_NODE_H

#include "logic/cookie_priority_queue.h"
#include "logic/map_objects/tribes/wareworker.h"
#include "logic/widelands_geometry.h"

namespace Widelands {

struct Flag;
struct RoutingNode;

/**
 * @see RoutingNode::get_neighbours
 */
struct RoutingNodeNeighbour {
	RoutingNodeNeighbour(RoutingNode* const f, int32_t const cost) : nb_(f), cost_(cost) {
	}
	[[nodiscard]] RoutingNode* get_neighbour() const {
		return nb_;
	}
	[[nodiscard]] int32_t get_cost() const {
		return cost_;
	}

private:
	RoutingNode* nb_;
	int32_t cost_;  /// Cost to get from me to the neighbour (Cost for road)
};
using RoutingNodeNeighbours = std::vector<RoutingNodeNeighbour>;

/**
 * A routing node is a field with a cost attached to it
 * plus some status variables needed for path finding.
 *
 * The only routing Node in Widelands is a Flag currently,
 * this interface has been extracted to reduce coupling
 */
struct RoutingNode {
	struct LessCost {
		bool operator()(const RoutingNode& a, const RoutingNode& b, WareWorker type) const {
			return a.cost(type) < b.cost(type);
		}
	};
	using Queue = CookiePriorityQueue<RoutingNode, LessCost>;

<<<<<<< HEAD
	uint32_t mpf_cycle_ware{0};
=======
	uint32_t mpf_cycle_ware{0U};
>>>>>>> a9549ba2
	Queue::Cookie mpf_cookie_ware;
	int32_t mpf_realcost_ware{0};             ///< real cost of getting to this flag
	RoutingNode* mpf_backlink_ware{nullptr};  ///< flag where we came from
	int32_t mpf_estimate_ware{0};             ///< estimate of cost to destination

<<<<<<< HEAD
	uint32_t mpf_cycle_worker{0};
=======
	uint32_t mpf_cycle_worker{0U};
>>>>>>> a9549ba2
	Queue::Cookie mpf_cookie_worker;
	int32_t mpf_realcost_worker{0};             ///< real cost of getting to this flag
	RoutingNode* mpf_backlink_worker{nullptr};  ///< flag where we came from
	int32_t mpf_estimate_worker{0};             ///< estimate of cost to destination

public:
	RoutingNode() = default;
	virtual ~RoutingNode() = default;

	void reset_path_finding_cycle(WareWorker which) {
		switch (which) {
		case wwWARE:
			mpf_cycle_ware = 0;
			break;
		case wwWORKER:
			mpf_cycle_worker = 0;
			break;
		}
	}

	[[nodiscard]] int32_t cost(WareWorker which) const {
		return (which == wwWARE) ? mpf_realcost_ware + mpf_estimate_ware :
                                 mpf_realcost_worker + mpf_estimate_worker;
	}
	Queue::Cookie& cookie(WareWorker which) {
		return which == wwWARE ? mpf_cookie_ware : mpf_cookie_worker;
	}

	virtual Flag& base_flag() = 0;
	virtual void get_neighbours(WareWorker type, RoutingNodeNeighbours&) = 0;
	[[nodiscard]] virtual const Coords& get_position() const = 0;
};
}  // namespace Widelands

#endif  // end of include guard: WL_ECONOMY_ROUTING_NODE_H<|MERGE_RESOLUTION|>--- conflicted
+++ resolved
@@ -62,21 +62,13 @@
 	};
 	using Queue = CookiePriorityQueue<RoutingNode, LessCost>;
 
-<<<<<<< HEAD
-	uint32_t mpf_cycle_ware{0};
-=======
 	uint32_t mpf_cycle_ware{0U};
->>>>>>> a9549ba2
 	Queue::Cookie mpf_cookie_ware;
 	int32_t mpf_realcost_ware{0};             ///< real cost of getting to this flag
 	RoutingNode* mpf_backlink_ware{nullptr};  ///< flag where we came from
 	int32_t mpf_estimate_ware{0};             ///< estimate of cost to destination
 
-<<<<<<< HEAD
-	uint32_t mpf_cycle_worker{0};
-=======
 	uint32_t mpf_cycle_worker{0U};
->>>>>>> a9549ba2
 	Queue::Cookie mpf_cookie_worker;
 	int32_t mpf_realcost_worker{0};             ///< real cost of getting to this flag
 	RoutingNode* mpf_backlink_worker{nullptr};  ///< flag where we came from
