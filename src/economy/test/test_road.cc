/*
 * Copyright (C) 2007-2020 by the Widelands Development Team
 *
 * This program is free software; you can redistribute it and/or
 * modify it under the terms of the GNU General Public License
 * as published by the Free Software Foundation; either version 2
 * of the License, or (at your option) any later version.
 *
 * This program is distributed in the hope that it will be useful,
 * but WITHOUT ANY WARRANTY; without even the implied warranty of
 * MERCHANTABILITY or FITNESS FOR A PARTICULAR PURPOSE.  See the
 * GNU General Public License for more details.
 *
 * You should have received a copy of the GNU General Public License
 * along with this program; if not, write to the Free Software
 * Foundation, Inc., 51 Franklin Street, Fifth Floor, Boston, MA  02110-1301, USA.
 *
 */

#include <boost/test/unit_test.hpp>

#ifdef _WIN32
#include "base/log.h"
#endif
#include "economy/flag.h"
#include "economy/road.h"
#include "io/filesystem/layered_filesystem.h"
#include "logic/editor_game_base.h"
#include "logic/player.h"

// Triggered by BOOST_AUTO_TEST_CASE
CLANG_DIAG_OFF("-Wdisabled-macro-expansion")
CLANG_DIAG_OFF("-Wused-but-marked-unused")

namespace Widelands {
class World;
}  // namespace Widelands

/******************/
/* Helper classes */
/******************/
struct TestingFlag : public Widelands::Flag {
	TestingFlag(Widelands::EditorGameBase&, const Widelands::Coords& c) : Widelands::Flag() {
		set_flag_position(c);
	}
};

/*************************************************************************/
/*                                 TESTS                                 */
/*************************************************************************/
struct WlTestFixture {
	WlTestFixture() {
#ifdef _WIN32
		set_logging_dir();
#endif
		g_fs = new LayeredFileSystem();
	}
	~WlTestFixture() {
		delete g_fs;
		g_fs = nullptr;
	}
};

struct SimpleRoadTestsFixture : public WlTestFixture {
	SimpleRoadTestsFixture() : g(nullptr), path(Widelands::Coords(5, 5)) {
		g.mutable_map()->set_size(32, 32);
		path.append(g.map(), Widelands::WALK_E);
		path.append(g.map(), Widelands::WALK_E);

		start = new TestingFlag(g, Widelands::Coords(5, 5));
		end = new TestingFlag(g, Widelands::Coords(7, 5));
	}
	~SimpleRoadTestsFixture() {
		delete start;
		delete end;
		// Map is deleted by EditorGameBase
	}

<<<<<<< HEAD
	DISALLOW_COPY_AND_ASSIGN(SimpleRoadTestsFixture);

	EditorGameBase g;
	Road r;
	Path path;
=======
	Widelands::EditorGameBase g;
	Widelands::Road r;
	Widelands::Path path;
>>>>>>> 44390c92
	TestingFlag* start;
	TestingFlag* end;
};

BOOST_AUTO_TEST_SUITE(Road)

/*
 * Simple tests
 */
BOOST_FIXTURE_TEST_CASE(PassabilityTest, SimpleRoadTestsFixture) {
	BOOST_CHECK_EQUAL(r.get_passable(), true);
}
BOOST_FIXTURE_TEST_CASE(CorrectSizeTest, SimpleRoadTestsFixture) {
	BOOST_CHECK_EQUAL(r.get_size(), static_cast<int32_t>(Widelands::BaseImmovable::SMALL));
}
BOOST_FIXTURE_TEST_CASE(InstantiateEditorGameBase, SimpleRoadTestsFixture) {
	BOOST_TEST_MESSAGE(start->get_position().x
	                   << ',' << start->get_position().y << "   " << end->get_position().x << ','
	                   << end->get_position().y << "   " << path.get_start().x << ','
	                   << path.get_start().y);
}

BOOST_AUTO_TEST_SUITE_END()<|MERGE_RESOLUTION|>--- conflicted
+++ resolved
@@ -76,17 +76,11 @@
 		// Map is deleted by EditorGameBase
 	}
 
-<<<<<<< HEAD
 	DISALLOW_COPY_AND_ASSIGN(SimpleRoadTestsFixture);
 
-	EditorGameBase g;
-	Road r;
-	Path path;
-=======
 	Widelands::EditorGameBase g;
 	Widelands::Road r;
 	Widelands::Path path;
->>>>>>> 44390c92
 	TestingFlag* start;
 	TestingFlag* end;
 };
