--- conflicted
+++ resolved
@@ -31,14 +31,6 @@
 // Triggered by BOOST_AUTO_TEST_CASE
 CLANG_DIAG_OFF("-Wdisabled-macro-expansion")
 CLANG_DIAG_OFF("-Wused-but-marked-unused")
-
-<<<<<<< HEAD
-using namespace Widelands;
-=======
-namespace Widelands {
-class World;
-}  // namespace Widelands
->>>>>>> 7a3a5abb
 
 /******************/
 /* Helper classes */
