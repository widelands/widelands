/*
 * Copyright (C) 2004-2019 by the Widelands Development Team
 *
 * This program is free software; you can redistribute it and/or
 * modify it under the terms of the GNU General Public License
 * as published by the Free Software Foundation; either version 2
 * of the License, or (at your option) any later version.
 *
 * This program is distributed in the hope that it will be useful,
 * but WITHOUT ANY WARRANTY; without even the implied warranty of
 * MERCHANTABILITY or FITNESS FOR A PARTICULAR PURPOSE.  See the
 * GNU General Public License for more details.
 *
 * You should have received a copy of the GNU General Public License
 * along with this program; if not, write to the Free Software
 * Foundation, Inc., 51 Franklin Street, Fifth Floor, Boston, MA  02110-1301, USA.
 *
 */

#ifndef WL_ECONOMY_INPUT_QUEUE_H
#define WL_ECONOMY_INPUT_QUEUE_H

#include <memory>

#include "logic/map_objects/immovable.h"
#include "logic/map_objects/tribes/wareworker.h"

namespace Widelands {

<<<<<<< HEAD
class Economy;
class EditorGameBase;
=======
>>>>>>> a2b2949e
class Game;
class MapObjectLoader;
struct MapObjectSaver;
class Player;
class Request;

/**
 * Base class for input queues of wares and workers.
 * Mentioning "wares" in the following nearly always means "wares or workers".
 */
class InputQueue {
public:
	/**
	 * Destructor.
	 * Does nothing currently.
	 */
	virtual ~InputQueue() {
	}

	/**
	 * The declaration of a callback function which can be registered to get notified
	 * when wares or workers arrive at the building and should be added to the queue.
	 * @param game The game the queue is part of.
	 * @param q The \c InputQueue the ware or worker should be added to.
	 * @param ware The index of the ware or worker which arrived.
	 * @param worker The worker which arrived, if the queue is a WorkersQueue.
	 * @param data Unspecified data which has been given when calling set_callback().
	 */
	using CallbackFn =
	   void(Game& g, InputQueue* q, DescriptionIndex ware, Worker* worker, void* data);

	/**
	 * Returns the index of the ware or worker which is handled by the queue.
	 * @return The DescriptionIndex of whatever is stored here.
	 */
	DescriptionIndex get_index() const {
		return index_;
	}

	/**
	 * Get the maximum amount of wares or workers which should be stored here.
	 * This is a value which can be influenced by the player with the provided buttons.
	 * @return The maximum number of wares or workers which should be here.
	 */
	Quantity get_max_fill() const {
		return max_fill_;
	}

	/**
	 * Whether wares or workers are stored in this queue.
	 * @return Whether wares or workers are stored in this queue.
	 */
	WareWorker get_type() const {
		return type_;
	}

	/**
	 * The maximum size of the queue as defined by the building.
	 * @return The maximum size.
	 */
	Quantity get_max_size() const {
		return max_size_;
	}

	/**
	 * The amount of wares or workers which are stored here currently.
	 * This might temporarily be larger than get_max_fill() but will
	 * be smaller than get_max_size().
	 * @return The amount at this moment.
	 */
	virtual Quantity get_filled() const = 0;

	/**
	 * The amount of missing wares or workers which have been requested
	 * but are not yet being transported to this building.
	 * This will never be larger than (get_max_fill()-get_filled()).
	 * @return The amount at this moment.
	 */
	uint32_t get_missing() const;

	/**
	 * Clear the queue appropriately.
	 * Implementing classes should call update() at the end to remove the request.
	 */
	virtual void cleanup() = 0;

	/**
	 * Set the callback function that is called when an item has arrived.
	 * @param fn The function to call.
	 * @param data Unspecified data which will be passed on calls of \c fn.
	 */
	void set_callback(CallbackFn* fn, void* data);

	/**
	 * Remove the wares in this queue from the given economy (used in accounting).
	 * Implementing classes have to set the economy of the potential request.
	 * @param e The economy to remove the wares or workers from.
	 */
	virtual void remove_from_economy(Economy& e) = 0;

	/**
	 * Add the wares in this queue to the given economy (used in accounting).
	 * Implementing classes have to set the economy of the potential request.
	 * @param The economy to add the wares or workers to.
	 */
	virtual void add_to_economy(Economy& e) = 0;

	/**
	 * Change size of the queue.
	 * This influences how many wares can be in here at maximum.
	 * @param q The new maximum size.
	 */
	void set_max_size(Quantity q);

	/**
	 * Change the number of wares that should be available in this queue.
	 *
	 * This is similar as setting the maximum size,
	 * but if there are more wares than that in the queue, they will not get
	 * lost (the building should drop them). This is the method called when the player
	 * pressed the buttons in the gui.
	 * @param q The maximum number of wares which should be stored here.
	 */
	virtual void set_max_fill(Quantity q);

	/**
	 * Change fill status of the queue. This creates or removes wares as required.
	 * Note that the wares are created out of thin air and respectively are removed without
	 * dropping them on the street.
	 * @param q The number of wares which are stored here.
	 */
	virtual void set_filled(Quantity q) = 0;

	/**
	 * Set the time between consumption of items when the owning building
	 * is consuming at full speed.
	 *
	 * This interval is merely a hint for the Supply/Request balancing code.
	 * @param i The interval in ms.
	 */
	void set_consume_interval(uint32_t i);

	/**
	 * Returns the player owning the building containing this queue.
	 * @return A reference to the owning player.
	 */
	const Player& owner() const {
		return owner_.owner();
	}

	/**
	 * Overwrites the state of this class with the read data.
	 * @param fr A stream to read the data from.
	 * @param game The game this queue will be part of.
	 * @param mol The game/map loader that handles the lading. Required to pass to Request::read().
	 */
	void read(FileRead& f,
	          EditorGameBase& g,
	          MapObjectLoader& mol,
	          const TribesLegacyLookupTable& tribes_lookup_table);

	/**
	 * Writes the state of this class.
	 * @param fw A stream to write the data to.
	 * @param game The game this queue is part of.
	 * @param mos The game/map saver that handles the saving. Required to pass to Request::write().
	 */
	void write(FileWrite& w, EditorGameBase& g, MapObjectSaver& s);

protected:
	/**
	 * Pre-initialize a InputQueue.
	 * @param owner The building the queue is part of.
	 * @param index The index of the ware or worker that will be stored.
	 * @param max_size The maximum amount that can be stored.
	 * @param type Whether wares or workers are stored in this queue.
	 */
	InputQueue(PlayerImmovable& owner, DescriptionIndex index, uint8_t max_size, WareWorker type);

	/**
	 * Returns the mutable player owning the building containing this queue.
	 * @return A pointer to the owning player.
	 */
	Player* get_owner() const {
		return owner_.get_owner();
	}

	/**
	 * Called when an item arrives at the owning building.
	 * Most likely only one of \c i or \c w will be valid.
	 * @param g The game the queue is part of.
	 * @param r The request for the ware or worker.
	 * @param i The index of the arrived ware or worker.
	 * @param w The arrived worker or \c nullptr.
	 * @param b The building where the ware or worker arrived at.
	 */
	static void
	request_callback(Game& g, Request& r, DescriptionIndex i, Worker* w, PlayerImmovable& b);

	/**
	 * Updates the request.
	 * You must call this after every call to set_*().
	 */
	void update();

	/**
	 * Called when an item arrives at the owning building.
	 * Most likely only one of \c index or \c worker will be valid.
	 * @param index The index of the arrived ware in case of ware queues.
	 *          Not sure about its value in worker queues.
	 * @param worker The arrived worker or \c nullptr.
	 */
	virtual void entered(DescriptionIndex index, Worker* worker) = 0;

	/**
	 * Overwrites the state of the subclass with the read data.
	 * @param fr A stream to read the data from.
	 * @param game The game this queue will be part of.
	 * @param mol The game/map loader that handles the loading.
	 */
	virtual void read_child(FileRead& f, EditorGameBase& g, MapObjectLoader& mol) = 0;

	/**
	 * Writes the state of the subclass.
	 * @param fw A stream to write the data to.
	 * @param game The game this queue is part of.
	 * @param mos The game/map saver that handles the saving.
	 */
	virtual void write_child(FileWrite& w, EditorGameBase& g, MapObjectSaver& s) = 0;

	/// The building this queue is part of.
	PlayerImmovable& owner_;
	/// ID of stored ware/worker.
	DescriptionIndex index_;
	/// The amount that will fit into the queue maximum.
	Quantity max_size_;
	/// The amount that should be ideally in this queue.
	Quantity max_fill_;

	/// Whether wares or workers are stored in the queue.
	const WareWorker type_;

	/// Time in ms between consumption at full speed.
	uint32_t consume_interval_;

	/// The currently pending request.
	std::unique_ptr<Request> request_;

	/// The function to call on fulfilled request.
	CallbackFn* callback_fn_;
	/// Unspecified data to pass to function.
	void* callback_data_;
};
}  // namespace Widelands

#endif  // end of include guard: WL_ECONOMY_INPUT_QUEUE_H<|MERGE_RESOLUTION|>--- conflicted
+++ resolved
@@ -27,12 +27,8 @@
 
 namespace Widelands {
 
-<<<<<<< HEAD
 class Economy;
 class EditorGameBase;
-=======
->>>>>>> a2b2949e
-class Game;
 class MapObjectLoader;
 struct MapObjectSaver;
 class Player;
