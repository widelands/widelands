/*
 * Copyright (C) 2004-2019 by the Widelands Development Team
 *
 * This program is free software; you can redistribute it and/or
 * modify it under the terms of the GNU General Public License
 * as published by the Free Software Foundation; either version 2
 * of the License, or (at your option) any later version.
 *
 * This program is distributed in the hope that it will be useful,
 * but WITHOUT ANY WARRANTY; without even the implied warranty of
 * MERCHANTABILITY or FITNESS FOR A PARTICULAR PURPOSE.  See the
 * GNU General Public License for more details.
 *
 * You should have received a copy of the GNU General Public License
 * along with this program; if not, write to the Free Software
 * Foundation, Inc., 51 Franklin Street, Fifth Floor, Boston, MA  02110-1301, USA.
 *
 */

#ifndef WL_ECONOMY_ROAD_H
#define WL_ECONOMY_ROAD_H

#include <vector>

#include "base/macros.h"
#include "economy/roadbase.h"
#include "logic/path.h"
#include "logic/roadtype.h"

namespace Widelands {
class Request;

class RoadDescr : public RoadBaseDescr {
public:
	explicit RoadDescr(char const* const init_name, char const* const init_descname)
	   : RoadBaseDescr(init_name, init_descname, MapObjectType::ROAD) {
	}
	~RoadDescr() override {
	}

private:
	DISALLOW_COPY_AND_ASSIGN(RoadDescr);
};

// C++11 allows static constexpr members in the compiler, but the linker can't handle it.
// So, we don't have these in the class.
// https://stackoverflow.com/questions/40690260/undefined-reference-error-for-static-constexpr-member
constexpr int32_t kRoadAnimalPrice = 600;
constexpr int32_t kRoadMaxWallet = static_cast<int32_t>(2.5 * kRoadAnimalPrice);
/**
 * Every Road has one or more Carriers attached to it. Carriers are attached
 * when they arrive via the callback function passed to the request. The
 * callback then calls assign_carrier which incorporates this carrier on this
 * Road.
 */
struct Road : public RoadBase {
	friend class MapRoaddataPacket;  // For saving
	friend class MapRoadPacket;      // For init()

	static bool is_road_descr(MapObjectDescr const*);

	explicit Road();
	~Road() override;

	static Road& create(EditorGameBase&, Flag& start, Flag& end, const Path&);

    // A CarrierSlot can store a carrier.
	struct CarrierSlot {
		CarrierSlot();

		OPtr<Carrier> carrier;
		Request* carrier_request;
		bool second_carrier;
	};

	void postsplit(Game&, Flag&) override;

	void update_wallet_chargetime(Game& game);
	void charge_wallet(Game& game);
	int32_t wallet() const;
	void add_to_wallet(int32_t sum);
	void pay_for_road(Game& game, uint8_t wares_count);
	void pay_for_building();

	void set_economy(Economy*, WareWorker) override;

	bool notify_ware(Game& game, FlagId flag) override;

	void remove_worker(Worker&) override;
	void assign_carrier(Carrier&, uint8_t) override;

	void log_general_info(const EditorGameBase&) const override;

private:
	void cleanup(EditorGameBase&) override;

<<<<<<< HEAD
=======
	void draw(uint32_t gametime,
	          TextToDraw draw_text,
	          const Vector2f& point_on_dst,
	          float scale,
	          RenderTarget* dst) override;

>>>>>>> 9bb87cb9
private:

	void link_into_flags(EditorGameBase&) override;

private:
	/// Counter that is incremented when a ware does not get a carrier for this
	/// road immediately and decremented over time.
	int32_t wallet_;

	/// holds the gametime when wallet_ was last charged
	uint32_t last_wallet_charge_;

	void request_carrier(CarrierSlot&);
	static void
	request_carrier_callback(Game&, Request&, DescriptionIndex, Worker*, PlayerImmovable&);

	uint8_t carriers_count() const;

	using SlotVector = std::vector<CarrierSlot>;
	SlotVector carrier_slots_;
};
}  // namespace Widelands

#endif  // end of include guard: WL_ECONOMY_ROAD_H<|MERGE_RESOLUTION|>--- conflicted
+++ resolved
@@ -94,17 +94,6 @@
 private:
 	void cleanup(EditorGameBase&) override;
 
-<<<<<<< HEAD
-=======
-	void draw(uint32_t gametime,
-	          TextToDraw draw_text,
-	          const Vector2f& point_on_dst,
-	          float scale,
-	          RenderTarget* dst) override;
-
->>>>>>> 9bb87cb9
-private:
-
 	void link_into_flags(EditorGameBase&) override;
 
 private:
