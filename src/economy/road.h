--- conflicted
+++ resolved
@@ -88,17 +88,29 @@
 	void remove_worker(Worker&) override;
 	void assign_carrier(Carrier&, uint8_t) override;
 
-<<<<<<< HEAD
 	void log_general_info(const EditorGameBase&) const override;
-=======
-	void
-	draw(uint32_t gametime, const Vector2f& point_on_dst, float scale, RenderTarget* dst) override;
->>>>>>> 9f8c4fef
 
 private:
 	void cleanup(EditorGameBase&) override;
+
+	void
+	draw(uint32_t gametime, const Vector2f& point_on_dst, float scale, RenderTarget* dst) override;
+
+private:
+	void set_path(EditorGameBase&, const Path&);
+
+	void mark_map(EditorGameBase&);
+	void unmark_map(EditorGameBase&);
+
 	void link_into_flags(EditorGameBase&) override;
 
+	void request_carrier(CarrierSlot&);
+	static void
+	request_carrier_callback(Game&, Request&, DescriptionIndex, Worker*, PlayerImmovable&);
+
+	uint8_t carriers_count() const;
+
+private:
 	/// Counter that is incremented for every ware served by this road
 	/// according to the delay of service and decremented over time.
 	int32_t wallet_;
