/*
 * Copyright (C) 2004-2019 by the Widelands Development Team
 *
 * This program is free software; you can redistribute it and/or
 * modify it under the terms of the GNU General Public License
 * as published by the Free Software Foundation; either version 2
 * of the License, or (at your option) any later version.
 *
 * This program is distributed in the hope that it will be useful,
 * but WITHOUT ANY WARRANTY; without even the implied warranty of
 * MERCHANTABILITY or FITNESS FOR A PARTICULAR PURPOSE.  See the
 * GNU General Public License for more details.
 *
 * You should have received a copy of the GNU General Public License
 * along with this program; if not, write to the Free Software
 * Foundation, Inc., 51 Franklin Street, Fifth Floor, Boston, MA  02110-1301, USA.
 *
 */

#ifndef WL_ECONOMY_ROAD_H
#define WL_ECONOMY_ROAD_H

#include <vector>

#include "base/macros.h"
#include "logic/map_objects/immovable.h"
#include "logic/path.h"
#include "logic/roadtype.h"

namespace Widelands {
struct Carrier;
class Request;

class RoadDescr : public MapObjectDescr {
public:
	RoadDescr(char const* const init_name, char const* const init_descname)
	   : MapObjectDescr(MapObjectType::ROAD, init_name, init_descname, "") {
	}
	~RoadDescr() override {
	}

private:
	DISALLOW_COPY_AND_ASSIGN(RoadDescr);
};

// C++11 allows static constexpr members in the compiler, but the linker can't handle it.
// So, we don't have these in the class.
// https://stackoverflow.com/questions/40690260/undefined-reference-error-for-static-constexpr-member
constexpr int32_t kRoadAnimalPrice = 600;
constexpr int32_t kRoadMaxWallet = static_cast<int32_t>(2.5 * kRoadAnimalPrice);

/**
 * Road is a special object which connects two flags.
 * The Road itself is never rendered; however, the appropriate Field::roads are
 * set to represent the road visually.
 * The actual steps involved in a road are stored as a Path from the starting
 * flag to the ending flag. Apart from that, however, the two flags are treated
 * exactly the same, as far as most transactions are concerned. There are minor
 * exceptions: placement of carriers if the path's length is odd, splitting
 * a road when a flag is inserted.
 *
 * Every road has one or more Carriers attached to it. Carriers are attached
 * when they arrive via the callback function passed to the request. The
 * callback then calls assign_carrier which incorporates this carrier on this
 * road.
 */
struct Road : public PlayerImmovable {
	friend class MapRoaddataPacket;  // For saving
	friend class MapRoadPacket;      // For init()

	const RoadDescr& descr() const;

	static bool is_road_descr(MapObjectDescr const*);

	enum FlagId { FlagStart = 0, FlagEnd = 1 };

	struct CarrierSlot {
		CarrierSlot();

		OPtr<Carrier> carrier;
		Request* carrier_request;
		uint8_t carrier_type;
	};

	Road();
	~Road() override;

	static Road& create(EditorGameBase&, Flag& start, Flag& end, const Path&);

	Flag& get_flag(FlagId const flag) const {
		return *flags_[flag];
	}

	uint8_t get_roadtype() const {
		return type_;
	}
	int32_t get_size() const override;
	bool get_passable() const override;
	PositionList get_positions(const EditorGameBase&) const override;

	Flag& base_flag() override;

	void set_economy(Economy*) override;

	int32_t get_cost(FlagId fromflag);
	const Path& get_path() const {
		return path_;
	}
	int32_t get_idle_index() const {
		return idle_index_;
	}

	void presplit(Game&, Coords split);
	void postsplit(Game&, Flag&);

	bool notify_ware(Game& game, FlagId flagid);
	void update_wallet_chargetime(Game& game);
	void charge_wallet(Game& game);
	int32_t wallet() const;
	void add_to_wallet(int32_t sum);
	void pay_for_road(Game& game, uint8_t wares_count);
	void pay_for_building();

	void remove_worker(Worker&) override;
	void assign_carrier(Carrier&, uint8_t);

	void log_general_info(const EditorGameBase&) const override;

protected:
	bool init(EditorGameBase&) override;
	void cleanup(EditorGameBase&) override;

	void draw(uint32_t gametime,
<<<<<<< HEAD
	          InfoToDraw info_to_draw,
	          const Vector2f& point_on_dst,
=======
	          TextToDraw draw_text,
	          const Vector2f&,
	          const Coords&,
>>>>>>> c9085f42
	          float scale,
	          RenderTarget* dst) override;

private:
	void set_path(EditorGameBase&, const Path&);

	void mark_map(EditorGameBase&);
	void unmark_map(EditorGameBase&);

	void link_into_flags(EditorGameBase&);

	void request_carrier(CarrierSlot&);
	static void
	request_carrier_callback(Game&, Request&, DescriptionIndex, Worker*, PlayerImmovable&);

	uint8_t carriers_count() const;

private:
	/// Counter that is incremented when a ware does not get a carrier for this
	/// road immediately and decremented over time.
	int32_t wallet_;

	/// holds the gametime when wallet_ was last charged
	uint32_t last_wallet_charge_;

	uint8_t type_;        ///< RoadType, 2 bits used
	Flag* flags_[2];      ///< start and end flag
	int32_t flagidx_[2];  ///< index of this road in the flag's road array

	/// cost for walking this road (0 = from start to end, 1 = from end to start)
	int32_t cost_[2];

	Path path_;            ///< path goes from start to end
	uint32_t idle_index_;  ///< index into path where carriers should idle

	using SlotVector = std::vector<CarrierSlot>;
	SlotVector carrier_slots_;
};
}  // namespace Widelands

#endif  // end of include guard: WL_ECONOMY_ROAD_H<|MERGE_RESOLUTION|>--- conflicted
+++ resolved
@@ -131,14 +131,9 @@
 	void cleanup(EditorGameBase&) override;
 
 	void draw(uint32_t gametime,
-<<<<<<< HEAD
 	          InfoToDraw info_to_draw,
-	          const Vector2f& point_on_dst,
-=======
-	          TextToDraw draw_text,
 	          const Vector2f&,
 	          const Coords&,
->>>>>>> c9085f42
 	          float scale,
 	          RenderTarget* dst) override;
 
