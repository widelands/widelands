--- conflicted
+++ resolved
@@ -66,11 +66,7 @@
 
 		OPtr<Carrier> carrier;
 		Request* carrier_request{nullptr};
-<<<<<<< HEAD
-		uint8_t carrier_type_id;
-=======
 		uint8_t carrier_type_id{std::numeric_limits<uint8_t>::max()};
->>>>>>> a9549ba2
 	};
 
 	void postsplit(Game&, Flag&) override;
