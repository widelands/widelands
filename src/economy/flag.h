--- conflicted
+++ resolved
@@ -204,39 +204,23 @@
 	Coords position_;
 	Time animstart_{0};
 
-<<<<<<< HEAD
-	Building* building_ = nullptr;  ///< attached building (replaces road WALK_NW)
-	RoadBase* roads_[WalkingDir::LAST_DIRECTION];
-
-	int32_t ware_capacity_ = 8;                            ///< size of wares_ array
-	int32_t ware_filled_ = 0;                              ///< number of wares currently on the flag
-=======
 	Building* building_{nullptr};  ///< attached building (replaces road WALK_NW)
 	RoadBase* roads_[WalkingDir::LAST_DIRECTION];
 
 	int32_t ware_capacity_{8};                             ///< size of wares_ array
 	int32_t ware_filled_{0};                               ///< number of wares currently on the flag
->>>>>>> a9549ba2
 	PendingWare* wares_{new PendingWare[ware_capacity_]};  ///< wares currently on the flag
 
 	/// call_carrier() will always call a carrier when the destination is
 	/// the given flag
-<<<<<<< HEAD
-	Flag* always_call_for_flag_ = nullptr;
-=======
 	Flag* always_call_for_flag_{nullptr};
->>>>>>> a9549ba2
 
 	using CapacityWaitQueue = std::deque<OPtr<Worker>>;
 	CapacityWaitQueue capacity_wait_;  ///< workers waiting for capacity
 
 	using FlagJobs = std::list<FlagJob>;
 	FlagJobs flag_jobs_;
-<<<<<<< HEAD
-	bool act_pending_ = false;
-=======
 	bool act_pending_{false};
->>>>>>> a9549ba2
 	void do_schedule_act(Game&, const Duration&);
 };
 
