--- conflicted
+++ resolved
@@ -55,19 +55,12 @@
 constexpr int32_t kDenyDrop = -2;             // flag is full and no ware appropiate for swapping
 
 /**
-<<<<<<< HEAD
- * Flag represents a flag, obviously.
+ * Flag represents a flag as you see it on the map.
+ *
  * A flag itself doesn't do much. However, it can have up to 6 roads/waterways
  * attached to it. Instead of the WALK_NW road, it can also have a building
  * attached to it. It cannot have more than one waterway.
  * Flags also have a store of up to 8 wares.
-=======
- * Flag represents a flag as you see it on the map.
- *
- * A flag itself doesn't do much. However, it can have up to 6 roads attached
- * to it. Instead of the WALK_NW road, it can also have a building attached to
- * it. Flags also have a store of up to 8 wares.
->>>>>>> b643a10c
  *
  * You can also assign an arbitrary number of "jobs" for a flag.
  * A job consists of a request for a worker, and the name of a program that the
@@ -201,7 +194,7 @@
 	void set_flag_position(Coords coords);
 
 private:
-	bool update_ware_from_flag(Game&, PendingWare&, Road&, Flag&);
+	bool update_ware_from_flag(Game&, PendingWare&, RoadBase&, Flag&);
 
 	struct FlagJob {
 		Request* request;
