--- conflicted
+++ resolved
@@ -31,11 +31,6 @@
 class Economy;
 class EditorGameBase;
 struct IdleWareSupply;
-<<<<<<< HEAD
-struct PlayerImmovable;
-struct Transfer;
-=======
->>>>>>> cc46d279
 
 /**
  * WareInstance represents one item while it is being carried around.
