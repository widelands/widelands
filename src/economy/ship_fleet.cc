/*
 * Copyright (C) 2011-2020 by the Widelands Development Team
 *
 * This program is free software; you can redistribute it and/or
 * modify it under the terms of the GNU General Public License
 * as published by the Free Software Foundation; either version 2
 * of the License, or (at your option) any later version.
 *
 * This program is distributed in the hope that it will be useful,
 * but WITHOUT ANY WARRANTY; without even the implied warranty of
 * MERCHANTABILITY or FITNESS FOR A PARTICULAR PURPOSE.  See the
 * GNU General Public License for more details.
 *
 * You should have received a copy of the GNU General Public License
 * along with this program; if not, write to the Free Software
 * Foundation, Inc., 51 Franklin Street, Fifth Floor, Boston, MA  02110-1301, USA.
 *
 */

#include "economy/ship_fleet.h"

#include <memory>

#include "base/macros.h"
#include "economy/economy.h"
#include "economy/flag.h"
#include "economy/portdock.h"
#include "economy/routing_node.h"
#include "io/fileread.h"
#include "io/filewrite.h"
#include "logic/game.h"
#include "logic/map_objects/checkstep.h"
#include "logic/map_objects/tribes/ship.h"
#include "logic/map_objects/tribes/warehouse.h"
#include "logic/mapastar.h"
#include "logic/path.h"
#include "logic/player.h"
#include "map_io/map_object_loader.h"
#include "map_io/map_object_saver.h"

namespace Widelands {

namespace {
// Every MapObject() needs to have a description. So we make a dummy one for
// Fleet.
ShipFleetDescr g_ship_fleet_descr("ship_fleet", "Ship Fleet");
}  // namespace

const ShipFleetDescr& ShipFleet::descr() const {
	return g_ship_fleet_descr;
}

/**
 * Fleets are initialized empty.
 *
 * Intended use: @ref Ship and @ref PortDock, when created, create a new @ref ShipFleet
 * instance, then add themselves \em before calling the \ref init function.
 * The Fleet takes care of merging with existing fleets, if any.
 */
ShipFleet::ShipFleet(Player* player)
   : MapObject(&g_ship_fleet_descr), act_pending_(false), schedule_(*this) {
	owner_ = player;
}

/**
 * Whether the fleet is in fact useful for transporting goods.
 * This is the case if there is a ship and a port.
 */
bool ShipFleet::active() const {
	return !ships_.empty() && !ports_.empty();
}

/**
 * Inform the Fleet about the change of @ref Economy of one of the docks.
 *
 * Note that we always associate ourselves with the economy of the first dock.
 */
void ShipFleet::set_economy(Economy* e, WareWorker type) {
	if (!ships_.empty()) {
		if (!ports_.empty()) {
			e = ports_[0]->get_economy(type);
		}
#ifndef NDEBUG
		else {
			assert(e == nullptr);
		}
#endif

		if (upcast(Game, game, &get_owner()->egbase())) {
			for (Ship* temp_ship : ships_) {
				temp_ship->set_economy(*game, e, type);
			}
		}
	}
}

/**
 * Initialize the fleet, including a search through the map
 * to rejoin with the next other fleet we can find.
 */
bool ShipFleet::init(EditorGameBase& egbase) {
	MapObject::init(egbase);

	if (empty()) {
		molog("Empty fleet initialized; disband immediately\n");
		remove(egbase);
		return false;
	}

	return find_other_fleet(egbase);
}

struct StepEvalFindShipFleet {
	int32_t estimate(Map& /* map */, FCoords /* pos */) const {
		return 0;
	}
	int32_t stepcost(
	   Map& /* map */, FCoords from, int32_t fromcost, WalkingDir /* dir */, FCoords to) const {
		if (!(to.field->nodecaps() & (MOVECAPS_SWIM | MOVECAPS_WALK))) {
			return -1;
		}

		if (!(from.field->nodecaps() & MOVECAPS_SWIM)) {
			// We are allowed to land on and leave the shore,
			// but not in the middle of a path
			if (fromcost > 0) {
				return -1;
			}

			return 1;
		}

		return 1;
	}
};

/**
 * Search the map, starting at our ships and ports, for another fleet
 * of the same player.
 */
bool ShipFleet::find_other_fleet(EditorGameBase& egbase) {
	MapAStar<StepEvalFindShipFleet> astar(*egbase.mutable_map(), StepEvalFindShipFleet(), wwWORKER);
	for (const Ship* temp_ship : ships_) {
		astar.push(temp_ship->get_position());
	}

	for (const PortDock* temp_port : ports_) {
		BaseImmovable::PositionList pos = temp_port->get_positions(egbase);

		for (const Coords& temp_pos : pos) {
			astar.push(temp_pos);
		}
	}

	int32_t cost;
	FCoords cur;
	while (astar.step(cur, cost)) {
		if (BaseImmovable* imm = cur.field->get_immovable()) {
			const MapObjectType type = imm->descr().type();
			if (type == MapObjectType::PORTDOCK) {
				upcast(PortDock, dock, imm);
				// here might be a problem so I (tiborb) put here
				// this test, might be removed after some time
				if (dock->get_fleet() == nullptr) {
					log("The dock on %3dx%3d withouth a fleet!\n", dock->dockpoints_.front().x,
					    dock->dockpoints_.front().y);
				}
				if (dock->get_fleet() != this && dock->get_owner() == get_owner()) {
					return dock->get_fleet()->merge(egbase, this);
				}
			}
		}

		for (Bob* bob = cur.field->get_first_bob(); bob != nullptr; bob = bob->get_next_bob()) {
			const MapObjectType type = bob->descr().type();
			if (type == MapObjectType::SHIP) {
				upcast(Ship, ship, bob);
				if (ship->get_fleet() != nullptr && ship->get_fleet() != this &&
				    ship->get_owner() == get_owner()) {
					return ship->get_fleet()->merge(egbase, this);
				}
			}
		}
	}

	if (active()) {
		update(egbase);
		return true;
	}
	return false;
}

/**
 * Merge the @p other fleet into this fleet, and remove the other fleet.
 *
 * Returns true if 'other' is the resulting fleet and "false" if 'this' is
 * the resulting fleet. The values are reversed because we originally call this from
 * another 'other' for efficiency reasons.
 */
bool ShipFleet::merge(EditorGameBase& egbase, ShipFleet* other) {
	if (ports_.empty() && !other->ports_.empty()) {
		other->merge(egbase, this);
		return true;
	}

	// TODO(Nordfriese): Currently fleets merge only directly after creation, so the fleet being
	// merged has either no ports or no ships, and therefore should not yet have scheduled anything.
	// Scripts could also enforce fleet merges by changing the terrain so that two previously
	// separate oceans, both with a functional system of ships and ports, are now connected.
	// (Would this even be detected? Not sure.) The schedule side of such a merge is not supported.
	assert(other->get_schedule().empty());

	while (!other->ships_.empty()) {
		Ship* ship = other->ships_.back();
		other->ships_.pop_back();
		add_ship(egbase, ship);
	}

	uint32_t old_nrports = ports_.size();
	ports_.insert(ports_.end(), other->ports_.begin(), other->ports_.end());
	portpaths_.resize((ports_.size() * (ports_.size() - 1)) / 2);

	for (uint32_t j = 1; j < other->ports_.size(); ++j) {
		for (uint32_t i = 0; i < j; ++i) {
			portpath(old_nrports + i, old_nrports + j) = other->portpath(i, j);
		}
	}

	for (uint32_t idx = old_nrports; idx < ports_.size(); ++idx) {
		ports_[idx]->set_fleet(this);
	}

	if (!ships_.empty() && !ports_.empty()) {
		check_merge_economy();
	}

	other->ports_.clear();
	other->portpaths_.clear();
	other->remove(egbase);

	update(egbase);
	return false;
}

/**
 * If we have ports and ships, ensure that all ports belong to the same economy.
 */
void ShipFleet::check_merge_economy() {
	if (ports_.empty() || ships_.empty()) {
		return;
	}

	Flag& base = ports_[0]->base_flag();
	for (uint32_t i = 1; i < ports_.size(); ++i) {
		// Note: economy of base flag may of course be changed by the merge!
		base.get_economy(wwWARE)->check_merge(base, ports_[i]->base_flag(), wwWARE);
		base.get_economy(wwWORKER)->check_merge(base, ports_[i]->base_flag(), wwWORKER);
	}
}

void ShipFleet::cleanup(EditorGameBase& egbase) {
	while (!ports_.empty()) {
		PortDock* pd = ports_.back();
		ports_.pop_back();

		pd->set_fleet(nullptr);
		if (!ports_.empty() && !ships_.empty()) {
			// This is required when, during end-of-game cleanup,
			// the fleet gets removed before the ports
			Flag& base = ports_[0]->base_flag();
			Economy::check_split(base, pd->base_flag(), wwWARE);
			Economy::check_split(base, pd->base_flag(), wwWORKER);
		}
	}
	portpaths_.clear();

	while (!ships_.empty()) {
		Ship* ship = ships_.back();
		// Check if the ship still exists to avoid heap-use-after-free when ship has already been
		// deleted while processing EditorGameBase::cleanup_objects()
		if (egbase.objects().object_still_available(ship)) {
			ship->set_fleet(nullptr);
		}
		ships_.pop_back();
	}

	MapObject::cleanup(egbase);
}

ShipFleet::PortPath& ShipFleet::portpath(uint32_t i, uint32_t j) {
	assert(i < j);

	return portpaths_[((j - 1) * j) / 2 + i];
}

const ShipFleet::PortPath& ShipFleet::portpath(uint32_t i, uint32_t j) const {
	assert(i < j);

	return portpaths_[((j - 1) * j) / 2 + i];
}

ShipFleet::PortPath& ShipFleet::portpath_bidir(uint32_t i, uint32_t j, bool& reverse) {
	reverse = false;
	if (i > j) {
		reverse = true;
		std::swap(i, j);
	}
	return portpath(i, j);
}

const ShipFleet::PortPath& ShipFleet::portpath_bidir(uint32_t i, uint32_t j, bool& reverse) const {
	reverse = false;
	if (i > j) {
		reverse = true;
		std::swap(i, j);
	}
	return portpath(i, j);
}

/**
 * Find the two docks in the fleet, and fill in the path between them.
 *
 * @return true if successful, or false if the docks are not actually part of the fleet.
 */
bool ShipFleet::get_path(const PortDock& start, const PortDock& end, Path& path) {
	uint32_t startidx = std::find(ports_.begin(), ports_.end(), &start) - ports_.begin();
	uint32_t endidx = std::find(ports_.begin(), ports_.end(), &end) - ports_.begin();

	if (startidx >= ports_.size() || endidx >= ports_.size()) {
		return false;
	}

	bool reverse;
	const PortPath& pp(portpath_bidir(startidx, endidx, reverse));

	if (pp.cost < 0) {
		connect_port(get_owner()->egbase(), startidx);
	}

	if (pp.cost < 0) {
		return false;
	}

	path = *pp.path;
	if (reverse) {
		path.reverse();
	}

	return true;
}

uint32_t ShipFleet::count_ships() const {
	return ships_.size();
}

uint32_t ShipFleet::count_ports() const {
	return ports_.size();
}
bool ShipFleet::get_act_pending() const {
	return act_pending_;
}

void ShipFleet::add_neighbours(PortDock& pd, std::vector<RoutingNodeNeighbour>& neighbours) {
	uint32_t idx = std::find(ports_.begin(), ports_.end(), &pd) - ports_.begin();

	for (uint32_t otheridx = 0; otheridx < ports_.size(); ++otheridx) {
		if (idx == otheridx) {
			continue;
		}

		bool reverse;
		PortPath& pp(portpath_bidir(idx, otheridx, reverse));

		if (pp.cost < 0) {
			// Lazily discover routes between ports
			connect_port(get_owner()->egbase(), idx);
		}

		if (pp.cost >= 0) {
			// TODO(unknown): keep statistics on average transport time instead of using the arbitrary
			// 2x factor
			RoutingNodeNeighbour neighb(&ports_[otheridx]->base_flag(), 2 * pp.cost);
			neighbours.push_back(neighb);
		}
	}
}

void ShipFleet::add_ship(EditorGameBase& egbase, Ship* ship) {
	ships_.push_back(ship);
	ship->set_fleet(this);
	if (upcast(Game, game, &get_owner()->egbase())) {
		if (ports_.empty()) {
			ship->set_economy(*game, nullptr, wwWARE);
			ship->set_economy(*game, nullptr, wwWORKER);
		} else {
			ship->set_economy(*game, ports_[0]->get_economy(wwWARE), wwWARE);
			ship->set_economy(*game, ports_[0]->get_economy(wwWORKER), wwWORKER);
		}
		schedule_.ship_added(*game, *ship);
	}

	if (ships_.size() == 1) {
		check_merge_economy();
	}
	update(egbase);
}

void ShipFleet::remove_ship(EditorGameBase& egbase, Ship* ship) {
	std::vector<Ship*>::iterator it = std::find(ships_.begin(), ships_.end(), ship);
	if (it != ships_.end()) {
		*it = ships_.back();
		ships_.pop_back();
	}
	ship->set_fleet(nullptr);
	if (upcast(Game, game, &egbase)) {
		ship->set_economy(*game, nullptr, wwWARE);
		ship->set_economy(*game, nullptr, wwWORKER);
		schedule_.ship_removed(*game, ship);
	}

	if (ships_.empty()) {
		if (empty()) {
			remove(egbase);
		} else {
			Flag& base = ports_[0]->base_flag();
			for (uint32_t i = 1; i < ports_.size(); ++i) {
				// since two ports can be connected by land, it is possible that
				// disconnecting a previous port also disconnects later ports
				if (base.get_economy(wwWARE) == ports_[i]->base_flag().get_economy(wwWARE)) {
					Economy::check_split(base, ports_[i]->base_flag(), wwWARE);
				}
				if (base.get_economy(wwWORKER) == ports_[i]->base_flag().get_economy(wwWORKER)) {
					Economy::check_split(base, ports_[i]->base_flag(), wwWORKER);
				}
			}
		}
	}
}

bool ShipFleet::empty() const {
	return ships_.empty() && ports_.empty();
}

struct StepEvalFindPorts {
	struct Target {
		uint32_t idx;
		Coords pos;
	};
	std::vector<Target> targets;

	int32_t estimate(Map& map, FCoords pos) const {
		int32_t est = std::numeric_limits<int32_t>::max();
		for (const Target& temp_target : targets) {
			est = std::min(est, map.calc_cost_estimate(pos, temp_target.pos));
		}
		return std::max(0, est - 5 * map.calc_cost(0));
	}

	int32_t
	stepcost(Map& map, FCoords from, int32_t /* fromcost */, WalkingDir dir, FCoords to) const {
		if (!(to.field->nodecaps() & MOVECAPS_SWIM)) {
			return -1;
		}
		return map.calc_bidi_cost(from, dir);
	}
};

/**
 * Fill in all unknown paths to connect the port ports_[idx] to the rest of the ports.
 *
 * Note that this is done lazily, i.e. the first time a path is actually requested,
 * because path finding is flaky during map loading.
 */
void ShipFleet::connect_port(EditorGameBase& egbase, uint32_t idx) {
	StepEvalFindPorts se;

	for (uint32_t i = 0; i < ports_.size(); ++i) {
		if (i == idx) {
			continue;
		}

		bool reverse;
		if (portpath_bidir(i, idx, reverse).cost >= 0) {
			continue;
		}

		StepEvalFindPorts::Target tgt;
		tgt.idx = i;
		tgt.pos = ports_[i]->get_warehouse()->get_position();
		se.targets.push_back(tgt);
	}

	if (se.targets.empty()) {
		return;
	}

	MapAStar<StepEvalFindPorts> astar(*egbase.mutable_map(), se, wwWORKER);

	BaseImmovable::PositionList src(ports_[idx]->get_positions(egbase));
	for (const Coords& temp_pos : src) {
		astar.push(temp_pos);
	}

	int32_t cost;
	FCoords cur;
	while (!se.targets.empty() && astar.step(cur, cost)) {
		BaseImmovable* imm = cur.field->get_immovable();
		if (!imm || imm->descr().type() != MapObjectType::PORTDOCK) {
			continue;
		}

		if (upcast(PortDock, pd, imm)) {
			if (pd->get_owner() != get_owner()) {
				continue;
			}

			if (pd->get_fleet() && pd->get_fleet() != this) {
				log("ShipFleet::connect_port: different fleets despite reachability\n");
				continue;
			}

			uint32_t otheridx = std::find(ports_.begin(), ports_.end(), pd) - ports_.begin();
			if (idx == otheridx) {
				continue;
			}

			bool reverse;
			PortPath& ppath(portpath_bidir(idx, otheridx, reverse));

			if (ppath.cost >= 0) {
				continue;
			}

			ppath.cost = cost;
			ppath.path.reset(new Path);
			astar.pathto(cur, *ppath.path);
			if (reverse) {
				ppath.path->reverse();
			}

			for (StepEvalFindPorts::Target& temp_target : se.targets) {
				if (temp_target.idx == otheridx) {
					temp_target = se.targets.back();
					se.targets.pop_back();
					break;
				}
			}
		}
	}

	if (!se.targets.empty()) {
		log("ShipFleet::connect_port: Could not reach all ports!\n");
	}
}

void ShipFleet::add_port(EditorGameBase& egbase, PortDock* port) {
	ports_.push_back(port);
	port->set_fleet(this);
	if (ports_.size() == 1) {
		set_economy(ports_[0]->get_economy(wwWARE), wwWARE);
		set_economy(ports_[0]->get_economy(wwWORKER), wwWORKER);
	} else {
		if (!ships_.empty()) {
			ports_[0]->get_economy(wwWARE)->check_merge(
			   ports_[0]->base_flag(), port->base_flag(), wwWARE);
			ports_[0]->get_economy(wwWORKER)->check_merge(
			   ports_[0]->base_flag(), port->base_flag(), wwWORKER);
		}
	}

	portpaths_.resize((ports_.size() * (ports_.size() - 1)) / 2);
	if (upcast(Game, g, &egbase)) {
		schedule_.port_added(*g, *port);
	}
	update(egbase);
}

void ShipFleet::remove_port(EditorGameBase& egbase, PortDock* port) {
	std::vector<PortDock*>::iterator it = std::find(ports_.begin(), ports_.end(), port);
	if (it != ports_.end()) {
		uint32_t gap = it - ports_.begin();
		for (uint32_t i = 0; i < gap; ++i) {
			portpath(i, gap) = portpath(i, ports_.size() - 1);
		}
		for (uint32_t i = gap + 1; i < ports_.size() - 1; ++i) {
			portpath(gap, i) = portpath(i, ports_.size() - 1);
			if (portpath(gap, i).path) {
				portpath(gap, i).path->reverse();
			}
		}
		ports_.erase(it);
		portpaths_.resize((ports_.size() * (ports_.size() - 1)) / 2);
	}
	port->set_fleet(nullptr);

	if (ports_.empty()) {
		set_economy(nullptr, wwWARE);
		set_economy(nullptr, wwWORKER);
	} else {
		set_economy(ports_[0]->get_economy(wwWARE), wwWARE);
		set_economy(ports_[0]->get_economy(wwWORKER), wwWORKER);
		if (!ships_.empty()) {
			Economy::check_split(ports_[0]->base_flag(), port->base_flag(), wwWARE);
			Economy::check_split(ports_[0]->base_flag(), port->base_flag(), wwWORKER);
		}
	}

	if (empty()) {
		remove(egbase);
	} else if (upcast(Game, g, &egbase)) {
		// Some ship perhaps lose their destination now, so new a destination must be appointed (if
		// any)
		molog("Port removed from fleet, triggering fleet update\n");
		schedule_.port_removed(*g, port);
		update(egbase);
	}
}

bool ShipFleet::has_ports() const {
	return !ports_.empty();
}

/**
 * Search among the docks of the fleet for the one that has the given flag as its base.
 *
 * @return the dock, or 0 if not found.
 */
PortDock* ShipFleet::get_dock(Flag& flag) const {
	for (PortDock* temp_port : ports_) {
		if (&temp_port->base_flag() == &flag) {
			return temp_port;
		}
	}

	return nullptr;
}

/**
 * Search among the docks of the fleet for the one that has matches given coordinates.
 * Intended for a ship querying in what portdock it is now.
 *
 * @return the dock, or 0 if not found.
 */
PortDock* ShipFleet::get_dock(EditorGameBase& egbase, Coords field_coords) const {
	for (PortDock* temp_port : ports_) {
		for (Coords tmp_coords : temp_port->get_positions(egbase)) {
			if (tmp_coords == field_coords) {
				return temp_port;
			}
		}
	}

	return nullptr;
}

/**
 * @return an arbitrary dock of the fleet, or 0 if the fleet has no docks
 */
PortDock* ShipFleet::get_arbitrary_dock() const {
	if (ports_.empty()) {
		return nullptr;
	}
	return ports_[0];
}

/**
 * Trigger an update of ship scheduling
 */
void ShipFleet::update(EditorGameBase& egbase) {
	if (act_pending_ || !serial()) {
		return;
	}

	if (upcast(Game, game, &egbase)) {
		schedule_act(*game, 100);
		act_pending_ = true;
	}
}

/**
 * Act callback updates ship scheduling of idle ships.
 *
 * @note Do not call this directly; instead, trigger it via @ref update
 */
void ShipFleet::act(Game& game, uint32_t) {
	assert(act_pending_);
	act_pending_ = false;

	if (empty()) {
		molog("ShipFleet::act: remove empty fleet\n");
		remove(game);
		return;
	}

	molog("ShipFleet::act\n");

	// All the work is done by the schedule
	const Duration next = schedule_.update(game);
	if (next < endless()) {
		schedule_act(game, next);
		act_pending_ = true;
	}
}

void ShipFleet::log_general_info(const EditorGameBase& egbase) const {
	MapObject::log_general_info(egbase);

	molog("%" PRIuS " ships and %" PRIuS " ports\n", ships_.size(), ports_.size());
	molog("Schedule:\n");
	schedule_.log_general_info(egbase);
	molog("\n");
}

// Changelog of version 4 → 5: Added ShippingSchedule
constexpr uint8_t kCurrentPacketVersion = 5;

ShipFleet::Loader::Loader() {
}

void ShipFleet::Loader::load(FileRead& fr) {
	MapObject::Loader::load(fr);

	ShipFleet& fleet = get<ShipFleet>();

	const uint32_t nrships = fr.unsigned_32();
	ships_.resize(nrships);
	for (uint32_t i = 0; i < nrships; ++i) {
		ships_[i] = fr.unsigned_32();
	}

	const uint32_t nrports = fr.unsigned_32();
	ports_.resize(nrports);
	for (uint32_t i = 0; i < nrports; ++i) {
		ports_[i] = fr.unsigned_32();
	}

	fleet.act_pending_ = fr.unsigned_8();

	// TODO(Nordfriese): Savegame compatibility
	if (packet_version_ >= 5) {
		fleet.schedule_.load(fr);
	}
}

void ShipFleet::Loader::load_pointers() {
	MapObject::Loader::load_pointers();

	ShipFleet& fleet = get<ShipFleet>();

	// Act commands created during loading are not persistent, so we need to undo any
	// changes to the pending state.
	bool save_act_pending = fleet.act_pending_;

	MapObjectLoader& map_object_loader = mol();

	for (const uint32_t& temp_ship : ships_) {
		fleet.ships_.push_back(&map_object_loader.get<Ship>(temp_ship));
		fleet.ships_.back()->set_fleet(&fleet);
	}
	for (const uint32_t& temp_port : ports_) {
		fleet.ports_.push_back(&map_object_loader.get<PortDock>(temp_port));
		fleet.ports_.back()->set_fleet(&fleet);
	}

	fleet.portpaths_.resize((fleet.ports_.size() * (fleet.ports_.size() - 1)) / 2);

	fleet.act_pending_ = save_act_pending;

	// TODO(Nordfriese): Savegame compatibility
	if (packet_version_ >= 5) {
		fleet.schedule_.load_pointers(map_object_loader);
	}
}

void ShipFleet::Loader::load_finish() {
	MapObject::Loader::load_finish();

	ShipFleet& fleet = get<ShipFleet>();

	if (!fleet.ports_.empty()) {
		if (!fleet.empty()) {
			fleet.check_merge_economy();
		}

		fleet.set_economy(fleet.ports_[0]->get_economy(wwWARE), wwWARE);
		fleet.set_economy(fleet.ports_[0]->get_economy(wwWORKER), wwWORKER);
	}

	// TODO(Nordfriese): Savegame compatibility
	if (packet_version_ < 5) {
		fleet.schedule_.load_finish(egbase());
	}
}

MapObject::Loader* ShipFleet::load(EditorGameBase& egbase, MapObjectLoader& mol, FileRead& fr) {
	std::unique_ptr<Loader> loader(new Loader);

	try {
		// The header has been peeled away by the caller
		const uint8_t packet_version = fr.unsigned_8();
		// TODO(Nordfriese): Savegame compatibility
		if (packet_version <= kCurrentPacketVersion && packet_version >= 4) {
			PlayerNumber owner_number = fr.unsigned_8();
			if (!owner_number || owner_number > egbase.map().get_nrplayers()) {
				throw GameDataError("owner number is %u but there are only %u players", owner_number,
				                    egbase.map().get_nrplayers());
			}

			Player* owner = egbase.get_player(owner_number);
			if (!owner) {
				throw GameDataError("owning player %u does not exist", owner_number);
			}
<<<<<<< HEAD

=======
			loader->packet_version_ = packet_version;
>>>>>>> 2273f99f
			loader->init(egbase, mol, *(new ShipFleet(owner)));
			loader->load(fr);
		} else {
			throw UnhandledVersionError("ShipFleet", packet_version, kCurrentPacketVersion);
		}
	} catch (const std::exception& e) {
		throw wexception("loading ship fleet: %s", e.what());
	}

	return loader.release();
}

void ShipFleet::save(EditorGameBase& egbase, MapObjectSaver& mos, FileWrite& fw) {
	fw.unsigned_8(HeaderShipFleet);
	fw.unsigned_8(kCurrentPacketVersion);

	fw.unsigned_8(owner_->player_number());

	MapObject::save(egbase, mos, fw);

	fw.unsigned_32(ships_.size());
	for (const Ship* temp_ship : ships_) {
		fw.unsigned_32(mos.get_object_file_index(*temp_ship));
	}
	fw.unsigned_32(ports_.size());
	for (const PortDock* temp_port : ports_) {
		fw.unsigned_32(mos.get_object_file_index(*temp_port));
	}

	fw.unsigned_8(act_pending_);

	schedule_.save(egbase, mos, fw);
}

}  // namespace Widelands<|MERGE_RESOLUTION|>--- conflicted
+++ resolved
@@ -810,11 +810,7 @@
 			if (!owner) {
 				throw GameDataError("owning player %u does not exist", owner_number);
 			}
-<<<<<<< HEAD
-
-=======
 			loader->packet_version_ = packet_version;
->>>>>>> 2273f99f
 			loader->init(egbase, mol, *(new ShipFleet(owner)));
 			loader->load(fr);
 		} else {
