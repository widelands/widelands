--- conflicted
+++ resolved
@@ -43,23 +43,10 @@
 	return descr == &g_road_descr;
 }
 
-<<<<<<< HEAD
-Road::CarrierSlot::CarrierSlot()
-   : carrier(nullptr),
-
-     carrier_type_id(std::numeric_limits<uint8_t>::max()) {
-}
-
 /**
  * Most of the actual work is done in init.
  */
-Road::Road() : RoadBase(g_road_descr), last_wallet_charge_(0) {
-=======
-/**
- * Most of the actual work is done in init.
- */
 Road::Road() : RoadBase(g_road_descr) {
->>>>>>> a9549ba2
 }
 
 /**
