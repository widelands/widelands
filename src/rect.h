/*
 * Copyright (C) 2002-2004, 2006-2013 by the Widelands Development Team
 *
 * This program is free software; you can redistribute it and/or
 * modify it under the terms of the GNU General Public License
 * as published by the Free Software Foundation; either version 2
 * of the License, or (at your option) any later version.
 *
 * This program is distributed in the hope that it will be useful,
 * but WITHOUT ANY WARRANTY; without even the implied warranty of
 * MERCHANTABILITY or FITNESS FOR A PARTICULAR PURPOSE.  See the
 * GNU General Public License for more details.
 *
 * You should have received a copy of the GNU General Public License
 * along with this program; if not, write to the Free Software
 * Foundation, Inc., 51 Franklin Street, Fifth Floor, Boston, MA  02110-1301, USA.
 *
 */

#ifndef RECT_H
#define RECT_H

#include "point.h"

struct Rect : public Point {
	Rect() throw () : w(0), h(0) {}
<<<<<<< HEAD
	Rect(int32_t nx, int32_t ny, uint32_t W, uint32_t H) throw ()
		: Point(nx, ny), w(W), h(H)
=======
	Rect(int32_t gx, int32_t gy, uint32_t W, uint32_t H) throw ()
		: Point(gx, gy), w(W), h(H)
>>>>>>> a247006d
	{}
	Rect(const Point& p, uint32_t W, uint32_t H) throw ()
		: Point(p), w(W), h(H)
	{}
	Point bottom_right() const {return *this + Point(w, h);}

	/**
	 * Returns true if this rectangle contains the given point.
	 *
	 * The bottom and right borders of the rectangle are considered to be excluded.
	 */
	bool contains(Point pt) const {
		return
			pt.x >= x && pt.x < x + static_cast<int32_t>(w) &&
			pt.y >= y && pt.y < y + static_cast<int32_t>(h);
	}

	uint32_t w, h;
};

#endif<|MERGE_RESOLUTION|>--- conflicted
+++ resolved
@@ -24,13 +24,8 @@
 
 struct Rect : public Point {
 	Rect() throw () : w(0), h(0) {}
-<<<<<<< HEAD
-	Rect(int32_t nx, int32_t ny, uint32_t W, uint32_t H) throw ()
-		: Point(nx, ny), w(W), h(H)
-=======
 	Rect(int32_t gx, int32_t gy, uint32_t W, uint32_t H) throw ()
 		: Point(gx, gy), w(W), h(H)
->>>>>>> a247006d
 	{}
 	Rect(const Point& p, uint32_t W, uint32_t H) throw ()
 		: Point(p), w(W), h(H)
