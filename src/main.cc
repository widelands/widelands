--- conflicted
+++ resolved
@@ -18,11 +18,7 @@
  */
 
 #include <iostream>
-<<<<<<< HEAD
-=======
-
 #include <typeinfo>
->>>>>>> 320b2401
 
 #include <unistd.h>
 
