--- conflicted
+++ resolved
@@ -140,19 +140,6 @@
     logic_filesystem_constants
 )
 
-<<<<<<< HEAD
-
-# TODO(sirver): Split into libs with useful names.
-wl_library(helper
-  SRCS
-    helper.cc
-    helper.h
-  DEPENDS
-    base_exceptions
-)
-
-=======
->>>>>>> 0cb97a34
 if (CMAKE_SYSTEM_NAME MATCHES "FreeBSD" OR CMAKE_SYSTEM_NAME MATCHES "OpenBSD")
   target_link_libraries(widelands_ball_of_mud ${EXECINFO_LIBRARY})
 endif (CMAKE_SYSTEM_NAME MATCHES "FreeBSD" OR CMAKE_SYSTEM_NAME MATCHES "OpenBSD")
