--- conflicted
+++ resolved
@@ -130,8 +130,6 @@
     wui
 )
 
-<<<<<<< HEAD
-=======
 wl_library(widelands_options
   SRCS
     wlapplication_options.cc
@@ -146,18 +144,6 @@
     logic_filesystem_constants
 )
 
-
-# TODO(sirver): Split into libs with useful names.
-wl_library(helper
-  SRCS
-    helper.cc
-    helper.h
-  USES_SDL2
-  DEPENDS
-    base_exceptions
-)
-
->>>>>>> ec8de247
 if (CMAKE_SYSTEM_NAME MATCHES "FreeBSD" OR CMAKE_SYSTEM_NAME MATCHES "OpenBSD")
   target_link_libraries(widelands_ball_of_mud ${EXECINFO_LIBRARY})
 endif (CMAKE_SYSTEM_NAME MATCHES "FreeBSD" OR CMAKE_SYSTEM_NAME MATCHES "OpenBSD")
