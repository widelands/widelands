--- conflicted
+++ resolved
@@ -2061,13 +2061,8 @@
 	if (has_user_name(effective_name, client.usernum)) {
 		uint32_t i = 2;
 		do {
-<<<<<<< HEAD
-			effective_name = (boost::format(_("Player %u")) % i).str();
-		} while (haveUserName(effective_name, client.usernum));
-=======
 			effective_name = (boost::format(_("Player %u")) % i++).str();
 		} while (has_user_name(effective_name, client.usernum));
->>>>>>> f8ad4b73
 	}
 
 	d->settings.users.at(client.usernum).name = effective_name;
