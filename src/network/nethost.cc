/*
 * Copyright (C) 2008-2013, 2015 by the Widelands Development Team
 *
 * This program is free software; you can redistribute it and/or
 * modify it under the terms of the GNU General Public License
 * as published by the Free Software Foundation; either version 2
 * of the License, or (at your option) any later version.
 *
 * This program is distributed in the hope that it will be useful,
 * but WITHOUT ANY WARRANTY; without even the implied warranty of
 * MERCHANTABILITY or FITNESS FOR A PARTICULAR PURPOSE.  See the
 * GNU General Public License for more details.
 *
 * You should have received a copy of the GNU General Public License
 * along with this program; if not, write to the Free Software
 * Foundation, Inc., 51 Franklin Street, Fifth Floor, Boston, MA  02110-1301, USA.
 *
 */

#include "network/nethost.h"

#include <algorithm>
#include <memory>
#include <sstream>
#include <string>

#include <boost/algorithm/string/predicate.hpp>
#include <boost/format.hpp>
#include <boost/lexical_cast.hpp>
#ifndef _WIN32
#include <unistd.h> // for usleep
#endif

#include "ai/computer_player.h"
#include "base/i18n.h"
#include "base/md5.h"
#include "base/wexception.h"
#include "build_info.h"
#include "chat/chat.h"
#include "game_io/game_loader.h"
#include "game_io/game_preload_packet.h"
#include "helper.h"
#include "io/fileread.h"
#include "io/filesystem/layered_filesystem.h"
#include "logic/game.h"
#include "logic/map_objects/tribes/tribes.h"
#include "logic/player.h"
#include "logic/playercommand.h"
#include "logic/playersmanager.h"
#include "map_io/widelands_map_loader.h"
#include "network/constants.h"
#include "network/internet_gaming.h"
#include "network/network_gaming_messages.h"
#include "network/network_lan_promotion.h"
#include "network/network_player_settings_backend.h"
#include "network/network_protocol.h"
#include "network/network_system.h"
#include "profile/profile.h"
#include "scripting/lua_interface.h"
#include "ui_basic/progresswindow.h"
#include "ui_fsmenu/launch_mpg.h"
#include "wlapplication.h"
#include "wui/game_tips.h"
#include "wui/interactive_player.h"
#include "wui/interactive_spectator.h"


struct HostGameSettingsProvider : public GameSettingsProvider {
	HostGameSettingsProvider(NetHost * const _h) : h(_h), m_cur_wincondition(0) {}
	~HostGameSettingsProvider() {}

	void set_scenario(bool is_scenario) override {h->set_scenario(is_scenario);}

	const GameSettings & settings() override {return h->settings();}

	bool can_change_map() override {return true;}
	bool can_change_player_state(uint8_t const number) override {
		if (settings().savegame)
			return settings().players.at(number).state != PlayerSettings::stateClosed;
		else if (settings().scenario)
			return
				((settings().players.at(number).state == PlayerSettings::stateOpen
				  ||
				  settings().players.at(number).state == PlayerSettings::stateHuman)
				 &&
				 settings().players.at(number).closeable)
				||
				settings().players.at(number).state == PlayerSettings::stateClosed;
		return true;
	}
	bool can_change_player_tribe(uint8_t const number) override {
		return can_change_player_team(number);
	}
	bool can_change_player_init(uint8_t const number) override {
		if (settings().scenario || settings().savegame)
			return false;
		return number < settings().players.size();
	}
	bool can_change_player_team(uint8_t number) override {
		if (settings().scenario || settings().savegame)
			return false;
		if (number >= settings().players.size())
			return false;
		if (number == settings().playernum)
			return true;
		return
			settings().players.at(number).state == PlayerSettings::stateComputer;
	}

	bool can_launch() override {return h->can_launch();}

	virtual void set_map
		(const std::string &       mapname,
		 const std::string &       mapfilename,
		 uint32_t            const maxplayers,
		 bool                const savegame = false) override
	{
		h->set_map(mapname, mapfilename, maxplayers, savegame);
	}
	void set_player_state
		(uint8_t number, PlayerSettings::State const state) override
	{
		if (number >= settings().players.size())
			return;

		h->set_player_state(number, state);
	}
	void next_player_state(uint8_t const number) override {
		if (number > settings().players.size())
			return;

		PlayerSettings::State newstate = PlayerSettings::stateClosed;
		switch (h->settings().players.at(number).state) {
		case PlayerSettings::stateClosed:
			// In savegames : closed players can not be changed.
			assert(!h->settings().savegame);
			newstate = PlayerSettings::stateOpen;
			break;
		case PlayerSettings::stateOpen:
		case PlayerSettings::stateHuman:
			if (h->settings().scenario) {
				assert(h->settings().players.at(number).closeable);
				newstate = PlayerSettings::stateClosed;
				break;
			} // else fall through
			/* no break */
		case PlayerSettings::stateComputer:
			{
				const ComputerPlayer::ImplementationVector & impls =
					ComputerPlayer::get_implementations();
				ComputerPlayer::ImplementationVector::const_iterator it =
					impls.begin();
				if (h->settings().players.at(number).ai.empty()) {
					set_player_ai(number, (*it)->name);
					newstate = PlayerSettings::stateComputer;
					break;
				}
				do {
					++it;
					if ((*(it - 1))->name == h->settings().players.at(number).ai)
						break;
				} while (it != impls.end());
				if (settings().players.at(number).random_ai) {
					set_player_ai(number, std::string());
					set_player_name(number, std::string());
					// Do not share a player in savegames or scenarios
					if (h->settings().scenario || h->settings().savegame)
						newstate = PlayerSettings::stateOpen;
					else {
						uint8_t shared = 0;
						for (; shared < settings().players.size(); ++shared) {
							if
								(settings().players.at(shared).state != PlayerSettings::stateClosed
								 &&
								 settings().players.at(shared).state != PlayerSettings::stateShared)
								break;
						}
						if (shared < settings().players.size()) {
							newstate = PlayerSettings::stateShared;
							set_player_shared(number, shared + 1);
						} else
							newstate = PlayerSettings::stateClosed;
					}
				} else if (it == impls.end()) {
					do {
						uint8_t random = (std::rand() % impls.size()); // Choose a random AI
						it = impls.begin() + random;
					} while ((*it)->name == "None");
					set_player_ai(number, (*it)->name, true);
					newstate = PlayerSettings::stateComputer;
					break;
				} else {
					set_player_ai(number, (*it)->name);
					newstate = PlayerSettings::stateComputer;
				}
				break;
			}
		case PlayerSettings::stateShared:
			{
				// Do not close a player in savegames or scenarios
				if (h->settings().scenario || h->settings().savegame)
					newstate = PlayerSettings::stateOpen;
				else
					newstate = PlayerSettings::stateClosed;
				break;
			}
		}

		h->set_player_state(number, newstate, true);
	}

	void set_player_tribe
		(uint8_t number, const std::string& tribe, bool const random_tribe) override
	{
		if (number >= h->settings().players.size())
			return;

		if
			(number == settings().playernum
			 ||
			 settings().players.at(number).state == PlayerSettings::stateComputer
			 ||
			 settings().players.at(number).state == PlayerSettings::stateShared
			 ||
		    settings().players.at(number).state == PlayerSettings::stateOpen)  // For savegame loading
			h->set_player_tribe(number, tribe, random_tribe);
	}

	void set_player_team(uint8_t number, Widelands::TeamNumber team) override
	{
		if (number >= h->settings().players.size())
			return;

		if
			(number == settings().playernum ||
			 settings().players.at(number).state == PlayerSettings::stateComputer)
			h->set_player_team(number, team);
	}

	void set_player_closeable(uint8_t number, bool closeable) override {
		if (number >= h->settings().players.size())
			return;
		h->set_player_closeable(number, closeable);
	}

	void set_player_shared(uint8_t number, uint8_t shared) override {
		if (number >= h->settings().players.size())
			return;
		h->set_player_shared(number, shared);
	}

	void set_player_init(uint8_t const number, uint8_t const index) override {
		if (number >= h->settings().players.size())
			return;

		h->set_player_init(number, index);
	}

	void set_player_ai(uint8_t number, const std::string & name, bool const random_ai = false) override {
		h->set_player_ai(number, name, random_ai);
	}

	void set_player_name(uint8_t const number, const std::string & name) override {
		if (number >= h->settings().players.size())
			return;
		h->set_player_name(number, name);
	}

	void set_player(uint8_t const number, PlayerSettings const ps) override {
		if (number >= h->settings().players.size())
			return;
		h->set_player(number, ps);
	}

	void set_player_number(uint8_t const number) override {
		if
			(number == UserSettings::none() ||
			 number < h->settings().players.size())
			h->set_player_number(number);
	}

	std::string get_win_condition_script() override {
		return h->settings().win_condition_script;
	}

	void set_win_condition_script(std::string wc) override {
		h->set_win_condition_script(wc);
	}

	void next_win_condition() override {
		if (m_win_condition_scripts.empty()) {
			m_win_condition_scripts = h->settings().win_condition_scripts;
			m_cur_wincondition = -1;
		}

		if (can_change_map()) {
			m_cur_wincondition++;
			m_cur_wincondition %= m_win_condition_scripts.size();
			set_win_condition_script(m_win_condition_scripts[m_cur_wincondition]);
		}
	}

private:
	NetHost                * h;
	int16_t                  m_cur_wincondition;
	std::vector<std::string> m_win_condition_scripts;
};

struct HostChatProvider : public ChatProvider {
	HostChatProvider(NetHost * const _h) : h(_h), kickClient(0) {}

	void send(const std::string& msg) override {
		ChatMessage c;
		c.time = time(nullptr);
		c.playern = h->get_local_playerposition();
		c.sender = h->get_local_playername();
		c.msg = msg;
		if (c.msg.size() && *c.msg.begin() == '@') {
			// Personal message
			std::string::size_type const space = c.msg.find(' ');
			if (space >= c.msg.size() - 1)
				return;
			c.recipient = c.msg.substr(1, space - 1);
			c.msg = c.msg.substr(space + 1);
		}

		/* Handle hostcommands like:
		 * /help                : Shows all available commands
		 * /announce <msg>      : Send a chatmessage as announcement (system chat)
		 * /warn <name> <reason>: Warn the user <name> because of <reason>
		 * /kick <name> <reason>: Kick the user <name> because of <reason>
		 * /forcePause         : Force the game to pause.
		 * /endForcedPause      : Puts game back to normal speed.
		 */
		else if (c.msg.size() > 1 && *c.msg.begin() == '/') {

			// Split up in "cmd" "arg1" "arg2"
			std::string cmd, arg1, arg2;
			std::string temp = c.msg.substr(1);  // cut off '/'
			h->split_command_array(temp, cmd, arg1, arg2);
			log("%s + \"%s\" + \"%s\"\n", cmd.c_str(), arg1.c_str(), arg2.c_str());

			// let "/me" pass - handled by chat
			if (cmd == "me") {
				h->send(c);
				return;
			}

			// Everything handled from now on will be system stuff - and so will be
			// messages send because of that commands
			c.playern = -2;
			c.sender = "";

			// Help
			if (cmd == "help") {
				c.msg = (boost::format("<br>%s<br>%s<br>%s<br>%s<br>%s<br>%s<br>%s") %
				         _("Available host commands are:")
				         /** TRANSLATORS: Available host command */
				         %
				         _("/help  -  Shows this help")
				         /** TRANSLATORS: Available host command */
				         %
				         _("/announce <msg>  -  Send a chatmessage as announcement (system chat)")
				         /** TRANSLATORS: Available host command */
				         %
				         _("/warn <name> <reason>  -  Warn the user <name> because of <reason>")
				         /** TRANSLATORS: Available host command */
				         %
				         _("/kick <name> <reason>  -  Kick the user <name> because of <reason>")
				         /** TRANSLATORS: Available host command */
				         %
				         _("/forcePause            -  Force the game to pause.")
				         /** TRANSLATORS: Available host command */
				         %
				         _("/endForcedPause        -  Return game to normal speed.")).str();
			}

			// Announce
			else if (cmd == "announce") {
				if (arg1.empty()) {
					c.msg = _("Wrong use, should be: /announce <message>");
				} else {
					if (arg2.size())
						arg1 += " " + arg2;
					c.msg = "HOST ANNOUNCEMENT: " + arg1;
				}
			}

			// Warn user
			else if (cmd == "warn") {
				if (arg1.empty() || arg2.empty()) {
					c.msg = _("Wrong use, should be: /warn <name> <reason>");
				} else {
					int32_t num = h->check_client(arg1);
					if (num == -1) {
						c.msg = (boost::format(_("The client %s could not be found.")) % arg1).str();
					} else {
						c.msg = (boost::format("HOST WARNING FOR %s: ") % arg1).str();
						c.msg += arg2;
					}
				}
			}

			// Kick
			else if (cmd == "kick") {
				if (arg1.empty()) {
					c.msg = _("Wrong use, should be: /kick <name> <reason>");
				} else {
					kickUser = arg1;
					if (arg2.size())
						kickReason = arg2;
					else
						kickReason = "No reason given!";
					// Check if client exists
					int32_t num = h->check_client(kickUser);
					if (num == -1) c.msg =
					   (boost::format(_("The client %s could not be found.")) % arg1).str();
					else {
						kickClient = num;
						c.msg =
						   (boost::format(_("Are you sure you want to kick %s?")) % arg1).str() + "<br>";
						c.msg +=
						   (boost::format(_("The stated reason was: %s")) % kickReason).str() + "<br>";
						c.msg += (boost::format(_("If yes, type: /ack_kick %s")) % arg1).str();
					}
				}
			}

			// Acknowledge kick
			else if (cmd == "ack_kick") {
				if (arg1.empty())
					c.msg = _("kick acknowledgement cancelled: No name given!");
				else if (arg2.size())
					c.msg = _("Wrong use, should be: /ack_kick <name>");
				else {
					if (arg1 == kickUser) {
						h->kick_user(kickClient, kickReason);
						return;
					} else
						c.msg = _("kick acknowledgement cancelled: Wrong name given!");
				}
				kickUser = "";
				kickReason = "";
			}

			// Force Pause
			else if (cmd == "forcePause") {
				if (h->forced_pause()) {
					c.msg = _("Pause was already forced - game should be paused.");
				} else {
					c.msg = "HOST FORCED THE GAME TO PAUSE!";
					h->force_pause();
				}
			}

			// End Forced Pause
			else if (cmd == "endForcedPause") {
				if (!h->forced_pause()) {
					c.msg = _("There is no forced pause - nothing to end.");
				} else {
					c.msg = "HOST ENDED THE FORCED GAME PAUSE!";
					h->end_forced_pause();
				}
			}

			// Default
			else {
				c.msg = _("Invalid command! Type /help for a list of commands.");
			}
		}
		h->send(c);
	}

	const std::vector<ChatMessage> & get_messages() const override {
		return messages;
	}

	void receive(const ChatMessage & msg) {
		messages.push_back(msg);
		Notifications::publish(msg);
	}

private:
	NetHost                * h;
	std::vector<ChatMessage> messages;
	std::string              kickUser;
	uint32_t                 kickClient;
	std::string              kickReason;
};

struct Client {
	TCPsocket sock;
	Deserializer deserializer;
	uint8_t playernum;
	int16_t usernum;
	std::string build_id;
	Md5Checksum syncreport;
	bool syncreport_arrived;
	int32_t time; // last time report
	uint32_t desiredspeed;
	time_t hung_since;
	/// The delta time where the last information about the hung client was sent to the other clients relative
	/// to when the last answer of the client was received.
	time_t  lastdelta;
};

struct NetHostImpl {
	GameSettings settings;
	std::string localplayername;
	uint32_t localdesiredspeed;
	HostChatProvider chat;
	HostGameSettingsProvider hp;
	NetworkPlayerSettingsBackend npsb;

	LanGamePromoter * promoter;
	TCPsocket svsock;
	SDLNet_SocketSet sockset;

	/// List of connected clients. Note that clients are not in the same
	/// order as players. In fact, a client must not be assigned to a player.
	std::vector<Client> clients;

	/// The game itself; only non-null while game is running
	Widelands::Game * game;

	/// If we were to send out a plain networktime packet, this would be the
	/// time. However, we have not yet committed to this networktime.
	int32_t pseudo_networktime;
	int32_t last_heartbeat;

	/// The networktime we committed to by sending it across the network.
	int32_t committed_networktime;

	/// This is the time for local simulation
	NetworkTime time;

	/// Whether we're waiting for all clients to report back.
	bool    waiting;
	uint32_t lastframe;

	/**
	 * The speed, in milliseconds per second, that is effective as long
	 * as we're not \ref waiting.
	 */
	uint32_t networkspeed;
	time_t   lastpauseping;

	/// All currently running computer players, *NOT* in one-one correspondence
	/// with \ref Player objects
	std::vector<ComputerPlayer *> computerplayers;

	/// \c true if a syncreport is currently in flight
	bool syncreport_pending;
	int32_t syncreport_time;
	Md5Checksum syncreport;
	bool syncreport_arrived;

	NetHostImpl(NetHost * const h) :
		localdesiredspeed(0),
		chat(h),
		hp(h),
		npsb(&hp),
		promoter(nullptr),
		svsock(nullptr),
		sockset(nullptr),
		game(nullptr),
		pseudo_networktime(0),
		last_heartbeat(0),
		committed_networktime(0),
		waiting(false),
		lastframe(0),
		networkspeed(0),
		lastpauseping(0),
		syncreport_pending(false),
		syncreport_time(0),
		syncreport_arrived(false)
	{
	}
};

NetHost::NetHost (const std::string & playername, bool internet)
	:
	d(new NetHostImpl(this)),
	m_internet(internet),
	m_forced_pause(false)
{
	log("[Host]: starting up.\n");

	if (internet) {
		InternetGaming::ref().open_game();
	}

	d->localplayername = playername;

	// create a listening socket
	IPaddress myaddr;
	SDLNet_ResolveHost (&myaddr, nullptr, WIDELANDS_PORT);
	d->svsock = SDLNet_TCP_Open(&myaddr);

	d->sockset = SDLNet_AllocSocketSet(16);
	d->promoter = new LanGamePromoter();
	d->game = nullptr;
	d->pseudo_networktime = 0;
	d->waiting = true;
	d->networkspeed = 1000;
	d->localdesiredspeed = 1000;
	d->syncreport_pending = false;
	d->syncreport_time = 0;

	d->settings.tribes = Widelands::Tribes::get_all_tribeinfos();
	set_multiplayer_game_settings();
	d->settings.playernum = UserSettings::none();
	d->settings.usernum = 0;
	UserSettings hostuser;
	hostuser.name = playername;
	hostuser.position = UserSettings::none();
	hostuser.ready = true;
	d->settings.users.push_back(hostuser);
	file = nullptr; //  Initialize as 0 pointer - unfortunately needed in struct.
}

NetHost::~NetHost ()
{
	clear_computer_players();

	while (!d->clients.empty()) {
		disconnect_client(0, "SERVER_LEFT");
		reaper();
	}

	SDLNet_FreeSocketSet (d->sockset);

	// close all open sockets
	if (d->svsock != nullptr)
		SDLNet_TCP_Close (d->svsock);

	delete d->promoter;
	delete d;
	delete file;
}

const std::string & NetHost::get_local_playername() const
{
	return d->localplayername;
}

int16_t NetHost::get_local_playerposition()
{
	return d->settings.users.at(0).position;
}

void NetHost::clear_computer_players()
{
	for (uint32_t i = 0; i < d->computerplayers.size(); ++i)
		delete d->computerplayers.at(i);
	d->computerplayers.clear();
}

void NetHost::init_computer_player(Widelands::PlayerNumber p)
{
	d->computerplayers.push_back
		(ComputerPlayer::get_implementation(d->game->get_player(p)->get_ai())->instantiate(*d->game, p));
}

void NetHost::init_computer_players()
{
	const Widelands::PlayerNumber nr_players = d->game->map().get_nrplayers();
	iterate_players_existing_novar(p, nr_players, *d->game) {
		if (p == d->settings.playernum + 1)
			continue;

		uint32_t client;
		for (client = 0; client < d->clients.size(); ++client)
			if (d->clients.at(client).playernum + 1 == p)
				break;

		if (client >= d->clients.size())
			init_computer_player(p);
	}
}

void NetHost::run()
{
	// Fill the list of possible system messages
	NetworkGamingMessages::fill_map();
	FullscreenMenuLaunchMPG lm(&d->hp, this);
	lm.set_chat_provider(d->chat);
	const FullscreenMenuBase::MenuTarget code = lm.run<FullscreenMenuBase::MenuTarget>();
	if (code == FullscreenMenuBase::MenuTarget::kBack) {
		// if this is an internet game, tell the metaserver that client is back in the lobby.
		if (m_internet)
			InternetGaming::ref().set_game_done();
		return;
	}

	// if this is an internet game, tell the metaserver that the game started
	if (m_internet)
		InternetGaming::ref().set_game_playing();

	for (uint32_t i = 0; i < d->clients.size(); ++i) {
		if (d->clients.at(i).playernum == UserSettings::not_connected())
			disconnect_client(i, "GAME_STARTED_AT_CONNECT");
	}

	SendPacket s;
	s.unsigned_8(NETCMD_LAUNCH);
	broadcast(s);

	Widelands::Game game;
#ifndef NDEBUG
	game.set_write_syncstream(true);
#endif

	try {
		std::unique_ptr<UI::ProgressWindow> loaderUI;
		GameTips * tips = nullptr;
		loaderUI.reset(new UI::ProgressWindow("images/loadscreens/progress.png"));
		std::vector<std::string> tipstext;
		tipstext.push_back("general_game");
		tipstext.push_back("multiplayer");
		try {
			tipstext.push_back(d->hp.get_players_tribe());
		} catch (GameSettingsProvider::NoTribe) {
		}
		tips = new GameTips(*loaderUI, tipstext);

		loaderUI->step(_("Preparing game"));

		d->game = &game;
		game.set_game_controller(this);
		InteractiveGameBase* igb;
		uint8_t pn = d->settings.playernum + 1;

		if (d->settings.savegame) {
			// Read and broadcast original win condition
			Widelands::GameLoader gl(d->settings.mapfilename, game);
			Widelands::GamePreloadPacket gpdp;
			gl.preload_game(gpdp);

			set_win_condition_script(gpdp.get_win_condition());
		}

		if ((pn > 0) && (pn <= UserSettings::highest_playernum())) {
			igb = new InteractivePlayer(game, g_options.pull_section("global"), pn, true);
		} else
			igb = new InteractiveSpectator(game, g_options.pull_section("global"), true);
		igb->set_chat_provider(d->chat);
		game.set_ibase(igb);

		if (!d->settings.savegame) // new game
			game.init_newgame (loaderUI.get(), d->settings);
		else                      // savegame
			game.init_savegame(loaderUI.get(), d->settings);
		d->pseudo_networktime = game.get_gametime();
		d->time.reset(d->pseudo_networktime);
		d->lastframe = SDL_GetTicks();
		d->last_heartbeat = d->lastframe;

		d->committed_networktime = d->pseudo_networktime;

		for (uint32_t i = 0; i < d->clients.size(); ++i)
			d->clients.at(i).time = d->committed_networktime - 1;

		// The call to check_hung_clients ensures that the game leaves the
		// wait mode when there are no clients
		check_hung_clients();
		init_computer_players();
<<<<<<< HEAD
		game.run
			(loaderUI.get(),
			 d->settings.savegame ? Widelands::Game::Loaded : d->settings.scenario ?
			 Widelands::Game::NewMPScenario : Widelands::Game::NewNonScenario,
			 "",
			 false);
=======
		if (m_is_dedicated) {
			// Statistics: new game started
			std::vector<std::string> clients;
			for (uint32_t i = 0; i < d->settings.users.size(); ++i)
				if (d->settings.users.at(i).position != UserSettings::not_connected())
					if (d->settings.users.at(i).name != d->localplayername) // all names, but the dedicated server
						clients.push_back(d->settings.users.at(i).name);
			DedicatedLog::get()->game_start(clients, game.map().get_name().c_str());
		}
		game.run(loaderUI.get(),
		         d->settings.savegame ? Widelands::Game::Loaded : d->settings.scenario ?
		                                Widelands::Game::NewMPScenario :
		                                Widelands::Game::NewNonScenario,
		         "", false, "nethost");
>>>>>>> 6e5b9cd9

		delete tips;

		// if this is an internet game, tell the metaserver that the game is done.
		if (m_internet)
			InternetGaming::ref().set_game_done();
		clear_computer_players();
	} catch (...) {
		WLApplication::emergency_save(game);
		clear_computer_players();
		d->game = nullptr;

		while (!d->clients.empty()) {
			disconnect_client(0, "SERVER_CRASHED");
			reaper();
		}
		throw;
	}
	d->game = nullptr;
}

void NetHost::think()
{
	handle_network();

	if (d->game) {
		uint32_t curtime = SDL_GetTicks();
		int32_t delta = curtime - d->lastframe;
		d->lastframe = curtime;

		if (!d->waiting) {
			int32_t diff = (delta * d->networkspeed) / 1000;
			d->pseudo_networktime += diff;
		}

		d->time.think(real_speed()); // must be called even when d->waiting

		if (d->pseudo_networktime != d->committed_networktime)
		{
			if (d->pseudo_networktime - d->committed_networktime < 0) {
				d->pseudo_networktime = d->committed_networktime;
			} else if (curtime - d->last_heartbeat >= SERVER_TIMESTAMP_INTERVAL) {
				d->last_heartbeat = curtime;

				SendPacket s;
				s.unsigned_8(NETCMD_TIME);
				s.signed_32(d->pseudo_networktime);
				broadcast(s);

				committed_network_time(d->pseudo_networktime);

				check_hung_clients();
			}
		}

		for (uint32_t i = 0; i < d->computerplayers.size(); ++i)
			d->computerplayers.at(i)->think();
	}
}

void NetHost::send_player_command(Widelands::PlayerCommand & pc)
{
	pc.set_duetime(d->committed_networktime + 1);

	SendPacket s;
	s.unsigned_8(NETCMD_PLAYERCOMMAND);
	s.signed_32(pc.duetime());
	pc.serialize(s);
	broadcast(s);
	d->game->enqueue_command(&pc);

	committed_network_time(d->committed_networktime + 1);
}

/**
 * All chat messages go through this function.
 * If it is a normal message it is sent to clients as needed, and it is
 * forwarded to our local \ref ChatProvider.
 * If it is a personal message it will only be send to the recipient and to
 * the sender (to show that the message was actually sent).
 */
void NetHost::send(ChatMessage msg)
{
	if (msg.msg.empty())
		return;

	if (msg.recipient.empty()) {
		SendPacket s;
		s.unsigned_8(NETCMD_CHAT);
		s.signed_16(msg.playern);
		s.string(msg.sender);
		s.string(msg.msg);
		s.unsigned_8(0);
		broadcast(s);

		d->chat.receive(msg);
	} else { //  personal messages
		SendPacket s;
		s.unsigned_8(NETCMD_CHAT);

		// Is this a pm for the host player?
		if (d->localplayername == msg.recipient) {
			d->chat.receive(msg);
			// Write the SendPacket - will be used below to show that the message
			// was received.
			s.signed_16(msg.playern);
			s.string(msg.sender);
			s.string(msg.msg);
			s.unsigned_8(1);
			s.string(msg.recipient);
		} else { //find the recipient
			int32_t clientnum = check_client(msg.recipient);
			if (clientnum >= 0) {
				s.signed_16(msg.playern);
				s.string(msg.sender);
				s.string(msg.msg);
				s.unsigned_8(1);
				s.string(msg.recipient);
				s.send(d->clients.at(clientnum).sock);
				log("[Host]: personal chat: from %s to %s\n", msg.sender.c_str(), msg.recipient.c_str());
			} else {
				std::string fail = "Failed to send message: Recipient \"";
				fail += msg.recipient + "\" could not be found!";

				// is host the sender?
				if (d->localplayername == msg.sender) {
					ChatMessage err;
					err.time = time(nullptr);
					err.playern = -2; // System message
					err.sender = "";
					err.msg = fail;
					err.recipient = "";
					d->chat.receive(err);
					return; // nothing left to do!
				}
				s.signed_16(-2); // System message
				s.string("");
				s.string(fail);
				s.unsigned_8(0);
			}
		}

		if (msg.sender == msg.recipient) //  he sent himself a private message
			return; //  do not deliver it to him twice

		// Now find the sender and send either the message or the failure notice
		else if (msg.playern == -2) // private system message
			return;
		else if (d->localplayername == msg.sender)
			d->chat.receive(msg);
		else { // host is not the sender -> get sender
			uint16_t i = 0;
			for (; i < d->settings.users.size(); ++i) {
				const UserSettings & user = d->settings.users.at(i);
				if (user.name == msg.sender)
					break;
			}
			if (i < d->settings.users.size()) {
				uint32_t j = 0;
				for (; j < d->clients.size(); ++j)
					if (d->clients.at(j).usernum == static_cast<int16_t>(i))
						break;
				if (j < d->clients.size())
					s.send(d->clients.at(j).sock);
				else
					// Better no wexception it would break the whole game
					log("WARNING: user was found but no client is connected to it!\n");
			} else
				// Better no wexception it would break the whole game
				log("WARNING: sender could not be found!");
		}
	}
}

/**
 * Checks if client \ref name exists and \returns int32_t :
 *   -   the client number if found
 *   -   -1 if no client was found
 *   -   -2 if the host is the client (has no client number)
 */
int32_t NetHost::check_client(std::string name)
{
	// Check if the client is the host him-/herself
	if (d->localplayername == name) {
		return -2;
	}

	// Search for the client
	uint16_t i = 0;
	uint32_t client = 0;
	for (; i < d->settings.users.size(); ++i) {
		const UserSettings & user = d->settings.users.at(i);
		if (user.name == name)
			break;
	}
	if (i < d->settings.users.size()) {
		for (; client < d->clients.size(); ++client)
			if (d->clients.at(client).usernum == static_cast<int16_t>(i))
				break;
		if (client >= d->clients.size())
			throw wexception("WARNING: user was found but no client is connected to it!\n");
		return client; // client found
	} else {
		return -1; // no client found
	}
}

/**
* If the host sends a chat message with formation /kick <name> <reason>
* This function will handle this command and try to kick the user.
*/
void NetHost::kick_user(uint32_t client, std::string reason)
{
	disconnect_client(client, "KICKED", true, reason);
}


/// Split up a user entered string in "cmd", "arg1" and "arg2"
/// \note the cmd must begin with "/"
void NetHost::split_command_array
	(const std::string & cmdarray, std::string & cmd, std::string & arg1, std::string & arg2)
{
	assert(cmdarray.size() > 1);

	std::string::size_type const space = cmdarray.find(' ');
	if (space > cmdarray.size())
		// only cmd
		cmd = cmdarray.substr(0);
	else {
		cmd = cmdarray.substr(0, space);
		std::string::size_type const space2 = cmdarray.find(' ', space + 1);
		if (space2 != std::string::npos) {
			// cmd + arg1 + arg2
			arg1 = cmdarray.substr(space + 1, space2 - space - 1);
			arg2 = cmdarray.substr(space2 + 1);
		} else if (space + 1 < cmdarray.size())
			// cmd + arg1
			arg1 = cmdarray.substr(space + 1);
	}
	if (arg1.empty())
		arg1 = "";
	if (arg2.empty())
		arg2 = "";
}

void NetHost::send_system_message_code
	(const std::string & code, const std::string & a, const std::string & b, const std::string & c)
{
	// First send to all clients
	SendPacket s;
	s.unsigned_8(NETCMD_SYSTEM_MESSAGE_CODE);
	s.string(code);
	s.string(a);
	s.string(b);
	s.string(c);
	broadcast(s);

	// Now add to our own chatbox
	ChatMessage msg;
	msg.time = time(nullptr);
	msg.msg = NetworkGamingMessages::get_message(code, a, b, c);
	msg.playern = UserSettings::none(); //  == System message
	// c.sender remains empty to indicate a system message
	d->chat.receive(msg);
}

int32_t NetHost::get_frametime()
{
	return d->time.time() - d->game->get_gametime();
}

GameController::GameType NetHost::get_game_type()
{
	return GameController::GameType::NETHOST;
}

const GameSettings& NetHost::settings()
{
	return d->settings;
}

bool NetHost::can_launch()
{
	if (d->settings.mapname.empty())
		return false;
	if (d->settings.players.size() < 1)
		return false;
	if (d->game)
		return false;

	// if there is one client that is currently receiving a file, we can not launch.
	for (std::vector<Client>::iterator j = d->clients.begin(); j != d->clients.end(); ++j) {
		if (!d->settings.users[j->usernum].ready)
			return false;
	}

	// all players must be connected to a controller (human/ai) or be closed.
	// but not all should be closed!
	bool one_not_closed = false;
	for (size_t i = 0; i < d->settings.players.size(); ++i) {
		if (d->settings.players.at(i).state != PlayerSettings::stateClosed)
			one_not_closed = true;
		if (d->settings.players.at(i).state == PlayerSettings::stateOpen)
			return false;
	}
	return one_not_closed;
}

void NetHost::set_map
	(const std::string &       mapname,
	 const std::string &       mapfilename,
	 uint32_t            const maxplayers,
	 bool                const savegame)
{
	d->settings.mapname = mapname;
	d->settings.mapfilename = mapfilename;
	d->settings.savegame = savegame;

	std::vector<PlayerSettings>::size_type oldplayers = d->settings.players.size();

	SendPacket s;

	// Care about the host
	if
		(static_cast<int32_t>(maxplayers) <= d->settings.playernum
		 &&
		 d->settings.playernum != UserSettings::none())
	{
		set_player_number(UserSettings::none());
	}

	while (oldplayers > maxplayers) {
		--oldplayers;
		for (uint16_t i = 1; i < d->settings.users.size(); ++i)
			if (d->settings.users.at(i).position == oldplayers) {
				d->settings.users.at(i).position = UserSettings::none();

				// for local settings
				uint32_t j = 0;
				for (; j < d->clients.size(); ++j)
					if (d->clients.at(j).usernum == static_cast<int16_t>(i))
						break;
				d->clients.at(j).playernum = UserSettings::none();

				// Broadcast change
				s.reset();
				s.unsigned_8(NETCMD_SETTING_USER);
				s.unsigned_32(i);
				write_setting_user(s, i);
				broadcast(s);
			}
	}

	d->settings.players.resize(maxplayers);

	while (oldplayers < maxplayers) {
		PlayerSettings & player = d->settings.players.at(oldplayers);
		player.state                = PlayerSettings::stateOpen;
		player.name                 = "";
		player.tribe                = d->settings.tribes.at(0).name;
		player.random_tribe         = false;
		player.initialization_index = 0;
		player.team                 = 0;
		player.ai                   = "";
		player.random_ai            = false;
		player.closeable            = false;
		player.shared_in            = 0;

		++oldplayers;
	}

	// Broadcast new map info
	s.reset();
	s.unsigned_8(NETCMD_SETTING_MAP);
	write_setting_map(s);
	broadcast(s);

	// Broadcast new player settings
	s.reset();
	s.unsigned_8(NETCMD_SETTING_ALLPLAYERS);
	write_setting_all_players(s);
	broadcast(s);

	// If possible, offer the map / saved game as transfer
	// TODO(unknown): not yet able to handle directory type maps / savegames
	if (!g_fs->is_directory(mapfilename)) {
		// Read in the file
		FileRead fr;
		fr.open(*g_fs, mapfilename);
		if (file)
			delete file;
		file = new NetTransferFile();
		file->filename = mapfilename;
		uint32_t leftparts = file->bytes = fr.get_size();
		while (leftparts > 0) {
			uint32_t readout = (leftparts > NETFILEPARTSIZE) ? NETFILEPARTSIZE : leftparts;
			FilePart fp;
			memcpy(fp.part, fr.data(readout), readout);
			file->parts.push_back(fp);
			leftparts -= readout;
		}
		std::vector<char> complete(file->bytes);
		fr.set_file_pos(0);
		fr.data_complete(&complete[0], file->bytes);
		SimpleMD5Checksum md5sum;
		md5sum.data(&complete[0], file->bytes);
		md5sum.finish_checksum();
		file->md5sum = md5sum.get_checksum().str();
	} else {
		// reset previously offered map / saved game
		if (file) {
			delete file;
			file = nullptr;
		}
	}

	s.reset();
	if (write_map_transfer_info(s, mapfilename))
		broadcast(s);
}

void NetHost::set_player_state
	(uint8_t const number, PlayerSettings::State const state, bool const host)
{
	if (number >= d->settings.players.size())
		return;

	PlayerSettings & player = d->settings.players.at(number);

	if (player.state == state)
		return;

	SendPacket s;

	if (player.state == PlayerSettings::stateHuman)
		//  0 is host and has no client
		if (d->settings.users.at(0).position == number) {
			d->settings.users.at(0).position = UserSettings::none();
			d->settings.playernum = UserSettings::none();
		}
		for (uint8_t i = 1; i < d->settings.users.size(); ++i)
			if (d->settings.users.at(i).position == number) {
				d->settings.users.at(i).position = UserSettings::none();
				if (host) //  Did host send the user to lobby?
					send_system_message_code("SENT_PLAYER_TO_LOBBY", d->settings.users.at(i).name);

				//  for local settings
				for (std::vector<Client>::iterator j = d->clients.begin();; ++j) {
					assert(j != d->clients.end());
					if (j->usernum == i) {
						j->playernum = UserSettings::none();
						break;
					}
				}

				//  broadcast change
				s.unsigned_8(NETCMD_SETTING_USER);
				s.unsigned_32(i);
				write_setting_user(s, i);
				broadcast(s);

				break;
			}

	player.state = state;

	if (player.state == PlayerSettings::stateComputer)
		player.name = get_computer_player_name(number);

	// Broadcast change
	s.reset();
	s.unsigned_8(NETCMD_SETTING_PLAYER);
	s.unsigned_8(number);
	write_setting_player(s, number);
	broadcast(s);
}


void NetHost::set_player_tribe(uint8_t const number, const std::string & tribe, bool const random_tribe)
{
	if (number >= d->settings.players.size())
		return;

	PlayerSettings & player = d->settings.players.at(number);

	if (player.tribe == tribe && player.random_tribe == random_tribe)
		return;

	std::string actual_tribe = tribe;
	player.random_tribe = random_tribe;

	if (random_tribe) {
		uint8_t num_tribes = d->settings.tribes.size();
		uint8_t random = (std::rand() % num_tribes);
		actual_tribe = d->settings.tribes.at(random).name;
	}

	for (const TribeBasicInfo& temp_tribeinfo : d->settings.tribes) {
		if (temp_tribeinfo.name == player.tribe) {
			player.tribe = actual_tribe;
			if (temp_tribeinfo.initializations.size() <= player.initialization_index)
				player.initialization_index = 0;

			//  broadcast changes
			SendPacket s;
			s.unsigned_8(NETCMD_SETTING_PLAYER);
			s.unsigned_8(number);
			write_setting_player(s, number);
			broadcast(s);
			return;
		}
	}
	log
		("Player %u attempted to change to tribe %s; not a valid tribe\n",
		 number, tribe.c_str());
}

void NetHost::set_player_init(uint8_t const number, uint8_t const index)
{
	if (number >= d->settings.players.size())
		return;

	PlayerSettings & player = d->settings.players.at(number);

	if (player.initialization_index == index)
		return;

	for (const TribeBasicInfo& temp_tribeinfo : d->settings.tribes) {
		if (temp_tribeinfo.name == player.tribe) {
			if (index < temp_tribeinfo.initializations.size()) {
				player.initialization_index = index;

				//  broadcast changes
				SendPacket s;
				s.unsigned_8(NETCMD_SETTING_PLAYER);
				s.unsigned_8(number);
				write_setting_player(s, number);
				broadcast(s);
				return;
			} else
				log
					("Attempted to change to out-of-range initialization index %u "
					 "for player %u.\n", index, number);
			return;
		}
	}
	NEVER_HERE();
}


void NetHost::set_player_ai(uint8_t number, const std::string & name, bool const random_ai)
{
	if (number >= d->settings.players.size())
		return;

	PlayerSettings & player = d->settings.players.at(number);
	player.ai = name;
	player.random_ai = random_ai;

	// Broadcast changes
	SendPacket s;
	s.unsigned_8(NETCMD_SETTING_PLAYER);
	s.unsigned_8(number);
	write_setting_player(s, number);
	broadcast(s);
}


void NetHost::set_player_name(uint8_t const number, const std::string & name)
{
	if (number >= d->settings.players.size())
		return;

	PlayerSettings & player = d->settings.players.at(number);

	if (player.name == name)
		return;

	player.name = name;

	// Broadcast changes
	SendPacket s;
	s.unsigned_8(NETCMD_SETTING_PLAYER);
	s.unsigned_8(number);
	write_setting_player(s, number);
	broadcast(s);
}


void NetHost::set_player_closeable(uint8_t const number, bool closeable)
{
	if (number >= d->settings.players.size())
		return;

	PlayerSettings & player = d->settings.players.at(number);

	if (player.closeable == closeable)
		return;

	player.closeable = closeable;

	// There is no need to broadcast a player closeability change, as the host is the only one who uses it.
}


void NetHost::set_player_shared(uint8_t number, uint8_t shared) {
	if (number >= d->settings.players.size())
		return;

	PlayerSettings & player = d->settings.players.at(number);

	if (player.shared_in == shared)
		return;

	PlayerSettings & sharedplr = d->settings.players.at(shared - 1);
	assert(sharedplr.state != PlayerSettings::stateClosed && sharedplr.state != PlayerSettings::stateShared);

	player.shared_in = shared;
	player.tribe     = sharedplr.tribe;

	// Broadcast changes
	SendPacket s;
	s.unsigned_8(NETCMD_SETTING_PLAYER);
	s.unsigned_8(number);
	write_setting_player(s, number);
	broadcast(s);
}


void NetHost::set_player(uint8_t const number, PlayerSettings const ps)
{
	if (number >= d->settings.players.size())
		return;

	PlayerSettings & player = d->settings.players.at(number);
	player = ps;

	// Broadcast changes
	SendPacket s;
	s.unsigned_8(NETCMD_SETTING_PLAYER);
	s.unsigned_8(number);
	write_setting_player(s, number);
	broadcast(s);
}

void NetHost::set_player_number(uint8_t const number)
{
	switch_to_player(0, number);
}

void NetHost::set_win_condition_script(std::string wc)
{
	d->settings.win_condition_script = wc;

	// Broadcast changes
	SendPacket s;
	s.unsigned_8(NETCMD_WIN_CONDITION);
	s.string(wc);
	broadcast(s);
}

void NetHost::switch_to_player(uint32_t user, uint8_t number)
{
	if
		(number < d->settings.players.size()
		 &&
		 (d->settings.players.at(number).state != PlayerSettings::stateOpen
		  &&
		  d->settings.players.at(number).state != PlayerSettings::stateHuman))
		return;

	uint32_t old = d->settings.users.at(user).position;
	std::string name = d->settings.users.at(user).name;
	// Remove clients name from old player slot
	if (old < d->settings.players.size()) {
		PlayerSettings & op = d->settings.players.at(old);
		std::string temp(" ");
		temp += name;
		temp += " ";
		std::string temp2(op.name);
		temp2 = temp2.erase(op.name.find(temp), temp.size());
		set_player_name(old, temp2);
		if (temp2.empty())
			set_player_state(old, PlayerSettings::stateOpen);
	}

	if (number < d->settings.players.size()) {
		// Add clients name to new player slot
		PlayerSettings & op = d->settings.players.at(number);
		if (op.state == PlayerSettings::stateOpen) {
			set_player_state(number, PlayerSettings::stateHuman);
			set_player_name(number, " " + name + " ");
		} else
			set_player_name(number, op.name + " " + name + " ");
	}
	d->settings.users.at(user).position = number;
	if (user == 0) // host
		d->settings.playernum = number;
	else
		for (uint32_t j = 0; j < d->clients.size(); ++j)
			if (d->clients.at(j).usernum == static_cast<int16_t>(user)) {
				d->clients.at(j).playernum = number;
				break;
			}

	// Broadcast the user changes to everybody
	SendPacket s;
	s.unsigned_8(NETCMD_SETTING_USER);
	s.unsigned_32(user);
	write_setting_user(s, user);
	broadcast(s);
}

void NetHost::set_player_team(uint8_t number, Widelands::TeamNumber team)
{
	if (number >= d->settings.players.size())
		return;
	d->settings.players.at(number).team = team;

	// Broadcast changes
	SendPacket s;
	s.unsigned_8(NETCMD_SETTING_PLAYER);
	s.unsigned_8(number);
	write_setting_player(s, number);
	broadcast(s);
}

void NetHost::set_multiplayer_game_settings()
{
	d->settings.scenario = false;
	d->settings.multiplayer = true;
}

void NetHost::set_scenario(bool is_scenario)
{
	d->settings.scenario = is_scenario;
}

uint32_t NetHost::real_speed()
{
	if (d->waiting)
		return 0;
	return d->networkspeed;
}

uint32_t NetHost::desired_speed()
{
	return d->localdesiredspeed;
}

void NetHost::set_desired_speed(uint32_t const speed)
{
	if (speed != d->localdesiredspeed) {
		d->localdesiredspeed = speed;
		update_network_speed();
	}
}

// Network games cannot be paused
bool NetHost::is_paused()
{
	return false;
}

void NetHost::set_paused(bool /* paused */)
{
}

// Send the packet to all properly connected clients
void NetHost::broadcast(SendPacket & packet)
{
	for (const Client& client : d->clients) {
		if (client.playernum != UserSettings::not_connected()) {
			packet.send(client.sock);
		}
	}
}

void NetHost::write_setting_map(SendPacket & packet)
{
	packet.string(d->settings.mapname);
	packet.string(d->settings.mapfilename);
	packet.unsigned_8(d->settings.savegame ? 1 : 0);
	packet.unsigned_8(d->settings.scenario ? 1 : 0);
}

void NetHost::write_setting_player(SendPacket & packet, uint8_t const number)
{
	PlayerSettings & player = d->settings.players.at(number);
	packet.unsigned_8(static_cast<uint8_t>(player.state));
	packet.string(player.name);
	packet.string(player.tribe);
	packet.unsigned_8(player.random_tribe ? 1 : 0);
	packet.unsigned_8(player.initialization_index);
	packet.string(player.ai);
	packet.unsigned_8(player.random_ai ? 1 : 0);
	packet.unsigned_8(player.team);
	packet.unsigned_8(player.shared_in);
}

void NetHost::write_setting_all_players(SendPacket & packet)
{
	packet.unsigned_8(d->settings.players.size());
	for (uint8_t i = 0; i < d->settings.players.size(); ++i)
		write_setting_player(packet, i);
}

void NetHost::write_setting_user(SendPacket & packet, uint32_t const number)
{
	packet.string(d->settings.users.at(number).name);
	packet.signed_32(d->settings.users.at(number).position);
	packet.unsigned_8(d->settings.users.at(number).ready ? 1 : 0);
}

void NetHost::write_setting_all_users(SendPacket & packet)
{
	packet.unsigned_8(d->settings.users.size());
	for (uint32_t i = 0; i < d->settings.users.size(); ++i)
		write_setting_user(packet, i);
}


/**
* If possible, this function writes the MapTransferInfo to SendPacket & s
*
* \returns true if the data was written, else false
*/
bool NetHost::write_map_transfer_info(SendPacket & s, std::string mapfilename) {
	// TODO(unknown): not yet able to handle directory type maps / savegames
	if (g_fs->is_directory(mapfilename)) {
		log("Map/Save is a directory! No way for making it available a.t.m.!\n");
		return false;
	}

	// Write the new map/save file information, so client can decide whether it
	// needs the file.
	s.unsigned_8(NETCMD_NEW_FILE_AVAILABLE);
	s.string(mapfilename);
	//Scan-build reports that access to bytes here results in a dereference of null pointer.
	//This is a false positive.
	//See https://bugs.launchpad.net/widelands/+bug/1198919
	s.unsigned_32(file->bytes);
	s.string(file->md5sum);
	return true;
}


/**
 *
 * \return a name for the given player.
 */
std::string NetHost::get_computer_player_name(uint8_t const playernum)
{
	std::string name;
	uint32_t suffix = playernum;
	do {
		name = (boost::format(_("Computer %u")) % static_cast<unsigned int>(++suffix)).str();
	} while (has_user_name(name, playernum));
	return name;
}


/**
 * Checks whether a user with the given name exists already.
 *
 * If \p ignoreplayer < UserSettings::highest_playernum(), the user with this
 * number will be ignored.
 */
bool NetHost::has_user_name(const std::string & name, uint8_t ignoreplayer) {
	for (uint32_t i = 0; i < d->settings.users.size(); ++i)
		if (i != ignoreplayer && d->settings.users.at(i).name == name)
			return true;

	// Computer players are not handled like human users,
	// so make sure no cp owns this name.
	if (ignoreplayer < d->settings.users.size())
		ignoreplayer = d->settings.users.at(ignoreplayer).position;
	for (uint32_t i = 0; i < d->settings.players.size(); ++i)
		if (i != ignoreplayer && d->settings.players.at(i).name == name)
			return true;

	return false;
}


/// Respond to a client's Hello message.
void NetHost::welcome_client (uint32_t const number, std::string & playername)
{
	assert(number < d->clients.size());

	Client & client = d->clients.at(number);

	assert(client.playernum == UserSettings::not_connected());
	assert(client.sock);

	// The client gets its own initial data set.
	client.playernum = UserSettings::none();

	if (!d->game) // just in case we allow connection of spectators/players after game start
		for (uint32_t i = 0; i < d->settings.users.size(); ++i)
			if (d->settings.users[i].position == UserSettings::not_connected()) {
				client.usernum = i;
				d->settings.users[i].result = Widelands::PlayerEndResult::UNDEFINED;
				d->settings.users[i].ready  = true;
				break;
			}
	if (client.usernum == -1) {
		client.usernum = d->settings.users.size();
		UserSettings newuser;
		newuser.result = Widelands::PlayerEndResult::UNDEFINED;
		newuser.ready  = true;
		d->settings.users.push_back(newuser);
	}

	// Assign the player a name, preferably the name chosen by the client
	if (playername.empty()) // Make sure there is at least a name base.
		playername = _("Player");
	std::string effective_name = playername;

	if (has_user_name(effective_name, client.usernum)) {
		uint32_t i = 2;
		do {
			effective_name = (boost::format(_("Player %u")) % i++).str();
		} while (has_user_name(effective_name, client.usernum));
	}

	d->settings.users.at(client.usernum).name = effective_name;
	d->settings.users.at(client.usernum).position = UserSettings::none();

	log("[Host]: Client %u: welcome to usernum %u\n", number, client.usernum);

	SendPacket s;
	s.unsigned_8(NETCMD_HELLO);
	s.unsigned_8(NETWORK_PROTOCOL_VERSION);
	s.unsigned_32(client.usernum);
	s.send(client.sock);

	// even if the network protocol is the same, the data might be different.
	if (client.build_id != build_id())
		send_system_message_code("DIFFERENT_WL_VERSION", effective_name, client.build_id, build_id());

	// Send information about currently selected map / savegame
	s.reset();
	s.unsigned_8(NETCMD_SETTING_MAP);
	write_setting_map(s);
	s.send(client.sock);

	// If possible, offer the map / savegame as transfer
	if (file) {
		s.reset();
		if (write_map_transfer_info(s, file->filename))
			s.send(client.sock);
	}

	//  Send the tribe information to the new client.
	s.reset();
	s.unsigned_8(NETCMD_SETTING_TRIBES);
	s.unsigned_8(d->settings.tribes.size());
	for (uint8_t i = 0; i < d->settings.tribes.size(); ++i) {
		s.string(d->settings.tribes[i].name);
		size_t const nr_initializations =
			d->settings.tribes[i].initializations.size();
		s.unsigned_8(nr_initializations);
		for (uint8_t j = 0; j < nr_initializations; ++j)
			s.string(d->settings.tribes[i].initializations[j].script);
	}
	s.send(client.sock);

	s.reset();
	s.unsigned_8(NETCMD_SETTING_ALLPLAYERS);
	write_setting_all_players(s);
	s.send(client.sock);

	s.reset();
	s.unsigned_8(NETCMD_SETTING_ALLUSERS);
	write_setting_all_users(s);
	s.send(client.sock);

	s.reset();
	s.unsigned_8(NETCMD_WIN_CONDITION);
	s.string(d->settings.win_condition_script);
	s.send(client.sock);

	// Broadcast new information about the player to everybody
	s.reset();
	s.unsigned_8(NETCMD_SETTING_USER);
	s.unsigned_32(client.usernum);
	write_setting_user(s, client.usernum);
	broadcast(s);

	// Check if there is an unoccupied player left and if, assign.
	for (uint8_t i = 0; i < d->settings.players.size(); ++i)
		if (d->settings.players.at(i).state == PlayerSettings::stateOpen) {
			switch_to_player(client.usernum, i);
			break;
		}

	send_system_message_code("CLIENT_HAS_JOINED_GAME", effective_name);
}

void NetHost::committed_network_time(int32_t const time)
{
	assert(time - d->committed_networktime > 0);

	d->committed_networktime = time;
	d->time.receive(time);

	if
		(!d->syncreport_pending &&
		 d->committed_networktime - d->syncreport_time >= SYNCREPORT_INTERVAL)
		request_sync_reports();
}

void NetHost::receive_client_time(uint32_t const number, int32_t const time)
{
	assert(number < d->clients.size());

	Client & client = d->clients.at(number);

	if (time - client.time < 0)
		throw DisconnectException("BACKWARTS_RUNNING_TIME");
	if (d->committed_networktime - time < 0)
		throw DisconnectException("SIMULATING_BEYOND_TIME");
	if (d->syncreport_pending && !client.syncreport_arrived) {
		if (time - d->syncreport_time > 0)
			throw DisconnectException("CLIENT_SYNC_REP_TIMEOUT");
	}

	client.time = time;
	log("[Host]: Client %i: Time %i\n", number, time);

	if (d->waiting) {
		log
			("[Host]: Client %i reports time %i (networktime = %i) during hang\n",
			 number, time, d->committed_networktime);
		check_hung_clients();
	}
}


void NetHost::check_hung_clients()
{
	assert(d->game != nullptr);

	int nrready = 0;
	int nrdelayed = 0;
	int nrhung = 0;

	for (uint32_t i = 0; i < d->clients.size(); ++i) {
		if (d->clients.at(i).playernum == UserSettings::not_connected())
			continue;

		int32_t const delta = d->committed_networktime - d->clients.at(i).time;

		if (delta == 0) {
			++nrready;
			// reset the hung_since time
			d->clients.at(i).hung_since = 0;
		} else {
			assert(d->game != nullptr);
			++nrdelayed;
			if
				(delta
				 >
				 (5                         *
				  CLIENT_TIMESTAMP_INTERVAL *
				  static_cast<int32_t>(d->networkspeed))
				 /
				 1000)
			{
				log
					("[Host]: Client %i (%s) hung\n",
					 i, d->settings.users.at(d->clients.at(i).usernum).name.c_str());
				++nrhung;
				if (d->clients.at(i).hung_since == 0) {
					d->clients.at(i).hung_since = time(nullptr);
					d->clients.at(i).lastdelta = 0;
				} else if (time_t deltanow = time(nullptr) - d->clients.at(i).hung_since > 60) {

					// inform the other clients about the problem regulary
					if (deltanow - d->clients.at(i).lastdelta > 30) {
						std::string seconds = (boost::format(ngettext("%li second", "%li seconds", deltanow))
															  % deltanow).str();
						send_system_message_code
							("CLIENT_HUNG",
							 d->settings.users.at(d->clients.at(i).usernum).name,
							 seconds.c_str());
						d->clients.at(i).lastdelta = deltanow;
					}
				}
			}
		}
	}

	if (!d->waiting) {
		if (nrhung) {
			log("[Host]: %i clients hung. Entering wait mode\n", nrhung);

			// Brake and wait
			d->waiting = true;
			broadcast_real_speed(0);

			SendPacket s;
			s.unsigned_8(NETCMD_WAIT);
			broadcast(s);
		}
	} else {
		if (nrdelayed == 0) {
			d->waiting = false;
			broadcast_real_speed(d->networkspeed);
			if (!d->syncreport_pending)
				request_sync_reports();
		}
	}
}


void NetHost::broadcast_real_speed(uint32_t const speed)
{
	assert(speed <= std::numeric_limits<uint16_t>::max());

	SendPacket s;
	s.unsigned_8(NETCMD_SETSPEED);
	s.unsigned_16(speed);
	broadcast(s);
}


/**
 * This is the algorithm that decides upon the effective network speed,
 * given the desired speed of all clients.
 *
 * This function is supposed to be the only code that ever changes
 * \ref NetHostImpl::networkspeed.
 *
 * The current implementation picks the median, or the average of
 * lower and upper median.
 * If only two players are playing (host + 1 client), there is a boundary
 * so neither the host, nor the players can abuse their setting to get to the
 * wished speed (e.g. without this boundary, the client might set his/her wished
 *               speed to 8x - even if the host sets his desired speed to PAUSE
 *               the median sped would be 4x).
 *
 * The immediate pausing (with the Pause key) is disabled completely in the
 * network games, as sudden pauses would be distracting to other players. A
 * hard interruption of the game can be achieved with the forced pause.
 */
void NetHost::update_network_speed()
{
	uint32_t const oldnetworkspeed = d->networkspeed;

	// First check if a pause was forced by the host
	if (m_forced_pause)
		d->networkspeed = 0;

	else {
		// No pause was forced - normal speed calculation
		std::vector<uint32_t> speeds;

		speeds.push_back(d->localdesiredspeed);
		for (uint32_t i = 0; i < d->clients.size(); ++i) {
			if (d->clients.at(i).playernum <= UserSettings::highest_playernum())
				speeds.push_back(d->clients.at(i).desiredspeed);
		}
		assert(!speeds.empty());

		std::sort(speeds.begin(), speeds.end());

		// Abuse prevention for 2 players
		if (speeds.size() == 2) {
			if (speeds[0] > speeds[1] + 1000)
				speeds[0] = speeds[1] + 1000;
			if (speeds[1] > speeds[0] + 1000)
				speeds[1] = speeds[0] + 1000;
		}


		d->networkspeed =
			speeds.size() % 2 ? speeds.at(speeds.size() / 2) :
			(speeds.at(speeds.size() / 2) + speeds.at((speeds.size() / 2) - 1))
			/ 2;

		if (d->networkspeed > std::numeric_limits<uint16_t>::max())
			d->networkspeed = std::numeric_limits<uint16_t>::max();
	}

	if (d->networkspeed != oldnetworkspeed && !d->waiting)
		broadcast_real_speed(d->networkspeed);
}


/**
 * Request sync reports from all clients at the next possible time.
 */
void NetHost::request_sync_reports()
{
	assert(!d->syncreport_pending);

	d->syncreport_pending = true;
	d->syncreport_arrived = false;
	d->syncreport_time = d->committed_networktime + 1;

	for (uint32_t i = 0; i < d->clients.size(); ++i)
		d->clients.at(i).syncreport_arrived = false;

	log("[Host]: Requesting sync reports for time %i\n", d->syncreport_time);

	SendPacket s;
	s.unsigned_8(NETCMD_SYNCREQUEST);
	s.signed_32(d->syncreport_time);
	broadcast(s);

	d->game->enqueue_command(new CmdNetCheckSync(d->syncreport_time, this));

	committed_network_time(d->syncreport_time);
}

/**
 * Check whether all sync reports have arrived, and if so, compare.
 */
void NetHost::check_sync_reports()
{
	assert(d->syncreport_pending);

	if (!d->syncreport_arrived)
		return;

	for (uint32_t i = 0; i < d->clients.size(); ++i) {
		if
			(d->clients.at(i).playernum != UserSettings::not_connected() &&
			 !d->clients.at(i).syncreport_arrived)
			return;
	}

	d->syncreport_pending = false;
	log("[Host]: comparing syncreports for time %i\n", d->syncreport_time);

	for (uint32_t i = 0; i < d->clients.size(); ++i) {
		Client & client = d->clients.at(i);
		if (client.playernum == UserSettings::not_connected())
			continue;

		if (client.syncreport != d->syncreport) {
			log
				("[Host]: lost synchronization with client %u!\n"
				 "I have:     %s\n"
				 "Client has: %s\n",
				 i, d->syncreport.str().c_str(), client.syncreport.str().c_str());

			d->game->save_syncstream(true);

			SendPacket s;
			s.unsigned_8(NETCMD_INFO_DESYNC);
			broadcast(s);

			disconnect_client(i, "CLIENT_DESYNCED");
			// Pause the game, so that host and client have time to handle the
			// desync.
			d->networkspeed = 0;
			broadcast_real_speed(d->networkspeed);
		}
	}
}

void NetHost::syncreport()
{
	assert(d->game->get_gametime() == static_cast<uint32_t>(d->syncreport_time));

	d->syncreport = d->game->get_sync_hash();
	d->syncreport_arrived = true;

	check_sync_reports();
}


void NetHost::handle_network ()
{
	TCPsocket sock;

	if (d->promoter != nullptr)
		d->promoter->run ();

	// Check for new connections.
	while (d->svsock != nullptr && (sock = SDLNet_TCP_Accept(d->svsock)) != nullptr) {
		log("[Host]: Received a connection request\n");

		SDLNet_TCP_AddSocket (d->sockset, sock);

		Client peer;

		peer.sock               = sock;
		peer.playernum          = UserSettings::not_connected();
		peer.syncreport_arrived = false;
		peer.desiredspeed       = 1000;
		peer.usernum            = -1; // == no user assigned for now.
		peer.hung_since         = 0;
		peer.lastdelta          = 0;
		d->clients.push_back(peer);
	}

	// if this is an internet game, handle the metaserver information
	if (m_internet) {
		InternetGaming::ref().handle_metaserver_communication();
		// Maybe an important message was send on the metaserver,
		// that we should show in game as well.
		std::vector<ChatMessage> msgs;
		InternetGaming::ref().get_ingame_system_messages(msgs);
		for (uint8_t i = 0; i < msgs.size(); ++i)
			send(msgs.at(i));
	}

	// Check if we hear anything from our clients
	while (SDLNet_CheckSockets(d->sockset, 0) > 0) {
		for (size_t i = 0; i < d->clients.size(); ++i) {
			try {
				Client & client = d->clients.at(i);

				while (client.sock && SDLNet_SocketReady(client.sock)) {
					if (!client.deserializer.read(client.sock)) {
						disconnect_client(i, "CONNECTION_LOST", false);
						break;
					}

					//  Handle all available packets immediately after each read, so
					//  that we do not miss any commands (especially DISCONNECT...).
					while (client.sock && client.deserializer.avail()) {
						RecvPacket r(client.deserializer);
						handle_packet(i, r);
					}
				}
			} catch (const DisconnectException & e) {
				disconnect_client(i, e.what());
			} catch (const ProtocolException & e) {
				disconnect_client(i, "PROTOCOL_EXCEPTION", true, boost::lexical_cast<std::string>(e.number()));
			} catch (const std::exception & e) {
				disconnect_client(i, "MALFORMED_COMMANDS", true, e.what());
			}
		}
	}

	// If a pause was forced or if the players all pause, send a ping regularly
        // to keep the sockets up and running
	if ((m_forced_pause || real_speed() == 0) && (time(nullptr) > (d->lastpauseping + 20))) {
		d->lastpauseping = time(nullptr);

		SendPacket s;
		s.unsigned_8(NETCMD_PING);
		broadcast(s);
	}

	reaper();
}


/**
 * Handle a single received packet.
 *
 * The caller must catch exceptions and disconnect the client as appropriate.
 *
 * \param i the client number
 * \param r the received packet
 */
void NetHost::handle_packet(uint32_t const i, RecvPacket & r)
{
	Client & client = d->clients.at(i);
	uint8_t const cmd = r.unsigned_8();

	if (cmd == NETCMD_DISCONNECT) {
		uint8_t number = r.unsigned_8();
		std::string reason = r.string();
		if (number == 1)
			disconnect_client(i, reason, false);
		else {
			std::string arg = r.string();
			disconnect_client(i, reason, false, arg);
		}
		return;
	}

	if (client.playernum == UserSettings::not_connected()) {
		if (cmd == NETCMD_METASERVER_PING) {
			log("[Host]: Received ping from metaserver.\n");
			// Send PING back
			SendPacket s;
			s.unsigned_8(NETCMD_METASERVER_PING);
			s.send(client.sock);

			// Remove metaserver from list of clients
			client.playernum = UserSettings::not_connected();
			SDLNet_TCP_DelSocket (d->sockset, client.sock);
			SDLNet_TCP_Close (client.sock);
			client.sock = nullptr;
			return;
		}

		// Now we wait for the client to say Hi in the right language,
		// unless the game has already started
		if (d->game)
			throw DisconnectException("GAME_ALREADY_STARTED");

		if (cmd != NETCMD_HELLO)
			throw ProtocolException(cmd);

		uint8_t version = r.unsigned_8();
		if (version != NETWORK_PROTOCOL_VERSION)
			throw DisconnectException("DIFFERENT_PROTOCOL_VERS");

		std::string clientname = r.string();
		client.build_id = r.string();

		welcome_client(i, clientname);
		return;
	}

	switch (cmd) {
	case NETCMD_PONG:
		log("[Host]: Client %u: got pong\n", i);
		break;

	case NETCMD_SETTING_MAP:
		if (!d->game) {
			throw DisconnectException("NO_ACCESS_TO_SERVER");
		}
		break;

	case NETCMD_SETTING_CHANGETRIBE:
		//  Do not be harsh about packets of this type arriving out of order -
		//  the client might just have had bad luck with the timing.
		if (!d->game) {
			uint8_t num = r.unsigned_8();
			if (num != client.playernum)
				throw DisconnectException("NO_ACCESS_TO_PLAYER");
			std::string tribe = r.string();
			bool random_tribe = r.unsigned_8() == 1;
			set_player_tribe(num, tribe, random_tribe);
		}
		break;

	case NETCMD_SETTING_CHANGESHARED:
		//  Do not be harsh about packets of this type arriving out of order -
		//  the client might just have had bad luck with the timing.
		if (!d->game) {
			uint8_t num = r.unsigned_8();
			if (num != client.playernum)
				throw DisconnectException("NO_ACCESS_TO_PLAYER");
			set_player_shared(num, r.unsigned_8());
		}
		break;

	case NETCMD_SETTING_CHANGETEAM:
		if (!d->game) {
			uint8_t num = r.unsigned_8();
			if (num != client.playernum)
				throw DisconnectException("NO_ACCESS_TO_PLAYER");
			set_player_team(num, r.unsigned_8());
		}
		break;

	case NETCMD_SETTING_CHANGEINIT:
		if (!d->game) {
			uint8_t num = r.unsigned_8();
			if (num != client.playernum)
				throw DisconnectException("NO_ACCESS_TO_PLAYER");
			d->npsb.toggle_init(num);
		}
		break;

	case NETCMD_SETTING_CHANGEPOSITION:
		if (!d->game) {
			uint8_t const pos = r.unsigned_8();
			switch_to_player(client.usernum, pos);
		}
		break;

	case NETCMD_SETTING_PLAYER:
		if (!d->game) {
			throw DisconnectException("NO_ACCESS_TO_SERVER");
		}
		break;

	case NETCMD_WIN_CONDITION:
		if (!d->game) {
			throw DisconnectException("NO_ACCESS_TO_SERVER");
		}
		break;

	case NETCMD_LAUNCH:
		if (!d->game) {
			throw DisconnectException("NO_ACCESS_TO_SERVER");
		}
		break;

	case NETCMD_TIME:
		if (!d->game)
			throw DisconnectException("TIME_SENT_NOT_READY");
		receive_client_time(i, r.signed_32());
		break;

	case NETCMD_PLAYERCOMMAND: {
		if (!d->game)
			throw DisconnectException("PLAYERCMD_WO_GAME");
		int32_t time = r.signed_32();
		Widelands::PlayerCommand & plcmd = *Widelands::PlayerCommand::deserialize(r);
		log
			("[Host]: Client %u (%u) sent player command %i for %i, time = %i\n",
			 i, client.playernum, plcmd.id(), plcmd.sender(), time);
		receive_client_time(i, time);
		if (plcmd.sender() != client.playernum + 1)
			throw DisconnectException("PLAYERCMD_FOR_OTHER");
		send_player_command(plcmd);
	} break;

	case NETCMD_SYNCREPORT: {
		if (!d->game || !d->syncreport_pending || client.syncreport_arrived)
			throw DisconnectException("UNEXPECTED_SYNC_REP");
		int32_t time = r.signed_32();
		r.data(client.syncreport.data, 16);
		client.syncreport_arrived = true;
		receive_client_time(i, time);
		check_sync_reports();
		break;
	}

	case NETCMD_CHAT: {
		ChatMessage c;
		c.time = time(nullptr);
		c.playern = d->settings.users.at(client.usernum).position;
		c.sender = d->settings.users.at(client.usernum).name;
		c.msg = r.string();
		if (c.msg.size() && *c.msg.begin() == '@') {
			// Personal message
			std::string::size_type const space = c.msg.find(' ');
			if (space >= c.msg.size() - 1)
				break;
			c.recipient = c.msg.substr(1, space - 1);
			c.msg = c.msg.substr(space + 1);
		}
		send(c);
		break;
	}

	case NETCMD_SETSPEED: {
		client.desiredspeed = r.unsigned_16();
		update_network_speed();
		break;
	}

	case NETCMD_NEW_FILE_AVAILABLE: {
		if (!file) // Do we have a file for sending
			throw DisconnectException("REQUEST_OF_N_E_FILE");
		send_system_message_code
			("STARTED_SENDING_FILE", file->filename, d->settings.users.at(client.usernum).name);
		send_file_part(client.sock, 0);
		// Remember client as "currently receiving file"
		d->settings.users[client.usernum].ready = false;
		SendPacket s;
		s.unsigned_8(NETCMD_SETTING_USER);
		s.unsigned_32(client.usernum);
		write_setting_user(s, client.usernum);
		broadcast(s);
		break;
	}

	case NETCMD_FILE_PART: {
		if (!file) // Do we have a file for sending
			throw DisconnectException("REQUEST_OF_N_E_FILE");
		uint32_t part = r.unsigned_32();
		std::string x = r.string();
		if (x != file->md5sum) {
			log("[Host]: File transfer checksum missmatch %s != %s\n", x.c_str(), file->md5sum.c_str());
			return; // Surely the file was changed, so we cancel here.
		}
		if (part >= file->parts.size())
			throw DisconnectException("REQUEST_OF_N_E_FILEPART");
		if (part == file->parts.size() - 1) {
			send_system_message_code
				("COMPLETED_FILE_TRANSFER", file->filename, d->settings.users.at(client.usernum).name);
			d->settings.users[client.usernum].ready = true;
			SendPacket s;
			s.unsigned_8(NETCMD_SETTING_USER);
			s.unsigned_32(client.usernum);
			write_setting_user(s, client.usernum);
			broadcast(s);
			return;
		}
		++part;
		if (part % 100 == 0)
			send_system_message_code
				("SENDING_FILE_PART",
				 (boost::format("%i/%i") % part % (file->parts.size() + 1)).str(),
				 file->filename, d->settings.users.at(client.usernum).name);
		send_file_part(client.sock, part);
		break;
	}

	default:
		throw ProtocolException(cmd);
	}
}

void NetHost::send_file_part(TCPsocket csock, uint32_t part) {
	assert(part < file->parts.size());

	uint32_t left = file->bytes - NETFILEPARTSIZE * part;
	uint32_t size = (left > NETFILEPARTSIZE) ? NETFILEPARTSIZE : left;

	// Send the part
	SendPacket s;
	s.unsigned_8(NETCMD_FILE_PART);
	s.unsigned_32(part);
	s.unsigned_32(size);
	s.data(file->parts[part].part, size);
	s.send(csock);
}


void NetHost::disconnect_player_controller(uint8_t const number, const std::string & name)
{
	log("[Host]: disconnect_player_controller(%u, %s)\n", number, name.c_str());

	for (uint32_t i = 0; i < d->settings.users.size(); ++i) {
		if (d->settings.users.at(i).position == number) {
			if (!d->game) {
				// Remove player name
				PlayerSettings & p = d->settings.players.at(number);
				std::string temp(" ");
				temp += name;
				temp += " ";
				std::string temp2(p.name);
				temp2 = temp2.erase(p.name.find(temp), temp.size());
				set_player_name(number, temp2);
			}
			return;
		}
	}

	set_player_state(number, PlayerSettings::stateOpen);
	if (d->game)
		init_computer_player(number + 1);
}

void NetHost::disconnect_client
	(uint32_t const number, const std::string & reason, bool const sendreason, const std::string & arg)
{
	assert(number < d->clients.size());

	Client & client = d->clients.at(number);

	// If the client was completely connected before the disconnect, free the
	// user settings and send changes to the clients
	if (client.usernum >= 0) {
		uint8_t position = d->settings.users.at(client.usernum).position;
		d->settings.users.at(client.usernum).position = UserSettings::not_connected();
		client.playernum = UserSettings::not_connected();
		if (position <= UserSettings::highest_playernum()) {
			disconnect_player_controller(position, d->settings.users.at(client.usernum).name);
		}
		// Do NOT reset the clients name in the corresponding UserSettings, that way we keep the name for the
		// statistics.
		// d->settings.users.at(client.usernum).name = std::string();

		// Broadcast the user changes to everybody
		send_system_message_code("CLIENT_X_LEFT_GAME", d->settings.users.at(client.usernum).name, reason, arg);

		SendPacket s;
		s.unsigned_8(NETCMD_SETTING_USER);
		s.unsigned_32(client.usernum);
		write_setting_user(s, client.usernum);
		broadcast(s);
	} else
		send_system_message_code("UNKNOWN_LEFT_GAME", reason, arg);

	log("[Host]: disconnect_client(%u, %s, %s)\n", number, reason.c_str(), arg.c_str());

	if (client.sock) {
		if (sendreason) {
			SendPacket s;
			s.unsigned_8(NETCMD_DISCONNECT);
			s.unsigned_8(arg.empty() ? 1 : 2);
			s.string(reason);
			if (!arg.empty())
				s.string(arg);
			s.send(client.sock);
		}

		SDLNet_TCP_DelSocket (d->sockset, client.sock);
		SDLNet_TCP_Close (client.sock);
		client.sock = nullptr;
	}

	if (d->game) {
		check_hung_clients();
	}
}

/**
 * The grim reaper. This finally erases disconnected clients from the clients
 * array.
 *
 * Calls this when you're certain that nobody is holding any client indices or
 * iterators, since this function will invalidate them.
 */
void NetHost::reaper()
{
	uint32_t index = 0;
	while (index < d->clients.size())
		if (d->clients.at(index).sock)
			++index;
		else
			d->clients.erase(d->clients.begin() + index);
}


void NetHost::report_result
	(uint8_t p_nr, Widelands::PlayerEndResult result, const std::string & info)
{
	// Send to game
	Widelands::PlayerEndStatus pes;
	Widelands::Player* player = d->game->get_player(p_nr);
	assert(player);
	pes.player = player->player_number();
	pes.time = d->game->get_gametime();
	pes.result = result;
	pes.info = info;
	d->game->player_manager()->add_player_end_status(pes);

	// there might be more than one client that control this Widelands player
	// and maybe even none -> computer player
	for (uint16_t i = 0; i < d->settings.users.size(); ++i) {
		UserSettings & user = d->settings.users.at(i);
		if (user.position == p_nr - 1) {
			user.result               = result;
			user.win_condition_string = info;
			if (result == Widelands::PlayerEndResult::PLAYER_LOST) {
				send_system_message_code("PLAYER_DEFEATED", user.name);
			}
		}
	}

	log
		("NetHost::report_result(%d, %u, %s)\n",
		 player->player_number(), static_cast<uint8_t>(result), info.c_str());
}<|MERGE_RESOLUTION|>--- conflicted
+++ resolved
@@ -765,29 +765,12 @@
 		// wait mode when there are no clients
 		check_hung_clients();
 		init_computer_players();
-<<<<<<< HEAD
 		game.run
 			(loaderUI.get(),
 			 d->settings.savegame ? Widelands::Game::Loaded : d->settings.scenario ?
 			 Widelands::Game::NewMPScenario : Widelands::Game::NewNonScenario,
 			 "",
-			 false);
-=======
-		if (m_is_dedicated) {
-			// Statistics: new game started
-			std::vector<std::string> clients;
-			for (uint32_t i = 0; i < d->settings.users.size(); ++i)
-				if (d->settings.users.at(i).position != UserSettings::not_connected())
-					if (d->settings.users.at(i).name != d->localplayername) // all names, but the dedicated server
-						clients.push_back(d->settings.users.at(i).name);
-			DedicatedLog::get()->game_start(clients, game.map().get_name().c_str());
-		}
-		game.run(loaderUI.get(),
-		         d->settings.savegame ? Widelands::Game::Loaded : d->settings.scenario ?
-		                                Widelands::Game::NewMPScenario :
-		                                Widelands::Game::NewNonScenario,
-		         "", false, "nethost");
->>>>>>> 6e5b9cd9
+			 false, "nethost");
 
 		delete tips;
 
