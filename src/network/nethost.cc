#include "network/nethost.h"

#include <iostream>
#include <memory>

#include "base/log.h"

namespace {

/**
 * Returns the IP version.
 * \param acceptor The acceptor socket to get the IP version for.
 * \return Either 4 or 6, depending on the version of the given acceptor.
 */
int get_ip_version(const boost::asio::ip::tcp::acceptor& acceptor) {
	assert(acceptor.is_open());
	if (acceptor.local_endpoint().protocol() == boost::asio::ip::tcp::v4()) {
		return 4;
	} else {
		return 6;
	}
}
}  // namespace

std::unique_ptr<NetHost> NetHost::listen(const uint16_t port) {
	std::unique_ptr<NetHost> ptr(new NetHost(port));
	if (ptr->is_listening()) {
		return ptr;
	} else {
		ptr.reset();
		return ptr;
	}
}

NetHost::~NetHost() {
	stop_listening();
	assert(!asio_thread_.joinable());
	while (!clients_.empty()) {
		close(clients_.begin()->first);
	}
}

bool NetHost::is_listening() const {
	return acceptor_v4_.is_open() || acceptor_v6_.is_open();
}

bool NetHost::is_connected(const ConnectionId id) const {
	assert(!clients_.count(id) || clients_.at(id));
	return clients_.count(id) > 0 && clients_.at(id)->is_connected();
}

void NetHost::stop_listening() {

	// Stop the thread
	io_service_.stop();
	for (int i = 0; i < 1000 && !io_service_.stopped(); i++) {
		std::this_thread::sleep_for(std::chrono::milliseconds(1));
	}
	assert(io_service_.stopped());
	if (asio_thread_.joinable()) {
		try {
			asio_thread_.join();
		} catch (const std::invalid_argument&) {
			// Most likely the thread ended between joinable() and join()
		}
	}
	// The thread should be stopped now
	assert(!asio_thread_.joinable());

	static const auto do_stop = [](boost::asio::ip::tcp::acceptor& acceptor) {
		boost::system::error_code ec;
		if (acceptor.is_open()) {
			log("[NetHost] Closing a listening IPv%d socket.\n", get_ip_version(acceptor));
			acceptor.close(ec);
		}
		// Ignore errors
	};

	do_stop(acceptor_v4_);
	do_stop(acceptor_v6_);
}

void NetHost::close(const ConnectionId id) {
	auto iter_client = clients_.find(id);
	if (iter_client == clients_.end()) {
		// Not connected anyway
		return;
	}
	iter_client->second->close();
	clients_.erase(iter_client);
}

bool NetHost::try_accept(ConnectionId* new_id) {

<<<<<<< HEAD
// log("At %li in %s:%i %s\n",  time(0), __func__, __LINE__, __FILE__);
	std::lock_guard<std::mutex> lock(mutex_accept_);
	if (accept_queue_.empty()) {
// log("At %li in %s:%i %s\n",  time(0), __func__, __LINE__, __FILE__);
=======
	log("At %li in %s:%i %s\n", time(0), __func__, __LINE__, __FILE__);
	std::lock_guard<std::mutex> lock(mutex_accept_);
	if (accept_queue_.empty()) {
		log("At %li in %s:%i %s\n", time(0), __func__, __LINE__, __FILE__);
>>>>>>> e81bb697
		return false;
	}

	log("At %li in %s:%i %s\n", time(0), __func__, __LINE__, __FILE__);
	ConnectionId id = next_id_++;
	assert(id > 0);
	assert(clients_.count(id) == 0);
	clients_.insert(std::make_pair(id, std::move(accept_queue_.front())));
	accept_queue_.pop();
	assert(clients_.count(id) == 1);
	*new_id = id;

	log("At %li in %s:%i %s\n", time(0), __func__, __LINE__, __FILE__);
	return true;
}

std::unique_ptr<RecvPacket> NetHost::try_receive(const ConnectionId id) {
	log("At %li in %s:%i %s\n", time(0), __func__, __LINE__, __FILE__);

	// Check whether there is data for the requested client
	if (!is_connected(id)) {
		return std::unique_ptr<RecvPacket>();
	}
	log("At %li in %s:%i %s\n", time(0), __func__, __LINE__, __FILE__);

	// Try to get one packet from the connection
	if (!BufferedConnection::Peeker(clients_.at(id).get()).recvpacket()) {
		return std::unique_ptr<RecvPacket>();
	}
	log("At %li in %s:%i %s\n", time(0), __func__, __LINE__, __FILE__);

	std::unique_ptr<RecvPacket> packet(new RecvPacket);
	clients_.at(id)->receive(packet.get());
	return packet;
}

void NetHost::send(const ConnectionId id, const SendPacket& packet, NetPriority priority) {
	if (!is_connected(id)) {
		return;
	}
	clients_.at(id)->send(priority, packet);
}

void NetHost::send(const std::vector<ConnectionId>& ids, const SendPacket& packet, NetPriority) {
	for (ConnectionId id : ids) {
		send(id, packet);
	}
}

#if BOOST_VERSION >= 106600
// This method is run within a thread
void NetHost::start_accepting(boost::asio::ip::tcp::acceptor& acceptor) {

	log("At %li in %s:%i %s\n", time(0), __func__, __LINE__, __FILE__);
	if (!is_listening()) {
		return;
	}
	log("At %li in %s:%i %s\n", time(0), __func__, __LINE__, __FILE__);

	// Do an asynchronous wait until something can be read on the acceptor.
	// If we can read something, then there is a client that wants to connect to us
	acceptor.async_wait(boost::asio::ip::tcp::acceptor::wait_read,
	                    [this, &acceptor](const boost::system::error_code& ec) {

		                    log("At %li in %s:%i %s\n", time(0), __func__, __LINE__, __FILE__);
		                    if (!ec) {

			                    log("At %li in %s:%i %s\n", time(0), __func__, __LINE__, __FILE__);
			                    // No error occurred, so try to establish a connection
			                    std::unique_ptr<BufferedConnection> conn =
			                       BufferedConnection::accept(acceptor);
			                    log("At %li in %s:%i %s\n", time(0), __func__, __LINE__, __FILE__);
			                    if (conn) {

				                    log("At %li in %s:%i %s\n", time(0), __func__, __LINE__, __FILE__);
				                    assert(conn->is_connected());
				                    std::lock_guard<std::mutex> lock(mutex_accept_);
				                    accept_queue_.push(std::move(conn));
				                    log("At %li in %s:%i %s\n", time(0), __func__, __LINE__, __FILE__);
			                    }

<<<<<<< HEAD
log("At %li in %s:%i %s\n",  time(0), __func__, __LINE__, __FILE__);
		                    } else {
log("At %li in %s:%i %s\n",  time(0), __func__, __LINE__, __FILE__);
std::cout << "acceptor.async_wait() failed:" << ec << "\n";
exit(0);
=======
			                    log("At %li in %s:%i %s\n", time(0), __func__, __LINE__, __FILE__);
>>>>>>> e81bb697
		                    }
		                    // Wait for the next client
		                    start_accepting(acceptor);
		                 });
}
#else
// This method is run within a thread
void NetHost::start_accepting(
   boost::asio::ip::tcp::acceptor& acceptor,
   std::pair<std::unique_ptr<BufferedConnection>, boost::asio::ip::tcp::socket*>& pair) {

	log("At %li in %s:%i %s\n", time(0), __func__, __LINE__, __FILE__);
	if (!is_listening()) {
		return;
	}

	log("At %li in %s:%i %s\n", time(0), __func__, __LINE__, __FILE__);
	if (!pair.first) {
		assert(pair.second == nullptr);
		pair = BufferedConnection::create_unconnected();
	}

	log("At %li in %s:%i %s\n", time(0), __func__, __LINE__, __FILE__);
	acceptor.async_accept(
	   *(pair.second), [this, &acceptor, &pair](const boost::system::error_code& ec) {

		   log("At %li in %s:%i %s\n", time(0), __func__, __LINE__, __FILE__);
		   if (!ec) {

			   log("At %li in %s:%i %s\n", time(0), __func__, __LINE__, __FILE__);
			   // No error occurred, so try to establish a connection
			   pair.first->notify_connected();
			   assert(pair.first->is_connected());
			   std::lock_guard<std::mutex> lock(mutex_accept_);
			   accept_queue_.push(std::move(pair.first));
			   // pair.first is cleared by the std::move
			   pair.second = nullptr;
		   }
		   // Wait for the next client
		   start_accepting(acceptor, pair);

		   log("At %li in %s:%i %s\n", time(0), __func__, __LINE__, __FILE__);
		});
}
#endif  // Boost version check

NetHost::NetHost(const uint16_t port)
   : clients_(), next_id_(1), io_service_(), acceptor_v4_(io_service_), acceptor_v6_(io_service_) {

	if (open_acceptor(
	       &acceptor_v4_, boost::asio::ip::tcp::endpoint(boost::asio::ip::tcp::v4(), port))) {
		log("[NetHost] Opening a listening IPv4 socket on TCP port %u\n", port);
	}
	if (open_acceptor(
	       &acceptor_v6_, boost::asio::ip::tcp::endpoint(boost::asio::ip::tcp::v6(), port))) {
		log("[NetHost] Opening a listening IPv6 socket on TCP port %u\n", port);
	}

#if BOOST_VERSION >= 106600
	log("[NetHost] Using the new acceptors\n");
	start_accepting(acceptor_v4_);
	start_accepting(acceptor_v6_);
#else
	log("[NetHost] Using the old acceptors\n");
	start_accepting(acceptor_v4_, accept_pair_v4_);
	start_accepting(acceptor_v6_, accept_pair_v6_);
#endif
	asio_thread_ = std::thread([this]() {
		log("[NetHost] Starting networking thread\n");
		io_service_.run();
		log("[NetHost] Stopping networking thread\n");
	});
}

bool NetHost::open_acceptor(boost::asio::ip::tcp::acceptor* acceptor,
                            const boost::asio::ip::tcp::endpoint& endpoint) {
	try {
		acceptor->open(endpoint.protocol());
		const boost::asio::socket_base::reuse_address option_reuse(true);
		acceptor->set_option(option_reuse);
		if (endpoint.protocol() == boost::asio::ip::tcp::v6()) {
			const boost::asio::ip::v6_only option_v6only(true);
			acceptor->set_option(option_v6only);
		}
		acceptor->bind(endpoint);
		acceptor->listen(boost::asio::socket_base::max_connections);
		return true;
	} catch (const boost::system::system_error&) {
		return false;
	}
}<|MERGE_RESOLUTION|>--- conflicted
+++ resolved
@@ -92,17 +92,10 @@
 
 bool NetHost::try_accept(ConnectionId* new_id) {
 
-<<<<<<< HEAD
-// log("At %li in %s:%i %s\n",  time(0), __func__, __LINE__, __FILE__);
+	// log("At %li in %s:%i %s\n", time(0), __func__, __LINE__, __FILE__);
 	std::lock_guard<std::mutex> lock(mutex_accept_);
 	if (accept_queue_.empty()) {
-// log("At %li in %s:%i %s\n",  time(0), __func__, __LINE__, __FILE__);
-=======
-	log("At %li in %s:%i %s\n", time(0), __func__, __LINE__, __FILE__);
-	std::lock_guard<std::mutex> lock(mutex_accept_);
-	if (accept_queue_.empty()) {
-		log("At %li in %s:%i %s\n", time(0), __func__, __LINE__, __FILE__);
->>>>>>> e81bb697
+		// log("At %li in %s:%i %s\n", time(0), __func__, __LINE__, __FILE__);
 		return false;
 	}
 
@@ -184,15 +177,11 @@
 				                    log("At %li in %s:%i %s\n", time(0), __func__, __LINE__, __FILE__);
 			                    }
 
-<<<<<<< HEAD
-log("At %li in %s:%i %s\n",  time(0), __func__, __LINE__, __FILE__);
+							log("At %li in %s:%i %s\n",  time(0), __func__, __LINE__, __FILE__);
 		                    } else {
-log("At %li in %s:%i %s\n",  time(0), __func__, __LINE__, __FILE__);
-std::cout << "acceptor.async_wait() failed:" << ec << "\n";
-exit(0);
-=======
-			                    log("At %li in %s:%i %s\n", time(0), __func__, __LINE__, __FILE__);
->>>>>>> e81bb697
+								log("At %li in %s:%i %s\n",  time(0), __func__, __LINE__, __FILE__);
+								std::cout << "acceptor.async_wait() failed:" << ec << "\n";
+								exit(0);
 		                    }
 		                    // Wait for the next client
 		                    start_accepting(acceptor);
