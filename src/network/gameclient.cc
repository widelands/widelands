/*
 * Copyright (C) 2008-2020 by the Widelands Development Team
 *
 * This program is free software; you can redistribute it and/or
 * modify it under the terms of the GNU General Public License
 * as published by the Free Software Foundation; either version 2
 * of the License, or (at your option) any later version.
 *
 * This program is distributed in the hope that it will be useful,
 * but WITHOUT ANY WARRANTY; without even the implied warranty of
 * MERCHANTABILITY or FITNESS FOR A PARTICULAR PURPOSE.  See the
 * GNU General Public License for more details.
 *
 * You should have received a copy of the GNU General Public License
 * along with this program; if not, write to the Free Software
 * Foundation, Inc., 51 Franklin Street, Fifth Floor, Boston, MA  02110-1301, USA.
 *
 */

#include "network/gameclient.h"

#include <memory>

#include <SDL_timer.h>

#include "base/i18n.h"
#include "base/log.h"
#include "base/warning.h"
#include "base/wexception.h"
#include "build_info.h"
#include "config.h"
#include "game_io/game_loader.h"
#include "io/fileread.h"
#include "io/filesystem/filesystem_exceptions.h"
#include "io/filewrite.h"
#include "logic/filesystem_constants.h"
#include "logic/game.h"
#include "logic/map_objects/tribes/tribe_basic_info.h"
#include "logic/player.h"
#include "logic/playercommand.h"
#include "logic/playersmanager.h"
#include "map_io/widelands_map_loader.h"
#include "network/internet_gaming.h"
#include "network/netclient.h"
#include "network/netclientproxy.h"
#include "network/network_gaming_messages.h"
#include "network/network_protocol.h"
#include "scripting/lua_interface.h"
#include "scripting/lua_table.h"
#include "ui_basic/messagebox.h"
#include "ui_basic/progresswindow.h"
#include "ui_fsmenu/launch_mpg.h"
#include "wlapplication.h"
#include "wlapplication_options.h"
#include "wui/interactive_player.h"
#include "wui/interactive_spectator.h"

struct GameClientImpl {
	bool internet_;

	GameSettings settings;

	std::string localplayername;

	std::unique_ptr<NetClientInterface> net;

	/// Currently active modal panel. Receives an end_modal on disconnect
	UI::Panel* modal;

	/// Current game. Only non-null if a game is actually running.
	Widelands::Game* game;

	NetworkTime time;

	/// \c true if we received a message indicating that the server is waiting
	/// Send a time message as soon as we caught up to networktime
	bool server_is_waiting;

	/// Data for the last time message we sent.
	Time lasttimestamp;
	uint32_t lasttimestamp_realtime;

	/// The real target speed, in milliseconds per second.
	/// This is always set by the server
	uint32_t realspeed;

	/**
	 * The speed desired by the local player.
	 */
	uint32_t desiredspeed;

	/// Backlog of chat messages
	std::vector<ChatMessage> chatmessages;

	/** File that is eventually transferred via the network if not found at the other side */
	std::unique_ptr<NetTransferFile> file_;

	void send_hello();
	void send_player_command(Widelands::PlayerCommand*);

	bool run_map_menu(GameClient* parent);
	void run_game(InteractiveGameBase* igb);

	InteractiveGameBase* init_game(GameClient* parent, UI::ProgressWindow&);
};

void GameClientImpl::send_hello() {
	SendPacket s;
	s.unsigned_8(NETCMD_HELLO);
	s.unsigned_8(NETWORK_PROTOCOL_VERSION);
	s.string(localplayername);
	s.string(build_id());
	net->send(s);
}

void GameClientImpl::send_player_command(Widelands::PlayerCommand* pc) {
	SendPacket s;
	s.unsigned_8(NETCMD_PLAYERCOMMAND);
	s.unsigned_32(game->get_gametime().get());
	pc->serialize(s);
	net->send(s);
}

/**
 * Show and run() the fullscreen menu for setting map and mapsettings.
 *
 *  @return true to indicate that run is done.
 */
bool GameClientImpl::run_map_menu(GameClient* parent) {
	FullscreenMenuLaunchMPG lgm(parent, parent, *parent);
	modal = &lgm;
	FullscreenMenuBase::MenuTarget code = lgm.run<FullscreenMenuBase::MenuTarget>();
	modal = nullptr;
	if (code == FullscreenMenuBase::MenuTarget::kBack) {
		// if this is an internet game, tell the metaserver that client is back in the lobby.
		if (internet_) {
			InternetGaming::ref().set_game_done();
		}
		return true;
	}
	return false;
}

/**
 * Show progress dialog and load map or saved game.
 */
InteractiveGameBase* GameClientImpl::init_game(GameClient* parent, UI::ProgressWindow& loader) {
	modal = &loader;

	Notifications::publish(UI::NoteLoadingMessage(_("Preparing game…")));

	game->set_game_controller(parent);
	uint8_t const pn = settings.playernum + 1;
	game->save_handler().set_autosave_filename(
	   (boost::format("%s_netclient%u") % kAutosavePrefix % static_cast<unsigned int>(pn)).str());
	InteractiveGameBase* igb;
	if (pn > 0) {
		igb = new InteractivePlayer(*game, get_config_section(), pn, true, parent);
	} else {
		igb = new InteractiveSpectator(*game, get_config_section(), true, parent);
	}

	game->set_ibase(igb);
	if (settings.savegame) {  // savegame
		game->init_savegame(settings);
	} else {  //  new map
		game->init_newgame(settings);
	}
	return igb;
}

/**
 * Run the actual game and cleanup when done.
 */
void GameClientImpl::run_game(InteractiveGameBase* igb) {
	time.reset(game->get_gametime());
	lasttimestamp = game->get_gametime();
	lasttimestamp_realtime = SDL_GetTicks();

	modal = igb;

	game->run(settings.savegame ?
	             Widelands::Game::StartGameType::kSaveGame :
	             settings.scenario ? Widelands::Game::StartGameType::kMultiPlayerScenario :
	                                 Widelands::Game::StartGameType::kMap,
	          "", false, (boost::format("netclient_%d") % static_cast<int>(settings.usernum)).str());

	// if this is an internet game, tell the metaserver that the game is done.
	if (internet_) {
		InternetGaming::ref().set_game_done();
	}
	modal = nullptr;
	game = nullptr;
}

GameClient::GameClient(const std::pair<NetAddress, NetAddress>& host,
                       const std::string& playername,
                       bool internet,
                       const std::string& gamename)
   : d(new GameClientImpl) {

	d->internet_ = internet;

	if (internet) {
		assert(!gamename.empty());
		d->net = NetClientProxy::connect(host.first, gamename);
	} else {
		d->net = NetClient::connect(host.first);
	}
	if ((!d->net || !d->net->is_connected()) && host.second.is_valid()) {
		// First IP did not work? Try the second IP
		if (internet) {
			d->net = NetClientProxy::connect(host.second, gamename);
		} else {
			d->net = NetClient::connect(host.second);
		}
	}
	if (!d->net || !d->net->is_connected()) {
		throw WLWarning(_("Could not establish connection to host"),
		                _("Widelands could not establish a connection to the given address. "
		                  "Either no Widelands server was running at the supposed port or "
		                  "the server shut down as you tried to connect."));
	}

	d->settings.playernum = UserSettings::not_connected();
	d->settings.usernum = -2;
	d->localplayername = playername;
	d->modal = nullptr;
	d->game = nullptr;
	d->realspeed = 0;
	d->desiredspeed = 1000;
	d->file_ = nullptr;

	// Get the default win condition script
	d->settings.win_condition_script = d->settings.win_condition_scripts.front();
}

GameClient::~GameClient() {
	assert(d->net != nullptr);
	if (d->net->is_connected()) {
		disconnect("CLIENT_LEFT_GAME", "", true, false);
	}

	delete d;
}

void GameClient::run() {

	d->send_hello();
	d->settings.multiplayer = true;

	// Fill the list of possible system messages
	NetworkGamingMessages::fill_map();

	if (d->run_map_menu(this)) {
		return;  // did not select a Map ...
	}

	d->server_is_waiting = true;

	Widelands::Game game;
	game.set_write_syncstream(get_config_bool("write_syncstreams", true));

	try {
		std::vector<std::string> tipstexts{"general_game", "multiplayer"};
		if (has_players_tribe()) {
			tipstexts.push_back(get_players_tribe());
		}
		UI::ProgressWindow& loader_ui =
		   game.create_loader_ui(tipstexts, false, d->settings.map_theme, d->settings.map_background);

		d->game = &game;
		InteractiveGameBase* igb = d->init_game(this, loader_ui);
		d->run_game(igb);

	} catch (...) {
		WLApplication::emergency_save(game);
		d->game = nullptr;
		disconnect("CLIENT_CRASHED");
		// We will bounce back to the main menu, so we better log out
		if (d->internet_) {
			InternetGaming::ref().logout("CLIENT_CRASHED");
		}
		throw;
	}
}

void GameClient::think() {
	NoteThreadSafeFunction::instantiate([this]() { handle_network(); }, true);

	while (!pending_player_commands_.empty()) {
		MutexLock m(MutexLock::ID::kCommands);
		do_send_player_command(pending_player_commands_.front());
		pending_player_commands_.pop_front();
	}

	if (d->game) {
		// TODO(Klaus Halfmann): what kind of time tricks are done here?
		if (d->realspeed == 0 || d->server_is_waiting) {
			d->time.fastforward();
		} else {
			d->time.think(d->realspeed);
		}

		if (d->server_is_waiting && d->game->get_gametime() == d->time.networktime()) {
			send_time();
			d->server_is_waiting = false;
		} else if (d->game->get_gametime() != d->lasttimestamp) {
			uint32_t curtime = SDL_GetTicks();
			if (curtime - d->lasttimestamp_realtime > CLIENT_TIMESTAMP_INTERVAL) {
				send_time();
			}
		}
	}
}

/**
 * Send PlayerCommand to server.
 *
 * @param pc will always be deleted in the end.
 */
void GameClient::send_player_command(Widelands::PlayerCommand* pc) {
	pending_player_commands_.push_back(pc);
}

void GameClient::do_send_player_command(Widelands::PlayerCommand* pc) {
	assert(d->game);

	// TODO(Klaus Halfmann): should this be an assert?
	if (pc->sender() == d->settings.playernum + 1)  //  allow command for current player only
	{
<<<<<<< HEAD
		log_info("[Client]: enqueue playercommand at time %i\n", d->game->get_gametime());
=======
		log_info("[Client]: send playercommand at time %i\n", d->game->get_gametime().get());
>>>>>>> d21e07b3

		d->send_player_command(pc);

		d->lasttimestamp = d->game->get_gametime();
		d->lasttimestamp_realtime = SDL_GetTicks();
	} else {
		log_warn("[Client]: Playercommand is not for current player? %i\n", pc->sender());
	}

	delete pc;
}

Duration GameClient::get_frametime() {
	return Time(d->time.time()) - d->game->get_gametime();
}

GameController::GameType GameClient::get_game_type() {
	return GameController::GameType::kNetClient;
}

void GameClient::report_result(uint8_t player_nr,
                               Widelands::PlayerEndResult result,
                               const std::string& info) {
	// Send to game
	Widelands::PlayerEndStatus pes;
	Widelands::Player* player = d->game->get_player(player_nr);
	assert(player);
	pes.player = player->player_number();
	pes.time = d->game->get_gametime();
	pes.result = result;
	pes.info = info;
	d->game->player_manager()->add_player_end_status(pes);
}

const GameSettings& GameClient::settings() {
	return d->settings;
}

void GameClient::set_scenario(bool) {
}

bool GameClient::can_change_map() {
	return false;
}

bool GameClient::can_change_player_state(uint8_t const) {
	return false;
}

bool GameClient::can_change_player_tribe(uint8_t number) {
	return can_change_player_team(number);
}

bool GameClient::can_change_player_team(uint8_t number) {
	return (number == d->settings.playernum) && !d->settings.scenario && !d->settings.savegame;
}

bool GameClient::can_change_player_init(uint8_t) {
	return false;
}

bool GameClient::can_launch() {
	return false;
}

void GameClient::set_player_state(uint8_t, PlayerSettings::State) {
	// client is not allowed to do this
}

void GameClient::set_player_ai(uint8_t, const std::string&, bool const /* random_ai */) {
	// client is not allowed to do this
}

void GameClient::next_player_state(uint8_t) {
	// client is not allowed to do this
}

void GameClient::set_map(
   const std::string&, const std::string&, const std::string&, const std::string&, uint32_t, bool) {
	// client is not allowed to do this
}

void GameClient::set_player_tribe(uint8_t number,
                                  const std::string& tribe,
                                  bool const random_tribe) {
	if ((number != d->settings.playernum)) {
		return;
	}

	SendPacket s;
	s.unsigned_8(NETCMD_SETTING_CHANGETRIBE);
	s.unsigned_8(number);
	s.string(tribe);
	s.unsigned_8(random_tribe ? 1 : 0);
	d->net->send(s);
}

void GameClient::set_player_team(uint8_t number, Widelands::TeamNumber team) {
	if ((number != d->settings.playernum)) {
		return;
	}

	SendPacket s;
	s.unsigned_8(NETCMD_SETTING_CHANGETEAM);
	s.unsigned_8(number);
	s.unsigned_8(team);
	d->net->send(s);
}

void GameClient::set_player_closeable(uint8_t, bool) {
	//  client is not allowed to do this
}

void GameClient::set_player_shared(PlayerSlot number, Widelands::PlayerNumber shared) {
	if ((number != d->settings.playernum)) {
		return;
	}

	SendPacket s;
	s.unsigned_8(NETCMD_SETTING_CHANGESHARED);
	s.unsigned_8(number);
	s.unsigned_8(shared);
	d->net->send(s);
}

void GameClient::set_player_init(uint8_t number, uint8_t initialization_index) {
	if ((number != d->settings.playernum)) {
		return;
	}

	SendPacket s;
	s.unsigned_8(NETCMD_SETTING_CHANGEINIT);
	s.unsigned_8(number);
	s.unsigned_8(initialization_index);
	d->net->send(s);
}

void GameClient::set_player_name(uint8_t, const std::string&) {
	// until now the name is set before joining - if you allow a change in
	// launchgame-menu, here properly should be a set_name function
}

void GameClient::set_player(uint8_t, const PlayerSettings&) {
	// do nothing here - the request for a positionchange is send in
	// set_player_number(uint8_t) to the host.
}

void GameClient::set_peaceful_mode(bool peace) {
	d->settings.peaceful = peace;
}

bool GameClient::is_peaceful_mode() {
	return d->settings.peaceful;
}

void GameClient::set_custom_starting_positions(bool c) {
	d->settings.custom_starting_positions = c;
}

bool GameClient::get_custom_starting_positions() {
	return d->settings.custom_starting_positions;
}

std::string GameClient::get_win_condition_script() {
	return d->settings.win_condition_script;
}

void GameClient::set_win_condition_script(const std::string&) {
	// Clients are not allowed to change this
	NEVER_HERE();
}

void GameClient::set_player_number(uint8_t const number) {
	// If the playernumber we want to switch to is our own, there is no need
	// for sending a request to the host.
	if (number == d->settings.playernum) {
		return;
	}
	// Same if the player is not selectable
	if (number < d->settings.players.size() &&
	    (d->settings.players.at(number).state == PlayerSettings::State::kClosed ||
	     d->settings.players.at(number).state == PlayerSettings::State::kComputer)) {
		return;
	}

	// Send request
	SendPacket s;
	s.unsigned_8(NETCMD_SETTING_CHANGEPOSITION);
	s.unsigned_8(number);
	d->net->send(s);
}

uint32_t GameClient::real_speed() {
	return d->realspeed;
}

uint32_t GameClient::desired_speed() {
	return d->desiredspeed;
}

void GameClient::set_desired_speed(uint32_t speed) {
	if (speed > std::numeric_limits<uint16_t>::max()) {
		speed = std::numeric_limits<uint16_t>::max();
	}

	if (speed != d->desiredspeed) {
		d->desiredspeed = speed;

		SendPacket s;
		s.unsigned_8(NETCMD_SETSPEED);
		s.unsigned_16(d->desiredspeed);
		d->net->send(s);
	}
}

// Network games cannot be paused
bool GameClient::is_paused() {
	return false;
}

void GameClient::set_paused(bool /* paused */) {
}

void GameClient::receive_one_player(uint8_t const number, StreamRead& packet) {
	if (number >= d->settings.players.size()) {
		throw DisconnectException("PLAYER_UPDATE_FOR_N_E_P");
	}

	PlayerSettings& player = d->settings.players.at(number);
	player.state = static_cast<PlayerSettings::State>(packet.unsigned_8());
	player.name = packet.string();
	player.tribe = packet.string();
	player.random_tribe = packet.unsigned_8() == 1;
	player.initialization_index = packet.unsigned_8();
	player.ai = packet.string();
	player.random_ai = packet.unsigned_8() == 1;
	player.team = packet.unsigned_8();
	player.shared_in = packet.unsigned_8();
	Notifications::publish(NoteGameSettings(NoteGameSettings::Action::kPlayer, number));
}

void GameClient::receive_one_user(uint32_t const number, StreamRead& packet) {
	if (number > d->settings.users.size()) {
		throw DisconnectException("USER_UPDATE_FOR_N_E_U");
	}

	// This might happen, if a users connects after the game starts.
	if (number == d->settings.users.size()) {
		d->settings.users.push_back(*new UserSettings());
	}

	d->settings.users.at(number).name = packet.string();
	d->settings.users.at(number).position = packet.signed_32();
	d->settings.users.at(number).ready = packet.unsigned_8() == 1;

	if (static_cast<int32_t>(number) == d->settings.usernum) {
		d->localplayername = d->settings.users.at(number).name;
		d->settings.playernum = d->settings.users.at(number).position;
	}
	Notifications::publish(
	   NoteGameSettings(NoteGameSettings::Action::kUser, d->settings.playernum, number));
}

void GameClient::send(const std::string& msg) {
	SendPacket s;
	s.unsigned_8(NETCMD_CHAT);
	s.string(msg);
	d->net->send(s);
}

const std::vector<ChatMessage>& GameClient::get_messages() const {
	return d->chatmessages;
}

void GameClient::send_time() {
	assert(d->game);

	log_info("[Client]: sending timestamp: %i\n", d->game->get_gametime().get());

	SendPacket s;
	s.unsigned_8(NETCMD_TIME);
	s.unsigned_32(d->game->get_gametime().get());
	d->net->send(s);

	d->lasttimestamp = d->game->get_gametime();
	d->lasttimestamp_realtime = SDL_GetTicks();
}

void GameClient::sync_report_callback() {
	assert(d->net != nullptr);
	if (d->net->is_connected()) {
		SendPacket s;
		s.unsigned_8(NETCMD_SYNCREPORT);
		s.unsigned_32(d->game->get_gametime().get());
		s.data(d->game->get_sync_hash().data, 16);
		d->net->send(s);
	}
}

void GameClient::handle_disconnect(RecvPacket& packet) {
	uint8_t number = packet.unsigned_8();
	std::string reason = packet.string();
	if (number == 1) {
		disconnect(reason, "", false);
	} else {
		std::string arg = packet.string();
		disconnect(reason, arg, false);
	}
}

/**
 * Hello from the other side
 */
void GameClient::handle_hello(RecvPacket& packet) {
	if (d->settings.usernum != -2) {           // TODO(Klaus Halfmann): if the host is the client ?.
		throw ProtocolException(NETCMD_HELLO);  // I am talking with myself? Bad idea
	}
	uint8_t const version = packet.unsigned_8();
	if (version != NETWORK_PROTOCOL_VERSION) {
		throw DisconnectException("DIFFERENT_PROTOCOL_VERS");
	}
	d->settings.usernum = packet.unsigned_32();  // TODO(Klaus Halfmann): usernum is int8_t.
	d->settings.playernum = -1;
}

/**
 * Give a pong for a ping
 */
void GameClient::handle_ping(RecvPacket&) {
	SendPacket s;
	s.unsigned_8(NETCMD_PONG);
	d->net->send(s);

	log_info("[Client] Pong!\n");
}

/**
 * New Map name was sent.
 */
void GameClient::handle_setting_map(RecvPacket& packet) {
	d->settings.mapname = packet.string();
	d->settings.mapfilename = g_fs->FileSystem::fix_cross_file(packet.string());
	d->settings.map_theme = packet.string();
	d->settings.map_background = packet.string();
	d->settings.savegame = packet.unsigned_8() == 1;
	d->settings.scenario = packet.unsigned_8() == 1;
	log_info("[Client] SETTING_MAP '%s' '%s'\n", d->settings.mapname.c_str(),
	         d->settings.mapfilename.c_str());

	// New map was set, so we clean up the buffer of a previously requested file
	d->file_.reset(nullptr);
}

/**
 *
 */
// TODO(Klaus Halfmann): refactor this until it can be understood, move into impl.
void GameClient::handle_new_file(RecvPacket& packet) {
	std::string path = g_fs->FileSystem::fix_cross_file(packet.string());
	uint32_t bytes = packet.unsigned_32();
	std::string md5 = packet.string();

	// Check whether the file or a file with that name already exists
	if (g_fs->file_exists(path)) {
		// If the file is a directory, we have to rename the file and replace it with the version
		// of the host. If it is a zipped file, we can check, whether the host and the client have
		// got the same file.
		if (!g_fs->is_directory(path)) {
			FileRead fr;
			fr.open(*g_fs, path);
			if (bytes == fr.get_size()) {
				std::unique_ptr<char[]> complete(new char[bytes]);
				if (!complete) {
					throw wexception("Out of memory");
				}
				fr.data_complete(complete.get(), bytes);
				// TODO(Klaus Halfmann): compute MD5 on the fly in FileRead...
				SimpleMD5Checksum md5sum;
				md5sum.data(complete.get(), bytes);
				md5sum.finish_checksum();
				std::string localmd5 = md5sum.get_checksum().str();
				if (localmd5 == md5) {
					// everything is alright we now have the file.
					return;
				}
			}
		}
		// Don't overwrite the file, better rename the original one
		try {
			g_fs->fs_rename(path, backup_file_name(path));
		} catch (const FileError& e) {
			log_err("file error in GameClient::handle_packet: case NETCMD_FILE_PART: "
			        "%s\n",
			        e.what());
			// TODO(Arty): What now? It just means the next step will fail
			// or possibly result in some corrupt file
		}
	}

	// Yes we need the file!
	SendPacket s;
	s.unsigned_8(NETCMD_NEW_FILE_AVAILABLE);
	d->net->send(s);

	d->file_.reset(new NetTransferFile());
	d->file_->bytes = bytes;
	d->file_->filename = path;
	d->file_->md5sum = md5;
	size_t position = path.rfind(g_fs->file_separator(), path.size() - 2);
	if (position != std::string::npos) {
		path.resize(position);
		g_fs->ensure_directory_exists(path);
	}
}

/**
 *
 */
// TODO(Klaus Halfmann): refactor this until it can be understood, move into impl.
void GameClient::handle_file_part(RecvPacket& packet) {
	// Only go on, if we are waiting for a file part at the moment. It can happen, that an
	// "unrequested" part is send by the server if the map was changed just a moment ago
	// and there was an outstanding request from the client.
	if (!d->file_) {
		return;  // silently ignore
	}

	uint32_t part = packet.unsigned_32();
	uint32_t size = packet.unsigned_32();

	FilePart fp;

	char buf[NETFILEPARTSIZE];
	assert(size <= NETFILEPARTSIZE);

	// TODO(Klaus Halfmann): read directly into FilePart?
	if (packet.data(buf, size) != size) {
		log_warn("Readproblem. Will try to go on anyways\n");
	}
	memcpy(fp.part, &buf[0], size);
	d->file_->parts.push_back(fp);

	// Write file to disk as soon as all parts arrived
	uint32_t left = (d->file_->bytes - NETFILEPARTSIZE * part);
	if (left <= NETFILEPARTSIZE) {

		// Send an answer. We got everything
		SendPacket s;
		s.unsigned_8(NETCMD_FILE_PART);
		s.unsigned_32(part);
		s.string(d->file_->md5sum);
		d->net->send(s);

		FileWrite fw;
		left = d->file_->bytes;
		uint32_t i = 0;
		// Put all data together
		while (left > 0) {
			uint32_t writeout = (left > NETFILEPARTSIZE) ? NETFILEPARTSIZE : left;
			fw.data(d->file_->parts[i].part, writeout, FileWrite::Pos::null());
			left -= writeout;
			++i;
		}
		// Now really write the file
		fw.write(*g_fs, d->file_->filename.c_str());

		// Check for consistence
		FileRead fr;
		fr.open(*g_fs, d->file_->filename);

		std::unique_ptr<char[]> complete(new char[d->file_->bytes]);

		fr.data_complete(complete.get(), d->file_->bytes);
		SimpleMD5Checksum md5sum;
		md5sum.data(complete.get(), d->file_->bytes);
		md5sum.finish_checksum();
		std::string localmd5 = md5sum.get_checksum().str();
		if (localmd5 != d->file_->md5sum) {
			// Something went wrong! We have to rerequest the file.
			s.reset();
			s.unsigned_8(NETCMD_NEW_FILE_AVAILABLE);
			d->net->send(s);
			// Notify the players
			s.reset();
			s.unsigned_8(NETCMD_CHAT);
			s.string(_("/me 's file failed md5 checksumming."));
			d->net->send(s);
			try {
				g_fs->fs_unlink(d->file_->filename);
			} catch (const FileError& e) {
				log_err("file error in GameClient::handle_packet: case NETCMD_FILE_PART: "
				        "%s\n",
				        e.what());
			}
		}
		// Check file for validity
		bool invalid = false;
		if (d->settings.savegame) {
			// Saved game check - does Widelands recognize the file as saved game?
			Widelands::Game game;
			try {
				Widelands::GameLoader gl(d->file_->filename, game);
			} catch (...) {
				invalid = true;
			}
		} else {
			// Map check - does Widelands recognize the file as map?
			Widelands::Map map;
			std::unique_ptr<Widelands::MapLoader> ml = map.get_correct_loader(d->file_->filename);
			if (!ml) {
				invalid = true;
			}
		}
		if (invalid) {
			try {
				g_fs->fs_unlink(d->file_->filename);
				// Restore original file, if there was one before
				if (g_fs->file_exists(backup_file_name(d->file_->filename))) {
					g_fs->fs_rename(backup_file_name(d->file_->filename), d->file_->filename);
				}
			} catch (const FileError& e) {
				log_err("file error in GameClient::handle_packet: case NETCMD_FILE_PART: "
				        "%s\n",
				        e.what());
			}
			s.reset();
			s.unsigned_8(NETCMD_CHAT);
			s.string(_("/me checked the received file. Although md5 check summing succeeded, "
			           "I can not handle the file."));
			d->net->send(s);
		}
	}
}

/**
 *
 */
void GameClient::handle_setting_tribes(RecvPacket& packet) {
	d->settings.tribes.clear();
	for (uint8_t i = packet.unsigned_8(); i; --i) {
		Widelands::TribeBasicInfo info = Widelands::get_tribeinfo(packet.string());

		// Get initializations (we have to do this locally, for translations)
		LuaInterface lua;
		info.initializations.clear();
		for (uint8_t j = packet.unsigned_8(); j > 0; --j) {
			std::string const initialization_script = packet.string();
			std::unique_ptr<LuaTable> t = lua.run_script(initialization_script);
			t->do_not_warn_about_unaccessed_keys();
			std::set<std::string> tags;
			if (t->has_key("map_tags")) {
				std::unique_ptr<LuaTable> tt = t->get_table("map_tags");
				for (int key : tt->keys<int>()) {
					tags.insert(tt->get_string(key));
				}
			}
			info.initializations.push_back(Widelands::TribeBasicInfo::Initialization(
			   initialization_script, t->get_string("descname"), t->get_string("tooltip"), tags));
		}
		d->settings.tribes.push_back(info);
	}
}

/**
 *
 */
void GameClient::handle_setting_allplayers(RecvPacket& packet) {
	d->settings.players.resize(packet.unsigned_8());
	for (uint8_t i = 0; i < d->settings.players.size(); ++i) {
		receive_one_player(i, packet);
	}
	// Map changes are finished here
	Notifications::publish(NoteGameSettings(NoteGameSettings::Action::kMap));
}

/**
 *
 */
void GameClient::handle_playercommand(RecvPacket& packet) {
	if (!d->game) {
		throw DisconnectException("PLAYERCMD_WO_GAME");
	}

	const Time time(packet.unsigned_32());
	Widelands::PlayerCommand& plcmd = *Widelands::PlayerCommand::deserialize(packet);
	plcmd.set_duetime(time);
	d->game->enqueue_command(&plcmd);
	d->time.receive(time);
}

/**
 *
 */
void GameClient::handle_syncrequest(RecvPacket& packet) {
	if (!d->game) {
		throw DisconnectException("SYNCREQUEST_WO_GAME");
	}
	const Time time(packet.unsigned_32());
	d->time.receive(time);
	d->game->enqueue_command(new CmdNetCheckSync(time, [this] { sync_report_callback(); }));
	d->game->report_sync_request();
}

/**
 *
 */
void GameClient::handle_chat(RecvPacket& packet) {
	ChatMessage c("");
	c.playern = packet.signed_16();
	c.sender = packet.string();
	c.msg = packet.string();
	if (packet.unsigned_8()) {
		c.recipient = packet.string();
	}
	d->chatmessages.push_back(c);
	Notifications::publish(c);
}

/**
 *
 */
void GameClient::handle_system_message(RecvPacket& packet) {
	const std::string code = packet.string();
	const std::string arg1 = packet.string();
	const std::string arg2 = packet.string();
	const std::string arg3 = packet.string();
	ChatMessage c(NetworkGamingMessages::get_message(code, arg1, arg2, arg3));
	c.playern = UserSettings::none();  //  == System message
	                                   // c.sender remains empty to indicate a system message
	d->chatmessages.push_back(c);
	Notifications::publish(c);
}

/**
 *
 */
void GameClient::handle_desync(RecvPacket&) {
	log_err("[Client] received NETCMD_INFO_DESYNC. Trying to salvage some "
	        "information for debugging.\n");
	if (d->game) {
		d->game->save_syncstream(true);
		// We don't know our playernumber, so report as -1
		d->game->report_desync(-1);
	}
}

/**
 * Handle one packet received from the host.
 *
 * \note The caller must handle exceptions by closing the connection.
 */
void GameClient::handle_packet(RecvPacket& packet) {
	uint8_t cmd = packet.unsigned_8();

	switch (cmd) {
	case NETCMD_DISCONNECT:
		return handle_disconnect(packet);
	case NETCMD_HELLO:
		return handle_hello(packet);
	case NETCMD_PING:
		return handle_ping(packet);
	case NETCMD_SETTING_MAP:
		return handle_setting_map(packet);
	case NETCMD_NEW_FILE_AVAILABLE:
		return handle_new_file(packet);
	case NETCMD_FILE_PART:
		return handle_file_part(packet);
	case NETCMD_SETTING_TRIBES:
		return handle_setting_tribes(packet);
	case NETCMD_SETTING_ALLPLAYERS:
		return handle_setting_allplayers(packet);
	case NETCMD_SETTING_PLAYER: {
		uint8_t player = packet.unsigned_8();
		receive_one_player(player, packet);
	} break;
	case NETCMD_SETTING_ALLUSERS: {
		d->settings.users.resize(packet.unsigned_8());
		for (uint32_t i = 0; i < d->settings.users.size(); ++i) {
			receive_one_user(i, packet);
		}
	} break;
	case NETCMD_SETTING_USER: {
		uint32_t user = packet.unsigned_32();
		receive_one_user(user, packet);
	} break;
	case NETCMD_SET_PLAYERNUMBER: {
		int32_t number = packet.signed_32();
		d->settings.playernum = number;
		d->settings.users.at(d->settings.usernum).position = number;
	} break;
	case NETCMD_WIN_CONDITION:
		d->settings.win_condition_script = g_fs->FileSystem::fix_cross_file(packet.string());
		break;
	case NETCMD_PEACEFUL_MODE:
		d->settings.peaceful = packet.unsigned_8();
		break;
	case NETCMD_CUSTOM_STARTING_POSITIONS:
		d->settings.custom_starting_positions = packet.unsigned_8();
		break;
	case NETCMD_LAUNCH:
		if (!d->modal || d->game) {
			throw DisconnectException("UNEXPECTED_LAUNCH");
		}
		d->modal->end_modal<FullscreenMenuBase::MenuTarget>(FullscreenMenuBase::MenuTarget::kOk);
		break;
	case NETCMD_SETSPEED:
		d->realspeed = packet.unsigned_16();
		log_info("[Client] speed: %u.%03u\n", d->realspeed / 1000, d->realspeed % 1000);
		break;
	case NETCMD_TIME:
		d->time.receive(Time(packet.unsigned_32()));
		break;
	case NETCMD_WAIT:
		log_info("[Client]: server is waiting.\n");
		d->server_is_waiting = true;
		break;
	case NETCMD_PLAYERCOMMAND:
		return handle_playercommand(packet);
	case NETCMD_SYNCREQUEST:
		return handle_syncrequest(packet);
	case NETCMD_CHAT:
		return handle_chat(packet);
	case NETCMD_SYSTEM_MESSAGE_CODE:
		return handle_system_message(packet);
	case NETCMD_INFO_DESYNC:
		return handle_desync(packet);
	default:
		throw ProtocolException(cmd);
	}
}

/**
 * Handle all incoming network traffic.
 */
void GameClient::handle_network() {
	// if this is an internet game, handle the metaserver network
	if (d->internet_) {
		InternetGaming::ref().handle_metaserver_communication();
	}
	try {
		assert(d->net != nullptr);
		// Check if the connection is still open
		if (!d->net->is_connected()) {
			disconnect("CONNECTION_LOST", "", false);
			return;
		}
		// Process all available packets
		std::unique_ptr<RecvPacket> packet = d->net->try_receive();
		while (packet) {
			handle_packet(*packet);
			packet = d->net->try_receive();
		}
	} catch (const DisconnectException& e) {
		disconnect(e.what());
	} catch (const ProtocolException& e) {
		disconnect("PROTOCOL_EXCEPTION", e.what());
	} catch (const std::exception& e) {
		disconnect("SOMETHING_WRONG", e.what());
	}
}

void GameClient::disconnect(const std::string& reason,
                            const std::string& arg,
                            bool const sendreason,
                            bool const showmsg) {
	log_info("[Client]: disconnect(%s, %s)\n", reason.c_str(), arg.c_str());

	assert(d->net != nullptr);
	if (d->net->is_connected()) {
		if (sendreason) {
			SendPacket s;
			s.unsigned_8(NETCMD_DISCONNECT);
			s.unsigned_8(arg.size() < 1 ? 1 : 2);
			s.string(reason);
			if (!arg.empty()) {
				s.string(arg);
			}
			d->net->send(s);
		}

		d->net->close();
	}

	bool const trysave = showmsg && d->game;

	if (showmsg && d->modal) {  // can only show a message with a valid modal parent window
		std::string msg;
		if (arg.empty()) {
			msg = NetworkGamingMessages::get_message(reason);
		} else {
			msg = NetworkGamingMessages::get_message(reason, arg);
		}

		if (trysave) {
			/** TRANSLATORS: %s contains an error message. */
			msg = (boost::format(_("%s An automatic savegame will be created.")) % msg).str();
		}

		UI::WLMessageBox mmb(
		   d->modal, _("Disconnected from Host"), msg, UI::WLMessageBox::MBoxType::kOk);
		mmb.run<UI::Panel::Returncodes>();
	}

	if (trysave) {
		WLApplication::emergency_save(*d->game);
	}

	// TODO(Klaus Halfmann): Some of the modal windows are now handled by unique_ptr resulting in a
	// double free.
	if (d->modal) {
		d->modal->end_modal<FullscreenMenuBase::MenuTarget>(FullscreenMenuBase::MenuTarget::kBack);
	}
	d->modal = nullptr;
}<|MERGE_RESOLUTION|>--- conflicted
+++ resolved
@@ -329,11 +329,7 @@
 	// TODO(Klaus Halfmann): should this be an assert?
 	if (pc->sender() == d->settings.playernum + 1)  //  allow command for current player only
 	{
-<<<<<<< HEAD
-		log_info("[Client]: enqueue playercommand at time %i\n", d->game->get_gametime());
-=======
-		log_info("[Client]: send playercommand at time %i\n", d->game->get_gametime().get());
->>>>>>> d21e07b3
+		log_info("[Client]: enqueue playercommand at time %i\n", d->game->get_gametime().get());
 
 		d->send_player_command(pc);
 
