--- conflicted
+++ resolved
@@ -267,11 +267,7 @@
 		if (has_players_tribe()) {
 			tipstexts.push_back(get_players_tribe());
 		}
-<<<<<<< HEAD
-		UI::ProgressWindow& loader_ui = game.create_loader_ui(tipstexts);
-=======
 		UI::ProgressWindow& loader_ui = game.create_loader_ui(tipstexts, false);
->>>>>>> 93acc664
 
 		d->game = &game;
 		InteractiveGameBase* igb = d->init_game(this, loader_ui);
