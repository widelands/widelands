--- conflicted
+++ resolved
@@ -330,11 +330,7 @@
 	// TODO(Klaus Halfmann): should this be an assert?
 	if (pc->sender() == d->settings.playernum + 1)  //  allow command for current player only
 	{
-<<<<<<< HEAD
-		log_info("[Client]: enqueue playercommand at time %i\n", d->game->get_gametime().get());
-=======
-		verb_log_info("[Client]: send playercommand at time %i", d->game->get_gametime().get());
->>>>>>> e2e4f2bd
+		verb_log_info("[Client]: enqueue playercommand at time %i\n", d->game->get_gametime().get());
 
 		d->send_player_command(pc);
 
