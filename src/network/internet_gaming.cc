--- conflicted
+++ resolved
@@ -430,8 +430,7 @@
 
 		else if (cmd == IGPCMD_TIME) {
 			// Client received the server time
-<<<<<<< HEAD
-			time_offset = boost::lexical_cast<int>(packet.String()) - time(0);
+			time_offset = boost::lexical_cast<int>(packet.String()) - time(nullptr);
 			dedicatedlog
 				(ngettext
 					("InternetGaming: Server time offset is %u second.",
@@ -443,11 +442,6 @@
 			        	 "Server time offset is %u seconds.", time_offset))
 				 % time_offset)
 				 .str();
-=======
-			time_offset = boost::lexical_cast<int>(packet.String()) - time(nullptr);
-			dedicatedlog("InternetGaming: Server time offset is %i seconds.\n", time_offset);
-			std::string temp = (boost::format(_("Server time offset is %i seconds.")) % time_offset).str();
->>>>>>> 9bea8771
 			formatAndAddChat("", "", true, temp);
 		}
 
