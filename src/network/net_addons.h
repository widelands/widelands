--- conflicted
+++ resolved
@@ -116,10 +116,6 @@
 	void write_to_server(const std::string&);
 	void write_to_server(const char*, size_t);
 
-<<<<<<< HEAD
-	HangupFn hangup_fn_{nullptr};
-	AsyncIOWrapper* async_io_wrapper_{nullptr};
-=======
 	void throw_warning(const std::string& message) const;
 	void check_string_validity(const std::string& str);
 	void check_checksum(const std::string& path, const std::string& checksum);
@@ -127,8 +123,9 @@
 	                            const std::string& prefix,
 	                            std::map<std::string, std::set<std::string>>& result);
 	void append_multiline_message(std::string& send, const std::string& message);
->>>>>>> debc44ea
 
+	HangupFn hangup_fn_{nullptr};
+	AsyncIOWrapper* async_io_wrapper_{nullptr};
 	std::string last_username_, last_password_;
 	bool initialized_{false};
 	bool network_active_{false};
