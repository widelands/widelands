--- conflicted
+++ resolved
@@ -36,20 +36,11 @@
  * launch, as well as dealing with the actual network protocol.
  */
 struct GameClient : public GameController,
-<<<<<<< HEAD
-                   public GameSettingsProvider,
-                   private SyncCallback,
-                   public ChatProvider {
+					public GameSettingsProvider,
+					private SyncCallback,
+					public ChatProvider {
 	GameClient(const NetAddress& host, const std::string& playername, bool internet = false);
-=======
-                    public GameSettingsProvider,
-                    private SyncCallback,
-                    public ChatProvider {
-	GameClient(const std::string& host,
-	           const uint16_t port,
-	           const std::string& playername,
-	           bool internet = false);
->>>>>>> b163332b
+
 	virtual ~GameClient();
 
 	void run();
