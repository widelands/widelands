--- conflicted
+++ resolved
@@ -1730,12 +1730,7 @@
 	{
 		std::vector<const AddOns::AddOnInfo*> enabled_addons;
 		for (const auto& pair : AddOns::g_addons) {
-<<<<<<< HEAD
-			if (pair.second &&
-			    AddOns::kAddOnCategories.at(pair.first->category).may_affect_game_state) {
-=======
 			if (pair.second && AddOns::kAddOnCategories.at(pair.first->category).network_relevant) {
->>>>>>> ea25a44d
 				enabled_addons.push_back(pair.first.get());
 			}
 		}
