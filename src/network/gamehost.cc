/*
 * Copyright (C) 2008-2019 by the Widelands Development Team
 *
 * This program is free software; you can redistribute it and/or
 * modify it under the terms of the GNU General Public License
 * as published by the Free Software Foundation; either version 2
 * of the License, or (at your option) any later version.
 *
 * This program is distributed in the hope that it will be useful,
 * but WITHOUT ANY WARRANTY; without even the implied warranty of
 * MERCHANTABILITY or FITNESS FOR A PARTICULAR PURPOSE.  See the
 * GNU General Public License for more details.
 *
 * You should have received a copy of the GNU General Public License
 * along with this program; if not, write to the Free Software
 * Foundation, Inc., 51 Franklin Street, Fifth Floor, Boston, MA  02110-1301, USA.
 *
 */

#include "network/gamehost.h"

#include <algorithm>
#include <memory>
#include <sstream>
#include <string>

#include <boost/algorithm/string/predicate.hpp>
#include <boost/format.hpp>
#ifndef _WIN32
#include <unistd.h>  // for usleep
#endif

#include "ai/computer_player.h"
#include "ai/defaultai.h"
#include "base/i18n.h"
#include "base/md5.h"
#include "base/warning.h"
#include "base/wexception.h"
#include "build_info.h"
#include "chat/chat.h"
#include "game_io/game_loader.h"
#include "game_io/game_preload_packet.h"
#include "helper.h"
#include "io/fileread.h"
#include "io/filesystem/layered_filesystem.h"
#include "logic/filesystem_constants.h"
#include "logic/game.h"
#include "logic/map_objects/tribes/tribe_basic_info.h"
#include "logic/player.h"
#include "logic/playercommand.h"
#include "logic/playersmanager.h"
#include "map_io/widelands_map_loader.h"
#include "network/constants.h"
#include "network/internet_gaming.h"
#include "network/nethost.h"
#include "network/nethostproxy.h"
#include "network/network_gaming_messages.h"
#include "network/network_lan_promotion.h"
#include "network/network_player_settings_backend.h"
#include "network/network_protocol.h"
#include "scripting/lua_interface.h"
#include "ui_basic/progresswindow.h"
#include "ui_fsmenu/launch_mpg.h"
#include "wlapplication.h"
#include "wlapplication_options.h"
#include "wui/game_tips.h"
#include "wui/interactive_player.h"
#include "wui/interactive_spectator.h"

struct HostGameSettingsProvider : public GameSettingsProvider {
	explicit HostGameSettingsProvider(GameHost* const init_host) : host_(init_host) {
	}
	~HostGameSettingsProvider() override {
	}

	void set_scenario(bool is_scenario) override {
		host_->set_scenario(is_scenario);
	}

	const GameSettings& settings() override {
		return host_->settings();
	}

	bool can_change_map() override {
		return true;
	}
	bool can_change_player_state(uint8_t const number) override {
		if (number >= settings().players.size()) {
			return false;
		}
		if (settings().savegame)
			return settings().players.at(number).state != PlayerSettings::State::kClosed;
		else if (settings().scenario)
			return ((settings().players.at(number).state == PlayerSettings::State::kOpen ||
			         settings().players.at(number).state == PlayerSettings::State::kHuman) &&
			        settings().players.at(number).closeable) ||
			       settings().players.at(number).state == PlayerSettings::State::kClosed;
		return true;
	}
	bool can_change_player_tribe(uint8_t const number) override {
		return can_change_player_team(number);
	}
	bool can_change_player_init(uint8_t const number) override {
		if (settings().scenario || settings().savegame)
			return false;
		return number < settings().players.size();
	}
	bool can_change_player_team(uint8_t number) override {
		if (settings().scenario || settings().savegame)
			return false;
		if (number >= settings().players.size())
			return false;
		if (number == settings().playernum)
			return true;
		return settings().players.at(number).state == PlayerSettings::State::kComputer;
	}

	bool can_launch() override {
		return host_->can_launch();
	}

	virtual void set_map(const std::string& mapname,
	                     const std::string& mapfilename,
	                     uint32_t const maxplayers,
	                     bool const savegame = false) override {
		host_->set_map(mapname, mapfilename, maxplayers, savegame);
	}
	void set_player_state(uint8_t number, PlayerSettings::State const state) override {
		if (number >= settings().players.size())
			return;

		host_->set_player_state(number, state);
	}

	void
	set_player_tribe(uint8_t number, const std::string& tribe, bool const random_tribe) override {
		if (number >= host_->settings().players.size())
			return;

		if (number == settings().playernum ||
		    settings().players.at(number).state == PlayerSettings::State::kComputer ||
		    settings().players.at(number).state == PlayerSettings::State::kShared ||
		    settings().players.at(number).state ==
		       PlayerSettings::State::kOpen)  // For savegame loading
			host_->set_player_tribe(number, tribe, random_tribe);
	}

	void set_player_team(uint8_t number, Widelands::TeamNumber team) override {
		if (number >= host_->settings().players.size())
			return;

		if (number == settings().playernum ||
		    settings().players.at(number).state == PlayerSettings::State::kComputer)
			host_->set_player_team(number, team);
	}

	void set_player_closeable(uint8_t number, bool closeable) override {
		if (number >= host_->settings().players.size())
			return;
		host_->set_player_closeable(number, closeable);
	}

	void set_player_shared(PlayerSlot number, Widelands::PlayerNumber shared) override {
		if (number >= host_->settings().players.size())
			return;
		host_->set_player_shared(number, shared);
	}

	void set_player_init(uint8_t const number, uint8_t const index) override {
		if (number >= host_->settings().players.size())
			return;

		host_->set_player_init(number, index);
	}

	void
	set_player_ai(uint8_t number, const std::string& name, bool const random_ai = false) override {
		host_->set_player_ai(number, name, random_ai);
	}

	void set_player_name(uint8_t const number, const std::string& name) override {
		if (number >= host_->settings().players.size())
			return;
		host_->set_player_name(number, name);
	}

	void set_player(uint8_t const number, const PlayerSettings& ps) override {
		if (number >= host_->settings().players.size())
			return;
		host_->set_player(number, ps);
	}

	void set_player_number(uint8_t const number) override {
		if (number == UserSettings::none() || number < host_->settings().players.size())
			host_->set_player_number(number);
	}

	std::string get_win_condition_script() override {
		return host_->settings().win_condition_script;
	}

	void set_win_condition_script(const std::string& wc) override {
		host_->set_win_condition_script(wc);
	}

	void set_peaceful_mode(bool peace) override {
		host_->set_peaceful_mode(peace);
	}
	bool is_peaceful_mode() override {
		return host_->settings().peaceful;
	}

private:
	GameHost* host_;
	std::vector<std::string> wincondition_scripts_;
};

struct HostChatProvider : public ChatProvider {
	explicit HostChatProvider(GameHost* const init_host) : h(init_host), kickClient(0) {
	}

	// TODO(k.halfmann): this deserves a refactoring
	void send(const std::string& msg) override {
		ChatMessage c(msg);
		c.playern = h->get_local_playerposition();
		c.sender = h->get_local_playername();
		if (c.msg.size() && *c.msg.begin() == '@') {
			// Personal message
			std::string::size_type const space = c.msg.find(' ');
			if (space >= c.msg.size() - 1)
				return;
			c.recipient = c.msg.substr(1, space - 1);
			c.msg = c.msg.substr(space + 1);
		}

		/* Handle hostcommands like:
		 * /help                : Shows all available commands
		 * /announce <msg>      : Send a chatmessage as announcement (system chat)
		 * /warn <name> <reason>: Warn the user <name> because of <reason>
		 * /kick <name> <reason>: Kick the user <name> because of <reason>
		 * /forcePause         : Force the game to pause.
		 * /endForcedPause      : Puts game back to normal speed.
		 */
		else if (c.msg.size() > 1 && *c.msg.begin() == '/') {

			// Split up in "cmd" "arg1" "arg2"
			std::string cmd, arg1, arg2;
			std::string temp = c.msg.substr(1);  // cut off '/'
			h->split_command_array(temp, cmd, arg1, arg2);
			log("%s + \"%s\" + \"%s\"\n", cmd.c_str(), arg1.c_str(), arg2.c_str());

			// let "/me" pass - handled by chat
			if (cmd == "me") {
				h->send(c);
				return;
			}

			// Everything handled from now on will be system stuff - and so will be
			// messages send because of that commands
			c.playern = -2;
			c.sender = "";

			// Help
			if (cmd == "help") {
				c.msg = (boost::format("<br>%s<br>%s<br>%s<br>%s<br>%s<br>%s<br>%s") %
				         _("Available host commands are:") %
				         /** TRANSLATORS: Available host command */
				         _("/help  -  Shows this help") %
				         /** TRANSLATORS: Available host command */
				         _("/announce <msg>  -  Send a chatmessage as announcement (system chat)") %
				         /** TRANSLATORS: Available host command */
				         _("/warn <name> <reason>  -  Warn the user <name> because of <reason>") %
				         /** TRANSLATORS: Available host command */
				         _("/kick <name> <reason>  -  Kick the user <name> because of <reason>") %
				         /** TRANSLATORS: Available host command */
				         _("/forcePause            -  Force the game to pause.") %
				         /** TRANSLATORS: Available host command */
				         _("/endForcedPause        -  Return game to normal speed."))
				           .str();
			}

			// Announce
			else if (cmd == "announce") {
				if (arg1.empty()) {
					c.msg = _("Wrong use, should be: /announce <message>");
				} else {
					if (arg2.size())
						arg1 += " " + arg2;
					c.msg = "HOST ANNOUNCEMENT: " + arg1;
				}
			}

			// Warn user
			else if (cmd == "warn") {
				if (arg1.empty() || arg2.empty()) {
					c.msg = _("Wrong use, should be: /warn <name> <reason>");
				} else {
					int32_t num = h->check_client(arg1);
					if (num == -1) {
						c.msg = (boost::format(_("The client %s could not be found.")) % arg1).str();
					} else {
						c.msg = (boost::format("HOST WARNING FOR %s: ") % arg1).str();
						c.msg += arg2;
					}
				}
			}

			// Kick
			else if (cmd == "kick") {
				if (arg1.empty()) {
					c.msg = _("Wrong use, should be: /kick <name> <reason>");
				} else {
					kickUser = arg1;
					if (arg2.size())
						kickReason = arg2;
					else
						kickReason = "No reason given!";
					// Check if client exists
					int32_t num = h->check_client(kickUser);
					if (num == -2) {
						c.msg = _("You can not kick yourself!");
					} else if (num == -1) {
						c.msg = (boost::format(_("The client %s could not be found.")) % arg1).str();
					} else {
						kickClient = num;
						c.msg =
						   (boost::format(_("Are you sure you want to kick %s?")) % arg1).str() + "<br>";
						c.msg +=
						   (boost::format(_("The stated reason was: %s")) % kickReason).str() + "<br>";
						c.msg += (boost::format(_("If yes, type: /ack_kick %s")) % arg1).str();
					}
				}
			}

			// Acknowledge kick
			else if (cmd == "ack_kick") {
				if (arg1.empty())
					c.msg = _("kick acknowledgement cancelled: No name given!");
				else if (arg2.size())
					c.msg = _("Wrong use, should be: /ack_kick <name>");
				else {
					if (arg1 == kickUser) {
						h->kick_user(kickClient, kickReason);
						return;
					} else
						c.msg = _("kick acknowledgement cancelled: Wrong name given!");
				}
				kickUser = "";
				kickReason = "";
			}

			// Force Pause
			else if (cmd == "forcePause") {
				if (h->forced_pause()) {
					c.msg = _("Pause was already forced - game should be paused.");
				} else {
					c.msg = "HOST FORCED THE GAME TO PAUSE!";
					h->force_pause();
				}
			}

			// End Forced Pause
			else if (cmd == "endForcedPause") {
				if (!h->forced_pause()) {
					c.msg = _("There is no forced pause - nothing to end.");
				} else {
					c.msg = "HOST ENDED THE FORCED GAME PAUSE!";
					h->end_forced_pause();
				}
			}

			// Default
			else {
				c.msg = _("Invalid command! Type /help for a list of commands.");
			}
		}
		h->send(c);
	}

	const std::vector<ChatMessage>& get_messages() const override {
		return messages;
	}

	void receive(const ChatMessage& msg) {
		messages.push_back(msg);
		Notifications::publish(msg);
	}

	bool has_been_set() const override {
		return true;
	}

private:
	GameHost* h;
	std::vector<ChatMessage> messages;
	std::string kickUser;
	uint32_t kickClient;
	std::string kickReason;
};

struct Client {
	NetHostInterface::ConnectionId sock_id;
	uint8_t playernum;
	int16_t usernum;
	std::string build_id;
	Md5Checksum syncreport;
	bool syncreport_arrived;
	int32_t time;  // last time report
	uint32_t desiredspeed;
	time_t hung_since;
	/// The delta time where the last information about the hung client was sent to the other clients
	/// relative
	/// to when the last answer of the client was received.
	time_t lastdelta;
};

struct GameHostImpl {
	GameSettings settings;
	std::string localplayername;
	uint32_t localdesiredspeed;
	HostChatProvider chat;
	HostGameSettingsProvider hp;
	NetworkPlayerSettingsBackend npsb;

	std::unique_ptr<LanGamePromoter> promoter;
	std::unique_ptr<NetHostInterface> net;

	/// List of connected clients. Note that clients are not in the same
	/// order as players. In fact, a client must not be assigned to a player.
	std::vector<Client> clients;

	/// The game itself; only non-null while game is running
	Widelands::Game* game;

	/// If we were to send out a plain networktime packet, this would be the
	/// time. However, we have not yet committed to this networktime.
	int32_t pseudo_networktime;
	int32_t last_heartbeat;

	/// The networktime we committed to by sending it across the network.
	int32_t committed_networktime;

	/// This is the time for local simulation
	NetworkTime time;

	/// Whether we're waiting for all clients to report back.
	bool waiting;
	uint32_t lastframe;

	/**
	 * The speed, in milliseconds per second, that is effective as long
	 * as we're not \ref waiting.
	 */
	uint32_t networkspeed;
	time_t lastpauseping;

	/// All currently running computer players, *NOT* in one-one correspondence
	/// with \ref Player objects
	std::vector<ComputerPlayer*> computerplayers;

	/// \c true if a syncreport is currently in flight
	bool syncreport_pending;
	int32_t syncreport_time;
	Md5Checksum syncreport;
	bool syncreport_arrived;

	explicit GameHostImpl(GameHost* const h)
	   : localdesiredspeed(0),
	     chat(h),
	     hp(h),
	     npsb(&hp),
	     promoter(),
	     net(),
	     game(nullptr),
	     pseudo_networktime(0),
	     last_heartbeat(0),
	     committed_networktime(0),
	     waiting(false),
	     lastframe(0),
	     networkspeed(0),
	     lastpauseping(0),
	     syncreport_pending(false),
	     syncreport_time(0),
	     syncreport(),
	     syncreport_arrived(false) {
	}
};

GameHost::GameHost(const std::string& playername, bool internet)
   : d(new GameHostImpl(this)), internet_(internet), forced_pause_(false) {
	log("[Host]: starting up.\n");

	d->localplayername = playername;

	// create a listening socket
	if (internet) {
		// No real listening socket. Instead, connect to the relay server
		d->net = NetHostProxy::connect(InternetGaming::ref().ips(),
		                               InternetGaming::ref().get_local_servername(),
		                               InternetGaming::ref().relay_password());
		if (d->net == nullptr) {
			// Some kind of problem with the relay server. Bad luck :(
			throw WLWarning(_("Failed to host the server!"),
			                _("Widelands could not start hosting a server.\n"
			                  "This should not happen and there is most likely "
			                  "nothing you can do about it. Please report a bug."));
		}
	} else {
		d->net = NetHost::listen(kWidelandsLanPort);
		if (d->net == nullptr) {
			// This might happen when the widelands socket is already in use
			throw WLWarning(_("Failed to start the server!"),
			                _("Widelands could not start a server.\n"
			                  "Probably some other process is already running a server on our port."));
		}
		d->promoter.reset(new LanGamePromoter());
	}
	d->game = nullptr;
	d->pseudo_networktime = 0;
	d->waiting = true;
	d->networkspeed = 1000;
	d->localdesiredspeed = 1000;
	d->syncreport_pending = false;
	d->syncreport_time = 0;

	d->settings.tribes = Widelands::get_all_tribeinfos();
	set_multiplayer_game_settings();
	d->settings.playernum = UserSettings::none();
	d->settings.usernum = 0;
	UserSettings hostuser;
	hostuser.name = playername;
	hostuser.position = UserSettings::none();
	hostuser.ready = true;
	d->settings.users.push_back(hostuser);
	file_.reset(nullptr);  //  Initialize as 0 pointer - unfortunately needed in struct.
}

GameHost::~GameHost() {
	clear_computer_players();

	while (!d->clients.empty()) {
		disconnect_client(0, "SERVER_LEFT");
		reaper();
	}

	// close all open sockets
	d->net.reset();
	d->promoter.reset();
	delete d;
}

const std::string& GameHost::get_local_playername() const {
	return d->localplayername;
}

int16_t GameHost::get_local_playerposition() {
	return d->settings.users.at(0).position;
}

void GameHost::clear_computer_players() {
	for (uint32_t i = 0; i < d->computerplayers.size(); ++i)
		delete d->computerplayers.at(i);
	d->computerplayers.clear();
}

void GameHost::init_computer_player(Widelands::PlayerNumber p) {
	d->computerplayers.push_back(ComputerPlayer::get_implementation(d->game->get_player(p)->get_ai())
	                                ->instantiate(*d->game, p));
}

void GameHost::replace_client_with_ai(uint8_t playernumber, const std::string& ai) {
	assert(d->game->get_player(playernumber + 1)->get_ai().empty());
	assert(d->game->get_player(playernumber + 1)->get_ai() ==
	       d->settings.players.at(playernumber).ai);
	// Inform all players about the change
	// Has to be done at first in this method since the calls later on overwrite players[].name
	send_system_message_code("CLIENT_X_REPLACED_WITH", d->settings.players.at(playernumber).name,
	                         ComputerPlayer::get_implementation(ai)->descname);
	set_player_ai(playernumber, ai, false);
	d->game->get_player(playernumber + 1)->set_ai(ai);
	// Activate the ai
	init_computer_player(playernumber + 1);
	set_player_state(playernumber, PlayerSettings::State::kComputer);
	assert(d->game->get_player(playernumber + 1)->get_ai() ==
	       d->settings.players.at(playernumber).ai);
}

void GameHost::init_computer_players() {
	const Widelands::PlayerNumber nr_players = d->game->map().get_nrplayers();
	iterate_players_existing_novar(p, nr_players, *d->game) {
		if (p == d->settings.playernum + 1)
			continue;

		uint32_t client;
		for (client = 0; client < d->clients.size(); ++client)
			if (d->clients.at(client).playernum + 1 == p)
				break;

		if (client >= d->clients.size())
			init_computer_player(p);
	}
}

// TODO(k.halfmann): refactor into smaller functions
void GameHost::run() {
	// Fill the list of possible system messages
	NetworkGamingMessages::fill_map();
	FullscreenMenuLaunchMPG lm(&d->hp, this);
	lm.set_chat_provider(d->chat);
	const FullscreenMenuBase::MenuTarget code = lm.run<FullscreenMenuBase::MenuTarget>();
	if (code == FullscreenMenuBase::MenuTarget::kBack) {
		// if this is an internet game, tell the metaserver that client is back in the lobby.
		if (internet_)
			InternetGaming::ref().set_game_done();
		return;
	}

	// if this is an internet game, tell the metaserver that the game started
	if (internet_) {
		InternetGaming::ref().set_game_playing();
	} else {
		// if it is a LAN game, no longer accept new clients
		dynamic_cast<NetHost*>(d->net.get())->stop_listening();
		d->promoter.reset();
	}

	for (uint32_t i = 0; i < d->clients.size(); ++i) {
		if (d->clients.at(i).playernum == UserSettings::not_connected())
			disconnect_client(i, "GAME_STARTED_AT_CONNECT");
	}

	SendPacket packet;
	packet.unsigned_8(NETCMD_LAUNCH);
	broadcast(packet);

	Widelands::Game game;
	game.set_ai_training_mode(get_config_bool("ai_training", false));
	game.set_auto_speed(get_config_bool("auto_speed", false));
	game.set_write_syncstream(get_config_bool("write_syncstreams", true));

	try {
		std::unique_ptr<UI::ProgressWindow> loader_ui;
		loader_ui.reset(new UI::ProgressWindow());

		std::vector<std::string> tipstext;
		tipstext.push_back("general_game");
		tipstext.push_back("multiplayer");
		if (d->hp.has_players_tribe()) {
			tipstext.push_back(d->hp.get_players_tribe());
		}
		std::unique_ptr<GameTips> tips(new GameTips(*loader_ui, tipstext));

		loader_ui->step(_("Preparing game"));

		d->game = &game;
		game.set_game_controller(this);
		InteractiveGameBase* igb;
		uint8_t pn = d->settings.playernum + 1;
		game.save_handler().set_autosave_filename(
		   (boost::format("%s_nethost") % kAutosavePrefix).str());

		if (d->settings.savegame) {
			// Read and broadcast original win condition
			Widelands::GameLoader gl(d->settings.mapfilename, game);
			Widelands::GamePreloadPacket gpdp;
			gl.preload_game(gpdp);

			set_win_condition_script(gpdp.get_win_condition());
		}

		if ((pn > 0) && (pn <= UserSettings::highest_playernum())) {
			igb = new InteractivePlayer(game, get_config_section(), pn, true);
		} else {
			igb = new InteractiveSpectator(game, get_config_section(), true);
		}
		igb->set_chat_provider(d->chat);
		game.set_ibase(igb);

		if (!d->settings.savegame)  // new game
			game.init_newgame(loader_ui.get(), d->settings);
		else  // savegame
			game.init_savegame(loader_ui.get(), d->settings);
		d->pseudo_networktime = game.get_gametime();
		d->time.reset(d->pseudo_networktime);
		d->lastframe = SDL_GetTicks();
		d->last_heartbeat = d->lastframe;

		d->committed_networktime = d->pseudo_networktime;

		for (Client& client : d->clients) {
			client.time = d->committed_networktime - 1;
		}

		// The call to check_hung_clients ensures that the game leaves the
		// wait mode when there are no clients
		check_hung_clients();
		init_computer_players();
		game.run(loader_ui.get(),
		         d->settings.savegame ? Widelands::Game::Loaded :
		                                d->settings.scenario ? Widelands::Game::NewMPScenario :
		                                                       Widelands::Game::NewNonScenario,
		         "", false, "nethost");

		// if this is an internet game, tell the metaserver that the game is done.
		if (internet_)
			InternetGaming::ref().set_game_done();
		clear_computer_players();
	} catch (...) {
		WLApplication::emergency_save(game);
		clear_computer_players();
		d->game = nullptr;

		while (!d->clients.empty()) {
			disconnect_client(0, "SERVER_CRASHED");
			reaper();
		}
		// We will bounce back to the main menu, so we better log out
		if (internet_) {
			InternetGaming::ref().logout("SERVER_CRASHED");
		}

		throw;
	}
	d->game = nullptr;
}

void GameHost::think() {
	handle_network();

	if (d->game) {
		uint32_t curtime = SDL_GetTicks();
		int32_t delta = curtime - d->lastframe;
		d->lastframe = curtime;

		if (!d->waiting) {
			int32_t diff = (delta * d->networkspeed) / 1000;
			d->pseudo_networktime += diff;
		}

		d->time.think(real_speed());  // must be called even when d->waiting

		if (d->pseudo_networktime != d->committed_networktime) {
			if (d->pseudo_networktime - d->committed_networktime < 0) {
				d->pseudo_networktime = d->committed_networktime;
			} else if (curtime - d->last_heartbeat >= SERVER_TIMESTAMP_INTERVAL) {
				d->last_heartbeat = curtime;

				SendPacket packet;
				packet.unsigned_8(NETCMD_TIME);
				packet.signed_32(d->pseudo_networktime);
				broadcast(packet);

				committed_network_time(d->pseudo_networktime);

				check_hung_clients();
			}
		}

		for (ComputerPlayer* cp : d->computerplayers) {
			cp->think();
		}
	}
}

void GameHost::send_player_command(Widelands::PlayerCommand* pc) {
	pc->set_duetime(d->committed_networktime + 1);

	SendPacket packet;
	packet.unsigned_8(NETCMD_PLAYERCOMMAND);
	packet.signed_32(pc->duetime());
	pc->serialize(packet);
	broadcast(packet);
	d->game->enqueue_command(pc);

	committed_network_time(d->committed_networktime + 1);
}

/**
 * All chat messages go through this function.
 * If it is a normal message it is sent to clients as needed, and it is
 * forwarded to our local \ref ChatProvider.
 * If it is a personal message it will only be send to the recipient and to
 * the sender (to show that the message was actually sent).
 */
void GameHost::send(ChatMessage msg) {
	if (msg.msg.empty())
		return;

	if (msg.recipient.empty()) {
		SendPacket packet;
		packet.unsigned_8(NETCMD_CHAT);
		packet.signed_16(msg.playern);
		packet.string(msg.sender);
		packet.string(msg.msg);
		packet.unsigned_8(0);
		broadcast(packet);

		d->chat.receive(msg);
	} else {  //  personal messages
		SendPacket packet;
		packet.unsigned_8(NETCMD_CHAT);

		// Is this a pm for the host player?
		if (d->localplayername == msg.recipient) {
			d->chat.receive(msg);
			// Write the SendPacket - will be used below to show that the message
			// was received.
			packet.signed_16(msg.playern);
			packet.string(msg.sender);
			packet.string(msg.msg);
			packet.unsigned_8(1);
			packet.string(msg.recipient);
		} else {  // Find the recipient
			int32_t clientnum = check_client(msg.recipient);
			if (clientnum >= 0) {
				packet.signed_16(msg.playern);
				packet.string(msg.sender);
				packet.string(msg.msg);
				packet.unsigned_8(1);
				packet.string(msg.recipient);
				d->net->send(d->clients.at(clientnum).sock_id, packet);
				log(
				   "[Host]: personal chat: from %s to %s\n", msg.sender.c_str(), msg.recipient.c_str());
			} else {
				std::string fail = "Failed to send message: Recipient \"";
				fail += msg.recipient + "\" could not be found!";

				// is host the sender?
				if (d->localplayername == msg.sender) {
					ChatMessage err(fail);
					err.playern = -2;  // System message
					d->chat.receive(err);
					return;  // nothing left to do!
				}
				packet.signed_16(-2);  // System message
				packet.string("");
				packet.string(fail);
				packet.unsigned_8(0);
			}
		}

		if (msg.sender == msg.recipient)  //  he sent himself a private message
			return;                        //  do not deliver it to him twice

		// Now find the sender and send either the message or the failure notice
		else if (msg.playern == -2)  // private system message
			return;
		else if (d->localplayername == msg.sender)
			d->chat.receive(msg);
		else {  // host is not the sender -> get sender
			uint16_t i = 0;
			for (; i < d->settings.users.size(); ++i) {
				const UserSettings& user = d->settings.users.at(i);
				if (user.name == msg.sender)
					break;
			}
			if (i < d->settings.users.size()) {
				uint32_t j = 0;
				for (; j < d->clients.size(); ++j)
					if (d->clients.at(j).usernum == static_cast<int16_t>(i))
						break;
				if (j < d->clients.size())
					d->net->send(d->clients.at(j).sock_id, packet);
				else
					// Better no wexception it would break the whole game
					log("WARNING: user was found but no client is connected to it!\n");
			} else
				// Better no wexception it would break the whole game
				log("WARNING: sender could not be found!");
		}
	}
}

/**
 * Checks if client \ref name exists and \returns int32_t :
 *   -   the client number if found
 *   -   -1 if no client was found
 *   -   -2 if the host is the client (has no client number)
 */
int32_t GameHost::check_client(const std::string& name) {
	// Check if the client is the host him-/herself
	if (d->localplayername == name) {
		return -2;
	}

	// Search for the client
	uint16_t i = 0;
	uint32_t client = 0;
	for (; i < d->settings.users.size(); ++i) {
		const UserSettings& user = d->settings.users.at(i);
		if (user.name == name)
			break;
	}
	if (i < d->settings.users.size()) {
		for (; client < d->clients.size(); ++client)
			if (d->clients.at(client).usernum == static_cast<int16_t>(i))
				break;
		if (client >= d->clients.size())
			throw wexception("WARNING: user was found but no client is connected to it!\n");
		return client;  // client found
	} else {
		return -1;  // no client found
	}
}

/**
 * If the host sends a chat message with formation /kick <name> <reason>.
 *
 * This function will handle this command and try to kick the user.
 */
void GameHost::kick_user(uint32_t client, const std::string& reason) {
	disconnect_client(client, "KICKED", true, reason);
}

/// Split up a user entered string in "cmd", "arg1" and "arg2"
/// \note the cmd must begin with "/"
void GameHost::split_command_array(const std::string& cmdarray,
                                   std::string& cmd,
                                   std::string& arg1,
                                   std::string& arg2) {
	assert(cmdarray.size() > 1);

	std::string::size_type const space = cmdarray.find(' ');
	if (space > cmdarray.size())
		// only cmd
		cmd = cmdarray;
	else {
		cmd = cmdarray.substr(0, space);
		std::string::size_type const space2 = cmdarray.find(' ', space + 1);
		if (space2 != std::string::npos) {
			// cmd + arg1 + arg2
			arg1 = cmdarray.substr(space + 1, space2 - space - 1);
			arg2 = cmdarray.substr(space2 + 1);
		} else if (space + 1 < cmdarray.size())
			// cmd + arg1
			arg1 = cmdarray.substr(space + 1);
	}
	if (arg1.empty())
		arg1 = "";
	if (arg2.empty())
		arg2 = "";
}

void GameHost::send_system_message_code(const std::string& code,
                                        const std::string& a,
                                        const std::string& b,
                                        const std::string& c) {
	// First send to all clients
	SendPacket packet;
	packet.unsigned_8(NETCMD_SYSTEM_MESSAGE_CODE);
	packet.string(code);
	packet.string(a);
	packet.string(b);
	packet.string(c);
	broadcast(packet);

	// Now add to our own chatbox
	ChatMessage msg(NetworkGamingMessages::get_message(code, a, b, c));
	msg.playern = UserSettings::none();  //  == System message
	// c.sender remains empty to indicate a system message
	d->chat.receive(msg);
}

int32_t GameHost::get_frametime() {
	return d->time.time() - d->game->get_gametime();
}

GameController::GameType GameHost::get_game_type() {
	return GameController::GameType::kNetHost;
}

const GameSettings& GameHost::settings() {
	return d->settings;
}

bool GameHost::can_launch() {
	if (d->settings.mapname.empty())
		return false;
	if (d->settings.players.size() < 1)
		return false;
	if (d->game)
		return false;

	// if there is one client that is currently receiving a file, we can not launch.

	const std::vector<UserSettings>& users = d->settings.users;

	for (std::vector<Client>::iterator j = d->clients.begin(); j != d->clients.end(); ++j) {
		const int usernum = j->usernum;
		if (usernum == -1) {
			return false;
		}
		if (!users[usernum].ready) {
			return false;
		}
	}

	// all players must be connected to a controller (human/ai) or be closed.
	// but not all should be closed!
	bool one_not_closed = false;  // TODO(k.halfmann): check this logic
	for (PlayerSettings& setting : d->settings.players) {
		if (setting.state != PlayerSettings::State::kClosed)
			one_not_closed = true;
		if (setting.state == PlayerSettings::State::kOpen)
			return false;
	}
	return one_not_closed;
}

void GameHost::set_map(const std::string& mapname,
                       const std::string& mapfilename,
                       uint32_t const maxplayers,
                       bool const savegame) {
	d->settings.mapname = mapname;
	d->settings.mapfilename = mapfilename;
	d->settings.savegame = savegame;

	std::vector<PlayerSettings>::size_type oldplayers = d->settings.players.size();

	// Care about the host
	if (static_cast<int32_t>(maxplayers) <= d->settings.playernum &&
	    d->settings.playernum != UserSettings::none()) {
		set_player_number(UserSettings::none());
	}

	SendPacket packet;

	// Drop players not matching map any longer
	while (oldplayers > maxplayers) {
		--oldplayers;
		for (uint16_t i = 1; i < d->settings.users.size(); ++i)
			if (d->settings.users.at(i).position == oldplayers) {
				d->settings.users.at(i).position = UserSettings::none();

				// for local settings
				uint32_t j = 0;
				for (; j < d->clients.size(); ++j)
					if (d->clients.at(j).usernum == static_cast<int16_t>(i))
						break;
				d->clients.at(j).playernum = UserSettings::none();

				// Broadcast change
				broadcast_setting_user(packet, i);
			}
	}

	d->settings.players.resize(maxplayers);

	// Open slots for new players found on the map.
	while (oldplayers < maxplayers) {
		PlayerSettings& player = d->settings.players.at(oldplayers);
		player.state = PlayerSettings::State::kOpen;
		player.name = "";
		player.tribe = d->settings.tribes.at(0).name;
		player.random_tribe = false;
		player.initialization_index = 0;
		player.team = 0;
		player.ai = "";
		player.random_ai = false;
		player.closeable = false;
		player.shared_in = 0;

		++oldplayers;
	}

	// Broadcast new map info
	packet.reset();
	packet.unsigned_8(NETCMD_SETTING_MAP);
	write_setting_map(packet);
	broadcast(packet);

	// Also broadcast on LAN
	if (d->promoter) {
		d->promoter->set_map(mapname.c_str());
	}

	// Broadcast new player settings
	packet.reset();
	packet.unsigned_8(NETCMD_SETTING_ALLPLAYERS);
	write_setting_all_players(packet);
	broadcast(packet);

	// If possible, offer the map / saved game as transfer
	// TODO(unknown): not yet able to handle directory type maps / savegames, would involve zipping
	// in place or such ...
	if (!g_fs->is_directory(mapfilename)) {
		// Read in the file
		FileRead fr;
		fr.open(*g_fs, mapfilename);
		file_.reset(new NetTransferFile());
		file_->filename = mapfilename;
		uint32_t leftparts = file_->bytes = fr.get_size();
		while (leftparts > 0) {
			uint32_t readout = (leftparts > NETFILEPARTSIZE) ? NETFILEPARTSIZE : leftparts;
			FilePart fp;
			memcpy(fp.part, fr.data(readout), readout);
			file_->parts.push_back(fp);
			leftparts -= readout;
		}
		std::vector<char> complete(file_->bytes);
		fr.set_file_pos(0);
		fr.data_complete(&complete[0], file_->bytes);
		SimpleMD5Checksum md5sum;
		md5sum.data(&complete[0], file_->bytes);
		md5sum.finish_checksum();
		file_->md5sum = md5sum.get_checksum().str();
	} else {
		// reset previously offered map / saved game
		file_.reset(nullptr);
	}

	packet.reset();
	if (write_map_transfer_info(packet, mapfilename)) {
		broadcast(packet);
	}
}

// TODO(k.halfmann): refactor this
void GameHost::set_player_state(uint8_t const number,
                                PlayerSettings::State const state,
                                bool const host) {

	// ignore player numbers out of range
	if (number >= d->settings.players.size())
		return;

	PlayerSettings& player = d->settings.players.at(number);

	if (player.state == state)
		return;

	if (player.state == PlayerSettings::State::kHuman) {
		// kSpectatorPlayerNum has no client
		if (d->settings.users.at(kSpectatorPlayerNum).position == number) {
			d->settings.users.at(kSpectatorPlayerNum).position = UserSettings::none();
			d->settings.playernum = UserSettings::none();
		}
		for (uint8_t i = 1; i < d->settings.users.size(); ++i) {
			if (d->settings.users.at(i).position == number) {
				d->settings.users.at(i).position = UserSettings::none();
				if (host)  //  Did host send the user to lobby?
					send_system_message_code("SENT_PLAYER_TO_LOBBY", d->settings.users.at(i).name);

				//  for local settings
				for (std::vector<Client>::iterator j = d->clients.begin();; ++j) {
					assert(j != d->clients.end());
					if (j->usernum == i) {
						j->playernum = UserSettings::none();
						break;
					}
				}
				break;
			}
		}
	}

	player.state = state;

	// Make sure that shared slots have a player number to share in
	if (player.state == PlayerSettings::State::kShared) {
		const PlayerSlot shared = d->settings.find_shared(number);
		if (d->settings.is_shared_usable(number, shared)) {
			set_player_shared(number, shared);
		} else {
			player.state = PlayerSettings::State::kClosed;
		}
	}

	// Update shared positions for other players
	for (size_t i = 0; i < d->settings.players.size(); ++i) {
		if (i == number) {
			// Don't set own state
			continue;
		}
		if (d->settings.players.at(i).state == PlayerSettings::State::kShared) {
			const PlayerSlot shared = d->settings.find_shared(i);
			if (d->settings.is_shared_usable(i, shared)) {
				set_player_shared(i, shared);
			} else {
				set_player_state(i, PlayerSettings::State::kClosed, host);
			}
		}
	}

	// Make sure that slots that are not closeable stay open
	if (player.state == PlayerSettings::State::kClosed && d->settings.uncloseable(number)) {
		player.state = PlayerSettings::State::kOpen;
	}

	if (player.state == PlayerSettings::State::kComputer)
		player.name = get_computer_player_name(number);

	// Broadcast change to player
	SendPacket packet;
	broadcast_setting_player(packet, number);

	// Let clients know whether their slot has changed
	packet.reset();
	packet.unsigned_8(NETCMD_SETTING_ALLUSERS);
	write_setting_all_users(packet);
	broadcast(packet);
}

void GameHost::set_player_tribe(uint8_t const number,
                                const std::string& tribe,
                                bool const random_tribe) {
	if (number >= d->settings.players.size())
		return;

	PlayerSettings& player = d->settings.players.at(number);

<<<<<<< HEAD
	// TODDO(k.halfmann): check this logic, will tribe "survive" when random is selected?
=======
	// TODDO(k.halfmann): check this logic, will tribe "survive" een when random is selected?
>>>>>>> 7ac3852e
	if (player.tribe == tribe && player.random_tribe == random_tribe)
		return;

	std::string actual_tribe = tribe;
	player.random_tribe = random_tribe;

	if (random_tribe) {
		uint8_t num_tribes = d->settings.tribes.size();
		uint8_t random = (std::rand() % num_tribes);
		actual_tribe = d->settings.tribes.at(random).name;
	}

	for (const Widelands::TribeBasicInfo& temp_tribeinfo : d->settings.tribes) {
		if (temp_tribeinfo.name == player.tribe) {
			player.tribe = actual_tribe;
			if (temp_tribeinfo.initializations.size() <= player.initialization_index)
				player.initialization_index = 0;

			//  broadcast changes
			SendPacket packet;
			broadcast_setting_player(packet, number);
			return;  // TODO(k.halfmann): check this logic
		}
	}
	log("Player %u attempted to change to tribe %s; not a valid tribe\n", number, tribe.c_str());
}

void GameHost::set_player_init(uint8_t const number, uint8_t const index) {
	if (number >= d->settings.players.size())
		return;

	PlayerSettings& player = d->settings.players.at(number);

	if (player.initialization_index == index)
		return;

	for (const Widelands::TribeBasicInfo& temp_tribeinfo : d->settings.tribes) {
		if (temp_tribeinfo.name == player.tribe) {
			if (index < temp_tribeinfo.initializations.size()) {
				player.initialization_index = index;

				//  broadcast changes
				SendPacket packet;
				broadcast_setting_player(packet, number);
				return;
			} else
				log("Attempted to change to out-of-range initialization index %u "
				    "for player %u.\n",
				    index, number);
			return;
		}
	}
	NEVER_HERE();
}

void GameHost::set_player_ai(uint8_t number, const std::string& name, bool const random_ai) {
	if (number >= d->settings.players.size())
		return;

	PlayerSettings& player = d->settings.players.at(number);
	player.ai = name;
	player.random_ai = random_ai;

	// Broadcast changes
	SendPacket packet;
	broadcast_setting_player(packet, number);
}

void GameHost::set_player_name(uint8_t const number, const std::string& name) {
	if (number >= d->settings.players.size())
		return;

	PlayerSettings& player = d->settings.players.at(number);

	if (player.name == name)
		return;

	player.name = name;

	// Broadcast changes
	SendPacket packet;
	broadcast_setting_player(packet, number);
}

void GameHost::set_player_closeable(uint8_t const number, bool closeable) {
	if (number >= d->settings.players.size())
		return;

	PlayerSettings& player = d->settings.players.at(number);

	if (player.closeable == closeable)
		return;

	player.closeable = closeable;

	// There is no need to broadcast a player closeability change, as the host is the only one who
	// uses it.
}

void GameHost::set_player_shared(PlayerSlot number, Widelands::PlayerNumber shared) {
	if (number >= d->settings.players.size())
		return;

	PlayerSettings& player = d->settings.players.at(number);

	if (player.shared_in == shared)
		return;

	PlayerSettings& sharedplr = d->settings.players.at(shared - 1);
	assert(PlayerSettings::can_be_shared(sharedplr.state));
	assert(d->settings.is_shared_usable(number, shared));

	player.shared_in = shared;
	player.tribe = sharedplr.tribe;

	// Broadcast changes
	SendPacket packet;
	broadcast_setting_player(packet, number);
}

void GameHost::set_player(uint8_t const number, const PlayerSettings& ps) {
	if (number >= d->settings.players.size())
		return;

	PlayerSettings& player = d->settings.players.at(number);
	player = ps;

	// Broadcast changes
	SendPacket packet;
	broadcast_setting_player(packet, number);
}

void GameHost::set_player_number(uint8_t const number) {
	switch_to_player(0, number);
}

void GameHost::set_win_condition_script(const std::string& wc) {
	d->settings.win_condition_script = wc;

	// Broadcast changes
	SendPacket packet;
	packet.unsigned_8(NETCMD_WIN_CONDITION);
	packet.string(wc);
	broadcast(packet);
}

void GameHost::set_peaceful_mode(bool peace) {
	d->settings.peaceful = peace;

	// Broadcast changes
	SendPacket packet;
	packet.unsigned_8(NETCMD_PEACEFUL_MODE);
	packet.unsigned_8(peace ? 1 : 0);
	broadcast(packet);
}

void GameHost::switch_to_player(uint32_t user, uint8_t number) {
	if (number < d->settings.players.size() &&
	    (d->settings.players.at(number).state != PlayerSettings::State::kOpen &&
	     d->settings.players.at(number).state != PlayerSettings::State::kHuman))
		return;

	uint32_t old = d->settings.users.at(user).position;
	std::string name = d->settings.users.at(user).name;
	// Remove clients name from old player slot
	if (old < d->settings.players.size()) {
		PlayerSettings& op = d->settings.players.at(old);
		std::string temp(" ");
		temp += name;
		temp += " ";
		std::string temp2(op.name);
		temp2 = temp2.erase(op.name.find(temp), temp.size());
		set_player_name(old, temp2);
		if (temp2.empty())
			set_player_state(old, PlayerSettings::State::kOpen);
	}

	if (number < d->settings.players.size()) {
		// Add clients name to new player slot
		PlayerSettings& op = d->settings.players.at(number);
		if (op.state == PlayerSettings::State::kOpen) {
			set_player_state(number, PlayerSettings::State::kHuman);
			set_player_name(number, " " + name + " ");
		} else
			set_player_name(number, op.name + " " + name + " ");
	}
	d->settings.users.at(user).position = number;
	if (user == 0) {  // host
		d->settings.playernum = number;
	} else {
		for (Client& client : d->clients) {
			if (client.usernum == static_cast<int16_t>(user)) {
				client.playernum = number;
				break;
			}
		}
	}

	// Broadcast the user changes to everybody
	SendPacket packet;
	broadcast_setting_user(packet, user);
}

void GameHost::set_player_team(uint8_t number, Widelands::TeamNumber team) {
	if (number >= d->settings.players.size())
		return;
	d->settings.players.at(number).team = team;

	// Broadcast changes
	SendPacket packet;
	broadcast_setting_player(packet, number);
}

void GameHost::set_multiplayer_game_settings() {
	d->settings.scenario = false;
	d->settings.multiplayer = true;
}

void GameHost::set_scenario(bool is_scenario) {
	d->settings.scenario = is_scenario;
}

uint32_t GameHost::real_speed() {
	if (d->waiting)
		return 0;
	return d->networkspeed;
}

uint32_t GameHost::desired_speed() {
	return d->localdesiredspeed;
}

void GameHost::set_desired_speed(uint32_t const speed) {
	if (speed != d->localdesiredspeed) {
		d->localdesiredspeed = speed;
		update_network_speed();
	}
}

// Network games cannot be paused
bool GameHost::is_paused() {
	return false;
}

void GameHost::set_paused(bool /* paused */) {
}

// Send the packet to all properly connected clients
void GameHost::broadcast(SendPacket& packet) {
	std::vector<NetHostInterface::ConnectionId> receivers;
	for (const Client& client : d->clients) {
		if (client.playernum != UserSettings::not_connected()) {
			assert(client.sock_id > 0);
			receivers.push_back(client.sock_id);
		}
	}
	d->net->send(receivers, packet);
}

void GameHost::write_setting_map(SendPacket& packet) {
	packet.string(d->settings.mapname);
	packet.string(d->settings.mapfilename);
	packet.unsigned_8(d->settings.savegame ? 1 : 0);
	packet.unsigned_8(d->settings.scenario ? 1 : 0);
}

void GameHost::write_setting_player(SendPacket& packet, uint8_t const number) {
	PlayerSettings& player = d->settings.players.at(number);
	packet.unsigned_8(static_cast<uint8_t>(player.state));
	packet.string(player.name);
	packet.string(player.tribe);
	packet.unsigned_8(player.random_tribe ? 1 : 0);
	packet.unsigned_8(player.initialization_index);
	packet.string(player.ai);
	packet.unsigned_8(player.random_ai ? 1 : 0);
	packet.unsigned_8(player.team);
	packet.unsigned_8(player.shared_in);
	Notifications::publish(NoteGameSettings(NoteGameSettings::Action::kPlayer, number));
}

void GameHost::broadcast_setting_player(SendPacket& packet, uint8_t const number) {
	packet.reset();
	packet.unsigned_8(NETCMD_SETTING_PLAYER);
	packet.unsigned_8(number);
	write_setting_player(packet, number);
	broadcast(packet);
}

void GameHost::write_setting_all_players(SendPacket& packet) {
	packet.unsigned_8(d->settings.players.size());
	for (uint8_t i = 0; i < d->settings.players.size(); ++i) {
		write_setting_player(packet, i);
	}
	// Map changes are finished here
	Notifications::publish(NoteGameSettings(NoteGameSettings::Action::kMap));
}

void GameHost::write_setting_user(SendPacket& packet, uint32_t const number) {
	packet.string(d->settings.users.at(number).name);
	packet.signed_32(d->settings.users.at(number).position);
	packet.unsigned_8(d->settings.users.at(number).ready ? 1 : 0);
	Notifications::publish(NoteGameSettings(
	   NoteGameSettings::Action::kUser, d->settings.users.at(number).position, number));
}

void GameHost::broadcast_setting_user(SendPacket& packet, uint32_t const number) {
	packet.reset();
	packet.unsigned_8(NETCMD_SETTING_USER);
	packet.unsigned_32(number);
	write_setting_user(packet, number);
	broadcast(packet);
}

void GameHost::write_setting_all_users(SendPacket& packet) {
	packet.unsigned_8(d->settings.users.size());
	for (uint32_t i = 0; i < d->settings.users.size(); ++i)
		write_setting_user(packet, i);
}

/**
 * If possible, this function writes the MapTransferInfo to SendPacket & packet
 *
 * \returns true if the data was written, else false
 */
bool GameHost::write_map_transfer_info(SendPacket& packet, std::string mapfilename) {
	// TODO(unknown): not yet able to handle directory type maps / savegames
	if (g_fs->is_directory(mapfilename)) {
		log("Map/Save is a directory! No way for making it available a.t.m.!\n");
		return false;
	}

	// Write the new map/save file information, so client can decide whether it
	// needs the file.
	packet.unsigned_8(NETCMD_NEW_FILE_AVAILABLE);
	packet.string(mapfilename);
	// Scan-build reports that access to bytes here results in a dereference of null pointer.
	// This is a false positive.
	// See https://bugs.launchpad.net/widelands/+bug/1198919
	packet.unsigned_32(file_->bytes);  // NOLINT
	packet.string(file_->md5sum);
	return true;
}

/**
 *
 * \return a name for the given player.
 */
std::string GameHost::get_computer_player_name(uint8_t const playernum) {
	std::string name;
	uint32_t suffix = playernum;
	do {
		name = (boost::format(_("Computer %u")) % static_cast<unsigned int>(++suffix)).str();
	} while (has_user_name(name, playernum));
	return name;
}

/**
 * Checks whether a user with the given name exists already.
 *
 * If \p ignoreplayer < UserSettings::highest_playernum(), the user with this
 * number will be ignored.
 */
bool GameHost::has_user_name(const std::string& name, uint8_t ignoreplayer) {
	for (uint32_t i = 0; i < d->settings.users.size(); ++i)
		if (i != ignoreplayer && d->settings.users.at(i).name == name)
			return true;

	// Computer players are not handled like human users,
	// so make sure no cp owns this name.
	if (ignoreplayer < d->settings.users.size())
		ignoreplayer = d->settings.users.at(ignoreplayer).position;
	for (uint32_t i = 0; i < d->settings.players.size(); ++i)
		if (i != ignoreplayer && d->settings.players.at(i).name == name)
			return true;

	return false;
}

/// Respond to a client's Hello message.
void GameHost::welcome_client(uint32_t const number, std::string& playername) {
	assert(number < d->clients.size());

	Client& client = d->clients.at(number);

	assert(client.playernum == UserSettings::not_connected());
	assert(client.sock_id > 0);

	// The client gets its own initial data set.
	client.playernum = UserSettings::none();

	if (!d->game) {  // just in case we allow connection of spectators/players after game start
		for (uint32_t i = 0; i < d->settings.users.size(); ++i) {
			if (d->settings.users[i].position == UserSettings::not_connected()) {
				client.usernum = i;
				d->settings.users[i].result = Widelands::PlayerEndResult::kUndefined;
				d->settings.users[i].ready = true;
				break;
			}
		}
	}
	if (client.usernum == -1) {  // add the new client / user to the settings
		client.usernum = d->settings.users.size();
		UserSettings newuser;
		newuser.result = Widelands::PlayerEndResult::kUndefined;
		newuser.ready = true;
		d->settings.users.push_back(newuser);
	}

	// Assign the player a name, preferably the name chosen by the client
	if (playername.empty())  // Make sure there is at least a name base.
		playername = "Player";
	std::string effective_name = playername;

	if (has_user_name(effective_name, client.usernum)) {
		uint32_t i = 1;
		do {
			effective_name = (boost::format("%s%u") % playername % i++).str();
		} while (has_user_name(effective_name, client.usernum));
	}

	d->settings.users.at(client.usernum).name = effective_name;
	d->settings.users.at(client.usernum).position = UserSettings::none();

	log("[Host]: Client %u: welcome to usernum %u\n", number, client.usernum);

	SendPacket packet;
	packet.unsigned_8(NETCMD_HELLO);
	packet.unsigned_8(NETWORK_PROTOCOL_VERSION);
	packet.unsigned_32(client.usernum);
	d->net->send(client.sock_id, packet);
	// even if the network protocol is the same, the data might be different.
	if (client.build_id != build_id())
		send_system_message_code("DIFFERENT_WL_VERSION", effective_name, client.build_id, build_id());
	// Send information about currently selected map / savegame
	packet.reset();

	packet.unsigned_8(NETCMD_SETTING_MAP);
	write_setting_map(packet);
	d->net->send(client.sock_id, packet);

	// If possible, offer the map / savegame as transfer
	if (file_) {
		packet.reset();
		if (write_map_transfer_info(packet, file_->filename)) {
			d->net->send(client.sock_id, packet);
		}
	}

	//  Send the tribe information to the new client.
	packet.reset();
	packet.unsigned_8(NETCMD_SETTING_TRIBES);
	packet.unsigned_8(d->settings.tribes.size());
	for (const Widelands::TribeBasicInfo& tribe : d->settings.tribes) {
		packet.string(tribe.name);
		size_t const nr_initializations = tribe.initializations.size();
		packet.unsigned_8(nr_initializations);
		for (const Widelands::TribeBasicInfo::Initialization& init : tribe.initializations)
			packet.string(init.script);
	}
	d->net->send(client.sock_id, packet);

	packet.reset();
	packet.unsigned_8(NETCMD_SETTING_ALLPLAYERS);
	write_setting_all_players(packet);
	d->net->send(client.sock_id, packet);

	packet.reset();
	packet.unsigned_8(NETCMD_SETTING_ALLUSERS);
	write_setting_all_users(packet);
	d->net->send(client.sock_id, packet);

	packet.reset();
	packet.unsigned_8(NETCMD_WIN_CONDITION);
	packet.string(d->settings.win_condition_script);
	d->net->send(client.sock_id, packet);

	packet.reset();
	packet.unsigned_8(NETCMD_PEACEFUL_MODE);
	packet.unsigned_8(d->settings.peaceful ? 1 : 0);
	d->net->send(client.sock_id, packet);

	// Broadcast new information about the player to everybody
	broadcast_setting_user(packet, client.usernum);

	// Check if there is an unoccupied player left and if, assign.
	for (uint8_t i = 0; i < d->settings.players.size(); ++i)
		if (d->settings.players.at(i).state == PlayerSettings::State::kOpen) {
			switch_to_player(client.usernum, i);
			break;
		}

	send_system_message_code("CLIENT_HAS_JOINED_GAME", effective_name);
}

void GameHost::committed_network_time(int32_t const time) {
	assert(time - d->committed_networktime > 0);

	d->committed_networktime = time;
	d->time.receive(time);

	if (!d->syncreport_pending &&
	    d->committed_networktime - d->syncreport_time >= SYNCREPORT_INTERVAL)
		request_sync_reports();
}

void GameHost::receive_client_time(uint32_t const number, int32_t const time) {
	assert(number < d->clients.size());

	Client& client = d->clients.at(number);

	if (time - client.time < 0)
		throw DisconnectException("BACKWARDS_RUNNING_TIME");
	if (d->committed_networktime - time < 0)
		throw DisconnectException("SIMULATING_BEYOND_TIME");
	if (d->syncreport_pending && !client.syncreport_arrived) {
		if (time - d->syncreport_time > 0)
			throw DisconnectException("CLIENT_SYNC_REP_TIMEOUT");
	}

	client.time = time;
	log("[Host]: Client %i: Time %i\n", number, time);

	if (d->waiting) {
		log("[Host]: Client %i reports time %i (networktime = %i) during hang\n", number, time,
		    d->committed_networktime);
		check_hung_clients();
	}
}

void GameHost::check_hung_clients() {
	assert(d->game != nullptr);

	int nrdelayed = 0;
	int nrhung = 0;

	for (uint32_t i = 0; i < d->clients.size(); ++i) {
		if (d->clients.at(i).playernum == UserSettings::not_connected())
			continue;

		int32_t const delta = d->committed_networktime - d->clients.at(i).time;

		if (delta == 0) {
			// reset the hung_since time
			d->clients.at(i).hung_since = 0;
		} else {
			assert(d->game != nullptr);
			++nrdelayed;
			if (delta >
			    (5 * CLIENT_TIMESTAMP_INTERVAL * static_cast<int32_t>(d->networkspeed)) / 1000) {
				log("[Host]: Client %i (%s) hung\n", i,
				    d->settings.users.at(d->clients.at(i).usernum).name.c_str());
				++nrhung;
				if (d->clients.at(i).hung_since == 0) {
					d->clients.at(i).hung_since = time(nullptr);
					d->clients.at(i).lastdelta = 0;
				} else if (time_t deltanow = time(nullptr) - d->clients.at(i).hung_since > 60) {

					// inform the other clients about the problem regulary
					if (deltanow - d->clients.at(i).lastdelta > 30) {
						std::string seconds =
						   (boost::format(ngettext("%li second", "%li seconds", deltanow)) % deltanow)
						      .str();
						send_system_message_code(
						   "CLIENT_HUNG", d->settings.users.at(d->clients.at(i).usernum).name, seconds);
						d->clients.at(i).lastdelta = deltanow;
					}
				}
			}
		}
	}

	if (!d->waiting) {
		if (nrhung) {
			log("[Host]: %i clients hung. Entering wait mode\n", nrhung);

			// Brake and wait
			d->waiting = true;
			broadcast_real_speed(0);

			SendPacket packet;
			packet.unsigned_8(NETCMD_WAIT);
			broadcast(packet);
		}
	} else {
		if (nrdelayed == 0) {
			d->waiting = false;
			broadcast_real_speed(d->networkspeed);
			if (!d->syncreport_pending)
				request_sync_reports();
		}
	}
}

void GameHost::broadcast_real_speed(uint32_t const speed) {
	assert(speed <= std::numeric_limits<uint16_t>::max());

	SendPacket packet;
	packet.unsigned_8(NETCMD_SETSPEED);
	packet.unsigned_16(speed);
	broadcast(packet);
}

/**
 * This is the algorithm that decides upon the effective network speed,
 * given the desired speed of all clients.
 *
 * This function is supposed to be the only code that ever changes
 * \ref GameHostImpl::networkspeed.
 *
 * The current implementation picks the median, or the average of
 * lower and upper median.
 * If only two players are playing (host + 1 client), there is a boundary
 * so neither the host, nor the players can abuse their setting to get to the
 * wished speed (e.g. without this boundary, the client might set his/her wished
 *               speed to 8x - even if the host sets his desired speed to PAUSE
 *               the median sped would be 4x).
 *
 * The immediate pausing (with the Pause key) is disabled completely in the
 * network games, as sudden pauses would be distracting to other players. A
 * hard interruption of the game can be achieved with the forced pause.
 */
void GameHost::update_network_speed() {
	uint32_t const oldnetworkspeed = d->networkspeed;

	// First check if a pause was forced by the host
	if (forced_pause_)
		d->networkspeed = 0;

	else {
		// No pause was forced - normal speed calculation
		std::vector<uint32_t> speeds;

		speeds.push_back(d->localdesiredspeed);
		for (const Client& client : d->clients) {
			if (client.playernum <= UserSettings::highest_playernum())
				speeds.push_back(client.desiredspeed);
		}
		assert(!speeds.empty());

		std::sort(speeds.begin(), speeds.end());

		// Abuse prevention for 2 players
		if (speeds.size() == 2) {
			if (speeds[0] > speeds[1] + 1000)
				speeds[0] = speeds[1] + 1000;
			if (speeds[1] > speeds[0] + 1000)
				speeds[1] = speeds[0] + 1000;
		}

		d->networkspeed = (speeds.size() % 2) ?
		                     speeds.at(speeds.size() / 2) :
		                     (speeds.at(speeds.size() / 2) + speeds.at((speeds.size() / 2) - 1)) / 2;

		if (d->networkspeed > std::numeric_limits<uint16_t>::max())
			d->networkspeed = std::numeric_limits<uint16_t>::max();
	}

	if (d->networkspeed != oldnetworkspeed && !d->waiting)
		broadcast_real_speed(d->networkspeed);
}

/**
 * Request sync reports from all clients at the next possible time.
 */
void GameHost::request_sync_reports() {
	assert(!d->syncreport_pending);

	d->syncreport_pending = true;
	d->syncreport_arrived = false;
	d->syncreport_time = d->committed_networktime + 1;

	for (Client& client : d->clients) {
		client.syncreport_arrived = false;
	}

	log("[Host]: Requesting sync reports for time %i\n", d->syncreport_time);
	d->game->report_sync_request();

	SendPacket packet;
	packet.unsigned_8(NETCMD_SYNCREQUEST);
	packet.signed_32(d->syncreport_time);
	broadcast(packet);

	d->game->enqueue_command(
	   new CmdNetCheckSync(d->syncreport_time, [this] { sync_report_callback(); }));

	committed_network_time(d->syncreport_time);
}

/**
 * Check whether all sync reports have arrived, and if so, compare.
 */
void GameHost::check_sync_reports() {
	assert(d->syncreport_pending);

	if (!d->syncreport_arrived)
		return;

	for (const Client& client : d->clients) {
		if (client.playernum != UserSettings::not_connected() && !client.syncreport_arrived)
			return;
	}

	d->syncreport_pending = false;
	log("[Host]: comparing syncreports for time %i\n", d->syncreport_time);

	for (uint32_t i = 0; i < d->clients.size(); ++i) {
		Client& client = d->clients.at(i);
		if (client.playernum == UserSettings::not_connected())
			continue;

		if (client.syncreport != d->syncreport) {
			log("[Host]: lost synchronization with client %u!\n"
			    "I have:     %s\n"
			    "Client has: %s\n",
			    i, d->syncreport.str().c_str(), client.syncreport.str().c_str());

			d->game->save_syncstream(true);
			// Create syncstream excerpt and add faulting player number
			d->game->report_desync(i);

			SendPacket packet;
			packet.unsigned_8(NETCMD_INFO_DESYNC);
			broadcast(packet);

			disconnect_client(i, "CLIENT_DESYNCED");
			// Pause the game, so that host and client have time to handle the
			// desync.
			d->networkspeed = 0;
			broadcast_real_speed(d->networkspeed);
		}
	}
}

void GameHost::sync_report_callback() {
	assert(d->game->get_gametime() == static_cast<uint32_t>(d->syncreport_time));

	d->syncreport = d->game->get_sync_hash();
	d->syncreport_arrived = true;

	check_sync_reports();
}

void GameHost::handle_network() {

	if (d->promoter) {
		d->promoter->run();
	}

	// Check for new connections.
	Client peer;
	assert(d->net != nullptr);
	while (d->net->try_accept(&peer.sock_id)) {
		// Should only happen if the game has not been started yet
		assert(d->game == nullptr);
		peer.playernum = UserSettings::not_connected();
		peer.syncreport_arrived = false;
		peer.desiredspeed = 1000;
		peer.usernum = -1;  // == no user assigned for now.
		peer.hung_since = 0;
		peer.lastdelta = 0;
		d->clients.push_back(peer);
	}

	// if this is an internet game, handle the metaserver information
	if (internet_) {
		InternetGaming::ref().handle_metaserver_communication();
		// Maybe an important message was send on the metaserver,
		// that we should show in game as well.
		std::vector<ChatMessage> msgs;
		InternetGaming::ref().get_ingame_system_messages(msgs);
		for (const ChatMessage& msg : msgs)
			send(msg);
	}

	for (size_t i = 0; i < d->clients.size(); ++i) {
		if (!d->net->is_connected(d->clients.at(i).sock_id))
			disconnect_client(i, "CONNECTION_LOST", false);
	}

	// Check if we hear anything from our clients
	for (size_t i = 0; i < d->clients.size(); ++i) {
		try {
			std::unique_ptr<RecvPacket> packet = d->net->try_receive(d->clients.at(i).sock_id);
			while (packet) {
				handle_packet(i, *packet);
				packet = d->net->try_receive(d->clients.at(i).sock_id);
			}
			// Thrown by handle_packet()
		} catch (const DisconnectException& e) {
			disconnect_client(i, e.what());
		} catch (const ProtocolException& e) {
			disconnect_client(i, "PROTOCOL_EXCEPTION", true, e.what());
		} catch (const std::exception& e) {
			disconnect_client(i, "MALFORMED_COMMANDS", true, e.what());
		}
	}

	// If a pause was forced or if the players all pause, send a ping regularly
	// to keep the sockets up and running
	if ((forced_pause_ || real_speed() == 0) && (time(nullptr) > (d->lastpauseping + 20))) {
		d->lastpauseping = time(nullptr);

		SendPacket send_packet;
		send_packet.unsigned_8(NETCMD_PING);
		broadcast(send_packet);
	}

	reaper();
}

void GameHost::handle_disconnect(uint32_t const client_num, RecvPacket& r) {
	uint8_t number = r.unsigned_8();
	std::string reason = r.string();
	if (number == 1) {
		disconnect_client(client_num, reason, false);
	} else {
		std::string arg = r.string();
		disconnect_client(client_num, reason, false, arg);
	}
	return;
}

void GameHost::handle_ping(Client& client) {
	log("[Host]: Received ping from metaserver.\n");
	// Send PING back
	SendPacket packet;
	packet.unsigned_8(NETCMD_METASERVER_PING);
	d->net->send(client.sock_id, packet);

	// Remove metaserver from list of clients
	client.playernum = UserSettings::not_connected();
	d->net->close(client.sock_id);
	client.sock_id = 0;
	return;
}

/** Wait for NETCMD_HELLO and handle unexpected other commands */
void GameHost::handle_hello(uint32_t const client_num,
                            uint8_t const cmd,
                            Client& client,
                            RecvPacket& r) {
	// Now we wait for the client to say Hi in the right language,
	// unless the game has already started
	if (d->game) {
		throw DisconnectException("GAME_ALREADY_STARTED");
	}
	if (cmd != NETCMD_HELLO) {
		throw ProtocolException(cmd);
	}
	uint8_t version = r.unsigned_8();
	if (version != NETWORK_PROTOCOL_VERSION)
		throw DisconnectException("DIFFERENT_PROTOCOL_VERS");

	std::string clientname = r.string();
	client.build_id = r.string();

	welcome_client(client_num, clientname);
<<<<<<< HEAD
=======
	return;
>>>>>>> 7ac3852e
}

void GameHost::handle_changetribe(Client& client, RecvPacket& r) {
	//  Do not be harsh about packets of this type arriving out of order -
	//  the client might just have had bad luck with the timing.
	if (!d->game) {
		uint8_t num = r.unsigned_8();
		if (num != client.playernum) {
			throw DisconnectException("NO_ACCESS_TO_PLAYER");
		}
		std::string tribe = r.string();
		bool random_tribe = r.unsigned_8() == 1;
		set_player_tribe(num, tribe, random_tribe);
	}
}

/** Handle changed sharing of clients by users */
void GameHost::handle_changeshared(Client& client, RecvPacket& r) {
	//  Do not be harsh about packets of this type arriving out of order -
	//  the client might just have had bad luck with the timing.
	if (!d->game) {
		uint8_t num = r.unsigned_8();
		if (num != client.playernum)
			throw DisconnectException("NO_ACCESS_TO_PLAYER");
		set_player_shared(num, r.unsigned_8());
	}
}

void GameHost::handle_changeteam(Client& client, RecvPacket& r) {
	if (!d->game) {
		uint8_t num = r.unsigned_8();
		if (num != client.playernum)
			throw DisconnectException("NO_ACCESS_TO_PLAYER");
		set_player_team(num, r.unsigned_8());
	}
}

void GameHost::handle_changeinit(Client& client, RecvPacket& r) {
	if (!d->game) {
		// TODO(GunChleoc): For some nebulous reason, we don't receive the num that the client is
		// sending when a player changes slot. So, keeping the access to the client off for now.
		// Would be nice to have though.
		uint8_t num = r.unsigned_8();
		if (num != client.playernum)
			throw DisconnectException("NO_ACCESS_TO_PLAYER");
		set_player_init(num, r.unsigned_8());
	}
}

void GameHost::handle_changeposition(Client& client, RecvPacket& r) {
	if (!d->game) {
		uint8_t const pos = r.unsigned_8();
		switch_to_player(client.usernum, pos);
	}
}

void GameHost::handle_nettime(uint32_t const client_num, RecvPacket& r) {
	if (!d->game)
		throw DisconnectException("TIME_SENT_NOT_READY");
	receive_client_time(client_num, r.signed_32());
}

void GameHost::handle_playercommmand(uint32_t const client_num, Client& client, RecvPacket& r) {
	if (!d->game)
		throw DisconnectException("PLAYERCMD_WO_GAME");
	int32_t time = r.signed_32();
	Widelands::PlayerCommand* plcmd = Widelands::PlayerCommand::deserialize(r);
	log("[Host]: Client %u (%u) sent player command %u for %u, time = %i\n", client_num,
	    client.playernum, static_cast<unsigned int>(plcmd->id()), plcmd->sender(), time);
	receive_client_time(client_num, time);
	if (plcmd->sender() != client.playernum + 1)
		throw DisconnectException("PLAYERCMD_FOR_OTHER");
	send_player_command(plcmd);
}

void GameHost::handle_syncreport(uint32_t const client_num, Client& client, RecvPacket& r) {
	if (!d->game || !d->syncreport_pending || client.syncreport_arrived) {
		throw DisconnectException("UNEXPECTED_SYNC_REP");
	}
	int32_t time = r.signed_32();
	r.data(client.syncreport.data, 16);
	client.syncreport_arrived = true;
	receive_client_time(client_num, time);
	check_sync_reports();
}

void GameHost::handle_chat(Client& client, RecvPacket& r) {
	ChatMessage c(r.string());
	c.playern = d->settings.users.at(client.usernum).position;
	c.sender = d->settings.users.at(client.usernum).name;
	if (c.msg.size() && *c.msg.begin() == '@') {
		// Personal message
		std::string::size_type const space = c.msg.find(' ');
		if (space >= c.msg.size() - 1)
			return;  // No Message after '@<User>'
		c.recipient = c.msg.substr(1, space - 1);
		c.msg = c.msg.substr(space + 1);
	}
	send(c);
}

/** Take care of change of game speed PAUSE, 1x 2x 3x .... */
void GameHost::handle_speed(Client& client, RecvPacket& r) {
	client.desiredspeed = r.unsigned_16();
	update_network_speed();
}

/** a new file should be uploaded to all players */
void GameHost::handle_new_file(Client& client) {
	if (!file_)  // Do we have a file for sending?
		throw DisconnectException("REQUEST_OF_N_E_FILE");
	send_system_message_code(
	   "STARTED_SENDING_FILE", file_->filename, d->settings.users.at(client.usernum).name);
	send_file_part(client.sock_id, 0);
	// Remember client as "currently receiving file"
	d->settings.users[client.usernum].ready = false;
	SendPacket packet;
	broadcast_setting_user(packet, client.usernum);
}

/**
 * Handle a single received packet.
 *
 * The caller must catch exceptions and disconnect the client as appropriate.
 *
 * \param i the client number
 * \param r the received packet
 */
void GameHost::handle_packet(uint32_t const client_num, RecvPacket& r) {
	Client& client = d->clients.at(client_num);
	uint8_t const cmd = r.unsigned_8();

	if (cmd == NETCMD_DISCONNECT) {
		return handle_disconnect(client_num, r);
	}

	if (client.playernum == UserSettings::not_connected()) {
		if (cmd == NETCMD_METASERVER_PING) {
			return handle_ping(client);
		}
		// Now we wait for the client to say Hi in the right language,
		return handle_hello(client_num, cmd, client, r);
	}

	switch (cmd) {
	case NETCMD_PONG:
		log("[Host]: Client %u: got pong\n", client_num);
		break;

	case NETCMD_SETTING_CHANGETRIBE:
		return handle_changetribe(client, r);
	case NETCMD_SETTING_CHANGESHARED:
		return handle_changeshared(client, r);
	case NETCMD_SETTING_CHANGETEAM:
		return handle_changeteam(client, r);
	case NETCMD_SETTING_CHANGEINIT:
		return handle_changeinit(client, r);
	case NETCMD_SETTING_CHANGEPOSITION:
		return handle_changeposition(client, r);
	case NETCMD_TIME:
		return handle_nettime(client_num, r);
	case NETCMD_PLAYERCOMMAND:
		return handle_playercommmand(client_num, client, r);
	case NETCMD_SYNCREPORT:
		return handle_syncreport(client_num, client, r);
	case NETCMD_CHAT:
		return handle_chat(client, r);
	case NETCMD_SETSPEED:
		return handle_speed(client, r);
	case NETCMD_NEW_FILE_AVAILABLE:
		return handle_new_file(client);
	case NETCMD_FILE_PART:
		return handle_file_part(client, r);

	case NETCMD_SETTING_MAP:
	case NETCMD_SETTING_PLAYER:
	case NETCMD_WIN_CONDITION:
	case NETCMD_PEACEFUL_MODE:
	case NETCMD_LAUNCH:
		if (!d->game) {  // not expected while game is in progress -> something is wrong here
			log("[Host]: Unexpected command %u while in game\n", cmd);
			throw DisconnectException(
			   "NO_ACCESS_TO_SERVER");  // TODO(k.halfmann): better use "UNEXPECTED_COMMAND" ?
		}
		break;

	default:
		throw ProtocolException(cmd);
	}
}

/** Handle uploading part of a file  */
void GameHost::handle_file_part(Client& client, RecvPacket& r) {
	if (!file_)  // Do we have a file for sending
		throw DisconnectException("REQUEST_OF_N_E_FILE");
	uint32_t part = r.unsigned_32();
	std::string x = r.string();
	if (x != file_->md5sum) {
		log("[Host]: File transfer checksum mismatch %s != %s\n", x.c_str(), file_->md5sum.c_str());
		return;  // Surely the file was changed, so we cancel here.
	}
	if (part >= file_->parts.size())
		throw DisconnectException("REQUEST_OF_N_E_FILEPART");
	if (part == file_->parts.size() - 1) {
		send_system_message_code(
		   "COMPLETED_FILE_TRANSFER", file_->filename, d->settings.users.at(client.usernum).name);
		d->settings.users[client.usernum].ready = true;
		SendPacket packet;
		broadcast_setting_user(packet, client.usernum);
		return;
	}
	++part;
	if (part % 100 == 0)  // Show Progress message every 100th transfer
		send_system_message_code("SENDING_FILE_PART",
		                         (boost::format("%i/%i") % part % (file_->parts.size() + 1)).str(),
		                         file_->filename, d->settings.users.at(client.usernum).name);
	send_file_part(client.sock_id, part);
}

void GameHost::send_file_part(NetHostInterface::ConnectionId csock_id, uint32_t part) {
	assert(part < file_->parts.size());

	uint32_t left = file_->bytes - NETFILEPARTSIZE * part;
	uint32_t size = (left > NETFILEPARTSIZE) ? NETFILEPARTSIZE : left;

	// Send the part
	SendPacket packet;
	packet.unsigned_8(NETCMD_FILE_PART);
	packet.unsigned_32(part);
	packet.unsigned_32(size);
	packet.data(file_->parts[part].part, size);
	d->net->send(csock_id, packet, NetPriority::kFiletransfer);
}

void GameHost::disconnect_player_controller(uint8_t const number, const std::string& name) {
	log("[Host]: disconnect_player_controller(%u, %s)\n", number, name.c_str());

	for (const UserSettings& setting : d->settings.users) {
		if (setting.position == number) {
			if (!d->game) {
				// Remove player name
				PlayerSettings& p = d->settings.players.at(number);
				std::string temp(" ");
				temp += name;
				temp += " ";
				std::string temp2(p.name);
				temp2 = temp2.erase(p.name.find(temp), temp.size());
				set_player_name(number, temp2);
			}
			return;
		}
	}

	set_player_state(number, PlayerSettings::State::kOpen);
	// Don't replace player with AI, let host choose what to do
}

void GameHost::disconnect_client(uint32_t const client_number,
                                 const std::string& reason,
                                 bool const sendreason,
                                 const std::string& arg) {
	assert(client_number < d->clients.size());

	Client& client = d->clients.at(client_number);

	// If the client is linked to a player and it is the client that closes the connection
	// and the game has already started ...
	if (client.playernum != UserSettings::none() && reason != "SERVER_LEFT" && d->game != nullptr) {
		// And the client hasn't lost/won yet ...
		if (d->settings.users.at(client.usernum).result == Widelands::PlayerEndResult::kUndefined) {
			// If not shown yet, show a window and ask the host player what to do
			// with the tribe of the leaving client
			if (d->game->get_igbase()->show_game_client_disconnected()) {
				// Window has just been opened, pause game and create a save game
				if (!forced_pause()) {
					force_pause();
				}
				WLApplication::emergency_save(*d->game);
			}
			// Client was active but is a winner of the game: Replace with normal AI
		} else if (d->settings.users.at(client.usernum).result == Widelands::PlayerEndResult::kWon) {
			replace_client_with_ai(client.playernum, DefaultAI::normal_impl.name);
			// Client was active but has lost or gave up: Replace with empty AI
		} else {
			assert(d->settings.users.at(client.usernum).result == Widelands::PlayerEndResult::kLost ||
			       d->settings.users.at(client.usernum).result ==
			          Widelands::PlayerEndResult::kResigned);
			replace_client_with_ai(client.playernum, "empty");
		}
	}

	// If the client was completely connected before the disconnect, free the
	// user settings and send changes to the clients
	if (client.usernum >= 0) {
		uint8_t position = d->settings.users.at(client.usernum).position;
		d->settings.users.at(client.usernum).position = UserSettings::not_connected();
		client.playernum = UserSettings::not_connected();
		if (position <= UserSettings::highest_playernum()) {
			disconnect_player_controller(position, d->settings.users.at(client.usernum).name);
		}
		// Do NOT reset the clients name in the corresponding UserSettings, that way we keep the name
		// for the statistics.
		// d->settings.users.at(client.usernum).name = std::string();

		// Broadcast the user changes to everybody
		send_system_message_code(
		   "CLIENT_X_LEFT_GAME", d->settings.users.at(client.usernum).name, reason, arg);

		SendPacket packet;
		broadcast_setting_user(packet, client.usernum);
	} else {
		send_system_message_code("UNKNOWN_LEFT_GAME", reason, arg);
	}
	log("[Host]: disconnect_client(%u, %s, %s)\n", client_number, reason.c_str(), arg.c_str());

	if (client.sock_id > 0) {
		if (sendreason) {
			SendPacket packet;
			packet.unsigned_8(NETCMD_DISCONNECT);
			packet.unsigned_8(arg.empty() ? 1 : 2);
			packet.string(reason);
			if (!arg.empty()) {
				packet.string(arg);
			}
			d->net->send(client.sock_id, packet);
		}

		d->net->close(client.sock_id);
		client.sock_id = 0;
	}

	if (d->game) {
		check_hung_clients();
	}
}

/**
 * The grim reaper. This finally erases disconnected clients from the clients
 * array.
 *
 * Calls this when you're certain that nobody is holding any client indices or
 * iterators, since this function will invalidate them.
 */
void GameHost::reaper() {
	uint32_t index = 0;
	while (index < d->clients.size())
		if (d->clients.at(index).sock_id > 0)
			++index;
		else
			d->clients.erase(d->clients.begin() + index);
}

void GameHost::report_result(uint8_t p_nr,
                             Widelands::PlayerEndResult result,
                             const std::string& info) {
	// Send to game
	Widelands::PlayerEndStatus pes;
	Widelands::Player* player = d->game->get_player(p_nr);
	assert(player);
	pes.player = player->player_number();
	pes.time = d->game->get_gametime();
	pes.result = result;
	pes.info = info;
	d->game->player_manager()->add_player_end_status(pes);

	// there might be more than one client that control this Widelands player
	// and maybe even none -> computer player
	for (UserSettings& user : d->settings.users) {
		if (user.position == p_nr - 1) {
			user.result = result;
			user.win_condition_string = info;
			if (result == Widelands::PlayerEndResult::kLost) {
				send_system_message_code("PLAYER_DEFEATED", user.name);
			}
		}
	}

	log("GameHost::report_result(%d, %u, %s)\n", player->player_number(),
	    static_cast<uint8_t>(result), info.c_str());
}<|MERGE_RESOLUTION|>--- conflicted
+++ resolved
@@ -1209,11 +1209,7 @@
 
 	PlayerSettings& player = d->settings.players.at(number);
 
-<<<<<<< HEAD
 	// TODDO(k.halfmann): check this logic, will tribe "survive" when random is selected?
-=======
-	// TODDO(k.halfmann): check this logic, will tribe "survive" een when random is selected?
->>>>>>> 7ac3852e
 	if (player.tribe == tribe && player.random_tribe == random_tribe)
 		return;
 
@@ -2072,10 +2068,6 @@
 	client.build_id = r.string();
 
 	welcome_client(client_num, clientname);
-<<<<<<< HEAD
-=======
-	return;
->>>>>>> 7ac3852e
 }
 
 void GameHost::handle_changetribe(Client& client, RecvPacket& r) {
