/*
 * Copyright (C) 2008-2021 by the Widelands Development Team
 *
 * This program is free software; you can redistribute it and/or
 * modify it under the terms of the GNU General Public License
 * as published by the Free Software Foundation; either version 2
 * of the License, or (at your option) any later version.
 *
 * This program is distributed in the hope that it will be useful,
 * but WITHOUT ANY WARRANTY; without even the implied warranty of
 * MERCHANTABILITY or FITNESS FOR A PARTICULAR PURPOSE.  See the
 * GNU General Public License for more details.
 *
 * You should have received a copy of the GNU General Public License
 * along with this program; if not, write to the Free Software
 * Foundation, Inc., 51 Franklin Street, Fifth Floor, Boston, MA  02110-1301, USA.
 *
 */

#include "network/gamehost.h"

#include <algorithm>
#include <cstdlib>
#include <memory>

#include <SDL_timer.h>
#ifndef _WIN32
#include <unistd.h>  // for usleep
#endif

#include "ai/computer_player.h"
#include "ai/defaultai.h"
#include "base/i18n.h"
#include "base/log.h"
#include "base/md5.h"
#include "base/warning.h"
#include "base/wexception.h"
#include "build_info.h"
#include "chat/chat.h"
#include "game_io/game_loader.h"
#include "game_io/game_preload_packet.h"
#include "io/fileread.h"
#include "io/filesystem/layered_filesystem.h"
#include "logic/filesystem_constants.h"
#include "logic/game.h"
#include "logic/map_objects/tribes/tribe_basic_info.h"
#include "logic/player.h"
#include "logic/playercommand.h"
#include "logic/playersmanager.h"
#include "network/constants.h"
#include "network/host_game_settings_provider.h"
#include "network/internet_gaming.h"
#include "network/nethost.h"
#include "network/nethostproxy.h"
#include "network/network_gaming_messages.h"
#include "network/network_lan_promotion.h"
#include "network/network_player_settings_backend.h"
#include "network/network_protocol.h"
#include "network/participantlist.h"
#include "ui_basic/progresswindow.h"
#include "ui_fsmenu/launch_mpg.h"
#include "ui_fsmenu/main.h"
#include "wlapplication.h"
#include "wlapplication_options.h"
#include "wui/interactive_player.h"
#include "wui/interactive_spectator.h"

struct HostChatProvider : public ChatProvider {
	explicit HostChatProvider(GameHost* const init_host) : h(init_host), kickClient(0) {
	}

	// TODO(k.halfmann): this deserves a refactoring
	void send(const std::string& msg) override {
		ChatMessage c(msg);
		c.playern = h->get_local_playerposition();
		c.sender = h->get_local_playername();
		if (!c.msg.empty() && *c.msg.begin() == '@') {
			// Personal message
			std::string::size_type const space = c.msg.find(' ');
			if (space >= c.msg.size() - 1) {
				return;
			}
			c.recipient = c.msg.substr(1, space - 1);
			c.msg = c.msg.substr(space + 1);
		}

		/* Handle hostcommands like:
		 * /help                : Shows all available commands
		 * /announce <msg>      : Send a chatmessage as announcement (system chat)
		 * /warn <name> <reason>: Warn the user <name> because of <reason>
		 * /kick <name> <reason>: Kick the user <name> because of <reason>
		 * /forcePause         : Force the game to pause.
		 * /endForcedPause      : Puts game back to normal speed.
		 */
		else if (c.msg.size() > 1 && *c.msg.begin() == '/') {

			// Split up in "cmd" "arg1" "arg2"
			std::string cmd, arg1, arg2;
			std::string temp = c.msg.substr(1);  // cut off '/'
			h->split_command_array(temp, cmd, arg1, arg2);
			verb_log_info("%s + \"%s\" + \"%s\"\n", cmd.c_str(), arg1.c_str(), arg2.c_str());

			// let "/me" pass - handled by chat
			if (cmd == "me") {
				h->send(c);
				return;
			}

			// Everything handled from now on will be system stuff - and so will be
			// messages send because of that commands
			c.playern = -2;
			c.sender = "";

			// Help
			if (cmd == "help") {
				c.msg = (boost::format("<br>%s<br>%s<br>%s<br>%s<br>%s<br>%s<br>%s") %
				         _("Available host commands are:") %
				         /** TRANSLATORS: Available host command */
				         _("/help  -  Shows this help") %
				         /** TRANSLATORS: Available host command */
				         _("/announce <msg>  -  Send a chatmessage as announcement (system chat)") %
				         /** TRANSLATORS: Available host command */
				         _("/warn <name> <reason>  -  Warn the user <name> because of <reason>") %
				         /** TRANSLATORS: Available host command */
				         _("/kick <name> <reason>  -  Kick the user <name> because of <reason>") %
				         /** TRANSLATORS: Available host command */
				         _("/forcePause            -  Force the game to pause.") %
				         /** TRANSLATORS: Available host command */
				         _("/endForcedPause        -  Return game to normal speed."))
				           .str();
			}

			// Announce
			else if (cmd == "announce") {
				if (arg1.empty()) {
					c.msg = _("Wrong use, should be: /announce <message>");
				} else {
					if (!arg2.empty()) {
						arg1 += " " + arg2;
					}
					c.msg = "HOST ANNOUNCEMENT: " + arg1;
				}
			}

			// Warn user
			else if (cmd == "warn") {
				if (arg1.empty() || arg2.empty()) {
					c.msg = _("Wrong use, should be: /warn <name> <reason>");
				} else {
					int32_t num = h->check_client(arg1);
					if (num == -1) {
						c.msg = (boost::format(_("The client %s could not be found.")) % arg1).str();
					} else {
						c.msg = (boost::format("HOST WARNING FOR %s: ") % arg1).str();
						c.msg += arg2;
					}
				}
			}

			// Kick
			else if (cmd == "kick") {
				if (arg1.empty()) {
					c.msg = _("Wrong use, should be: /kick <name> <reason>");
				} else {
					kickUser = arg1;
					if (!arg2.empty()) {
						kickReason = arg2;
					} else {
						kickReason = "No reason given!";
					}
					// Check if client exists
					int32_t num = h->check_client(kickUser);
					if (num == -2) {
						c.msg = _("You can not kick yourself!");
					} else if (num == -1) {
						c.msg = (boost::format(_("The client %s could not be found.")) % arg1).str();
					} else {
						kickClient = num;
						c.msg =
						   (boost::format(_("Are you sure you want to kick %s?")) % arg1).str() + "<br>";
						c.msg +=
						   (boost::format(_("The stated reason was: %s")) % kickReason).str() + "<br>";
						c.msg += (boost::format(_("If yes, type: /ack_kick %s")) % arg1).str();
					}
				}
			}

			// Acknowledge kick
			else if (cmd == "ack_kick") {
				if (arg1.empty()) {
					c.msg = _("Kick acknowledgement cancelled: No name given!");
				} else if (!arg2.empty()) {
					c.msg = _("Wrong use, should be: /ack_kick <name>");
				} else {
					if (arg1 == kickUser) {
						h->kick_user(kickClient, kickReason);
						return;
					} else {
						c.msg = _("Kick acknowledgement cancelled: Wrong name given!");
					}
				}
				kickUser = "";
				kickReason = "";
			}

			// Force Pause
			else if (cmd == "forcePause") {
				if (h->forced_pause()) {
					c.msg = _("Pause was already forced - game should be paused.");
				} else {
					c.msg = "HOST FORCED THE GAME TO PAUSE!";
					h->force_pause();
				}
			}

			// End Forced Pause
			else if (cmd == "endForcedPause") {
				if (!h->forced_pause()) {
					c.msg = _("There is no forced pause - nothing to end.");
				} else {
					c.msg = "HOST ENDED THE FORCED GAME PAUSE!";
					h->end_forced_pause();
				}
			}

			// Default
			else {
				c.msg = _("Invalid command! Type /help for a list of commands.");
			}
		}
		h->send(c);
	}

	const std::vector<ChatMessage>& get_messages() const override {
		return messages;
	}

	void receive(const ChatMessage& msg) {
		messages.push_back(msg);
		Notifications::publish(msg);
	}

	bool has_been_set() const override {
		return true;
	}

private:
	GameHost* h;
	std::vector<ChatMessage> messages;
	std::string kickUser;
	uint32_t kickClient;
	std::string kickReason;
};

struct Client {
	NetHostInterface::ConnectionId sock_id;
	// TODO(Notabilis): This should probably be PlayerSlot or Widelands::PlayerNumber
	uint8_t playernum;
	// TODO(Notabilis): usernum is int16_t while UserSettings::position is uint8_t.
	//                  Unify this and replace with PlayerSlot or Widelands::PlayerNumber
	int16_t usernum;
	std::string build_id;
	Md5Checksum syncreport;
	bool syncreport_arrived;
	Time time;  // last time report
	uint32_t desiredspeed;
	time_t hung_since;
	/// The delta time where the last information about the hung client was sent to the other clients
	/// relative
	/// to when the last answer of the client was received.
	time_t lastdelta;
};

struct GameHostImpl {
	GameSettings settings;
	std::string localplayername;
	uint32_t localdesiredspeed;
	// unique_ptr instead of object to break cyclic dependency
	std::unique_ptr<ParticipantList> participants;
	HostChatProvider chat;
	HostGameSettingsProvider hp;
	NetworkPlayerSettingsBackend npsb;

	std::unique_ptr<LanGamePromoter> promoter;
	std::unique_ptr<NetHostInterface> net;

	/// List of connected clients. Note that clients are not in the same
	/// order as players. In fact, a client may not be assigned to a player.
	std::vector<Client> clients;

	/// The game itself; only non-null while game is running
	Widelands::Game* game;

	/// If we were to send out a plain networktime packet, this would be the
	/// time. However, we have not yet committed to this networktime.
	Time pseudo_networktime;
	int32_t last_heartbeat;

	/// The networktime we committed to by sending it across the network.
	Time committed_networktime;

	/// This is the time for local simulation
	NetworkTime time;

	/// Whether we're waiting for all clients to report back.
	bool waiting;
	uint32_t lastframe;

	/**
	 * The speed, in milliseconds per second, that is effective as long
	 * as we're not \ref waiting.
	 */
	uint32_t networkspeed;
	time_t lastpauseping;

	/// All currently running computer players, *NOT* in one-one correspondence
	/// with \ref Player objects
	std::vector<AI::ComputerPlayer*> computerplayers;

	/// \c true if a syncreport is currently in flight
	bool syncreport_pending;
	Time syncreport_time;
	Md5Checksum syncreport;
	bool syncreport_arrived;

	explicit GameHostImpl(GameHost* const h)
	   : localdesiredspeed(0),
	     participants(nullptr),
	     chat(h),
	     hp(h),
	     npsb(&hp),
	     promoter(),
	     net(),
	     game(nullptr),
	     pseudo_networktime(0),
	     last_heartbeat(0),
	     committed_networktime(0),
	     waiting(false),
	     lastframe(0),
	     networkspeed(0),
	     lastpauseping(0),
	     syncreport_pending(false),
	     syncreport_time(0),
	     syncreport(),
	     syncreport_arrived(false) {
	}

	/// Takes ownership of the given pointer
	void set_participant_list(ParticipantList* p) {
		participants.reset(p);
		chat.participants_ = p;
	}
};

<<<<<<< HEAD
GameHost::GameHost(FsMenu::MenuCapsule& c,
                   std::shared_ptr<GameController>& ptr,
=======
GameHost::GameHost(FsMenu::MenuCapsule* c,
                   std::unique_ptr<GameController>& ptr,
>>>>>>> bd0bf21b
                   const std::string& playername,
                   std::vector<Widelands::TribeBasicInfo> tribeinfos,
                   bool internet)
   : capsule_(c),
     pointer_(ptr),
     d(new GameHostImpl(this)),
     internet_(internet),
     forced_pause_(false) {
	verb_log_info("[Host]: starting up.");

	d->localplayername = playername;

	// create a listening socket
	if (internet) {
		// No real listening socket. Instead, connect to the relay server
		d->net = NetHostProxy::connect(InternetGaming::ref().ips(),
		                               InternetGaming::ref().get_local_servername(),
		                               InternetGaming::ref().relay_password());
		if (d->net == nullptr) {
			// Some kind of problem with the relay server. Bad luck :(
			throw WLWarning(_("Failed to host the server!"),
			                _("Widelands could not start hosting a server.\n"
			                  "This should not happen and there is most likely "
			                  "nothing you can do about it. Please report a bug."));
		}
	} else {
		d->net = NetHost::listen(kWidelandsLanPort);
		if (d->net == nullptr) {
			// This might happen when the widelands socket is already in use
			throw WLWarning(_("Failed to start the server!"),
			                _("Widelands could not start a server.\n"
			                  "Probably some other process is already running a server on our port."));
		}
		d->promoter.reset(new LanGamePromoter());
	}
	d->game = nullptr;
	d->pseudo_networktime = Time(0);
	d->waiting = true;
	d->networkspeed = 1000;
	d->localdesiredspeed = 1000;
	d->syncreport_pending = false;
	d->syncreport_time = Time(0);

	assert(!tribeinfos.empty());
	d->settings.tribes = std::move(tribeinfos);

	set_multiplayer_game_settings();
	d->settings.playernum = UserSettings::none();
	d->settings.usernum = 0;
	UserSettings hostuser;
	hostuser.name = playername;
	hostuser.position = UserSettings::none();
	hostuser.ready = true;
	d->settings.users.push_back(hostuser);
	file_.reset(nullptr);  //  Initialize as 0 pointer - unfortunately needed in struct.

	d->set_participant_list(new ParticipantList(&(d->settings), d->game, d->localplayername));

<<<<<<< HEAD
	run();
=======
	if (capsule_) {
		run(ptr);
	}
>>>>>>> bd0bf21b
}

GameHost::~GameHost() {
	clear_computer_players();

	while (!d->clients.empty()) {
		disconnect_client(0, "SERVER_LEFT");
		reaper();
	}

	// close all open sockets
	d->net.reset();
	d->promoter.reset();
	delete d;
}

const std::string& GameHost::get_local_playername() const {
	return d->localplayername;
}

int16_t GameHost::get_local_playerposition() {
	return d->settings.users.at(0).position;
}

void GameHost::clear_computer_players() {
	for (AI::ComputerPlayer* ai : d->computerplayers) {
		delete ai;
	}
	d->computerplayers.clear();
}

void GameHost::init_computer_player(Widelands::PlayerNumber p) {
	d->computerplayers.push_back(
	   AI::ComputerPlayer::get_implementation(d->game->get_player(p)->get_ai())
	      ->instantiate(*d->game, p));
}

void GameHost::replace_client_with_ai(uint8_t playernumber, const std::string& ai) {
	assert(d->game->get_player(playernumber + 1)->get_ai().empty());
	assert(d->game->get_player(playernumber + 1)->get_ai() ==
	       d->settings.players.at(playernumber).ai);
	// Inform all players about the change
	// Has to be done at first in this method since the calls later on overwrite players[].name
	send_system_message_code("CLIENT_X_REPLACED_WITH", d->settings.players.at(playernumber).name,
	                         AI::ComputerPlayer::get_implementation(ai)->descname);
	set_player_ai(playernumber, ai, false);
	d->game->get_player(playernumber + 1)->set_ai(ai);
	// Activate the ai
	init_computer_player(playernumber + 1);
	set_player_state(playernumber, PlayerSettings::State::kComputer);
	assert(d->game->get_player(playernumber + 1)->get_ai() ==
	       d->settings.players.at(playernumber).ai);
}

void GameHost::init_computer_players() {
	const Widelands::PlayerNumber nr_players = d->game->map().get_nrplayers();
	iterate_players_existing_novar(p, nr_players, *d->game) {
		if (p == d->settings.playernum + 1) {
			continue;
		}

		uint32_t client;
		for (client = 0; client < d->clients.size(); ++client) {
			if (d->clients.at(client).playernum + 1 == p) {
				break;
			}
		}

		if (client >= d->clients.size()) {
			init_computer_player(p);
		}
	}
}

void GameHost::run() {
	game_.reset(new Widelands::Game());
	// Fill the list of possible system messages
	NetworkGamingMessages::fill_map();
	new FsMenu::LaunchMPG(
<<<<<<< HEAD
	   capsule_, d->hp, *this, d->chat, *game_, internet_, [this]() { run_callback(); });
=======
	   *capsule_, d->hp, *this, d->chat, *game_, ptr, internet_, [this]() { run_callback(); });
}

void GameHost::run_direct() {
	game_.reset(new Widelands::Game());
	// Fill the list of possible system messages
	NetworkGamingMessages::fill_map();
	run_callback();
>>>>>>> bd0bf21b
}

// TODO(k.halfmann): refactor into smaller functions
void GameHost::run_callback() {
	// if this is an internet game, tell the metaserver that the game started
	if (internet_) {
		InternetGaming::ref().set_game_playing();
	} else {
		// if it is a LAN game, no longer accept new clients
		dynamic_cast<NetHost*>(d->net.get())->stop_listening();
		d->promoter.reset();
	}

	for (uint32_t i = 0; i < d->clients.size(); ++i) {
		if (d->clients.at(i).playernum == UserSettings::not_connected()) {
			disconnect_client(i, "GAME_STARTED_AT_CONNECT");
		}
	}

	SendPacket packet;
	packet.unsigned_8(NETCMD_LAUNCH);
	packet.unsigned_32(game_->enabled_addons().size());
	for (const AddOns::AddOnInfo& a : game_->enabled_addons()) {
		packet.string(a.internal_name);
	}
	broadcast(packet);

	game_->set_ai_training_mode(get_config_bool("ai_training", false));
	game_->set_auto_speed(get_config_bool("auto_speed", false));
	game_->set_write_syncstream(get_config_bool("write_syncstreams", true));

	if (capsule_) {
		capsule_->set_visible(false);
	}
	uint8_t player_number = 1;
	try {
		std::vector<std::string> tipstexts{"general_game", "multiplayer"};
		if (d->hp.has_players_tribe()) {
			tipstexts.push_back(d->hp.get_players_tribe());
		}
		game_->create_loader_ui(tipstexts, true, d->settings.map_theme, d->settings.map_background);
		Notifications::publish(UI::NoteLoadingMessage(_("Preparing game…")));

		d->game = game_.get();
		game_->set_game_controller(pointer_);
		InteractiveGameBase* igb;
		player_number = d->settings.playernum + 1;
		game_->save_handler().set_autosave_filename(
		   (boost::format("%s_nethost") % kAutosavePrefix).str());

		if (d->settings.savegame) {
			// Read and broadcast original win condition
			Widelands::GameLoader gl(d->settings.mapfilename, *game_);
			Widelands::GamePreloadPacket gpdp;
			gl.preload_game(gpdp);

			set_win_condition_script(gpdp.get_win_condition());
		}

		if ((player_number > 0) && (player_number <= UserSettings::highest_playernum())) {
			igb = new InteractivePlayer(*game_, get_config_section(), player_number, true, &d->chat);
		} else {
			igb = new InteractiveSpectator(*game_, get_config_section(), true, &d->chat);
			player_number = 1;  // for the emergency save later
		}
		game_->set_ibase(igb);

		if (!d->settings.savegame) {  // new game
			game_->init_newgame(d->settings);
		} else {  // savegame
			game_->init_savegame(d->settings);
		}
		d->pseudo_networktime = game_->get_gametime();
		d->time.reset(d->pseudo_networktime);
		d->lastframe = SDL_GetTicks();
		d->last_heartbeat = d->lastframe;

		d->committed_networktime = d->pseudo_networktime;

		for (Client& client : d->clients) {
			client.time =
			   d->committed_networktime - Duration(d->committed_networktime.get() > 0 ? 1 : 0);
		}

		// The call to check_hung_clients ensures that the game leaves the
		// wait mode when there are no clients
		check_hung_clients();
		init_computer_players();
		game_->run(d->settings.savegame ?
		              Widelands::Game::StartGameType::kSaveGame :
		              d->settings.scenario ? Widelands::Game::StartGameType::kMultiPlayerScenario :
		                                     Widelands::Game::StartGameType::kMap,
		           "", false, "nethost");

		// if this is an internet game, tell the metaserver that the game is done.
		if (internet_) {
			InternetGaming::ref().set_game_done();
		}
		clear_computer_players();
	} catch (const std::exception& e) {
		FsMenu::MainMenu* parent =
		   capsule_ ? &capsule_->menu() : nullptr;  // make includes script happy
		WLApplication::emergency_save(parent, *game_, e.what(), player_number);
		clear_computer_players();

		while (!d->clients.empty()) {
			disconnect_client(0, "SERVER_CRASHED");
			reaper();
		}
		// We will bounce back to the main menu, so we better log out
		if (internet_) {
			InternetGaming::ref().logout("SERVER_CRASHED");
		}
	}
	d->game = nullptr;
	game_.reset();
}

void GameHost::think() {
	handle_network();

	if (d->game) {
		uint32_t curtime = SDL_GetTicks();
		int32_t delta = curtime - d->lastframe;
		d->lastframe = curtime;

		if (!d->waiting) {
			int32_t diff = (delta * d->networkspeed) / 1000;
			d->pseudo_networktime.increment(Duration(diff));
		}

		d->time.think(real_speed());  // must be called even when d->waiting

		if (d->pseudo_networktime != d->committed_networktime) {
			if (d->pseudo_networktime < d->committed_networktime) {
				d->pseudo_networktime = d->committed_networktime;
			} else if (curtime - d->last_heartbeat >= SERVER_TIMESTAMP_INTERVAL) {
				d->last_heartbeat = curtime;

				SendPacket packet;
				packet.unsigned_8(NETCMD_TIME);
				packet.unsigned_32(d->pseudo_networktime.get());
				broadcast(packet);

				committed_network_time(d->pseudo_networktime);

				check_hung_clients();
			}
		}

		for (AI::ComputerPlayer* cp : d->computerplayers) {
			cp->think();
		}
	}
}

void GameHost::send_player_command(Widelands::PlayerCommand* pc) {
	pc->set_duetime(d->committed_networktime + Duration(1));

	SendPacket packet;
	packet.unsigned_8(NETCMD_PLAYERCOMMAND);
	packet.unsigned_32(pc->duetime().get());
	pc->serialize(packet);
	broadcast(packet);
	d->game->enqueue_command(pc);

	committed_network_time(d->committed_networktime + Duration(1));
}

/**
 * All chat messages go through this function.
 * If it is a normal message it is sent to clients as needed, and it is
 * forwarded to our local \ref ChatProvider.
 * If it is a personal message it will only be send to the recipient and to
 * the sender (to show that the message was actually sent).
 */
void GameHost::send(ChatMessage msg) {
	if (msg.msg.empty()) {
		// No message: Nothing to do
		return;
	}

	// The set containing all receivers of the message.
	// Being a set ensures that each receiver only gets the message once
	std::set<int32_t> recipients;
	// Whether this is a public, personal, or team message (see protocol definition)
	uint8_t msg_type = CHATTYPE_PUBLIC;
	// Figure out who to send the message to
	// If there is no recipient, it is a broadcast. Send to everyone
	if (!msg.recipient.empty()) {
		// There is a recipient, find it
		msg_type = CHATTYPE_PERSONAL;
		// Add the sender to the recipients so it gets a copy of the message
		if (msg.sender.empty()) {
			// Since there is no sender, it must be a system message
			assert(msg.playern == -2);
		} else {
			// No system message, so get the sending client
			assert(msg.playern != -2);
			const int32_t sender_id = check_client(msg.sender);
			assert(sender_id != -1);
			// The sender will get a copy of the message
			recipients.insert(sender_id);
		}

		// The message is directed somewhere. Figure out where
		if (msg.recipient != "team") {
			// A single player is the recipient. Find it
			const int32_t client_id = check_client(msg.recipient);
			assert(client_id >= -2);
			if (client_id == -1) {
				// Error: Can't find given recipient, so we only will send
				// an error message back to the sender
				msg.sender.clear();
				msg.playern = -2;
				// TODO(Notabilis): Make this a command so it can be localized on the client
				msg.msg = "Failed to send message: Recipient \"";
				msg.msg += msg.recipient + "\" could not be found!";
			} else {
				// Its either a player we found or the host (id -2). Either way, add it
				recipients.insert(client_id);
			}
		} else {
			// It is a team message
			msg_type = CHATTYPE_TEAM;
			// Figure out who is in a team with the recipient and add them
			// Figure out the team of the sender
			if (msg.playern == UserSettings::none()) {
				// The message is from a spectator. Find all other spectators and send it to them
				if (d->settings.playernum == UserSettings::none()) {
					// The host is (one of the) spectators
					recipients.insert(-2);
				}
				for (uint16_t i = 0; i < d->settings.users.size(); ++i) {
					const UserSettings& user = d->settings.users.at(i);
					if (user.position != UserSettings::none()) {
						continue;
					}
					// Search for the matching network connection
					for (uint32_t client = 0; client < d->clients.size(); ++client) {
						if (d->clients.at(client).usernum == static_cast<int16_t>(i)) {
							// Found the matching connection, store it for later use
							recipients.insert(client);
						}
					}
				}
			} else {

				assert(msg.playern >= 0);
				const Widelands::TeamNumber team_sender = d->settings.players[msg.playern].team;
				// Team 0 is the "no team" option.
				// There might be multiple humans controlling that player, though
				if (team_sender == 0) {
					// Search for network clients that are using the player slot
					for (uint32_t client = 0; client < d->clients.size(); ++client) {
						if (d->clients.at(client).playernum == msg.playern) {
							recipients.insert(client);
						}
					}
					// Check if the host is using the same player slot
					if (d->settings.playernum == msg.playern) {
						recipients.insert(-2);
					}
				} else {
					// Player has a team. Search for other human players with the same team
					for (size_t i = 0; i < d->settings.players.size(); ++i) {
						// Ignore whether we are using this player: It might be a shared player
						// The set<> will filter out duplicated receivers anyway
						const PlayerSettings& player = d->settings.players[i];
						if (player.state != PlayerSettings::State::kHuman) {
							// We don't send messages to AIs or empty players
							continue;
						}
						if (player.team == team_sender) {
							if (d->settings.playernum == static_cast<int16_t>(i)) {
								// The host is (one of the) users of this player
								recipients.insert(-2);
							}
							// Search for the matching network connection(s)
							for (uint32_t client = 0; client < d->clients.size(); ++client) {
								if (d->clients.at(client).playernum == static_cast<int16_t>(i)) {
									// Found the matching connection, store it for later use
									recipients.insert(client);
									// Don't break the loop, there might be multiple
									// clients for one (shared) player
								}
							}
						}
					}
				}  // end team is not "no team"
			}     // end team is not spectator
		}        // end team message
	}           // end directed message

	// Assemble message packet
	SendPacket packet;
	packet.unsigned_8(NETCMD_CHAT);
	packet.signed_16(msg.playern);
	packet.string(msg.sender);
	packet.string(msg.msg);
	packet.unsigned_8(msg_type);
	packet.string(msg.recipient);

	// Send to either everyone or the found recipients
	if (recipients.empty()) {
		// Receive it on the host
		d->chat.receive(msg);
		// Send to all clients
		broadcast(packet);
	} else {
		for (const int32_t clientnum : recipients) {
			if (clientnum >= 0) {
				d->net->send(d->clients.at(clientnum).sock_id, packet);
			} else {
				assert(clientnum == -2);
				// Send to host player
				d->chat.receive(msg);
			}
		}
	}
}

/**
 * Checks if client \ref name exists and \returns int32_t :
 *   -   the client number if found
 *   -   -1 if no client was found
 *   -   -2 if the host is the client (has no client number)
 */
int32_t GameHost::check_client(const std::string& name) {
	// Check if the client is the host him-/herself
	if (d->localplayername == name) {
		return -2;
	}

	// Search for the client
	uint16_t i = 0;
	for (; i < d->settings.users.size(); ++i) {
		const UserSettings& user = d->settings.users.at(i);
		if (user.position == UserSettings::not_connected()) {
			// Ignore users that are not fully connected yet or who lost/broke the connection
			continue;
		}
		if (user.name == name) {
			break;
		}
	}
	if (i < d->settings.users.size()) {
		uint32_t client = 0;
		for (; client < d->clients.size(); ++client) {
			if (d->clients.at(client).usernum == static_cast<int16_t>(i)) {
				break;
			}
		}
		if (client >= d->clients.size()) {
			// This should probably not happen since we checked whether the user is connected above
			throw wexception("WARNING: user was found but no client is connected to it!\n");
		}
		return client;  // client found
	} else {
		return -1;  // no client found
	}
}

/**
 * If the host sends a chat message with formation /kick <name> <reason>.
 *
 * This function will handle this command and try to kick the user.
 */
void GameHost::kick_user(uint32_t client, const std::string& reason) {
	disconnect_client(client, "KICKED", true, reason);
}

/// Split up a user entered string in "cmd", "arg1" and "arg2"
/// \note the cmd must begin with "/"
void GameHost::split_command_array(const std::string& cmdarray,
                                   std::string& cmd,
                                   std::string& arg1,
                                   std::string& arg2) {
	assert(cmdarray.size() > 1);

	std::string::size_type const space = cmdarray.find(' ');
	if (space > cmdarray.size()) {  // only cmd
		cmd = cmdarray;
	} else {
		cmd = cmdarray.substr(0, space);
		std::string::size_type const space2 = cmdarray.find(' ', space + 1);
		if (space2 != std::string::npos) {  // cmd + arg1 + arg2
			arg1 = cmdarray.substr(space + 1, space2 - space - 1);
			arg2 = cmdarray.substr(space2 + 1);
		} else if (space + 1 < cmdarray.size()) {  // cmd + arg1
			arg1 = cmdarray.substr(space + 1);
		}
	}
	if (arg1.empty()) {
		arg1 = "";
	}
	if (arg2.empty()) {
		arg2 = "";
	}
}

void GameHost::send_system_message_code(const std::string& code,
                                        const std::string& a,
                                        const std::string& b,
                                        const std::string& c) {
	// First send to all clients
	SendPacket packet;
	packet.unsigned_8(NETCMD_SYSTEM_MESSAGE_CODE);
	packet.string(code);
	packet.string(a);
	packet.string(b);
	packet.string(c);
	broadcast(packet);

	// Now add to our own chatbox
	ChatMessage msg(NetworkGamingMessages::get_message(code, a, b, c));
	msg.playern = UserSettings::none();  //  == System message
	// c.sender remains empty to indicate a system message
	d->chat.receive(msg);
}

Duration GameHost::get_frametime() {
	return d->time.time() - d->game->get_gametime();
}

GameController::GameType GameHost::get_game_type() {
	return GameController::GameType::kNetHost;
}

const GameSettings& GameHost::settings() const {
	return d->settings;
}

bool GameHost::can_launch() {
	if (d->settings.mapname.empty()) {
		return false;
	}
	if (d->settings.players.empty()) {
		return false;
	}
	if (d->game) {
		return false;
	}

	// if there is one client that is currently receiving a file, we can not launch.

	const std::vector<UserSettings>& users = d->settings.users;

	for (const Client& client : d->clients) {
		const int usernum = client.usernum;
		if (usernum == -1) {
			return false;
		}
		if (!users[usernum].ready) {
			return false;
		}
	}

	// all players must be connected to a controller (human/ai) or be closed.
	// but not all should be closed!
	bool one_not_closed = false;  // TODO(k.halfmann): check this logic
	for (PlayerSettings& setting : d->settings.players) {
		if (setting.state != PlayerSettings::State::kClosed) {
			one_not_closed = true;
		}
		if (setting.state == PlayerSettings::State::kOpen) {
			return false;
		}
	}
	return one_not_closed;
}

void GameHost::set_map(const std::string& mapname,
                       const std::string& mapfilename,
                       const std::string& theme,
                       const std::string& bg,
                       uint32_t const maxplayers,
                       bool const savegame) {
	d->settings.mapname = mapname;
	d->settings.mapfilename = mapfilename;
	d->settings.savegame = savegame;
	d->settings.map_theme = theme;
	d->settings.map_background = bg;

	std::vector<PlayerSettings>::size_type oldplayers = d->settings.players.size();

	// Care about the host
	if (static_cast<int32_t>(maxplayers) <= d->settings.playernum &&
	    d->settings.playernum != UserSettings::none()) {
		set_player_number(UserSettings::none());
	}

	// Drop players not matching map any longer
	while (oldplayers > maxplayers) {
		--oldplayers;
		for (uint16_t i = 1; i < d->settings.users.size(); ++i) {
			if (d->settings.users.at(i).position == oldplayers) {
				d->settings.users.at(i).position = UserSettings::none();

				// for local settings
				uint32_t j = 0;
				for (; j < d->clients.size(); ++j) {
					if (d->clients.at(j).usernum == static_cast<int16_t>(i)) {
						break;
					}
				}
				d->clients.at(j).playernum = UserSettings::none();

				// Broadcast change
				broadcast_setting_user(i);
			}
		}
	}

	d->settings.players.resize(maxplayers);

	// Open slots for new players found on the map.
	while (oldplayers < maxplayers) {
		PlayerSettings& player = d->settings.players.at(oldplayers);
		player.state = PlayerSettings::State::kOpen;
		player.name = "";
		player.tribe = d->settings.tribes.at(0).name;
		player.random_tribe = false;
		player.initialization_index = 0;
		player.team = 0;
		player.color = kPlayerColors[oldplayers];
		player.ai = "";
		player.random_ai = false;
		player.closeable = false;
		player.shared_in = 0;

		++oldplayers;
	}

	// Broadcast new map info
	SendPacket packet;
	packet.unsigned_8(NETCMD_SETTING_MAP);
	write_setting_map(packet);
	broadcast(packet);

	// Also broadcast on LAN
	if (d->promoter) {
		d->promoter->set_map(mapname.c_str());
	}

	// Broadcast new player settings
	packet.reset();
	packet.unsigned_8(NETCMD_SETTING_ALLPLAYERS);
	write_setting_all_players(packet);
	broadcast(packet);
	// Map changes are finished here
	Notifications::publish(NoteGameSettings(NoteGameSettings::Action::kMap));

	// If possible, offer the map / saved game as transfer
	// TODO(unknown): not yet able to handle directory type maps / savegames, would involve zipping
	// in place or such ...
	if (!g_fs->is_directory(mapfilename)) {
		// Read in the file
		FileRead fr;
		fr.open(*g_fs, mapfilename);
		file_.reset(new NetTransferFile());
		file_->filename = mapfilename;
		uint32_t leftparts = file_->bytes = fr.get_size();
		while (leftparts > 0) {
			uint32_t readout = (leftparts > NETFILEPARTSIZE) ? NETFILEPARTSIZE : leftparts;
			FilePart fp;
			memcpy(fp.part, fr.data(readout), readout);
			file_->parts.push_back(fp);
			leftparts -= readout;
		}
		std::vector<char> complete(file_->bytes);
		fr.set_file_pos(0);
		fr.data_complete(&complete[0], file_->bytes);
		SimpleMD5Checksum md5sum;
		md5sum.data(&complete[0], file_->bytes);
		md5sum.finish_checksum();
		file_->md5sum = md5sum.get_checksum().str();
	} else {
		// reset previously offered map / saved game
		file_.reset(nullptr);
	}

	packet.reset();
	if (write_map_transfer_info(packet, mapfilename)) {
		broadcast(packet);
	}
}

// TODO(k.halfmann): refactor this
void GameHost::set_player_state(uint8_t const number,
                                PlayerSettings::State const state,
                                bool const host) {

	if (number >= d->settings.players.size()) {
		return;  // ignore player numbers out of range
	}

	PlayerSettings& player = d->settings.players.at(number);

	if (player.state == state) {
		return;
	}

	if (player.state == PlayerSettings::State::kHuman) {
		// 0 is host and has no client
		if (d->settings.users.at(0).position == number) {
			d->settings.users.at(0).position = UserSettings::none();
			d->settings.playernum = UserSettings::none();
		}
		for (uint8_t i = 1; i < d->settings.users.size(); ++i) {
			if (d->settings.users.at(i).position == number) {
				d->settings.users.at(i).position = UserSettings::none();
				if (host) {  //  Did host send the user to lobby?
					send_system_message_code("SENT_PLAYER_TO_LOBBY", d->settings.users.at(i).name);
				}

				//  for local settings
				for (std::vector<Client>::iterator j = d->clients.begin();; ++j) {
					assert(j != d->clients.end());
					if (j->usernum == i) {
						j->playernum = UserSettings::none();
						break;
					}
				}
				break;
			}
		}
	}

	player.state = state;

	// Make sure that shared slots have a player number to share in
	if (player.state == PlayerSettings::State::kShared) {
		const PlayerSlot shared = d->settings.find_shared(number);
		if (d->settings.is_shared_usable(number, shared)) {
			set_player_shared(number, shared);
		} else {
			player.state = PlayerSettings::State::kClosed;
		}
	}

	// Update shared positions for other players
	for (size_t i = 0; i < d->settings.players.size(); ++i) {
		if (i == number) {
			// Don't set own state
			continue;
		}
		if (d->settings.players.at(i).state == PlayerSettings::State::kShared) {
			const PlayerSlot shared = d->settings.find_shared(i);
			if (d->settings.is_shared_usable(i, shared)) {
				set_player_shared(i, shared);
			} else {
				set_player_state(i, PlayerSettings::State::kClosed, host);
			}
		}
	}

	// Make sure that slots that are not closeable stay open
	if (player.state == PlayerSettings::State::kClosed && d->settings.uncloseable(number)) {
		player.state = PlayerSettings::State::kOpen;
	}

	if (player.state == PlayerSettings::State::kComputer) {
		player.name = get_computer_player_name(number);
	}

	// Broadcast change to player
	broadcast_setting_player(number);

	// Let clients know whether their slot has changed
	SendPacket packet;
	packet.unsigned_8(NETCMD_SETTING_ALLUSERS);
	write_setting_all_users(packet);
	broadcast(packet);
}

void GameHost::set_player_tribe(uint8_t const number,
                                const std::string& tribe,
                                bool const random_tribe) {
	if (number >= d->settings.players.size()) {
		return;
	}

	PlayerSettings& player = d->settings.players.at(number);

	// TODO(k.halfmann): check this logic, will tribe "survive" when random is selected?
	if (player.tribe == tribe && player.random_tribe == random_tribe) {
		return;
	}

	std::string actual_tribe = tribe;
	player.random_tribe = random_tribe;

	while (random_tribe) {
		uint8_t num_tribes = d->settings.tribes.size();
		uint8_t random = (std::rand() % num_tribes);  // NOLINT
		actual_tribe = d->settings.tribes.at(random).name;
		if (player.state != PlayerSettings::State::kComputer ||
		    d->settings.get_tribeinfo(actual_tribe).suited_for_ai) {
			break;
		}
	}

	for (const Widelands::TribeBasicInfo& temp_tribeinfo : d->settings.tribes) {
		if (temp_tribeinfo.name == player.tribe) {
			player.tribe = actual_tribe;
			if (temp_tribeinfo.initializations.size() <= player.initialization_index) {
				player.initialization_index = 0;
			}

			//  broadcast changes
			broadcast_setting_player(number);
			return;  // TODO(k.halfmann): check this logic
		}
	}
	log_warn(
	   "Player %u attempted to change to tribe %s; not a valid tribe\n", number, tribe.c_str());
}

void GameHost::set_player_init(uint8_t const number, uint8_t const index) {
	if (number >= d->settings.players.size()) {
		return;
	}

	PlayerSettings& player = d->settings.players.at(number);

	if (player.initialization_index == index) {
		return;
	}

	for (const Widelands::TribeBasicInfo& temp_tribeinfo : d->settings.tribes) {
		if (temp_tribeinfo.name == player.tribe) {
			if (index < temp_tribeinfo.initializations.size()) {
				player.initialization_index = index;

				//  broadcast changes
				broadcast_setting_player(number);
				return;
			} else {
				log_warn("Attempted to change to out-of-range initialization index %u "
				         "for player %u.\n",
				         index, number);
			}
			return;
		}
	}
	NEVER_HERE();
}

void GameHost::set_player_ai(uint8_t number, const std::string& name, bool const random_ai) {
	if (number >= d->settings.players.size()) {
		return;
	}

	PlayerSettings& player = d->settings.players.at(number);
	player.ai = name;
	player.random_ai = random_ai;

	// Broadcast changes
	broadcast_setting_player(number);
}

void GameHost::set_player_name(uint8_t const number, const std::string& name) {
	if (number >= d->settings.players.size()) {
		return;
	}

	PlayerSettings& player = d->settings.players.at(number);

	if (player.name == name) {
		return;
	}

	player.name = name;

	// Broadcast changes
	broadcast_setting_player(number);
}

void GameHost::set_player_closeable(uint8_t const number, bool closeable) {
	if (number >= d->settings.players.size()) {
		return;
	}

	PlayerSettings& player = d->settings.players.at(number);

	if (player.closeable == closeable) {
		return;
	}

	player.closeable = closeable;

	// There is no need to broadcast a player closeability change, as the host is the only one who
	// uses it.
}

void GameHost::set_player_shared(PlayerSlot number, Widelands::PlayerNumber shared) {
	if (number >= d->settings.players.size()) {
		return;
	}

	PlayerSettings& player = d->settings.players.at(number);

	if (player.shared_in == shared) {
		return;
	}

	const PlayerSettings& sharedplr = d->settings.players.at(shared - 1);
	assert(PlayerSettings::can_be_shared(sharedplr.state));
	assert(d->settings.is_shared_usable(number, shared));

	player.shared_in = shared;
	player.tribe = sharedplr.tribe;

	// Broadcast changes
	broadcast_setting_player(number);
}

void GameHost::set_player(uint8_t const number, const PlayerSettings& ps) {
	if (number >= d->settings.players.size()) {
		return;
	}

	PlayerSettings& player = d->settings.players.at(number);
	player = ps;

	// Broadcast changes
	broadcast_setting_player(number);
}

void GameHost::set_player_number(uint8_t const number) {
	switch_to_player(0, number);
}

void GameHost::set_win_condition_script(const std::string& wc) {
	d->settings.win_condition_script = wc;

	// Broadcast changes
	SendPacket packet;
	packet.unsigned_8(NETCMD_WIN_CONDITION);
	packet.string(wc);
	broadcast(packet);
}

void GameHost::set_peaceful_mode(bool peace) {
	d->settings.peaceful = peace;

	// Broadcast changes
	SendPacket packet;
	packet.unsigned_8(NETCMD_PEACEFUL_MODE);
	packet.unsigned_8(peace ? 1 : 0);
	broadcast(packet);
}

void GameHost::set_custom_starting_positions(bool c) {
	d->settings.custom_starting_positions = c;

	// Broadcast changes
	SendPacket packet;
	packet.unsigned_8(NETCMD_CUSTOM_STARTING_POSITIONS);
	packet.unsigned_8(c ? 1 : 0);
	broadcast(packet);
}

void GameHost::switch_to_player(uint32_t user, uint8_t number) {
	if (number < d->settings.players.size() &&
	    (d->settings.players.at(number).state != PlayerSettings::State::kOpen &&
	     d->settings.players.at(number).state != PlayerSettings::State::kHuman)) {
		return;
	}

	uint32_t old = d->settings.users.at(user).position;
	std::string name = d->settings.users.at(user).name;
	// Remove clients name from old player slot
	if (old < d->settings.players.size()) {
		PlayerSettings& op = d->settings.players.at(old);
		std::string temp(" ");
		temp += name;
		temp += " ";
		std::string temp2(op.name);
		temp2 = temp2.erase(op.name.find(temp), temp.size());
		set_player_name(old, temp2);
		if (temp2.empty()) {
			set_player_state(old, PlayerSettings::State::kOpen);
		}
	}

	if (number < d->settings.players.size()) {
		// Add clients name to new player slot
		PlayerSettings& op = d->settings.players.at(number);
		if (op.state == PlayerSettings::State::kOpen) {
			set_player_state(number, PlayerSettings::State::kHuman);
			set_player_name(number, " " + name + " ");
		} else {
			set_player_name(number, op.name + " " + name + " ");
		}
	}
	d->settings.users.at(user).position = number;
	if (user == 0) {  // host
		d->settings.playernum = number;
	} else {
		for (Client& client : d->clients) {
			if (client.usernum == static_cast<int16_t>(user)) {
				client.playernum = number;
				break;
			}
		}
	}

	// Broadcast the user changes to everybody
	broadcast_setting_user(user);
}

void GameHost::set_player_team(uint8_t number, Widelands::TeamNumber team) {
	if (number >= d->settings.players.size()) {
		return;
	}
	d->settings.players.at(number).team = team;

	// Broadcast changes
	broadcast_setting_player(number);
}

void GameHost::set_player_color(const uint8_t number, const RGBColor& col) {
	if (number >= d->settings.players.size()) {
		return;
	}
	d->settings.players.at(number).color = col;
	broadcast_setting_player(number);
}

void GameHost::set_multiplayer_game_settings() {
	d->settings.scenario = false;
	d->settings.multiplayer = true;
}

void GameHost::set_scenario(bool is_scenario) {
	d->settings.scenario = is_scenario;
}

uint32_t GameHost::real_speed() {
	if (d->waiting) {
		return 0;
	}
	return d->networkspeed;
}

uint32_t GameHost::desired_speed() {
	return d->localdesiredspeed;
}

void GameHost::set_desired_speed(uint32_t const speed) {
	if (speed != d->localdesiredspeed) {
		d->localdesiredspeed = speed;
		update_network_speed();
	}
}

// Network games cannot be paused
bool GameHost::is_paused() {
	return false;
}

void GameHost::set_paused(bool /* paused */) {
}

// Send the packet to all properly connected clients
void GameHost::broadcast(const SendPacket& packet) {
	std::vector<NetHostInterface::ConnectionId> receivers;
	for (const Client& client : d->clients) {
		if (client.playernum != UserSettings::not_connected()) {
			assert(client.sock_id > 0);
			receivers.push_back(client.sock_id);
		}
	}
	d->net->send(receivers, packet);
}

void GameHost::write_setting_map(SendPacket& packet) {
	packet.string(d->settings.mapname);
	packet.string(d->settings.mapfilename);
	packet.string(d->settings.map_theme);
	packet.string(d->settings.map_background);
	packet.unsigned_8(d->settings.savegame ? 1 : 0);
	packet.unsigned_8(d->settings.scenario ? 1 : 0);
}

void GameHost::write_setting_player(SendPacket& packet, uint8_t const number) {
	PlayerSettings& player = d->settings.players.at(number);
	packet.unsigned_8(static_cast<uint8_t>(player.state));
	packet.string(player.name);
	packet.string(player.tribe);
	packet.unsigned_8(player.random_tribe ? 1 : 0);
	packet.unsigned_8(player.initialization_index);
	packet.string(player.ai);
	packet.unsigned_8(player.random_ai ? 1 : 0);
	packet.unsigned_8(player.team);
	packet.unsigned_8(player.shared_in);
	packet.unsigned_8(player.color.r);
	packet.unsigned_8(player.color.g);
	packet.unsigned_8(player.color.b);
	Notifications::publish(NoteGameSettings(NoteGameSettings::Action::kPlayer, number));
}

void GameHost::broadcast_setting_player(uint8_t const number) {
	SendPacket packet;
	packet.unsigned_8(NETCMD_SETTING_PLAYER);
	packet.unsigned_8(number);
	write_setting_player(packet, number);
	broadcast(packet);
	if (d && d->chat.participants_) {
		d->chat.participants_->participants_updated();
	}
}

void GameHost::write_setting_all_players(SendPacket& packet) {
	packet.unsigned_8(d->settings.players.size());
	for (uint8_t i = 0; i < d->settings.players.size(); ++i) {
		write_setting_player(packet, i);
	}
}

void GameHost::write_setting_user(SendPacket& packet, uint32_t const number) {
	packet.string(d->settings.users.at(number).name);
	packet.signed_32(d->settings.users.at(number).position);
	packet.unsigned_8(d->settings.users.at(number).ready ? 1 : 0);
	Notifications::publish(NoteGameSettings(
	   NoteGameSettings::Action::kUser, d->settings.users.at(number).position, number));
}

void GameHost::broadcast_setting_user(uint32_t const number) {
	SendPacket packet;
	packet.unsigned_8(NETCMD_SETTING_USER);
	packet.unsigned_32(number);
	write_setting_user(packet, number);
	broadcast(packet);
	if (d && d->chat.participants_) {
		d->chat.participants_->participants_updated();
	}
}

void GameHost::write_setting_all_users(SendPacket& packet) {
	packet.unsigned_8(d->settings.users.size());
	for (uint32_t i = 0; i < d->settings.users.size(); ++i) {
		write_setting_user(packet, i);
	}
}

/**
 * If possible, this function writes the MapTransferInfo to SendPacket & packet
 *
 * \returns true if the data was written, else false
 */
bool GameHost::write_map_transfer_info(SendPacket& packet, const std::string& mapfilename) {
	// TODO(unknown): not yet able to handle directory type maps / savegames
	if (g_fs->is_directory(mapfilename)) {
		log_warn("Map/Save is a directory! No way for making it available a.t.m.!\n");
		return false;
	}

	// Write the new map/save file information, so client can decide whether it
	// needs the file.
	packet.unsigned_8(NETCMD_NEW_FILE_AVAILABLE);
	packet.string(mapfilename);
	// Scan-build reports that access to bytes here results in a dereference of null pointer.
	// This is a false positive.
	// See https://bugs.launchpad.net/widelands/+bug/1198919
	packet.unsigned_32(file_->bytes);  // NOLINT
	packet.string(file_->md5sum);
	return true;
}

/**
 *
 * \return a name for the given player.
 */
std::string GameHost::get_computer_player_name(uint8_t const playernum) {
	std::string name;
	uint32_t suffix = playernum;
	do {
		name = (boost::format(_("Computer %u")) % static_cast<unsigned int>(++suffix)).str();
	} while (has_user_name(name, playernum));
	return name;
}

/**
 * Checks whether a user with the given name exists already.
 *
 * If \p ignoreplayer < UserSettings::highest_playernum(), the user with this
 * number will be ignored.
 */
bool GameHost::has_user_name(const std::string& name, uint8_t ignoreplayer) {
	for (uint32_t i = 0; i < d->settings.users.size(); ++i) {
		if (i != ignoreplayer && d->settings.users.at(i).name == name) {
			return true;
		}
	}

	// Computer players are not handled like human users,
	// so make sure no cp owns this name.
	if (ignoreplayer < d->settings.users.size()) {
		ignoreplayer = d->settings.users.at(ignoreplayer).position;
	}
	for (uint32_t i = 0; i < d->settings.players.size(); ++i) {
		if (i != ignoreplayer && d->settings.players.at(i).name == name) {
			return true;
		}
	}

	return false;
}

/// Respond to a client's Hello message.
void GameHost::welcome_client(uint32_t const number, std::string& playername) {
	assert(number < d->clients.size());

	Client& client = d->clients.at(number);

	assert(client.playernum == UserSettings::not_connected());
	assert(client.sock_id > 0);

	// The client gets its own initial data set.
	client.playernum = UserSettings::none();

	if (!d->game) {  // just in case we allow connection of spectators/players after game start
		for (uint32_t i = 0; i < d->settings.users.size(); ++i) {
			if (d->settings.users[i].position == UserSettings::not_connected()) {
				client.usernum = i;
				d->settings.users[i].result = Widelands::PlayerEndResult::kUndefined;
				d->settings.users[i].ready = true;
				break;
			}
		}
	}
	if (client.usernum == -1) {  // add the new client / user to the settings
		client.usernum = d->settings.users.size();
		UserSettings newuser;
		newuser.result = Widelands::PlayerEndResult::kUndefined;
		newuser.ready = true;
		d->settings.users.push_back(newuser);
	}

	// Assign the player a name, preferably the name chosen by the client
	if (playername.empty()) {  // Make sure there is at least a name base.
		playername = "Player";
	}
	std::string effective_name = playername;

	if (has_user_name(effective_name, client.usernum)) {
		uint32_t i = 1;
		do {
			effective_name = (boost::format("%s%u") % playername % i++).str();
		} while (has_user_name(effective_name, client.usernum));
	}

	d->settings.users.at(client.usernum).name = effective_name;
	d->settings.users.at(client.usernum).position = UserSettings::none();

	verb_log_info("[Host]: Client %u: welcome to usernum %u", number, client.usernum);

	SendPacket packet;
	packet.unsigned_8(NETCMD_HELLO);
	packet.unsigned_8(NETWORK_PROTOCOL_VERSION);
	packet.unsigned_32(client.usernum);
	{
		std::vector<const AddOns::AddOnInfo*> enabled_addons;
		for (const auto& pair : AddOns::g_addons) {
			if (pair.second && pair.first.category != AddOns::AddOnCategory::kTheme) {
				enabled_addons.push_back(&pair.first);
			}
		}
		packet.unsigned_32(enabled_addons.size());
		for (const AddOns::AddOnInfo* a : enabled_addons) {
			packet.string(a->internal_name);
			packet.string(AddOns::version_to_string(a->version, false));
		}
	}
	d->net->send(client.sock_id, packet);
	// even if the network protocol is the same, the data might be different.
	if (client.build_id != build_id()) {
		send_system_message_code("DIFFERENT_WL_VERSION", effective_name, client.build_id, build_id());
	}
	// Send information about currently selected map / savegame
	packet.reset();

	packet.unsigned_8(NETCMD_SETTING_MAP);
	write_setting_map(packet);
	d->net->send(client.sock_id, packet);

	// If possible, offer the map / savegame as transfer
	if (file_) {
		packet.reset();
		if (write_map_transfer_info(packet, file_->filename)) {
			d->net->send(client.sock_id, packet);
		}
	}

	//  Send the tribe information to the new client.
	packet.reset();
	packet.unsigned_8(NETCMD_SETTING_TRIBES);
	packet.unsigned_8(d->settings.tribes.size());
	for (const Widelands::TribeBasicInfo& tribe : d->settings.tribes) {
		packet.string(tribe.name);
		size_t const nr_initializations = tribe.initializations.size();
		packet.unsigned_8(nr_initializations);
		for (const Widelands::TribeBasicInfo::Initialization& init : tribe.initializations) {
			packet.string(init.script);
		}
	}
	d->net->send(client.sock_id, packet);

	packet.reset();
	packet.unsigned_8(NETCMD_SETTING_ALLPLAYERS);
	write_setting_all_players(packet);
	d->net->send(client.sock_id, packet);

	packet.reset();
	packet.unsigned_8(NETCMD_SETTING_ALLUSERS);
	write_setting_all_users(packet);
	d->net->send(client.sock_id, packet);

	packet.reset();
	packet.unsigned_8(NETCMD_WIN_CONDITION);
	packet.string(d->settings.win_condition_script);
	d->net->send(client.sock_id, packet);

	packet.reset();
	packet.unsigned_8(NETCMD_PEACEFUL_MODE);
	packet.unsigned_8(d->settings.peaceful ? 1 : 0);
	d->net->send(client.sock_id, packet);

	packet.reset();
	packet.unsigned_8(NETCMD_CUSTOM_STARTING_POSITIONS);
	packet.unsigned_8(d->settings.custom_starting_positions ? 1 : 0);
	d->net->send(client.sock_id, packet);

	// Broadcast new information about the player to everybody
	broadcast_setting_user(client.usernum);

	// Check if there is an unoccupied player left and if, assign.
	for (uint8_t i = 0; i < d->settings.players.size(); ++i) {
		if (d->settings.players.at(i).state == PlayerSettings::State::kOpen) {
			switch_to_player(client.usernum, i);
			break;
		}
	}

	send_system_message_code("CLIENT_HAS_JOINED_GAME", effective_name);
}

void GameHost::committed_network_time(const Time& time) {
	assert(time > d->committed_networktime);

	d->committed_networktime = time;
	d->time.receive(time);

	if (!d->syncreport_pending &&
	    d->committed_networktime - d->syncreport_time >= Duration(SYNCREPORT_INTERVAL)) {
		request_sync_reports();
	}
}

void GameHost::receive_client_time(uint32_t const number, const Time& time) {
	assert(number < d->clients.size());

	Client& client = d->clients.at(number);

	if (time < client.time) {
		throw DisconnectException("BACKWARDS_RUNNING_TIME");
	}
	if (d->committed_networktime < time) {
		throw DisconnectException("SIMULATING_BEYOND_TIME");
	}
	if (d->syncreport_pending && !client.syncreport_arrived) {
		if (time > d->syncreport_time) {
			throw DisconnectException("CLIENT_SYNC_REP_TIMEOUT");
		}
	}

	client.time = time;
	verb_log_info("[Host]: Client %i: Time %i", number, time.get());

	if (d->waiting) {
		verb_log_info("[Host]: Client %i reports time %i (networktime = %i) during hang", number,
		              time.get(), d->committed_networktime.get());
		check_hung_clients();
	}
}

void GameHost::check_hung_clients() {
	assert(d->game != nullptr);

	int nrdelayed = 0;
	int nrhung = 0;

	for (uint32_t i = 0; i < d->clients.size(); ++i) {
		if (d->clients.at(i).playernum == UserSettings::not_connected()) {
			continue;
		}

		const Duration delta = d->committed_networktime - d->clients.at(i).time;

		if (delta.get() == 0) {
			// reset the hung_since time
			d->clients.at(i).hung_since = 0;
		} else {
			assert(d->game != nullptr);
			++nrdelayed;
			if (delta > Duration(5 * CLIENT_TIMESTAMP_INTERVAL * d->networkspeed / 1000)) {
				verb_log_info("[Host]: Client %i (%s) hung", i,
				              d->settings.users.at(d->clients.at(i).usernum).name.c_str());
				++nrhung;
				if (d->clients.at(i).hung_since == 0) {
					d->clients.at(i).hung_since = time(nullptr);
					d->clients.at(i).lastdelta = 0;
				} else if (time_t deltanow = time(nullptr) - d->clients.at(i).hung_since > 60) {

					// inform the other clients about the problem regulary
					if (deltanow - d->clients.at(i).lastdelta > 30) {
						std::string seconds =
						   (boost::format(ngettext("%li second", "%li seconds", deltanow)) % deltanow)
						      .str();
						send_system_message_code(
						   "CLIENT_HUNG", d->settings.users.at(d->clients.at(i).usernum).name, seconds);
						d->clients.at(i).lastdelta = deltanow;
					}
				}
			}
		}
	}

	if (!d->waiting) {
		if (nrhung) {
			verb_log_info("[Host]: %i clients hung. Entering wait mode", nrhung);

			// Brake and wait
			d->waiting = true;
			broadcast_real_speed(0);

			SendPacket packet;
			packet.unsigned_8(NETCMD_WAIT);
			broadcast(packet);
		}
	} else {
		if (nrdelayed == 0) {
			d->waiting = false;
			broadcast_real_speed(d->networkspeed);
			if (!d->syncreport_pending) {
				request_sync_reports();
			}
		}
	}
}

void GameHost::broadcast_real_speed(uint32_t const speed) {
	assert(speed <= std::numeric_limits<uint16_t>::max());

	SendPacket packet;
	packet.unsigned_8(NETCMD_SETSPEED);
	packet.unsigned_16(speed);
	broadcast(packet);
}

/**
 * This is the algorithm that decides upon the effective network speed,
 * given the desired speed of all clients.
 *
 * This function is supposed to be the only code that ever changes
 * \ref GameHostImpl::networkspeed.
 *
 * The current implementation picks the median, or the average of
 * lower and upper median.
 * If only two players are playing (host + 1 client), there is a boundary
 * so neither the host, nor the players can abuse their setting to get to the
 * wished speed (e.g. without this boundary, the client might set his/her wished
 *               speed to 8x - even if the host sets his desired speed to PAUSE
 *               the median sped would be 4x).
 *
 * The immediate pausing (with the Pause key) is disabled completely in the
 * network games, as sudden pauses would be distracting to other players. A
 * hard interruption of the game can be achieved with the forced pause.
 */
void GameHost::update_network_speed() {
	uint32_t const oldnetworkspeed = d->networkspeed;

	// First check if a pause was forced by the host
	if (forced_pause_) {
		d->networkspeed = 0;
	}

	else {
		// No pause was forced - normal speed calculation
		std::vector<uint32_t> speeds;

		speeds.push_back(d->localdesiredspeed);
		for (const Client& client : d->clients) {
			if (client.playernum <= UserSettings::highest_playernum()) {
				speeds.push_back(client.desiredspeed);
			}
		}
		assert(!speeds.empty());

		std::sort(speeds.begin(), speeds.end());

		// Abuse prevention for 2 players
		if (speeds.size() == 2) {
			if (speeds[0] > speeds[1] + 1000) {
				speeds[0] = speeds[1] + 1000;
			}
			if (speeds[1] > speeds[0] + 1000) {
				speeds[1] = speeds[0] + 1000;
			}
		}

		d->networkspeed = (speeds.size() % 2) ?
		                     speeds.at(speeds.size() / 2) :
		                     (speeds.at(speeds.size() / 2) + speeds.at((speeds.size() / 2) - 1)) / 2;

		if (d->networkspeed > std::numeric_limits<uint16_t>::max()) {
			d->networkspeed = std::numeric_limits<uint16_t>::max();
		}
	}

	if (d->networkspeed != oldnetworkspeed && !d->waiting) {
		broadcast_real_speed(d->networkspeed);
	}
}

/**
 * Request sync reports from all clients at the next possible time.
 */
void GameHost::request_sync_reports() {
	assert(!d->syncreport_pending);

	d->syncreport_pending = true;
	d->syncreport_arrived = false;
	d->syncreport_time = d->committed_networktime + Duration(1);

	for (Client& client : d->clients) {
		client.syncreport_arrived = false;
	}

	verb_log_info("[Host]: Requesting sync reports for time %i", d->syncreport_time.get());
	d->game->report_sync_request();

	SendPacket packet;
	packet.unsigned_8(NETCMD_SYNCREQUEST);
	packet.unsigned_32(d->syncreport_time.get());
	broadcast(packet);

	d->game->enqueue_command(
	   new CmdNetCheckSync(d->syncreport_time, [this] { sync_report_callback(); }));

	committed_network_time(d->syncreport_time);
}

/**
 * Check whether all sync reports have arrived, and if so, compare.
 */
void GameHost::check_sync_reports() {
	assert(d->syncreport_pending);

	if (!d->syncreport_arrived) {
		return;
	}

	for (const Client& client : d->clients) {
		if (client.playernum != UserSettings::not_connected() && !client.syncreport_arrived) {
			return;
		}
	}

	d->syncreport_pending = false;
	verb_log_info("[Host]: comparing syncreports for time %i", d->syncreport_time.get());

	for (uint32_t i = 0; i < d->clients.size(); ++i) {
		Client& client = d->clients.at(i);
		if (client.playernum == UserSettings::not_connected()) {
			continue;
		}

		if (client.syncreport != d->syncreport) {
			log_err("[Host]: lost synchronization with client %u at time %i!\n"
			        "I have:     %s\n"
			        "Client has: %s\n",
			        i, d->syncreport_time.get(), d->syncreport.str().c_str(),
			        client.syncreport.str().c_str());

			d->game->save_syncstream(true);
			// Create syncstream excerpt and add faulting player number
			d->game->report_desync(i);

			SendPacket packet;
			packet.unsigned_8(NETCMD_INFO_DESYNC);
			broadcast(packet);

			disconnect_client(i, "CLIENT_DESYNCED");
			// Pause the game, so that host and client have time to handle the
			// desync.
			d->networkspeed = 0;
			broadcast_real_speed(d->networkspeed);
		}
	}
}

void GameHost::sync_report_callback() {
	assert(d->game->get_gametime() == d->syncreport_time);

	d->syncreport = d->game->get_sync_hash();
	d->syncreport_arrived = true;

	check_sync_reports();
}

void GameHost::handle_network() {

	if (d->promoter) {
		d->promoter->run();
	}

	// Check for new connections.
	Client peer;
	assert(d->net != nullptr);
	while (d->net->try_accept(&peer.sock_id)) {
		// Should only happen if the game has not been started yet
		assert(d->game == nullptr);
		peer.playernum = UserSettings::not_connected();
		peer.syncreport_arrived = false;
		peer.desiredspeed = 1000;
		peer.usernum = -1;  // == no user assigned for now.
		peer.hung_since = 0;
		peer.lastdelta = 0;
		d->clients.push_back(peer);
	}

	// if this is an internet game, handle the metaserver information
	if (internet_) {
		InternetGaming::ref().handle_metaserver_communication();
		// Maybe an important message was send on the metaserver,
		// that we should show in game as well.
		std::vector<ChatMessage> msgs;
		InternetGaming::ref().get_ingame_system_messages(msgs);
		for (const ChatMessage& msg : msgs) {
			send(msg);
		}
	}

	for (size_t i = 0; i < d->clients.size(); ++i) {
		if (!d->net->is_connected(d->clients.at(i).sock_id)) {
			disconnect_client(i, "CONNECTION_LOST", false);
		}
	}

	// Check if we hear anything from our clients
	for (size_t i = 0; i < d->clients.size(); ++i) {
		try {
			std::unique_ptr<RecvPacket> packet = d->net->try_receive(d->clients.at(i).sock_id);
			while (packet) {
				handle_packet(i, *packet);
				packet = d->net->try_receive(d->clients.at(i).sock_id);
			}
			// Thrown by handle_packet()
		} catch (const DisconnectException& e) {
			disconnect_client(i, e.what());
		} catch (const ProtocolException& e) {
			disconnect_client(i, "PROTOCOL_EXCEPTION", true, e.what());
		} catch (const std::exception& e) {
			disconnect_client(i, "MALFORMED_COMMANDS", true, e.what());
		}
	}

	// If a pause was forced or if the players all pause, send a ping regularly
	// to keep the sockets up and running
	if ((forced_pause_ || real_speed() == 0) && (time(nullptr) > (d->lastpauseping + 20))) {
		d->lastpauseping = time(nullptr);

		SendPacket send_packet;
		send_packet.unsigned_8(NETCMD_PING);
		broadcast(send_packet);
	}

	reaper();
}

void GameHost::handle_disconnect(uint32_t const client_num, RecvPacket& r) {
	uint8_t number = r.unsigned_8();
	std::string reason = r.string();
	if (number == 1) {
		disconnect_client(client_num, reason, false);
	} else {
		std::string arg = r.string();
		disconnect_client(client_num, reason, false, arg);
	}
}

void GameHost::handle_ping(Client& client) {
	verb_log_info("[Host]: Received ping from metaserver.");
	// Send PING back
	SendPacket packet;
	packet.unsigned_8(NETCMD_METASERVER_PING);
	d->net->send(client.sock_id, packet);

	// Remove metaserver from list of clients
	client.playernum = UserSettings::not_connected();
	d->net->close(client.sock_id);
	client.sock_id = 0;
}

/** Wait for NETCMD_HELLO and handle unexpected other commands */
void GameHost::handle_hello(uint32_t const client_num,
                            uint8_t const cmd,
                            Client& client,
                            RecvPacket& r) {
	// Now we wait for the client to say Hi in the right language,
	// unless the game has already started
	if (d->game) {
		throw DisconnectException("GAME_ALREADY_STARTED");
	}
	if (cmd != NETCMD_HELLO) {
		throw ProtocolException(cmd);
	}
	uint8_t version = r.unsigned_8();
	if (version != NETWORK_PROTOCOL_VERSION) {
		throw DisconnectException("DIFFERENT_PROTOCOL_VERS");
	}

	std::string clientname = r.string();
	client.build_id = r.string();

	welcome_client(client_num, clientname);
}

void GameHost::handle_changetribe(const Client& client, RecvPacket& r) {
	//  Do not be harsh about packets of this type arriving out of order -
	//  the client might just have had bad luck with the timing.
	if (!d->game) {
		uint8_t num = r.unsigned_8();
		if (num != client.playernum) {
			throw DisconnectException("NO_ACCESS_TO_PLAYER");
		}
		std::string tribe = r.string();
		bool random_tribe = r.unsigned_8();
		set_player_tribe(num, tribe, random_tribe);
	}
}

/** Handle changed sharing of clients by users */
void GameHost::handle_changeshared(const Client& client, RecvPacket& r) {
	//  Do not be harsh about packets of this type arriving out of order -
	//  the client might just have had bad luck with the timing.
	if (!d->game) {
		uint8_t num = r.unsigned_8();
		if (num != client.playernum) {
			throw DisconnectException("NO_ACCESS_TO_PLAYER");
		}
		set_player_shared(num, r.unsigned_8());
	}
}

void GameHost::handle_changeteam(const Client& client, RecvPacket& r) {
	if (!d->game) {
		uint8_t num = r.unsigned_8();
		if (num != client.playernum) {
			throw DisconnectException("NO_ACCESS_TO_PLAYER");
		}
		set_player_team(num, r.unsigned_8());
	}
}

void GameHost::handle_changecolor(const Client& client, RecvPacket& packet) {
	if (!d->game) {
		const uint8_t num = packet.unsigned_8();
		if (num != client.playernum) {
			throw DisconnectException("NO_ACCESS_TO_PLAYER");
		}
		const uint8_t r = packet.unsigned_8();
		const uint8_t g = packet.unsigned_8();
		const uint8_t b = packet.unsigned_8();
		set_player_color(num, RGBColor(r, g, b));
	}
}

void GameHost::handle_changeinit(const Client& client, RecvPacket& r) {
	if (!d->game) {
		// TODO(GunChleoc): For some nebulous reason, we don't receive the num that the client is
		// sending when a player changes slot. So, keeping the access to the client off for now.
		// Would be nice to have though.
		uint8_t num = r.unsigned_8();
		if (num != client.playernum) {
			throw DisconnectException("NO_ACCESS_TO_PLAYER");
		}
		set_player_init(num, r.unsigned_8());
	}
}

void GameHost::handle_changeposition(const Client& client, RecvPacket& r) {
	if (!d->game) {
		uint8_t const pos = r.unsigned_8();
		switch_to_player(client.usernum, pos);
	}
}

void GameHost::handle_nettime(uint32_t const client_num, RecvPacket& r) {
	if (!d->game) {
		throw DisconnectException("TIME_SENT_NOT_READY");
	}
	receive_client_time(client_num, Time(r.unsigned_32()));
}

void GameHost::handle_playercommmand(uint32_t const client_num, Client& client, RecvPacket& r) {
	if (!d->game) {
		throw DisconnectException("PLAYERCMD_WO_GAME");
	}
	Time time(r.unsigned_32());
	Widelands::PlayerCommand* plcmd = Widelands::PlayerCommand::deserialize(r);
	verb_log_info("[Host]: Client %u (%u) sent player command %u for %u, time = %u", client_num,
	              client.playernum, static_cast<unsigned int>(plcmd->id()), plcmd->sender(),
	              time.get());
	receive_client_time(client_num, time);
	if (plcmd->sender() != client.playernum + 1) {
		throw DisconnectException("PLAYERCMD_FOR_OTHER");
	}
	send_player_command(plcmd);
}

void GameHost::handle_syncreport(uint32_t const client_num, Client& client, RecvPacket& r) {
	if (!d->game || !d->syncreport_pending || client.syncreport_arrived) {
		throw DisconnectException("UNEXPECTED_SYNC_REP");
	}
	Time time(r.unsigned_32());
	r.data(client.syncreport.data, 16);
	client.syncreport_arrived = true;
	receive_client_time(client_num, time);
	check_sync_reports();
}

void GameHost::handle_chat(Client& client, RecvPacket& r) {
	ChatMessage c(r.string());
	c.playern = d->settings.users.at(client.usernum).position;
	c.sender = d->settings.users.at(client.usernum).name;
	if (!c.msg.empty() && *c.msg.begin() == '@') {
		// Personal message
		std::string::size_type const space = c.msg.find(' ');
		if (space >= c.msg.size() - 1) {
			return;  // No Message after '@<User>'
		}
		c.recipient = c.msg.substr(1, space - 1);
		c.msg = c.msg.substr(space + 1);
	}
	send(c);
}

/** Take care of change of game speed PAUSE, 1x 2x 3x .... */
void GameHost::handle_speed(Client& client, RecvPacket& r) {
	client.desiredspeed = r.unsigned_16();
	update_network_speed();
}

/** a new file should be uploaded to all players */
void GameHost::handle_new_file(Client& client) {
	if (!file_) {  // Do we have a file for sending?
		throw DisconnectException("REQUEST_OF_N_E_FILE");
	}
	send_system_message_code(
	   "STARTED_SENDING_FILE", file_->filename, d->settings.users.at(client.usernum).name);
	// Send all parts to the interested client
	for (size_t part = 0; part < file_->parts.size(); ++part) {
		send_file_part(client.sock_id, part);
	}
	// Remember client as "currently receiving file"
	d->settings.users[client.usernum].ready = false;
	broadcast_setting_user(client.usernum);
}

/**
 * Handle a single received packet.
 *
 * The caller must catch exceptions and disconnect the client as appropriate.
 *
 * \param i the client number
 * \param r the received packet
 */
void GameHost::handle_packet(uint32_t const client_num, RecvPacket& r) {
	Client& client = d->clients.at(client_num);
	uint8_t const cmd = r.unsigned_8();

	if (cmd == NETCMD_DISCONNECT) {
		return handle_disconnect(client_num, r);
	}

	if (client.playernum == UserSettings::not_connected()) {
		if (cmd == NETCMD_METASERVER_PING) {
			return handle_ping(client);
		}
		// Now we wait for the client to say Hi in the right language,
		return handle_hello(client_num, cmd, client, r);
	}

	switch (cmd) {
	case NETCMD_PONG:
		verb_log_info("[Host]: Client %u: got pong", client_num);
		break;

	case NETCMD_SETTING_CHANGETRIBE:
		return handle_changetribe(client, r);
	case NETCMD_SETTING_CHANGESHARED:
		return handle_changeshared(client, r);
	case NETCMD_SETTING_CHANGETEAM:
		return handle_changeteam(client, r);
	case NETCMD_SETTING_CHANGECOLOR:
		return handle_changecolor(client, r);
	case NETCMD_SETTING_CHANGEINIT:
		return handle_changeinit(client, r);
	case NETCMD_SETTING_CHANGEPOSITION:
		return handle_changeposition(client, r);
	case NETCMD_TIME:
		return handle_nettime(client_num, r);
	case NETCMD_PLAYERCOMMAND:
		return handle_playercommmand(client_num, client, r);
	case NETCMD_SYNCREPORT:
		return handle_syncreport(client_num, client, r);
	case NETCMD_CHAT:
		return handle_chat(client, r);
	case NETCMD_SETSPEED:
		return handle_speed(client, r);
	case NETCMD_NEW_FILE_AVAILABLE:
		return handle_new_file(client);
	case NETCMD_FILE_PART:
		return handle_file_part(client, r);
	case NETCMD_SYSTEM_MESSAGE_CODE:
		return handle_system_message(r);

	case NETCMD_SETTING_MAP:
	case NETCMD_SETTING_PLAYER:
	case NETCMD_WIN_CONDITION:
	case NETCMD_PEACEFUL_MODE:
	case NETCMD_CUSTOM_STARTING_POSITIONS:
	case NETCMD_LAUNCH:
		if (!d->game) {  // not expected while game is in progress -> something is wrong here
			log_err("[Host]: Unexpected command %u while in game\n", cmd);
			throw DisconnectException(
			   "NO_ACCESS_TO_SERVER");  // TODO(k.halfmann): better use "UNEXPECTED_COMMAND" ?
		}
		break;

	default:
		throw ProtocolException(cmd);
	}
}

void GameHost::handle_system_message(RecvPacket& packet) {
	const std::string code = packet.string();
	const std::string arg1 = packet.string();
	const std::string arg2 = packet.string();
	const std::string arg3 = packet.string();
	if (code != "CHEAT") {
		log_err("[Host]: Received system command %s(%s,%s,%s) from client", code.c_str(),
		        arg1.c_str(), arg2.c_str(), arg3.c_str());
		throw DisconnectException("MALFORMED_COMMANDS");
	}
	send_system_message_code(code, arg1, arg2, arg3);
}

/** Handle uploading part of a file  */
void GameHost::handle_file_part(Client& client, RecvPacket& r) {
	if (!file_) {  // Do we have a file for sending
		throw DisconnectException("REQUEST_OF_N_E_FILE");
	}
	uint32_t part = r.unsigned_32();
	std::string md5sum = r.string();
	if (md5sum != file_->md5sum) {
		log_err("[Host]: File transfer checksum mismatch %s != %s\n", md5sum.c_str(),
		        file_->md5sum.c_str());
		return;  // Surely the file was changed, so we cancel here.
	}
	if (part >= file_->parts.size()) {
		log_warn(
		   "[Host]: Warning: Client reports to have received file part %u but we only have %" PRIuS
		   "\n",
		   part, file_->parts.size());
		return;
	}
	if (part == file_->parts.size() - 1) {
		send_system_message_code(
		   "COMPLETED_FILE_TRANSFER", file_->filename, d->settings.users.at(client.usernum).name);
		d->settings.users[client.usernum].ready = true;
		broadcast_setting_user(client.usernum);
	}
}

void GameHost::send_file_part(NetHostInterface::ConnectionId csock_id, uint32_t part) {
	assert(part < file_->parts.size());

	uint32_t left = file_->bytes - NETFILEPARTSIZE * part;
	uint32_t size = (left > NETFILEPARTSIZE) ? NETFILEPARTSIZE : left;

	// Send the part
	SendPacket packet;
	packet.unsigned_8(NETCMD_FILE_PART);
	packet.unsigned_32(part);
	packet.unsigned_32(size);
	packet.data(file_->parts[part].part, size);
	d->net->send(csock_id, packet, NetPriority::kFiletransfer);
}

void GameHost::disconnect_player_controller(uint8_t const number, const std::string& name) {
	log_warn("[Host]: disconnect_player_controller(%u, %s)\n", number, name.c_str());

	for (const UserSettings& setting : d->settings.users) {
		if (setting.position == number) {
			if (!d->game) {
				// Remove player name
				PlayerSettings& p = d->settings.players.at(number);
				std::string temp(" ");
				temp += name;
				temp += " ";
				std::string temp2(p.name);
				temp2 = temp2.erase(p.name.find(temp), temp.size());
				set_player_name(number, temp2);
			}
			return;
		}
	}

	set_player_state(number, PlayerSettings::State::kOpen);
	// Don't replace player with AI, let host choose what to do
}

void GameHost::disconnect_client(uint32_t const client_number,
                                 const std::string& reason,
                                 bool const sendreason,
                                 const std::string& arg) {
	assert(client_number < d->clients.size());

	Client& client = d->clients.at(client_number);

	// If the client is linked to a player and it is the client that closes the connection
	// and the game has already started ...
	if (client.playernum != UserSettings::none() && reason != "SERVER_LEFT" &&
	    reason != "SERVER_CRASHED" && d->game != nullptr) {
		// And the client hasn't lost/won yet ...
		if (d->settings.users.at(client.usernum).result == Widelands::PlayerEndResult::kUndefined) {
			// If not shown yet, show a window and ask the host player what to do
			// with the tribe of the leaving client
			if (d->game->get_igbase()->show_game_client_disconnected()) {
				// Window has just been opened, pause game and create a save game
				if (!forced_pause()) {
					force_pause();
				}
				WLApplication::emergency_save(nullptr, *d->game, reason, 1, false);
			}
			// Client was active but is a winner of the game: Replace with normal AI
		} else if (d->settings.users.at(client.usernum).result == Widelands::PlayerEndResult::kWon) {
			replace_client_with_ai(client.playernum, AI::DefaultAI::normal_impl.name);
			// Client was active but has lost or gave up: Replace with empty AI
		} else {
			assert(d->settings.users.at(client.usernum).result == Widelands::PlayerEndResult::kLost ||
			       d->settings.users.at(client.usernum).result ==
			          Widelands::PlayerEndResult::kResigned);
			replace_client_with_ai(client.playernum, "empty");
		}
	}

	// If the client was completely connected before the disconnect, free the
	// user settings and send changes to the clients
	if (client.usernum >= 0) {
		uint8_t position = d->settings.users.at(client.usernum).position;
		d->settings.users.at(client.usernum).position = UserSettings::not_connected();
		client.playernum = UserSettings::not_connected();
		if (position <= UserSettings::highest_playernum()) {
			disconnect_player_controller(position, d->settings.users.at(client.usernum).name);
		}
		// Do NOT reset the clients name in the corresponding UserSettings, that way we keep the name
		// for the statistics.
		// d->settings.users.at(client.usernum).name = std::string();

		// Broadcast the user changes to everybody
		send_system_message_code(
		   "CLIENT_X_LEFT_GAME", d->settings.users.at(client.usernum).name, reason, arg);

		broadcast_setting_user(client.usernum);
	} else {
		send_system_message_code("UNKNOWN_LEFT_GAME", reason, arg);
	}
	log_warn("[Host]: disconnect_client(%u, %s, %s)\n", client_number, reason.c_str(), arg.c_str());

	if (client.sock_id > 0) {
		if (sendreason) {
			SendPacket packet;
			packet.unsigned_8(NETCMD_DISCONNECT);
			packet.unsigned_8(arg.empty() ? 1 : 2);
			packet.string(reason);
			if (!arg.empty()) {
				packet.string(arg);
			}
			d->net->send(client.sock_id, packet);
		}

		d->net->close(client.sock_id);
		client.sock_id = 0;
	}

	if (d->game) {
		check_hung_clients();
	}
}

/**
 * The grim reaper. This finally erases disconnected clients from the clients
 * array.
 *
 * Calls this when you're certain that nobody is holding any client indices or
 * iterators, since this function will invalidate them.
 */
void GameHost::reaper() {
	uint32_t index = 0;
	while (index < d->clients.size()) {
		if (d->clients.at(index).sock_id > 0) {
			++index;
		} else {
			d->clients.erase(d->clients.begin() + index);
		}
	}
}

void GameHost::report_result(uint8_t p_nr,
                             Widelands::PlayerEndResult result,
                             const std::string& info) {
	// Send to game
	Widelands::PlayerEndStatus pes;
	Widelands::Player* player = d->game->get_player(p_nr);
	assert(player);
	pes.player = player->player_number();
	pes.time = d->game->get_gametime();
	pes.result = result;
	pes.info = info;
	d->game->player_manager()->add_player_end_status(pes);

	// there might be more than one client that control this Widelands player
	// and maybe even none -> computer player
	for (UserSettings& user : d->settings.users) {
		if (user.position == p_nr - 1) {
			user.result = result;
			user.win_condition_string = info;
			if (result == Widelands::PlayerEndResult::kLost) {
				send_system_message_code("PLAYER_DEFEATED", user.name);
			}
		}
	}

	verb_log_info("GameHost::report_result(%d, %u, %s)", player->player_number(),
	              static_cast<uint8_t>(result), info.c_str());
}<|MERGE_RESOLUTION|>--- conflicted
+++ resolved
@@ -352,13 +352,8 @@
 	}
 };
 
-<<<<<<< HEAD
-GameHost::GameHost(FsMenu::MenuCapsule& c,
+GameHost::GameHost(FsMenu::MenuCapsule* c,
                    std::shared_ptr<GameController>& ptr,
-=======
-GameHost::GameHost(FsMenu::MenuCapsule* c,
-                   std::unique_ptr<GameController>& ptr,
->>>>>>> bd0bf21b
                    const std::string& playername,
                    std::vector<Widelands::TribeBasicInfo> tribeinfos,
                    bool internet)
@@ -417,13 +412,9 @@
 
 	d->set_participant_list(new ParticipantList(&(d->settings), d->game, d->localplayername));
 
-<<<<<<< HEAD
-	run();
-=======
 	if (capsule_) {
-		run(ptr);
-	}
->>>>>>> bd0bf21b
+		run();
+	}
 }
 
 GameHost::~GameHost() {
@@ -503,10 +494,7 @@
 	// Fill the list of possible system messages
 	NetworkGamingMessages::fill_map();
 	new FsMenu::LaunchMPG(
-<<<<<<< HEAD
-	   capsule_, d->hp, *this, d->chat, *game_, internet_, [this]() { run_callback(); });
-=======
-	   *capsule_, d->hp, *this, d->chat, *game_, ptr, internet_, [this]() { run_callback(); });
+	   *capsule_, d->hp, *this, d->chat, *game_, internet_, [this]() { run_callback(); });
 }
 
 void GameHost::run_direct() {
@@ -514,7 +502,6 @@
 	// Fill the list of possible system messages
 	NetworkGamingMessages::fill_map();
 	run_callback();
->>>>>>> bd0bf21b
 }
 
 // TODO(k.halfmann): refactor into smaller functions
