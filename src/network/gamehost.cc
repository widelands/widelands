--- conflicted
+++ resolved
@@ -245,11 +245,7 @@
 	GameHost* h;
 	std::vector<ChatMessage> messages;
 	std::string kickUser;
-<<<<<<< HEAD
-	uint32_t kickClient{0};
-=======
 	uint32_t kickClient{0U};
->>>>>>> a9549ba2
 	std::string kickReason;
 };
 
@@ -275,11 +271,7 @@
 struct GameHostImpl {
 	GameSettings settings;
 	std::string localplayername;
-<<<<<<< HEAD
-	uint32_t localdesiredspeed{0};
-=======
 	uint32_t localdesiredspeed{0U};
->>>>>>> a9549ba2
 	// unique_ptr instead of object to break cyclic dependency
 	std::unique_ptr<ParticipantList> participants;
 	HostChatProvider chat;
@@ -298,11 +290,7 @@
 
 	/// If we were to send out a plain networktime packet, this would be the
 	/// time. However, we have not yet committed to this networktime.
-<<<<<<< HEAD
-	Time pseudo_networktime;
-=======
 	Time pseudo_networktime{0U};
->>>>>>> a9549ba2
 	int32_t last_heartbeat{0};
 
 	/// The networktime we committed to by sending it across the network.
@@ -313,23 +301,14 @@
 
 	/// Whether we're waiting for all clients to report back.
 	bool waiting{false};
-<<<<<<< HEAD
-	uint32_t lastframe{0};
-=======
 	uint32_t lastframe{0U};
->>>>>>> a9549ba2
 
 	/**
 	 * The speed, in milliseconds per second, that is effective as long
 	 * as we're not \ref waiting.
 	 */
-<<<<<<< HEAD
-	uint32_t networkspeed{0};
-	time_t lastpauseping{0};
-=======
 	uint32_t networkspeed{0U};
 	time_t lastpauseping{0U};
->>>>>>> a9549ba2
 
 	/// All currently running computer players, *NOT* in one-one correspondence
 	/// with \ref Player objects
@@ -337,30 +316,11 @@
 
 	/// \c true if a syncreport is currently in flight
 	bool syncreport_pending{false};
-<<<<<<< HEAD
-	Time syncreport_time;
-	Md5Checksum syncreport;
-	bool syncreport_arrived{false};
-
-	explicit GameHostImpl(GameHost* const h)
-	   : participants(nullptr),
-	     chat(h),
-	     hp(h),
-	     npsb(&hp),
-
-	     pseudo_networktime(0),
-
-	     committed_networktime(0),
-
-	     syncreport_time(0),
-	     syncreport() {
-=======
 	Time syncreport_time{0U};
 	Md5Checksum syncreport;
 	bool syncreport_arrived{false};
 
 	explicit GameHostImpl(GameHost* const h) : participants(nullptr), chat(h), hp(h), npsb(&hp) {
->>>>>>> a9549ba2
 	}
 
 	/// Takes ownership of the given pointer
