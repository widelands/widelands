--- conflicted
+++ resolved
@@ -661,11 +661,7 @@
 		if (d->hp.has_players_tribe()) {
 			tipstexts.push_back(d->hp.get_players_tribe());
 		}
-<<<<<<< HEAD
-		game.create_loader_ui(tipstexts);
-=======
 		game.create_loader_ui(tipstexts, false);
->>>>>>> 93acc664
 		game.step_loader_ui(_("Preparing game"));
 
 		d->game = &game;
