/*
 * Copyright (C) 2008-2020 by the Widelands Development Team
 *
 * This program is free software; you can redistribute it and/or
 * modify it under the terms of the GNU General Public License
 * as published by the Free Software Foundation; either version 2
 * of the License, or (at your option) any later version.
 *
 * This program is distributed in the hope that it will be useful,
 * but WITHOUT ANY WARRANTY; without even the implied warranty of
 * MERCHANTABILITY or FITNESS FOR A PARTICULAR PURPOSE.  See the
 * GNU General Public License for more details.
 *
 * You should have received a copy of the GNU General Public License
 * along with this program; if not, write to the Free Software
 * Foundation, Inc., 51 Franklin Street, Fifth Floor, Boston, MA  02110-1301, USA.
 *
 */

#include "network/gamehost.h"

#include <algorithm>
#include <cstdlib>
#include <memory>

#include <SDL_timer.h>
#ifndef _WIN32
#include <unistd.h>  // for usleep
#endif

#include "ai/computer_player.h"
#include "ai/defaultai.h"
#include "base/i18n.h"
#include "base/log.h"
#include "base/md5.h"
#include "base/warning.h"
#include "base/wexception.h"
#include "build_info.h"
#include "chat/chat.h"
#include "game_io/game_loader.h"
#include "game_io/game_preload_packet.h"
#include "io/fileread.h"
#include "io/filesystem/layered_filesystem.h"
#include "logic/filesystem_constants.h"
#include "logic/game.h"
#include "logic/map_objects/tribes/tribe_basic_info.h"
#include "logic/player.h"
#include "logic/playercommand.h"
#include "logic/playersmanager.h"
#include "network/constants.h"
#include "network/internet_gaming.h"
#include "network/nethost.h"
#include "network/nethostproxy.h"
#include "network/network_gaming_messages.h"
#include "network/network_lan_promotion.h"
#include "network/network_player_settings_backend.h"
#include "network/network_protocol.h"
#include "ui_basic/progresswindow.h"
#include "ui_fsmenu/launch_mpg.h"
#include "wlapplication.h"
#include "wlapplication_options.h"
#include "wui/interactive_player.h"
#include "wui/interactive_spectator.h"

struct HostGameSettingsProvider : public GameSettingsProvider {
	explicit HostGameSettingsProvider(GameHost* const init_host) : host_(init_host) {
	}
	~HostGameSettingsProvider() override {
	}

	void set_scenario(bool is_scenario) override {
		host_->set_scenario(is_scenario);
	}

	const GameSettings& settings() override {
		return host_->settings();
	}

	bool can_change_map() override {
		return true;
	}
	bool can_change_player_state(uint8_t const number) override {
		if (number >= settings().players.size()) {
			return false;
		}
		if (settings().savegame) {
			return settings().players.at(number).state != PlayerSettings::State::kClosed;
		} else if (settings().scenario) {
			return ((settings().players.at(number).state == PlayerSettings::State::kOpen ||
			         settings().players.at(number).state == PlayerSettings::State::kHuman) &&
			        settings().players.at(number).closeable) ||
			       settings().players.at(number).state == PlayerSettings::State::kClosed;
		}
		return true;
	}
	bool can_change_player_tribe(uint8_t const number) override {
		return can_change_player_team(number);
	}
	bool can_change_player_init(uint8_t const number) override {
		if (settings().scenario || settings().savegame) {
			return false;
		}
		return number < settings().players.size();
	}
	bool can_change_player_team(uint8_t number) override {
		if (settings().scenario || settings().savegame) {
			return false;
		}
		if (number >= settings().players.size()) {
			return false;
		}
		if (number == settings().playernum) {
			return true;
		}
		return settings().players.at(number).state == PlayerSettings::State::kComputer;
	}

	bool can_launch() override {
		return host_->can_launch();
	}

	void set_map(const std::string& mapname,
	             const std::string& mapfilename,
	             uint32_t const maxplayers,
	             bool const savegame = false) override {
		host_->set_map(mapname, mapfilename, maxplayers, savegame);
	}
	void set_player_state(uint8_t number, PlayerSettings::State const state) override {
		if (number >= settings().players.size()) {
			return;
		}
		host_->set_player_state(number, state);
	}

	void
	set_player_tribe(uint8_t number, const std::string& tribe, bool const random_tribe) override {
		if (number >= host_->settings().players.size()) {
			return;
		}
		if (number == settings().playernum ||
		    settings().players.at(number).state == PlayerSettings::State::kComputer ||
		    settings().players.at(number).state == PlayerSettings::State::kShared ||
		    settings().players.at(number).state ==
		       PlayerSettings::State::kOpen) {  // For savegame loading
			host_->set_player_tribe(number, tribe, random_tribe);
		}
	}

	void set_player_team(uint8_t number, Widelands::TeamNumber team) override {
		if (number >= host_->settings().players.size()) {
			return;
		}
		if (number == settings().playernum ||
		    settings().players.at(number).state == PlayerSettings::State::kComputer) {
			host_->set_player_team(number, team);
		}
	}

	void set_player_closeable(uint8_t number, bool closeable) override {
		if (number >= host_->settings().players.size()) {
			return;
		}
		host_->set_player_closeable(number, closeable);
	}

	void set_player_shared(PlayerSlot number, Widelands::PlayerNumber shared) override {
		if (number >= host_->settings().players.size()) {
			return;
		}
		host_->set_player_shared(number, shared);
	}

	void set_player_init(uint8_t const number, uint8_t const index) override {
		if (number >= host_->settings().players.size()) {
			return;
		}
		host_->set_player_init(number, index);
	}

	void
	set_player_ai(uint8_t number, const std::string& name, bool const random_ai = false) override {
		host_->set_player_ai(number, name, random_ai);
	}

	void set_player_name(uint8_t const number, const std::string& name) override {
		if (number >= host_->settings().players.size()) {
			return;
		}
		host_->set_player_name(number, name);
	}

	void set_player(uint8_t const number, const PlayerSettings& ps) override {
		if (number >= host_->settings().players.size()) {
			return;
		}
		host_->set_player(number, ps);
	}

	void set_player_number(uint8_t const number) override {
		if (number == UserSettings::none() || number < host_->settings().players.size()) {
			host_->set_player_number(number);
		}
	}

	std::string get_win_condition_script() override {
		return host_->settings().win_condition_script;
	}

	void set_win_condition_script(const std::string& wc) override {
		host_->set_win_condition_script(wc);
	}

	void set_peaceful_mode(bool peace) override {
		host_->set_peaceful_mode(peace);
	}
	bool is_peaceful_mode() override {
		return host_->settings().peaceful;
	}

	void set_custom_starting_positions(bool c) override {
		host_->set_custom_starting_positions(c);
	}
	bool get_custom_starting_positions() override {
		return host_->settings().custom_starting_positions;
	}

private:
	GameHost* host_;
	std::vector<std::string> wincondition_scripts_;
};

struct HostChatProvider : public ChatProvider {
	explicit HostChatProvider(GameHost* const init_host) : h(init_host), kickClient(0) {
	}

	// TODO(k.halfmann): this deserves a refactoring
	void send(const std::string& msg) override {
		ChatMessage c(msg);
		c.playern = h->get_local_playerposition();
		c.sender = h->get_local_playername();
		if (c.msg.size() && *c.msg.begin() == '@') {
			// Personal message
			std::string::size_type const space = c.msg.find(' ');
			if (space >= c.msg.size() - 1) {
				return;
			}
			c.recipient = c.msg.substr(1, space - 1);
			c.msg = c.msg.substr(space + 1);
		}

		/* Handle hostcommands like:
		 * /help                : Shows all available commands
		 * /announce <msg>      : Send a chatmessage as announcement (system chat)
		 * /warn <name> <reason>: Warn the user <name> because of <reason>
		 * /kick <name> <reason>: Kick the user <name> because of <reason>
		 * /forcePause         : Force the game to pause.
		 * /endForcedPause      : Puts game back to normal speed.
		 */
		else if (c.msg.size() > 1 && *c.msg.begin() == '/') {

			// Split up in "cmd" "arg1" "arg2"
			std::string cmd, arg1, arg2;
			std::string temp = c.msg.substr(1);  // cut off '/'
			h->split_command_array(temp, cmd, arg1, arg2);
			log_info("%s + \"%s\" + \"%s\"\n", cmd.c_str(), arg1.c_str(), arg2.c_str());

			// let "/me" pass - handled by chat
			if (cmd == "me") {
				h->send(c);
				return;
			}

			// Everything handled from now on will be system stuff - and so will be
			// messages send because of that commands
			c.playern = -2;
			c.sender = "";

			// Help
			if (cmd == "help") {
				c.msg = (boost::format("<br>%s<br>%s<br>%s<br>%s<br>%s<br>%s<br>%s") %
				         _("Available host commands are:") %
				         /** TRANSLATORS: Available host command */
				         _("/help  -  Shows this help") %
				         /** TRANSLATORS: Available host command */
				         _("/announce <msg>  -  Send a chatmessage as announcement (system chat)") %
				         /** TRANSLATORS: Available host command */
				         _("/warn <name> <reason>  -  Warn the user <name> because of <reason>") %
				         /** TRANSLATORS: Available host command */
				         _("/kick <name> <reason>  -  Kick the user <name> because of <reason>") %
				         /** TRANSLATORS: Available host command */
				         _("/forcePause            -  Force the game to pause.") %
				         /** TRANSLATORS: Available host command */
				         _("/endForcedPause        -  Return game to normal speed."))
				           .str();
			}

			// Announce
			else if (cmd == "announce") {
				if (arg1.empty()) {
					c.msg = _("Wrong use, should be: /announce <message>");
				} else {
					if (arg2.size()) {
						arg1 += " " + arg2;
					}
					c.msg = "HOST ANNOUNCEMENT: " + arg1;
				}
			}

			// Warn user
			else if (cmd == "warn") {
				if (arg1.empty() || arg2.empty()) {
					c.msg = _("Wrong use, should be: /warn <name> <reason>");
				} else {
					int32_t num = h->check_client(arg1);
					if (num == -1) {
						c.msg = (boost::format(_("The client %s could not be found.")) % arg1).str();
					} else {
						c.msg = (boost::format("HOST WARNING FOR %s: ") % arg1).str();
						c.msg += arg2;
					}
				}
			}

			// Kick
			else if (cmd == "kick") {
				if (arg1.empty()) {
					c.msg = _("Wrong use, should be: /kick <name> <reason>");
				} else {
					kickUser = arg1;
					if (arg2.size()) {
						kickReason = arg2;
					} else {
						kickReason = "No reason given!";
					}
					// Check if client exists
					int32_t num = h->check_client(kickUser);
					if (num == -2) {
						c.msg = _("You can not kick yourself!");
					} else if (num == -1) {
						c.msg = (boost::format(_("The client %s could not be found.")) % arg1).str();
					} else {
						kickClient = num;
						c.msg =
						   (boost::format(_("Are you sure you want to kick %s?")) % arg1).str() + "<br>";
						c.msg +=
						   (boost::format(_("The stated reason was: %s")) % kickReason).str() + "<br>";
						c.msg += (boost::format(_("If yes, type: /ack_kick %s")) % arg1).str();
					}
				}
			}

			// Acknowledge kick
			else if (cmd == "ack_kick") {
				if (arg1.empty()) {
					c.msg = _("Kick acknowledgement cancelled: No name given!");
				} else if (arg2.size()) {
					c.msg = _("Wrong use, should be: /ack_kick <name>");
				} else {
					if (arg1 == kickUser) {
						h->kick_user(kickClient, kickReason);
						return;
					} else {
						c.msg = _("Kick acknowledgement cancelled: Wrong name given!");
					}
				}
				kickUser = "";
				kickReason = "";
			}

			// Force Pause
			else if (cmd == "forcePause") {
				if (h->forced_pause()) {
					c.msg = _("Pause was already forced - game should be paused.");
				} else {
					c.msg = "HOST FORCED THE GAME TO PAUSE!";
					h->force_pause();
				}
			}

			// End Forced Pause
			else if (cmd == "endForcedPause") {
				if (!h->forced_pause()) {
					c.msg = _("There is no forced pause - nothing to end.");
				} else {
					c.msg = "HOST ENDED THE FORCED GAME PAUSE!";
					h->end_forced_pause();
				}
			}

			// Default
			else {
				c.msg = _("Invalid command! Type /help for a list of commands.");
			}
		}
		h->send(c);
	}

	const std::vector<ChatMessage>& get_messages() const override {
		return messages;
	}

	void receive(const ChatMessage& msg) {
		messages.push_back(msg);
		Notifications::publish(msg);
	}

	bool has_been_set() const override {
		return true;
	}

private:
	GameHost* h;
	std::vector<ChatMessage> messages;
	std::string kickUser;
	uint32_t kickClient;
	std::string kickReason;
};

struct Client {
	NetHostInterface::ConnectionId sock_id;
	uint8_t playernum;
	int16_t usernum;
	std::string build_id;
	Md5Checksum syncreport;
	bool syncreport_arrived;
	int32_t time;  // last time report
	uint32_t desiredspeed;
	time_t hung_since;
	/// The delta time where the last information about the hung client was sent to the other clients
	/// relative
	/// to when the last answer of the client was received.
	time_t lastdelta;
};

struct GameHostImpl {
	GameSettings settings;
	std::string localplayername;
	uint32_t localdesiredspeed;
	HostChatProvider chat;
	HostGameSettingsProvider hp;
	NetworkPlayerSettingsBackend npsb;

	std::unique_ptr<LanGamePromoter> promoter;
	std::unique_ptr<NetHostInterface> net;

	/// List of connected clients. Note that clients are not in the same
	/// order as players. In fact, a client must not be assigned to a player.
	std::vector<Client> clients;

	/// The game itself; only non-null while game is running
	Widelands::Game* game;

	/// If we were to send out a plain networktime packet, this would be the
	/// time. However, we have not yet committed to this networktime.
	int32_t pseudo_networktime;
	int32_t last_heartbeat;

	/// The networktime we committed to by sending it across the network.
	int32_t committed_networktime;

	/// This is the time for local simulation
	NetworkTime time;

	/// Whether we're waiting for all clients to report back.
	bool waiting;
	uint32_t lastframe;

	/**
	 * The speed, in milliseconds per second, that is effective as long
	 * as we're not \ref waiting.
	 */
	uint32_t networkspeed;
	time_t lastpauseping;

	/// All currently running computer players, *NOT* in one-one correspondence
	/// with \ref Player objects
	std::vector<AI::ComputerPlayer*> computerplayers;

	/// \c true if a syncreport is currently in flight
	bool syncreport_pending;
	int32_t syncreport_time;
	Md5Checksum syncreport;
	bool syncreport_arrived;

	explicit GameHostImpl(GameHost* const h)
	   : localdesiredspeed(0),
	     chat(h),
	     hp(h),
	     npsb(&hp),
	     promoter(),
	     net(),
	     game(nullptr),
	     pseudo_networktime(0),
	     last_heartbeat(0),
	     committed_networktime(0),
	     waiting(false),
	     lastframe(0),
	     networkspeed(0),
	     lastpauseping(0),
	     syncreport_pending(false),
	     syncreport_time(0),
	     syncreport(),
	     syncreport_arrived(false) {
	}
};

GameHost::GameHost(const std::string& playername, bool internet)
   : d(new GameHostImpl(this)), internet_(internet), forced_pause_(false) {
	log_info("[Host]: starting up.\n");

	d->localplayername = playername;

	// create a listening socket
	if (internet) {
		// No real listening socket. Instead, connect to the relay server
		d->net = NetHostProxy::connect(InternetGaming::ref().ips(),
		                               InternetGaming::ref().get_local_servername(),
		                               InternetGaming::ref().relay_password());
		if (d->net == nullptr) {
			// Some kind of problem with the relay server. Bad luck :(
			throw WLWarning(_("Failed to host the server!"),
			                _("Widelands could not start hosting a server.\n"
			                  "This should not happen and there is most likely "
			                  "nothing you can do about it. Please report a bug."));
		}
	} else {
		d->net = NetHost::listen(kWidelandsLanPort);
		if (d->net == nullptr) {
			// This might happen when the widelands socket is already in use
			throw WLWarning(_("Failed to start the server!"),
			                _("Widelands could not start a server.\n"
			                  "Probably some other process is already running a server on our port."));
		}
		d->promoter.reset(new LanGamePromoter());
	}
	d->game = nullptr;
	d->pseudo_networktime = 0;
	d->waiting = true;
	d->networkspeed = 1000;
	d->localdesiredspeed = 1000;
	d->syncreport_pending = false;
	d->syncreport_time = 0;

	d->settings.tribes = Widelands::get_all_tribeinfos();
	set_multiplayer_game_settings();
	d->settings.playernum = UserSettings::none();
	d->settings.usernum = 0;
	UserSettings hostuser;
	hostuser.name = playername;
	hostuser.position = UserSettings::none();
	hostuser.ready = true;
	d->settings.users.push_back(hostuser);
	file_.reset(nullptr);  //  Initialize as 0 pointer - unfortunately needed in struct.
}

GameHost::~GameHost() {
	stop_ais();

	while (!d->clients.empty()) {
		disconnect_client(0, "SERVER_LEFT");
		reaper();
	}

	// close all open sockets
	d->net.reset();
	d->promoter.reset();
	delete d;
}

const std::string& GameHost::get_local_playername() const {
	return d->localplayername;
}

int16_t GameHost::get_local_playerposition() {
	return d->settings.users.at(0).position;
}

void GameHost::stop_ais() {
	if (threads_) {
		for (unsigned i = 0; i < nr_ais_; ++i) {
			if (threads_[i]) {
				threads_[i]->join();
			}
		}
	}
	threads_.reset();
	for (uint32_t i = 0; i < d->computerplayers.size(); ++i) {
		delete d->computerplayers.at(i);
	}
	d->computerplayers.clear();
}

void GameHost::init_computer_player(Widelands::PlayerNumber p) {
	d->computerplayers.push_back(
	   AI::ComputerPlayer::get_implementation(d->game->get_player(p)->get_ai())
	      ->instantiate(*d->game, p));
}

void GameHost::replace_client_with_ai(uint8_t playernumber, const std::string& ai) {
	assert(d->game->get_player(playernumber + 1)->get_ai().empty());
	assert(d->game->get_player(playernumber + 1)->get_ai() ==
	       d->settings.players.at(playernumber).ai);
	// Inform all players about the change
	// Has to be done at first in this method since the calls later on overwrite players[].name
	send_system_message_code("CLIENT_X_REPLACED_WITH", d->settings.players.at(playernumber).name,
	                         AI::ComputerPlayer::get_implementation(ai)->descname);
	set_player_ai(playernumber, ai, false);
	d->game->get_player(playernumber + 1)->set_ai(ai);
	// Activate the ai
	init_computer_player(playernumber + 1);
	set_player_state(playernumber, PlayerSettings::State::kComputer);
	assert(d->game->get_player(playernumber + 1)->get_ai() ==
	       d->settings.players.at(playernumber).ai);
}

void GameHost::init_computer_players() {
	const Widelands::PlayerNumber nr_players = d->game->map().get_nrplayers();
	iterate_players_existing_novar(p, nr_players, *d->game) {
		if (p == d->settings.playernum + 1) {
			continue;
		}

		uint32_t client;
		for (client = 0; client < d->clients.size(); ++client) {
			if (d->clients.at(client).playernum + 1 == p) {
				break;
			}
		}

		if (client >= d->clients.size()) {
			init_computer_player(p);
		}
	}
}

// TODO(k.halfmann): refactor into smaller functions
void GameHost::run() {
	// Fill the list of possible system messages
	NetworkGamingMessages::fill_map();
<<<<<<< HEAD
	FullscreenMenuLaunchMPG lm(&d->hp, this);  // NOLINT
	lm.set_chat_provider(d->chat);
	const FullscreenMenuBase::MenuTarget code = lm.run<FullscreenMenuBase::MenuTarget>();  // NOLINT
=======
	FullscreenMenuLaunchMPG lm(&d->hp, this, d->chat);
	const FullscreenMenuBase::MenuTarget code = lm.run<FullscreenMenuBase::MenuTarget>();
>>>>>>> 472f9102
	if (code == FullscreenMenuBase::MenuTarget::kBack) {
		// if this is an internet game, tell the metaserver that client is back in the lobby.
		if (internet_) {
			InternetGaming::ref().set_game_done();
		}
		return;
	}

	// if this is an internet game, tell the metaserver that the game started
	if (internet_) {
		InternetGaming::ref().set_game_playing();
	} else {
		// if it is a LAN game, no longer accept new clients
		dynamic_cast<NetHost*>(d->net.get())->stop_listening();
		d->promoter.reset();
	}

	for (uint32_t i = 0; i < d->clients.size(); ++i) {
		if (d->clients.at(i).playernum == UserSettings::not_connected()) {
			disconnect_client(i, "GAME_STARTED_AT_CONNECT");
		}
	}

	SendPacket packet;
	packet.unsigned_8(NETCMD_LAUNCH);
	broadcast(packet);

	Widelands::Game game;
	game.set_ai_training_mode(get_config_bool("ai_training", false));
	game.set_auto_speed(get_config_bool("auto_speed", false));
	game.set_write_syncstream(get_config_bool("write_syncstreams", true));

	try {
		std::vector<std::string> tipstexts{"general_game", "multiplayer"};
		if (d->hp.has_players_tribe()) {
			tipstexts.push_back(d->hp.get_players_tribe());
		}
		game.create_loader_ui(tipstexts, false);
		Notifications::publish(UI::NoteLoadingMessage(_("Preparing game…")));

		d->game = &game;
		game.set_game_controller(this);  // NOLINT
		InteractiveGameBase* igb;
		uint8_t pn = d->settings.playernum + 1;
		game.save_handler().set_autosave_filename(
		   (boost::format("%s_nethost") % kAutosavePrefix).str());

		if (d->settings.savegame) {
			// Read and broadcast original win condition
			Widelands::GameLoader gl(d->settings.mapfilename, game);
			Widelands::GamePreloadPacket gpdp;
			gl.preload_game(gpdp);

			set_win_condition_script(gpdp.get_win_condition());
		}

		if ((pn > 0) && (pn <= UserSettings::highest_playernum())) {
			igb = new InteractivePlayer(game, get_config_section(), pn, true, &d->chat);
		} else {
			igb = new InteractiveSpectator(game, get_config_section(), true, &d->chat);
		}
		game.set_ibase(igb);

		if (!d->settings.savegame) {  // new game
			game.init_newgame(d->settings);
		} else {  // savegame
			game.init_savegame(d->settings);
		}
		d->pseudo_networktime = game.get_gametime();
		d->time.reset(d->pseudo_networktime);
		d->lastframe = SDL_GetTicks();
		d->last_heartbeat = d->lastframe;

		d->committed_networktime = d->pseudo_networktime;

		for (Client& client : d->clients) {
			client.time = d->committed_networktime - 1;
		}

		// The call to check_hung_clients ensures that the game leaves the
		// wait mode when there are no clients
		check_hung_clients();
		init_computer_players();
		game.run(d->settings.savegame ?
		            Widelands::Game::StartGameType::kSaveGame :
		            d->settings.scenario ? Widelands::Game::StartGameType::kMultiPlayerScenario :
		                                   Widelands::Game::StartGameType::kMap,
		         "", false, "nethost");

		// if this is an internet game, tell the metaserver that the game is done.
		if (internet_) {
			InternetGaming::ref().set_game_done();
		}
		stop_ais();
	} catch (...) {
		WLApplication::emergency_save(game);
		stop_ais();
		d->game = nullptr;

		while (!d->clients.empty()) {
			disconnect_client(0, "SERVER_CRASHED");
			reaper();
		}
		// We will bounce back to the main menu, so we better log out
		if (internet_) {
			InternetGaming::ref().logout("SERVER_CRASHED");
		}

		throw;
	}
	d->game = nullptr;
}

void GameHost::think() {
	handle_network();

	if (d->game) {
		uint32_t curtime = SDL_GetTicks();
		int32_t delta = curtime - d->lastframe;
		d->lastframe = curtime;

		if (!d->waiting) {
			int32_t diff = (delta * d->networkspeed) / 1000;
			d->pseudo_networktime += diff;
		}

		d->time.think(real_speed());  // must be called even when d->waiting

		if (d->pseudo_networktime != d->committed_networktime) {
			if (d->pseudo_networktime - d->committed_networktime < 0) {
				d->pseudo_networktime = d->committed_networktime;
			} else if (curtime - d->last_heartbeat >= SERVER_TIMESTAMP_INTERVAL) {
				d->last_heartbeat = curtime;

				SendPacket packet;
				packet.unsigned_8(NETCMD_TIME);
				packet.signed_32(d->pseudo_networktime);
				broadcast(packet);

				committed_network_time(d->pseudo_networktime);

				check_hung_clients();
			}
		}

		if (!threads_) {
			nr_ais_ = d->computerplayers.size();
			threads_.reset(new std::unique_ptr<std::thread>[nr_ais_]);
		} else {
			// delayed initialization, see comment in SinglePlayerGameController::think
			for (size_t i = 0; i < nr_ais_; ++i) {
				if (!threads_[i]) {
					threads_[i].reset(
					   new std::thread(&AI::ComputerPlayer::runthread, d->computerplayers[i]));
					return;
				}
			}
		}
	}
}

void GameHost::send_player_command(Widelands::PlayerCommand* pc) {
	pc->set_duetime(d->committed_networktime + 1);

	SendPacket packet;
	packet.unsigned_8(NETCMD_PLAYERCOMMAND);
	packet.signed_32(pc->duetime());
	pc->serialize(packet);
	broadcast(packet);
	d->game->enqueue_command(pc);

	committed_network_time(d->committed_networktime + 1);
}

/**
 * All chat messages go through this function.
 * If it is a normal message it is sent to clients as needed, and it is
 * forwarded to our local \ref ChatProvider.
 * If it is a personal message it will only be send to the recipient and to
 * the sender (to show that the message was actually sent).
 */
void GameHost::send(ChatMessage msg) {
	if (msg.msg.empty()) {
		return;
	}

	if (msg.recipient.empty()) {
		SendPacket packet;
		packet.unsigned_8(NETCMD_CHAT);
		packet.signed_16(msg.playern);
		packet.string(msg.sender);
		packet.string(msg.msg);
		packet.unsigned_8(0);
		broadcast(packet);

		d->chat.receive(msg);
	} else {  //  personal messages
		SendPacket packet;
		packet.unsigned_8(NETCMD_CHAT);

		// Is this a pm for the host player?
		if (d->localplayername == msg.recipient) {
			d->chat.receive(msg);
			// Write the SendPacket - will be used below to show that the message
			// was received.
			packet.signed_16(msg.playern);
			packet.string(msg.sender);
			packet.string(msg.msg);
			packet.unsigned_8(1);
			packet.string(msg.recipient);
		} else {  // Find the recipient
			int32_t clientnum = check_client(msg.recipient);
			if (clientnum >= 0) {
				packet.signed_16(msg.playern);
				packet.string(msg.sender);
				packet.string(msg.msg);
				packet.unsigned_8(1);
				packet.string(msg.recipient);
				d->net->send(d->clients.at(clientnum).sock_id, packet);
				log_info(
				   "[Host]: personal chat: from %s to %s\n", msg.sender.c_str(), msg.recipient.c_str());
			} else {
				std::string fail = "Failed to send message: Recipient \"";
				fail += msg.recipient + "\" could not be found!";

				// is host the sender?
				if (d->localplayername == msg.sender) {
					ChatMessage err(fail);
					err.playern = -2;  // System message
					d->chat.receive(err);
					return;  // nothing left to do!
				}
				packet.signed_16(-2);  // System message
				packet.string("");
				packet.string(fail);
				packet.unsigned_8(0);
			}
		}

		if (msg.sender == msg.recipient) {  //  sent itself a private message
			return;                          //  do not deliver it twice
		}

		// Now find the sender and send either the message or the failure notice
		else if (msg.playern == -2) {  // private system message
			return;
		} else if (d->localplayername == msg.sender) {
			d->chat.receive(msg);
		} else {  // host is not the sender -> get sender
			uint16_t i = 0;
			for (; i < d->settings.users.size(); ++i) {
				const UserSettings& user = d->settings.users.at(i);
				if (user.name == msg.sender) {
					break;
				}
			}
			if (i < d->settings.users.size()) {
				uint32_t j = 0;
				for (; j < d->clients.size(); ++j) {
					if (d->clients.at(j).usernum == static_cast<int16_t>(i)) {
						break;
					}
				}
				if (j < d->clients.size()) {
					d->net->send(d->clients.at(j).sock_id, packet);
				} else {
					// Better no wexception it would break the whole game
					log_warn("user was found but no client is connected to it!\n");
				}
			} else {
				// Better no wexception it would break the whole game
				log_warn("sender could not be found!");
			}
		}
	}
}

/**
 * Checks if client \ref name exists and \returns int32_t :
 *   -   the client number if found
 *   -   -1 if no client was found
 *   -   -2 if the host is the client (has no client number)
 */
int32_t GameHost::check_client(const std::string& name) {
	// Check if the client is the host him-/herself
	if (d->localplayername == name) {
		return -2;
	}

	// Search for the client
	uint16_t i = 0;
	uint32_t client = 0;
	for (; i < d->settings.users.size(); ++i) {
		const UserSettings& user = d->settings.users.at(i);
		if (user.name == name) {
			break;
		}
	}
	if (i < d->settings.users.size()) {
		for (; client < d->clients.size(); ++client) {
			if (d->clients.at(client).usernum == static_cast<int16_t>(i)) {
				break;
			}
		}
		if (client >= d->clients.size()) {
			throw wexception("WARNING: user was found but no client is connected to it!\n");
		}
		return client;  // client found
	} else {
		return -1;  // no client found
	}
}

/**
 * If the host sends a chat message with formation /kick <name> <reason>.
 *
 * This function will handle this command and try to kick the user.
 */
void GameHost::kick_user(uint32_t client, const std::string& reason) {
	disconnect_client(client, "KICKED", true, reason);
}

/// Split up a user entered string in "cmd", "arg1" and "arg2"
/// \note the cmd must begin with "/"
void GameHost::split_command_array(const std::string& cmdarray,
                                   std::string& cmd,
                                   std::string& arg1,
                                   std::string& arg2) {
	assert(cmdarray.size() > 1);

	std::string::size_type const space = cmdarray.find(' ');
	if (space > cmdarray.size()) {  // only cmd
		cmd = cmdarray;
	} else {
		cmd = cmdarray.substr(0, space);
		std::string::size_type const space2 = cmdarray.find(' ', space + 1);
		if (space2 != std::string::npos) {  // cmd + arg1 + arg2
			arg1 = cmdarray.substr(space + 1, space2 - space - 1);
			arg2 = cmdarray.substr(space2 + 1);
		} else if (space + 1 < cmdarray.size()) {  // cmd + arg1
			arg1 = cmdarray.substr(space + 1);
		}
	}
	if (arg1.empty()) {
		arg1 = "";
	}
	if (arg2.empty()) {
		arg2 = "";
	}
}

void GameHost::send_system_message_code(const std::string& code,
                                        const std::string& a,
                                        const std::string& b,
                                        const std::string& c) {
	// First send to all clients
	SendPacket packet;
	packet.unsigned_8(NETCMD_SYSTEM_MESSAGE_CODE);
	packet.string(code);
	packet.string(a);
	packet.string(b);
	packet.string(c);
	broadcast(packet);

	// Now add to our own chatbox
	ChatMessage msg(NetworkGamingMessages::get_message(code, a, b, c));
	msg.playern = UserSettings::none();  //  == System message
	// c.sender remains empty to indicate a system message
	d->chat.receive(msg);
}

int32_t GameHost::get_frametime() {
	return d->time.time() - d->game->get_gametime();
}

GameController::GameType GameHost::get_game_type() {
	return GameController::GameType::kNetHost;
}

const GameSettings& GameHost::settings() const {
	return d->settings;
}

bool GameHost::can_launch() {
	if (d->settings.mapname.empty()) {
		return false;
	}
	if (d->settings.players.size() < 1) {
		return false;
	}
	if (d->game) {
		return false;
	}

	// if there is one client that is currently receiving a file, we can not launch.

	const std::vector<UserSettings>& users = d->settings.users;

	for (std::vector<Client>::iterator j = d->clients.begin(); j != d->clients.end(); ++j) {
		const int usernum = j->usernum;
		if (usernum == -1) {
			return false;
		}
		if (!users[usernum].ready) {
			return false;
		}
	}

	// all players must be connected to a controller (human/ai) or be closed.
	// but not all should be closed!
	bool one_not_closed = false;  // TODO(k.halfmann): check this logic
	for (PlayerSettings& setting : d->settings.players) {
		if (setting.state != PlayerSettings::State::kClosed) {
			one_not_closed = true;
		}
		if (setting.state == PlayerSettings::State::kOpen) {
			return false;
		}
	}
	return one_not_closed;
}

void GameHost::set_map(const std::string& mapname,
                       const std::string& mapfilename,
                       uint32_t const maxplayers,
                       bool const savegame) {
	d->settings.mapname = mapname;
	d->settings.mapfilename = mapfilename;
	d->settings.savegame = savegame;

	std::vector<PlayerSettings>::size_type oldplayers = d->settings.players.size();

	// Care about the host
	if (static_cast<int32_t>(maxplayers) <= d->settings.playernum &&
	    d->settings.playernum != UserSettings::none()) {
		set_player_number(UserSettings::none());
	}

	// Drop players not matching map any longer
	while (oldplayers > maxplayers) {
		--oldplayers;
		for (uint16_t i = 1; i < d->settings.users.size(); ++i) {
			if (d->settings.users.at(i).position == oldplayers) {
				d->settings.users.at(i).position = UserSettings::none();

				// for local settings
				uint32_t j = 0;
				for (; j < d->clients.size(); ++j) {
					if (d->clients.at(j).usernum == static_cast<int16_t>(i)) {
						break;
					}
				}
				d->clients.at(j).playernum = UserSettings::none();

				// Broadcast change
				broadcast_setting_user(i);
			}
		}
	}

	d->settings.players.resize(maxplayers);

	// Open slots for new players found on the map.
	while (oldplayers < maxplayers) {
		PlayerSettings& player = d->settings.players.at(oldplayers);
		player.state = PlayerSettings::State::kOpen;
		player.name = "";
		player.tribe = d->settings.tribes.at(0).name;
		player.random_tribe = false;
		player.initialization_index = 0;
		player.team = 0;
		player.ai = "";
		player.random_ai = false;
		player.closeable = false;
		player.shared_in = 0;

		++oldplayers;
	}

	// Broadcast new map info
	SendPacket packet;
	packet.unsigned_8(NETCMD_SETTING_MAP);
	write_setting_map(packet);
	broadcast(packet);

	// Also broadcast on LAN
	if (d->promoter) {
		d->promoter->set_map(mapname.c_str());
	}

	// Broadcast new player settings
	packet.reset();
	packet.unsigned_8(NETCMD_SETTING_ALLPLAYERS);
	write_setting_all_players(packet);
	broadcast(packet);

	// If possible, offer the map / saved game as transfer
	// TODO(unknown): not yet able to handle directory type maps / savegames, would involve zipping
	// in place or such ...
	if (!g_fs->is_directory(mapfilename)) {
		// Read in the file
		FileRead fr;
		fr.open(*g_fs, mapfilename);
		file_.reset(new NetTransferFile());
		file_->filename = mapfilename;
		uint32_t leftparts = file_->bytes = fr.get_size();
		while (leftparts > 0) {
			uint32_t readout = (leftparts > NETFILEPARTSIZE) ? NETFILEPARTSIZE : leftparts;
			FilePart fp;
			memcpy(fp.part, fr.data(readout), readout);
			file_->parts.push_back(fp);
			leftparts -= readout;
		}
		std::vector<char> complete(file_->bytes);
		fr.set_file_pos(0);
		fr.data_complete(&complete[0], file_->bytes);
		SimpleMD5Checksum md5sum;
		md5sum.data(&complete[0], file_->bytes);
		md5sum.finish_checksum();
		file_->md5sum = md5sum.get_checksum().str();
	} else {
		// reset previously offered map / saved game
		file_.reset(nullptr);
	}

	packet.reset();
	if (write_map_transfer_info(packet, mapfilename)) {
		broadcast(packet);
	}
}

// TODO(k.halfmann): refactor this
void GameHost::set_player_state(uint8_t const number,
                                PlayerSettings::State const state,
                                bool const host) {

	if (number >= d->settings.players.size()) {
		return;  // ignore player numbers out of range
	}

	PlayerSettings& player = d->settings.players.at(number);

	if (player.state == state) {
		return;
	}

	if (player.state == PlayerSettings::State::kHuman) {
		// 0 is host and has no client
		if (d->settings.users.at(0).position == number) {
			d->settings.users.at(0).position = UserSettings::none();
			d->settings.playernum = UserSettings::none();
		}
		for (uint8_t i = 1; i < d->settings.users.size(); ++i) {
			if (d->settings.users.at(i).position == number) {
				d->settings.users.at(i).position = UserSettings::none();
				if (host) {  //  Did host send the user to lobby?
					send_system_message_code("SENT_PLAYER_TO_LOBBY", d->settings.users.at(i).name);
				}

				//  for local settings
				for (std::vector<Client>::iterator j = d->clients.begin();; ++j) {
					assert(j != d->clients.end());
					if (j->usernum == i) {
						j->playernum = UserSettings::none();
						break;
					}
				}
				break;
			}
		}
	}

	player.state = state;

	// Make sure that shared slots have a player number to share in
	if (player.state == PlayerSettings::State::kShared) {
		const PlayerSlot shared = d->settings.find_shared(number);
		if (d->settings.is_shared_usable(number, shared)) {
			set_player_shared(number, shared);
		} else {
			player.state = PlayerSettings::State::kClosed;
		}
	}

	// Update shared positions for other players
	for (size_t i = 0; i < d->settings.players.size(); ++i) {
		if (i == number) {
			// Don't set own state
			continue;
		}
		if (d->settings.players.at(i).state == PlayerSettings::State::kShared) {
			const PlayerSlot shared = d->settings.find_shared(i);
			if (d->settings.is_shared_usable(i, shared)) {
				set_player_shared(i, shared);
			} else {
				set_player_state(i, PlayerSettings::State::kClosed, host);
			}
		}
	}

	// Make sure that slots that are not closeable stay open
	if (player.state == PlayerSettings::State::kClosed && d->settings.uncloseable(number)) {
		player.state = PlayerSettings::State::kOpen;
	}

	if (player.state == PlayerSettings::State::kComputer) {
		player.name = get_computer_player_name(number);
	}

	// Broadcast change to player
	broadcast_setting_player(number);

	// Let clients know whether their slot has changed
	SendPacket packet;
	packet.unsigned_8(NETCMD_SETTING_ALLUSERS);
	write_setting_all_users(packet);
	broadcast(packet);
}

void GameHost::set_player_tribe(uint8_t const number,
                                const std::string& tribe,
                                bool const random_tribe) {
	if (number >= d->settings.players.size()) {
		return;
	}

	PlayerSettings& player = d->settings.players.at(number);

	// TODDO(k.halfmann): check this logic, will tribe "survive" when random is selected?
	if (player.tribe == tribe && player.random_tribe == random_tribe) {
		return;
	}

	std::string actual_tribe = tribe;
	player.random_tribe = random_tribe;

	if (random_tribe) {
		uint8_t num_tribes = d->settings.tribes.size();
		uint8_t random = (std::rand() % num_tribes);  // NOLINT
		actual_tribe = d->settings.tribes.at(random).name;
	}

	for (const Widelands::TribeBasicInfo& temp_tribeinfo : d->settings.tribes) {
		if (temp_tribeinfo.name == player.tribe) {
			player.tribe = actual_tribe;
			if (temp_tribeinfo.initializations.size() <= player.initialization_index) {
				player.initialization_index = 0;
			}

			//  broadcast changes
			broadcast_setting_player(number);
			return;  // TODO(k.halfmann): check this logic
		}
	}
	log_warn(
	   "Player %u attempted to change to tribe %s; not a valid tribe\n", number, tribe.c_str());
}

void GameHost::set_player_init(uint8_t const number, uint8_t const index) {
	if (number >= d->settings.players.size()) {
		return;
	}

	PlayerSettings& player = d->settings.players.at(number);

	if (player.initialization_index == index) {
		return;
	}

	for (const Widelands::TribeBasicInfo& temp_tribeinfo : d->settings.tribes) {
		if (temp_tribeinfo.name == player.tribe) {
			if (index < temp_tribeinfo.initializations.size()) {
				player.initialization_index = index;

				//  broadcast changes
				broadcast_setting_player(number);
				return;
			} else {
				log_warn("Attempted to change to out-of-range initialization index %u "
				         "for player %u.\n",
				         index, number);
			}
			return;
		}
	}
	NEVER_HERE();
}

void GameHost::set_player_ai(uint8_t number, const std::string& name, bool const random_ai) {
	if (number >= d->settings.players.size()) {
		return;
	}

	PlayerSettings& player = d->settings.players.at(number);
	player.ai = name;
	player.random_ai = random_ai;

	// Broadcast changes
	broadcast_setting_player(number);
}

void GameHost::set_player_name(uint8_t const number, const std::string& name) {
	if (number >= d->settings.players.size()) {
		return;
	}

	PlayerSettings& player = d->settings.players.at(number);

	if (player.name == name) {
		return;
	}

	player.name = name;

	// Broadcast changes
	broadcast_setting_player(number);
}

void GameHost::set_player_closeable(uint8_t const number, bool closeable) {
	if (number >= d->settings.players.size()) {
		return;
	}

	PlayerSettings& player = d->settings.players.at(number);

	if (player.closeable == closeable) {
		return;
	}

	player.closeable = closeable;

	// There is no need to broadcast a player closeability change, as the host is the only one who
	// uses it.
}

void GameHost::set_player_shared(PlayerSlot number, Widelands::PlayerNumber shared) {
	if (number >= d->settings.players.size()) {
		return;
	}

	PlayerSettings& player = d->settings.players.at(number);

	if (player.shared_in == shared) {
		return;
	}

	PlayerSettings& sharedplr = d->settings.players.at(shared - 1);
	assert(PlayerSettings::can_be_shared(sharedplr.state));
	assert(d->settings.is_shared_usable(number, shared));

	player.shared_in = shared;
	player.tribe = sharedplr.tribe;

	// Broadcast changes
	broadcast_setting_player(number);
}

void GameHost::set_player(uint8_t const number, const PlayerSettings& ps) {
	if (number >= d->settings.players.size()) {
		return;
	}

	PlayerSettings& player = d->settings.players.at(number);
	player = ps;

	// Broadcast changes
	broadcast_setting_player(number);
}

void GameHost::set_player_number(uint8_t const number) {
	switch_to_player(0, number);
}

void GameHost::set_win_condition_script(const std::string& wc) {
	d->settings.win_condition_script = wc;

	// Broadcast changes
	SendPacket packet;
	packet.unsigned_8(NETCMD_WIN_CONDITION);
	packet.string(wc);
	broadcast(packet);
}

void GameHost::set_peaceful_mode(bool peace) {
	d->settings.peaceful = peace;

	// Broadcast changes
	SendPacket packet;
	packet.unsigned_8(NETCMD_PEACEFUL_MODE);
	packet.unsigned_8(peace ? 1 : 0);
	broadcast(packet);
}

void GameHost::set_custom_starting_positions(bool c) {
	d->settings.custom_starting_positions = c;

	// Broadcast changes
	SendPacket packet;
	packet.unsigned_8(NETCMD_CUSTOM_STARTING_POSITIONS);
	packet.unsigned_8(c ? 1 : 0);
	broadcast(packet);
}

void GameHost::switch_to_player(uint32_t user, uint8_t number) {
	if (number < d->settings.players.size() &&
	    (d->settings.players.at(number).state != PlayerSettings::State::kOpen &&
	     d->settings.players.at(number).state != PlayerSettings::State::kHuman)) {
		return;
	}

	uint32_t old = d->settings.users.at(user).position;
	std::string name = d->settings.users.at(user).name;
	// Remove clients name from old player slot
	if (old < d->settings.players.size()) {
		PlayerSettings& op = d->settings.players.at(old);
		std::string temp(" ");
		temp += name;
		temp += " ";
		std::string temp2(op.name);
		temp2 = temp2.erase(op.name.find(temp), temp.size());
		set_player_name(old, temp2);
		if (temp2.empty()) {
			set_player_state(old, PlayerSettings::State::kOpen);
		}
	}

	if (number < d->settings.players.size()) {
		// Add clients name to new player slot
		PlayerSettings& op = d->settings.players.at(number);
		if (op.state == PlayerSettings::State::kOpen) {
			set_player_state(number, PlayerSettings::State::kHuman);
			set_player_name(number, " " + name + " ");
		} else {
			set_player_name(number, op.name + " " + name + " ");
		}
	}
	d->settings.users.at(user).position = number;
	if (user == 0) {  // host
		d->settings.playernum = number;
	} else {
		for (Client& client : d->clients) {
			if (client.usernum == static_cast<int16_t>(user)) {
				client.playernum = number;
				break;
			}
		}
	}

	// Broadcast the user changes to everybody
	broadcast_setting_user(user);
}

void GameHost::set_player_team(uint8_t number, Widelands::TeamNumber team) {
	if (number >= d->settings.players.size()) {
		return;
	}
	d->settings.players.at(number).team = team;

	// Broadcast changes
	broadcast_setting_player(number);
}

void GameHost::set_multiplayer_game_settings() {
	d->settings.scenario = false;
	d->settings.multiplayer = true;
}

void GameHost::set_scenario(bool is_scenario) {
	d->settings.scenario = is_scenario;
}

uint32_t GameHost::real_speed() {
	if (d->waiting) {
		return 0;
	}
	return d->networkspeed;
}

uint32_t GameHost::desired_speed() {
	return d->localdesiredspeed;
}

void GameHost::set_desired_speed(uint32_t const speed) {
	if (speed != d->localdesiredspeed) {
		d->localdesiredspeed = speed;
		update_network_speed();
	}
}

// Network games cannot be paused
bool GameHost::is_paused() {
	return false;
}

void GameHost::set_paused(bool /* paused */) {
}

// Send the packet to all properly connected clients
void GameHost::broadcast(SendPacket& packet) {
	std::vector<NetHostInterface::ConnectionId> receivers;
	for (const Client& client : d->clients) {
		if (client.playernum != UserSettings::not_connected()) {
			assert(client.sock_id > 0);
			receivers.push_back(client.sock_id);
		}
	}
	d->net->send(receivers, packet);
}

void GameHost::write_setting_map(SendPacket& packet) {
	packet.string(d->settings.mapname);
	packet.string(d->settings.mapfilename);
	packet.unsigned_8(d->settings.savegame ? 1 : 0);
	packet.unsigned_8(d->settings.scenario ? 1 : 0);
}

void GameHost::write_setting_player(SendPacket& packet, uint8_t const number) {
	PlayerSettings& player = d->settings.players.at(number);
	packet.unsigned_8(static_cast<uint8_t>(player.state));
	packet.string(player.name);
	packet.string(player.tribe);
	packet.unsigned_8(player.random_tribe ? 1 : 0);
	packet.unsigned_8(player.initialization_index);
	packet.string(player.ai);
	packet.unsigned_8(player.random_ai ? 1 : 0);
	packet.unsigned_8(player.team);
	packet.unsigned_8(player.shared_in);
	Notifications::publish(NoteGameSettings(NoteGameSettings::Action::kPlayer, number));
}

void GameHost::broadcast_setting_player(uint8_t const number) {
	SendPacket packet;
	packet.unsigned_8(NETCMD_SETTING_PLAYER);
	packet.unsigned_8(number);
	write_setting_player(packet, number);
	broadcast(packet);
}

void GameHost::write_setting_all_players(SendPacket& packet) {
	packet.unsigned_8(d->settings.players.size());
	for (uint8_t i = 0; i < d->settings.players.size(); ++i) {
		write_setting_player(packet, i);
	}
	// Map changes are finished here
	Notifications::publish(NoteGameSettings(NoteGameSettings::Action::kMap));
}

void GameHost::write_setting_user(SendPacket& packet, uint32_t const number) {
	packet.string(d->settings.users.at(number).name);
	packet.signed_32(d->settings.users.at(number).position);
	packet.unsigned_8(d->settings.users.at(number).ready ? 1 : 0);
	Notifications::publish(NoteGameSettings(
	   NoteGameSettings::Action::kUser, d->settings.users.at(number).position, number));
}

void GameHost::broadcast_setting_user(uint32_t const number) {
	SendPacket packet;
	packet.unsigned_8(NETCMD_SETTING_USER);
	packet.unsigned_32(number);
	write_setting_user(packet, number);
	broadcast(packet);
}

void GameHost::write_setting_all_users(SendPacket& packet) {
	packet.unsigned_8(d->settings.users.size());
	for (uint32_t i = 0; i < d->settings.users.size(); ++i) {
		write_setting_user(packet, i);
	}
}

/**
 * If possible, this function writes the MapTransferInfo to SendPacket & packet
 *
 * \returns true if the data was written, else false
 */
bool GameHost::write_map_transfer_info(SendPacket& packet, const std::string& mapfilename) {
	// TODO(unknown): not yet able to handle directory type maps / savegames
	if (g_fs->is_directory(mapfilename)) {
		log_warn("Map/Save is a directory! No way for making it available a.t.m.!\n");
		return false;
	}

	// Write the new map/save file information, so client can decide whether it
	// needs the file.
	packet.unsigned_8(NETCMD_NEW_FILE_AVAILABLE);
	packet.string(mapfilename);
	// Scan-build reports that access to bytes here results in a dereference of null pointer.
	// This is a false positive.
	// See https://bugs.launchpad.net/widelands/+bug/1198919
	packet.unsigned_32(file_->bytes);  // NOLINT
	packet.string(file_->md5sum);
	return true;
}

/**
 *
 * \return a name for the given player.
 */
std::string GameHost::get_computer_player_name(uint8_t const playernum) {
	std::string name;
	uint32_t suffix = playernum;
	do {
		name = (boost::format(_("Computer %u")) % static_cast<unsigned int>(++suffix)).str();
	} while (has_user_name(name, playernum));
	return name;
}

/**
 * Checks whether a user with the given name exists already.
 *
 * If \p ignoreplayer < UserSettings::highest_playernum(), the user with this
 * number will be ignored.
 */
bool GameHost::has_user_name(const std::string& name, uint8_t ignoreplayer) {
	for (uint32_t i = 0; i < d->settings.users.size(); ++i) {
		if (i != ignoreplayer && d->settings.users.at(i).name == name) {
			return true;
		}
	}

	// Computer players are not handled like human users,
	// so make sure no cp owns this name.
	if (ignoreplayer < d->settings.users.size()) {
		ignoreplayer = d->settings.users.at(ignoreplayer).position;
	}
	for (uint32_t i = 0; i < d->settings.players.size(); ++i) {
		if (i != ignoreplayer && d->settings.players.at(i).name == name) {
			return true;
		}
	}

	return false;
}

/// Respond to a client's Hello message.
void GameHost::welcome_client(uint32_t const number, std::string& playername) {
	assert(number < d->clients.size());

	Client& client = d->clients.at(number);

	assert(client.playernum == UserSettings::not_connected());
	assert(client.sock_id > 0);

	// The client gets its own initial data set.
	client.playernum = UserSettings::none();

	if (!d->game) {  // just in case we allow connection of spectators/players after game start
		for (uint32_t i = 0; i < d->settings.users.size(); ++i) {
			if (d->settings.users[i].position == UserSettings::not_connected()) {
				client.usernum = i;
				d->settings.users[i].result = Widelands::PlayerEndResult::kUndefined;
				d->settings.users[i].ready = true;
				break;
			}
		}
	}
	if (client.usernum == -1) {  // add the new client / user to the settings
		client.usernum = d->settings.users.size();
		UserSettings newuser;
		newuser.result = Widelands::PlayerEndResult::kUndefined;
		newuser.ready = true;
		d->settings.users.push_back(newuser);
	}

	// Assign the player a name, preferably the name chosen by the client
	if (playername.empty()) {  // Make sure there is at least a name base.
		playername = "Player";
	}
	std::string effective_name = playername;

	if (has_user_name(effective_name, client.usernum)) {
		uint32_t i = 1;
		do {
			effective_name = (boost::format("%s%u") % playername % i++).str();
		} while (has_user_name(effective_name, client.usernum));
	}

	d->settings.users.at(client.usernum).name = effective_name;
	d->settings.users.at(client.usernum).position = UserSettings::none();

	log_info("[Host]: Client %u: welcome to usernum %u\n", number, client.usernum);

	SendPacket packet;
	packet.unsigned_8(NETCMD_HELLO);
	packet.unsigned_8(NETWORK_PROTOCOL_VERSION);
	packet.unsigned_32(client.usernum);
	d->net->send(client.sock_id, packet);
	// even if the network protocol is the same, the data might be different.
	if (client.build_id != build_id()) {
		send_system_message_code("DIFFERENT_WL_VERSION", effective_name, client.build_id, build_id());
	}
	// Send information about currently selected map / savegame
	packet.reset();

	packet.unsigned_8(NETCMD_SETTING_MAP);
	write_setting_map(packet);
	d->net->send(client.sock_id, packet);

	// If possible, offer the map / savegame as transfer
	if (file_) {
		packet.reset();
		if (write_map_transfer_info(packet, file_->filename)) {
			d->net->send(client.sock_id, packet);
		}
	}

	//  Send the tribe information to the new client.
	packet.reset();
	packet.unsigned_8(NETCMD_SETTING_TRIBES);
	packet.unsigned_8(d->settings.tribes.size());
	for (const Widelands::TribeBasicInfo& tribe : d->settings.tribes) {
		packet.string(tribe.name);
		size_t const nr_initializations = tribe.initializations.size();
		packet.unsigned_8(nr_initializations);
		for (const Widelands::TribeBasicInfo::Initialization& init : tribe.initializations) {
			packet.string(init.script);
		}
	}
	d->net->send(client.sock_id, packet);

	packet.reset();
	packet.unsigned_8(NETCMD_SETTING_ALLPLAYERS);
	write_setting_all_players(packet);
	d->net->send(client.sock_id, packet);

	packet.reset();
	packet.unsigned_8(NETCMD_SETTING_ALLUSERS);
	write_setting_all_users(packet);
	d->net->send(client.sock_id, packet);

	packet.reset();
	packet.unsigned_8(NETCMD_WIN_CONDITION);
	packet.string(d->settings.win_condition_script);
	d->net->send(client.sock_id, packet);

	packet.reset();
	packet.unsigned_8(NETCMD_PEACEFUL_MODE);
	packet.unsigned_8(d->settings.peaceful ? 1 : 0);
	d->net->send(client.sock_id, packet);

	packet.reset();
	packet.unsigned_8(NETCMD_CUSTOM_STARTING_POSITIONS);
	packet.unsigned_8(d->settings.custom_starting_positions ? 1 : 0);
	d->net->send(client.sock_id, packet);

	// Broadcast new information about the player to everybody
	broadcast_setting_user(client.usernum);

	// Check if there is an unoccupied player left and if, assign.
	for (uint8_t i = 0; i < d->settings.players.size(); ++i) {
		if (d->settings.players.at(i).state == PlayerSettings::State::kOpen) {
			switch_to_player(client.usernum, i);
			break;
		}
	}

	send_system_message_code("CLIENT_HAS_JOINED_GAME", effective_name);
}

void GameHost::committed_network_time(int32_t const time) {
	assert(time - d->committed_networktime > 0);

	d->committed_networktime = time;
	d->time.receive(time);

	if (!d->syncreport_pending &&
	    d->committed_networktime - d->syncreport_time >= SYNCREPORT_INTERVAL) {
		request_sync_reports();
	}
}

void GameHost::receive_client_time(uint32_t const number, int32_t const time) {
	assert(number < d->clients.size());

	Client& client = d->clients.at(number);

	if (time - client.time < 0) {
		throw DisconnectException("BACKWARDS_RUNNING_TIME");
	}
	if (d->committed_networktime - time < 0) {
		throw DisconnectException("SIMULATING_BEYOND_TIME");
	}
	if (d->syncreport_pending && !client.syncreport_arrived) {
		if (time - d->syncreport_time > 0) {
			throw DisconnectException("CLIENT_SYNC_REP_TIMEOUT");
		}
	}

	client.time = time;
	log_info("[Host]: Client %i: Time %i\n", number, time);

	if (d->waiting) {
		log_info("[Host]: Client %i reports time %i (networktime = %i) during hang\n", number, time,
		         d->committed_networktime);
		check_hung_clients();
	}
}

void GameHost::check_hung_clients() {
	assert(d->game != nullptr);

	int nrdelayed = 0;
	int nrhung = 0;

	for (uint32_t i = 0; i < d->clients.size(); ++i) {
		if (d->clients.at(i).playernum == UserSettings::not_connected()) {
			continue;
		}

		int32_t const delta = d->committed_networktime - d->clients.at(i).time;

		if (delta == 0) {
			// reset the hung_since time
			d->clients.at(i).hung_since = 0;
		} else {
			assert(d->game != nullptr);
			++nrdelayed;
			if (delta >
			    (5 * CLIENT_TIMESTAMP_INTERVAL * static_cast<int32_t>(d->networkspeed)) / 1000) {
				log_info("[Host]: Client %i (%s) hung\n", i,
				         d->settings.users.at(d->clients.at(i).usernum).name.c_str());
				++nrhung;
				if (d->clients.at(i).hung_since == 0) {
					d->clients.at(i).hung_since = time(nullptr);
					d->clients.at(i).lastdelta = 0;
				} else if (time_t deltanow = time(nullptr) - d->clients.at(i).hung_since > 60) {

					// inform the other clients about the problem regulary
					if (deltanow - d->clients.at(i).lastdelta > 30) {
						std::string seconds =
						   (boost::format(ngettext("%li second", "%li seconds", deltanow)) % deltanow)
						      .str();
						send_system_message_code(
						   "CLIENT_HUNG", d->settings.users.at(d->clients.at(i).usernum).name, seconds);
						d->clients.at(i).lastdelta = deltanow;
					}
				}
			}
		}
	}

	if (!d->waiting) {
		if (nrhung) {
			log_info("[Host]: %i clients hung. Entering wait mode\n", nrhung);

			// Brake and wait
			d->waiting = true;
			broadcast_real_speed(0);

			SendPacket packet;
			packet.unsigned_8(NETCMD_WAIT);
			broadcast(packet);
		}
	} else {
		if (nrdelayed == 0) {
			d->waiting = false;
			broadcast_real_speed(d->networkspeed);
			if (!d->syncreport_pending) {
				request_sync_reports();
			}
		}
	}
}

void GameHost::broadcast_real_speed(uint32_t const speed) {
	assert(speed <= std::numeric_limits<uint16_t>::max());

	SendPacket packet;
	packet.unsigned_8(NETCMD_SETSPEED);
	packet.unsigned_16(speed);
	broadcast(packet);
}

/**
 * This is the algorithm that decides upon the effective network speed,
 * given the desired speed of all clients.
 *
 * This function is supposed to be the only code that ever changes
 * \ref GameHostImpl::networkspeed.
 *
 * The current implementation picks the median, or the average of
 * lower and upper median.
 * If only two players are playing (host + 1 client), there is a boundary
 * so neither the host, nor the players can abuse their setting to get to the
 * wished speed (e.g. without this boundary, the client might set his/her wished
 *               speed to 8x - even if the host sets his desired speed to PAUSE
 *               the median sped would be 4x).
 *
 * The immediate pausing (with the Pause key) is disabled completely in the
 * network games, as sudden pauses would be distracting to other players. A
 * hard interruption of the game can be achieved with the forced pause.
 */
void GameHost::update_network_speed() {
	uint32_t const oldnetworkspeed = d->networkspeed;

	// First check if a pause was forced by the host
	if (forced_pause_) {
		d->networkspeed = 0;
	}

	else {
		// No pause was forced - normal speed calculation
		std::vector<uint32_t> speeds;

		speeds.push_back(d->localdesiredspeed);
		for (const Client& client : d->clients) {
			if (client.playernum <= UserSettings::highest_playernum()) {
				speeds.push_back(client.desiredspeed);
			}
		}
		assert(!speeds.empty());

		std::sort(speeds.begin(), speeds.end());

		// Abuse prevention for 2 players
		if (speeds.size() == 2) {
			if (speeds[0] > speeds[1] + 1000) {
				speeds[0] = speeds[1] + 1000;
			}
			if (speeds[1] > speeds[0] + 1000) {
				speeds[1] = speeds[0] + 1000;
			}
		}

		d->networkspeed = (speeds.size() % 2) ?
		                     speeds.at(speeds.size() / 2) :
		                     (speeds.at(speeds.size() / 2) + speeds.at((speeds.size() / 2) - 1)) / 2;

		if (d->networkspeed > std::numeric_limits<uint16_t>::max()) {
			d->networkspeed = std::numeric_limits<uint16_t>::max();
		}
	}

	if (d->networkspeed != oldnetworkspeed && !d->waiting) {
		broadcast_real_speed(d->networkspeed);
	}
}

/**
 * Request sync reports from all clients at the next possible time.
 */
void GameHost::request_sync_reports() {
	assert(!d->syncreport_pending);

	d->syncreport_pending = true;
	d->syncreport_arrived = false;
	d->syncreport_time = d->committed_networktime + 1;

	for (Client& client : d->clients) {
		client.syncreport_arrived = false;
	}

	log_info("[Host]: Requesting sync reports for time %i\n", d->syncreport_time);
	d->game->report_sync_request();

	SendPacket packet;
	packet.unsigned_8(NETCMD_SYNCREQUEST);
	packet.signed_32(d->syncreport_time);
	broadcast(packet);

	d->game->enqueue_command(
	   new CmdNetCheckSync(d->syncreport_time, [this] { sync_report_callback(); }));

	committed_network_time(d->syncreport_time);
}

/**
 * Check whether all sync reports have arrived, and if so, compare.
 */
void GameHost::check_sync_reports() {
	assert(d->syncreport_pending);

	if (!d->syncreport_arrived) {
		return;
	}

	for (const Client& client : d->clients) {
		if (client.playernum != UserSettings::not_connected() && !client.syncreport_arrived) {
			return;
		}
	}

	d->syncreport_pending = false;
	log_info("[Host]: comparing syncreports for time %i\n", d->syncreport_time);

	for (uint32_t i = 0; i < d->clients.size(); ++i) {
		Client& client = d->clients.at(i);
		if (client.playernum == UserSettings::not_connected()) {
			continue;
		}

		if (client.syncreport != d->syncreport) {
			log_err("[Host]: lost synchronization with client %u!\n"
			        "I have:     %s\n"
			        "Client has: %s\n",
			        i, d->syncreport.str().c_str(), client.syncreport.str().c_str());

			d->game->save_syncstream(true);
			// Create syncstream excerpt and add faulting player number
			d->game->report_desync(i);

			SendPacket packet;
			packet.unsigned_8(NETCMD_INFO_DESYNC);
			broadcast(packet);

			disconnect_client(i, "CLIENT_DESYNCED");
			// Pause the game, so that host and client have time to handle the
			// desync.
			d->networkspeed = 0;
			broadcast_real_speed(d->networkspeed);
		}
	}
}

void GameHost::sync_report_callback() {
	assert(d->game->get_gametime() == static_cast<uint32_t>(d->syncreport_time));

	d->syncreport = d->game->get_sync_hash();
	d->syncreport_arrived = true;

	check_sync_reports();
}

void GameHost::handle_network() {

	if (d->promoter) {
		d->promoter->run();
	}

	// Check for new connections.
	Client peer;
	assert(d->net != nullptr);
	while (d->net->try_accept(&peer.sock_id)) {
		// Should only happen if the game has not been started yet
		assert(d->game == nullptr);
		peer.playernum = UserSettings::not_connected();
		peer.syncreport_arrived = false;
		peer.desiredspeed = 1000;
		peer.usernum = -1;  // == no user assigned for now.
		peer.hung_since = 0;
		peer.lastdelta = 0;
		d->clients.push_back(peer);
	}

	// if this is an internet game, handle the metaserver information
	if (internet_) {
		InternetGaming::ref().handle_metaserver_communication();
		// Maybe an important message was send on the metaserver,
		// that we should show in game as well.
		std::vector<ChatMessage> msgs;
		InternetGaming::ref().get_ingame_system_messages(msgs);
		for (const ChatMessage& msg : msgs) {
			send(msg);
		}
	}

	for (size_t i = 0; i < d->clients.size(); ++i) {
		if (!d->net->is_connected(d->clients.at(i).sock_id)) {
			disconnect_client(i, "CONNECTION_LOST", false);
		}
	}

	// Check if we hear anything from our clients
	for (size_t i = 0; i < d->clients.size(); ++i) {
		try {
			std::unique_ptr<RecvPacket> packet = d->net->try_receive(d->clients.at(i).sock_id);
			while (packet) {
				handle_packet(i, *packet);
				packet = d->net->try_receive(d->clients.at(i).sock_id);
			}
			// Thrown by handle_packet()
		} catch (const DisconnectException& e) {
			disconnect_client(i, e.what());
		} catch (const ProtocolException& e) {
			disconnect_client(i, "PROTOCOL_EXCEPTION", true, e.what());
		} catch (const std::exception& e) {
			disconnect_client(i, "MALFORMED_COMMANDS", true, e.what());
		}
	}

	// If a pause was forced or if the players all pause, send a ping regularly
	// to keep the sockets up and running
	if ((forced_pause_ || real_speed() == 0) && (time(nullptr) > (d->lastpauseping + 20))) {
		d->lastpauseping = time(nullptr);

		SendPacket send_packet;
		send_packet.unsigned_8(NETCMD_PING);
		broadcast(send_packet);
	}

	reaper();
}

void GameHost::handle_disconnect(uint32_t const client_num, RecvPacket& r) {
	uint8_t number = r.unsigned_8();
	std::string reason = r.string();
	if (number == 1) {
		disconnect_client(client_num, reason, false);
	} else {
		std::string arg = r.string();
		disconnect_client(client_num, reason, false, arg);
	}
	return;
}

void GameHost::handle_ping(Client& client) {
	log_info("[Host]: Received ping from metaserver.\n");
	// Send PING back
	SendPacket packet;
	packet.unsigned_8(NETCMD_METASERVER_PING);
	d->net->send(client.sock_id, packet);

	// Remove metaserver from list of clients
	client.playernum = UserSettings::not_connected();
	d->net->close(client.sock_id);
	client.sock_id = 0;
	return;
}

/** Wait for NETCMD_HELLO and handle unexpected other commands */
void GameHost::handle_hello(uint32_t const client_num,
                            uint8_t const cmd,
                            Client& client,
                            RecvPacket& r) {
	// Now we wait for the client to say Hi in the right language,
	// unless the game has already started
	if (d->game) {
		throw DisconnectException("GAME_ALREADY_STARTED");
	}
	if (cmd != NETCMD_HELLO) {
		throw ProtocolException(cmd);
	}
	uint8_t version = r.unsigned_8();
	if (version != NETWORK_PROTOCOL_VERSION) {
		throw DisconnectException("DIFFERENT_PROTOCOL_VERS");
	}

	std::string clientname = r.string();
	client.build_id = r.string();

	welcome_client(client_num, clientname);
}

void GameHost::handle_changetribe(Client& client, RecvPacket& r) {
	//  Do not be harsh about packets of this type arriving out of order -
	//  the client might just have had bad luck with the timing.
	if (!d->game) {
		uint8_t num = r.unsigned_8();
		if (num != client.playernum) {
			throw DisconnectException("NO_ACCESS_TO_PLAYER");
		}
		std::string tribe = r.string();
		bool random_tribe = r.unsigned_8() == 1;
		set_player_tribe(num, tribe, random_tribe);
	}
}

/** Handle changed sharing of clients by users */
void GameHost::handle_changeshared(Client& client, RecvPacket& r) {
	//  Do not be harsh about packets of this type arriving out of order -
	//  the client might just have had bad luck with the timing.
	if (!d->game) {
		uint8_t num = r.unsigned_8();
		if (num != client.playernum) {
			throw DisconnectException("NO_ACCESS_TO_PLAYER");
		}
		set_player_shared(num, r.unsigned_8());
	}
}

void GameHost::handle_changeteam(Client& client, RecvPacket& r) {
	if (!d->game) {
		uint8_t num = r.unsigned_8();
		if (num != client.playernum) {
			throw DisconnectException("NO_ACCESS_TO_PLAYER");
		}
		set_player_team(num, r.unsigned_8());
	}
}

void GameHost::handle_changeinit(Client& client, RecvPacket& r) {
	if (!d->game) {
		// TODO(GunChleoc): For some nebulous reason, we don't receive the num that the client is
		// sending when a player changes slot. So, keeping the access to the client off for now.
		// Would be nice to have though.
		uint8_t num = r.unsigned_8();
		if (num != client.playernum) {
			throw DisconnectException("NO_ACCESS_TO_PLAYER");
		}
		set_player_init(num, r.unsigned_8());
	}
}

void GameHost::handle_changeposition(Client& client, RecvPacket& r) {
	if (!d->game) {
		uint8_t const pos = r.unsigned_8();
		switch_to_player(client.usernum, pos);
	}
}

void GameHost::handle_nettime(uint32_t const client_num, RecvPacket& r) {
	if (!d->game) {
		throw DisconnectException("TIME_SENT_NOT_READY");
	}
	receive_client_time(client_num, r.signed_32());
}

void GameHost::handle_playercommmand(uint32_t const client_num, Client& client, RecvPacket& r) {
	if (!d->game) {
		throw DisconnectException("PLAYERCMD_WO_GAME");
	}
	int32_t time = r.signed_32();
	Widelands::PlayerCommand* plcmd = Widelands::PlayerCommand::deserialize(r);
	log_info("[Host]: Client %u (%u) sent player command %u for %u, time = %i\n", client_num,
	         client.playernum, static_cast<unsigned int>(plcmd->id()), plcmd->sender(), time);
	receive_client_time(client_num, time);
	if (plcmd->sender() != client.playernum + 1) {
		throw DisconnectException("PLAYERCMD_FOR_OTHER");
	}
	send_player_command(plcmd);
}

void GameHost::handle_syncreport(uint32_t const client_num, Client& client, RecvPacket& r) {
	if (!d->game || !d->syncreport_pending || client.syncreport_arrived) {
		throw DisconnectException("UNEXPECTED_SYNC_REP");
	}
	int32_t time = r.signed_32();
	r.data(client.syncreport.data, 16);
	client.syncreport_arrived = true;
	receive_client_time(client_num, time);
	check_sync_reports();
}

void GameHost::handle_chat(Client& client, RecvPacket& r) {
	ChatMessage c(r.string());
	c.playern = d->settings.users.at(client.usernum).position;
	c.sender = d->settings.users.at(client.usernum).name;
	if (c.msg.size() && *c.msg.begin() == '@') {
		// Personal message
		std::string::size_type const space = c.msg.find(' ');
		if (space >= c.msg.size() - 1) {
			return;  // No Message after '@<User>'
		}
		c.recipient = c.msg.substr(1, space - 1);
		c.msg = c.msg.substr(space + 1);
	}
	send(c);
}

/** Take care of change of game speed PAUSE, 1x 2x 3x .... */
void GameHost::handle_speed(Client& client, RecvPacket& r) {
	client.desiredspeed = r.unsigned_16();
	update_network_speed();
}

/** a new file should be uploaded to all players */
void GameHost::handle_new_file(Client& client) {
	if (!file_) {  // Do we have a file for sending?
		throw DisconnectException("REQUEST_OF_N_E_FILE");
	}
	send_system_message_code(
	   "STARTED_SENDING_FILE", file_->filename, d->settings.users.at(client.usernum).name);
	// Send all parts to the interested client
	for (size_t part = 0; part < file_->parts.size(); ++part) {
		send_file_part(client.sock_id, part);
	}
	// Remember client as "currently receiving file"
	d->settings.users[client.usernum].ready = false;
	broadcast_setting_user(client.usernum);
}

/**
 * Handle a single received packet.
 *
 * The caller must catch exceptions and disconnect the client as appropriate.
 *
 * \param i the client number
 * \param r the received packet
 */
void GameHost::handle_packet(uint32_t const client_num, RecvPacket& r) {
	Client& client = d->clients.at(client_num);
	uint8_t const cmd = r.unsigned_8();

	if (cmd == NETCMD_DISCONNECT) {
		return handle_disconnect(client_num, r);
	}

	if (client.playernum == UserSettings::not_connected()) {
		if (cmd == NETCMD_METASERVER_PING) {
			return handle_ping(client);
		}
		// Now we wait for the client to say Hi in the right language,
		return handle_hello(client_num, cmd, client, r);
	}

	switch (cmd) {
	case NETCMD_PONG:
		log_info("[Host]: Client %u: got pong\n", client_num);
		break;

	case NETCMD_SETTING_CHANGETRIBE:
		return handle_changetribe(client, r);
	case NETCMD_SETTING_CHANGESHARED:
		return handle_changeshared(client, r);
	case NETCMD_SETTING_CHANGETEAM:
		return handle_changeteam(client, r);
	case NETCMD_SETTING_CHANGEINIT:
		return handle_changeinit(client, r);
	case NETCMD_SETTING_CHANGEPOSITION:
		return handle_changeposition(client, r);
	case NETCMD_TIME:
		return handle_nettime(client_num, r);
	case NETCMD_PLAYERCOMMAND:
		return handle_playercommmand(client_num, client, r);
	case NETCMD_SYNCREPORT:
		return handle_syncreport(client_num, client, r);
	case NETCMD_CHAT:
		return handle_chat(client, r);
	case NETCMD_SETSPEED:
		return handle_speed(client, r);
	case NETCMD_NEW_FILE_AVAILABLE:
		return handle_new_file(client);
	case NETCMD_FILE_PART:
		return handle_file_part(client, r);

	case NETCMD_SETTING_MAP:
	case NETCMD_SETTING_PLAYER:
	case NETCMD_WIN_CONDITION:
	case NETCMD_PEACEFUL_MODE:
	case NETCMD_CUSTOM_STARTING_POSITIONS:
	case NETCMD_LAUNCH:
		if (!d->game) {  // not expected while game is in progress -> something is wrong here
			log_err("[Host]: Unexpected command %u while in game\n", cmd);
			throw DisconnectException(
			   "NO_ACCESS_TO_SERVER");  // TODO(k.halfmann): better use "UNEXPECTED_COMMAND" ?
		}
		break;

	default:
		throw ProtocolException(cmd);
	}
}

/** Handle uploading part of a file  */
void GameHost::handle_file_part(Client& client, RecvPacket& r) {
	if (!file_) {  // Do we have a file for sending
		throw DisconnectException("REQUEST_OF_N_E_FILE");
	}
	uint32_t part = r.unsigned_32();
	std::string md5sum = r.string();
	if (md5sum != file_->md5sum) {
		log_err("[Host]: File transfer checksum mismatch %s != %s\n", md5sum.c_str(),
		        file_->md5sum.c_str());
		return;  // Surely the file was changed, so we cancel here.
	}
	if (part >= file_->parts.size()) {
		log_warn(
		   "[Host]: Warning: Client reports to have received file part %u but we only have %" PRIuS
		   "\n",
		   part, file_->parts.size());
		return;
	}
	if (part == file_->parts.size() - 1) {
		send_system_message_code(
		   "COMPLETED_FILE_TRANSFER", file_->filename, d->settings.users.at(client.usernum).name);
		d->settings.users[client.usernum].ready = true;
		broadcast_setting_user(client.usernum);
	}
}

void GameHost::send_file_part(NetHostInterface::ConnectionId csock_id, uint32_t part) {
	assert(part < file_->parts.size());

	uint32_t left = file_->bytes - NETFILEPARTSIZE * part;
	uint32_t size = (left > NETFILEPARTSIZE) ? NETFILEPARTSIZE : left;

	// Send the part
	SendPacket packet;
	packet.unsigned_8(NETCMD_FILE_PART);
	packet.unsigned_32(part);
	packet.unsigned_32(size);
	packet.data(file_->parts[part].part, size);
	d->net->send(csock_id, packet, NetPriority::kFiletransfer);
}

void GameHost::disconnect_player_controller(uint8_t const number, const std::string& name) {
	log_warn("[Host]: disconnect_player_controller(%u, %s)\n", number, name.c_str());

	for (const UserSettings& setting : d->settings.users) {
		if (setting.position == number) {
			if (!d->game) {
				// Remove player name
				PlayerSettings& p = d->settings.players.at(number);
				std::string temp(" ");
				temp += name;
				temp += " ";
				std::string temp2(p.name);
				temp2 = temp2.erase(p.name.find(temp), temp.size());
				set_player_name(number, temp2);
			}
			return;
		}
	}

	set_player_state(number, PlayerSettings::State::kOpen);
	// Don't replace player with AI, let host choose what to do
}

void GameHost::disconnect_client(uint32_t const client_number,
                                 const std::string& reason,
                                 bool const sendreason,
                                 const std::string& arg) {
	assert(client_number < d->clients.size());

	Client& client = d->clients.at(client_number);

	// If the client is linked to a player and it is the client that closes the connection
	// and the game has already started ...
	if (client.playernum != UserSettings::none() && reason != "SERVER_LEFT" && d->game != nullptr) {
		// And the client hasn't lost/won yet ...
		if (d->settings.users.at(client.usernum).result == Widelands::PlayerEndResult::kUndefined) {
			// If not shown yet, show a window and ask the host player what to do
			// with the tribe of the leaving client
			if (d->game->get_igbase()->show_game_client_disconnected()) {
				// Window has just been opened, pause game and create a save game
				if (!forced_pause()) {
					force_pause();
				}
				WLApplication::emergency_save(*d->game);
			}
			// Client was active but is a winner of the game: Replace with normal AI
		} else if (d->settings.users.at(client.usernum).result == Widelands::PlayerEndResult::kWon) {
			replace_client_with_ai(client.playernum, AI::DefaultAI::normal_impl.name);
			// Client was active but has lost or gave up: Replace with empty AI
		} else {
			assert(d->settings.users.at(client.usernum).result == Widelands::PlayerEndResult::kLost ||
			       d->settings.users.at(client.usernum).result ==
			          Widelands::PlayerEndResult::kResigned);
			replace_client_with_ai(client.playernum, "empty");
		}
	}

	// If the client was completely connected before the disconnect, free the
	// user settings and send changes to the clients
	if (client.usernum >= 0) {
		uint8_t position = d->settings.users.at(client.usernum).position;
		d->settings.users.at(client.usernum).position = UserSettings::not_connected();
		client.playernum = UserSettings::not_connected();
		if (position <= UserSettings::highest_playernum()) {
			disconnect_player_controller(position, d->settings.users.at(client.usernum).name);
		}
		// Do NOT reset the clients name in the corresponding UserSettings, that way we keep the name
		// for the statistics.
		// d->settings.users.at(client.usernum).name = std::string();

		// Broadcast the user changes to everybody
		send_system_message_code(
		   "CLIENT_X_LEFT_GAME", d->settings.users.at(client.usernum).name, reason, arg);

		broadcast_setting_user(client.usernum);
	} else {
		send_system_message_code("UNKNOWN_LEFT_GAME", reason, arg);
	}
	log_warn("[Host]: disconnect_client(%u, %s, %s)\n", client_number, reason.c_str(), arg.c_str());

	if (client.sock_id > 0) {
		if (sendreason) {
			SendPacket packet;
			packet.unsigned_8(NETCMD_DISCONNECT);
			packet.unsigned_8(arg.empty() ? 1 : 2);
			packet.string(reason);
			if (!arg.empty()) {
				packet.string(arg);
			}
			d->net->send(client.sock_id, packet);
		}

		d->net->close(client.sock_id);
		client.sock_id = 0;
	}

	if (d->game) {
		check_hung_clients();
	}
}

/**
 * The grim reaper. This finally erases disconnected clients from the clients
 * array.
 *
 * Calls this when you're certain that nobody is holding any client indices or
 * iterators, since this function will invalidate them.
 */
void GameHost::reaper() {
	uint32_t index = 0;
	while (index < d->clients.size()) {
		if (d->clients.at(index).sock_id > 0) {
			++index;
		} else {
			d->clients.erase(d->clients.begin() + index);
		}
	}
}

void GameHost::report_result(uint8_t p_nr,
                             Widelands::PlayerEndResult result,
                             const std::string& info) {
	// Send to game
	Widelands::PlayerEndStatus pes;
	Widelands::Player* player = d->game->get_player(p_nr);
	assert(player);
	pes.player = player->player_number();
	pes.time = d->game->get_gametime();
	pes.result = result;
	pes.info = info;
	d->game->player_manager()->add_player_end_status(pes);

	// there might be more than one client that control this Widelands player
	// and maybe even none -> computer player
	for (UserSettings& user : d->settings.users) {
		if (user.position == p_nr - 1) {
			user.result = result;
			user.win_condition_string = info;
			if (result == Widelands::PlayerEndResult::kLost) {
				send_system_message_code("PLAYER_DEFEATED", user.name);
			}
		}
	}

	log_info("GameHost::report_result(%d, %u, %s)\n", player->player_number(),
	         static_cast<uint8_t>(result), info.c_str());
}<|MERGE_RESOLUTION|>--- conflicted
+++ resolved
@@ -637,14 +637,8 @@
 void GameHost::run() {
 	// Fill the list of possible system messages
 	NetworkGamingMessages::fill_map();
-<<<<<<< HEAD
-	FullscreenMenuLaunchMPG lm(&d->hp, this);  // NOLINT
-	lm.set_chat_provider(d->chat);
-	const FullscreenMenuBase::MenuTarget code = lm.run<FullscreenMenuBase::MenuTarget>();  // NOLINT
-=======
 	FullscreenMenuLaunchMPG lm(&d->hp, this, d->chat);
 	const FullscreenMenuBase::MenuTarget code = lm.run<FullscreenMenuBase::MenuTarget>();
->>>>>>> 472f9102
 	if (code == FullscreenMenuBase::MenuTarget::kBack) {
 		// if this is an internet game, tell the metaserver that client is back in the lobby.
 		if (internet_) {
