--- conflicted
+++ resolved
@@ -25,17 +25,10 @@
 
 enum {
 	/**
-<<<<<<< HEAD
-    * The current version of the in-game network protocol. Client and host
-    * protocol versions must match.
-    */
-	NETWORK_PROTOCOL_VERSION = 23,
-=======
 	 * The current version of the in-game network protocol. Client and host
 	 * protocol versions must match.
 	 */
 	NETWORK_PROTOCOL_VERSION = 24,
->>>>>>> b0849ef3
 
 	/**
     * The default interval (in milliseconds) in which the host issues
@@ -357,19 +350,6 @@
 	NETCMD_NEW_FILE_AVAILABLE = 23,
 
 	/**
-<<<<<<< HEAD
-    * Sent by the host to transfer a part of the file.
-    *
-    * Attached data is:
-    * \li unsigned_32: part number
-    * \li unsigned_32: length of data (needed because last part might be shorter)
-    * \li void[length of data]: data
-    *
-    * Sent by the client to request the next part from the host.
-    * \li unsigned_32: number of the last received part
-    * \li string:      md5sum - to ensure client and host are talking about the same
-    */
-=======
 	 * Sent by the host to transfer a part of the file.
 	 *
 	 * Attached data is:
@@ -381,7 +361,6 @@
 	 * \li unsigned_32: number of the last received part
 	 * \li string:      md5sum - to ensure client and host are talking about the same
 	 */
->>>>>>> b0849ef3
 	NETCMD_FILE_PART = 24,
 
 	/**
