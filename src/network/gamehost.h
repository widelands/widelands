--- conflicted
+++ resolved
@@ -48,24 +48,15 @@
 	/** playernumber 0 identifies the spectators */
 	static constexpr uint8_t kSpectatorPlayerNum = 0;
 
-<<<<<<< HEAD
-	GameHost(FsMenu::MenuCapsule&,
-	         std::shared_ptr<GameController>&,
-=======
 	GameHost(FsMenu::MenuCapsule*,
 	         std::unique_ptr<GameController>&,
->>>>>>> bd0bf21b
 	         const std::string& playername,
 	         std::vector<Widelands::TribeBasicInfo> tribeinfos,
 	         bool internet = false);
 	~GameHost() override;
 
-<<<<<<< HEAD
 	void run();
-=======
-	void run(std::unique_ptr<GameController>&);
 	void run_direct();
->>>>>>> bd0bf21b
 	void run_callback();
 	const std::string& get_local_playername() const;
 	int16_t get_local_playerposition();
@@ -208,13 +199,9 @@
 	                       const std::string& arg = "");
 	void reaper();
 
-<<<<<<< HEAD
-	FsMenu::MenuCapsule& capsule_;
+	FsMenu::MenuCapsule* capsule_;
 	std::shared_ptr<GameController>&
 	   pointer_;  // This is a reference – a shared_ptr to `this` would be a bad idea…
-=======
-	FsMenu::MenuCapsule* capsule_;
->>>>>>> bd0bf21b
 
 	std::unique_ptr<NetTransferFile> file_;
 	GameHostImpl* d;
