--- conflicted
+++ resolved
@@ -199,14 +199,10 @@
 	                       const std::string& arg = "");
 	void reaper();
 
-<<<<<<< HEAD
 	std::list<Widelands::PlayerCommand*> pending_player_commands_;
 	void do_send_player_command(Widelands::PlayerCommand*);
 
-	FsMenu::MenuCapsule& capsule_;
-=======
 	FsMenu::MenuCapsule* capsule_;
->>>>>>> 5b7223f2
 
 	std::unique_ptr<NetTransferFile> file_;
 	GameHostImpl* d;
