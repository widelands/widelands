/*
 * Copyright (C) 2008-2019 by the Widelands Development Team
 *
 * This program is free software; you can redistribute it and/or
 * modify it under the terms of the GNU General Public License
 * as published by the Free Software Foundation; either version 2
 * of the License, or (at your option) any later version.
 *
 * This program is distributed in the hope that it will be useful,
 * but WITHOUT ANY WARRANTY; without even the implied warranty of
 * MERCHANTABILITY or FITNESS FOR A PARTICULAR PURPOSE.  See the
 * GNU General Public License for more details.
 *
 * You should have received a copy of the GNU General Public License
 * along with this program; if not, write to the Free Software
 * Foundation, Inc., 51 Franklin Street, Fifth Floor, Boston, MA  02110-1301, USA.
 *
 */

#ifndef WL_NETWORK_GAMEHOST_H
#define WL_NETWORK_GAMEHOST_H

#include <memory>

#include "logic/game_controller.h"
#include "logic/game_settings.h"
#include "logic/player_end_result.h"
#include "network/nethost_interface.h"
#include "network/network.h"
#include "ui_basic/unique_window.h"

struct ChatMessage;
struct GameHostImpl;
struct Client;

/**
 * GameHost manages the lifetime of a network game in which this computer
 * acts as the host.
 *
 * This includes running the game setup screen and the actual game after
 * launch, as well as dealing with the actual network protocol.
 */
struct GameHost : public GameController {
	/** playernumber 0 identifies the spectators */
	static constexpr uint8_t kSpectatorPlayerNum = 0;

	GameHost(const std::string& playername, bool internet = false);
	~GameHost() override;

	void run();
	const std::string& get_local_playername() const;
	int16_t get_local_playerposition();

	// GameController interface
	void think() override;
	void send_player_command(Widelands::PlayerCommand*) override;
	int32_t get_frametime() override;
	GameController::GameType get_game_type() override;

	uint32_t real_speed() override;
	uint32_t desired_speed() override;
	void set_desired_speed(uint32_t speed) override;
	bool is_paused() override;
	void set_paused(bool paused) override;
	// End GameController interface

	// Pregame-related stuff
<<<<<<< HEAD
	const GameSettings& settings() const;
=======
	const GameSettings& settings();
	/** return true in case all conditions for the game start are met */
>>>>>>> ff36f1dc
	bool can_launch();
	void set_scenario(bool);
	void set_map(const std::string& mapname,
	             const std::string& mapfilename,
	             uint32_t maxplayers,
	             bool savegame = false);
	void set_player_state(uint8_t number, PlayerSettings::State state, bool host = false);
	void set_player_tribe(uint8_t number, const std::string& tribe, bool const random_tribe = false);
	void set_player_init(uint8_t number, uint8_t index);
	void set_player_ai(uint8_t number, const std::string& name, bool const random_ai = false);
	void set_player_name(uint8_t number, const std::string& name);
	void set_player(uint8_t number, const PlayerSettings&);
	void set_player_number(uint8_t number);
	void set_player_team(uint8_t number, Widelands::TeamNumber team);
	void set_player_closeable(uint8_t number, bool closeable);
	void set_player_shared(PlayerSlot number, Widelands::PlayerNumber shared);
	void switch_to_player(uint32_t user, uint8_t number);
	void set_win_condition_script(const std::string& wc);
	void set_peaceful_mode(bool peace);
	void replace_client_with_ai(uint8_t playernumber, const std::string& ai);

	// just visible stuff for the select mapmenu
	void set_multiplayer_game_settings();

	// Chat-related stuff
	void send(ChatMessage msg);

	//  Host command related stuff
	int32_t check_client(const std::string& name);
	void kick_user(uint32_t, const std::string&);
	void split_command_array(const std::string& cmdarray,
	                         std::string& cmd,
	                         std::string& arg1,
	                         std::string& arg2);

	void report_result(uint8_t player,
	                   Widelands::PlayerEndResult result,
	                   const std::string& info) override;

	void force_pause() {
		forced_pause_ = true;
		update_network_speed();
	}

	void end_forced_pause() {
		forced_pause_ = false;
		update_network_speed();
	}

	bool forced_pause() {
		return forced_pause_;
	}

private:
	void send_system_message_code(const std::string&,
	                              const std::string& a = "",
	                              const std::string& b = "",
	                              const std::string& c = "");
	void request_sync_reports();
	void check_sync_reports();
	void sync_report_callback();

	void clear_computer_players();
	void init_computer_player(Widelands::PlayerNumber p);
	void init_computer_players();

	void handle_disconnect(uint32_t client_num, RecvPacket& r);
	void handle_ping(Client& client);
	void handle_hello(uint32_t client_num, uint8_t cmd, Client& client, RecvPacket& r);
	void handle_changetribe(Client& client, RecvPacket& r);
	void handle_changeshared(Client& client, RecvPacket& r);
	void handle_changeteam(Client& client, RecvPacket& r);
	void handle_changeinit(Client& client, RecvPacket& r);
	void handle_changeposition(Client& client, RecvPacket& r);
	void handle_nettime(uint32_t client_num, RecvPacket& r);
	void handle_playercommmand(uint32_t client_num, Client& client, RecvPacket& r);
	void handle_syncreport(uint32_t client_num, Client& client, RecvPacket& r);
	void handle_chat(Client& client, RecvPacket& r);
	void handle_speed(Client& client, RecvPacket& r);
	void handle_new_file(Client& client);
	void handle_file_part(Client& client, RecvPacket& r);

	void handle_packet(uint32_t i, RecvPacket&);
	void handle_network();
	void send_file_part(NetHostInterface::ConnectionId client_sock_id, uint32_t part);

	void check_hung_clients();
	void broadcast_real_speed(uint32_t speed);
	void update_network_speed();

	std::string get_computer_player_name(uint8_t playernum);
	bool has_user_name(const std::string& name, uint8_t ignoreplayer = UserSettings::none());
	void welcome_client(uint32_t number, std::string& playername);
	void committed_network_time(int32_t time);
	void receive_client_time(uint32_t number, int32_t time);

	void broadcast(SendPacket&);
	void write_setting_map(SendPacket&);
	void write_setting_player(SendPacket&, uint8_t number);
	void broadcast_setting_player(uint8_t number);
	void write_setting_all_players(SendPacket&);
	void write_setting_user(SendPacket& packet, uint32_t number);
	void broadcast_setting_user(uint32_t number);
	void write_setting_all_users(SendPacket&);
	bool write_map_transfer_info(SendPacket&, std::string);

	void disconnect_player_controller(uint8_t number, const std::string& name);
	void disconnect_client(uint32_t number,
	                       const std::string& reason,
	                       bool sendreason = true,
	                       const std::string& arg = "");
	void reaper();

	std::unique_ptr<NetTransferFile> file_;
	GameHostImpl* d;
	bool internet_;
	bool forced_pause_;  // triggered by the forcePause host chat command, see HostChatProvider in
	                     // gamehost.cc
};

#endif  // end of include guard: WL_NETWORK_GAMEHOST_H<|MERGE_RESOLUTION|>--- conflicted
+++ resolved
@@ -65,12 +65,8 @@
 	// End GameController interface
 
 	// Pregame-related stuff
-<<<<<<< HEAD
 	const GameSettings& settings() const;
-=======
-	const GameSettings& settings();
 	/** return true in case all conditions for the game start are met */
->>>>>>> ff36f1dc
 	bool can_launch();
 	void set_scenario(bool);
 	void set_map(const std::string& mapname,
