/*
 * Copyright (C) 2008-2013, 2015 by the Widelands Development Team
 *
 * This program is free software; you can redistribute it and/or
 * modify it under the terms of the GNU General Public License
 * as published by the Free Software Foundation; either version 2
 * of the License, or (at your option) any later version.
 *
 * This program is distributed in the hope that it will be useful,
 * but WITHOUT ANY WARRANTY; without even the implied warranty of
 * MERCHANTABILITY or FITNESS FOR A PARTICULAR PURPOSE.  See the
 * GNU General Public License for more details.
 *
 * You should have received a copy of the GNU General Public License
 * along with this program; if not, write to the Free Software
 * Foundation, Inc., 51 Franklin Street, Fifth Floor, Boston, MA  02110-1301, USA.
 *
 */

#include "network/netclient.h"

#include <memory>

#include <boost/algorithm/string/predicate.hpp>
#include <boost/format.hpp>
#include <boost/lexical_cast.hpp>

#include "base/i18n.h"
#include "base/warning.h"
#include "base/wexception.h"
#include "build_info.h"
#include "config.h"
#include "game_io/game_loader.h"
#include "helper.h"
#include "io/fileread.h"
#include "io/filewrite.h"
#include "logic/game.h"
#include "logic/map_objects/tribes/tribes.h"
#include "logic/player.h"
#include "logic/playercommand.h"
#include "logic/playersmanager.h"
#include "map_io/widelands_map_loader.h"
#include "network/internet_gaming.h"
#include "network/network_gaming_messages.h"
#include "network/network_protocol.h"
#include "network/network_system.h"
#include "scripting/lua_interface.h"
#include "scripting/lua_table.h"
#include "ui_basic/messagebox.h"
#include "ui_basic/progresswindow.h"
#include "ui_fsmenu/launch_mpg.h"
#include "wlapplication.h"
#include "wui/game_tips.h"
#include "wui/interactive_player.h"
#include "wui/interactive_spectator.h"


struct NetClientImpl {
	GameSettings settings;

	std::string localplayername;

	/// The socket that connects us to the host
	TCPsocket sock;

	/// Socket set used for selection
	SDLNet_SocketSet sockset;

	/// Deserializer acts as a buffer for packets (reassembly/splitting up)
	Deserializer deserializer;

	/// Currently active modal panel. Receives an end_modal on disconnect
	UI::Panel * modal;

	/// Current game. Only non-null if a game is actually running.
	Widelands::Game * game;

	NetworkTime time;

	/// \c true if we received a message indicating that the server is waiting
	/// Send a time message as soon as we caught up to networktime
	bool server_is_waiting;

	/// Data for the last time message we sent.
	uint32_t lasttimestamp;
	uint32_t lasttimestamp_realtime;

	/// The real target speed, in milliseconds per second.
	/// This is always set by the server
	uint32_t realspeed;

	/**
	 * The speed desired by the local player.
	 */
	uint32_t desiredspeed;

	/// Backlog of chat messages
	std::vector<ChatMessage> chatmessages;
};

NetClient::NetClient
	(IPaddress * const svaddr, const std::string & playername, bool internet)
: d(new NetClientImpl), m_internet(internet)
{
	d->sock = SDLNet_TCP_Open(svaddr);
	if (d->sock == nullptr)
		throw WLWarning
			(_("Could not establish connection to host"),
			 _
			 	("Widelands could not establish a connection to the given "
			 	 "address.\n"
			 	 "Either no Widelands server was running at the supposed port or\n"
			 	 "the server shut down as you tried to connect."));

	d->sockset = SDLNet_AllocSocketSet(1);
	SDLNet_TCP_AddSocket (d->sockset, d->sock);

	d->settings.playernum = UserSettings::not_connected();
	d->settings.usernum = -2;
	d->localplayername = playername;
	d->modal = nullptr;
	d->game = nullptr;
	d->realspeed = 0;
	d->desiredspeed = 1000;
	file = nullptr;

	// Get the default win condition script
	d->settings.win_condition_script = d->settings.win_condition_scripts.front();
}

NetClient::~NetClient ()
{
	if (d->sock != nullptr)
		disconnect("CLIENT_LEFT_GAME", "", true, false);

	SDLNet_FreeSocketSet (d->sockset);

	delete d;
}

void NetClient::run ()
{
	SendPacket s;
	s.unsigned_8(NETCMD_HELLO);
	s.unsigned_8(NETWORK_PROTOCOL_VERSION);
	s.string(d->localplayername);
	s.string(build_id());
	s.send(d->sock);

	d->settings.multiplayer = true;

	// Fill the list of possible system messages
	NetworkGamingMessages::fill_map();
	{
		FullscreenMenuLaunchMPG lgm(this, this);
		lgm.set_chat_provider(*this);
		d->modal = &lgm;
		FullscreenMenuBase::MenuTarget code = lgm.run<FullscreenMenuBase::MenuTarget>();
		d->modal = nullptr;
		if (code == FullscreenMenuBase::MenuTarget::kBack) {
			// if this is an internet game, tell the metaserver that client is back in the lobby.
			if (m_internet)
				InternetGaming::ref().set_game_done();
			return;
		}
	}

	d->server_is_waiting = true;

	Widelands::Game game;
#ifndef NDEBUG
	game.set_write_syncstream(true);
#endif

	try {
<<<<<<< HEAD
		UI::ProgressWindow* loaderUI = new UI::ProgressWindow("images/loadscreens/progress.png");
=======
		UI::ProgressWindow* loader_ui = new UI::ProgressWindow("images/loadscreens/progress.png");
>>>>>>> 27452c76
		std::vector<std::string> tipstext;
		tipstext.push_back("general_game");
		tipstext.push_back("multiplayer");
		try {
			tipstext.push_back(get_players_tribe());
<<<<<<< HEAD
		} catch (NoTribe) {
		}
		GameTips tips(*loaderUI, tipstext);
=======
		} catch (NoTribe) {}
		GameTips tips (*loader_ui, tipstext);
>>>>>>> 27452c76

		loader_ui->step(_("Preparing game"));

		d->game = &game;
		game.set_game_controller(this);
		uint8_t const pn = d->settings.playernum + 1;
		InteractiveGameBase* igb;
		if (pn > 0)
			igb = new InteractivePlayer(game, g_options.pull_section("global"), pn, true);
		else
			igb = new InteractiveSpectator(game, g_options.pull_section("global"), true);
		game.set_ibase(igb);
		igb->set_chat_provider(*this);
<<<<<<< HEAD
		if (!d->settings.savegame) {  //  new map
			game.init_newgame(loaderUI, d->settings);
		} else {  // savegame
			game.init_savegame(loaderUI, d->settings);
		}
=======
		if (!d->settings.savegame) //  new map
			game.init_newgame(loader_ui, d->settings);
		else // savegame
			game.init_savegame(loader_ui, d->settings);
>>>>>>> 27452c76
		d->time.reset(game.get_gametime());
		d->lasttimestamp = game.get_gametime();
		d->lasttimestamp_realtime = SDL_GetTicks();

		d->modal = game.get_ibase();
<<<<<<< HEAD
	   game.run(loaderUI, d->settings.savegame ? Widelands::Game::Loaded : d->settings.scenario ?
	                                             Widelands::Game::NewMPScenario :
	                                             Widelands::Game::NewNonScenario,
	            "", false,
	            (boost::format("netclient_%d") % static_cast<int>(d->settings.usernum)).str());
=======
		game.run
			(loader_ui,
			 d->settings.savegame ?
			 Widelands::Game::Loaded
			 : d->settings.scenario ?
			 Widelands::Game::NewMPScenario : Widelands::Game::NewNonScenario,
			 "", false);
>>>>>>> 27452c76

		// if this is an internet game, tell the metaserver that the game is done.
		if (m_internet)
			InternetGaming::ref().set_game_done();
		d->modal = nullptr;
		d->game = nullptr;
	} catch (...) {
		d->modal = nullptr;
		WLApplication::emergency_save(game);
		d->game = nullptr;
		disconnect("CLIENT_CRASHED");
		throw;
	}
}

void NetClient::think()
{
	handle_network();

	if (d->game) {
		if (d->realspeed == 0 || d->server_is_waiting)
			d->time.fastforward();
		else
			d->time.think(d->realspeed);

		if
			(d->server_is_waiting &&
			 d->game->get_gametime() == static_cast<uint32_t>(d->time.networktime()))
		{
			send_time();
			d->server_is_waiting = false;
		} else if (d->game->get_gametime() != d->lasttimestamp) {
			uint32_t curtime = SDL_GetTicks();
			if (curtime - d->lasttimestamp_realtime > CLIENT_TIMESTAMP_INTERVAL)
				send_time();
		}
	}
}

void NetClient::send_player_command(Widelands::PlayerCommand & pc)
{
	assert(d->game);
	if (pc.sender() != d->settings.playernum + 1)
	{
		delete &pc;
		return;
	}

	log("[Client]: send playercommand at time %i\n", d->game->get_gametime());

	SendPacket s;
	s.unsigned_8(NETCMD_PLAYERCOMMAND);
	s.signed_32(d->game->get_gametime());
	pc.serialize(s);
	s.send(d->sock);

	d->lasttimestamp = d->game->get_gametime();
	d->lasttimestamp_realtime = SDL_GetTicks();

	delete &pc;
}

int32_t NetClient::get_frametime()
{
	return d->time.time() - d->game->get_gametime();
}

GameController::GameType NetClient::get_game_type()
{
	return GameController::GameType::NETCLIENT;
}

void NetClient::report_result
	(uint8_t player_nr, Widelands::PlayerEndResult result, const std::string & info)
{
	// Send to game
	Widelands::PlayerEndStatus pes;
	Widelands::Player* player = d->game->get_player(player_nr);
	assert(player);
	pes.player = player->player_number();
	pes.time = d->game->get_gametime();
	pes.result = result;
	pes.info = info;
	d->game->player_manager()->add_player_end_status(pes);
}


const GameSettings & NetClient::settings()
{
	return d->settings;
}

void NetClient::set_scenario(bool) {
}

bool NetClient::can_change_map() {
	return false;
}

bool NetClient::can_change_player_state(uint8_t const)
{
	return false;
}

bool NetClient::can_change_player_tribe(uint8_t number)
{
	return can_change_player_team(number);
}

bool NetClient::can_change_player_team(uint8_t number)
{
	return (number == d->settings.playernum) && !d->settings.scenario && !d->settings.savegame;
}

bool NetClient::can_change_player_init(uint8_t number)
{
	return false;
}

bool NetClient::can_launch()
{
	return false;
}

void NetClient::set_player_state(uint8_t, PlayerSettings::State)
{
	// client is not allowed to do this
}

void NetClient::set_player_ai(uint8_t, const std::string &, bool const /* random_ai */)
{
	// client is not allowed to do this
}

void NetClient::next_player_state(uint8_t number)
{
	// client is not allowed to do this
}

void NetClient::set_map(const std::string&, const std::string&, uint32_t, bool) {
	// client is not allowed to do this
}

void NetClient::set_player_tribe(uint8_t number, const std::string & tribe, bool const random_tribe)
{
	if ((number != d->settings.playernum))
		return;

	SendPacket s;
	s.unsigned_8(NETCMD_SETTING_CHANGETRIBE);
	s.unsigned_8(number);
	s.string(tribe);
	s.unsigned_8(random_tribe ? 1 : 0);
	s.send(d->sock);
}

void NetClient::set_player_team(uint8_t number, Widelands::TeamNumber team)
{
	if ((number != d->settings.playernum))
		return;

	SendPacket s;
	s.unsigned_8(NETCMD_SETTING_CHANGETEAM);
	s.unsigned_8(number);
	s.unsigned_8(team);
	s.send(d->sock);
}

void NetClient::set_player_closeable(uint8_t, bool)
{
	//  client is not allowed to do this
}

void NetClient::set_player_shared(uint8_t number, uint8_t player)
{
	if ((number != d->settings.playernum))
		return;

	SendPacket s;
	s.unsigned_8(NETCMD_SETTING_CHANGESHARED);
	s.unsigned_8(number);
	s.unsigned_8(player);
	s.send(d->sock);
}

void NetClient::set_player_init(uint8_t number, uint8_t)
{
	if ((number != d->settings.playernum))
		return;

	// Host will decide what to change, therefore the init is not send, just the request to change
	SendPacket s;
	s.unsigned_8(NETCMD_SETTING_CHANGEINIT);
	s.unsigned_8(number);
	s.send(d->sock);
}

void NetClient::set_player_name(uint8_t, const std::string &)
{
	// until now the name is set before joining - if you allow a change in
	// launchgame-menu, here properly should be a set_name function
}

void NetClient::set_player(uint8_t, PlayerSettings)
{
	// do nothing here - the request for a positionchange is send in
	// set_player_number(uint8_t) to the host.
}

std::string NetClient::get_win_condition_script() {
	return d->settings.win_condition_script;
}

void NetClient::set_win_condition_script(std::string) {
	// Clients are not allowed to change this
}

void NetClient::next_win_condition() {
	// Clients are not allowed to change this
}

void NetClient::set_player_number(uint8_t const number)
{
	// If the playernumber we want to switch to is our own, there is no need
	// for sending a request to the host.
	if (number == d->settings.playernum)
		return;
	// Same if the player is not selectable
	if
		(number < d->settings.players.size()
		 &&
		 (d->settings.players.at(number).state == PlayerSettings::stateClosed
		  ||
		  d->settings.players.at(number).state == PlayerSettings::stateComputer))
		return;

	// Send request
	SendPacket s;
	s.unsigned_8(NETCMD_SETTING_CHANGEPOSITION);
	s.unsigned_8(number);
	s.send(d->sock);
}

uint32_t NetClient::real_speed()
{
	return d->realspeed;
}

uint32_t NetClient::desired_speed()
{
	return d->desiredspeed;
}

void NetClient::set_desired_speed(uint32_t speed)
{
	if (speed > std::numeric_limits<uint16_t>::max())
		speed = std::numeric_limits<uint16_t>::max();

	if (speed != d->desiredspeed) {
		d->desiredspeed = speed;

		SendPacket s;
		s.unsigned_8(NETCMD_SETSPEED);
		s.unsigned_16(d->desiredspeed);
		s.send(d->sock);
	}
}

// Network games cannot be paused
bool NetClient::is_paused()
{
	return false;
}

void NetClient::set_paused(bool /* paused */)
{
}

void NetClient::receive_one_player(uint8_t const number, StreamRead& packet) {
	if (number >= d->settings.players.size())
		throw DisconnectException("PLAYER_UPDATE_FOR_N_E_P");

	PlayerSettings & player = d->settings.players.at(number);
	player.state = static_cast<PlayerSettings::State>(packet.unsigned_8());
	player.name = packet.string();
	player.tribe = packet.string();
	player.random_tribe = packet.unsigned_8() == 1;
	player.initialization_index = packet.unsigned_8();
	player.ai = packet.string();
	player.random_ai = packet.unsigned_8() == 1;
	player.team = packet.unsigned_8();
	player.shared_in = packet.unsigned_8();
}

void NetClient::receive_one_user(uint32_t const number, StreamRead& packet) {
	if (number > d->settings.users.size())
		throw DisconnectException("USER_UPDATE_FOR_N_E_U");

	// This might happen, if a users connects after the game starts.
	if (number == d->settings.users.size()) {
		UserSettings newuser;
		d->settings.users.push_back(newuser);
	}

	d->settings.users.at(number).name     = packet.string  ();
	d->settings.users.at(number).position = packet.signed_32();
	d->settings.users.at(number).ready    = packet.unsigned_8() == 1;
	if (static_cast<int32_t>(number) == d->settings.usernum) {
		d->localplayername = d->settings.users.at(number).name;
		d->settings.playernum = d->settings.users.at(number).position;
	}
}

void NetClient::send(const std::string & msg)
{
	SendPacket s;
	s.unsigned_8(NETCMD_CHAT);
	s.string(msg);
	s.send(d->sock);
}

const std::vector<ChatMessage> & NetClient::get_messages() const
{
	return d->chatmessages;
}

void NetClient::send_time()
{
	assert(d->game);

	log("[Client]: sending timestamp: %i\n", d->game->get_gametime());

	SendPacket s;
	s.unsigned_8(NETCMD_TIME);
	s.signed_32(d->game->get_gametime());
	s.send(d->sock);

	d->lasttimestamp = d->game->get_gametime();
	d->lasttimestamp_realtime = SDL_GetTicks();
}

void NetClient::syncreport()
{
	if (d->sock) {
		SendPacket s;
		s.unsigned_8(NETCMD_SYNCREPORT);
		s.signed_32(d->game->get_gametime());
		s.data(d->game->get_sync_hash().data, 16);
		s.send(d->sock);
	}
}


/**
 * Handle one packet received from the host.
 *
 * \note The caller must handle exceptions by closing the connection.
 */
void NetClient::handle_packet(RecvPacket & packet)
{
	uint8_t cmd = packet.unsigned_8();

	if (cmd == NETCMD_DISCONNECT) {
		uint8_t number = packet.unsigned_8();
		std::string reason = packet.string();
		if (number == 1)
			disconnect(reason,  "", false);
		else {
			std::string arg = packet.string();
			disconnect(reason, arg, false);
		}
		return;
	}


	if (d->settings.usernum == -2) {
		if (cmd != NETCMD_HELLO)
			throw ProtocolException(cmd);
		uint8_t const version = packet.unsigned_8();
		if (version != NETWORK_PROTOCOL_VERSION)
			throw DisconnectException("DIFFERENT_PROTOCOL_VERS");
		d->settings.usernum = packet.unsigned_32();
		d->settings.playernum = -1;
		return;
	}

	switch (cmd) {
	case NETCMD_PING: {
		SendPacket s;
		s.unsigned_8(NETCMD_PONG);
		s.send(d->sock);

		log ("[Client] Pong!\n");
		break;
	}

	case NETCMD_SETTING_MAP: {

		d->settings.mapname = packet.string();
		d->settings.mapfilename = g_fs->FileSystem::fix_cross_file(packet.string());
		d->settings.savegame = packet.unsigned_8() == 1;
		d->settings.scenario = packet.unsigned_8() == 1;
		log
			("[Client] SETTING_MAP '%s' '%s'\n",
			 d->settings.mapname.c_str(), d->settings.mapfilename.c_str());

		// New map was set, so we clean up the buffer of a previously requested file
		if (file)
			delete file;
		break;
	}

	case NETCMD_NEW_FILE_AVAILABLE: {
		std::string path = g_fs->FileSystem::fix_cross_file(packet.string());
		uint32_t bytes   = packet.unsigned_32();
		std::string md5  = packet.string();

		// Check whether the file or a file with that name already exists
		if (g_fs->file_exists(path)) {
			// If the file is a directory, we have to rename the file and replace it with the version of the
			// host. If it is a ziped file, we can check, whether the host and the client have got the same file.
			if (!g_fs->is_directory(path)) {
				FileRead fr;
				fr.open(*g_fs, path);
				if (bytes == fr.get_size()) {
					std::unique_ptr<char[]> complete(new char[bytes]);
					if (!complete) throw wexception("Out of memory");

					fr.data_complete(complete.get(), bytes);
					SimpleMD5Checksum md5sum;
					md5sum.data(complete.get(), bytes);
					md5sum.finish_checksum();
					std::string localmd5 = md5sum.get_checksum().str();
					if (localmd5 == md5)
						// everything is alright we already have the file.
						return;
				}
			}
			// Don't overwrite the file, better rename the original one
			g_fs->fs_rename(path, backup_file_name(path));
		}

		// Yes we need the file!
		SendPacket s;
		s.unsigned_8(NETCMD_NEW_FILE_AVAILABLE);
		s.send(d->sock);

		if (file)
			delete file;

		file = new NetTransferFile();
		file->bytes = bytes;
		file->filename = path;
		file->md5sum = md5;
		size_t position = path.rfind(g_fs->file_separator(), path.size() - 2);
		if (position != std::string::npos) {
			path.resize(position);
			g_fs->ensure_directory_exists(path);
		}
		break;
	}

	case NETCMD_FILE_PART: {
		// Only go on, if we are waiting for a file part at the moment. It can happen, that an "unrequested"
		// part is send by the server if the map was changed just a moment ago and there was an outstanding
		// request from the client.
		if (!file)
			return; // silently ignore

		uint32_t part = packet.unsigned_32();
		uint32_t size = packet.unsigned_32();

		// Send an answer
		SendPacket s;
		s.unsigned_8(NETCMD_FILE_PART);
		s.unsigned_32(part);
		s.string(file->md5sum);
		s.send(d->sock);

		FilePart fp;

		char buf[NETFILEPARTSIZE];
		assert(size <= NETFILEPARTSIZE);

		if (packet.data(buf, size) != size)
			log("Readproblem. Will try to go on anyways\n");
		memcpy(fp.part, &buf[0], size);
		file->parts.push_back(fp);

		// Write file to disk as soon as all parts arrived
		uint32_t left = (file->bytes - NETFILEPARTSIZE * part);
		if (left <= NETFILEPARTSIZE) {
			FileWrite fw;
			left = file->bytes;
			uint32_t i = 0;
			// Put all data together
			while (left > 0) {
				uint32_t writeout
					= (left > NETFILEPARTSIZE) ? NETFILEPARTSIZE : left;
				fw.data(file->parts[i].part, writeout, FileWrite::Pos::null());
				left -= writeout;
				++i;
			}
			// Now really write the file
			fw.write(*g_fs, file->filename.c_str());

			// Check for consistence
			FileRead fr;
			fr.open(*g_fs, file->filename);

			std::unique_ptr<char[]> complete(new char[file->bytes]);

			fr.data_complete(complete.get(), file->bytes);
			SimpleMD5Checksum md5sum;
			md5sum.data(complete.get(), file->bytes);
			md5sum.finish_checksum();
			std::string localmd5 = md5sum.get_checksum().str();
			if (localmd5 != file->md5sum) {
				// Something went wrong! We have to rerequest the file.
				s.reset();
				s.unsigned_8(NETCMD_NEW_FILE_AVAILABLE);
				s.send(d->sock);
				// Notify the players
				s.reset();
				s.unsigned_8(NETCMD_CHAT);
				s.string(_("/me 's file failed md5 checksumming."));
				s.send(d->sock);
				g_fs->fs_unlink(file->filename);
			}
			// Check file for validity
			bool invalid = false;
			if (d->settings.savegame) {
				// Saved game check - does Widelands recognize the file as saved game?
				Widelands::Game game;
				try {
					Widelands::GameLoader gl(file->filename, game);
				} catch (...) {
					invalid = true;
				}
			} else {
				// Map check - does Widelands recognize the file as map?
				Widelands::Map map;
				std::unique_ptr<Widelands::MapLoader> ml = map.get_correct_loader(file->filename);
				if (!ml)
					invalid = true;
			}
			if (invalid) {
				g_fs->fs_unlink(file->filename);
				// Restore original file, if there was one before
				if (g_fs->file_exists(backup_file_name(file->filename)))
					g_fs->fs_rename(backup_file_name(file->filename), file->filename);
				s.reset();
				s.unsigned_8(NETCMD_CHAT);
				s.string
					(_
					  ("/me checked the received file. Although md5 check summing succeeded, "
					   "I can not handle the file."));
				s.send(d->sock);
			}
		}
		break;
	}

	case NETCMD_SETTING_TRIBES: {
		d->settings.tribes.clear();
		for (uint8_t i = packet.unsigned_8(); i; --i) {
			TribeBasicInfo info = Widelands::Tribes::tribeinfo(packet.string());

			// Get initializations (we have to do this locally, for translations)
			LuaInterface lua;
			info.initializations.clear();
			for (uint8_t j = packet.unsigned_8(); j; --j) {
				std::string const initialization_script = packet.string();
				std::unique_ptr<LuaTable> t = lua.run_script(initialization_script);
				t->do_not_warn_about_unaccessed_keys();
				info.initializations.push_back
					(TribeBasicInfo::Initialization(initialization_script, t->get_string("descname")));
			}
			d->settings.tribes.push_back(info);
		}
		break;
	}

	case NETCMD_SETTING_ALLPLAYERS: {
		d->settings.players.resize(packet.unsigned_8());
		for (uint8_t i = 0; i < d->settings.players.size(); ++i)
			receive_one_player(i, packet);
		break;
	}
	case NETCMD_SETTING_PLAYER: {
		uint8_t player = packet.unsigned_8();
		receive_one_player(player, packet);
		break;
	}
	case NETCMD_SETTING_ALLUSERS: {
		d->settings.users.resize(packet.unsigned_8());
		for (uint32_t i = 0; i < d->settings.users.size(); ++i)
			receive_one_user(i, packet);
		break;
	}
	case NETCMD_SETTING_USER: {
		uint32_t user = packet.unsigned_32();
		receive_one_user(user, packet);
		break;
	}
	case NETCMD_SET_PLAYERNUMBER: {
		int32_t number = packet.signed_32();
		d->settings.playernum = number;
		d->settings.users.at(d->settings.usernum).position = number;
		break;
	}
	case NETCMD_WIN_CONDITION: {
		d->settings.win_condition_script = packet.string();
		break;
	}

	case NETCMD_LAUNCH: {
		if (!d->modal || d->game) {
			throw DisconnectException("UNEXPECTED_LAUNCH");
		}
		d->modal->end_modal<FullscreenMenuBase::MenuTarget>(FullscreenMenuBase::MenuTarget::kOk);
		break;
	}

	case NETCMD_SETSPEED:
		d->realspeed = packet.unsigned_16();
		log
			("[Client] speed: %u.%03u\n",
			 d->realspeed / 1000, d->realspeed % 1000);
		break;

	case NETCMD_TIME:
		d->time.receive(packet.signed_32());
		break;

	case NETCMD_WAIT:
		log("[Client]: server is waiting.\n");
		d->server_is_waiting = true;
		break;

	case NETCMD_PLAYERCOMMAND: {
		if (!d->game)
			throw DisconnectException("PLAYERCMD_WO_GAME");

		int32_t const time = packet.signed_32();
		Widelands::PlayerCommand & plcmd =
			*Widelands::PlayerCommand::deserialize(packet);
		plcmd.set_duetime(time);
		d->game->enqueue_command(&plcmd);
		d->time.receive(time);
		break;
	}

	case NETCMD_SYNCREQUEST: {
		if (!d->game)
			throw DisconnectException("SYNCREQUEST_WO_GAME");
		int32_t const time = packet.signed_32();
		d->time.receive(time);
		d->game->enqueue_command(new CmdNetCheckSync(time, this));
		break;
	}

	case NETCMD_CHAT: {
		ChatMessage c;
		c.time = time(nullptr);
		c.playern = packet.signed_16();
		c.sender = packet.string();
		c.msg = packet.string();
		if (packet.unsigned_8())
			c.recipient = packet.string();
		d->chatmessages.push_back(c);
		Notifications::publish(c);
		break;
	}

	case NETCMD_SYSTEM_MESSAGE_CODE: {
		ChatMessage c;
		c.time = time(nullptr);
		std::string code = packet.string();
		std::string arg1 = packet.string();
		std::string arg2 = packet.string();
		std::string arg3 = packet.string();
		c.msg = NetworkGamingMessages::get_message(code, arg1, arg2, arg3);
		c.playern = UserSettings::none(); //  == System message
		// c.sender remains empty to indicate a system message
		d->chatmessages.push_back(c);
		Notifications::publish(c);
		break;
	}

	case NETCMD_INFO_DESYNC:
		log
			("[Client] received NETCMD_INFO_DESYNC. Trying to salvage some "
			 "information for debugging.\n");
		if (d->game)
			d->game->save_syncstream(true);
		break;

	default:
		throw ProtocolException(cmd);
	}
}


/**
 * Handle all incoming network traffic.
 */
void NetClient::handle_network ()
{
	// if this is an internet game, handle the metaserver network
	if (m_internet)
		InternetGaming::ref().handle_metaserver_communication();
	try {
		while (d->sock != nullptr && SDLNet_CheckSockets(d->sockset, 0) > 0) {
			// Perform only one read operation, then process all packets
			// from this read. This ensures that we process DISCONNECT
			// packets that are followed immediately by connection close.
			if (!d->deserializer.read(d->sock)) {
				disconnect("CONNECTION_LOST", "", false);
				return;
			}

			// Process all the packets from the last read
			while (d->sock && d->deserializer.avail()) {
				RecvPacket packet(d->deserializer);
				handle_packet(packet);
			}
		}
	} catch (const DisconnectException & e) {
		disconnect(e.what());
	} catch (const ProtocolException & e) {
		disconnect("PROTOCOL_EXCEPTION", boost::lexical_cast<std::string>(e.number()));
	} catch (const std::exception & e) {
		disconnect("SOMETHING_WRONG", e.what());
	}
}


void NetClient::disconnect
	(const std::string & reason, const std::string & arg, bool const sendreason, bool const showmsg)
{
	log("[Client]: disconnect(%s, %s)\n", reason.c_str(), arg.c_str());

	if (d->sock) {
		if (sendreason) {
			SendPacket s;
			s.unsigned_8(NETCMD_DISCONNECT);
			s.unsigned_8(arg.size() < 1 ? 1 : 2);
			s.string(reason);
			if (!arg.empty()) {
				s.string(arg);
			}
			s.send(d->sock);
		}

		SDLNet_TCP_DelSocket (d->sockset, d->sock);
		SDLNet_TCP_Close (d->sock);
		d->sock = nullptr;
	}

	bool const trysave = showmsg && d->game;

	if (showmsg) {
		std::string msg;
		if (arg.empty())
			msg = NetworkGamingMessages::get_message(reason);
		else
			msg = NetworkGamingMessages::get_message(reason, arg);

		if (trysave) {
			/** TRANSLATORS: %s contains an error message. */
			msg = (boost::format(_("%s An automatic savegame will be created.")) % msg).str();
		}

		UI::WLMessageBox mmb
			(d->modal,
			 _("Disconnected from Host"),
			 msg,
			 UI::WLMessageBox::MBoxType::kOk);
		mmb.run<UI::Panel::Returncodes>();
	}

	if (trysave)
		WLApplication::emergency_save(*d->game);

	if (d->modal) {
		d->modal->end_modal<FullscreenMenuBase::MenuTarget>(FullscreenMenuBase::MenuTarget::kBack);
		d->modal = nullptr;
	}
}<|MERGE_RESOLUTION|>--- conflicted
+++ resolved
@@ -173,24 +173,15 @@
 #endif
 
 	try {
-<<<<<<< HEAD
-		UI::ProgressWindow* loaderUI = new UI::ProgressWindow("images/loadscreens/progress.png");
-=======
 		UI::ProgressWindow* loader_ui = new UI::ProgressWindow("images/loadscreens/progress.png");
->>>>>>> 27452c76
 		std::vector<std::string> tipstext;
 		tipstext.push_back("general_game");
 		tipstext.push_back("multiplayer");
 		try {
 			tipstext.push_back(get_players_tribe());
-<<<<<<< HEAD
 		} catch (NoTribe) {
 		}
-		GameTips tips(*loaderUI, tipstext);
-=======
-		} catch (NoTribe) {}
-		GameTips tips (*loader_ui, tipstext);
->>>>>>> 27452c76
+		GameTips tips(*loader_ui, tipstext);
 
 		loader_ui->step(_("Preparing game"));
 
@@ -204,38 +195,21 @@
 			igb = new InteractiveSpectator(game, g_options.pull_section("global"), true);
 		game.set_ibase(igb);
 		igb->set_chat_provider(*this);
-<<<<<<< HEAD
 		if (!d->settings.savegame) {  //  new map
-			game.init_newgame(loaderUI, d->settings);
+			game.init_newgame(loader_ui, d->settings);
 		} else {  // savegame
-			game.init_savegame(loaderUI, d->settings);
-		}
-=======
-		if (!d->settings.savegame) //  new map
-			game.init_newgame(loader_ui, d->settings);
-		else // savegame
 			game.init_savegame(loader_ui, d->settings);
->>>>>>> 27452c76
+		}
 		d->time.reset(game.get_gametime());
 		d->lasttimestamp = game.get_gametime();
 		d->lasttimestamp_realtime = SDL_GetTicks();
 
 		d->modal = game.get_ibase();
-<<<<<<< HEAD
-	   game.run(loaderUI, d->settings.savegame ? Widelands::Game::Loaded : d->settings.scenario ?
+		game.run(loader_ui, d->settings.savegame ? Widelands::Game::Loaded : d->settings.scenario ?
 	                                             Widelands::Game::NewMPScenario :
 	                                             Widelands::Game::NewNonScenario,
 	            "", false,
 	            (boost::format("netclient_%d") % static_cast<int>(d->settings.usernum)).str());
-=======
-		game.run
-			(loader_ui,
-			 d->settings.savegame ?
-			 Widelands::Game::Loaded
-			 : d->settings.scenario ?
-			 Widelands::Game::NewMPScenario : Widelands::Game::NewNonScenario,
-			 "", false);
->>>>>>> 27452c76
 
 		// if this is an internet game, tell the metaserver that the game is done.
 		if (m_internet)
@@ -610,7 +584,6 @@
 		return;
 	}
 
-
 	if (d->settings.usernum == -2) {
 		if (cmd != NETCMD_HELLO)
 			throw ProtocolException(cmd);
@@ -633,7 +606,6 @@
 	}
 
 	case NETCMD_SETTING_MAP: {
-
 		d->settings.mapname = packet.string();
 		d->settings.mapfilename = g_fs->FileSystem::fix_cross_file(packet.string());
 		d->settings.savegame = packet.unsigned_8() == 1;
