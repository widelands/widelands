/*
 * Copyright (C) 2020-2021 by the Widelands Development Team
 *
 * This program is free software; you can redistribute it and/or
 * modify it under the terms of the GNU General Public License
 * as published by the Free Software Foundation; either version 2
 * of the License, or (at your option) any later version.
 *
 * This program is distributed in the hope that it will be useful,
 * but WITHOUT ANY WARRANTY; without even the implied warranty of
 * MERCHANTABILITY or FITNESS FOR A PARTICULAR PURPOSE.  See the
 * GNU General Public License for more details.
 *
 * You should have received a copy of the GNU General Public License
 * along with this program; if not, write to the Free Software
 * Foundation, Inc., 51 Franklin Street, Fifth Floor, Boston, MA  02110-1301, USA.
 *
 */

#include "network/net_addons.h"

#include <cassert>
#include <cstdlib>
#include <cstring>
#include <memory>

#include <boost/format.hpp>

#include "base/i18n.h"
#include "base/log.h"
#include "base/md5.h"
#include "base/wexception.h"
#include "io/fileread.h"
#include "io/filesystem/layered_filesystem.h"
#include "io/filewrite.h"
#include "logic/filesystem_constants.h"
#include "wlapplication_options.h"

namespace AddOns {

// silence warnings triggered by curl.h
CLANG_DIAG_OFF("-Wdisabled-macro-expansion")

// all CURL-related code is inspired by
// https://stackoverflow.com/questions/1636333/download-file-using-libcurl-in-c-c

void NetAddons::init() {
	if (curl_) {
		// already initialized
		return;
	}
	curl_ = curl_easy_init();

#ifdef __MINGW32__
	// mingw with static curl causes some trouble
	curl_easy_setopt(curl_, CURLOPT_SSL_VERIFYPEER, 0);
#endif

	if (!curl_) {
		throw wexception("Unable to initialize CURL");
	}
}

NetAddons::~NetAddons() {
	if (curl_) {
		curl_easy_cleanup(curl_);
		curl_ = nullptr;
	}
}

void NetAddons::set_url_and_timeout(std::string url) {
	size_t pos = 0;
	while ((pos = url.find(' ')) != std::string::npos) {
		url.replace(pos, 1, "%20");
	}
	curl_easy_setopt(curl_, CURLOPT_URL, url.c_str());

	// Times are in seconds
	curl_easy_setopt(curl_, CURLOPT_CONNECTTIMEOUT, 10);
	curl_easy_setopt(curl_, CURLOPT_TIMEOUT, 30);
}

static size_t
refresh_remotes_callback(char* received_data, size_t, const size_t char_count, std::string* out) {
	for (size_t i = 0; i < char_count; ++i) {
		(*out) += received_data[i];
	}
	return char_count;
}

static inline std::string get_addons_server_name() {
	return std::string("https://raw.githubusercontent.com/") +
	       get_config_string("addon_server", "widelands/wl_addons_server/master") + "/";
}

constexpr unsigned kCurrentListVersion = 3;
AddOnsList NetAddons::refresh_remotes() {
	// TODO(Nordfriese): This connects to my personal dummy add-ons repo for demonstration.
	// A GitHub repo is NOT SUITED as an add-ons server because the list of add-ons needs
	// to be maintained by hand there which is exceedlingly fragile and messy.
	// Not to mention that non-devs cannot upload stuff to the repo.
	//
	// Also, we could theoretically tell the server which language we are speaking,
	// so the server would send localized add-on names and descriptions.
	// And we would not need to store a list of all files contained in every add-on
	// in the global catalogue. Both is not possible with such a dummy server.

	init();

	AddOnsList result_vector;

	// For backwards compatibility, the server keeps multiple versions of the list
	set_url_and_timeout(get_addons_server_name() + "list_" + std::to_string(kCurrentListVersion));

	std::string output;
	curl_easy_setopt(curl_, CURLOPT_WRITEDATA, &output);

	curl_easy_setopt(curl_, CURLOPT_WRITEFUNCTION, &refresh_remotes_callback);

	const CURLcode res = curl_easy_perform(curl_);

	if (res != CURLE_OK) {
		throw wexception("CURL terminated with error code %d", res);
	}
	if (output.empty()) {
		throw wexception("CURL output is empty");
	}

	// We now have a list of the stuff we are interested in.
	// TODO(Nordfriese): The list uses an ugly dummy format designed to be manually
	// moddable (more or less). We want a real (compact) binary format when we have
	// a real server. The following ugly helper code can then also be deleted.

	auto next_word = [](std::string& str) {
		const size_t l = str.find('\n');
		std::string result = str.substr(0, l);
		str = str.substr(l + 1);
		return result;
	};
	auto next_number = [next_word](std::string& str) {
		const std::string word = next_word(str);
		return std::strtoll(word.c_str(), nullptr, 10);
	};

	const uint16_t list_version = next_number(output);
	if (list_version != kCurrentListVersion) {
		throw wexception("List version mismatch! Found version %u, supported version is %u",
		                 list_version, kCurrentListVersion);
	}

	const size_t nr_addons = next_number(output);
	for (size_t i = 0; i < nr_addons; ++i) {
<<<<<<< HEAD
		AddOnInfo& info = *new AddOnInfo;
=======
		bool valid = true;
		AddOnInfo info;
>>>>>>> ca4d4b52

		info.internal_name = next_word(output);

		const std::string descname = next_word(output);
		const std::string descr = next_word(output);
		const std::string author = next_word(output);
		info.unlocalized_descname = descname;
		info.unlocalized_description = descr;
		info.unlocalized_author = author;
		info.descname = [descname]() { return descname; };
		info.description = [descr]() { return descr; };
		info.author = [author]() { return author; };
		info.upload_username = next_word(output);
		info.min_wl_version = next_word(output);
		info.max_wl_version = next_word(output);
		info.sync_safe = next_word(output) == "sync_safe";

		info.upload_timestamp = next_number(output);
		info.download_count = next_number(output);
		for (uint32_t& vote : info.votes) {
			vote = next_number(output);
		}

		for (size_t comments = next_number(output); comments; --comments) {
			const std::string name = next_word(output);
			const std::string msg = next_word(output);
			const std::string v = next_word(output);
			const uint32_t t = next_number(output);
			info.user_comments.push_back(AddOnComment{name, msg, string_to_version(v), t});
		}

		info.version = string_to_version(next_word(output));
		info.i18n_version = next_number(output);
		info.total_file_size = next_number(output);

		try {
			info.category = get_category(next_word(output));
		} catch (const std::exception& e) {
			valid = false;
			log_err("Skip add-on %s because: %s", info.internal_name.c_str(), e.what());
		}

		for (size_t req = next_number(output); req; --req) {
			info.requirements.push_back(next_word(output));
		}

		for (size_t dirs = next_number(output); dirs; --dirs) {
			info.file_list.directories.push_back(next_word(output));
		}
		for (size_t files = next_number(output); files; --files) {
			info.file_list.files.push_back(next_word(output));
		}
		for (size_t locales = next_number(output); locales; --locales) {
			info.file_list.locales.push_back(next_word(output));
		}
		for (size_t sums = next_number(output); sums; --sums) {
			info.file_list.checksums.push_back(next_word(output));
		}
		if (info.file_list.checksums.size() !=
		    info.file_list.files.size() + info.file_list.locales.size()) {
			valid = false;
			log_err("Skip add-on %s because: Found %u files and %u locales, but %u checksums",
			        info.internal_name.c_str(), static_cast<unsigned>(info.file_list.files.size()),
			        static_cast<unsigned>(info.file_list.locales.size()),
			        static_cast<unsigned>(info.file_list.checksums.size()));
		}
		for (size_t screenies = next_number(output); screenies; --screenies) {
			const std::string s_name = next_word(output);
			const std::string s_descr = next_word(output);
			info.screenshots[s_name] = s_descr;
		}

		info.verified = next_word(output) == "verified";

<<<<<<< HEAD
		result_vector.push_back(std::shared_ptr<AddOnInfo>(&info));
=======
		if (valid) {
			result_vector.push_back(info);
		}
>>>>>>> ca4d4b52
	}

	return result_vector;
}

static void check_downloaded_file(const std::string& path, const std::string& checksum) {
	try {
		// Our md5 implementation is not well documented, so I am doing this
		// as it is done in GameClient::handle_new_file and hope it works…
		FileRead fr;
		fr.open(*g_fs, path);
		const size_t bytes = fr.get_size();
		std::unique_ptr<char[]> complete(new char[bytes]);
		fr.data_complete(complete.get(), bytes);
		SimpleMD5Checksum md5sum;
		md5sum.data(complete.get(), bytes);
		md5sum.finish_checksum();
		const std::string md5 = md5sum.get_checksum().str();
		if (checksum != md5) {
			throw wexception("Downloaded file '%s': Checksum mismatch, found %s, expected %s",
			                 path.c_str(), md5.c_str(), checksum.c_str());
		}
	} catch (const std::exception& e) {
		throw wexception(
		   "Downloaded file '%s': Unable to check output file: %s", path.c_str(), e.what());
	}
}

// TODO(Nordfriese): Add-on downloading speed would benefit greatly from storing
// the files as ZIPs on the server. Similar for translation bundles. Perhaps
// someone would like to write code to uncompress a downloaded ZIP file some day…

static size_t
download_addon_file_callback(char* data, size_t, const size_t char_count, FileWrite* fw) {
	fw->data(data, char_count);
	return char_count;
}

void NetAddons::download_addon_file(const std::string& name,
                                    const std::string& checksum,
                                    const std::string& output) {
	init();

	set_url_and_timeout(get_addons_server_name() + "addons/" + name);

	FileWrite fw;
	curl_easy_setopt(curl_, CURLOPT_WRITEFUNCTION, &download_addon_file_callback);
	curl_easy_setopt(curl_, CURLOPT_WRITEDATA, &fw);

	const CURLcode res = curl_easy_perform(curl_);

	fw.write(*g_fs, output);

	if (res != CURLE_OK) {
		throw wexception("%s: CURL terminated with error code %d", name.c_str(), res);
	}
	check_downloaded_file(output, checksum);
}

std::string NetAddons::download_i18n(const std::string& name,
                                     const std::string& checksum,
                                     const std::string& locale) {
	init();

	const std::string temp_dirname =
	   kTempFileDir + FileSystem::file_separator() + name + ".mo" + kTempFileExtension;
	g_fs->ensure_directory_exists(temp_dirname);

	const std::string output =
	   temp_dirname + FileSystem::file_separator() + locale + kTempFileExtension;

	set_url_and_timeout(get_addons_server_name() + "i18n/" + name + "/" + locale);

	FileWrite fw;
	curl_easy_setopt(curl_, CURLOPT_WRITEFUNCTION, &download_addon_file_callback);
	curl_easy_setopt(curl_, CURLOPT_WRITEDATA, &fw);

	const CURLcode res = curl_easy_perform(curl_);

	fw.write(*g_fs, output);

	if (res != CURLE_OK) {
		throw wexception(
		   "[%s / %s] CURL terminated with error code %d\n", name.c_str(), locale.c_str(), res);
	}

	check_downloaded_file(output, checksum);
	return output;
}

std::string NetAddons::download_screenshot(const std::string& name, const std::string& screenie) {
	init();

	std::string temp_dirname =
	   kTempFileDir + FileSystem::file_separator() + name + ".screenshots" + kTempFileExtension;
	g_fs->ensure_directory_exists(temp_dirname);

	const std::string output = temp_dirname + FileSystem::file_separator() + screenie;

	set_url_and_timeout(get_addons_server_name() + "screenshots/" + name + "/" + screenie);

	FileWrite fw;
	curl_easy_setopt(curl_, CURLOPT_WRITEFUNCTION, &download_addon_file_callback);
	curl_easy_setopt(curl_, CURLOPT_WRITEDATA, &fw);

	const CURLcode res = curl_easy_perform(curl_);

	fw.write(*g_fs, output);

	return res == CURLE_OK ? output : "";
}

CLANG_DIAG_ON("-Wdisabled-macro-expansion")

}  // namespace AddOns<|MERGE_RESOLUTION|>--- conflicted
+++ resolved
@@ -150,12 +150,8 @@
 
 	const size_t nr_addons = next_number(output);
 	for (size_t i = 0; i < nr_addons; ++i) {
-<<<<<<< HEAD
+		bool valid = true;
 		AddOnInfo& info = *new AddOnInfo;
-=======
-		bool valid = true;
-		AddOnInfo info;
->>>>>>> ca4d4b52
 
 		info.internal_name = next_word(output);
 
@@ -230,13 +226,9 @@
 
 		info.verified = next_word(output) == "verified";
 
-<<<<<<< HEAD
-		result_vector.push_back(std::shared_ptr<AddOnInfo>(&info));
-=======
 		if (valid) {
-			result_vector.push_back(info);
-		}
->>>>>>> ca4d4b52
+			result_vector.push_back(std::shared_ptr<AddOnInfo>(&info));
+		}
 	}
 
 	return result_vector;
