--- conflicted
+++ resolved
@@ -520,12 +520,8 @@
 	write_to_server(send.c_str(), send.size());
 }
 void NetAddons::write_to_server(const char* send, const size_t length) {
-<<<<<<< HEAD
 	if (async_io_wrapper_->write(client_socket_, send, length) >= 0) {
-=======
-	if (portable_write(client_socket_, send, length) >= 0) {
 		SDL_Delay(50);  // Give the send buffer time to clear up before sending more data.
->>>>>>> debc44ea
 		return;
 	}
 
@@ -553,22 +549,7 @@
 }
 
 std::string NetAddons::read_line() const {
-<<<<<<< HEAD
-	return async_io_wrapper_->read_line(client_socket_);
-=======
-	std::string line;
-	char c;
-	int n;
-	for (;;) {
-		n = portable_read(client_socket_, &c, 1);
-		if (n < 1) {
-			throw_warning(format("Connection interrupted (%s)", strerror(errno)));
-		}
-		if (n != 1 || c == '\n') {
-			break;
-		}
-		line += c;
-	}
+	std::string line = async_io_wrapper_->read_line(client_socket_);
 
 	if (contains(line, "WL", false) && contains(line, "Protocol", false) &&
 	    contains(line, "Exception", false)) {
@@ -579,7 +560,6 @@
 	}
 
 	return line;
->>>>>>> debc44ea
 }
 
 void NetAddons::read_file(const int64_t length, const std::string& out) const {
