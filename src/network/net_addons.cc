/*
 * Copyright (C) 2020-2024 by the Widelands Development Team
 *
 * This program is free software; you can redistribute it and/or
 * modify it under the terms of the GNU General Public License
 * as published by the Free Software Foundation; either version 2
 * of the License, or (at your option) any later version.
 *
 * This program is distributed in the hope that it will be useful,
 * but WITHOUT ANY WARRANTY; without even the implied warranty of
 * MERCHANTABILITY or FITNESS FOR A PARTICULAR PURPOSE.  See the
 * GNU General Public License for more details.
 *
 * You should have received a copy of the GNU General Public License
 * along with this program; if not, see <https://www.gnu.org/licenses/>.
 *
 */

#include "network/net_addons.h"

#include <cassert>
#include <csignal>
#include <cstdlib>
#include <cstring>
#include <list>
#include <memory>

#ifndef _WIN32
#include <arpa/inet.h>
#include <netdb.h>
#include <netinet/in.h>
#include <sys/socket.h>
#include <sys/types.h>
#include <unistd.h>
#else
#include <winsock2.h>
#include <ws2def.h>
#include <ws2tcpip.h>
#endif

#include <SDL_timer.h>

#include "base/i18n.h"
#include "base/math.h"
#include "base/md5.h"
#include "base/time_string.h"
#include "base/warning.h"
#include "build_info.h"
#include "graphic/image_cache.h"
#include "io/fileread.h"
#include "io/filesystem/layered_filesystem.h"
#include "io/filewrite.h"
#include "logic/filesystem_constants.h"
#include "network/network.h"
#include "wlapplication_options.h"

namespace AddOns {

/*
 * The networking-related code in this file is inspired by
 * https://www.thecrazyprogrammer.com/2017/06/socket-programming.html
 *
 * The communication protocol is documented in the server
 * repo (widelands/wl_addons_server) in `wl.server.Command`.
 */

constexpr unsigned kCurrentProtocolVersion = 7;
static const std::string kCmdList = "2:CMD_LIST";
static const std::string kCmdInfo = "2:CMD_INFO";
static const std::string kCmdDownload = "1:CMD_DOWNLOAD";
static const std::string kCmdI18N = "1:CMD_I18N";
static const std::string kCmdScreenshot = "1:CMD_SCREENSHOT";
static const std::string kCmdVote = "1:CMD_VOTE";
static const std::string kCmdGetVote = "1:CMD_GET_VOTE";
static const std::string kCmdComment = "1:CMD_COMMENT";
static const std::string kCmdEditComment = "2:CMD_EDIT_COMMENT";
static const std::string kCmdSubmit = "2:CMD_SUBMIT";
static const std::string kCmdSubmitScreenshot = "1:CMD_SUBMIT_SCREENSHOT";
static const std::string kCmdContact = "1:CMD_CONTACT";
static const std::string kCmdSetupTx = "2:CMD_SETUP_TX";
static const std::string kCmdAdminDelete = "1:CMD_ADMIN_DELETE";
static const std::string kCmdAdminVerify = "1:CMD_ADMIN_VERIFY";
static const std::string kCmdAdminQuality = "1:CMD_ADMIN_QUALITY";
static const std::string kCmdAdminSyncSafe = "1:CMD_ADMIN_SYNC_SAFE";

namespace {

inline int portable_write(const int socket, const char* buffer, const size_t length) {
#ifdef _WIN32
	return send(socket, buffer, length, 0);
#else
	return write(socket, buffer, length);
#endif
}
inline int portable_read(const int socket, char* buffer, const size_t length) {
#ifdef _WIN32
	return recv(socket, buffer, length, 0);
#else
	return read(socket, buffer, length);
#endif
}
}  // namespace

void NetAddons::throw_warning(const std::string& message) const {
	if (last_error_message_.empty()) {
		throw WLWarning("", "%s", message.c_str());
	}
	throw WLWarning("", "%s\n\nRecent errors:\n%s", message.c_str(), last_error_message_.c_str());
}

void NetAddons::check_string_validity(const std::string& str) {
	if (contains(str, " ")) {
		throw_warning(format("String '%s' may not contain whitespaces", str.c_str()));
	}
	if (contains(str, "\n")) {
		throw_warning(format("String '%s' may not contain newlines", str.c_str()));
	}
}

void NetAddons::check_checksum(const std::string& path, const std::string& checksum) {
	FileRead fr;
	fr.open(*g_fs, path);
	const size_t bytes = fr.get_size();
	std::unique_ptr<char[]> complete(new char[bytes]);
	fr.data_complete(complete.get(), bytes);
	SimpleMD5Checksum md5sum;
	md5sum.data(complete.get(), bytes);
	md5sum.finish_checksum();
	const std::string md5 = md5sum.get_checksum().str();
	if (checksum != md5) {
		throw_warning(format("Downloaded file '%s': Checksum mismatch, found %s, expected %s",
		                path.c_str(), md5.c_str(), checksum.c_str()));
	}
}

size_t NetAddons::gather_addon_content(const std::string& current_dir,
                            const std::string& prefix,
                            std::map<std::string, std::set<std::string>>& result) {
	result[prefix] = {};
	size_t nr_files = 0;
	for (const std::string& f : g_fs->list_directory(current_dir)) {
		if (g_fs->is_directory(f)) {
			std::string str = prefix;
			if (!str.empty()) {
				str += FileSystem::file_separator();
			}
			str += FileSystem::fs_filename(f.c_str());
			nr_files += gather_addon_content(f, str, result);
		} else {
			result[prefix].insert(FileSystem::fs_filename(f.c_str()));
			++nr_files;
		}
	}
	return nr_files;
}

void NetAddons::append_multiline_message(std::string& send, const std::string& message) {
	send += ' ';
	if (message.empty()) {
		send += "0\nENDOFSTREAM\n";
		return;
	}

	send += std::to_string(std::count(message.begin(), message.end(), '\n') + 1);
	send += '\n';
	send += message;
	send += "\nENDOFSTREAM\n";
}

void NetAddons::init(std::string username, std::string password) {
	if (initialized_) {
		// already initialized
		return;
	}
	if (network_active_) {
		throw_warning("Network is already active during init");
	}

#ifdef SIGPIPE
	signal(SIGPIPE, SIG_IGN);  // NOLINT
#endif

	last_error_message_.clear();
	cached_remotes_ = 0;
	if (password.empty()) {
		username = "";
	}
	if (username.empty()) {
		username = last_username_;
	} else {
		last_username_ = "";
	}
	if (password.empty()) {
		password = last_password_;
	} else {
		last_password_ = "";
	}
	check_string_validity(username);

<<<<<<< HEAD
	if ((client_socket_ = socket(AF_INET, SOCK_STREAM, 0)) < 0) {
		throw_warning("Unable to create socket");
=======
	client_socket_ = socket(AF_INET, SOCK_STREAM, 0);
	if (client_socket_ < 0) {
		throw WLWarning("", "Unable to create socket");
>>>>>>> c1922c25
	}

	constexpr uint32_t kTimeout = 4;
#ifdef _WIN32
	DWORD timeout_val = kTimeout * 1000;
	const char* timeout_ptr = reinterpret_cast<const char*>(&timeout_val);
	// Set timeout of read()
	setsockopt(client_socket_, SOL_SOCKET, SO_RCVTIMEO, timeout_ptr, sizeof(timeout_val));
	// Set timeout of write()
	setsockopt(client_socket_, SOL_SOCKET, SO_SNDTIMEO, timeout_ptr, sizeof(timeout_val));
#else
	struct timeval timeout_val;
	timeout_val.tv_sec = kTimeout;
	timeout_val.tv_usec = 0;
	// Set timeout of read()
	setsockopt(client_socket_, SOL_SOCKET, SO_RCVTIMEO, &timeout_val, sizeof(timeout_val));
	// Set timeout of write()
	setsockopt(client_socket_, SOL_SOCKET, SO_SNDTIMEO, &timeout_val, sizeof(timeout_val));
#endif

	const std::string target_ip = get_config_string("addon_server_ip", "widelands.org");
	const int target_port = get_config_int("addon_server_port", 7388);
	sockaddr_in server;
	server.sin_family = AF_INET;
	{
		NetAddress addr;
		// TODO(Nordfriese): inet_addr can't handle IPv6 addresses
		if (!NetAddress::resolve_to_v4(&addr, target_ip, target_port)) {
			throw_warning(format(
			   "Unable to resolve host name and port '%s' / %d", target_ip.c_str(), target_port));
		}
		std::ostringstream oss("");
		oss << addr.ip;
		server.sin_addr.s_addr = inet_addr(oss.str().c_str());
		server.sin_port = htons(addr.port);
	}
	if (connect(client_socket_, reinterpret_cast<sockaddr*>(&server), sizeof(server)) < 0) {
		throw_warning("Unable to connect to the server");
	}

	std::string send = std::to_string(kCurrentProtocolVersion);
	send += '\n';
	send += i18n::get_locale();
	send += '\n';
	send += username;
	send += '\n';
	send += build_id();
	send += "\nENDOFSTREAM\n";
	write_to_server(send);

	is_admin_ = false;
	server_descname_ = read_line();
	if (username.empty()) {
		check_endofstream();
	} else {
		std::string data = password;
		data += '\n';
		data += read_line();
		data += '\n';
		check_endofstream();
		SimpleMD5Checksum md5;
		md5.data(data.c_str(), data.size());
		md5.finish_checksum();
		send = md5.get_checksum().str();
		send += "\nENDOFSTREAM\n";
		write_to_server(send);

		data = read_line();
		if (data == "ADMIN") {
			is_admin_ = true;
		} else if (data != "SUCCESS") {
			throw_warning(format("Expected login result, received:\n'%s'", data.c_str()));
		}
	}

	initialized_ = true;
	last_username_ = username;
	last_password_ = password;
}

void NetAddons::quit_connection() {
	if (!initialized_) {
		return;
	}
	initialized_ = false;
#ifdef _WIN32
	closesocket(client_socket_);
#else
	close(client_socket_);
#endif

#ifdef SIGPIPE
	signal(SIGPIPE, SIG_DFL);
#endif
}

NetAddons::~NetAddons() {
	quit_connection();
}

void NetAddons::set_login(const std::string& username, const std::string& password) {
	quit_connection();
	if (username.empty()) {
		last_username_ = "";
		last_password_ = "";
	}
	init(username, password);
}

inline void NetAddons::write_to_server(const std::string& send) {
	write_to_server(send.c_str(), send.size());
}
void NetAddons::write_to_server(const char* send, const size_t length) {
	if (portable_write(client_socket_, send, length) >= 0) {
		SDL_Delay(50);  // Give the send buffer time to clear up before sending more data.
		return;
	}

	std::string message;
	while (initialized_) {
		std::string line = read_line();
		if (line.empty()) {
			break;
		}
		message += '\n';
		message += line;
	}

	if (message.empty()) {
		if (is_uploading_addon_) {
			throw_warning(format(
			                "Connection interrupted (%s). Please note that you can not upload updates "
			                "for an add-on more often than every three days.",
			                strerror(errno)));
		}
		throw_warning(format("Connection interrupted (%s)", strerror(errno)));
	}
	throw_warning(format("Connection interrupted (%s). Reason: %s", strerror(errno), message.c_str()));
}

std::string NetAddons::read_line() const {
	std::string line;
	char c;
	int n;
	for (;;) {
		n = portable_read(client_socket_, &c, 1);
		if (n < 1) {
			throw_warning(format("Connection interrupted (%s)", strerror(errno)));
		}
		if (n != 1 || c == '\n') {
			break;
		}
		line += c;
	}

	if (contains(line, "WL", false) && contains(line, "Protocol", false) && contains(line, "Exception", false)) {
		if (!last_error_message_.empty()) {
			last_error_message_.push_back('\n');
		}
		last_error_message_ += line;
	}

	return line;
}

void NetAddons::read_file(const int64_t length, const std::string& out) const {
	FileWrite fw;
	std::unique_ptr<char[]> buffer(new char[length]);
	int64_t nr_bytes_read = 0;
	do {
		int64_t l = portable_read(client_socket_, buffer.get(), length - nr_bytes_read);
		if (l < 1) {
			throw_warning("Connection interrupted");
		}
		nr_bytes_read += l;
		fw.data(buffer.get(), l);
	} while (nr_bytes_read < length);
	fw.write(*g_fs, out);
}

void NetAddons::check_endofstream() {
	const std::string text = read_line();
	if (text != "ENDOFSTREAM") {
		throw_warning(format("Expected end of stream, received:\n'%s'", text.c_str()));
	}
}

// A crash guard is there to ensure that the socket connection will be reset
// in case an unexpected problem occurs, to prevent subsequent actions from
// reading or writing random leftover bytes. Create it before doing some
// networking stuff and call `ok()` after everything has gone well.
struct CrashGuard {
	explicit CrashGuard(NetAddons& n, bool uses_cache = false) : net_(n) {
		assert(net_.initialized_);
		if (net_.network_active_) {
			net_.throw_warning("Network is already active");
		}
		if (!uses_cache && net_.cached_remotes_ > 0) {
			net_.throw_warning("Network has stale remotes cache");
		}
		net_.network_active_ = true;
	}
	void ok() {
		assert(net_.initialized_);
		assert(net_.network_active_);
		assert(!ok_);
		ok_ = true;
	}
	~CrashGuard() {
		assert(net_.initialized_);
		assert(net_.network_active_);
		net_.network_active_ = false;
		net_.is_uploading_addon_ = false;
		if (!ok_) {
			net_.quit_connection();
		}
	}

private:
	NetAddons& net_;
	bool ok_{false};
};

std::vector<std::string> NetAddons::refresh_remotes(const bool all) {
	init();
	CrashGuard guard(*this);

	std::string send = kCmdList;
	send += ' ';
	send += all ? "showall" : "showcompatible";
	send += '\n';
	write_to_server(send);

	const int64_t nr_addons = math::to_long(read_line());
	std::vector<std::string> result_vector(nr_addons);
	for (int64_t i = 0; i < nr_addons; ++i) {
		result_vector[i] = read_line();
	}

	cached_remotes_ = nr_addons;
	check_endofstream();
	guard.ok();
	return result_vector;
}

AddOnInfo NetAddons::fetch_one_remote(const std::string& name) {
	check_string_validity(name);
	init();
	CrashGuard guard(*this, true);
	if (cached_remotes_ > 0) {
		--cached_remotes_;
	} else {
		std::string send = kCmdInfo;
		send += ' ';
		send += name;
		send += '\n';
		write_to_server(send);
	}

	AddOnInfo a;
	a.internal_name = name;
	a.unlocalized_descname = read_line();
	std::string localized_descname = read_line();
	a.descname = [localized_descname]() { return localized_descname; };
	a.unlocalized_description = read_line();
	std::string localized_description = read_line();
	a.description = [localized_description]() { return localized_description; };
	a.unlocalized_author = read_line();
	std::string localized_author = read_line();
	a.author = [localized_author]() { return localized_author; };

	{
		a.upload_username = read_line();
		std::vector<std::string> uploaders;
		for (;;) {
			const size_t pos = a.upload_username.find(',');
			if (pos == std::string::npos) {
				uploaders.push_back(a.upload_username);
				break;
			}
			uploaders.push_back(a.upload_username.substr(0, pos));
			a.upload_username = a.upload_username.substr(pos + 1);
		}
		a.upload_username = i18n::localize_list(uploaders, i18n::ConcatenateWith::AND);
	}

	a.version = string_to_version(read_line());
	a.i18n_version = math::to_long(read_line());
	a.category = get_category(read_line());

	std::string req = read_line();
	for (; !req.empty();) {
		size_t pos = req.find(',');
		if (pos < req.size()) {
			a.requirements.push_back(req.substr(0, pos));
			req = req.substr(pos + 1);
		} else {
			a.requirements.push_back(req);
			break;
		}
	}

	a.min_wl_version = read_line();
	a.max_wl_version = read_line();
	a.sync_safe = (read_line() == "true");

	for (int j = math::to_int(read_line()); j > 0; --j) {
		const std::string s1 = read_line();
		const std::string s2 = read_line();
		a.screenshots[s1] = s2;
	}
	a.total_file_size = math::to_long(read_line());
	a.upload_timestamp = math::to_long(read_line());
	a.download_count = math::to_long(read_line());
	for (uint32_t& vote_ref : a.votes) {
		vote_ref = math::to_long(read_line());
	}

	const int comments = math::to_int(read_line());
	for (int j = 0; j < comments; ++j) {
		const size_t id = stoul(read_line());
		AddOnComment comment;
		comment.username = read_line();
		comment.timestamp = math::to_long(read_line());
		comment.editor = read_line();
		comment.edit_timestamp = math::to_long(read_line());
		comment.version = string_to_version(read_line());
		int newlines = math::to_int(read_line());
		comment.message = read_line();
		for (; newlines > 0; --newlines) {
			comment.message += "<br>";
			comment.message += read_line();
		}
		a.user_comments.emplace(id, comment);
	}
	a.verified = read_line() == "verified";
	a.quality = math::to_int(read_line());

	const std::string icon_checksum = read_line();
	const int64_t icon_file_size = math::to_long(read_line());
	if (icon_file_size <= 0) {
		a.icon = g_image_cache->get(kAddOnCategories.at(a.category).icon);
	} else {
		g_fs->ensure_directory_exists(kTempFileDir);
		const std::string path = kTempFileDir + FileSystem::file_separator() + timestring() +
		                         ".icon." + a.internal_name + kTempFileExtension;
		read_file(icon_file_size, path);
		check_checksum(path, icon_checksum);
		a.icon = g_image_cache->get(path);
		g_fs->fs_unlink(path);
	}

	check_endofstream();
	guard.ok();
	return a;
}

void NetAddons::download_addon(const std::string& name,
                               const std::string& save_as,
                               const CallbackFn& progress) {
	check_string_validity(name);
	init();
	CrashGuard guard(*this);
	{
		std::string send = kCmdDownload;
		send += ' ';
		send += name;
		send += '\n';
		write_to_server(send);
	}
	g_fs->ensure_directory_exists(save_as);

	const int64_t nr_dirs = math::to_long(read_line());
	std::unique_ptr<std::string[]> dirnames(new std::string[nr_dirs]);
	for (int64_t i = 0; i < nr_dirs; ++i) {
		dirnames[i] = read_line();
		g_fs->ensure_directory_exists(save_as + FileSystem::file_separator() + dirnames[i]);
	}
	int64_t progress_state = 0;
	for (int64_t i = -1 /* top-level directory is not counted */; i < nr_dirs; ++i) {
		for (int64_t j = math::to_long(read_line()); j > 0; --j) {
			const std::string filename = read_line();
			const std::string checksum = read_line();
			const int64_t length = math::to_long(read_line());
			std::string relative_path;
			if (i >= 0) {
				relative_path += dirnames[i];
				relative_path += FileSystem::file_separator();
			}
			relative_path += filename;
			std::string out = save_as;
			out += FileSystem::file_separator();
			out += relative_path;
			FileWrite fw;
			std::unique_ptr<char[]> buffer(new char[length]);
			int64_t nr_bytes_read = 0;
			do {
				progress(relative_path, progress_state);
				int64_t l = portable_read(client_socket_, buffer.get(), length - nr_bytes_read);
				if (l < 1) {
					throw_warning("Connection interrupted");
				}
				nr_bytes_read += l;
				progress_state += l;
				fw.data(buffer.get(), l);
			} while (nr_bytes_read < length);
			fw.write(*g_fs, out);
			check_checksum(out, checksum);
		}
	}

	check_endofstream();
	guard.ok();
}

void NetAddons::download_i18n(const std::string& name,
                              const std::string& directory,
                              const CallbackFn& progress,
                              const CallbackFn& init_fn) {
	check_string_validity(name);
	init();
	CrashGuard guard(*this);
	{
		std::string send = kCmdI18N;
		send += ' ';
		send += name;
		send += '\n';
		write_to_server(send);
	}
	g_fs->ensure_directory_exists(directory);

	const int64_t nr_translations = math::to_long(read_line());
	init_fn("", nr_translations);
	for (int64_t i = 0; i < nr_translations; ++i) {
		const std::string filename = read_line();
		const std::string checksum = read_line();
		progress(filename.substr(0, filename.find('.')), i);
		const int64_t length = math::to_long(read_line());

		std::string out = directory;
		out += FileSystem::file_separator();
		out += filename;
		read_file(length, out);
		check_checksum(out, checksum);
	}

	check_endofstream();
	guard.ok();
}

int NetAddons::get_vote(const std::string& addon) {
	check_string_validity(addon);
	int v;
	try {
		init();
		CrashGuard guard(*this);

		std::string send = kCmdGetVote;
		send += ' ';
		send += addon;
		send += '\n';
		write_to_server(send);

		const std::string line = read_line();
		if (line == "NOT_LOGGED_IN") {
			guard.ok();
			return -1;
		}
		v = math::to_int(line);
		assert(v >= 0);
		assert(v <= kMaxRating);

		check_endofstream();
		guard.ok();
	} catch (...) {
		v = -1;
	}
	return v;
}
void NetAddons::vote(const std::string& addon, const unsigned vote) {
	check_string_validity(addon);
	assert(vote <= kMaxRating);
	init();
	CrashGuard guard(*this);
	std::string send = kCmdVote;
	send += ' ';
	send += addon;
	send += ' ';
	send += std::to_string(vote);
	send += '\n';
	write_to_server(send);
	check_endofstream();
	guard.ok();
}

void NetAddons::comment(const AddOnInfo& addon,
                        const std::string& message,
                        const size_t* index_to_edit) {
	check_string_validity(addon.internal_name);
	init();
	CrashGuard guard(*this);

	std::string send;
	if (index_to_edit == nullptr) {
		send = kCmdComment;
		send += ' ';
		send += addon.internal_name;
		send += ' ';
		send += version_to_string(addon.version, false);
	} else {
		send = kCmdEditComment;
		send += ' ';
		send += std::to_string(*index_to_edit);
	}
	append_multiline_message(send, message);
	write_to_server(send);

	check_endofstream();
	guard.ok();
}

void NetAddons::admin_action(const AdminAction a,
                             const AddOnInfo& addon,
                             const std::string& value) {
	if (!is_admin()) {
		throw_warning("Only admins can send admin actions");
	}
	check_string_validity(addon.internal_name);
	init();
	CrashGuard guard(*this);

	std::string send;
	switch (a) {
	case AdminAction::kSetupTx:
		send = kCmdSetupTx;
		break;
	case AdminAction::kVerify:
		send = kCmdAdminVerify;
		break;
	case AdminAction::kQuality:
		send = kCmdAdminQuality;
		break;
	case AdminAction::kSyncSafe:
		send = kCmdAdminSyncSafe;
		break;
	case AdminAction::kDelete:
		send = kCmdAdminDelete;
		break;
	}
	send += ' ';
	send += addon.internal_name;
	if (a == AdminAction::kSetupTx) {
		send += '\n';
		send += value;
		send += "\nENDOFSTREAM\n";
	} else {
		if (a == AdminAction::kDelete) {
			append_multiline_message(send, value);
		} else {
			send += ' ';
			send += value;
			send += '\n';
		}
	}
	write_to_server(send);

	check_endofstream();
	guard.ok();
}

void NetAddons::upload_addon(const std::string& name,
                             const CallbackFn& progress,
                             const CallbackFn& init_fn) {
	check_string_validity(name);
	init();

	// Phase 1: Gather add-on content and inform the server.

	std::map<std::string /* content */, std::set<std::string> /* files in this directory */> content;
	{
		std::string dir = kAddOnDir;
		dir += FileSystem::file_separator();
		dir += name;
		init_fn("", gather_addon_content(dir, "", content));
	}

	is_uploading_addon_ = true;
	CrashGuard guard(*this);
	std::string send = kCmdSubmit;
	send += ' ';
	send += name;
	send += '\n';
	write_to_server(send);

	send = std::to_string(content.size());
	send += '\n';
	write_to_server(send);

	using DirectoryAndFile = std::pair<std::string, std::string>;
	using FileContent = std::pair<size_t, std::unique_ptr<char[]>>;
	std::map<DirectoryAndFile, FileContent> file_contents;
	int64_t state = 0;
	for (const auto& pair : content) {
		send = pair.first;
		send += '\n';
		send += std::to_string(pair.second.size());
		send += '\n';
		write_to_server(send);
		for (const std::string& file : pair.second) {
			std::string relative_path = pair.first;
			relative_path += FileSystem::file_separator();
			relative_path += file;

			std::string full_path = kAddOnDir;
			full_path += FileSystem::file_separator();
			full_path += name;
			full_path += FileSystem::file_separator();
			full_path += relative_path;

			progress(format_l(_("Sending metadata for %s"), relative_path), state++);

			FileRead fr;
			fr.open(*g_fs, full_path);
			const size_t bytes = fr.get_size();
			std::unique_ptr<char[]> complete(new char[bytes]);
			fr.data_complete(complete.get(), bytes);
			SimpleMD5Checksum md5sum;
			md5sum.data(complete.get(), bytes);
			md5sum.finish_checksum();

			send = file;
			send += '\n';
			send += md5sum.get_checksum().str();
			send += '\n';
			send += std::to_string(bytes);
			send += '\n';
			write_to_server(send);

			file_contents.emplace(
			   DirectoryAndFile(pair.first, file), FileContent(bytes, std::move(complete)));
		}
	}
	progress("", state);
	write_to_server("ENDOFSTREAM\n");

	// Phase 2: The server tells us which files to send.

	SDL_Delay(10 * state);  // Give the server some time to process large data batches.
	int64_t nr_files_to_send = math::to_int(read_line());
	state = 0;
	progress("", state);
	init_fn("", nr_files_to_send);
	std::vector<DirectoryAndFile> files_to_send;
	for (; nr_files_to_send > 0; --nr_files_to_send) {
		std::string d = read_line();
		std::string f = read_line();
		files_to_send.emplace_back(d, f);
	}
	check_endofstream();

	for (const auto& pair : files_to_send) {
		std::string relative_path = pair.first;
		relative_path += FileSystem::file_separator();
		relative_path += pair.second;
		progress(format_l(_("Uploading %s"), relative_path), state++);

		const auto& data = file_contents.at(pair);
		write_to_server(data.second.get(), data.first);
	}
	progress("", state);
	write_to_server("ENDOFSTREAM\n");

	check_endofstream();
	guard.ok();
}

void NetAddons::upload_screenshot(const std::string& addon,
                                  const std::string& image,
                                  const std::string& description) {
	check_string_validity(addon);
	if (contains(description, "\n")) {
		throw_warning("Screenshot descriptions may not contain newlines");
	}
	init();
	CrashGuard guard(*this);

	std::string send = kCmdSubmitScreenshot;
	send += ' ';
	send += addon;
	send += ' ';

	FileRead fr;
	fr.open(*g_fs, image);
	const size_t bytes = fr.get_size();
	std::unique_ptr<char[]> complete(new char[bytes]);
	fr.data_complete(complete.get(), bytes);
	SimpleMD5Checksum md5sum;
	md5sum.data(complete.get(), bytes);
	md5sum.finish_checksum();

	send += std::to_string(bytes);
	send += ' ';
	send += md5sum.get_checksum().str();
	send += ' ';
	send += std::to_string(std::count(description.begin(), description.end(), ' '));
	send += ' ';
	send += description;
	send += '\n';

	write_to_server(send);
	write_to_server(complete.get(), bytes);
	write_to_server("ENDOFSTREAM\n");

	check_endofstream();
	guard.ok();
}

std::string NetAddons::download_screenshot(const std::string& name, const std::string& screenie) {
	try {
		check_string_validity(name);
		init();
		CrashGuard guard(*this);

		std::string send = kCmdScreenshot;
		send += ' ';
		send += name;
		send += ' ';
		send += screenie;
		send += '\n';
		write_to_server(send);

		std::string temp_dirname = kTempFileDir + FileSystem::file_separator() + timestring() +
		                           ".screenshots." + name + kTempFileExtension;
		g_fs->ensure_directory_exists(temp_dirname);
		std::string output = temp_dirname + FileSystem::file_separator() + screenie;

		const std::string checksum = read_line();
		const int64_t filesize = math::to_int(read_line());
		read_file(filesize, output);
		check_checksum(output, checksum);

		check_endofstream();
		guard.ok();

		return output;
	} catch (...) {
		return "";
	}
}

void NetAddons::contact(const std::string& enquiry) {
	init();
	CrashGuard guard(*this);

	std::string send = kCmdContact;
	append_multiline_message(send, enquiry);
	write_to_server(send);

	check_endofstream();
	guard.ok();
}

}  // namespace AddOns<|MERGE_RESOLUTION|>--- conflicted
+++ resolved
@@ -197,14 +197,9 @@
 	}
 	check_string_validity(username);
 
-<<<<<<< HEAD
-	if ((client_socket_ = socket(AF_INET, SOCK_STREAM, 0)) < 0) {
-		throw_warning("Unable to create socket");
-=======
 	client_socket_ = socket(AF_INET, SOCK_STREAM, 0);
 	if (client_socket_ < 0) {
-		throw WLWarning("", "Unable to create socket");
->>>>>>> c1922c25
+		throw_warning("Unable to create socket");
 	}
 
 	constexpr uint32_t kTimeout = 4;
