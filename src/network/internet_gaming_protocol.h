/*
 * Copyright (C) 2012-2017 by the Widelands Development Team
 *
 * This program is free software; you can redistribute it and/or
 * modify it under the terms of the GNU General Public License
 * as published by the Free Software Foundation; either version 2
 * of the License, or (at your option) any later version.
 *
 * This program is distributed in the hope that it will be useful,
 * but WITHOUT ANY WARRANTY; without even the implied warranty of
 * MERCHANTABILITY or FITNESS FOR A PARTICULAR PURPOSE.  See the
 * GNU General Public License for more details.
 *
 * You should have received a copy of the GNU General Public License
 * along with this program; if not, write to the Free Software
 * Foundation, Inc., 51 Franklin Street, Fifth Floor, Boston, MA  02110-1301, USA.
 *
 */

#ifndef WL_NETWORK_INTERNET_GAMING_PROTOCOL_H
#define WL_NETWORK_INTERNET_GAMING_PROTOCOL_H

#include <string>

/* * * * * * * * * * * * * * * * * * * * * * * * * * * * * * * * * * * * * *
 * BASIC SETUP VALUES                                                      *
 * * * * * * * * * * * * * * * * * * * * * * * * * * * * * * * * * * * * * */

/**
 * The current version of the in-game network protocol. Client and metaserver
 * protocol versions must match. The metaserver supports the protocol version of latest stable build
 * and the newest version in trunk.
 * Used Versions:
 * 0: Build 19 and before [stable, supported]
 * 1: Between build 19 and build 20 - IPv6 support added
<<<<<<< HEAD
 * NOCOM(Notabilis): Update this comment and the protocol version after merging net-uuid
 * 3: Between build 19 and build 20 - Added network relay[version supported]
=======
 * 2: Between build 19 and build 20 - Added UUID to allow reconnect with same username after
 * crashes.
 *                                    When logging twice with a registered account, the second
 * connection
 *                                    gets a free username assigned. Dropping RELOGIN command.
 * [supported]
>>>>>>> 281162a1
 */
#define INTERNET_GAMING_PROTOCOL_VERSION 2

/**
 * The default timeout time after which the client tries to resend a package or even finally closes
 * the
 * connection to the metaserver, if no answer to a previous package (which requires an answer) was
 * received. In case of a login or reconnect, this is the time to wait for the metaservers answer.
 *
 * value is in milliseconds
 */
// TODO(unknown): Should this be resettable by the user?
#define INTERNET_GAMING_TIMEOUT 10  // 10 seconds

/**
 * The default timeout time after which the client tries to resend a package or even finally closes
 * the
 * connection to the metaserver, if no answer to a previous package (which requires an answer) was
 * received. In case of a login or reconnect, this is the time to wait for the metaservers answer.
 *
 * value is in milliseconds
 */
// TODO(unknown): Should this be resettable by the user?
#define INTERNET_GAMING_CLIENT_TIMEOUT 60  // 60 seconds - some time to reconnect

/**
 * The default number of retries after a timeout after which the client finally closes the
 * connection to the metaserver.
 */
// TODO(unknown): Should this be resettable by the user?
#define INTERNET_GAMING_RETRIES 3

/// Metaserver connection details
static const std::string INTERNET_GAMING_METASERVER = "widelands.org";
// Default port for connecting to the metaserver
#define INTERNET_GAMING_PORT 7395
// Default port for connecting to the relay
#define INTERNET_RELAY_PORT 7397
// The following ones are only used between metaserver and relay
// Port used by the metaserver to contact the relay
// INTERNET_RELAY_RPC_PORT 7398
// Port used by the relay to contact the metaserver
// INTERNET_GAMING_RPC_PORT 7399

/* * * * * * * * * * * * * * * * * * * * * * * * * * * * * * * * * * * * * *
 * CLIENT RIGHTS                                                           *
 * * * * * * * * * * * * * * * * * * * * * * * * * * * * * * * * * * * * * */
/// Client rights
static const std::string INTERNET_CLIENT_UNREGISTERED = "UNREGISTERED";
static const std::string INTERNET_CLIENT_REGISTERED = "REGISTERED";
static const std::string INTERNET_CLIENT_SUPERUSER = "SUPERUSER";
static const std::string INTERNET_CLIENT_BOT = "BOT";

/* * * * * * * * * * * * * * * * * * * * * * * * * * * * * * * * * * * * * *
 * COMMUNICATION PROTOCOL BETWEEN CLIENT AND METASERVER                    *
 * * * * * * * * * * * * * * * * * * * * * * * * * * * * * * * * * * * * * */
/**
 * Below are the command codes used in the internet gaming protocol.
 *
 * The internet gaming protocol is responsible for the communication between the
 * metaserver and the clients.
 *
 * The network stream of the internet gaming protocol is split up into
 * packets (see \ref Deserializer, \ref RecvPacket, \ref SendPacket).
 * Every packet starts with a single-byte command code.
 *
 * \note ALL PAYLOADS SHALL BE STRINGS - this is for easier handling and debugging of the
 *       communication between metaserver and client. If an unsigned or signed value has
 *       to be sent, convert it with boost::lexical_cast<std::string>. Boolean values should
         be sent in form of "true" or "false".
 */

/**
 * The UUID:
 *
 * The UUID is a semi-permanent ID stored in the configuration file of Widelands.
 * It has to be stored in the file since it should survive crashes of the game or computer.
 * If the game is not started for 24 hours, a new one is created to increase privacy.
 * Basically it allows the metaserver to identify the user even when multiple users try to join with
 * the same username. Note that the sent UUID differs from the stored one: The sent UUID is
 * hash(username | stored-id).
 * In the case of registered players, the password can be used instead of a UUID. The username
 * alone can not be used for this, especially not for unregistered users: The metaserver can not
 * differentiate between a second connection by the user and an initial login of another user
 * (with the same name).
 *
 * Use-cases of the UUID:
 *
 * 1) Linking connections with IPv4 and IPv6
 * The UUID is used on the metaserver to link multiple connections by the same client. This
 * normally happens when the client supports IPv4 and IPv6 and connects with both protocol versions.
 * This
 * way, the metaserver knows that the client supports both versions and can show games / offer its
 * game
 * of/for clients with both protocol versions.
 *
 * When a network client connects to the metaserver with (RE)LOGIN it also sends the UUID.
 * When "another" netclient connects to the metaserver and sends TELL_IP containing the same UUID,
 * it is considered the same game client connecting with another IP. This way, two connections by
 * IPv4 and IPv6 can be matched so the server learns both addresses of the client.
 *
 * 2) Reconnect after crash / network problems.
 * When Widelands breaks the connection without logging out, the server still assumes that the old
 * connection is active. So when the player reconnects, another name is chosen. Sending the UUID
 * allows
 * to reclaim the old name, since the server recognizes that there isn't a second player trying to
 * use
 * the same name.
 */

/**
 * Bidirectional command: Terminate the connection with a given reason.
 *
 * Payload is:
 * \li string: reason for disconnect in message code (see internet_gaming_messages.h)
 *
 * Both metaserver and client can send this command, followed by immediately
 * closing the connection. The receiver of this command should just close the connection.
 *
 * \note that either party is allowed to close the connection without sending a \ref
 *       IGPCMD_DISCONNECT command first (in any case, this can happen when the program crashes
 *       or network connection is lost).
 *
 * \note If you want to change the payload of this command, change it only by appending new items.
 *       The reason is that this is the only command that can be sent by the metaserver even when
 * the
 *       protocol versions differ.
 *
 */
static const std::string IGPCMD_DISCONNECT = "DISCONNECT";

/**
 * Initiate a connection.
 *
 * The first communication across the network stream is a LOGIN command
 * sent by the client, with the following payload:
 * \li string:    protocol version
 * \li string:    client name
 * \li string:    build_id of the client
 * \li string:    whether the client wants to login in to a registered account
 *                ("true" or "false" as string)
 * \li string:    for registered accounts: password in clear text
 *                for unregistered users the UUID to recognize the matching IPv4 and IPv6
 *                connections or to reclaim the username after a unintended disconnect.
 *                For an explanation of the UUID, see above.
 *
 * If the metaserver accepts, it replies with a LOGIN command with the following payload:
 * \li string:    client name (might be different to the previously chosen one, if the client did
 *                NOT login to a registered account and either the chosen is registered or already
 *                used.)
 * \li string:    clients rights  (see client rights section above)
 *
 * If no answer is received in \ref INTERNET_GAMING_TIMEOUT s the client will again try to login
 * \ref INTERNET_GAMING_RETRIES times until it finally bails out something like "server does not
 * answer"
 *
 * For the case, that the metaserver does not accept the login, take a look at \ref IGPCMD_ERROR
 */
static const std::string IGPCMD_LOGIN = "LOGIN";

/**
 * Tells the metaserver about a secondary IP address.
 *
 * Assuming the client already has a connection over IPv6 and tries to establish a secondary
 * connection over IPv4, this is the only message sent.
 * It should be sent as soon as a connection is established, immediately followed by closing
 * the connection. No answer from the server should be expected.
 *
 * Is sent by the client, with the following payload:
 * \li string:    protocol version
 * \li string:    client name - the one the metaserver replied at the first login
 * \li string:    for registered accounts: password in clear text
 *                for unregistered users the UUID used on login
 *                for an explanation of the UUID, see above.
 */
static const std::string IGPCMD_TELL_IP = "TELL_IP";

/**
 * This command is sent by the metaserver if something went wrong.
 * At least the following payload:
 * \li string:    IGPCMD code of the message that lead to the ERROR message or ERROR
 * GARBAGE_RECEIVED if
 *                the received code was unknown.
 * \li string:    explanation code or the string that was sent, if ERROR GARBAGE_RECEIVED
 *
 * \note all this is handled in InternetGaming::handle_packet. valid explanation codes can be found
 * there.
 * \note example for not connectable game: "ERROR" "GAME_OPEN"
 */
static const std::string IGPCMD_ERROR = "ERROR";

/**
 * This is sent by the metaserver to inform the client, about the metaserver time = time(0). Payload
 * \li string:    the server time
 */
static const std::string IGPCMD_TIME = "TIME";

/**
 * This is sent by a superuser client to change the motd. The server has to check the permissions
 * and if those
 * allow a motd change has to change the motd and afterwards to broadcast the new motd to all
 * clients.
 * If the client has no right to change the motd, the server disconnects the client with a
 * permission denied
 * message. It should further log that try to access superuser functionality.
 * \li string:    new motd
 */
static const std::string IGPCMD_MOTD = "MOTD";

/**
 * This is sent by a superuser client as announcement. The server has to check the permissions and
 * if those
 * allow an announcement, the server broadcasts the announcement as system chat to all clients.
 * If the client has no right to change the motd, the server disconnects the client with a
 * permission denied
 * message. It should further log that try to access superuser functionality.
 * \li string:    announcement message
 */
static const std::string IGPCMD_ANNOUNCEMENT = "ANNOUNCEMENT";

// in future here should the other superuser commands be

/**
 * Sent by the metaserver without payload. The client must reply with a \ref IGPCMD_PONG command.
 * If the client does not answer on a PING within \ref INTERNET_GAMING_CLIENT_TIMEOUT s it gets
 * disconnected.
 */
static const std::string IGPCMD_PING = "PING";

/**
 * Reply to a \ref IGPCMD_PING command, without payload.
 */
static const std::string IGPCMD_PONG = "PONG";

/**
 * Sent by both metaserver and client to exchange chat messages, though with different payloads.
 *
 * The client sends this message to the metaserver with the following payload:
 * \li string:    the message
 * \li string:    name of client, if private message, else empty string.
 * The metaserver will echo the message if the client is allowed to send chat messages.
 *
 * The metaserver either broadcasts a chat message to all clients or sends it to the pm recipient
 * with the following payload:
 * \li string:    sender (may be empty if it is a system message)
 * \li string:    the message
 * \li string:    type ("public", "private", "system")
 *
 * \note system messages are the motd (Sent by the metaserver to the client, after login
 * (but not relogin) and after the motd got changed) and announcements by superusers.
 */
static const std::string IGPCMD_CHAT = "CHAT";

/**
 * Sent by the metaserver to inform the client, that the list of games was changed. No payload is
 * sent,
 * as e.g. clients in a game are not really interested about other games and we want to keep traffic
 * as low as possible.
 *
 * To get the new list of games, the client must send \ref IGPCMD_GAMES
 */
static const std::string IGPCMD_GAMES_UPDATE = "GAMES_UPDATE";

/**
 * Sent by the client without payload to ask for the current list of games.
 *
 * Sent by the metaserver with following payload:
 * \li string:    Number of game packages and for uint8_t i = 0; i < num; ++i {:
 * \li string:    Name of the game
 * \li string:    Widelands version
 * \li string:    Whether game is connectable ("true", "false")
 * }
 */
static const std::string IGPCMD_GAMES = "GAMES";

/**
 * Sent by the metaserver to inform the client, that the list of clients was changed. No payload is
 * sent,
 * as e.g. clients in a game are not really interested about other clients and we want to keep
 * traffic
 * as low as possible.
 *
 * To get the new list of clients, the client must send \ref IGPCMD_CLIENT
 */
static const std::string IGPCMD_CLIENTS_UPDATE = "CLIENTS_UPDATE";

/**
 * Sent by the client without payload to ask for the current list of clients.
 *
 * Sent by the metaserver with following payload:
 * \li string:    Number of client packages and for uint8_t i = 0; i < num; ++i {:
 * \li string:    Name of the client
 * \li string:    Widelands version
 * \li string:    Game the player is connected to, else empty.
 * \li string:    Clients rights (see client rights section above)
 * \li string:    Points of the client
 * }
 */
static const std::string IGPCMD_CLIENTS = "CLIENTS";

/**
 * Sent by the client to announce the startup of a game with following payload:
 * \li string:    name
 * \li string:    number of maximal clients
 * \note build_id is not necessary, as this is in every way the build_id of the hosting client.
 *
 * Sent by the metaserver to acknowledge the startup of a new game with the following payload:
 * \li string:    primary ip of relay server for the game.
 * \li string:    whether a secondary ip for the relay follows ("true" or "false" as string)
 * \li string:    secondary ip of the relay - only valid if previous was true
 * The metaserver will list the new game, but set it as not connectable.
 * When the client connects to the relay within INTERNET_GAMING_TIMEOUT milliseconds,
 * the metaserver lists the game as connectable, else it removes the game from the list of games.
 */
static const std::string IGPCMD_GAME_OPEN = "GAME_OPEN";

/**
 * Sent by the client to initialize the connection to a game with following payload:
 * \li string:    name of the game the client wants to connect to
 * \note the client will wait for the metaserver answer, as it needs the ip adress. if the answer is
 *       not received at time it will retry until the maximum numbers of retries is reached and the
 *       client finally closes the connection.
 *
 * Sent by the metaserver to acknowledge the connection request and to submit the ip of the game
 * \li string:    primary ip of the game.
 * \li string:    whether a secondary ip for the game follows ("true" or "false" as string)
 * \li string:    secondary ip of the game - only valid if previous was true
 * \note as soon as this message is sent, the metaserver will list the client as connected to the
 * game.
 */
static const std::string IGPCMD_GAME_CONNECT = "GAME_CONNECT";

/**
 * Sent by the client to close the connection to a game without payload, as the client can
 * only be on one game at time.
 * This is the case in *every* way a client leaves a game. No matter if a game was played or not or
 * whether
 * the client is the host or not.
 *
 * \note as soon as this message is sent, the metaserver will list the client as not connected to
 * any game.
 * \note if the client that sends this message is the host of the game, the game will be
 *       removed from list as well. However other clients connected to that game should send the
 *       \ref IGPCMD_GAME_DISCONNECT themselves.
 */
static const std::string IGPCMD_GAME_DISCONNECT = "GAME_DISCONNECT";

/**
 * Sent by the game hosting client to announce the start of the game. No payload.
 * \note the hosting client will wait for the metaserver answer, to ensure the game is listed. If
 * even
 *       retries are not answered, the connection to the metaserver will be closed and a message
 * shall be
 *       sent in the newly started game.
 *
 * Sent by the metaserver to acknowledge the start without payload.
 */
static const std::string IGPCMD_GAME_START = "GAME_START";

/**
 * Sent by every participating player of a game to announce the end of the game and to send the
 * statistics.
 * Payload is:
 * \li string:     name of the map
 * \li string:     names of the winners seperated with spaces
 * \li string:     informative string about the win condition.
 * \li string:     in game time until end
 *
 * \note this does not end the physical game and thus the metaserver should not remove the game from
 *       the list. The clients might want to play on, so...
 *
 */
static const std::string IGPCMD_GAME_END = "GAME_END";

#endif  // end of include guard: WL_NETWORK_INTERNET_GAMING_PROTOCOL_H<|MERGE_RESOLUTION|>--- conflicted
+++ resolved
@@ -33,17 +33,10 @@
  * Used Versions:
  * 0: Build 19 and before [stable, supported]
  * 1: Between build 19 and build 20 - IPv6 support added
-<<<<<<< HEAD
- * NOCOM(Notabilis): Update this comment and the protocol version after merging net-uuid
- * 3: Between build 19 and build 20 - Added network relay[version supported]
-=======
  * 2: Between build 19 and build 20 - Added UUID to allow reconnect with same username after
- * crashes.
- *                                    When logging twice with a registered account, the second
- * connection
- *                                    gets a free username assigned. Dropping RELOGIN command.
- * [supported]
->>>>>>> 281162a1
+ *    crashes. When logging twice with a registered account, the second connection gets a free
+ *     username assigned. Dropping RELOGIN command.
+ * 3: Between build 19 and build 20 - Added network relay for internet games [supported]
  */
 #define INTERNET_GAMING_PROTOCOL_VERSION 2
 
