/*
 * Copyright (C) 2008-2022 by the Widelands Development Team
 *
 * This program is free software; you can redistribute it and/or
 * modify it under the terms of the GNU General Public License
 * as published by the Free Software Foundation; either version 2
 * of the License, or (at your option) any later version.
 *
 * This program is distributed in the hope that it will be useful,
 * but WITHOUT ANY WARRANTY; without even the implied warranty of
 * MERCHANTABILITY or FITNESS FOR A PARTICULAR PURPOSE.  See the
 * GNU General Public License for more details.
 *
 * You should have received a copy of the GNU General Public License
 * along with this program; if not, see <https://www.gnu.org/licenses/>.
 *
 */

#ifndef WL_NETWORK_BUFFEREDCONNECTION_H
#define WL_NETWORK_BUFFEREDCONNECTION_H

#include <map>
#include <memory>
#include <mutex>
#include <thread>

#include "network/network.h"
#include "network/relay_protocol.h"

/**
 * A wrapper around a network connection.
 * Does not contain logic but provides a buffer to read and write
 * RelayCommand / uint8_t / std::string / SendPacket from/to the network stream.
 *
 * Offers the Peeker class to check whether the required data has already been received
 * before trying to read the data.
 */
class BufferedConnection {
public:
	/**
	 * Allows to check whether the required data is completely in the buffer before starting to
	 * receive it.
	 *
	 * The idea of this methods is that the caller can check whether a complete command
	 * can be received before starting to remove data from the buffer.
	 * Otherwise, the caller would have to maintain their own buffer.
	 *
	 * The methods will not remove any bytes, but will check whether the required value can be read.
	 * After checking, an internal peek-pointer will be incremented. The next call of a method will
	 * then start reading after the previous value. Only a successful peek will move the pointer.
	 *
	 * Note that a successful peek does not mean that the received bytes really are of the requested
	 * type, it only means they could be interpreted that way. Whether the type matches is in the
	 * responsibility of the caller.
	 *
	 * Using any method of this class will trigger an internal read from the network socket inside
	 * the given BufferedConnection.
	 *
	 * \warning Calling any receive() method on the given connection will invalidate the Peeker.
	 */
	class Peeker {
	public:
		/**
		 * Creates a Peeker for the given connection.
		 * \warning Calling any receive() method on the given connection will invalidate the Peeker.
		 * \param conn The connection which should be peeked into.
		 * \note The Peeker instance does not own the given connection. It is the responsible of the
		 *       caller to make sure the given instance stays valid.
		 */
		explicit Peeker(BufferedConnection* conn);

		/**
		 * Checks whether a relay command can be read from the buffer.
		 * This method does not modify the buffer contents but increases the peek-pointer.
		 * \param out The command that will be returned next. It will not be removed from the input
		 * queue!
		 *            If \c false is returned the contents are not modified. Can be nullptr.
		 * \return \c True if the value can be read, \c false if not enough data has been received.
		 */
		bool cmd(RelayCommand* out = nullptr);

		/**
		 * Checks whether an uint8_t can be read from the buffer.
		 * This method does not modify the buffer contents but increases the peek-pointer.
		 * \param out The uint8_t that will be returned next. It will not be removed from the input
		 * queue!
		 *            If \c false is returned the contents are not modified. Can be nullptr.
		 * \return \c True if the value can be read, \c false if not enough data has been received.
		 */
		bool uint8_t(uint8_t* out = nullptr);

		/**
		 * Checks whether a std::string can be read from the buffer.
		 * This method does not modify the buffer contents but increases the peek-pointer.
		 * \return \c True if the value can be read, \c false if not enough data has been received.
		 */
		bool string();

		/**
		 * Checks whether a RecvPacket can be read from the buffer.
		 * This method does not modify the buffer contents but increases the peek-pointer.
		 * \return \c True if the value can be read, \c false if not enough data has been received.
		 */
		bool recvpacket();

	private:
		/// The connection to operate on.
		BufferedConnection* conn_;

		/// The position of the next peek.
<<<<<<< HEAD
		size_t peek_pointer_{0};
=======
		size_t peek_pointer_{0U};
>>>>>>> a9549ba2
	};

	/**
	 * Tries to establish a connection to the given address.
	 * \param host The host to connect to.
	 * \return A pointer to a connected \c BufferedConnection object or a \c nullptr.
	 */
	static std::unique_ptr<BufferedConnection> connect(const NetAddress& host);

	/**
	 * Prepares a socket but does not connect anywhere.
	 * Connecting the socket has to be done by the caller, afterwards \c notify_connected() has to be
	 * called. \return A pair with a pointer to an unconnected \c BufferedConnection object and a
	 * pointer to the internal socket.
	 */
	static std::pair<std::unique_ptr<BufferedConnection>, asio::ip::tcp::socket*>
	create_unconnected();

	/**
	 * Informs this class that the internal socket has been connected to something
	 * by the caller.
	 */
	void notify_connected();

	/**
	 * Closes the connection.
	 * If you want to send a goodbye-message, do so before freeing the object.
	 */
	~BufferedConnection();

	/**
	 * Returns whether the connection is established.
	 * \return \c true if the connection is open, \c false otherwise.
	 */
	[[nodiscard]] bool is_connected() const;

	/**
	 * Closes the connection.
	 * If you want to send a goodbye-message, do so before calling this.
	 */
	void close();

	/**
	 * Receive a command.
	 * \warning Calling this method is only safe when peek_cmd() returned \c true.
	 *          Otherwise the behavior of this method is undefined.
	 * \param out The variable to write the value to.
	 */
	void receive(RelayCommand* out);

	/**
	 * Receive an uint8_t.
	 * \warning Calling this method is only safe when peek_uint8_t() returned \c true.
	 *          Otherwise the behavior of this method is undefined.
	 * \param out The variable to write the value to.
	 */
	void receive(uint8_t* out);

	/**
	 * Receive a string.
	 * \warning Calling this method is only safe when peek_string() returned \c true.
	 *          Otherwise the behavior of this method is undefined.
	 * \param str The variable to write the value to.
	 */
	void receive(std::string* str);

	/**
	 * Receive a RecvPacket.
	 * \warning Calling this method is only safe when peek_recvpacket() returned \c true.
	 *          Otherwise the behavior of this method is undefined.
	 * \param packet The variable to write the value to.
	 */
	void receive(RecvPacket* packet);

	// Temporary method, will be removed when display of RTT measurements are implemented.
	// Removes a message from type kRoundTripTimeResponse from the buffer.
	void ignore_rtt_response();

	/**
	 * Sends data over the connection.
	 * @note All data that belongs together has to be send with one function call. If added with
	 *       multiple function calls the packet might be disrupted by a higher priority packet,
	 *       breaking the network protocol and leading to a disconnect.
	 * @param priority The priority this data has. A higher priority can be transmitted earlier,
	 *                 even when a large group of low priority data has been scheduled earlier.
	 * @param Fargs A list of data objects that should be send as part of this packet.
	 *              The following data types can be send:
	 *              RelayCommand, uint8_t, std::string, std::vector<uint8_t>, SendPacket.
	 */
	/*
	 This method creates a vector to store the data-to-be-send in. Basically this template magic
	 (called "parameter pack") is similar to the var-arg magic used by printf(). An arbitrary
	 number of arbitrary-typed parameters might be passed as the Fargs parameter. The compiler than
	 decides which of the send_T_() methods have to be called. Since each of them takes a different
	 first argument out of Fargs only one of them can match. The matching methods transforms the
	 received first argument to an uint8_t string and appends it to the given vector. Then it
	 calls send_T_() again, but with one argument less. This results in a "recursive" call
	 until no more arguments are left.
	 */
	template <typename... Targs> void send(NetPriority priority, const Targs&... Fargs) {

		std::vector<uint8_t> v;
		v.reserve(kNetworkBufferSize);

		send_T_(v, Fargs...);

		std::unique_lock<std::mutex> lock(mutex_send_);
		// The map will automatically create the vector for the requested priority if it does not
		// exist
		buffers_to_send_[priority].push(v);
		lock.unlock();
		start_sending();
	}

private:
	// I love this language... Sorry for the next functions,
	// but you have to admit that this is cool! :-D

	/**
	 * Base function that is called when no arguments are left.
	 */
	void send_T_(std::vector<uint8_t>&) {
	}

	/**
	 * Takes one element (here: a RelayCommand) and transforms it to an uint8_t.
	 * @param v The vector to add the data to.
	 * @param cmd The RelayCommand to transform.
	 * @param Fargs Further arguments that will be handled in the next iteration.
	 */
	/// @{
	template <typename... Targs>
	void send_T_(std::vector<uint8_t>& v, RelayCommand cmd, const Targs&... Fargs) {
		v.push_back(static_cast<uint8_t>(cmd));
		send_T_(v, Fargs...);
	}

	template <typename... Targs>
	void send_T_(std::vector<uint8_t>& v, uint8_t u, const Targs&... Fargs) {
		v.push_back(u);
		send_T_(v, Fargs...);
	}

	template <typename... Targs>
	void send_T_(std::vector<uint8_t>& v, const std::string& str, const Targs&... Fargs) {
		v.insert(v.end(), str.cbegin(), str.cend());
		v.push_back(0);
		send_T_(v, Fargs...);
	}

	template <typename... Targs>
	void send_T_(std::vector<uint8_t>& v, const std::vector<uint8_t>& data, const Targs&... Fargs) {
		v.insert(v.end(), data.begin(), data.end());
		send_T_(v, Fargs...);
	}

	template <typename... Targs>
	void send_T_(std::vector<uint8_t>& v, const SendPacket& packet, const Targs&... Fargs) {
		v.insert(v.end(), packet.get_data(), packet.get_data() + packet.get_size());
		send_T_(v, Fargs...);
	}
	/// @}

	/**
	 * Tries to establish a connection to the given host.
	 * If the connection attempt failed, is_connected() will return \c false.
	 * \param host The host to connect to.
	 */
	explicit BufferedConnection(const NetAddress& host);

	/**
	 * Prepares a socket but does not connect anywhere.
	 * Connecting the socket has to be done by the caller,
	 * afterwards \c notify_connected() must be called.
	 */
	explicit BufferedConnection();

	/**
	 * Tries to send some data.
	 * Is called by send() each time new data is given to this class but only
	 * does something when not already sending.
	 * Will continue sending until all buffers_to_send_ are empty.
	 */
	void start_sending();

	/**
	 * Waits on the socket until data can be received.
	 * After data has been received, directly calls itself again to start
	 * the next wait.
	 */
	void start_receiving();

	/**
	 * Reduces the send buffer of the given socket to only contain 20 packets.
	 * @param socket The socket to modify.
	 */
	static void reduce_send_buffer(asio::ip::tcp::socket& socket);

	/// The buffers that are waiting to be send.
	/// The map key is the priority of the packets stored in the queue.
	/// Each packet in the queue is a vector of uint8_t.
	std::map<uint8_t, std::queue<std::vector<uint8_t>>> buffers_to_send_;

	/// An io_service needed by asio. Primarily needed for asynchronous operations.
	asio::io_service io_service_;

	/// The socket that connects us to the host.
	asio::ip::tcp::socket socket_;

	/// Buffer for arriving data. We need to store it until we have enough
	/// to return the required type.
	std::deque<uint8_t> receive_buffer_;
	/// The buffer that is given to the asynchronous receive function
	uint8_t asio_receive_buffer_[kNetworkBufferSize];

	/// A thread used for the asynchronous send/receive methods
	std::thread asio_thread_;
	/// Protects buffers_to_send_
	std::mutex mutex_send_;
	/// Protects receive_buffer_
	std::mutex mutex_receive_;
	/// Whether we are currently sending something, used within start_sending()
	bool currently_sending_{false};
};

#endif  // end of include guard: WL_NETWORK_BUFFEREDCONNECTION_H<|MERGE_RESOLUTION|>--- conflicted
+++ resolved
@@ -108,11 +108,7 @@
 		BufferedConnection* conn_;
 
 		/// The position of the next peek.
-<<<<<<< HEAD
-		size_t peek_pointer_{0};
-=======
 		size_t peek_pointer_{0U};
->>>>>>> a9549ba2
 	};
 
 	/**
