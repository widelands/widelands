/*
 * Copyright (C) 2004-2020 by the Widelands Development Team
 *
 * This program is free software; you can redistribute it and/or
 * modify it under the terms of the GNU General Public License
 * as published by the Free Software Foundation; either version 2
 * of the License, or (at your option) any later version.
 *
 * This program is distributed in the hope that it will be useful,
 * but WITHOUT ANY WARRANTY; without even the implied warranty of
 * MERCHANTABILITY or FITNESS FOR A PARTICULAR PURPOSE.  See the
 * GNU General Public License for more details.
 *
 * You should have received a copy of the GNU General Public License
 * along with this program; if not, write to the Free Software
 * Foundation, Inc., 51 Franklin Street, Fifth Floor, Boston, MA  02110-1301, USA.
 *
 */

#ifndef WL_AI_AI_HINTS_H
#define WL_AI_AI_HINTS_H

#include <memory>
#include <unordered_map>

#include "base/macros.h"
#include "logic/widelands.h"
#include "scripting/lua_table.h"

namespace AI {
enum class AiType : uint8_t { kVeryWeak, kWeak, kNormal };

/// This struct is used to read out the data given in [aihints] section of a
/// buildings conf file. It is used to tell the computer player about the
/// special properties of a building.
struct BuildingHints {
	explicit BuildingHints(std::unique_ptr<LuaTable>);
	~BuildingHints() {
	}

	std::set<std::string> supported_production() const {
		return supported_production_;
	}

	bool has_mines() const {
		return !mines_.empty();
	}

	char const* get_mines() const {
		return mines_.c_str();
	}

	bool get_needs_water() const {
		return needs_water_;
	}

	bool is_space_consumer() const {
		return space_consumer_;
	}
	bool is_expansion_type() const {
		return expansion_;
	}
	bool is_fighting_type() const {
		return fighting_;
	}
	bool is_mountain_conqueror() const {
		return mountain_conqueror_;
	}

	bool requires_supporters() const {
		return requires_supporters_;
	}

	bool is_shipyard() const {
		return shipyard_;
	}

	bool supports_seafaring() const {
		return supports_seafaring_;
	}

	const std::string& collects_ware_from_map() const {
		return collects_ware_from_map_;
	}

	uint32_t get_prohibited_till() const {
		return prohibited_till_;
	}

	uint32_t basic_amount() const {
		return basic_amount_;
	}

	uint32_t get_forced_after() const {
		return forced_after_;
	}

	uint8_t get_mines_percent() const {
		return mines_percent_;
	}

	int16_t get_ai_limit(AiType) const;

	void set_trainingsites_max_percent(int percent);

	uint8_t trainingsites_max_percent() const;

private:
	const std::string mines_;
	const bool needs_water_;
	const bool space_consumer_;
	const bool expansion_;
	const bool fighting_;
	const bool mountain_conqueror_;
	const bool shipyard_;
	const bool supports_seafaring_;
	const std::string collects_ware_from_map_;
	const int32_t prohibited_till_;
	const uint32_t basic_amount_;
	const int32_t forced_after_;
	const int8_t mines_percent_;
	const int16_t very_weak_ai_limit_;
	const int16_t weak_ai_limit_;
	const int16_t normal_ai_limit_;
	const bool requires_supporters_;
	int trainingsites_max_percent_;
	std::set<std::string> supported_production_;

	DISALLOW_COPY_AND_ASSIGN(BuildingHints);
};

/// Hints common to wares and workers
struct WareWorkerHints {
	WareWorkerHints() = default;

	/// Returns the preciousness of the ware/worker, or kInvalidWare if the tribe doesn't use the
	/// ware/worker or the worker has no preciousness defined for the tribe.
	int preciousness(const std::string& tribename) const;
	void set_preciousness(const std::string& ware_worker, const std::string& tribename, int p);

private:
	// tribename, preciousness. No default.
	std::unordered_map<std::string, int> preciousnesses_;
};

<<<<<<< HEAD
/// Hints for wares
struct WareHints : WareWorkerHints {
	explicit WareHints(const std::string& ware_name, const LuaTable& table);
};

/// Hints for workers
struct WorkerHints : WareWorkerHints {
	explicit WorkerHints(const std::string& worker_name, const LuaTable& table);
};
} // namespace AI
=======
>>>>>>> 510e7cdb
#endif  // end of include guard: WL_AI_AI_HINTS_H<|MERGE_RESOLUTION|>--- conflicted
+++ resolved
@@ -143,17 +143,5 @@
 	std::unordered_map<std::string, int> preciousnesses_;
 };
 
-<<<<<<< HEAD
-/// Hints for wares
-struct WareHints : WareWorkerHints {
-	explicit WareHints(const std::string& ware_name, const LuaTable& table);
-};
-
-/// Hints for workers
-struct WorkerHints : WareWorkerHints {
-	explicit WorkerHints(const std::string& worker_name, const LuaTable& table);
-};
 } // namespace AI
-=======
->>>>>>> 510e7cdb
 #endif  // end of include guard: WL_AI_AI_HINTS_H