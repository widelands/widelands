--- conflicted
+++ resolved
@@ -21,12 +21,8 @@
 #define WL_AI_AI_HINTS_H
 
 #include <stdint.h>
-<<<<<<< HEAD
-#include <boost/noncopyable.hpp>
-=======
 
 #include "base/macros.h"
->>>>>>> e83d12d4
 
 class Section;
 
@@ -115,6 +111,7 @@
 	bool fighting_;
 	bool mountain_conqueror_;
 	uint8_t mines_percent_;
+
 	DISALLOW_COPY_AND_ASSIGN(BuildingHints);
 };
 
