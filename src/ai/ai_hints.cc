/*
 * Copyright (C) 2004, 2008-2009 by the Widelands Development Team
 *
 * This program is free software; you can redistribute it and/or
 * modify it under the terms of the GNU General Public License
 * as published by the Free Software Foundation; either version 2
 * of the License, or (at your option) any later version.
 *
 * This program is distributed in the hope that it will be useful,
 * but WITHOUT ANY WARRANTY; without even the implied warranty of
 * MERCHANTABILITY or FITNESS FOR A PARTICULAR PURPOSE.  See the
 * GNU General Public License for more details.
 *
 * You should have received a copy of the GNU General Public License
 * along with this program; if not, write to the Free Software
 * Foundation, Inc., 51 Franklin Street, Fifth Floor, Boston, MA  02110-1301, USA.
 *
 */

#include "ai/ai_hints.h"

#include "profile/profile.h"

<<<<<<< HEAD
BuildingHints::~BuildingHints() {
	free(mines_);
}

BuildingHints::BuildingHints(Section* const section)
	: renews_map_resource(section ? section->get_string("renews_map_resource") : ""),
	  mines_(section ? section->get_string("mines") : ""),
     log_producer_(section ? section->get_bool("logproducer") : false),
=======
BuildingHints::BuildingHints(Section* const section)
   : log_producer_(section ? section->get_bool("logproducer") : false),
>>>>>>> b3e41a15
     stone_producer_(section ? section->get_bool("stoneproducer") : false),
     needs_water_(section ? section->get_bool("needs_water") : false),
     mines_water_(section ? section->get_bool("mines_water") : false),
     recruitment_(section ? section->get_bool("recruitment") : false),
     space_consumer_(section ? section->get_bool("space_consumer") : false),
     expansion_(section ? section->get_bool("expansion") : false),
     fighting_(section ? section->get_bool("fighting") : false),
     mountain_conqueror_(section ? section->get_bool("mountain_conqueror") : false),
     prohibited_till_(section ? section->get_int("prohibited_till", 0) : 0),
     forced_after_(section ? section->get_int("forced_after", 864000) : 0),  // 10 days default
<<<<<<< HEAD
     mines_percent_(section ? section->get_int("mines_percent", 100) : 0) {
}

BuildingHints::BuildingHints(const LuaTable& table)
	: renews_map_resource(table.has_key("renews_map_resource") ? table.get_string("renews_map_resource") : ""),
	  mines_(table.has_key("mines") ? table.get_bool("mines") : ""),
	  log_producer_(table.has_key("logproducer") ? table.get_bool("logproducer") : false),
	  stone_producer_(table.has_key("stoneproducer") ? table.get_bool("stoneproducer") : false),
	  needs_water_(table.has_key("needs_water") ? table.get_bool("needs_water") : false),
	  mines_water_(table.has_key("mines_water") ? table.get_bool("mines_water") : false),
	  recruitment_(table.has_key("recruitment") ? table.get_bool("recruitment") : false),
	  space_consumer_(table.has_key("space_consumer") ? table.get_bool("space_consumer") : false),
	  expansion_(table.has_key("expansion") ? table.get_bool("expansion") : false),
	  fighting_(table.has_key("fighting") ? table.get_bool("fighting") : false),
	  mountain_conqueror_(table.has_key("mountain_conqueror") ? table.get_bool("mountain_conqueror") : false),
	  prohibited_till_(table.has_key("prohibited_till") ? table.get_int("prohibited_till", 0) : 0),
	  forced_after_(table.has_key("forced_after") ? table.get_int("forced_after", 864000) : 0),  // 10 days default
	  mines_percent_(table.has_key("mines_percent") ? table.get_int("mines_percent", 100) : 0) {
=======
     mines_percent_(section ? section->get_int("mines_percent", 100) : 0)
{
	if (section) {
		if (section->has_val("renews_map_resource"))
			renews_map_resource_ = section->get_string("renews_map_resource");
		if (section->has_val("mines"))
			mines_ = section->get_string("mines");
	}
>>>>>>> b3e41a15
}<|MERGE_RESOLUTION|>--- conflicted
+++ resolved
@@ -21,33 +21,6 @@
 
 #include "profile/profile.h"
 
-<<<<<<< HEAD
-BuildingHints::~BuildingHints() {
-	free(mines_);
-}
-
-BuildingHints::BuildingHints(Section* const section)
-	: renews_map_resource(section ? section->get_string("renews_map_resource") : ""),
-	  mines_(section ? section->get_string("mines") : ""),
-     log_producer_(section ? section->get_bool("logproducer") : false),
-=======
-BuildingHints::BuildingHints(Section* const section)
-   : log_producer_(section ? section->get_bool("logproducer") : false),
->>>>>>> b3e41a15
-     stone_producer_(section ? section->get_bool("stoneproducer") : false),
-     needs_water_(section ? section->get_bool("needs_water") : false),
-     mines_water_(section ? section->get_bool("mines_water") : false),
-     recruitment_(section ? section->get_bool("recruitment") : false),
-     space_consumer_(section ? section->get_bool("space_consumer") : false),
-     expansion_(section ? section->get_bool("expansion") : false),
-     fighting_(section ? section->get_bool("fighting") : false),
-     mountain_conqueror_(section ? section->get_bool("mountain_conqueror") : false),
-     prohibited_till_(section ? section->get_int("prohibited_till", 0) : 0),
-     forced_after_(section ? section->get_int("forced_after", 864000) : 0),  // 10 days default
-<<<<<<< HEAD
-     mines_percent_(section ? section->get_int("mines_percent", 100) : 0) {
-}
-
 BuildingHints::BuildingHints(const LuaTable& table)
 	: renews_map_resource(table.has_key("renews_map_resource") ? table.get_string("renews_map_resource") : ""),
 	  mines_(table.has_key("mines") ? table.get_bool("mines") : ""),
@@ -63,14 +36,4 @@
 	  prohibited_till_(table.has_key("prohibited_till") ? table.get_int("prohibited_till", 0) : 0),
 	  forced_after_(table.has_key("forced_after") ? table.get_int("forced_after", 864000) : 0),  // 10 days default
 	  mines_percent_(table.has_key("mines_percent") ? table.get_int("mines_percent", 100) : 0) {
-=======
-     mines_percent_(section ? section->get_int("mines_percent", 100) : 0)
-{
-	if (section) {
-		if (section->has_val("renews_map_resource"))
-			renews_map_resource_ = section->get_string("renews_map_resource");
-		if (section->has_val("mines"))
-			mines_ = section->get_string("mines");
-	}
->>>>>>> b3e41a15
-}+{}