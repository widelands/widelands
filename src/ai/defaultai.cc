/*
 * Copyright (C) 2004-2020 by the Widelands Development Team
 *
 * This program is free software; you can redistribute it and/or
 * modify it under the terms of the GNU General Public License
 * as published by the Free Software Foundation; either version 2
 * of the License, or (at your option) any later version.
 *
 * This program is distributed in the hope that it will be useful,
 * but WITHOUT ANY WARRANTY; without even the implied warranty of
 * MERCHANTABILITY or FITNESS FOR A PARTICULAR PURPOSE.  See the
 * GNU General Public License for more details.
 *
 * You should have received a copy of the GNU General Public License
 * along with this program; if not, write to the Free Software
 * Foundation, Inc., 51 Franklin Street, Fifth Floor, Boston, MA  02110-1301, USA.
 *
 */

#include "ai/defaultai.h"

#include <algorithm>
#include <cstdlib>
#include <memory>

#include "ai/ai_hints.h"
#include "base/log.h"
#include "base/macros.h"
#include "base/time_string.h"
#include "base/wexception.h"
#include "economy/flag.h"
#include "economy/portdock.h"
#include "economy/road.h"
#include "economy/wares_queue.h"
#include "logic/map.h"
#include "logic/map_objects/findbob.h"
#include "logic/map_objects/findimmovable.h"
#include "logic/map_objects/findnode.h"
#include "logic/map_objects/tribes/constructionsite.h"
#include "logic/map_objects/tribes/militarysite.h"
#include "logic/map_objects/tribes/productionsite.h"
#include "logic/map_objects/tribes/ship.h"
#include "logic/map_objects/tribes/soldier.h"
#include "logic/map_objects/tribes/trainingsite.h"
#include "logic/map_objects/tribes/tribe_descr.h"
#include "logic/map_objects/tribes/tribes.h"
#include "logic/map_objects/tribes/warehouse.h"
#include "logic/map_objects/world/world.h"
#include "logic/mapregion.h"
#include "logic/player.h"
#include "logic/playercommand.h"

// following is in milliseconds (widelands counts time in ms)
constexpr int kFieldInfoExpiration = 12 * 1000;
constexpr int kMineFieldInfoExpiration = 20 * 1000;
constexpr int kNewMineConstInterval = 19000;
constexpr int kBusyMineUpdateInterval = 2000;
// building of the same building can be started after 25s at earliest
constexpr int kBuildingMinInterval = 25 * 1000;
constexpr int kMinBFCheckInterval = 5 * 1000;
constexpr int kMinMFCheckInterval = 19 * 1000;
constexpr int kMarineDecisionInterval = 20 * 1000;
constexpr int kRemainingBasicBuildingsResetTime = 1 * 60 * 1000;

// following two are used for roads management, for creating shortcuts and dismantling dispensable
// roads
constexpr int32_t kSpotsEnough = 25;

constexpr uint16_t kTargetQuantCap = 30;

// this is intended for map developers & testers, should be off by default
constexpr bool kPrintStats = false;

// for scheduler
constexpr int kMaxJobs = 4;

// Count of mine types / ground resources
constexpr int kMineTypes = 4;

namespace AI {

DefaultAI::NormalImpl DefaultAI::normal_impl;
DefaultAI::WeakImpl DefaultAI::weak_impl;
DefaultAI::VeryWeakImpl DefaultAI::very_weak_impl;

uint32_t DefaultAI::last_seafaring_check_ = 0;
bool DefaultAI::map_allows_seafaring_ = false;

/// Constructor of DefaultAI
DefaultAI::DefaultAI(Widelands::Game& ggame, Widelands::PlayerNumber const pid, AiType const t)
   : ComputerPlayer(ggame, pid),
     type_(t),
     player_(nullptr),
     tribe_(nullptr),
     attackers_count_(0),
     next_ai_think_(0),
     scheduler_delay_counter_(0),
     wood_policy_(WoodPolicy::kAllowRangers),
     numof_psites_in_constr(0),
     num_ports(0),
     numof_warehouses_(0),
     numof_warehouses_in_const_(0),
     military_last_dismantle_(0),
     military_last_build_(0),
     time_of_last_construction_(0),
     next_mine_construction_due_(0),
     fishers_count_(0),
     bakeries_count_(),
     first_iron_mine_built(50 * 60 * 60 * 1000),
     ts_finished_count_(0),
     ts_in_const_count_(0),
     ts_without_trainers_(0),
     enemysites_check_delay_(30),
     spots_(0),
     resource_necessity_water_needed_(false),
     highest_nonmil_prio_(0),
     expedition_ship_(kNoShip) {

	// Subscribe to NoteFieldPossession.
	field_possession_subscriber_ = Notifications::subscribe<Widelands::NoteFieldPossession>(
	   [this](const Widelands::NoteFieldPossession& note) {
		   if (note.player != player_) {
			   return;
		   }
		   if (note.ownership == Widelands::NoteFieldPossession::Ownership::GAINED) {
			   unusable_fields.push_back(note.fc);
		   }
	   });

	// Subscribe to NoteImmovables.
	immovable_subscriber_ = Notifications::subscribe<Widelands::NoteImmovable>(
	   [this](const Widelands::NoteImmovable& note) {
		   if (player_ == nullptr) {
			   return;
		   }
		   if (note.pi->owner().player_number() != player_->player_number()) {
			   return;
		   }
		   if (note.ownership == Widelands::NoteImmovable::Ownership::GAINED) {
			   gain_immovable(*note.pi);
		   } else {
			   lose_immovable(*note.pi);
		   }
	   });

	// Subscribe to ProductionSiteOutOfResources.
	outofresource_subscriber_ =
	   Notifications::subscribe<Widelands::NoteProductionSiteOutOfResources>(
	      [this](const Widelands::NoteProductionSiteOutOfResources& note) {
		      if (note.ps->owner().player_number() != player_->player_number()) {
			      return;
		      }

		      out_of_resources_site(*note.ps);
	      });

	// Subscribe to TrainingSiteSoldierTrained.
	soldiertrained_subscriber_ = Notifications::subscribe<Widelands::NoteTrainingSiteSoldierTrained>(
	   [this](const Widelands::NoteTrainingSiteSoldierTrained& note) {
		   if (note.ts->owner().player_number() != player_->player_number()) {
			   return;
		   }

		   soldier_trained(*note.ts);
	   });

	// Subscribe to ShipNotes.
	shipnotes_subscriber_ =
	   Notifications::subscribe<Widelands::NoteShip>([this](const Widelands::NoteShip& note) {
		   // in a short time between start and late_initialization the player
		   // can get notes that can not be processed.
		   // It seems that this causes no problem, at least no substantial
		   if (player_ == nullptr) {
			   return;
		   }
		   if (note.ship->get_owner()->player_number() != player_->player_number()) {
			   return;
		   }

<<<<<<< HEAD
		case Widelands::NoteShip::Action::kWaitingForCommand:
			for (auto& observer : allships) {
				if (observer.ship == note.ship) {
					observer.waiting_for_command_ = true;
					break;
				}
			}
			break;
		default:
			// Do nothing
			break;
		}
	});
=======
		   switch (note.action) {

		   case Widelands::NoteShip::Action::kGained:
			   gain_ship(*note.ship, NewShip::kBuilt);
			   break;

		   case Widelands::NoteShip::Action::kLost:
			   for (std::deque<ShipObserver>::iterator i = allships.begin(); i != allships.end();
			        ++i) {
				   if (i->ship == note.ship) {
					   allships.erase(i);
					   break;
				   }
			   }
			   break;

		   case Widelands::NoteShip::Action::kWaitingForCommand:
			   for (std::deque<ShipObserver>::iterator i = allships.begin(); i != allships.end();
			        ++i) {
				   if (i->ship == note.ship) {
					   i->waiting_for_command_ = true;
					   break;
				   }
			   }
			   break;
		   default:
			   // Do nothing
			   break;
		   }
	   });
>>>>>>> 108926a7
}

DefaultAI::~DefaultAI() {
	while (!buildable_fields.empty()) {
		delete buildable_fields.back();
		buildable_fields.pop_back();
	}

	while (!mineable_fields.empty()) {
		delete mineable_fields.back();
		mineable_fields.pop_back();
	}

	while (!economies.empty()) {
		delete economies.back();
		economies.pop_back();
	}
}

/**
 * Main loop of computer player_ "defaultAI"
 *
 * General behaviour is defined here.
 */
void DefaultAI::think() {

	if (tribe_ == nullptr) {
		late_initialization();
	}

	const uint32_t gametime = static_cast<uint32_t>(game().get_gametime());

	if (next_ai_think_ > gametime) {
		return;
	}

	// AI now thinks twice in a seccond, if the game engine allows this
	// if too busy, the period can be many seconds.
	next_ai_think_ = gametime + 500;

	if (player_->is_picking_custom_starting_position()) {
		// TODO(Nordfriese): In picking_custom_starting_position mode, try to find
		// a nice spot somewhere instead of just picking the default position.
		// This here will not work if another player has already chosen a spot
		// close to our default location…
		if (!player_->pick_custom_starting_position(game().map().get_starting_pos(player_number()))) {
			log_warn_time(gametime, "AI %u: default starting position already taken!\n",
			              static_cast<unsigned>(player_number()));
		}
		return;
	}

	SchedulerTaskId due_task = SchedulerTaskId::kUnset;

	sort_task_pool();

	const int32_t delay_time = gametime - taskPool.front().due_time;

	// Here we decide how many jobs will be run now (none - 5)
	// in case no job is due now, it can be zero
	uint32_t jobs_to_run_count = (delay_time < 0) ? 0 : 1;

	// Here we collect data for "too late ..." message
	if (delay_time > 5000) {
		++scheduler_delay_counter_;
	} else {
		scheduler_delay_counter_ = 0;
	}

	if (jobs_to_run_count == 0) {
		// well we have nothing to do now
		return;
	}

	// And printing it now and resetting counter
	if (scheduler_delay_counter_ > 10) {
		log_info_time(gametime, " %d: AI: game speed too high, jobs are too late (now %2d seconds)\n",
		              player_number(), static_cast<int32_t>(delay_time / 1000));
		scheduler_delay_counter_ = 0;
	}

	// 400 provides that second job is run if delay time is longer then 1.6 sec
	if (delay_time / 400 > 1) {
		jobs_to_run_count = sqrt(static_cast<uint32_t>(delay_time / 500));
	}

	jobs_to_run_count = (jobs_to_run_count > kMaxJobs) ? kMaxJobs : jobs_to_run_count;
	assert(jobs_to_run_count > 0 && jobs_to_run_count <= kMaxJobs);
	assert(jobs_to_run_count < taskPool.size());

	// Pool of tasks to be executed this run. In ideal situation it will consist of one task only.
	std::vector<SchedulerTask> current_task_queue;
	assert(current_task_queue.empty());
	// Here we push SchedulerTask members into the temporary queue, providing that a task is due now
	// and
	// the limit (jobs_to_run_count) is not exceeded
	for (uint8_t i = 0; i < jobs_to_run_count; ++i) {
		if (taskPool[i].due_time <= gametime) {
			current_task_queue.push_back(taskPool[i]);
			sort_task_pool();
		} else {
			break;
		}
	}

	assert(!current_task_queue.empty() && current_task_queue.size() <= jobs_to_run_count);

	// Ordering temporary queue so that higher priority (lower number) is on the beginning
	std::sort(current_task_queue.begin(), current_task_queue.end());

	// Performing tasks from temporary queue one by one
	for (const auto& task : current_task_queue) {

		due_task = task.id;

		++sched_stat_[static_cast<uint32_t>(due_task)];

		// Now AI runs a job selected above to be performed in this turn
		// (only one but some of them needs to run check_economies() to
		// guarantee consistency)
		// job names are selfexplanatory
		switch (due_task) {
		case SchedulerTaskId::kBbuildableFieldsCheck:
			update_all_buildable_fields(gametime);
			set_taskpool_task_time(
			   gametime + kMinBFCheckInterval, SchedulerTaskId::kBbuildableFieldsCheck);
			break;
		case SchedulerTaskId::kMineableFieldsCheck:
			update_all_mineable_fields(gametime);
			set_taskpool_task_time(
			   gametime + kMinMFCheckInterval, SchedulerTaskId::kMineableFieldsCheck);
			break;
		case SchedulerTaskId::kRoadCheck:
			if (check_economies()) {  // is a must
				return;
			}
			set_taskpool_task_time(gametime + 1000, SchedulerTaskId::kRoadCheck);
			// testing 5 roads
			{
				const int32_t roads_to_check = roads.size() / 30 + 1;
				for (int j = 0; j < roads_to_check; ++j) {
					// improve_roads function will test one road and rotate roads vector
					if (improve_roads(gametime)) {
						// if significant change takes place do not go on
						break;
					}
				}
			}
			break;
		case SchedulerTaskId::kUnbuildableFCheck:
			set_taskpool_task_time(gametime + 4000, SchedulerTaskId::kUnbuildableFCheck);
			update_all_not_buildable_fields();
			break;
		case SchedulerTaskId::kCheckEconomies:
			check_economies();
			set_taskpool_task_time(gametime + 8000, SchedulerTaskId::kCheckEconomies);
			break;
		case SchedulerTaskId::kProductionsitesStats:
			update_productionsite_stats();
			// Updating the stats every 10 seconds should be enough
			set_taskpool_task_time(gametime + 10000, SchedulerTaskId::kProductionsitesStats);
			break;
		case SchedulerTaskId::kConstructBuilding:
			if (check_economies()) {  // economies must be consistent
				return;
			}
			if (gametime < 15000) {  // More frequent at the beginning of game
				set_taskpool_task_time(gametime + 2000, SchedulerTaskId::kConstructBuilding);
			} else {
				set_taskpool_task_time(gametime + 6000, SchedulerTaskId::kConstructBuilding);
			}
			if (construct_building(gametime)) {
				time_of_last_construction_ = gametime;
			}
			break;
		case SchedulerTaskId::kCheckProductionsites:
			if (check_economies()) {  // economies must be consistent
				return;
			}
			{
				set_taskpool_task_time(gametime + 15000, SchedulerTaskId::kCheckProductionsites);
				// testing 5 productionsites (if there are 5 of them)
				int32_t ps_to_check = (productionsites.size() < 5) ? productionsites.size() : 5;
				for (int j = 0; j < ps_to_check; ++j) {
					// one productionsite per one check_productionsites() call
					if (check_productionsites(gametime)) {
						// if significant change takes place do not go on
						break;
					}
				}
			}
			break;
		case SchedulerTaskId::kCheckShips:
			// if function returns false, we can postpone next call
			{
				const uint8_t wait_multiplier = (check_ships(gametime)) ? 1 : 5;
				set_taskpool_task_time(
				   gametime + wait_multiplier * kShipCheckInterval, SchedulerTaskId::kCheckShips);
			}
			break;
		case SchedulerTaskId::KMarineDecisions:
			// if function returns false, we can postpone for next call
			{
				const uint8_t wait_multiplier = (marine_main_decisions(gametime)) ? 1 : 5;
				set_taskpool_task_time(gametime + wait_multiplier * kMarineDecisionInterval,
				                       SchedulerTaskId::KMarineDecisions);
			}
			break;
		case SchedulerTaskId::kCheckMines:
			if (check_economies()) {  // economies must be consistent
				return;
			}
			set_taskpool_task_time(gametime + 15000, SchedulerTaskId::kCheckMines);
			// checking 3 mines if possible
			{
				int32_t mines_to_check = (mines_.size() < 5) ? mines_.size() : 5;
				for (int j = 0; j < mines_to_check; ++j) {
					// every run of check_mines_() checks one mine
					if (check_mines_(gametime)) {
						// if significant change takes place do not go on
						break;
					}
				}
			}
			break;
		case SchedulerTaskId::kCheckMilitarysites:
			// just to be sure the value is reset
			if (check_militarysites(gametime)) {
				set_taskpool_task_time(gametime + 15 * 1000, SchedulerTaskId::kCheckMilitarysites);
			} else {
				set_taskpool_task_time(gametime + 4 * 1000, SchedulerTaskId::kCheckMilitarysites);
			}
			break;
		case SchedulerTaskId::kCheckTrainingsites:
			set_taskpool_task_time(
			   gametime + kTrainingSitesCheckInterval, SchedulerTaskId::kCheckTrainingsites);
			check_trainingsites(gametime);
			break;
		case SchedulerTaskId::kCountMilitaryVacant:
			count_military_vacant_positions();
			set_taskpool_task_time(gametime + 25 * 1000, SchedulerTaskId::kCountMilitaryVacant);
			break;
		case SchedulerTaskId::kWareReview:
			if (check_economies()) {  // economies must be consistent
				return;
			}
			set_taskpool_task_time(gametime + 15 * 60 * 1000, SchedulerTaskId::kWareReview);
			review_wares_targets(gametime);
			break;
		case SchedulerTaskId::kPrintStats:
			if (check_economies()) {  // economies must be consistent
				return;
			}
			set_taskpool_task_time(gametime + 10 * 60 * 1000, SchedulerTaskId::kPrintStats);
			print_stats(gametime);
			break;
		case SchedulerTaskId::kCheckEnemySites:
			check_enemy_sites(gametime);
			set_taskpool_task_time(gametime + 19 * 1000, SchedulerTaskId::kCheckEnemySites);
			break;
		case SchedulerTaskId::kManagementUpdate:
			// This task is used for training the AI, so it should be usually disabled
			{  // statistics for spotted warehouses
				uint16_t conquered_wh = 0;
				for (auto coords : enemy_warehouses) {
					if (get_land_owner(game().map(), coords) == player_number()) {
						++conquered_wh;
					}
				}
				if (!basic_economy_established) {
					assert(!persistent_data->remaining_basic_buildings.empty());
					log_info_time(
					   gametime,
					   "AI %2d: Basic economy not achieved, %" PRIuS " building(s) missing, f.e.: %s\n",
					   player_number(), persistent_data->remaining_basic_buildings.size(),
					   get_building_observer(persistent_data->remaining_basic_buildings.begin()->first)
					      .name);
				}
				if (!enemy_warehouses.empty()) {
					log_info_time(gametime, "Conquered warehouses: %d / %" PRIuS "\n", conquered_wh,
					              enemy_warehouses.size());
				}
				management_data.review(
				   gametime, player_number(), player_statistics.get_player_land(player_number()),
				   player_statistics.get_enemies_max_land(),
				   player_statistics.get_old60_player_land(player_number()), attackers_count_,
				   soldier_trained_log.count(gametime),
				   player_statistics.get_player_power(player_number()),
				   count_productionsites_without_buildings(), first_iron_mine_built);
				set_taskpool_task_time(
				   gametime + kManagementUpdateInterval, SchedulerTaskId::kManagementUpdate);
			}
			break;
		case SchedulerTaskId::kUpdateStats:
			update_player_stat(gametime);
			set_taskpool_task_time(gametime + kStatUpdateInterval, SchedulerTaskId::kUpdateStats);
			break;
		case SchedulerTaskId::kWarehouseFlagDist:
			check_flag_distances(gametime);
			set_taskpool_task_time(
			   gametime + kFlagWarehouseUpdInterval, SchedulerTaskId::kWarehouseFlagDist);
			break;
		case SchedulerTaskId::kUnset:
			NEVER_HERE();
		}
	}
}

/**
 * Cares for all variables not initialised during construction
 *
 * When DefaultAI is constructed, some information is not yet available (e.g.
 * world), so this is done after complete loading of the map.
 */
void DefaultAI::late_initialization() {
	player_ = game().get_player(player_number());
	tribe_ = &player_->tribe();
	if (game().is_ai_training_mode()) {
		ai_training_mode_ = true;
		management_data.set_ai_training_mode();
	}
	const uint32_t gametime = game().get_gametime();

	log_info_time(gametime, "ComputerPlayer(%d): initializing as type %u%s\n", player_number(),
	              static_cast<unsigned int>(type_),
	              (ai_training_mode_) ? ", in ai training mode" : "");
	if (player_->team_number() > 0) {
		log_info_time(gametime, "    ... member of team %d\n", player_->team_number());
	}

	wares.resize(game().tribes().nrwares());
	for (Widelands::DescriptionIndex i = 0;
	     i < static_cast<Widelands::DescriptionIndex>(game().tribes().nrwares()); ++i) {
		wares.at(i).preciousness =
		   game().tribes().get_ware_descr(i)->ai_hints().preciousness(tribe_->name());
	}

	const Widelands::DescriptionIndex& nr_buildings = game().tribes().nrbuildings();

	// The data struct below is owned by Player object, the purpose is to have them saved therein
	persistent_data = player_->get_mutable_ai_persistent_state();
	management_data.persistent_data = player_->get_mutable_ai_persistent_state();
	const bool create_basic_buildings_list =
	   !persistent_data->initialized || (gametime < kRemainingBasicBuildingsResetTime);

	if (!persistent_data->initialized) {
		// As all data are initialized without given values, they must be populated with reasonable
		// values first
		persistent_data->initialize();

		// AI's DNA population
		management_data.new_dna_for_persistent(player_number(), type_);
		management_data.copy_persistent_to_local();
		management_data.mutate(player_number());
		if (ai_training_mode_) {
			management_data.dump_data(player_number());
		}

		management_data.test_consistency(true);
		assert(management_data.get_military_number_at(42) ==
		       management_data.get_military_number_at(kMutationRatePosition));

	} else {
		// Doing some consistency checks
		check_range<uint32_t>(
		   persistent_data->expedition_start_time, gametime, "expedition_start_time");
		check_range<uint16_t>(persistent_data->ships_utilization, 0, 10000, "ships_utilization_");

		// for backward consistency
		if (persistent_data->ai_personality_mil_upper_limit <
		    persistent_data->target_military_score) {
			persistent_data->ai_personality_mil_upper_limit = persistent_data->target_military_score;
		}
		if (persistent_data->least_military_score > persistent_data->target_military_score) {
			persistent_data->least_military_score = persistent_data->target_military_score;
		}

		if (ai_training_mode_) {
			log_dbg_time(
			   gametime, "AI %2d: reinitializing dna (kAITrainingMode set true)", player_number());
			management_data.new_dna_for_persistent(player_number(), type_);
			management_data.copy_persistent_to_local();
			management_data.mutate(player_number());
			management_data.dump_data(player_number());

		} else {
			management_data.copy_persistent_to_local();
		}

		management_data.test_consistency(true);

		log_info_time(gametime, " AI %2d: %" PRIuS " basic buildings in savegame file. %s\n",
		              player_number(), persistent_data->remaining_basic_buildings.size(),
		              (create_basic_buildings_list) ?
		                 "New list will be recreated though (kAITrainingMode is true)" :
		                 "");
	}

	// Even if we have basic buildings from savefile, we ignore them and recreate them based
	// on lua conf files
	if (create_basic_buildings_list) {
		persistent_data->remaining_basic_buildings.clear();
	}

	for (Widelands::DescriptionIndex building_index = 0; building_index < nr_buildings;
	     ++building_index) {
		const Widelands::BuildingDescr& bld = *tribe_->get_building_descr(building_index);
		if (!tribe_->has_building(building_index) &&
		    bld.type() != Widelands::MapObjectType::MILITARYSITE) {
			continue;
		}

		const std::string& building_name = bld.name();
		const BuildingHints& bh = bld.hints();
		buildings_.resize(buildings_.size() + 1);
		BuildingObserver& bo = buildings_.back();
		bo.name = building_name.c_str();
		bo.id = building_index;
		bo.desc = &bld;
		bo.type = BuildingObserver::Type::kBoring;
		bo.cnt_built = 0;
		bo.cnt_under_construction = 0;
		bo.cnt_target = 1;  // default for everything
		bo.cnt_limit_by_aimode = std::numeric_limits<int32_t>::max();
		bo.cnt_upgrade_pending = 0;
		bo.stocklevel_count = 0;
		bo.stocklevel_time = 0;
		bo.last_dismantle_time = 0;
		// this is set to negative number, otherwise the AI would wait 25 sec
		// after game start not building anything
		bo.construction_decision_time = -60 * 60 * 1000;
		bo.last_building_built = kNever;
		bo.build_material_shortage = false;
		bo.current_stats = 0;
		bo.unoccupied_count = 0;
		bo.unconnected_count = 0;
		bo.new_building_overdue = 0;
		bo.primary_priority = 0;
		if (bld.is_buildable()) {
			bo.set_is(BuildingAttribute::kBuildable);
		}
		if (bld.needs_seafaring()) {
			bo.set_is(BuildingAttribute::kNeedsSeafaring);
		}
		if (create_basic_buildings_list &&
		    bh.basic_amount() > 0) {  // This is the very begining of the game
			assert(persistent_data->remaining_basic_buildings.count(bo.id) == 0);
			persistent_data->remaining_basic_buildings.emplace(
			   std::make_pair(bo.id, bh.basic_amount()));
		}
		bo.basic_amount = bh.basic_amount();
		if (bh.get_needs_water()) {
			bo.set_is(BuildingAttribute::kNeedsCoast);
		}
		if (bh.is_space_consumer()) {
			bo.set_is(BuildingAttribute::kSpaceConsumer);
		}
		bo.expansion_type = bh.is_expansion_type();
		bo.fighting_type = bh.is_fighting_type();
		bo.mountain_conqueror = bh.is_mountain_conqueror();
		bo.requires_supporters = bh.requires_supporters();
		bo.set_collected_map_resource(*tribe_, bh.collects_ware_from_map());
		if (bo.requires_supporters) {
			log_dbg_time(
			   gametime, " AI %d: %s strictly requires supporters\n", player_number(), bo.name);
		}
		bo.prohibited_till = bh.get_prohibited_till() * 1000;  // value in conf is in seconds
		bo.forced_after = bh.get_forced_after() * 1000;        // value in conf is in seconds
		if (bld.get_isport()) {
			bo.set_is(BuildingAttribute::kPort);
		}
		bo.max_trainingsites_proportion = 100;
		bo.initial_preciousness = 0;
		bo.max_preciousness = 0;
		bo.max_needed_preciousness = 0;

		for (auto& ph : bh.supported_production()) {
			bo.production_hints.insert(tribe_->safe_ware_index(ph));
		}
		// I just presume cut wood is named "log" in the game
		if (bo.production_hints.count(tribe_->safe_ware_index("log"))) {
			bo.set_is(BuildingAttribute::kRanger);
		}
		// Is total count of this building limited by AI mode?
		if (bh.get_ai_limit(type_) >= 0) {
			bo.cnt_limit_by_aimode = bh.get_ai_limit(type_);
		}

		// Read all interesting data from ware producing buildings
		if (bld.type() == Widelands::MapObjectType::PRODUCTIONSITE) {
			const Widelands::ProductionSiteDescr& prod =
			   dynamic_cast<const Widelands::ProductionSiteDescr&>(bld);
			bo.type = bld.get_ismine() ? BuildingObserver::Type::kMine :
			                             BuildingObserver::Type::kProductionsite;
			for (const auto& temp_input : prod.input_wares()) {
				bo.inputs.push_back(temp_input.first);
			}
			for (const Widelands::DescriptionIndex& temp_output : prod.output_ware_types()) {
				bo.ware_outputs.push_back(temp_output);
				if (tribe_->is_construction_material(temp_output) && !bo.inputs.empty()) {
					wares.at(temp_output).refined_build_material = true;
				}
			}

			// Read information about worker outputs
			if (prod.output_worker_types().size() > 0) {
				for (const Widelands::DescriptionIndex& temp_output : prod.output_worker_types()) {
					if (temp_output == tribe_->soldier()) {
						bo.set_is(BuildingAttribute::kBarracks);
					}
					const WareWorkerHints* worker_hints =
					   tribe_->get_worker_descr(temp_output)->ai_hints();
					const int worker_preciousness = worker_hints->preciousness(tribe_->name());
					if (worker_preciousness != Widelands::kInvalidWare) {
						bo.initial_preciousness += worker_preciousness;
					}
				}
				if (!bo.is(BuildingAttribute::kBarracks) && bo.ware_outputs.empty()) {
					bo.set_is(BuildingAttribute::kRecruitment);
				}
			}

			for (const auto& temp_position : prod.working_positions()) {
				for (uint8_t i = 0; i < temp_position.second; i++) {
					bo.positions.push_back(temp_position.first);
				}
			}

			// If this is a producer, does it act also as supporter?
			if (!bo.ware_outputs.empty() && !bo.production_hints.empty()) {
				bo.set_is(BuildingAttribute::kSupportingProducer);
			}

			iron_resource_id = game().world().resource_index("resource_iron");
			if (iron_resource_id == Widelands::INVALID_INDEX) {
				throw wexception("The AI needs the world to define the resource 'iron'");
			}

			if (bo.type == BuildingObserver::Type::kMine) {
				// get the resource needed by the mine
				if (bh.get_mines()) {
					bo.mines = game().world().resource_index(bh.get_mines());
				}

				bo.mines_percent = bh.get_mines_percent();

				// populating mines_per_type map
				if (mines_per_type.count(bo.mines) == 0) {
					mines_per_type[bo.mines] = MineTypesObserver();
				}
				// Identify iron mines based on mines value
				if (bo.mines == iron_resource_id) {
					mines_per_type[bo.mines].is_critical = true;
					mine_fields_stat.add_critical_ore(bo.mines);
				}
			}

			if (bh.is_shipyard()) {
				bo.set_is(BuildingAttribute::kShipyard);
			}
			if (bh.supports_seafaring()) {
				bo.set_is(BuildingAttribute::kSupportsSeafaring);
			}

			// now we find out if the upgrade of the building is a full substitution
			// (produces all wares as current one)
			const Widelands::DescriptionIndex enhancement = bld.enhancement();
			if (enhancement != Widelands::INVALID_INDEX &&
			    bo.type == BuildingObserver::Type::kProductionsite) {
				std::unordered_set<Widelands::DescriptionIndex> enh_outputs;
				const Widelands::ProductionSiteDescr& enh_prod =
				   dynamic_cast<const Widelands::ProductionSiteDescr&>(
				      *tribe_->get_building_descr(enhancement));

				// collecting wares that are produced in enhanced building
				for (const Widelands::DescriptionIndex& ware : enh_prod.output_ware_types()) {
					enh_outputs.insert(ware);
				}
				// now testing outputs of current building
				// and comparing
				bo.set_is(BuildingAttribute::kUpgradeSubstitutes);
				for (Widelands::DescriptionIndex ware : bo.ware_outputs) {
					if (enh_outputs.count(ware) == 0) {
						bo.unset_is(BuildingAttribute::kUpgradeSubstitutes);
						break;
					}
				}

				std::unordered_set<Widelands::DescriptionIndex> cur_outputs;
				// collecting wares that are produced in enhanced building
				for (const Widelands::DescriptionIndex& ware : bo.ware_outputs) {
					cur_outputs.insert(ware);
				}
				// Does upgraded building produce any different outputs?
				for (Widelands::DescriptionIndex ware : enh_outputs) {
					if (cur_outputs.count(ware) == 0) {
						bo.set_is(BuildingAttribute::kUpgradeExtends);
						break;
					}
				}
			}

			// now we identify producers of critical build materials
			for (Widelands::DescriptionIndex ware : bo.ware_outputs) {
				// building material except for trivial material
				if (wares.at(ware).refined_build_material) {
					bo.set_is(BuildingAttribute::kBuildingMatProducer);
					if (bo.type == BuildingObserver::Type::kMine) {
						mines_per_type[bo.mines].is_critical = true;
						mine_fields_stat.add_critical_ore(bo.mines);
					}
				}
			}

			for (const auto& temp_buildcosts : prod.buildcost()) {
				// building material except for trivial material
				if (wares.at(temp_buildcosts.first).refined_build_material) {
					bo.critical_building_material.push_back(temp_buildcosts.first);
				}
			}

			// some important buildings are identified first the woodcutter/lumberjack
			if (bh.collects_ware_from_map() == "log") {
				bo.set_is(BuildingAttribute::kLumberjack);
			}
			// quarries
			if (bh.collects_ware_from_map() == "granite") {
				bo.set_is(BuildingAttribute::kNeedsRocks);
			}
			// wells
			if (bh.collects_ware_from_map() == "water") {
				bo.set_is(BuildingAttribute::kWell);
			}
			// here we identify hunters
			if (bh.collects_ware_from_map() == "meat") {
				bo.set_is(BuildingAttribute::kHunter);
			}
			// and fishers
			if (bh.collects_ware_from_map() == "fish" && bo.inputs.empty()) {
				bo.set_is(BuildingAttribute::kFisher);
			}
			// and collectors
			if (bh.collects_ware_from_map() == "fruit") {
				bo.set_is(BuildingAttribute::kNeedsBerry);
			}

			continue;
		}

		// now for every military building, we fill critical_building_material vector
		// with critical construction wares
		if (bld.type() == Widelands::MapObjectType::MILITARYSITE) {
			bo.type = BuildingObserver::Type::kMilitarysite;
			const Widelands::MilitarySiteDescr& milit =
			   dynamic_cast<const Widelands::MilitarySiteDescr&>(bld);
			for (const auto& temp_buildcosts : milit.buildcost()) {
				// Below are non-critical wares (wares produced without inputs)
				if (wares.at(temp_buildcosts.first).refined_build_material) {
					bo.critical_building_material.push_back(temp_buildcosts.first);
				}
			}
			continue;
		}

		if (bld.type() == Widelands::MapObjectType::WAREHOUSE) {
			bo.type = BuildingObserver::Type::kWarehouse;
			continue;
		}

		if (bld.type() == Widelands::MapObjectType::TRAININGSITE) {
			bo.type = BuildingObserver::Type::kTrainingsite;
			bo.max_trainingsites_proportion = bh.trainingsites_max_percent();
			assert(bo.max_trainingsites_proportion <= 100);
			const Widelands::TrainingSiteDescr& train =
			   dynamic_cast<const Widelands::TrainingSiteDescr&>(bld);
			for (const auto& temp_input : train.input_wares()) {
				bo.inputs.push_back(temp_input.first);

				// collecting subsitutes
				if (tribe_->ware_index("meat") == temp_input.first ||
				    tribe_->ware_index("fish") == temp_input.first ||
				    tribe_->ware_index("smoked_meat") == temp_input.first ||
				    tribe_->ware_index("smoked_fish") == temp_input.first) {
					bo.substitute_inputs.insert(temp_input.first);
				}
			}
			// Creating vector with critical material, to be used to discourage
			// building of new sites if ware is lacking
			for (const auto& temp_buildcosts : train.buildcost()) {
				// building material except for trivial material
				if (wares.at(temp_buildcosts.first).refined_build_material) {
					bo.critical_building_material.push_back(temp_buildcosts.first);
				}
			}
			continue;
		}

		if (bld.type() == Widelands::MapObjectType::CONSTRUCTIONSITE) {
			bo.type = BuildingObserver::Type::kConstructionsite;
			continue;
		}
	}

	// We must verify that some buildings has been identified
	// Also note that the AI assumes that some buildings are unique, if you want to
	// create e.g. two barracks or bakeries, the impact on the AI must be considered
	if (count_buildings_with_attribute(BuildingAttribute::kBarracks) != 1) {
		throw wexception("The AI needs the tribe '%s' to define 1 type of barracks building. "
		                 "This is the building that produces the tribe's 'soldier' worker.",
		                 tribe_->name().c_str());
	}
	if (count_buildings_with_attribute(BuildingAttribute::kRanger) != 1) {
		throw wexception(
		   "The AI needs the tribe '%s' to define 1 type of ranger's building. "
		   "This is the building that has 'supports_production_of = { \"log\" }' in its AI hints.",
		   tribe_->name().c_str());
	}
	if (count_buildings_with_attribute(BuildingAttribute::kWell) != 1) {
		throw wexception(
		   "The AI needs the tribe '%s' to define 1 type of well. "
		   "This is the building that has 'collects_ware_from_map = \"water\"' in its AI hints.",
		   tribe_->name().c_str());
	}
	if (count_buildings_with_attribute(BuildingAttribute::kLumberjack) != 1) {
		throw wexception(
		   "The AI needs the tribe '%s' to define 1 type of lumberjack's building. "
		   "This is the building that has 'collects_ware_from_map = \"log\"' in its AI hints.",
		   tribe_->name().c_str());
	}

	if (count_buildings_with_attribute(BuildingAttribute::kHunter) != 0 &&
	    count_buildings_with_attribute(BuildingAttribute::kHunter) != 1) {
		throw wexception(
		   "The AI needs the tribe '%s' to define 1 type of hunter's building at the most. "
		   "Hunters are buildings that have 'collects_ware_from_map = \"meat\"' in their AI hints.",
		   tribe_->name().c_str());
	}

	if (count_buildings_with_attribute(BuildingAttribute::kFisher) != 1) {
		throw wexception(
		   "The AI needs the tribe '%s' to define 1 type of fisher's building. "
		   "This is the building that has 'collects_ware_from_map = \"fish\"' in its AI hints "
		   "and doesn't have any ware inputs.",
		   tribe_->name().c_str());
	}

	// atlanteans they consider water as a resource
	// (together with mines, rocks and wood)
	if (tribe_->name() == "atlanteans") {
		resource_necessity_water_needed_ = true;
	}

	// Populating taskPool with all AI jobs and their starting times
	taskPool.push_back(SchedulerTask(std::max<uint32_t>(gametime, 0),
	                                 SchedulerTaskId::kConstructBuilding, 6,
	                                 "construct a building"));
	taskPool.push_back(SchedulerTask(
	   std::max<uint32_t>(gametime, 1 * 1000), SchedulerTaskId::kRoadCheck, 2, "roads check"));
	taskPool.push_back(SchedulerTask(std::max<uint32_t>(gametime, 15 * 1000),
	                                 SchedulerTaskId::kCheckProductionsites, 5,
	                                 "productionsites check"));
	taskPool.push_back(SchedulerTask(std::max<uint32_t>(gametime, 30 * 1000),
	                                 SchedulerTaskId::kProductionsitesStats, 1,
	                                 "productionsites statistics"));
	taskPool.push_back(SchedulerTask(
	   std::max<uint32_t>(gametime, 30 * 1000), SchedulerTaskId::kCheckMines, 5, "check mines"));
	taskPool.push_back(SchedulerTask(std::max<uint32_t>(gametime, 0 * 1000),
	                                 SchedulerTaskId::kCheckMilitarysites, 5,
	                                 "check militarysites"));
	taskPool.push_back(SchedulerTask(
	   std::max<uint32_t>(gametime, 30 * 1000), SchedulerTaskId::kCheckShips, 5, "check ships"));
	taskPool.push_back(SchedulerTask(std::max<uint32_t>(gametime, 1 * 1000),
	                                 SchedulerTaskId::kCheckEconomies, 1, "check economies"));
	taskPool.push_back(SchedulerTask(std::max<uint32_t>(gametime, 30 * 1000),
	                                 SchedulerTaskId::KMarineDecisions, 5, "marine decisions"));
	taskPool.push_back(SchedulerTask(std::max<uint32_t>(gametime, 2 * 60 * 1000),
	                                 SchedulerTaskId::kCheckTrainingsites, 5,
	                                 "check training sites"));
	taskPool.push_back(SchedulerTask(std::max<uint32_t>(gametime, 1 * 1000),
	                                 SchedulerTaskId::kBbuildableFieldsCheck, 2,
	                                 "check buildable fields"));
	taskPool.push_back(SchedulerTask(std::max<uint32_t>(gametime, 1 * 1000),
	                                 SchedulerTaskId::kMineableFieldsCheck, 2,
	                                 "check mineable fields"));
	taskPool.push_back(SchedulerTask(std::max<uint32_t>(gametime, 1 * 1000),
	                                 SchedulerTaskId::kUnbuildableFCheck, 1,
	                                 "check unbuildable fields"));
	taskPool.push_back(SchedulerTask(std::max<uint32_t>(gametime, 15 * 60 * 1000),
	                                 SchedulerTaskId::kWareReview, 9, "wares review"));
	taskPool.push_back(SchedulerTask(std::max<uint32_t>(gametime, 10 * 60 * 1000),
	                                 SchedulerTaskId::kPrintStats, 9, "print statistics"));
	taskPool.push_back(SchedulerTask(std::max<uint32_t>(gametime, 1 * 60 * 1000),
	                                 SchedulerTaskId::kCountMilitaryVacant, 2,
	                                 "count military vacant"));
	taskPool.push_back(SchedulerTask(std::max<uint32_t>(gametime, 10 * 60 * 1000),
	                                 SchedulerTaskId::kCheckEnemySites, 6, "check enemy sites"));
	if (ai_training_mode_) {
		taskPool.push_back(SchedulerTask(std::max<uint32_t>(gametime, 10 * 1000),
		                                 SchedulerTaskId::kManagementUpdate, 8, "reviewing"));
	}
	taskPool.push_back(SchedulerTask(std::max<uint32_t>(gametime, 9 * 1000),
	                                 SchedulerTaskId::kUpdateStats, 6, "update player stats"));
	taskPool.push_back(SchedulerTask(
	   std::max<uint32_t>(gametime, 10 * 1000), SchedulerTaskId::kUpdateStats, 15, "review"));

	taskPool.push_back(SchedulerTask(std::max<uint32_t>(gametime, 10 * 1000),
	                                 SchedulerTaskId::kWarehouseFlagDist, 5,
	                                 "Flag-Warehouse Update"));

	const Widelands::Map& map = game().map();

	// here we scan entire map for own ships
	std::set<Widelands::OPtr<Widelands::Ship>> found_ships;
	for (int16_t y = 0; y < map.get_height(); ++y) {
		for (int16_t x = 0; x < map.get_width(); ++x) {
			Widelands::FCoords f = map.get_fcoords(Widelands::Coords(x, y));
			// there are too many bobs on the map so we investigate
			// only bobs on water
			if (f.field->nodecaps() & Widelands::MOVECAPS_SWIM) {
				for (Widelands::Bob* bob = f.field->get_first_bob(); bob;
				     bob = bob->get_next_on_field()) {
					if (upcast(Widelands::Ship, ship, bob)) {
						if (ship->get_owner() == player_ && !found_ships.count(ship)) {
							found_ships.insert(ship);
							gain_ship(*ship, NewShip::kFoundOnLoad);
						}
					}
				}
			}
		}
	}

	// here we scan entire map for owned unused fields and own buildings
	std::set<Widelands::OPtr<Widelands::PlayerImmovable>> found_immovables;
	for (int16_t y = 0; y < map.get_height(); ++y) {
		for (int16_t x = 0; x < map.get_width(); ++x) {
			Widelands::FCoords f = map.get_fcoords(Widelands::Coords(x, y));

			if (f.field->get_owned_by() != player_number()) {
				continue;
			}

			unusable_fields.push_back(f);

			if (upcast(Widelands::PlayerImmovable, imm, f.field->get_immovable())) {
				//  Guard by a set - immovables might be on several nodes at once.
				if (&imm->owner() == player_ && !found_immovables.count(imm)) {
					found_immovables.insert(imm);
					gain_immovable(*imm, true);
				}
			}
		}
	}

	// blocking space consumers vicinity (when reloading a game)
	for (const ProductionSiteObserver& ps_obs : productionsites) {
		if (ps_obs.bo->is(BuildingAttribute::kSpaceConsumer) &&
		    !ps_obs.bo->is(BuildingAttribute::kRanger)) {
			Widelands::MapRegion<Widelands::Area<Widelands::FCoords>> mr(
			   map,
			   Widelands::Area<Widelands::FCoords>(map.get_fcoords(ps_obs.site->get_position()), 4));
			do {
				blocked_fields.add(mr.location(), game().get_gametime() + 20 * 60 * 1000);
			} while (mr.advance(map));
		}
	}

	// getting list of all fields nearby port space
	// TODO(tiborb): it seems port spaces can change over time so ports_vicinity needs to be
	// refreshed from
	// time to time
	for (const Widelands::Coords& c : map.get_port_spaces()) {
		Widelands::MapRegion<Widelands::Area<Widelands::FCoords>> mr(
		   map, Widelands::Area<Widelands::FCoords>(map.get_fcoords(c), 3));
		do {
			const uint32_t hash = mr.location().hash();
			if (!ports_vicinity.count(hash)) {
				ports_vicinity.insert(hash);
			}
		} while (mr.advance(map));
	}

	// printing identified basic buildings if we are in the basic economy mode
	basic_economy_established = persistent_data->remaining_basic_buildings.empty();
	if (!basic_economy_established) {
		log_dbg_time(gametime, "%2d: Initializing in the basic economy mode, required buildings:\n",
		             player_number());
		for (auto bb : persistent_data->remaining_basic_buildings) {
			log_dbg_time(gametime, "   %3d / %-28s- target %d\n", bb.first,
			             get_building_observer(bb.first).name, bb.second);
		}
	}

	update_player_stat(gametime);

	// Initialise the max duration of a single ship's expedition
	const uint32_t map_area = uint32_t(map.get_height()) * map.get_width();
	const uint32_t map_area_root = round(sqrt(map_area));
	int scope = 320 - 64;
	int off = map_area_root - 64;
	if (off < 0) {
		off = 0;
	}
	if (off > scope) {
		off = scope;
	}
	expedition_max_duration =
	   kExpeditionMinDuration +
	   static_cast<double>(off) * (kExpeditionMaxDuration - kExpeditionMinDuration) / scope;
	log_dbg_time(gametime, " %d: expedition max duration = %u (%u minutes), map area root: %u\n",
	             player_number(), expedition_max_duration / 1000,
	             expedition_max_duration / kOneMinute, map_area_root);
	assert(expedition_max_duration >= kExpeditionMinDuration);
	assert(expedition_max_duration <= kExpeditionMaxDuration);

	// Sometimes there can be a ship in expedition, but expedition start time is not given
	// e.g. human player played this player before
	if (expedition_ship_ != kNoShip && persistent_data->expedition_start_time ==
	                                      Widelands::Player::AiPersistentState::kNoExpedition) {
		// Current gametime is better then 'Player::AiPersistentState::kNoExpedition'
		persistent_data->expedition_start_time = gametime;
	}

	productionsites_ratio_ = management_data.get_military_number_at(86) / 10 + 12;

	// Just to be initialized
	soldier_status_ = SoldiersStatus::kEnough;
	vacant_mil_positions_average_ = 0;
	spots_avail.resize(4);
	trees_nearby_treshold_ = 3 + std::abs(management_data.get_military_number_at(121)) / 2;
	last_road_dismantled_ = 0;
	dead_ends_check_ = true;
}

/**
 * Checks PART of available buildable fields.
 *
 * this checks about 40-50 buildable fields. In big games, the player can have thousands
 * of them, so we rotate the buildable_fields container and check 35 fields, and in addition
 * we look for medium & big fields and near border fields if needed.
 */
void DefaultAI::update_all_buildable_fields(const uint32_t gametime) {

	// Every call we try to check first 35 buildable fields
	constexpr uint16_t kMinimalFieldsCheck = 35;

	uint16_t i = 0;

	// To be sure we have some info about enemies we might see
	update_player_stat(gametime);

	// Generally we check fields as they are in the container, but we need also given
	// number of "special" fields. So if given number of fields are not found within
	// "regular" check, we must go on and look also on other fields...
	uint8_t non_small_needed = 4;
	uint8_t near_border_needed = 10;

	// we test 35 fields that were update more than 1 seconds ago
	while (!buildable_fields.empty() &&
	       i < std::min<uint16_t>(kMinimalFieldsCheck, buildable_fields.size())) {
		BuildableField& bf = *buildable_fields.front();

		if ((buildable_fields.front()->field_info_expiration - kFieldInfoExpiration + 1000) <=
		    gametime) {

			//  check whether we lost ownership of the node
			if (bf.coords.field->get_owned_by() != player_number()) {
				delete &bf;
				buildable_fields.pop_front();
				continue;
			}

			//  check whether we can still construct regular buildings on the node
			if ((player_->get_buildcaps(bf.coords) & Widelands::BUILDCAPS_SIZEMASK) == 0) {
				unusable_fields.push_back(bf.coords);
				delete &bf;
				buildable_fields.pop_front();
				continue;
			}

			update_buildable_field(bf);
			if (non_small_needed > 0) {
				int32_t const maxsize =
				   player_->get_buildcaps(bf.coords) & Widelands::BUILDCAPS_SIZEMASK;
				if (maxsize > 1) {
					--non_small_needed;
				}
			}
			if (near_border_needed > 0) {
				if (bf.near_border) {
					--near_border_needed;
				}
			}
		}
		bf.field_info_expiration = gametime + kFieldInfoExpiration;
		buildable_fields.push_back(&bf);
		buildable_fields.pop_front();

		++i;
	}

	// If needed we iterate once more and look for 'special' fields
	// starting in the middle of buildable_fields to skip fields tested lately
	// But not doing this if the count of buildable fields is too low
	// (no need to bother)
	if (buildable_fields.size() < kMinimalFieldsCheck * 3) {
		return;
	}

	for (uint32_t j = buildable_fields.size() / 2; j < buildable_fields.size(); j++) {
		// If we dont need to iterate (anymore) ...
		if (non_small_needed + near_border_needed == 0) {
			break;
		}

		// Skip if the field is not ours or was updated lately
		if (buildable_fields[j]->coords.field->get_owned_by() != player_number()) {
			continue;
		}
		// We are not interested in fields where info has expired less than 20s ago
		if (buildable_fields[j]->field_info_expiration + 20000 > gametime) {
			continue;
		}

		// Continue if field is blocked at the moment
		if (blocked_fields.is_blocked(buildable_fields[j]->coords)) {
			continue;
		}

		// Few constants to keep the code cleaner
		const int32_t field_maxsize =
		   player_->get_buildcaps(buildable_fields[j]->coords) & Widelands::BUILDCAPS_SIZEMASK;
		const bool field_near_border = buildable_fields[j]->near_border;

		// Let decide if we need to update and for what reason
		const bool update_due_size = non_small_needed && field_maxsize > 1;
		const bool update_due_border = near_border_needed && field_near_border;

		if (!(update_due_size || update_due_border)) {
			continue;
		}

		// decreasing the counters
		if (update_due_size) {
			assert(non_small_needed > 0);
			--non_small_needed;
		}
		if (update_due_border) {
			assert(near_border_needed > 0);
			--near_border_needed;
		}

		// and finnaly update the buildable field
		update_buildable_field(*buildable_fields[j]);
		buildable_fields[j]->field_info_expiration = gametime + kFieldInfoExpiration;
	}
}

/**
 * Checks ALL available mineable fields.
 *
 * this shouldn't be used often, as it might hang the game for some 100
 * milliseconds if the area the computer owns is big.
 */
void DefaultAI::update_all_mineable_fields(const uint32_t gametime) {

	uint16_t i = 0;  // counter, used to track # of checked fields

	// we test 30 fields that were updated more than 1 seconds ago
	// to avoid re-test of the same field twice
	while (!mineable_fields.empty() &&
	       (mineable_fields.front()->field_info_expiration - kMineFieldInfoExpiration + 1000) <=
	          gametime &&
	       i < 30) {
		MineableField* mf = mineable_fields.front();

		//  check whether we lost ownership of the node
		if (mf->coords.field->get_owned_by() != player_number()) {
			delete mf;
			mineable_fields.pop_front();
			continue;
		}

		//  check whether we can still construct regular buildings on the node
		if ((player_->get_buildcaps(mf->coords) & Widelands::BUILDCAPS_MINE) == 0) {
			unusable_fields.push_back(mf->coords);
			delete mf;
			mineable_fields.pop_front();
			continue;
		}

		update_mineable_field(*mf);
		mf->field_info_expiration = gametime + kMineFieldInfoExpiration;
		mineable_fields.push_back(mf);
		mineable_fields.pop_front();

		++i;
	}
	// Updating overall statistics, first we flush the data and then iterate over all mine fields
	// ignoring fields that are blocked usually because they are not accessible
	mine_fields_stat.zero();
	for (const auto& mineable_field : mineable_fields) {
		if (mineable_field->coords.field->get_resources_amount() > 0 &&
		    !blocked_fields.is_blocked(mineable_field->coords)) {
			mine_fields_stat.add(mineable_field->coords.field->get_resources());
		}
	}

	// Following asserts presume that there are 1-3 critical mines
	if (mine_fields_stat.count_types() == kMineTypes) {
		assert(mine_fields_stat.has_critical_ore_fields());
	}
	if (mine_fields_stat.count_types() == 0) {
		assert(!mine_fields_stat.has_critical_ore_fields());
	}
}

/**
 * Checks up to 50 fields that weren't buildable the last time.
 *
 * milliseconds if the area the computer owns is big.
 */
void DefaultAI::update_all_not_buildable_fields() {
	int32_t const pn = player_number();

	// We are checking at least 5 unusable fields (or less if there are not 5 of them)
	// at once, but not more then 200...
	// The idea is to check each field at least once a minute, of course with big maps
	// it will take longer
	uint32_t maxchecks = unusable_fields.size();
	if (maxchecks > 5) {
		maxchecks = std::min<uint32_t>(5 + (unusable_fields.size() - 5) / 15, 200);
	}

	for (uint32_t i = 0; i < maxchecks; ++i) {
		//  check whether we lost ownership of the node
		if (unusable_fields.front().field->get_owned_by() != pn) {
			unusable_fields.pop_front();
			continue;
		}

		// check whether building capabilities have improved
		if (player_->get_buildcaps(unusable_fields.front()) & Widelands::BUILDCAPS_SIZEMASK) {
			buildable_fields.push_back(new BuildableField(unusable_fields.front()));
			unusable_fields.pop_front();
			update_buildable_field(*buildable_fields.back());
			continue;
		}

		if (player_->get_buildcaps(unusable_fields.front()) & Widelands::BUILDCAPS_MINE) {
			mineable_fields.push_back(new MineableField(unusable_fields.front()));
			unusable_fields.pop_front();
			update_mineable_field(*mineable_fields.back());
			continue;
		}

		unusable_fields.push_back(unusable_fields.front());
		unusable_fields.pop_front();
	}
}

/// Updates one buildable field
void DefaultAI::update_buildable_field(BuildableField& field) {
	// look if there is any unowned land nearby
	const Widelands::Map& map = game().map();
	const uint32_t gametime = game().get_gametime();
	FindNodeUnownedWalkable find_unowned_walkable(player_, game());
	FindEnemyNodeWalkable find_enemy_owned_walkable(player_, game());
	FindNodeUnownedBuildable find_unowned_buildable(player_, game());
	FindNodeUnownedMineable find_unowned_mines_pots(player_, game());
	FindNodeUnownedMineable find_unowned_iron_mines(player_, game(), iron_resource_id);
	FindNodeAllyOwned find_ally(player_, game(), player_number());
	Widelands::PlayerNumber const pn = player_->player_number();
	const Widelands::World& world = game().world();

	constexpr uint16_t kProductionArea = 6;
	constexpr uint16_t kBuildableSpotsCheckArea = 10;
	constexpr uint16_t kEnemyCheckArea = 16;
	const uint16_t ms_enemy_check_area =
	   kEnemyCheckArea + std::abs(management_data.get_military_number_at(75)) / 10;
	constexpr uint16_t kDistantResourcesArea = 20;

	uint16_t actual_enemy_check_area = kEnemyCheckArea;
	field.is_militarysite = false;
	if (field.coords.field->get_immovable()) {
		if (field.coords.field->get_immovable()->descr().type() ==
		    Widelands::MapObjectType::MILITARYSITE) {
			field.is_militarysite = true;
			actual_enemy_check_area = ms_enemy_check_area;
		}
	}

	field.unowned_land_nearby = map.find_fields(
	   game(), Widelands::Area<Widelands::FCoords>(field.coords, actual_enemy_check_area), nullptr,
	   find_unowned_walkable);

	field.enemy_owned_land_nearby = map.find_fields(
	   game(), Widelands::Area<Widelands::FCoords>(field.coords, actual_enemy_check_area), nullptr,
	   find_enemy_owned_walkable);

	field.nearest_buildable_spot_nearby = std::numeric_limits<uint16_t>::max();
	field.unowned_buildable_spots_nearby = 0;
	field.unowned_portspace_vicinity_nearby = 0;
	if (field.unowned_land_nearby > 0 ||
	    (field.enemy_owned_land_nearby > 0 &&
	     field.enemy_military_presence <
	        std::abs(management_data.get_military_number_at(174)) / 10)) {
		std::vector<Widelands::Coords> found_buildable_fields;

		// first looking for unowned buildable spots
		field.unowned_buildable_spots_nearby = map.find_fields(
		   game(), Widelands::Area<Widelands::FCoords>(field.coords, kBuildableSpotsCheckArea),
		   &found_buildable_fields, find_unowned_buildable);
		field.unowned_buildable_spots_nearby += map.find_fields(
		   game(), Widelands::Area<Widelands::FCoords>(field.coords, kBuildableSpotsCheckArea),
		   &found_buildable_fields, find_enemy_owned_walkable);
		// Now iterate over fields to collect statistics
		for (auto& coords : found_buildable_fields) {
			// We are not interested in blocked fields
			if (blocked_fields.is_blocked(coords)) {
				continue;
			}
			// And now looking for nearest field
			const uint32_t cur_distance = map.calc_distance(coords, field.coords);
			if (cur_distance < field.nearest_buildable_spot_nearby) {
				field.nearest_buildable_spot_nearby = cur_distance;
			}
		}

		// now looking for unowned_portspace_vicinity_nearby
		Widelands::MapRegion<Widelands::Area<Widelands::FCoords>> mr(
		   map, Widelands::Area<Widelands::FCoords>(field.coords, kBuildableSpotsCheckArea));
		do {

			if (mr.location().field->get_owned_by() == 0 &&
			    ports_vicinity.count(mr.location().hash()) > 0) {
				++field.unowned_portspace_vicinity_nearby;
			}
		} while (mr.advance(map));
	}

	// Is this near the border? Get rid of fields owned by ally
	if (map.find_fields(
	       game(), Widelands::Area<Widelands::FCoords>(field.coords, 3), nullptr, find_ally) ||
	    map.find_fields(game(), Widelands::Area<Widelands::FCoords>(field.coords, 3), nullptr,
	                    find_unowned_walkable)) {
		field.near_border = true;
	} else {
		field.near_border = false;
	}

	// are we going to count resources now?
	static bool resource_count_now = false;
	resource_count_now = false;
	// Testing in first 10 seconds or if last testing was more then 60 sec ago
	if (field.last_resources_check_time < 10000 ||
	    field.last_resources_check_time - gametime > 60 * 1000) {
		resource_count_now = true;
		field.last_resources_check_time = gametime;
	}

	// testing mines
	if (resource_count_now) {
		uint32_t close_mines =
		   map.find_fields(game(), Widelands::Area<Widelands::FCoords>(field.coords, kProductionArea),
		                   nullptr, find_unowned_mines_pots);
		uint32_t distant_mines = map.find_fields(
		   game(), Widelands::Area<Widelands::FCoords>(field.coords, kDistantResourcesArea), nullptr,
		   find_unowned_mines_pots);
		distant_mines = distant_mines - close_mines;
		field.unowned_mines_spots_nearby = 4 * close_mines + distant_mines / 2;
		if (distant_mines > 0) {
			field.unowned_mines_spots_nearby += 15;
		}
		if (field.unowned_mines_spots_nearby > 0 &&
		    // for performance considerations we count iron nodes only if we have less than 2 iron
		    // mines now...
		    mines_per_type[iron_resource_id].total_count() <= 1) {
			// counting iron mines, if we have less than two iron mines
			field.unowned_iron_mines_nearby = map.find_fields(
			   game(), Widelands::Area<Widelands::FCoords>(field.coords, kDistantResourcesArea),
			   nullptr, find_unowned_iron_mines);
		} else {
			field.unowned_iron_mines_nearby = 0;
		}
	}

	// identifying portspace fields
	if (player_->get_buildcaps(field.coords) & Widelands::BUILDCAPS_PORT) {
		field.is_portspace = ExtendedBool::kTrue;
	} else {
		field.is_portspace = ExtendedBool::kFalse;
	}

	// testing for near portspaces
	if (ports_vicinity.count(field.coords.hash()) > 0) {
		field.portspace_nearby = ExtendedBool::kTrue;
	} else {
		field.portspace_nearby = ExtendedBool::kFalse;
	}

	// testing if a port is nearby, such field will get a priority boost
	if (resource_count_now) {  // misusing a bit
		uint16_t nearest_distance = std::numeric_limits<uint16_t>::max();
		for (const WarehouseSiteObserver& wh_obs : warehousesites) {
			if (wh_obs.bo->is(BuildingAttribute::kPort)) {
				const uint16_t actual_distance =
				   map.calc_distance(field.coords, wh_obs.site->get_position());
				nearest_distance = std::min(nearest_distance, actual_distance);
			}
		}
		if (nearest_distance < 15) {
			field.port_nearby = true;
		} else {
			field.port_nearby = false;
		}
	}

	// testing fields in radius 1 to find biggest buildcaps.
	// This is to calculate capacity that will be lost if something is
	// built here
	field.max_buildcap_nearby = 0;
	Widelands::MapRegion<Widelands::Area<Widelands::FCoords>> mr(
	   map, Widelands::Area<Widelands::FCoords>(field.coords, 1));
	do {
		if ((player_->get_buildcaps(mr.location()) & Widelands::BUILDCAPS_SIZEMASK) >
		    field.max_buildcap_nearby) {
			field.max_buildcap_nearby =
			   player_->get_buildcaps(mr.location()) & Widelands::BUILDCAPS_SIZEMASK;
		}
	} while (mr.advance(map));

	assert((player_->get_buildcaps(field.coords) & Widelands::BUILDCAPS_SIZEMASK) <=
	       field.max_buildcap_nearby);

	// Testing surface water (once only)
	// TODO(GunChleoc): We can change the terrain by scripting, so we should work with notifications
	// here.
	// Let's leave this as it is for now for performance reasons - terrain change of water is
	// currently only
	// used in the Atlantean scenario.
	if (field.water_nearby == kUncalculated) {
		assert(field.open_water_nearby == kUncalculated);

		FindNodeWater find_water(game().world());
		field.water_nearby =
		   map.find_fields(game(), Widelands::Area<Widelands::FCoords>(field.coords, kProductionArea),
		                   nullptr, find_water);

		if (field.water_nearby > 0) {
			FindNodeOpenWater find_open_water(game().world());
			field.open_water_nearby = map.find_fields(
			   game(), Widelands::Area<Widelands::FCoords>(field.coords, kProductionArea), nullptr,
			   find_open_water);
		}

		if (resource_necessity_water_needed_) {  // for atlanteans
			field.distant_water =
			   map.find_fields(
			      game(), Widelands::Area<Widelands::FCoords>(field.coords, kDistantResourcesArea),
			      nullptr, find_water) -
			   field.water_nearby;
			assert(field.open_water_nearby <= field.water_nearby);
		}
	}

	Widelands::FCoords fse;
	map.get_neighbour(field.coords, Widelands::WALK_SE, &fse);
	field.preferred = false;
	if (Widelands::BaseImmovable const* const imm = fse.field->get_immovable()) {
		if (dynamic_cast<Widelands::Flag const*>(imm) ||
		    (dynamic_cast<Widelands::Road const*>(imm) &&
		     (fse.field->nodecaps() & Widelands::BUILDCAPS_FLAG))) {
			field.preferred = true;
		}
	}

	// counting fields with fish, doing it roughly every 10-th minute is enough
	if (field.water_nearby > 0 &&
	    (field.fish_nearby == kUncalculated || (resource_count_now && gametime % 10 == 0))) {
		Widelands::CheckStepWalkOn fisher_cstep(Widelands::MOVECAPS_WALK, true);
		static std::vector<Widelands::Coords> fish_fields_list;  // pity this contains duplicates
		fish_fields_list.clear();
		map.find_reachable_fields(game(),
		                          Widelands::Area<Widelands::FCoords>(field.coords, kProductionArea),
		                          &fish_fields_list, fisher_cstep,
		                          Widelands::FindNodeResource(world.resource_index("resource_fish")));

		// This is "list" of unique fields in fish_fields_list we got above
		static std::set<Widelands::Coords> counted_fields;
		counted_fields.clear();
		field.fish_nearby = 0;
		for (auto fish_coords : fish_fields_list) {
			if (counted_fields.insert(fish_coords).second) {
				field.fish_nearby += map.get_fcoords(fish_coords).field->get_resources_amount();
			}
		}
	}

	// Counting resources that do not change fast
	if (resource_count_now) {
		// Counting fields with critters (game)
		field.critters_nearby =
		   map.find_bobs(game(), Widelands::Area<Widelands::FCoords>(field.coords, kProductionArea),
		                 nullptr, Widelands::FindBobCritter());

		// Rocks are not renewable, we will count them only if previous state is nonzero
		if (field.rocks_nearby > 0) {
			field.rocks_nearby = map.find_immovables(
			   game(),
			   Widelands::Area<Widelands::FCoords>(map.get_fcoords(field.coords), kProductionArea),
			   nullptr,
			   Widelands::FindImmovableAttribute(
			      Widelands::MapObjectDescr::get_attribute_id("rocks")));

			// adding 5 if rocks found
			field.rocks_nearby = (field.rocks_nearby > 0) ? field.rocks_nearby + 2 : 0;
		}

		// ground water is not renewable and its amount can only fall, we will count them only if
		// previous state is nonzero
		if (field.ground_water > 0) {
			field.ground_water = field.coords.field->get_resources_amount();
		}

		// Counting trees nearby
		int32_t const tree_attr = Widelands::MapObjectDescr::get_attribute_id("tree");
		field.trees_nearby = map.find_immovables(
		   game(),
		   Widelands::Area<Widelands::FCoords>(map.get_fcoords(field.coords), kProductionArea),
		   nullptr, Widelands::FindImmovableAttribute(tree_attr));

		// Counting bushes nearby. Only the Frisians have this, so we need to create the attribute if
		// it doesn't exist.
		int32_t const bush_attr = Widelands::MapObjectDescr::get_attribute_id("ripe_bush", true);
		field.bushes_nearby = map.find_immovables(
		   game(),
		   Widelands::Area<Widelands::FCoords>(map.get_fcoords(field.coords), kProductionArea),
		   nullptr, Widelands::FindImmovableAttribute(bush_attr));
	}

	// resetting some values
	field.enemy_nearby =
	   (field.enemy_owned_land_nearby > std::abs(management_data.get_military_number_at(41) / 4)) ?
	      true :
	      false;
	if (field.enemy_owned_land_nearby == 0) {
		assert(!field.enemy_nearby);
	}

	// resetting a bunch of values for the field
	field.ally_military_presence = 0;
	field.area_military_capacity = 0;
	field.consumers_nearby.clear();
	field.consumers_nearby.resize(wares.size());
	field.enemy_military_presence = 0;
	field.enemy_military_sites = 0;
	field.enemy_wh_nearby = false;
	field.military_in_constr_nearby = 0;
	field.military_loneliness = 1000;
	field.military_stationed = 0;
	field.military_unstationed = 0;
	field.own_military_presence = 0;
	field.own_non_military_nearby = 0;
	field.producers_nearby.clear();
	field.collecting_producers_nearby.clear();
	field.producers_nearby.resize(wares.size());
	field.collecting_producers_nearby.resize(wares.size());
	field.rangers_nearby = 0;
	field.space_consumers_nearby = 0;
	field.supporters_nearby.clear();
	field.supporters_nearby.resize(wares.size());
	field.unconnected_nearby = false;

	// collect information about productionsites nearby
	static std::vector<Widelands::ImmovableFound> immovables;
	immovables.reserve(50);
	immovables.clear();
	// Search in a radius of range
	map.find_immovables(
	   game(), Widelands::Area<Widelands::FCoords>(field.coords, kProductionArea + 2), &immovables);

	// function seems to return duplicates, so we will use serial numbers to filter them out
	static std::set<uint32_t> unique_serials;
	unique_serials.clear();

<<<<<<< HEAD
	for (const auto& imm_found : immovables) {
		const Widelands::BaseImmovable& base_immovable = *imm_found.object;
=======
	for (uint32_t i = 0; i < immovables.size(); ++i) {
		const Widelands::BaseImmovable& base_immovable = *immovables.at(i).object;
>>>>>>> 108926a7
		if (!unique_serials.insert(base_immovable.serial()).second) {
			continue;  // serial was not inserted in the set, so this is a duplicate
		}

		if (upcast(Widelands::PlayerImmovable const, player_immovable, &base_immovable)) {

			// TODO(unknown): Only continue if this is an opposing site
			// allied sites should be counted for military influence
			if (player_immovable->owner().player_number() != pn) {
				continue;
			}
			// here we identify the buiding (including expected building if constructionsite)
			// and calculate some statistics about nearby buildings
			if (player_immovable->descr().type() == Widelands::MapObjectType::PRODUCTIONSITE) {
				BuildingObserver& bo = get_building_observer(player_immovable->descr().name().c_str());
<<<<<<< HEAD
				consider_productionsite_influence(field, imm_found.coords, bo);
=======
				consider_productionsite_influence(field, immovables.at(i).coords, bo);
>>>>>>> 108926a7
			} else if (upcast(Widelands::ConstructionSite const, constructionsite, player_immovable)) {
				const Widelands::BuildingDescr& target_descr = constructionsite->building();
				BuildingObserver& bo = get_building_observer(target_descr.name().c_str());
				consider_productionsite_influence(field, imm_found.coords, bo);
			}
		}
	}

	// Now testing military aspects
	immovables.clear();
	map.find_immovables(game(),
	                    Widelands::Area<Widelands::FCoords>(field.coords, actual_enemy_check_area),
	                    &immovables);

	// We are interested in unconnected immovables, but we must be also close to connected ones
	static bool any_connected_imm = false;
	any_connected_imm = false;
	static bool any_unconnected_imm = false;
	any_unconnected_imm = false;
	unique_serials.clear();

<<<<<<< HEAD
	for (const auto& imm_found : immovables) {
		const Widelands::BaseImmovable& base_immovable = *imm_found.object;
=======
	for (uint32_t i = 0; i < immovables.size(); ++i) {
		const Widelands::BaseImmovable& base_immovable = *immovables.at(i).object;
>>>>>>> 108926a7

		if (!unique_serials.insert(base_immovable.serial()).second) {
			continue;  // serial was not inserted in the set, so this is duplicate
		}

		// testing if immovable is owned by someone else and collecting some statistics
		if (upcast(Widelands::Building const, building, &base_immovable)) {

			const Widelands::PlayerNumber bpn = building->owner().player_number();
			if (player_statistics.get_is_enemy(bpn)) {  // owned by enemy
				assert(!player_statistics.players_in_same_team(bpn, pn));
				field.enemy_nearby = true;
				if (upcast(Widelands::MilitarySite const, militarysite, building)) {
					field.enemy_military_presence +=
					   militarysite->soldier_control()->stationed_soldiers().size();
					++field.enemy_military_sites;
				}
				if (upcast(Widelands::ConstructionSite const, constructionsite, building)) {
					const Widelands::BuildingDescr& target_descr = constructionsite->building();
					if (target_descr.type() == Widelands::MapObjectType::MILITARYSITE) {
						++field.enemy_military_sites;
					}
				}

				// Warehouses are counted here too as they can host soldiers as well
				if (upcast(Widelands::Warehouse const, warehouse, building)) {
					field.enemy_military_presence +=
					   warehouse->soldier_control()->stationed_soldiers().size();
					++field.enemy_military_sites;
					field.enemy_wh_nearby = true;
					enemy_warehouses.insert(building->get_position().hash());
				}
				continue;
			} else if (bpn != pn) {  // it is an ally
				assert(!player_statistics.get_is_enemy(bpn));
				if (upcast(Widelands::MilitarySite const, militarysite, building)) {
					field.ally_military_presence +=
					   militarysite->soldier_control()->stationed_soldiers().size();
				}
				continue;
			}

			// if we are here, the immovable is ours
			assert(building->owner().player_number() == pn);

			// connected to a warehouse
			// TODO(Nordfriese): Someone should update the code since the big economy splitting for the
			// ferries
			bool connected = !building->get_economy(Widelands::wwWORKER)->warehouses().empty();
			if (connected) {
				any_connected_imm = true;
			}

			if (upcast(Widelands::ConstructionSite const, constructionsite, building)) {
				const Widelands::BuildingDescr& target_descr = constructionsite->building();

				if (upcast(Widelands::MilitarySiteDescr const, target_ms_d, &target_descr)) {
<<<<<<< HEAD
					const int32_t dist = map.calc_distance(field.coords, imm_found.coords);
=======
					const int32_t dist = map.calc_distance(field.coords, immovables.at(i).coords);
>>>>>>> 108926a7
					const int32_t radius = target_ms_d->get_conquers() + 4;

					if (radius > dist) {
						field.area_military_capacity += target_ms_d->get_max_number_of_soldiers() / 2 + 1;
						if (field.coords != imm_found.coords) {
							field.military_loneliness *= static_cast<double_t>(dist) / radius;
						}
						++field.military_in_constr_nearby;
					}
				}
			} else if (!connected) {
				// we don't care about unconnected constructionsites
				any_unconnected_imm = true;
			}

			if (upcast(Widelands::MilitarySite const, militarysite, building)) {
<<<<<<< HEAD
				const int32_t dist = map.calc_distance(field.coords, imm_found.coords);
=======
				const int32_t dist = map.calc_distance(field.coords, immovables.at(i).coords);
>>>>>>> 108926a7
				const int32_t radius = militarysite->descr().get_conquers() + 4;

				if (radius > dist) {
					field.area_military_capacity +=
					   militarysite->soldier_control()->max_soldier_capacity();
					field.own_military_presence +=
					   militarysite->soldier_control()->stationed_soldiers().size();

					if (militarysite->soldier_control()->stationed_soldiers().empty()) {
						++field.military_unstationed;
					} else {
						++field.military_stationed;
					}

					if (field.coords != imm_found.coords) {
						field.military_loneliness *= static_cast<double_t>(dist) / radius;
					}
				}
			} else {
				++field.own_non_military_nearby;
			}
		}
	}

	assert(field.military_loneliness <= 1000);

	if (any_unconnected_imm && any_connected_imm && field.military_in_constr_nearby == 0) {
		field.unconnected_nearby = true;
	}

	// if there is a militarysite on the field, we try to walk to enemy
	field.enemy_accessible_ = false;
	field.local_soldier_capacity = 0;
	if (field.is_militarysite) {
		if (upcast(Widelands::MilitarySite, ms, field.coords.field->get_immovable())) {
			if (field.enemy_nearby) {
				uint32_t unused1 = 0;
				uint16_t unused2 = 0;
				field.enemy_accessible_ = other_player_accessible(
				   actual_enemy_check_area + 3, &unused1, &unused2, field.coords, WalkSearch::kEnemy);
			}
			field.local_soldier_capacity = ms->soldier_control()->max_soldier_capacity();
			field.is_militarysite = true;
		} else {
			NEVER_HERE();
		}
	}

	// Calculating field score
	field.military_score_ = 0;
	field.inland = false;

	if (!(field.enemy_nearby || field.near_border)) {
		field.inland = true;
	}

	const uint8_t score_parts_size = 69;
	int32_t score_parts[score_parts_size] = {0};
	if (field.enemy_owned_land_nearby) {
		score_parts[0] = 3 * management_data.neuron_pool[73].get_result_safe(
		                        field.enemy_owned_land_nearby / 5, kAbsValue);
		score_parts[1] = 3 * management_data.neuron_pool[76].get_result_safe(
		                        field.enemy_owned_land_nearby, kAbsValue);
		score_parts[2] = 3 * management_data.neuron_pool[54].get_result_safe(
		                        field.enemy_military_presence * 2, kAbsValue);
		score_parts[3] = 3 * management_data.neuron_pool[61].get_result_safe(
		                        field.enemy_military_presence / 3, kAbsValue);
		score_parts[4] =
		   (!field.enemy_accessible_) ? (-100 + management_data.get_military_number_at(55)) : 0;
		score_parts[5] = 2 * management_data.neuron_pool[50].get_result_safe(
		                        field.enemy_owned_land_nearby, kAbsValue);

		score_parts[6] =
		   field.enemy_military_sites * std::abs(management_data.get_military_number_at(67) / 2);
		score_parts[7] = 2 * management_data.neuron_pool[34].get_result_safe(
		                        field.enemy_military_sites * 2, kAbsValue);
		score_parts[8] = management_data.neuron_pool[56].get_result_safe(
		   field.enemy_military_presence * 2, kAbsValue);

		score_parts[9] = management_data.neuron_pool[65].get_result_safe(
		   (field.unowned_land_nearby + field.enemy_owned_land_nearby) / 2, kAbsValue);
		score_parts[10] = (field.enemy_accessible_) ? management_data.get_military_number_at(80) : 0;

		score_parts[11] =
		   -3 * management_data.neuron_pool[8].get_result_safe(
		           (field.military_in_constr_nearby + field.military_unstationed) * 3, kAbsValue);
		score_parts[12] =
		   -3 * management_data.neuron_pool[74].get_result_safe(
		           (field.military_in_constr_nearby + field.military_unstationed) * 5, kAbsValue);
		score_parts[13] = ((field.military_in_constr_nearby + field.military_unstationed) > 0) ?
		                     -std::abs(management_data.get_military_number_at(32)) :
		                     0;
		score_parts[14] = -1 * (field.military_in_constr_nearby + field.military_unstationed) *
		                  std::abs(management_data.get_military_number_at(12));

		score_parts[15] =
		   -2 * management_data.neuron_pool[75].get_result_safe(field.own_military_presence);
		score_parts[16] = -5 * std::min<int16_t>(field.area_military_capacity, 20);
		score_parts[17] = 3 * management_data.get_military_number_at(28);
		score_parts[18] =
		   (field.enemy_nearby) ? 3 * std::abs(management_data.get_military_number_at(68)) : 0;
		score_parts[19] =
		   (field.enemy_wh_nearby) ? 3 * std::abs(management_data.get_military_number_at(132)) : 0;
		score_parts[64] = (field.enemy_wh_nearby) ?
		                     std::abs(management_data.get_military_number_at(135)) :
		                     -std::abs(management_data.get_military_number_at(135));

	} else {  // for expansion or inner land

		score_parts[20] = management_data.neuron_pool[22].get_result_safe(
		   (field.unowned_mines_spots_nearby + 2) / 3, kAbsValue);
		score_parts[21] = (field.unowned_mines_spots_nearby > 0) ?
		                     std::abs(management_data.get_military_number_at(58)) :
		                     0;
		if (expansion_type.get_expansion_type() == ExpansionMode::kResources) {
			score_parts[23] = 2 * management_data.neuron_pool[78].get_result_safe(
			                         (field.unowned_mines_spots_nearby + 2) / 3, kAbsValue);
		}

		score_parts[24] =
		   (field.unowned_land_nearby) ?
		      management_data.neuron_pool[25].get_result_safe(field.water_nearby / 2, kAbsValue) :
		      0;
		score_parts[25] =
		   (field.unowned_land_nearby) ?
		      management_data.neuron_pool[27].get_result_safe(field.trees_nearby / 2, kAbsValue) :
		      0;

		if (resource_necessity_water_needed_) {
			score_parts[26] =
			   (field.unowned_land_nearby) ?
			      management_data.neuron_pool[15].get_result_safe(field.water_nearby, kAbsValue) :
			      0;
			score_parts[27] =
			   resource_necessity_water_needed_ *
			   management_data.neuron_pool[17].get_result_safe(field.distant_water, kAbsValue) / 100;
		}
		score_parts[28] =
		   (field.unowned_land_nearby) ?
		      management_data.neuron_pool[33].get_result_safe(field.water_nearby, kAbsValue) :
		      0;
		score_parts[29] =
		   management_data.neuron_pool[10].get_result_safe(field.military_loneliness / 50, kAbsValue);

		score_parts[30] =
		   -10 * management_data.neuron_pool[8].get_result_safe(
		            3 * (field.military_in_constr_nearby + field.military_unstationed), kAbsValue);
		score_parts[31] =
		   -10 * management_data.neuron_pool[31].get_result_safe(
		            3 * (field.military_in_constr_nearby + field.military_unstationed), kAbsValue);
		score_parts[32] = -4 * field.military_in_constr_nearby *
		                  std::abs(management_data.get_military_number_at(82));
		score_parts[33] = (field.military_in_constr_nearby > 0) ?
		                     -5 * management_data.get_military_number_at(85) :
		                     0;

		score_parts[34] = -1 * management_data.neuron_pool[4].get_result_safe(
		                          (field.area_military_capacity + 4) / 5, kAbsValue);
		score_parts[35] = 3 * management_data.get_military_number_at(133);

		if (expansion_type.get_expansion_type() == ExpansionMode::kEconomy) {
			score_parts[36] = -100 - 4 * std::abs(management_data.get_military_number_at(139));
		} else if (expansion_type.get_expansion_type() == ExpansionMode::kResources ||
		           expansion_type.get_expansion_type() == ExpansionMode::kSpace) {
			score_parts[37] =
			   +100 + 4 * std::abs(management_data.get_military_number_at(139));  // The same as above
		}
		if (msites_in_constr() > 0 && field.max_buildcap_nearby == Widelands::BUILDCAPS_BIG &&
		    spots_avail.at(Widelands::BUILDCAPS_BIG) <= 2) {
			score_parts[65] = -10 * std::abs(management_data.get_military_number_at(54));
		}
	}

	// common inputs
	if (field.unowned_iron_mines_nearby > 0 && mines_per_type[iron_resource_id].total_count() == 0) {
		score_parts[40] = field.unowned_iron_mines_nearby *
		                  std::abs(management_data.get_military_number_at(92)) / 50;
	}
	if (field.unowned_iron_mines_nearby && mines_per_type[iron_resource_id].total_count() <= 1) {
		score_parts[41] = 3 * std::abs(management_data.get_military_number_at(93));
	}

	score_parts[42] = (field.unowned_land_nearby) ? management_data.neuron_pool[18].get_result_safe(
	                                                   field.own_non_military_nearby, kAbsValue) :
	                                                0;

	score_parts[43] = 2 * management_data.neuron_pool[11].get_result_safe(
	                         field.unowned_buildable_spots_nearby, kAbsValue);
	score_parts[44] =
	   management_data.neuron_pool[12].get_result_safe(field.unowned_mines_spots_nearby, kAbsValue);
	score_parts[45] =
	   (field.unowned_land_nearby) ?
	      field.military_loneliness * std::abs(management_data.get_military_number_at(53)) / 800 :
	      0;

	score_parts[46] =
	   -1 * management_data.neuron_pool[55].get_result_safe(field.ally_military_presence, kAbsValue);
	score_parts[47] = -1 * management_data.neuron_pool[53].get_result_safe(
	                          2 * field.ally_military_presence, kAbsValue);
	score_parts[48] = -2 * management_data.neuron_pool[4].get_result_safe(
	                          (field.area_military_capacity + 4) / 5, kAbsValue);
	score_parts[49] = ((field.military_in_constr_nearby + field.military_unstationed) > 0) ?
	                     -std::abs(management_data.get_military_number_at(81)) :
	                     0;
	score_parts[55] = (field.military_loneliness < 10) ?
	                     2 * std::abs(management_data.get_military_number_at(141)) :
	                     0;
	score_parts[56] =
	   (any_unconnected_imm) ? 2 * std::abs(management_data.get_military_number_at(23)) : 0;
	score_parts[57] = 1 * management_data.neuron_pool[18].get_result_safe(
	                         2 * field.unowned_portspace_vicinity_nearby, kAbsValue);
	score_parts[58] = 3 * management_data.neuron_pool[19].get_result_safe(
	                         5 * field.unowned_portspace_vicinity_nearby, kAbsValue);
	score_parts[59] = (field.unowned_portspace_vicinity_nearby) ?
	                     10 * std::abs(management_data.get_military_number_at(31)) :
	                     0;
	score_parts[60] = 3 * management_data.neuron_pool[21].get_result_safe(
	                         20 - field.nearest_buildable_spot_nearby, kAbsValue);
	score_parts[61] = (field.nearest_buildable_spot_nearby < 8) ?
	                     std::abs(management_data.get_military_number_at(153) * 2) :
	                     0;
	score_parts[62] = (field.nearest_buildable_spot_nearby > 20) ?
	                     -std::abs(management_data.get_military_number_at(154) * 2) :
	                     0;
	score_parts[63] = (field.nearest_buildable_spot_nearby < 4) ?
	                     std::abs(management_data.get_military_number_at(155) * 2) :
	                     0;
	// 64 and 65 are used above
	score_parts[66] =
	   (field.unowned_mines_spots_nearby > 0 && !mine_fields_stat.has_critical_ore_fields()) ?
	      std::abs(management_data.get_military_number_at(157)) :
	      0;
	score_parts[67] = (field.unowned_mines_spots_nearby > 0 && mine_fields_stat.count_types() <= 4) ?
	                     std::abs(management_data.get_military_number_at(158)) :
	                     0;
	score_parts[68] =
	   (field.unowned_mines_spots_nearby == 0 && mine_fields_stat.count_types() <= 4) ?
	      -std::abs(management_data.get_military_number_at(159)) :
	      0;

	for (const int32_t& part : score_parts) {
		field.military_score_ += part;
	}

	if (ai_training_mode_) {
		if (field.military_score_ < -5000 || field.military_score_ > 2000) {
			log_dbg_time(
			   gametime, "Warning field.military_score_ %5d, compounds: ", field.military_score_);
			for (const int32_t& part : score_parts) {
				log_dbg_time(gametime, "%d, ", part);
			}
			log_dbg_time(gametime, "\n");
		}
	}

	// is new site allowed at all here?
	field.defense_msite_allowed = false;
	static int16_t multiplicator = 10;
	multiplicator = 10;
	if (soldier_status_ == SoldiersStatus::kBadShortage) {
		multiplicator = 4;
	} else if (soldier_status_ == SoldiersStatus::kShortage) {
		multiplicator = 7;
	}
	if (field.area_military_capacity < field.enemy_military_presence * multiplicator / 10) {
		field.defense_msite_allowed = true;
	}
}

/// Updates one mineable field
void DefaultAI::update_mineable_field(MineableField& field) {
	// collect information about resources in the area
	std::vector<Widelands::ImmovableFound> immovables;
	const Widelands::Map& map = game().map();
	map.find_immovables(game(), Widelands::Area<Widelands::FCoords>(field.coords, 5), &immovables);
	field.preferred = false;
	field.mines_nearby = 0;
	Widelands::FCoords fse;
	map.get_brn(field.coords, &fse);

	if (Widelands::BaseImmovable const* const imm = fse.field->get_immovable()) {
		if (dynamic_cast<Widelands::Flag const*>(imm) ||
		    (dynamic_cast<Widelands::Road const*>(imm) &&
		     (fse.field->nodecaps() & Widelands::BUILDCAPS_FLAG))) {
			field.preferred = true;
		}
	}

	for (const Widelands::ImmovableFound& temp_immovable : immovables) {
		if (upcast(Widelands::Building const, bld, temp_immovable.object)) {
			if (player_number() != bld->owner().player_number()) {
				continue;
			}
			if (bld->descr().get_ismine()) {
				if (get_building_observer(bld->descr().name().c_str()).mines ==
				    field.coords.field->get_resources()) {
					++field.mines_nearby;
				}
			} else if (upcast(Widelands::ConstructionSite const, cs, bld)) {
				if (cs->building().get_ismine()) {
					if (get_building_observer(cs->building().name().c_str()).mines ==
					    field.coords.field->get_resources()) {
						++field.mines_nearby;
					}
				}
			}
		}
	}

	// 0 is default, and thus indicates that counting must be done
	if (field.same_mine_fields_nearby == 0) {
		FindNodeMineable find_mines_spots_nearby(game(), field.coords.field->get_resources());
		field.same_mine_fields_nearby =
		   map.find_fields(game(), Widelands::Area<Widelands::FCoords>(field.coords, 4), nullptr,
		                   find_mines_spots_nearby);
	}
}

/// Updates the production and MINE sites statistics needed for construction decision.
void DefaultAI::update_productionsite_stats() {

	// Reset statistics for all buildings
	for (auto& bo : buildings_) {
		bo.current_stats = 0;
		bo.unoccupied_count = 0;
		bo.unconnected_count = 0;
	}

	// Check all available productionsites
	for (uint32_t i = 0; i < productionsites.size(); ++i) {
		assert(productionsites.front().bo->cnt_built > 0);
		// is connected
		// TODO(Nordfriese): Someone should update the code since the big economy splitting for the
		// ferries
		const bool connected_to_wh =
		   !productionsites.front().site->get_economy(Widelands::wwWORKER)->warehouses().empty();

		// unconnected buildings are excluded from statistics review
		if (connected_to_wh) {
			// Add statistics value
			productionsites.front().bo->current_stats +=
			   productionsites.front().site->get_statistics_percent();

			// Check whether this building is completely occupied
			if (!productionsites.front().site->can_start_working()) {
				++productionsites.front().bo->unoccupied_count;
			}
		} else {
			++productionsites.front().bo->unconnected_count;
		}

		// Now reorder the buildings
		productionsites.push_back(productionsites.front());
		productionsites.pop_front();
	}

	// for mines_ also
	// Check all available mines
	for (uint32_t i = 0; i < mines_.size(); ++i) {
		assert(mines_.front().bo->cnt_built > 0);

		const bool connected_to_wh =
		   !mines_.front().site->get_economy(Widelands::wwWORKER)->warehouses().empty();

		// unconnected mines are excluded from statistics review
		if (connected_to_wh) {
			// Add statistics value
			mines_.front().bo->current_stats += mines_.front().site->get_statistics_percent();
			// Check whether this building is completely occupied
			if (!mines_.front().site->can_start_working()) {
				++mines_.front().bo->unoccupied_count;
			}
		} else {
			++mines_.front().bo->unconnected_count;
		}

		// Now reorder the buildings
		mines_.push_back(mines_.front());
		mines_.pop_front();
	}

	// Scale statistics down
	for (auto& bo : buildings_) {
		if (bo.cnt_built - bo.unconnected_count > 0) {
			bo.current_stats /= bo.cnt_built - bo.unconnected_count;
		}
	}
}

// * Constructs the most needed building
//   algorithm goes over all available spots and all allowed buildings,
//   scores every combination and one with highest and positive score
//   is built.
// * Buildings are split into categories
// * The logic is complex but approximately:
// - some buildings belong to "basic economy" - these are preferred
// - some small huts are exempt from basic economy logic
// - first bulding of a type is preferred
// - algorithm is trying to take into account actual utlization of buildings
//   (the one shown in GUI/game is not reliable, it calculates own statistics)
// * military buildings use genetic algorithm logic to score fields
//   Currently more military buildings are built than needed
//   so there are always some vacant positions
bool DefaultAI::construct_building(uint32_t gametime) {
	if (buildable_fields.empty()) {
		return false;
	}

	// Just used for easy checking whether a mine or something else was built.
	static bool mine = false;
	mine = false;
	static uint32_t consumers_nearby_count = 0;
	consumers_nearby_count = 0;

	const Widelands::Map& map = game().map();

	if (gametime > last_seafaring_check_ + 20000U) {
		map_allows_seafaring_ = map.allows_seafaring();
		last_seafaring_check_ = gametime;
	}

	for (int32_t i = 0; i < 4; ++i) {
		spots_avail.at(i) = 0;
	}

	// We calculate owned buildable spots, of course ignoring ones that are blocked
	// for now
	for (const BuildableField* bf : buildable_fields) {
		if (blocked_fields.is_blocked(bf->coords)) {
			continue;
		}
<<<<<<< HEAD
		++spots_avail.at(bf->coords.field->nodecaps() & Widelands::BUILDCAPS_SIZEMASK);
=======
		++spots_avail.at((*i)->coords.field->nodecaps() & Widelands::BUILDCAPS_SIZEMASK);
>>>>>>> 108926a7
	}

	spots_ = spots_avail.at(Widelands::BUILDCAPS_SMALL);
	spots_ += spots_avail.at(Widelands::BUILDCAPS_MEDIUM);
	spots_ += spots_avail.at(Widelands::BUILDCAPS_BIG);

	// helper variable - we need some proportion of free spots vs productionsites
	// the proportion depends on size of economy
	// this proportion defines how dense the buildings will be
	// it is degressive (allows high density on the beginning)
	static int32_t needed_spots = 0;
	if (productionsites.size() < 50) {
		needed_spots = productionsites.size();
	} else if (productionsites.size() < 100) {
		needed_spots = 50 + (productionsites.size() - 50) * 5;
	} else if (productionsites.size() < 200) {
		needed_spots = 300 + (productionsites.size() - 100) * 10;
	} else {
		needed_spots = 1300 + (productionsites.size() - 200) * 20;
	}
	const bool has_enough_space = (spots_ > needed_spots);

	// Do we have basic economy established? Informing that we just left the basic economy mode.
	if (!basic_economy_established && persistent_data->remaining_basic_buildings.empty()) {
		log_info_time(gametime, "AI %2d: Player has achieved the basic economy at %s\n",
		              player_number(), gamestring_with_leading_zeros(gametime));
		basic_economy_established = true;
		assert(persistent_data->remaining_basic_buildings.empty());
	}

	if (!basic_economy_established && player_statistics.any_enemy_seen_lately(gametime) &&
	    management_data.f_neuron_pool[17].get_position(0)) {
		log_info_time(gametime,
		              "AI %2d: Player has not all buildings for basic economy yet (%" PRIuS
		              " missing), but enemy is "
		              "nearby, so quitting the mode at %s\n",
		              player_number(), persistent_data->remaining_basic_buildings.size(),
		              gamestring_with_leading_zeros(gametime));
		basic_economy_established = true;
		// Zeroing following to preserve consistency
		persistent_data->remaining_basic_buildings.clear();
	}

	// *_military_scores are used as minimal score for a new military building
	// to be built. As AI does not traverse all building fields at once, these thresholds
	// are gradually going down until it finds a field&building that are above threshold
	// and this combination is used...
	// least_military_score is hardlimit, floating very slowly
	// target_military_score is always set according to latest best building (using the same
	// score) and quickly falling down until it reaches the least_military_score
	// this one (=target_military_score) is actually used to decide if building&field is allowed
	// candidate

	const Widelands::PlayerNumber pn = player_number();

	// Genetic algorithm is used here
	static bool inputs[2 * kFNeuronBitSize] = {0};
	for (bool& input : inputs) {
		input = 0;
	}
	inputs[0] = (pow(msites_in_constr(), 2) > militarysites.size() + 2);
	inputs[1] = !(pow(msites_in_constr(), 2) > militarysites.size() + 2);
	inputs[2] =
	   (highest_nonmil_prio_ > 18 + std::abs(management_data.get_military_number_at(29) / 10));
	inputs[3] =
	   !(highest_nonmil_prio_ > 18 + std::abs(management_data.get_military_number_at(29) / 10));
	inputs[4] = (highest_nonmil_prio_ > 18 + std::abs(management_data.get_military_number_at(48)));
	inputs[5] = !(highest_nonmil_prio_ > 18 + std::abs(management_data.get_military_number_at(49)));
	inputs[6] = ((numof_psites_in_constr + mines_in_constr()) >
	             (productionsites.size() + mines_built()) / productionsites_ratio_);
	inputs[7] = !((numof_psites_in_constr + mines_in_constr()) >
	              (productionsites.size() + mines_built()) / productionsites_ratio_);

	inputs[8] = (has_enough_space);
	inputs[9] = !(has_enough_space);
	inputs[10] = (has_enough_space);
	inputs[11] = !(has_enough_space);

	inputs[12] = (gametime > 45 * 60 * 1000);
	inputs[13] = !(gametime > 45 * 60 * 1000);

	inputs[14] = (expansion_type.get_expansion_type() == ExpansionMode::kEconomy);
	inputs[15] = !(expansion_type.get_expansion_type() == ExpansionMode::kEconomy);
	inputs[16] = (expansion_type.get_expansion_type() == ExpansionMode::kSpace);
	inputs[17] = !(expansion_type.get_expansion_type() == ExpansionMode::kSpace);

	inputs[18] = (player_statistics.any_enemy_seen_lately(gametime));
	inputs[19] = !(player_statistics.any_enemy_seen_lately(gametime));
	inputs[20] = (player_statistics.get_player_power(pn) >
	              player_statistics.get_old60_player_power(pn) +
	                 std::abs(management_data.get_military_number_at(130)) / 10);
	inputs[21] = !(player_statistics.get_player_power(pn) >
	               player_statistics.get_old60_player_power(pn) +
	                  std::abs(management_data.get_military_number_at(131)) / 10);
	inputs[22] =
	   (player_statistics.get_player_power(pn) > player_statistics.get_old_player_power(pn));
	inputs[23] =
	   !(player_statistics.get_player_power(pn) > player_statistics.get_old_player_power(pn));
	inputs[24] = (highest_nonmil_prio_ > 18 + management_data.get_military_number_at(65) / 10);
	inputs[25] = !(highest_nonmil_prio_ > 18 + management_data.get_military_number_at(65) / 10);
	inputs[26] = (player_statistics.get_modified_player_power(pn) >
	              player_statistics.get_visible_enemies_power(pn));
	inputs[27] = (player_statistics.get_modified_player_power(pn) <=
	              player_statistics.get_visible_enemies_power(pn));
	inputs[28] =
	   (player_statistics.get_player_power(pn) > player_statistics.get_enemies_average_power());
	inputs[29] =
	   !(player_statistics.get_player_power(pn) > player_statistics.get_enemies_average_power());
	inputs[30] =
	   (player_statistics.get_player_power(pn) > player_statistics.get_enemies_max_power());
	inputs[31] =
	   !(player_statistics.get_player_power(pn) > player_statistics.get_enemies_max_power());

	inputs[32] = (persistent_data->least_military_score <
	              persistent_data->ai_personality_mil_upper_limit *
	                 std::abs(management_data.get_military_number_at(69)) / 100);
	inputs[33] = !(persistent_data->least_military_score <
	               persistent_data->ai_personality_mil_upper_limit *
	                  std::abs(management_data.get_military_number_at(69)) / 100);
	inputs[34] = player_statistics.strong_enough(pn);
	inputs[35] = !player_statistics.strong_enough(pn);

	inputs[36] = (player_statistics.get_player_land(pn) < 500);
	inputs[37] = (player_statistics.get_player_land(pn) < 700);
	inputs[38] = (player_statistics.get_player_land(pn) < 900);
	inputs[39] = (player_statistics.get_player_land(pn) < 1100);
	inputs[40] = (player_statistics.get_player_land(pn) > 500);
	inputs[41] = (player_statistics.get_player_land(pn) > 700);
	inputs[42] = (player_statistics.get_player_land(pn) > 900);
	inputs[43] = (player_statistics.get_player_land(pn) > 1100);
	inputs[44] = (player_statistics.get_player_power(pn) >
	              player_statistics.get_old60_player_power(pn) +
	                 std::abs(management_data.get_military_number_at(130)) / 10);
	inputs[45] = !(player_statistics.get_player_power(pn) >
	               player_statistics.get_old60_player_power(pn) +
	                  std::abs(management_data.get_military_number_at(131)) / 10);
	inputs[46] =
	   (player_statistics.get_player_power(pn) > player_statistics.get_old_player_power(pn));
	inputs[47] =
	   !(player_statistics.get_player_power(pn) > player_statistics.get_old_player_power(pn));
	inputs[48] = (bakeries_count_ == 0);
	inputs[49] = (bakeries_count_ <= 1);
	inputs[50] = (bakeries_count_ <= 1);
	inputs[51] = (numof_psites_in_constr > 8);
	inputs[52] = (numof_psites_in_constr < 8);
	inputs[53] = (mine_fields_stat.has_critical_ore_fields());
	inputs[54] = (!mine_fields_stat.has_critical_ore_fields());
	inputs[55] = (mine_fields_stat.count_types() == kMineTypes);
	inputs[56] = (mine_fields_stat.count_types() != kMineTypes);
	inputs[57] = (mine_fields_stat.has_critical_ore_fields());
	inputs[58] = (!mine_fields_stat.has_critical_ore_fields());

	static int16_t needs_boost_economy_score = management_data.get_military_number_at(61) / 5;
	needs_boost_economy_score = management_data.get_military_number_at(61) / 5;
	static int16_t increase_score_limit_score = 0;
	increase_score_limit_score = 0;

	for (uint8_t i = 0; i < kFNeuronBitSize; ++i) {
		if (management_data.f_neuron_pool[51].get_position(i)) {
			needs_boost_economy_score += (inputs[i]) ? 1 : -1;
		}
		if (management_data.f_neuron_pool[52].get_position(i)) {
			increase_score_limit_score += (inputs[i]) ? 1 : -1;
		}
		if (management_data.f_neuron_pool[21].get_position(i)) {
			needs_boost_economy_score += (inputs[kFNeuronBitSize + i]) ? 1 : -1;
		}
		if (management_data.f_neuron_pool[22].get_position(i)) {
			increase_score_limit_score += (inputs[kFNeuronBitSize + i]) ? 1 : -1;
		}
	}

	// Finding expansion policy
	// Do we need basic resources? Do we have basic mines?
	const bool needs_fishers = resource_necessity_water_needed_ && fishers_count_ < 1;

	if (!mine_fields_stat.has_critical_ore_fields() ||
	    mines_per_type[iron_resource_id].total_count() < 1 || needs_fishers) {
		expansion_type.set_expantion_type(ExpansionMode::kResources);
	} else {
		// now we must decide if we go after spots or economy boost
		if (needs_boost_economy_score >= 3) {
			expansion_type.set_expantion_type(ExpansionMode::kEconomy);
		} else if (needs_boost_economy_score >= -2) {
			expansion_type.set_expantion_type(ExpansionMode::kBoth);
		} else {
			expansion_type.set_expantion_type(ExpansionMode::kSpace);
		}
	}

	const bool increase_least_score_limit =
	   (increase_score_limit_score > management_data.get_military_number_at(45) / 5);

	static uint16_t concurent_ms_in_constr_no_enemy = 1;
	concurent_ms_in_constr_no_enemy = 1;
	static uint16_t concurent_ms_in_constr_enemy_nearby = 2;
	concurent_ms_in_constr_enemy_nearby = 2;

	// resetting highest_nonmil_prio_ so it can be recalculated anew
	highest_nonmil_prio_ = 0;

	if (increase_least_score_limit) {
		if (persistent_data->least_military_score <
		    persistent_data
		       ->ai_personality_mil_upper_limit) {  // No sense in letting it grow too high
			persistent_data->least_military_score += 20;
			if (persistent_data->least_military_score > persistent_data->target_military_score) {
				persistent_data->target_military_score = persistent_data->least_military_score;
			}
			if (persistent_data->target_military_score >
			    persistent_data->ai_personality_mil_upper_limit) {
				persistent_data->ai_personality_mil_upper_limit =
				   persistent_data->target_military_score;
			}
		}
	} else {

		uint16_t divider = 1;  // this is to slow down decrementing the least military score
		switch (expansion_type.get_expansion_type()) {
		case ExpansionMode::kEconomy:
			divider = 3;
			break;
		case ExpansionMode::kBoth:
			divider = 2;
			break;
		default:
			divider = 1;
		}

		// least_military_score is decreased, but depending on the size of territory
		switch (static_cast<uint32_t>(log10(buildable_fields.size()))) {
		case 0:
			persistent_data->least_military_score -= 10 / divider;
			break;
		case 1:
			persistent_data->least_military_score -= 8 / divider;
			break;
		case 2:
			persistent_data->least_military_score -= 5 / divider;
			break;
		case 3:
			persistent_data->least_military_score -= 3 / divider;
			break;
		default:
			persistent_data->least_military_score -= 2 / divider;
		}
		if (persistent_data->least_military_score < 0) {
			persistent_data->least_military_score = 0;
		}
	}

	assert(persistent_data->least_military_score <= persistent_data->target_military_score);
	assert(persistent_data->target_military_score <=
	       persistent_data->ai_personality_mil_upper_limit);
	persistent_data->target_military_score = 9 * persistent_data->target_military_score / 10;
	if (persistent_data->target_military_score < persistent_data->least_military_score) {
		persistent_data->target_military_score = persistent_data->least_military_score;
	}
	assert(persistent_data->target_military_score >= persistent_data->least_military_score);

	// we must calculate wood policy
	const Widelands::DescriptionIndex wood_index = tribe_->safe_ware_index("log");
	// stocked wood is to be in some propotion to productionsites and
	// constructionsites (this proportion is bit artifical, or we can say
	// it is proportion to the size of economy). Plus some positive 'margin'
	const int32_t stocked_wood_margin = calculate_stocklevel(wood_index) -
	                                    productionsites.size() * 2 - numof_psites_in_constr +
	                                    management_data.get_military_number_at(87) / 5;
	if (gametime < 15 * 60 * 1000) {
		wood_policy_ = WoodPolicy::kAllowRangers;
	} else if (stocked_wood_margin > 80) {
		wood_policy_ = WoodPolicy::kDismantleRangers;
	} else if (stocked_wood_margin > 25) {
		wood_policy_ = WoodPolicy::kStopRangers;
	} else {
		wood_policy_ = WoodPolicy::kAllowRangers;
	}

	BuildingObserver* best_building = nullptr;
	int32_t proposed_priority = 0;
	Widelands::Coords proposed_coords;

	// Remove outdated fields from blocker list
	blocked_fields.remove_expired(gametime);

	// testing big military buildings, whether critical construction
	// material is available (at least in amount of
	// 2/3 of default target amount)
	for (BuildingObserver& bo : buildings_) {
		if (!bo.buildable(*player_)) {
			continue;
		}

		// not doing this for non-military buildins
		if (!(bo.type == BuildingObserver::Type::kMilitarysite ||
		      bo.type == BuildingObserver::Type::kTrainingsite ||
		      bo.type == BuildingObserver::Type::kProductionsite)) {
			continue;
		}

		// and neither for small military buildings
		if (bo.type == BuildingObserver::Type::kMilitarysite &&
		    bo.desc->get_size() == Widelands::BaseImmovable::SMALL) {
			continue;
		}

		bo.build_material_shortage = false;

		// checking we have enough critical material on stock
		for (uint32_t m = 0; m < bo.critical_building_material.size(); ++m) {
			Widelands::DescriptionIndex wt(static_cast<size_t>(bo.critical_building_material.at(m)));
			uint32_t treshold = 7;
			// generally trainingsites are more important
			if (bo.type == BuildingObserver::Type::kTrainingsite) {
				treshold = 4;
			}

			if (bo.type == BuildingObserver::Type::kProductionsite) {
				treshold = 2;
			}

			if (calculate_stocklevel(wt) <= treshold) {
				bo.build_material_shortage = true;
				break;
			}
		}
	}

	// Calculating actual neededness
	for (BuildingObserver& bo : buildings_) {
		// we check if a previously not buildable Building of the basic economy is buildable again
		// If so and we don't have basic economy achieved we add readd it to basic buildings list
		// This should only happen in scenarios via scripting
		if (!basic_economy_established && bo.basic_amount > static_cast<uint32_t>(bo.total_count()) &&
		    bo.buildable(*player_)) {
			persistent_data->remaining_basic_buildings.emplace(std::make_pair(bo.id, bo.basic_amount));
		}
		if (!bo.buildable(*player_)) {
			bo.new_building = BuildingNecessity::kNotNeeded;
			// This line removes buildings from basic economy if they are not allowed for the player
			// this should only happen by scripting.
			if (bo.basic_amount) {
				persistent_data->remaining_basic_buildings.erase(bo.id);
			}
		} else if (bo.type == BuildingObserver::Type::kProductionsite ||
		           bo.type == BuildingObserver::Type::kMine) {

			bo.new_building = check_building_necessity(bo, PerfEvaluation::kForConstruction, gametime);

			if (bo.is(BuildingAttribute::kShipyard)) {
				assert(bo.new_building == BuildingNecessity::kAllowed ||
				       bo.new_building == BuildingNecessity::kNeeded ||
				       bo.new_building == BuildingNecessity::kForbidden);
			}

			if (bo.new_building == BuildingNecessity::kAllowed) {
				bo.new_building_overdue = 0;
			}

			// Now verifying that all 'buildable' buildings has positive max_needed_preciousness
			// if they have outputs, all other must have zero max_needed_preciousness

			if (bo.new_building == BuildingNecessity::kForbidden) {
				bo.max_needed_preciousness = 0;
			} else if ((bo.new_building == BuildingNecessity::kNeeded ||
			            bo.new_building == BuildingNecessity::kForced ||
			            bo.new_building == BuildingNecessity::kAllowed ||
			            bo.new_building == BuildingNecessity::kNeededPending) &&
			           (!bo.ware_outputs.empty() ||
			            bo.initial_preciousness >
			               0)) {  // bo.initial_preciousness signals that we have a worker output
				bo.max_needed_preciousness =
				   std::max(bo.max_needed_preciousness, bo.initial_preciousness);
				bo.max_preciousness = std::max(bo.max_preciousness, bo.initial_preciousness);

				if (bo.max_needed_preciousness <= 0) {
					throw wexception("AI: Max preciousness must not be <= 0 for building: %s",
					                 bo.desc->name().c_str());
				}
			} else {
				// For other situations we make sure max_needed_preciousness is zero
				assert(bo.max_needed_preciousness == 0);
			}

			// Positive max_needed_preciousness says a building type is needed
			// here we increase or reset the counter
			// The counter is added to score when considering new building
			if (bo.max_needed_preciousness > 0) {
				++bo.new_building_overdue;
			} else {
				bo.new_building_overdue = 0;
			}

			// Here we consider a time how long a building needed
			// We calculate primary_priority used later in construct_building(),
			// it is basically max_needed_preciousness_ plus some 'bonus' for due time
			// Following scenarios are possible:
			// a) building is needed or forced: primary_priority grows with time
			// b) building is allowed: primary_priority = max_needed_preciousness (no time
			// consideration)
			// c) all other cases: primary_priority = 0;
			if (bo.max_needed_preciousness > 0) {
				if (bo.new_building == BuildingNecessity::kAllowed) {
					bo.primary_priority += bo.max_needed_preciousness;
				} else {
					bo.primary_priority += bo.primary_priority * bo.new_building_overdue *
					                       std::abs(management_data.get_military_number_at(120)) / 25;
					bo.primary_priority += bo.max_needed_preciousness +
					                       bo.max_needed_preciousness * bo.new_building_overdue *
					                          std::abs(management_data.get_military_number_at(70)) /
					                          100 +
					                       bo.new_building_overdue *
					                          std::abs(management_data.get_military_number_at(71)) / 10;
					if (bo.new_building == BuildingNecessity::kForced) {
						bo.primary_priority += bo.new_building_overdue *
						                       std::abs(management_data.get_military_number_at(119)) / 25;
					}
				}
			} else {
				bo.primary_priority = 0;
			}

		} else if (bo.type == BuildingObserver::Type::kMilitarysite) {
			bo.new_building = check_building_necessity(bo, gametime);
		} else if (bo.type == BuildingObserver::Type::kTrainingsite) {
			bo.new_building = check_building_necessity(bo, PerfEvaluation::kForConstruction, gametime);
		} else if (bo.type == BuildingObserver::Type::kWarehouse) {
			bo.new_building = check_warehouse_necessity(bo, gametime);
		} else if (bo.aimode_limit_status() != AiModeBuildings::kAnotherAllowed) {
			bo.new_building = BuildingNecessity::kNotNeeded;
		} else {
			bo.new_building = BuildingNecessity::kAllowed;
			bo.primary_priority = 0;
		}

		const bool log_needed = (bo.new_building == BuildingNecessity::kAllowed ||
		                         bo.new_building == BuildingNecessity::kForced ||
		                         bo.new_building == BuildingNecessity::kNeeded);
		if (ai_training_mode_ && bo.type == BuildingObserver::Type::kProductionsite &&
		    (gametime % 20 == 0 || log_needed)) {
			log_dbg_time(
			   gametime,
			   "AI %2d: %-35s(%2d now) %-11s: max prec: %2d/%2d, primary priority: %4d, overdue: "
			   "%3d\n",
			   player_number(), bo.name, bo.total_count(), (log_needed) ? "needed" : "not needed",
			   bo.max_needed_preciousness, bo.max_preciousness, bo.primary_priority,
			   bo.new_building_overdue);
		}
	}

	// first scan all buildable fields for regular buildings
	for (BuildableField* const bf : buildable_fields) {
		if (bf->field_info_expiration < gametime) {
			continue;
		}

		// Continue if field is blocked at the moment
		if (blocked_fields.is_blocked(bf->coords)) {
			continue;
		}

		assert(player_);
		int32_t const maxsize = player_->get_buildcaps(bf->coords) & Widelands::BUILDCAPS_SIZEMASK;

		// For every field test all buildings
		for (BuildingObserver& bo : buildings_) {
			if (!bo.buildable(*player_)) {
				continue;
			}

			if (bo.new_building == BuildingNecessity::kNotNeeded ||
			    bo.new_building == BuildingNecessity::kNeededPending ||
			    bo.new_building == BuildingNecessity::kForbidden) {
				continue;
			}

			assert(bo.new_building == BuildingNecessity::kForced ||
			       bo.new_building == BuildingNecessity::kNeeded ||
			       bo.new_building == BuildingNecessity::kAllowed);

			assert(bo.aimode_limit_status() == AiModeBuildings::kAnotherAllowed);

			// if current field is not big enough
			if (bo.desc->get_size() > maxsize) {
				continue;
			}

			if (std::rand() % 3 == 0 && bo.total_count() > 0) {  // NOLINT
				continue;
			}  // add randomnes and ease AI

			if (bo.type == BuildingObserver::Type::kMine) {
				continue;
			}

			// here we do an exemption for lumberjacks, mainly in early stages of game
			// sometimes the first one is not built and AI waits too long for second attempt
			if (gametime - bo.construction_decision_time < kBuildingMinInterval &&
			    !bo.is(BuildingAttribute::kLumberjack)) {
				continue;
			}

			if (!(bo.type == BuildingObserver::Type::kMilitarysite) &&
			    bo.cnt_under_construction >= 2) {
				continue;
			}

			int32_t prio = 0;  // score of a bulding on a field

			// testing for reserved ports
			if (!bo.is(BuildingAttribute::kPort)) {
				if (bf->portspace_nearby == ExtendedBool::kTrue) {
					if (num_ports == 0) {
						continue;
					}
					// If we have at least on port, we can perhaps build here something
					// but decreasing the score to discourage it
					prio -= 5 * std::abs(management_data.get_military_number_at(52));
				}
			}

			if (bo.type == BuildingObserver::Type::kProductionsite) {

				prio += management_data.neuron_pool[44].get_result_safe(bf->military_score_ / 20) / 5;

				// Some productionsites strictly require supporting sites nearby
				if (bo.requires_supporters) {
					uint16_t supporters_nearby = 0;
					for (auto output : bo.ware_outputs) {
						supporters_nearby += bf->supporters_nearby.at(output);
					}
					if (supporters_nearby == 0) {
						continue;
					}
				}

				// this can be only a well (as by now)
				if (bo.is(BuildingAttribute::kWell)) {

					if (bo.new_building == BuildingNecessity::kForced) {
						assert(bo.total_count() - bo.unconnected_count == 0);
					}

					if (bf->ground_water < 2) {
						continue;
					}

					prio += bo.primary_priority;

					// keep wells more distant
					if (bf->collecting_producers_nearby.at(bo.get_collected_map_resource()) > 2) {
						continue;
					}

					// one well is forced
					if (bo.new_building == BuildingNecessity::kForced) {
						prio += 200;
					}

					prio += -10 +
					        std::abs(management_data.get_military_number_at(59) / 50) * bf->ground_water;

				} else if (bo.is(BuildingAttribute::kLumberjack)) {

					prio += bo.primary_priority;

					if (bo.new_building == BuildingNecessity::kForced) {
						prio += 5 * std::abs(management_data.get_military_number_at(17));
					}

					if (bf->trees_nearby < trees_nearby_treshold_ &&
					    bo.new_building == BuildingNecessity::kAllowed) {
						continue;
					}

					prio += std::abs(management_data.get_military_number_at(26)) *
					        (bf->trees_nearby - trees_nearby_treshold_) / 10;

					// consider cutters and rangers nearby
					prio += 2 * bf->supporters_nearby.at(bo.get_collected_map_resource()) *
					        std::abs(management_data.get_military_number_at(25));
					prio -= bf->collecting_producers_nearby.at(bo.get_collected_map_resource()) *
					        std::abs(management_data.get_military_number_at(36)) * 3;

				} else if (bo.is(BuildingAttribute::kNeedsRocks)) {

					// Quarries are generally to be built everywhere where rocks are
					// no matter the need for granite, as rocks are considered an obstacle
					// to expansion
					if (bf->rocks_nearby < 1) {
						continue;
					}
					prio += 2 * bf->rocks_nearby;

					if (bf->rocks_nearby > 0 && bf->near_border) {
						prio += management_data.get_military_number_at(27) / 2;
					}

					// value is initialized with 1 but minimal value that can be
					// calculated is 11
					if (prio <= 1) {
						continue;
					}

					if (bo.total_count() - bo.unconnected_count == 0) {
						prio += 150;
					}

					if (get_stocklevel(bo, gametime) == 0) {
						prio *= 2;
					}

					// to prevent to many quaries on one spot
					prio =
					   prio - 50 * bf->collecting_producers_nearby.at(bo.get_collected_map_resource());

				} else if (bo.is(BuildingAttribute::kHunter)) {

					if (bf->critters_nearby < 5) {
						continue;
					}

					if (bo.new_building == BuildingNecessity::kForced) {
						prio += 20;
					}

					// Overdue priority here
					prio += bo.primary_priority;

					prio += bf->supporters_nearby.at(bo.get_collected_map_resource()) * 5;

					prio += (bf->critters_nearby * 3) - 8 -
					        5 * bf->collecting_producers_nearby.at(bo.get_collected_map_resource());

				} else if (bo.is(BuildingAttribute::kFisher)) {  // fisher

					if (bf->fish_nearby <= 15) {
						continue;
					}

					if (bo.new_building == BuildingNecessity::kForced) {
						prio += 200;
					}

					// Overdue priority here
					prio += bo.primary_priority;

					prio -= bf->collecting_producers_nearby.at(bo.get_collected_map_resource()) * 20;
					prio += bf->supporters_nearby.at(bo.get_collected_map_resource()) * 20;

					prio += -5 + bf->fish_nearby *
					                (1 + std::abs(management_data.get_military_number_at(63) / 15));
					if (resource_necessity_water_needed_) {
						prio *= 3;
					}

				} else if (!bo.production_hints.empty()) {
					if (bo.is(BuildingAttribute::kRanger)) {
						assert(bo.cnt_target > 0);
					}

					prio += bo.primary_priority;

					if (bo.is(BuildingAttribute::kRanger)) {

						assert(bo.new_building == BuildingNecessity::kNeeded);

						if (bo.total_count() == 0) {
							prio += 200;
						} else {
							prio += std::abs(management_data.get_military_number_at(66)) *
							        (bo.cnt_target - bo.total_count());
						}

						prio -= bf->water_nearby / 5;

						for (auto ph : bo.production_hints) {
							assert(ph != Widelands::INVALID_INDEX);
							prio += management_data.neuron_pool[67].get_result_safe(
							           bf->collecting_producers_nearby.at(ph) * 5, kAbsValue) /
							        2;
						}

						prio +=
						   management_data.neuron_pool[49].get_result_safe(bf->trees_nearby, kAbsValue) /
						   5;

						for (auto ph : bo.production_hints) {
							assert(ph != Widelands::INVALID_INDEX);
							prio += bf->collecting_producers_nearby.at(ph) * 5 -
							        (expansion_type.get_expansion_type() != ExpansionMode::kEconomy) * 15 -
							        bf->space_consumers_nearby *
							           std::abs(management_data.get_military_number_at(102)) / 5 -
							        bf->rocks_nearby / 3 + bf->supporters_nearby.at(ph) * 3;
						}
						// don't block port building spots with trees
						if (bf->unowned_portspace_vicinity_nearby > 0) {
							prio -= 500;
						}
						// frisian claypit and frisian farm
					} else if (bo.is(BuildingAttribute::kSupportingProducer)) {
						// we dont like trees nearby
						prio += 1 - bf->trees_nearby / 3;
						// and be far from rangers
						prio += 1 - bf->rangers_nearby *
						               std::abs(management_data.get_military_number_at(102)) / 5;

						// This is for a special case this is also supporter, it considers
						// producers nearby
						for (auto ph : bo.production_hints) {
							assert(ph != Widelands::INVALID_INDEX);
							prio += management_data.neuron_pool[51].get_result_safe(
							           bf->collecting_producers_nearby.at(ph) * 5, kAbsValue) /
							        2;
						}
						// now we find out if the supporter is needed depending on output stocklevel
						// and supported stocklevel
						const uint32_t combined_stocklevel = (get_stocklevel(bo, gametime));

						if (combined_stocklevel > 50 &&
						    persistent_data->remaining_basic_buildings.count(bo.id) == 0) {
							continue;
						}

						if (combined_stocklevel < 40) {
							prio += 5 * management_data.neuron_pool[23].get_result_safe(
							               (40 - combined_stocklevel) / 2, kAbsValue);
						}

						// taking into account the vicinity
						for (auto ph : bo.production_hints) {
							assert(ph != Widelands::INVALID_INDEX);
							prio += bf->collecting_producers_nearby.at(ph) * 10;
							prio -= bf->supporters_nearby.at(ph) * 15;
						}

						if (bf->enemy_nearby) {  // not close to the enemy
							prio -= 20;
						}

						// don't block port building spots with immovables
						if (bo.is(BuildingAttribute::kSpaceConsumer) &&
						    bf->unowned_portspace_vicinity_nearby > 0) {
							prio -= 500;
						}

						if (bo.is(BuildingAttribute::kSpaceConsumer) &&
						    bf->water_nearby) {  // not close to water
							prio -= std::abs(management_data.get_military_number_at(103)) / 5;
						}

						if (bo.is(BuildingAttribute::kSpaceConsumer) &&
						    bf->unowned_mines_spots_nearby) {  // not close to mountains
							prio -= std::abs(management_data.get_military_number_at(104)) / 5;
						}
						// frisian berry farm
					} else if (bo.is(BuildingAttribute::kSpaceConsumer)) {
						// we dont like trees nearby
						prio += 1 - bf->trees_nearby / 4;
						// and be far from rangers
						prio += 1 - bf->rangers_nearby *
						               std::abs(management_data.get_military_number_at(102)) / 5;

						// now we find out if the supporter is needed depending on stocklevel
						const uint32_t current_stocklevel = (get_stocklevel(bo, gametime));

						if (current_stocklevel > 50 &&
						    persistent_data->remaining_basic_buildings.count(bo.id) == 0) {
							continue;
						}

						if (current_stocklevel < 40) {
							prio += 5 * management_data.neuron_pool[23].get_result_safe(
							               (40 - current_stocklevel) / 2, kAbsValue);
						}
						// taking into account the vicinity
						for (auto ph : bo.production_hints) {
							assert(ph != Widelands::INVALID_INDEX);
							prio += bf->collecting_producers_nearby.at(ph) * 10;
							prio -= bf->supporters_nearby.at(ph) * 8;
						}

						if (bf->enemy_nearby) {  // not close to the enemy
							prio -= 20;
						}

						// don't block port building spots with immovables
						if (bf->unowned_portspace_vicinity_nearby > 0) {
							prio -= 500;
						}

						if (bf->water_nearby) {  // not close to water
							prio -= std::abs(management_data.get_military_number_at(103)) / 5;
						}

						if (bf->unowned_mines_spots_nearby) {  // not close to mountains
							prio -= std::abs(management_data.get_military_number_at(104)) / 5;
						}

					} else {  // FISH BREEDERS and GAME KEEPERS

						// especially for fish breeders
						if (bo.is(BuildingAttribute::kNeedsCoast) &&
						    (bf->water_nearby < 6 || bf->fish_nearby < 6)) {
							continue;
						}
						if (bo.is(BuildingAttribute::kNeedsCoast)) {
							prio += (-6 + bf->water_nearby) / 3;
							prio += (-6 + bf->fish_nearby) / 3;
						}

						const uint32_t current_stocklevel = (get_stocklevel(bo, gametime));

						if (current_stocklevel > 50 &&
						    persistent_data->remaining_basic_buildings.count(bo.id) == 0) {
							continue;
						}

						if (current_stocklevel < 40) {
							prio += 5 * management_data.neuron_pool[23].get_result_safe(
							               (40 - current_stocklevel) / 2, kAbsValue);
						}

						for (auto ph : bo.production_hints) {
							assert(ph != Widelands::INVALID_INDEX);
							prio += bf->collecting_producers_nearby.at(ph) * 10;
							prio -= bf->supporters_nearby.at(ph) * 20;
						}

						if (bf->enemy_nearby) {
							prio -= 20;
						}

						if (bf->unowned_portspace_vicinity_nearby > 0) {
							prio -= 500;
						}
					}

				} else if (bo.is(BuildingAttribute::kRecruitment)) {
					prio += bo.primary_priority;
					prio -= bf->unowned_land_nearby * 2;
					prio -= (bf->enemy_nearby) * 100;
					prio -= (expansion_type.get_expansion_type() != ExpansionMode::kEconomy) * 100;
				} else {  // finally normal productionsites
					assert(bo.production_hints.empty());

					if (bo.new_building == BuildingNecessity::kForced) {
						prio += 150;
						assert(!bo.is(BuildingAttribute::kShipyard));
					} else if (bo.is(BuildingAttribute::kShipyard)) {
						if (!map_allows_seafaring_) {
							continue;
						}
					} else {
						assert(bo.new_building == BuildingNecessity::kNeeded);
					}

					// Overdue priority here
					prio += bo.primary_priority;

					// we check separatelly buildings with no inputs and some inputs
					if (bo.inputs.empty()) {

						assert(!bo.is(BuildingAttribute::kShipyard));

						if (bo.is(BuildingAttribute::kSpaceConsumer)) {  // e.g. farms
							// we dont like trees nearby
							prio += 1 - bf->trees_nearby / 4;
							// we attempt to cluster space consumers together
							prio += bf->space_consumers_nearby * 2;
							// and be far from rangers
							prio += 1 - bf->rangers_nearby *
							               std::abs(management_data.get_military_number_at(102)) / 5;
						} else {
							// leave some free space between them
							prio -= bf->collecting_producers_nearby.at(bo.get_collected_map_resource()) *
							        std::abs(management_data.get_military_number_at(108)) / 5;
						}

						if (bo.is(BuildingAttribute::kSpaceConsumer) &&
						    bf->water_nearby) {  // not close to water
							prio -= std::abs(management_data.get_military_number_at(103)) / 5;
						}

						if (bo.is(BuildingAttribute::kSpaceConsumer) &&
						    bf->unowned_mines_spots_nearby) {  // not close to mountains
							prio -= std::abs(management_data.get_military_number_at(104)) / 5;
						}
						if (bo.is(BuildingAttribute::kSpaceConsumer) &&
						    bf->unowned_portspace_vicinity_nearby > 0) {  // do not block Ports
							prio -= 500;
						}
						if (bo.is(BuildingAttribute::kNeedsBerry)) {
							prio += std::abs(management_data.get_military_number_at(13)) *
							        bf->bushes_nearby / 12;
						}
					} else if (bo.is(BuildingAttribute::kShipyard)) {
						// for now AI builds only one shipyard
						assert(bo.total_count() == 0);
						if (bf->open_water_nearby > 3 && map_allows_seafaring_) {
							prio += productionsites.size() * 5 +
							        bf->open_water_nearby *
							           std::abs(management_data.get_military_number_at(109)) / 10;
						} else {
							continue;
						}
					}

					// considering neededness depending on stocklevel
					const uint32_t current_stocklevel = (get_stocklevel(bo, gametime));
					if (current_stocklevel > 50 &&
					    persistent_data->remaining_basic_buildings.count(bo.id) == 0) {
						continue;
					}
					if (current_stocklevel < 40) {
						prio += 5 * management_data.neuron_pool[23].get_result_safe(
						               (40 - current_stocklevel) / 2, kAbsValue);
					}
					// This considers supporters nearby
					for (auto ph : bo.ware_outputs) {
						prio += management_data.neuron_pool[52].get_result_safe(
						           bf->supporters_nearby.at(ph) * 5, kAbsValue) /
						        2;
					}

					if (prio <= 0) {
						continue;
					}

					// bonus for big buildings if shortage of big fields
					if (spots_avail.at(Widelands::BUILDCAPS_BIG) <= 5 && bo.desc->get_size() == 3) {
						prio += std::abs(management_data.get_military_number_at(105)) / 5;
					}

					if (spots_avail.at(Widelands::BUILDCAPS_MEDIUM) <= 5 && bo.desc->get_size() == 2) {
						prio += std::abs(management_data.get_military_number_at(106)) / 5;
					}

					// +1 if any consumers_ are nearby
					consumers_nearby_count = 0;

					for (const auto& output : bo.ware_outputs) {
						consumers_nearby_count += bf->consumers_nearby.at(output);
					}

					if (consumers_nearby_count > 0) {
						prio += std::abs(management_data.get_military_number_at(107)) / 3;
					}
				}

				// Consider border with exemption of some huts
				if (!(bo.is(BuildingAttribute::kLumberjack) || bo.is(BuildingAttribute::kNeedsCoast) ||
				      bo.is(BuildingAttribute::kFisher))) {
					prio += recalc_with_border_range(*bf, prio);
				} else if (bf->near_border && (bo.is(BuildingAttribute::kLumberjack) ||
				                               bo.is(BuildingAttribute::kNeedsCoast))) {
					prio /= 2;
				}

			}  // production sites done
			else if (bo.type == BuildingObserver::Type::kMilitarysite) {

				prio += bo.primary_priority;

				// Two possibilities why to construct militarysite here
				if (!bf->defense_msite_allowed &&
				    (bf->nearest_buildable_spot_nearby < bo.desc->get_conquers() ||
				     bf->unowned_portspace_vicinity_nearby > 0) &&
				    (bf->military_in_constr_nearby + bf->military_unstationed) <
				       concurent_ms_in_constr_no_enemy) {
					// it will conquer new buildable spots for buildings or mines
				} else if (bf->defense_msite_allowed &&
				           (bf->military_in_constr_nearby + bf->military_unstationed) <
				              concurent_ms_in_constr_enemy_nearby) {
					// we need it to increase capacity on the field
					if (bo.fighting_type) {
						prio += 5;
					}
				} else {
					continue;
				}
				if (bf->unowned_mines_spots_nearby > 2 && bo.mountain_conqueror) {
					prio += 5;
				}
				prio += std::abs(management_data.get_military_number_at(35)) / 5 *
				        (static_cast<int16_t>(bo.desc->get_conquers()) -
				         static_cast<int16_t>(bf->nearest_buildable_spot_nearby));

				prio += bf->military_score_;

				// if place+building is not good enough
				if (prio <= persistent_data->target_military_score) {
					continue;
				}
				if (prio > persistent_data->ai_personality_mil_upper_limit) {
					persistent_data->ai_personality_mil_upper_limit = prio;
				}
			} else if (bo.type == BuildingObserver::Type::kWarehouse) {

				// exclude spots on border
				if (bf->near_border && !bo.is(BuildingAttribute::kPort)) {
					continue;
				}
				assert(bf->is_portspace != ExtendedBool::kUnset);
				if (bf->is_portspace != ExtendedBool::kTrue && bo.is(BuildingAttribute::kPort)) {
					continue;
				}
				prio += bo.primary_priority;

				// iterating over current warehouses and testing a distance
				// getting distance to nearest warehouse and adding it to a score
				uint16_t nearest_distance = std::numeric_limits<uint16_t>::max();
				for (const WarehouseSiteObserver& wh_obs : warehousesites) {
					const uint16_t actual_distance =
					   map.calc_distance(bf->coords, wh_obs.site->get_position());
					nearest_distance = std::min(nearest_distance, actual_distance);
				}
				// but limit to 30
				const uint16_t max_distance_considered = 30;
				nearest_distance = std::min(nearest_distance, max_distance_considered);
				if (nearest_distance < 13) {
					continue;
				}
				prio +=
				   management_data.neuron_pool[47].get_result_safe(nearest_distance / 2, kAbsValue) / 2;

				prio += bf->own_non_military_nearby * 3;

				// dont be close to enemies
				if (bf->enemy_nearby) {
					prio -= 40;
				}

				// being too close to a border is not good either
				if ((bf->unowned_land_nearby || bf->enemy_owned_land_nearby > 10) &&
				    !bo.is(BuildingAttribute::kPort) && prio > 0) {
					prio /= 2;
					prio -= 10;
				}

			} else if (bo.type == BuildingObserver::Type::kTrainingsite) {

				// Even if a site is forced it has kNeeded necessity now
				assert(bo.primary_priority > 0 && bo.new_building == BuildingNecessity::kNeeded);

				prio += bo.primary_priority;

				// for spots close to a border
				if (bf->near_border) {
					prio -= 5;
				}

				// take care about borders and enemies
				if (bf->enemy_nearby) {
					prio -= 20;
				}

				if (bf->unowned_land_nearby || bf->enemy_owned_land_nearby) {
					prio -= 15;
				}
			}

			// think of space consuming buildings nearby like farms or vineyards
			if (bo.type != BuildingObserver::Type::kMilitarysite) {
				prio -= bf->space_consumers_nearby * 10;
			}

			// Stop here, if priority is 0 or less.
			if (prio <= 0) {
				continue;
			}

			// Prefer road side fields
			prio += bf->preferred ? 5 : 0;

			// don't waste good land for small huts
			const bool space_stress = (spots_avail.at(Widelands::BUILDCAPS_MEDIUM) < 5 ||
			                           spots_avail.at(Widelands::BUILDCAPS_BIG) < 5);

			if (space_stress && bo.type == BuildingObserver::Type::kMilitarysite) {
				prio -= (bf->max_buildcap_nearby - bo.desc->get_size()) * 10;
			} else if (space_stress) {
				prio -= (bf->max_buildcap_nearby - bo.desc->get_size()) * 30;
			} else {
				prio -= (bf->max_buildcap_nearby - bo.desc->get_size()) * 5;
			}

			// prefer vicinity of ports (with exemption of warehouses)
			if (bf->port_nearby && bo.type == BuildingObserver::Type::kMilitarysite) {
				prio *= 2;
			}

			if (bo.type != BuildingObserver::Type::kMilitarysite && highest_nonmil_prio_ < prio) {
				highest_nonmil_prio_ = prio;
			}

			if (bo.type == BuildingObserver::Type::kMilitarysite) {
				if (prio <= persistent_data->target_military_score) {
					continue;
				}
			}

			if (prio > proposed_priority) {
				best_building = &bo;
				proposed_priority = prio;
				proposed_coords = bf->coords;
			}
		}  // ending loop over buildings
	}     // ending loop over fields

	// then try all mines_ - as soon as basic economy is build up.
	if (gametime > next_mine_construction_due_) {

		// not done here
		// update_all_mineable_fields(gametime);
		next_mine_construction_due_ = gametime + kNewMineConstInterval;

		if (!mineable_fields.empty()) {

			for (BuildingObserver& bo : buildings_) {
				if (productionsites.size() <= 8) {
					break;
				}

				if (bo.type != BuildingObserver::Type::kMine) {
					continue;
				}

				assert(bo.new_building != BuildingNecessity::kAllowed);

				// skip if a mine is not required
				if (!(bo.new_building == BuildingNecessity::kNeeded ||
				      bo.new_building == BuildingNecessity::kForced)) {
					continue;
				}

				// iterating over fields
				for (MineableField* const mf : mineable_fields) {
					if (mf->field_info_expiration <= gametime) {
						continue;
					}

					if (mf->coords.field->get_resources() != bo.mines) {
						continue;
					}

					// Continue if field is blocked at the moment
					if (blocked_fields.is_blocked(mf->coords)) {
						continue;
					}

					int32_t prio = 0;
					Widelands::MapRegion<Widelands::Area<Widelands::FCoords>> mr(
					   map, Widelands::Area<Widelands::FCoords>(mf->coords, 2));
					do {
						if (bo.mines == mr.location().field->get_resources()) {
							prio += mr.location().field->get_resources_amount();
						}
					} while (mr.advance(map));

					prio /= 10;

					// Only build mines_ on locations where some material can be mined
					if (prio < 1) {
						continue;
					}

					// applying nearnest penalty
					prio -= mf->mines_nearby * std::abs(management_data.get_military_number_at(126));

					// applying max needed
					prio += bo.primary_priority;

					// prefer mines in the middle of mine fields of the
					// same type, so we add a small bonus here
					// depending on count of same mines nearby,
					// though this does not reflects how many resources
					// are (left) in nearby mines
					prio += mf->same_mine_fields_nearby;

					// Continue if field is blocked at the moment
					if (blocked_fields.is_blocked(mf->coords)) {
						continue;
					}

					// Prefer road side fields
					prio += mf->preferred ? 1 : 0;

					prio += bo.primary_priority;

					if (prio > proposed_priority) {
						best_building = &bo;
						proposed_priority = prio;
						proposed_coords = mf->coords;
						mine = true;
					}

					if (prio > highest_nonmil_prio_) {
						highest_nonmil_prio_ = prio;
					}
				}  // end of evaluation of field
			}

		}  // section if mine size >0
	}     // end of mines_ section

	// if there is no winner:
	if (best_building == nullptr) {
		return false;
	}

	if (best_building->type == BuildingObserver::Type::kMilitarysite) {
		assert(proposed_priority >= persistent_data->least_military_score);
		persistent_data->target_military_score = proposed_priority;
		if (persistent_data->target_military_score >
		    persistent_data->ai_personality_mil_upper_limit) {
			persistent_data->ai_personality_mil_upper_limit = persistent_data->target_military_score;
		}
		assert(proposed_priority >= persistent_data->least_military_score);
	}

	// send the command to construct a new building
	game().send_player_build(player_number(), proposed_coords, best_building->id);
	blocked_fields.add(proposed_coords, game().get_gametime() + 2 * 60 * 1000);

	// resetting new_building_overdue
	best_building->new_building_overdue = 0;

	// we block also nearby fields
	// if farms and so on, for quite a long time
	// if military sites only for short time for AI can update information on near buildable fields
	if ((best_building->is(BuildingAttribute::kSpaceConsumer) &&
	     !best_building->is(BuildingAttribute::kRanger)) ||
	    best_building->type == BuildingObserver::Type::kMilitarysite) {
		uint32_t block_time = 0;
		uint32_t block_area = 0;
		if (best_building->is(BuildingAttribute::kSpaceConsumer)) {
			if (spots_ > kSpotsEnough) {
				block_time = 45 * 60 * 1000;
			} else {
				block_time = 15 * 60 * 1000;
			}
			block_area = 5;
		} else {  // militray buildings for a very short time
			block_time = 25 * 1000;
			block_area = 6;
		}

		Widelands::MapRegion<Widelands::Area<Widelands::FCoords>> mr(
		   map, Widelands::Area<Widelands::FCoords>(map.get_fcoords(proposed_coords), block_area));
		do {
			blocked_fields.add(mr.location(), game().get_gametime() + block_time);
		} while (mr.advance(map));
	}

	if (best_building->is(BuildingAttribute::kRecruitment)) {
		log_info_time(gametime, "AI %2d: Building a recruitment site: %s\n", player_number(),
		              best_building->name);
	}

	if (!(best_building->type == BuildingObserver::Type::kMilitarysite)) {
		best_building->construction_decision_time = gametime;
	} else {
		military_last_build_ = gametime;
		best_building->construction_decision_time = gametime - kBuildingMinInterval / 2;
	}

	// set the type of update that is needed
	if (mine) {
		next_mine_construction_due_ = gametime + kBusyMineUpdateInterval;
	}

	return true;
}

// Re-calculating warehouse to flag distances
void DefaultAI::check_flag_distances(const uint32_t gametime) {
	for (WarehouseSiteObserver& wh_obs : warehousesites) {
		uint16_t checked_flags = 0;
		const uint32_t this_wh_hash = wh_obs.site->get_position().hash();
		uint32_t highest_distance_set = 0;

		std::queue<Widelands::Flag*>
		   remaining_flags;  // only used to collect flags reachable walk over roads
		remaining_flags.push(&wh_obs.site->base_flag());
		flag_warehouse_distance.set_distance(
		   wh_obs.site->base_flag().get_position().hash(), 0, gametime, this_wh_hash);
		uint32_t tmp_wh;
		assert(flag_warehouse_distance.get_distance(
		          wh_obs.site->base_flag().get_position().hash(), gametime, &tmp_wh) == 0);

		// Algorithm to walk on roads
		// All nodes are marked as to_be_checked == true first and once the node is checked it is
		// changed to false. Under some conditions, the same node can be checked twice, the
		// to_be_checked can be set back to true. Because less hoops (fewer flag-to-flag roads) does
		// not always mean shortest road.
		while (!remaining_flags.empty()) {
			++checked_flags;
			// looking for a node with shortest existing road distance from starting flag and one that
			// has to be checked Now going over roads leading from this flag
			const uint16_t current_flag_distance = flag_warehouse_distance.get_distance(
			   remaining_flags.front()->get_position().hash(), gametime, &tmp_wh);
			for (uint8_t i = Widelands::WalkingDir::FIRST_DIRECTION;
			     i <= Widelands::WalkingDir::LAST_DIRECTION; ++i) {
				Widelands::Road* const road = remaining_flags.front()->get_road(i);

				if (!road) {
					continue;
				}

				Widelands::Flag* endflag = &road->get_flag(Widelands::Road::FlagStart);

				if (endflag == remaining_flags.front()) {
					endflag = &road->get_flag(Widelands::Road::FlagEnd);
				}
				const uint16_t steps_count = road->get_path().get_nsteps();

				// Calculated distance can be used or ignored if f.e. longer than via other route
				bool const updated = flag_warehouse_distance.set_distance(
				   endflag->get_position().hash(), current_flag_distance + steps_count, gametime,
				   this_wh_hash);

				if (highest_distance_set < current_flag_distance + steps_count) {
					highest_distance_set = current_flag_distance + steps_count;
				}

				if (updated) {
					remaining_flags.push(endflag);
				}
			}
			remaining_flags.pop();
		}
	}

	// Now let do some lazy pruning - remove the flags that were not updated for long
	flag_warehouse_distance.remove_old_flag(gametime);
}

// Here we pick about 25 roads and investigate them. If it is a dead end we dismantle it
bool DefaultAI::dismantle_dead_ends() {
	bool road_dismantled = false;
	const uint16_t stepping = roads.size() / 25 + 1;

	for (uint16_t i = 0; i < roads.size(); i += stepping) {
		const Widelands::Flag& roadstartflag = roads[i]->get_flag(Widelands::RoadBase::FlagStart);
		const Widelands::Flag& roadendflag = roads[i]->get_flag(Widelands::RoadBase::FlagEnd);

		if (!roadstartflag.get_building() && roadstartflag.is_dead_end()) {
			game().send_player_bulldoze(*const_cast<Widelands::Flag*>(&roadstartflag));
			road_dismantled = true;
		}

		if (!roadendflag.get_building() && roadendflag.is_dead_end()) {
			game().send_player_bulldoze(*const_cast<Widelands::Flag*>(&roadendflag));
			road_dismantled = true;
		}
	}
	return road_dismantled;
}

// improves current road system
bool DefaultAI::improve_roads(uint32_t gametime) {

	// First try to dismantle some dead ends on road
	if (dead_ends_check_ || gametime % 50 == 0) {
		if (dismantle_dead_ends()) {
			return true;
		}
		dead_ends_check_ = false;
		return false;
	}

	if (!roads.empty()) {
		const Widelands::Path& path = roads.front()->get_path();

		// first force a split on roads that are longer than 3 parts
		if (path.get_nsteps() > 3 && spots_ > kSpotsEnough) {
			const Widelands::Map& map = game().map();
			Widelands::CoordPath cp(map, path);
			// try to split after two steps
			Widelands::CoordPath::StepVector::size_type i = cp.get_nsteps() - 1, j = 1;

			for (; i >= j; --i, ++j) {
				{
					const Widelands::Coords c = cp.get_coords().at(i);

					if (map[c].nodecaps() & Widelands::BUILDCAPS_FLAG) {
						game().send_player_build_flag(player_number(), c);
						return true;
					}
				}
				{
					const Widelands::Coords c = cp.get_coords().at(j);

					if (map[c].nodecaps() & Widelands::BUILDCAPS_FLAG) {
						game().send_player_build_flag(player_number(), c);
						return true;
					}
				}
			}

			// Unable to set a flag - perhaps the road was build stupid
			game().send_player_bulldoze(*const_cast<Widelands::Road*>(roads.front()));
			dead_ends_check_ = true;
			return true;
		}

		roads.push_back(roads.front());
		roads.pop_front();

		// Occasionaly (not more then once in 15 seconds) we test if the road can be dismantled
		// if there is shortage of spots we do it always
		if (last_road_dismantled_ + 15 * 1000 < gametime &&
		    (gametime % 40 == 0 || spots_ <= kSpotsEnough)) {
			const Widelands::Road& road = *roads.front();
			if (dispensable_road_test(*const_cast<Widelands::Road*>(&road))) {
				game().send_player_bulldoze(*const_cast<Widelands::Road*>(&road));
				last_road_dismantled_ = gametime;
				dead_ends_check_ = true;
				return true;
			}
		}
	}
	// now we rotate economies and flags to get one flag to go on with
	if (economies.empty()) {
		check_economies();
		return false;
	}

	if (economies.size() >= 2) {  // rotating economies
		economies.push_back(economies.front());
		economies.pop_front();
	}

	EconomyObserver* eco = economies.front();
	if (eco->flags.empty()) {
		check_economies();
		return false;
	}
	if (eco->flags.size() > 1) {
		eco->flags.push_back(eco->flags.front());
		eco->flags.pop_front();
	}

	const Widelands::Flag& flag = *eco->flags.front();

	// now we test if it is dead end flag, if yes, destroying it
	if (flag.is_dead_end() && flag.current_wares() == 0) {
		game().send_player_bulldoze(*const_cast<Widelands::Flag*>(&flag));
		eco->flags.pop_front();
		return true;
	}

	bool is_warehouse = false;
	if (Widelands::Building* b = flag.get_building()) {
		BuildingObserver& bo = get_building_observer(b->descr().name().c_str());
		if (bo.type == BuildingObserver::Type::kWarehouse) {
			is_warehouse = true;
		}
	}
	const uint32_t flag_coords_hash = flag.get_position().hash();

	if (flag_warehouse_distance.is_road_prohibited(flag_coords_hash, gametime)) {
		return false;
	}
	// TODO(Nordfriese): Someone should update the code since the big economy splitting for the
	// ferries
	const bool needs_warehouse = flag.get_economy(Widelands::wwWORKER)->warehouses().empty();

	uint32_t tmp_wh;

	// when deciding if we attempt to build a road from here we use probability
	uint16_t probability_score = 0;
	if (flag.nr_of_roads() == 1) {
		probability_score += 20;
	}
	if (is_warehouse && flag.nr_of_roads() <= 3) {
		probability_score += 20;
	}
	probability_score += flag.current_wares() * 5;
	if (needs_warehouse) {
		probability_score += 500;
	}
	if (std::rand() % 10 == 0) {  // NOLINT
		probability_score +=
		   flag_warehouse_distance.get_distance(flag_coords_hash, gametime, &tmp_wh);
	}

	if (std::rand() % 200 < probability_score) {  // NOLINT
		create_shortcut_road(flag, 14, gametime);
		return true;
	}

	return false;
}

// This function takes a road (road is smallest section of roads with two flags on the ends)
// look for longer section of road that starts and ends with building/road crossing
// and tries to find alternative route from one end flag to another.
// If route exists, it is not too long, and current road is not intensively used
// the road can be dismantled
bool DefaultAI::dispensable_road_test(const Widelands::Road& road) {

	Widelands::Flag& roadstartflag = road.get_flag(Widelands::RoadBase::FlagStart);
	Widelands::Flag& roadendflag = road.get_flag(Widelands::RoadBase::FlagEnd);

	// Calculating full road (from crossing/building to another crossing/building),
	// this means we calculate vector of all flags of the "full road"
	std::vector<Widelands::Flag*> full_road;
	full_road.push_back(&roadstartflag);
	full_road.push_back(&roadendflag);

	uint16_t road_length = road.get_path().get_nsteps();

	for (int j = 0; j < 2; ++j) {
		bool new_road_found = true;
		while (new_road_found && full_road.back()->nr_of_roads() <= 2 &&
		       full_road.back()->get_building() == nullptr) {
			new_road_found = false;
			for (uint8_t i = Widelands::WalkingDir::FIRST_DIRECTION;
			     i <= Widelands::WalkingDir::LAST_DIRECTION; ++i) {
				Widelands::Road* const near_road = full_road.back()->get_road(i);

				if (!near_road) {
					continue;
				}

				Widelands::Flag* other_end;
				if (near_road->get_flag(Widelands::RoadBase::FlagStart).get_position().hash() ==
				    full_road.back()->get_position().hash()) {
					other_end = &near_road->get_flag(Widelands::RoadBase::FlagEnd);
				} else {
					other_end = &near_road->get_flag(Widelands::RoadBase::FlagStart);
				}

				// Have we already the end of road in our full_road?
				if (std::find(full_road.begin(), full_road.end(), other_end) == full_road.end()) {
					full_road.push_back(other_end);
					road_length += near_road->get_path().get_nsteps();
					new_road_found = true;
					break;
				}
			}
		}
		// we walked to one end, now let revert the content of full_road and repeat in opposite
		// direction
		std::reverse(full_road.begin(), full_road.end());
	}

	// To make decision how intensively the road is used, we count wares on it, but we distinguish
	// situation when entire road has only 2 flags or is longer
	uint16_t wares_on_road = 0;
	assert(full_road.size() > 1);
	if (full_road.size() == 2) {
		wares_on_road = roadstartflag.current_wares() + roadendflag.current_wares();
	} else {
		// We count wares only on inner flags
		for (uint16_t k = 1; k < full_road.size() - 1; ++k) {
			wares_on_road += full_road[k]->current_wares();
		}
	}

	// If it by chance starts or ends next to a warehouse...
	if (Widelands::Building* b = full_road.front()->get_building()) {
		BuildingObserver& bo = get_building_observer(b->descr().name().c_str());
		if (bo.type == BuildingObserver::Type::kWarehouse) {
			return false;
		}
	}
	if (Widelands::Building* b = full_road.back()->get_building()) {
		BuildingObserver& bo = get_building_observer(b->descr().name().c_str());
		if (bo.type == BuildingObserver::Type::kWarehouse) {
			return false;
		}
	}

	if (spots_ > kSpotsEnough && wares_on_road > 5) {
		return false;
	} else if (wares_on_road > 8) {
		return false;
	}

	std::priority_queue<NearFlag> queue;
	// only used to collect flags reachable walking over roads
	std::vector<NearFlag> reachableflags;

	queue.push(NearFlag(full_road.front(), 0));
	uint16_t alternative_path = std::numeric_limits<uint16_t>::max();
	const uint8_t checkradius = 3 * game().map().calc_distance(full_road.front()->get_position(),
	                                                           full_road.back()->get_position());

	// algorithm to walk on roads
	while (!queue.empty()) {

		// Testing if we stand on the roadendflag... if yes, the alternative path is found, no reason
		// to go on
		if (full_road.back()->get_position().x == queue.top().flag->get_position().x &&
		    full_road.back()->get_position().y == queue.top().flag->get_position().y) {
			alternative_path = queue.top().current_road_distance;
			break;
		}

		// If we were here, do not evaluate the flag again
		std::vector<NearFlag>::iterator f =
		   find(reachableflags.begin(), reachableflags.end(), queue.top().flag);
		if (f != reachableflags.end()) {
			queue.pop();
			continue;
		}

		reachableflags.push_back(queue.top());
		queue.pop();
		NearFlag& nf = reachableflags.back();

		// Now go over roads going from this flag
		for (uint8_t i = Widelands::WalkingDir::FIRST_DIRECTION;
		     i <= Widelands::WalkingDir::LAST_DIRECTION; ++i) {
			Widelands::Road* const near_road = nf.flag->get_road(i);

			if (!near_road) {
				continue;
			}

			// alternate road cannot lead via road to be dismantled
			if (near_road->serial() == road.serial()) {
				continue;
			}

			Widelands::Flag* endflag = &near_road->get_flag(Widelands::RoadBase::FlagStart);

			if (endflag == nf.flag) {
				endflag = &near_road->get_flag(Widelands::RoadBase::FlagEnd);
			}

			// When walking on nearby roads, we do not go too far from start and end of road
			const int32_t dist1 =
			   game().map().calc_distance(full_road.front()->get_position(), endflag->get_position());
			const int32_t dist2 =
			   game().map().calc_distance(full_road.back()->get_position(), endflag->get_position());
			if ((dist1 + dist2) > checkradius) {
				continue;
			}

			const uint32_t new_length = nf.current_road_distance + near_road->get_path().get_nsteps();
			queue.push(NearFlag(endflag, new_length));
		}
	}

	if (alternative_path + wares_on_road <= road_length + 12) {
		return true;
	}

	return false;
}

// Trying to connect the flag to another one, be it from own economy
// or other economy
// The procedure is:
// - Collect all flags within checkradius into RoadCandidates, but first we dont even know if a road
// can be built to them
// - Walking over road network to collect info on flags that are accessible over road network
// - Then merge info from NearFlags to RoadCandidates and consider roads to few best candidates from
// RoadCandidates. We use score named "reduction" that is basically diff between connection over
// existing roads minus possible road from starting flag to candidate flag. Of course there are two
// special cases:
// - the candidate flag does not belong to the same economy, so no road connection exists
// - they are from same economy, but are connected beyond range of checkradius, so actual length of
// connection is not known
bool DefaultAI::create_shortcut_road(const Widelands::Flag& flag,
                                     uint16_t checkradius,
                                     uint32_t gametime) {

	// Increasing the failed_connection_tries counter
	// At the same time it indicates a time an economy is without a warehouse
	// TODO(Nordfriese): Someone should update the code since the big economy splitting for the
	// ferries
	EconomyObserver* eco = get_economy_observer(flag.economy(Widelands::wwWORKER));
	// if we passed grace time this will be last attempt and if it fails
	// building is destroyed
	bool last_attempt_ = false;

	// this should not happen, but if the economy has a warehouse and a dismantle
	// grace time set, we must 'zero' the dismantle grace time
	if (!flag.get_economy(Widelands::wwWORKER)->warehouses().empty() &&
	    eco->dismantle_grace_time != kNever) {
		eco->dismantle_grace_time = kNever;
	}

	// first we deal with situations when this is economy with no warehouses
	// and this is a flag belonging to a building/constructionsite
	// such economy must get dismantle grace time (if not set yet)
	// end sometimes extended checkradius
	if (flag.get_economy(Widelands::wwWORKER)->warehouses().empty() && flag.get_building()) {

		// occupied military buildings get special treatment
		// (extended grace time + longer radius)
		bool occupied_military_ = false;
		Widelands::Building* b = flag.get_building();
		if (upcast(Widelands::MilitarySite, militb, b)) {
			if (militb->soldier_control()->stationed_soldiers().size() > 0) {
				occupied_military_ = true;
			}
		}

		// check if we are within grace time, if not or gracetime unset we need to do something
		// if we are within gracetime we do nothing (this loop is skipped)

		// if grace time is not set, this is probably first time without a warehouse and we must set
		// it
		if (eco->dismantle_grace_time == kNever) {

			// constructionsites
			if (upcast(Widelands::ConstructionSite const, constructionsite, flag.get_building())) {
				BuildingObserver& bo =
				   get_building_observer(constructionsite->building().name().c_str());
				// first very special case - a port (in the phase of constructionsite)
				// this might be a new colonization port
				if (bo.is(BuildingAttribute::kPort)) {
					eco->dismantle_grace_time = gametime + 60 * 60 * 1000;  // one hour should be enough
				} else {  // other constructionsites, usually new (standalone) constructionsites
					eco->dismantle_grace_time =
					   gametime + 30 * 1000 +            // very shot time is enough
					   (eco->flags.size() * 30 * 1000);  // + 30 seconds for every flag in economy
				}

				// buildings
			} else {

				if (occupied_military_) {
					eco->dismantle_grace_time =
					   (gametime + 90 * 60 * 1000) + (eco->flags.size() * 20 * 1000);

				} else {  // for other normal buildings
					eco->dismantle_grace_time =
					   gametime + (45 * 60 * 1000) + (eco->flags.size() * 20 * 1000);
				}
			}

			// we have passed grace_time - it is time to dismantle
		} else if (eco->dismantle_grace_time <= gametime) {
			last_attempt_ = true;
			// we increase a check radius in last attempt
			checkradius += 2;
		}

		// and bonus for occupied military buildings:
		if (occupied_military_) {
			checkradius += 4;
		}

		// and generally increase radius for unconnected buildings
		checkradius += 2;
	}

	// Now own roadfinding stuff
	const Widelands::Map& map = game().map();

	// Initializing new object of FlagsForRoads, we will push there all candidate flags
	// First we dont even know if a road can be built there (from current flag)
	// Adding also distance of this flag to nearest wh
	uint32_t tmp_wh;  // This information is not used, but we need it
	const uint32_t current_flag_dist_to_wh =
	   flag_warehouse_distance.get_distance(flag.get_position().hash(), gametime, &tmp_wh);

	FlagCandidates flag_candidates(current_flag_dist_to_wh);

	FindNodeWithFlagOrRoad functor;
	CheckStepRoadAI check(player_, Widelands::MOVECAPS_WALK, true);

	// get all flags within radius
	std::vector<Widelands::Coords> reachable;
	map.find_reachable_fields(
	   game(),
	   Widelands::Area<Widelands::FCoords>(map.get_fcoords(flag.get_position()), checkradius),
	   &reachable, check, functor);

	for (const Widelands::Coords& reachable_coords : reachable) {

		// ignore starting flag, of course
		if (reachable_coords == flag.get_position()) {
			continue;
		}

		const uint32_t reachable_coords_hash = reachable_coords.hash();

		// first make sure there is an immovable (should be, but still)
		Widelands::BaseImmovable* this_immovable = map[reachable_coords].get_immovable();
		if (upcast(Widelands::PlayerImmovable const, player_immovable, this_immovable)) {

			// if it is the road, make a flag there
			if (this_immovable->descr().type() == Widelands::MapObjectType::ROAD) {
				game().send_player_build_flag(player_number(), reachable_coords);
			}

			// do not go on if it is not a flag
			if (this_immovable->descr().type() != Widelands::MapObjectType::FLAG) {
				continue;
			}

			// testing if a flag/road's economy has a warehouse, if not we are not
			// interested to connect to it
			// TODO(Nordfriese): Someone should update the code since the big economy splitting for the
			// ferries
			if (player_immovable->economy(Widelands::wwWORKER).warehouses().size() == 0) {
				continue;
			}

			// This is a candidate, sending all necessary info to RoadCandidates
			const bool is_different_economy = (player_immovable->get_economy(Widelands::wwWORKER) !=
			                                   flag.get_economy(Widelands::wwWORKER));
			const uint16_t air_distance = map.calc_distance(flag.get_position(), reachable_coords);

			if (!flag_candidates.has_candidate(reachable_coords_hash) &&
			    !flag_warehouse_distance.is_road_prohibited(reachable_coords_hash, gametime)) {
				flag_candidates.add_flag(
				   reachable_coords_hash, is_different_economy,
				   flag_warehouse_distance.get_distance(reachable_coords_hash, gametime, &tmp_wh),
				   air_distance);
			}
		}
	}

	// now we walk over roads and if field is reachable by roads, we change the distance assigned
	// above
	std::map<uint32_t, NearFlag> nearflags;  // only used to collect flags reachable walk over roads
	nearflags[flag.get_position().hash()] = NearFlag(&flag, 0);

	collect_nearflags(nearflags, flag, checkradius);

	// Sending calculated walking costs from nearflags to RoadCandidates to update info on
	// Candidate flags/roads
	for (auto& nf_walk : nearflags) {
		const uint32_t nf_hash = nf_walk.second.flag->get_position().hash();
		// NearFlag contains also flags beyond check radius, these are not relevant for us
		if (flag_candidates.has_candidate(nf_hash)) {
			flag_candidates.set_cur_road_distance(nf_hash, nf_walk.second.current_road_distance);
		}
	}

	// Here we must consider how much are buildable fields lacking
	// the number will be transformed to a weight passed to findpath function
	int32_t fields_necessity = 0;
	if (spots_ < kSpotsTooLittle) {
		fields_necessity += 10;
	}
	if (map_allows_seafaring_ && num_ports == 0) {
		fields_necessity += 10;
	}
	if (num_ports < 4) {
		fields_necessity += 5;
	}
	if (spots_ < kSpotsEnough) {
		fields_necessity += 5;
	}

	fields_necessity *= std::abs(management_data.get_military_number_at(64)) * 5;

	// Now we calculate roads from here to few best looking RoadCandidates....
	flag_candidates.sort_by_air_distance();
	uint32_t possible_roads_count = 0;
	for (const auto& flag_candidate : flag_candidates.flags()) {
		if (possible_roads_count > 10) {
			break;
		}
		const Widelands::Coords coords = Widelands::Coords::unhash(flag_candidate.coords_hash);
		Widelands::Path path;

		// value of pathcost is not important, it just indicates, that the path can be built
		// We send this information to RoadCandidates, with length of possible road if applicable
		const int32_t pathcost =
		   map.findpath(flag.get_position(), coords, 0, path, check, 0, fields_necessity);
		if (pathcost >= 0) {
			flag_candidates.set_road_possible(flag_candidate.coords_hash, path.get_nsteps());
			++possible_roads_count;
		}
	}

	// re-sorting again now by default by a score
	flag_candidates.sort();

	// Well and finally building the winning road (if any)
	const int32_t winner_min_score = (spots_ < kSpotsTooLittle) ? 50 : 25;

	FlagCandidates::Candidate* winner = flag_candidates.get_winner(winner_min_score);
	if (winner) {
		const Widelands::Coords target_coords = Widelands::Coords::unhash(winner->coords_hash);

		// This is to prohibit the flag for some time but with exemption of warehouse
		if (flag_warehouse_distance.get_distance(winner->coords_hash, gametime, &tmp_wh) > 0) {
			flag_warehouse_distance.set_road_built(winner->coords_hash, gametime);
		}
		// and we straight away set distance of future flag
		flag_warehouse_distance.set_distance(
		   flag.get_position().hash(), winner->start_flag_dist_to_wh + winner->possible_road_distance,
		   gametime, 0);  // faking the warehouse

		Widelands::Path& path = *new Widelands::Path();
#ifndef NDEBUG
		const int32_t pathcost =
		   map.findpath(flag.get_position(), target_coords, 0, path, check, 0, fields_necessity);
		assert(pathcost >= 0);
#else
		map.findpath(flag.get_position(), target_coords, 0, path, check, 0, fields_necessity);
#endif
		game().send_player_build_road(player_number(), path);
		return true;
	}
	// We can't build a road so let's block the vicinity as an indication this area is not
	// connectible
	// Usually we block for 2 minutes, but if it is a last attempt we block for 10 minutes
	// Note: we block the vicinity only if this economy (usually a sole flag with a building) is not
	// connected to a warehouse
	// TODO(Nordfriese): Someone should update the code since the big economy splitting for the
	// ferries
	if (flag.get_economy(Widelands::wwWORKER)->warehouses().empty()) {

		// blocking only if latest block was less then 60 seconds ago or it is last attempt
		if (eco->fields_block_last_time + kOneMinute < gametime || last_attempt_) {
			eco->fields_block_last_time = gametime;

			const uint32_t block_time = last_attempt_ ? 10 * kOneMinute : 2 * kOneMinute;

			FindNodeAcceptAll buildable_functor;
			CheckStepOwnTerritory check_own(player_, Widelands::MOVECAPS_WALK, true);

			// get all flags within radius
			std::vector<Widelands::Coords> reachable_to_block;
			map.find_reachable_fields(
			   game(),
			   Widelands::Area<Widelands::FCoords>(map.get_fcoords(flag.get_position()), checkradius),
			   &reachable_to_block, check_own, buildable_functor);

			for (auto coords : reachable_to_block) {
				blocked_fields.add(coords, game().get_gametime() + block_time);
			}
		}

		// If it last attempt we also destroy the flag (with a building if any attached)
		if (last_attempt_) {
			remove_from_dqueue<Widelands::Flag>(eco->flags, &flag);
			game().send_player_bulldoze(*const_cast<Widelands::Flag*>(&flag));
			dead_ends_check_ = true;
			return true;
		}
	}
	return false;
}

void DefaultAI::collect_nearflags(std::map<uint32_t, NearFlag>& nearflags,
                                  const Widelands::Flag& flag,
                                  const uint16_t checkradius) {
	// Algorithm to walk on roads
	// All nodes are marked as to_be_checked == true first and once the node is checked it is changed
	// to false. Under some conditions, the same node can be checked twice, the to_be_checked can
	// be set back to true. Because less hoops (fewer flag-to-flag roads) does not always mean
	// shortest road.

	const Widelands::Map& map = game().map();

	for (;;) {
		// looking for a node with shortest existing road distance from starting flag and one that has
		// to be checked
		uint32_t start_field = kNoField;
		uint32_t nearest_distance = 10000;
		for (auto item : nearflags) {
			if (item.second.current_road_distance < nearest_distance && item.second.to_be_checked) {
				nearest_distance = item.second.current_road_distance;
				start_field = item.first;
			}
		}
		// OK, we failed to find a NearFlag where to_be_checked == true, so quitting the loop now
		if (start_field == kNoField) {
			break;
		}

		nearflags[start_field].to_be_checked = false;

		// Now going over roads leading from this flag
		for (uint8_t i = Widelands::WalkingDir::FIRST_DIRECTION;
		     i <= Widelands::WalkingDir::LAST_DIRECTION; ++i) {
			Widelands::Road* const road = nearflags[start_field].flag->get_road(i);

			if (!road) {
				continue;
			}

			Widelands::Flag* endflag = &road->get_flag(Widelands::Road::FlagStart);

			if (endflag == nearflags[start_field].flag) {
				endflag = &road->get_flag(Widelands::Road::FlagEnd);
			}

			const uint32_t endflag_hash = endflag->get_position().hash();

			const int32_t dist = map.calc_distance(flag.get_position(), endflag->get_position());

			if (dist > checkradius + 2) {  //  Testing bigger vicinity then checkradius....
				continue;
			}

			// There is few scenarios for this neighbour flag
			if (nearflags.count(endflag_hash) == 0) {
				// This is brand new flag
				// calculating diff how much closer we will get to the flag
				nearflags[endflag_hash] =
				   NearFlag(endflag, nearflags[start_field].current_road_distance +
				                        road->get_path().get_nsteps());
			} else {
				// We know about this flag already
				if (nearflags[endflag_hash].current_road_distance >
				    nearflags[start_field].current_road_distance + road->get_path().get_nsteps()) {
					// ..but this current connection is shorter than one found before
					nearflags[endflag_hash].current_road_distance =
					   nearflags[start_field].current_road_distance + road->get_path().get_nsteps();
					// So let re-check neighbours once more
					nearflags[endflag_hash].to_be_checked = true;
				}
			}
		}
	}
}

/**
 * Checks if anything in one of the economies changed and takes care for these
 * changes.
 *
 * \returns true, if something was changed.
 */
bool DefaultAI::check_economies() {
	while (!new_flags.empty()) {
		const Widelands::Flag& flag = *new_flags.front();
		new_flags.pop_front();
		// TODO(Nordfriese): Someone must urgently update the code since the big economy splitting for
		// the ferries
		get_economy_observer(flag.economy(Widelands::wwWORKER))->flags.push_back(&flag);
	}

	for (std::deque<EconomyObserver*>::iterator obs_iter = economies.begin();
	     obs_iter != economies.end(); ++obs_iter) {
		// check if any flag has changed its economy
		std::deque<Widelands::Flag const*>& fl = (*obs_iter)->flags;

		for (std::deque<Widelands::Flag const*>::iterator j = fl.begin(); j != fl.end();) {
			if (&(*obs_iter)->economy != &(*j)->economy(Widelands::wwWORKER)) {
				// the flag belongs to other economy so we must assign it there
				get_economy_observer((*j)->economy(Widelands::wwWORKER))->flags.push_back(*j);
				// and erase from this economy's observer
				j = fl.erase(j);
			} else {
				++j;
			}
		}

		// if there are no more flags in this economy,
		// we no longer need it's observer
		if ((*obs_iter)->flags.empty()) {
			delete *obs_iter;
			economies.erase(obs_iter);
			return true;
		}
	}
	return false;
}

/**
 * checks the first productionsite in list, takes care if it runs out of
 * resources and finally reenqueues it at the end of the list.
 *
 * \returns true, if something was changed.
 */
bool DefaultAI::check_productionsites(uint32_t gametime) {
	if (productionsites.empty()) {
		return false;
	}

	// Reorder and set new values; - better now because there are multiple returns in the function
	productionsites.push_back(productionsites.front());
	productionsites.pop_front();

	// Get link to productionsite that should be checked
	ProductionSiteObserver& site = productionsites.front();

	// Inform if we are above ai type limit.
	if (site.bo->total_count() > site.bo->cnt_limit_by_aimode) {
		log_warn_time(gametime, "AI check_productionsites: Too many %s: %d, ai limit: %d\n",
		              site.bo->name, site.bo->total_count(), site.bo->cnt_limit_by_aimode);
	}

	// first we werify if site is working yet (can be unoccupied since the start)
	if (!site.site->can_start_working()) {
		site.unoccupied_till = game().get_gametime();
	}

	// is it connected to wh at all?
	// TODO(Nordfriese): Someone should update the code since the big economy splitting for the
	// ferries
	const bool connected_to_wh = !site.site->get_economy(Widelands::wwWORKER)->warehouses().empty();

	// do not dismantle or upgrade the same type of building too soon - to give some time to update
	// statistics
	if (site.bo->last_dismantle_time >
	    game().get_gametime() -
	       (std::abs(management_data.get_military_number_at(164)) / 25 + 1) * 60 * 1000) {
		return false;
	}

	// Get max radius of recursive workarea
	WorkareaInfo::size_type radius = 0;
	const WorkareaInfo& workarea_info = site.bo->desc->workarea_info_;
	for (const auto& temp_info : workarea_info) {
		if (radius < temp_info.first) {
			radius = temp_info.first;
		}
	}

	const Widelands::Map& map = game().map();

	// First we check if we must release an experienced worker
	// iterate over all working positions of the actual productionsite
	for (uint8_t i = 0; i < site.site->descr().nr_working_positions(); i++) {
		// get the pointer to the worker assigned to the actual position
		const Widelands::Worker* cw = site.site->working_positions()[i].worker;
		if (cw) {  // a worker is assigned to the position
			// get the descritpion index of the worker assigned on this position
			Widelands::DescriptionIndex current_worker = cw->descr().worker_index();
			// if description indexes of assigned worker and normal worker differ
			// (this means an experienced worker is assigned to the position)
			// and we have none of the experienced workers on stock
			if (current_worker != site.bo->positions.at(i) &&
			    calculate_stocklevel(current_worker, WareWorker::kWorker) < 1) {
				// kick out the worker
				game().send_player_evict_worker(*site.site->working_positions()[i].worker);
				return true;
			}
		}
	}

	// The code here is bit complicated
	// a) Either this site is pending for upgrade, if ready, order the upgrade
	// b) other site of type is pending for upgrade
	// c) if none of above, we can consider upgrade of this one

	const Widelands::DescriptionIndex enhancement = site.site->descr().enhancement();

	bool considering_upgrade = enhancement != Widelands::INVALID_INDEX;

	if (!basic_economy_established && management_data.f_neuron_pool[17].get_position(2)) {
		considering_upgrade = false;
	}

	// First we check for rare case when input wares are set to 0 but AI is not aware that
	// the site is pending for upgrade - one possible cause is this is a freshly loaded game
	if (!site.upgrade_pending) {
		bool resetting_wares = false;
		for (auto& queue : site.site->inputqueues()) {
			if (queue->get_max_fill() == 0) {
				resetting_wares = true;
				game().send_player_set_input_max_fill(
				   *site.site, queue->get_index(), queue->get_type(), queue->get_max_size());
			}
		}
		if (resetting_wares) {
			log_info_time(gametime,
			              " %d: AI: input queues were reset to max for %s (game just loaded?)\n",
			              player_number(), site.bo->name);
			return true;
		}
	}

	if (site.upgrade_pending) {
		// The site is in process of emptying its input queues
		// Do nothing when some wares are left, but do not wait more then 4 minutes
		if (site.bo->construction_decision_time + 4 * 60 * 1000 > gametime &&
		    !set_inputs_to_zero(site)) {
			return false;
		}
		assert(site.bo->cnt_upgrade_pending == 1);
		assert(enhancement != Widelands::INVALID_INDEX);
		game().send_player_enhance_building(*site.site, enhancement, true);
		return true;
	} else if (site.bo->cnt_upgrade_pending > 0) {
		// some other site of this type is in pending for upgrade
		assert(site.bo->cnt_upgrade_pending == 1);
		return false;
	}
	assert(site.bo->cnt_upgrade_pending == 0);

	// Of course type of productionsite must be allowed
	if (considering_upgrade && !player_->is_building_type_allowed(enhancement)) {
		considering_upgrade = false;
	}

	// Site must be connected to warehouse
	if (considering_upgrade && !connected_to_wh) {
		considering_upgrade = false;
	}

	// If upgrade produces new outputs, we upgrade unless the site is younger
	// then 10 minutes. Otherwise the site must be older then 20 minutes and
	// gametime > 45 minutes.
	if (considering_upgrade) {
		if (site.bo->is(BuildingAttribute::kUpgradeExtends)) {
			if (gametime < site.built_time + 10 * 60 * 1000) {
				considering_upgrade = false;
			}
		} else {
			if (gametime < 45 * 60 * 1000 || gametime < site.built_time + 20 * 60 * 1000) {
				considering_upgrade = false;
			}
		}
	}

	// No upgrade without proper workers
	if (considering_upgrade && !site.site->has_workers(enhancement, game())) {
		const Widelands::BuildingDescr& bld = *tribe_->get_building_descr(enhancement);
		BuildingObserver& en_bo = get_building_observer(bld.name().c_str());
		if (get_stocklevel(en_bo, gametime, WareWorker::kWorker) < 1) {
			considering_upgrade = false;
		}
	}

	if (considering_upgrade) {

		const Widelands::BuildingDescr& bld = *tribe_->get_building_descr(enhancement);
		BuildingObserver& en_bo = get_building_observer(bld.name().c_str());
		bool doing_upgrade = false;

		// 10 minutes is a time to productions statics to settle
		if ((en_bo.last_building_built == kNever ||
		     gametime - en_bo.last_building_built >= 10 * 60 * 1000) &&
		    (en_bo.cnt_under_construction + en_bo.unoccupied_count) == 0) {

			// forcing first upgrade
			if (en_bo.total_count() == 0 &&
			    (site.bo->cnt_built > 1 || site.bo->is(BuildingAttribute::kUpgradeSubstitutes))) {
				doing_upgrade = true;
			}

			if (en_bo.total_count() == 1 &&
			    (site.bo->cnt_built > 1 || site.bo->is(BuildingAttribute::kUpgradeSubstitutes))) {
				if (en_bo.current_stats > 55) {
					doing_upgrade = true;
				}
			}

			if (en_bo.total_count() > 1 &&
			    (site.bo->cnt_built > 2 || site.bo->is(BuildingAttribute::kUpgradeSubstitutes))) {
				if (en_bo.current_stats > 75) {
					doing_upgrade = true;
				}
			}

			// Don't forget about limitation of number of buildings
			if (en_bo.aimode_limit_status() != AiModeBuildings::kAnotherAllowed) {
				doing_upgrade = false;
			}
		}

		// Here we just restrict input wares to 0 and set flag 'upgrade_pending' to true
		if (doing_upgrade) {
			set_inputs_to_zero(site);
			site.bo->construction_decision_time = gametime;
			en_bo.construction_decision_time = gametime;
			site.upgrade_pending = true;
			++site.bo->cnt_upgrade_pending;
			return true;
		}
	}

	// Barracks
	if (site.bo->is(BuildingAttribute::kBarracks)) {
		// If we somehow have more than one barracks we will dismantle current one
		if (site.bo->total_count() > 1) {
			log_info_time(
			   gametime,
			   "AI %2d: We have %d barracks, that is not supported by AI and if caused by AI it is an "
			   "error; dismantling the barracks at %3dx%3d\n",
			   player_number(), site.bo->total_count(), site.site->get_position().x,
			   site.site->get_position().y);
			if (connected_to_wh) {
				game().send_player_dismantle(*site.site, true);
			} else {
				game().send_player_bulldoze(*site.site);
			}
			return true;
		}

		assert(site.bo->total_count() == 1);
		for (auto& queue : site.site->inputqueues()) {
			if (queue->get_max_fill() > 4) {
				game().send_player_set_input_max_fill(
				   *site.site, queue->get_index(), queue->get_type(), 4);
			}
		}

		// AI takes multiple inputs into account and makes decision if barracks to be stopped/started
		int16_t tmp_score = 0;
		int16_t inputs[kFNeuronBitSize] = {0};
		const Widelands::PlayerNumber pn = player_number();
		tmp_score += (soldier_status_ == SoldiersStatus::kBadShortage) * 8;
		tmp_score += (soldier_status_ == SoldiersStatus::kShortage) * 4;
		tmp_score += (soldier_status_ == SoldiersStatus::kEnough) * 2;
		tmp_score += (soldier_status_ == SoldiersStatus::kFull) * 1;
		inputs[2] = (expansion_type.get_expansion_type() == ExpansionMode::kEconomy) * -1;
		inputs[3] = (expansion_type.get_expansion_type() == ExpansionMode::kSpace) * 1;
		inputs[4] = -1;
		inputs[5] = -2;
		inputs[6] = -3;
		inputs[14] =
		   (player_statistics.get_player_power(pn) < player_statistics.get_old_player_power(pn)) * 1;
		inputs[15] =
		   (player_statistics.get_player_power(pn) < player_statistics.get_old60_player_power(pn)) *
		   1;
		inputs[16] =
		   (player_statistics.get_player_power(pn) > player_statistics.get_old_player_power(pn)) * 1;
		inputs[17] =
		   (player_statistics.get_player_power(pn) > player_statistics.get_old60_player_power(pn)) *
		   1;
		inputs[18] = (expansion_type.get_expansion_type() == ExpansionMode::kSpace) * -1;
		inputs[19] = (expansion_type.get_expansion_type() == ExpansionMode::kEconomy) * 1;
		inputs[20] = 1;
		inputs[21] = 2;
		inputs[22] = 3;
		inputs[23] = (ts_without_trainers_ > 0) ? -1 : 0;
		inputs[24] = (ts_without_trainers_ > 0) ? -2 : 0;
		inputs[25] = (ts_without_trainers_ > 0) ? -3 : 0;
		for (uint8_t i = 0; i < kFNeuronBitSize; ++i) {
			if (management_data.f_neuron_pool[24].get_position(i)) {
				tmp_score += inputs[i];
			}
		}

		// starting the site
		if (site.site->is_stopped() && tmp_score >= 0) {
			game().send_player_start_stop_building(*site.site);
			for (auto& queue : site.site->inputqueues()) {
				game().send_player_set_input_max_fill(
				   *site.site, queue->get_index(), queue->get_type(), 4);
			}
		}
		// stopping the site
		if (!site.site->is_stopped() && tmp_score < 0) {
			game().send_player_start_stop_building(*site.site);
			for (auto& queue : site.site->inputqueues()) {
				game().send_player_set_input_max_fill(
				   *site.site, queue->get_index(), queue->get_type(), 2);
			}
		}
	}

	// Lumberjack / Woodcutter handling
	if (site.bo->is(BuildingAttribute::kLumberjack)) {

		// do not dismantle immediatelly
		if ((game().get_gametime() - site.built_time) < 6 * 60 * 1000) {
			return false;
		}

		// Do not destruct the last few lumberjacks
		if (site.bo->cnt_built <= site.bo->cnt_target) {
			return false;
		}

		const uint32_t remaining_trees = map.find_immovables(
		   game(),
		   Widelands::Area<Widelands::FCoords>(map.get_fcoords(site.site->get_position()), radius),
		   nullptr,
		   Widelands::FindImmovableAttribute(Widelands::MapObjectDescr::get_attribute_id("tree")));

		if (site.site->get_statistics_percent() >
		    std::abs(management_data.get_military_number_at(117)) / 2) {
			return false;
		}

		if (remaining_trees > trees_nearby_treshold_ / 3) {
			return false;
		}

		// so finally we dismantle the lumberjac
		site.bo->last_dismantle_time = game().get_gametime();
		if (connected_to_wh) {
			game().send_player_dismantle(*site.site, true);
		} else {
			game().send_player_bulldoze(*site.site);
		}

		return true;
	}

	// Wells handling
	if (site.bo->is(BuildingAttribute::kWell)) {
		// Never get below target count of wells
		if (site.bo->total_count() <= site.bo->cnt_target) {
			return false;
		}

		if (site.unoccupied_till + 6 * 60 * 1000 < gametime &&
		    site.site->get_statistics_percent() == 0) {
			site.bo->last_dismantle_time = gametime;
			if (connected_to_wh) {
				game().send_player_dismantle(*site.site, true);
			} else {
				game().send_player_bulldoze(*site.site);
			}

			return true;
		}

		// do not consider dismantling if we are under target
		if (site.bo->last_dismantle_time + 90 * 1000 > game().get_gametime()) {
			return false;
		}

		// now we test the stocklevel and dismantle the well if we have enough water
		// but first we make sure we do not dismantle a well too soon
		// after dismantling previous one
		if (get_stocklevel(*site.bo, gametime) > 250 + productionsites.size() * 5) {  // dismantle
			site.bo->last_dismantle_time = game().get_gametime();
			if (connected_to_wh) {
				game().send_player_dismantle(*site.site, true);
			} else {
				game().send_player_bulldoze(*site.site);
			}
			return true;
		}

		return false;
	}

	// Quarry handling
	if (site.bo->is(BuildingAttribute::kNeedsRocks)) {

		if (map.find_immovables(
		       game(),
		       Widelands::Area<Widelands::FCoords>(map.get_fcoords(site.site->get_position()), 6),
		       nullptr,

		       Widelands::FindImmovableAttribute(
		          Widelands::MapObjectDescr::get_attribute_id("rocks"))) == 0) {
			// destruct the building and it's flag (via flag destruction)
			// the destruction of the flag avoids that defaultAI will have too many
			// unused roads - if needed the road will be rebuild directly.
			if (connected_to_wh) {
				game().send_player_dismantle(*site.site, true);
			} else {
				game().send_player_bulldoze(*site.site);
			}
			return true;
		}

		if (site.unoccupied_till + 6 * 60 * 1000 < gametime &&
		    site.site->get_statistics_percent() == 0) {
			// it is possible that there are rocks but quarry is not able to mine them
			site.bo->last_dismantle_time = game().get_gametime();
			if (connected_to_wh) {
				game().send_player_dismantle(*site.site, true);
			} else {
				game().send_player_bulldoze(*site.site);
			}

			return true;
		}

		return false;
	}

	// All other SPACE_CONSUMERS without input and above target_count
	if (site.bo->inputs.empty()               // does not consume anything
	    && site.bo->production_hints.empty()  // not a renewing building (forester...)
	    && site.bo->is(BuildingAttribute::kSpaceConsumer) &&
	    !site.bo->is(BuildingAttribute::kRanger)) {

		// if we have more buildings then target
		if ((site.bo->cnt_built - site.bo->unconnected_count) > site.bo->cnt_target &&
		    site.unoccupied_till +
		          (std::abs(management_data.get_military_number_at(166)) / 5 + 1) * 60 * 1000 <
		       gametime &&
		    site.site->can_start_working()) {

			if (site.site->get_statistics_percent() < 30 && get_stocklevel(*site.bo, gametime) > 100) {
				site.bo->last_dismantle_time = game().get_gametime();
				if (connected_to_wh) {
					game().send_player_dismantle(*site.site, true);
				} else {
					game().send_player_bulldoze(*site.site);
				}
				return true;
			}
		}

		// a building can be dismanteld if it performs too bad, if it is not the last one
		if (site.site->get_statistics_percent() <= 10 && site.bo->cnt_built > 1 &&
		    site.unoccupied_till +
		          (std::abs(management_data.get_military_number_at(167)) / 5 + 1) * 60 * 1000 <
		       gametime &&
		    site.site->can_start_working() &&
		    get_stocklevel(*site.bo, gametime) >
		       static_cast<unsigned int>(
		          (std::abs(management_data.get_military_number_at(168)) / 5))) {

			if (connected_to_wh) {
				game().send_player_dismantle(*site.site, true);
			} else {
				game().send_player_bulldoze(*site.site);
			}
			return true;
		}

		// Blocking the vicinity if too low performance and ware is still needed
		if (site.site->get_statistics_percent() <= 50 || get_stocklevel(*site.bo, gametime) < 5) {
			Widelands::MapRegion<Widelands::Area<Widelands::FCoords>> mr(
			   map, Widelands::Area<Widelands::FCoords>(
			           map.get_fcoords(site.site->base_flag().get_position()), 5));
			do {
				blocked_fields.add(mr.location(), gametime + 5 * 60 * 100);
			} while (mr.advance(map));
		}

		return false;
	}

	// buildings with inputs, checking if we can a dismantle some due to low performance
	if (!site.bo->inputs.empty() && (site.bo->cnt_built - site.bo->unoccupied_count) >= 3 &&
	    site.site->can_start_working() &&
	    check_building_necessity(*site.bo, PerfEvaluation::kForDismantle, gametime) ==
	       BuildingNecessity::kNotNeeded &&
	    gametime - site.bo->last_dismantle_time >
	       static_cast<uint32_t>((std::abs(management_data.get_military_number_at(169)) / 5 + 1) *
	                             60 * 1000) &&

	    site.bo->current_stats > site.site->get_statistics_percent() &&  // underperformer
	    (game().get_gametime() - site.unoccupied_till) > 10 * 60 * 1000) {

		site.bo->last_dismantle_time = game().get_gametime();

		if (connected_to_wh) {
			game().send_player_dismantle(*site.site, true);
		} else {
			game().send_player_bulldoze(*site.site);
		}
		return true;
	}

	// remaining buildings without inputs and not supporting ones (fishers only left probably and
	// hunters)
	if (site.bo->inputs.empty() && site.bo->production_hints.empty() &&
	    site.site->can_start_working() && !site.bo->is(BuildingAttribute::kSpaceConsumer) &&
	    site.site->get_statistics_percent() < 5 &&
	    ((game().get_gametime() - site.built_time) > 10 * 60 * 1000)) {

		site.bo->last_dismantle_time = game().get_gametime();
		if (connected_to_wh) {
			game().send_player_dismantle(*site.site, true);
		} else {
			game().send_player_bulldoze(*site.site);
		}
		return true;
	}

	// supporting productionsites (rangers)
	// stop/start them based on stock avaiable
	if (!site.bo->production_hints.empty()) {

		if (!site.bo->is(BuildingAttribute::kRanger)) {
			// other supporting sites, like fish breeders, gamekeepers are not dismantled at all
			return false;
		}

		// dismantling the rangers hut, but only if we have them above a target
		if (wood_policy_ == WoodPolicy::kDismantleRangers &&
		    site.bo->cnt_built > site.bo->cnt_target) {

			site.bo->last_dismantle_time = game().get_gametime();
			if (connected_to_wh) {
				game().send_player_dismantle(*site.site, true);
			} else {
				game().send_player_bulldoze(*site.site);
			}
			return true;
		}

		// stopping a ranger (sometimes the policy can be kDismantleRangers,
		// but we still preserve some rangers for sure)
		if ((wood_policy_ == WoodPolicy::kStopRangers ||
		     wood_policy_ == WoodPolicy::kDismantleRangers) &&
		    !site.site->is_stopped()) {

			game().send_player_start_stop_building(*site.site);
			return false;
		}

		const uint32_t trees_in_vicinity = map.find_immovables(
		   game(), Widelands::Area<Widelands::FCoords>(map.get_fcoords(site.site->get_position()), 5),
		   nullptr,
		   Widelands::FindImmovableAttribute(Widelands::MapObjectDescr::get_attribute_id("tree")));

		// stop ranger if enough trees around regardless of policy
		if (trees_in_vicinity > 25) {
			if (!site.site->is_stopped()) {
				game().send_player_start_stop_building(*site.site);
			}
			// if not enough trees nearby, we can start them if required
		} else if ((wood_policy_ == WoodPolicy::kAllowRangers) && site.site->is_stopped()) {
			game().send_player_start_stop_building(*site.site);
		}
	}

	return false;
}

/**
 * checks the first mine in list, takes care if it runs out of
 * resources and finally reenqueues it at the end of the list.
 *
 * \returns true, if something was changed.
 */
bool DefaultAI::check_mines_(uint32_t const gametime) {
	if (mines_.empty()) {
		return false;
	}

	// Reorder and set new values; - due to returns within the function
	mines_.push_back(mines_.front());
	mines_.pop_front();

	// Get link to productionsite that should be checked
	ProductionSiteObserver& site = mines_.front();

	// TODO(Nordfriese): Someone should update the code since the big economy splitting for the
	// ferries
	const bool connected_to_wh = !site.site->get_economy(Widelands::wwWORKER)->warehouses().empty();

	// First we dismantle mines that are marked as such, generally we wait till all wares all gone
	if (site.dismantle_pending_since != kNever) {
		assert(site.dismantle_pending_since <= gametime);
		if (set_inputs_to_zero(site) || site.dismantle_pending_since + 5 * 60 * 1000 < gametime) {
			if (connected_to_wh) {
				game().send_player_dismantle(*site.site, true);
			} else {
				game().send_player_bulldoze(*site.site);
			}

			return true;
		} else if (site.dismantle_pending_since + 3 * 60 * 1000 < gametime) {
			stop_site(site);
			return false;
		} else {
			return false;
		}
	} else if (site.site->can_start_working()) {
		set_inputs_to_max(site);
	} else {
		set_inputs_to_zero(site);
	}

	// First we check if we must release an experienced worker
	for (uint8_t i = 0; i < site.site->descr().nr_working_positions(); i++) {
		const Widelands::Worker* cw = site.site->working_positions()[i].worker;
		if (cw) {
			Widelands::DescriptionIndex current_worker = cw->descr().worker_index();
			if (current_worker != site.bo->positions.at(i) &&
			    calculate_stocklevel(current_worker, WareWorker::kWorker) < 1) {
				game().send_player_evict_worker(*site.site->working_positions()[i].worker);
				return true;
			}
		}
	}

	// Single _critical is a critical mine if it is the only one of its type, so it needs special
	// treatment
	bool single_critical = false;
	if ((site.bo->is(BuildingAttribute::kBuildingMatProducer) ||
	     site.bo->mines == iron_resource_id) &&
	    mines_per_type[site.bo->mines].finished == 1) {
		single_critical = true;
	}

	// first get rid of mines that have been  missing workers for some time (10 minutes),
	// released worker (if any) can be useful elsewhere !
	if (!single_critical && site.built_time + 10 * 60 * 1000 < gametime &&
	    !site.site->can_start_working() && mines_per_type[site.bo->mines].total_count() > 2) {
		initiate_dismantling(site, gametime);
		return false;
	}

	// to avoid problems with uint underflow, we discourage considerations below
	if (gametime < 10 * 60 * 1000) {
		return false;
	}

	// After 15 minutes in existence we check whether a miner is needed for a critical unoccupied
	// mine elsewhere
	if (site.built_time + 15 * 60 * 1000 < gametime) {
		if (!mines_per_type[site.bo->mines].is_critical && critical_mine_unoccupied(gametime)) {
			for (uint8_t i = 0; i < site.site->descr().nr_working_positions(); i++) {
				const Widelands::Worker* cw = site.site->working_positions()[i].worker;
				if (cw) {
					game().send_player_evict_worker(*site.site->working_positions()[i].worker);
				}
			}
			return true;
		}
	}

	// if mine is working, doing nothing
	if (site.no_resources_since > gametime - 5 * 60 * 1000) {
		return false;
	}

	// Out of resources, first check whether a mine is not needed for critical mine
	if (!mines_per_type[site.bo->mines].is_critical && critical_mine_unoccupied(gametime)) {
		initiate_dismantling(site, gametime);
		return true;
	}

	// Check whether building is enhanceable. If yes consider an upgrade.
	const Widelands::DescriptionIndex enhancement = site.site->descr().enhancement();
	bool has_upgrade = false;
	if (enhancement != Widelands::INVALID_INDEX) {
		if (player_->is_building_type_allowed(enhancement)) {
			has_upgrade = true;
		}
	}

	// every type of mine has minimal number of mines that are to be preserved
	// (we will not dismantle even if there are no mineable resources left for this level of mine
	// and output is not needed)
	bool forcing_upgrade = false;
	const uint16_t minimal_mines_count =
	   (site.bo->is(BuildingAttribute::kBuildingMatProducer)) ? 2 : 1;
	if (has_upgrade && mines_per_type[site.bo->mines].total_count() <= minimal_mines_count) {
		forcing_upgrade = true;
	}

	// dismantling a mine
	if (!has_upgrade) {  // if no upgrade, now
		initiate_dismantling(site, gametime);
		return true;
		// if having an upgrade, after half hour
	} else if (site.no_resources_since < gametime - 30 * 60 * 1000 && !forcing_upgrade) {
		initiate_dismantling(site, gametime);
		return true;
	}

	// if we are here, a mine is upgradeable

	// if we don't need the output, and we have other buildings of the same type, the function
	// returns
	// and building will be dismantled later.
	check_building_necessity(*site.bo, PerfEvaluation::kForDismantle, gametime);
	if (site.bo->max_needed_preciousness == 0 && !forcing_upgrade) {
		return false;
	}

	// again similarly, no upgrading if not connected, other parts of AI will dismantle it,
	// or connect to a warehouse
	if (!connected_to_wh) {
		return false;
	}

	// don't upgrade now if other mines of the same type are right now in construction
	if (mines_per_type[site.bo->mines].in_construction > 0) {
		return false;
	}

	bool changed = false;

	// first exclude possibility there are enhancements in construction or unoccupied_count
	const Widelands::BuildingDescr& bld = *tribe_->get_building_descr(enhancement);
	BuildingObserver& en_bo = get_building_observer(bld.name().c_str());

	// Make sure we do not exceed limit given by AI mode
	if (en_bo.aimode_limit_status() == AiModeBuildings::kAnotherAllowed) {

		// if it is too soon for enhancement
		if (gametime - en_bo.construction_decision_time >= kBuildingMinInterval) {
			// now verify that there are enough workers
			if (site.site->has_workers(enhancement, game())) {  // enhancing
				game().send_player_enhance_building(*site.site, enhancement, true);
				if (site.bo->max_needed_preciousness == 0) {
					assert(mines_per_type[site.bo->mines].total_count() <= minimal_mines_count);
				}
				if (mines_per_type[site.bo->mines].total_count() > minimal_mines_count) {
					assert(site.bo->max_needed_preciousness > 0);
				}
				en_bo.construction_decision_time = gametime;
				changed = true;
			}
		}
	}

	return changed;
}

BuildingNecessity DefaultAI::check_warehouse_necessity(BuildingObserver& bo,
                                                       const uint32_t gametime) {
	bo.primary_priority = 0;

	// First there are situation when we cannot built the warehouse/port
	// a) This is port and map is not seafaring one
	if (bo.is(BuildingAttribute::kPort) && !map_allows_seafaring_) {
		bo.new_building_overdue = 0;
		return BuildingNecessity::kForbidden;
	}

	// b) the site is prohibited
	if (bo.prohibited_till > gametime) {
		bo.new_building_overdue = 0;
		return BuildingNecessity::kForbidden;
	}

	// If this is a port and is the first bo be built
	const bool first_port_allowed = (bo.is(BuildingAttribute::kPort) && bo.total_count() == 0);

	// c) there are warehouses in construction (first port is exemption)
	if (numof_warehouses_in_const_ > 0 && !first_port_allowed) {
		bo.new_building_overdue = 0;
		return BuildingNecessity::kForbidden;
	}

	// d) there is ai limit for this bulding
	if (bo.aimode_limit_status() != AiModeBuildings::kAnotherAllowed) {
		bo.new_building_overdue = 0;
		return BuildingNecessity::kForbidden;
	}

	// e) basic economy not established, but first port is an exemption
	if (!basic_economy_established && !first_port_allowed) {
		bo.new_building_overdue = 0;
		return BuildingNecessity::kForbidden;
	}

	// Number of needed warehouses decides if new one is needed and also
	// converts to the score
	int32_t needed_count = 0;
	if (first_port_allowed) {
		needed_count += numof_warehouses_ + numof_warehouses_in_const_ + 1;
	} else {
		needed_count += static_cast<int32_t>(productionsites.size() + mines_.size()) /
		                   (40 + management_data.get_military_number_at(21) / 10) +
		                1;
	}

	assert(needed_count >= 0 &&
	       needed_count <= (static_cast<uint16_t>(productionsites.size() + mines_.size()) / 10) + 2);

	if (player_statistics.any_enemy_seen_lately(gametime) +
	       (productionsites.size() + mines_.size()) >
	    10) {
		++needed_count;
	}

	// Port should always have higher score than a warehouse
	if (bo.is(BuildingAttribute::kPort)) {
		++needed_count;
	}

	// suppres a warehouse if not enough spots
	if (spots_ < kSpotsEnough && !bo.is(BuildingAttribute::kPort)) {
		--needed_count;
	}

	if (needed_count <= numof_warehouses_in_const_ + numof_warehouses_) {
		bo.new_building_overdue = 0;
		return BuildingNecessity::kForbidden;
	}

	// So now we know the warehouse here is needed.
	bo.primary_priority = 1 + (needed_count - numof_warehouses_) *
	                             std::abs(management_data.get_military_number_at(22) * 20);
	++bo.new_building_overdue;
	bo.primary_priority +=
	   bo.new_building_overdue * std::abs(management_data.get_military_number_at(16));
	if (bo.is(BuildingAttribute::kPort) && spots_ < kSpotsTooLittle) {
		bo.primary_priority += std::abs(management_data.get_military_number_at(152)) * 10;
	}
	return BuildingNecessity::kAllowed;
}

// this receives an building observer and have to decide if new/one of
// current buildings of this type is needed
// This is core of construct_building() function
// This is run once when construct_building() is run, or when considering
// dismantle
BuildingNecessity DefaultAI::check_building_necessity(BuildingObserver& bo,
                                                      const PerfEvaluation purpose,
                                                      const uint32_t gametime) {
	bo.primary_priority = 0;

	static BasicEconomyBuildingStatus site_needed_for_economy = BasicEconomyBuildingStatus::kNone;
	site_needed_for_economy = BasicEconomyBuildingStatus::kNone;
	if (gametime > 2 * 60 * 1000 && gametime < 120 * 60 * 1000 && !basic_economy_established) {
		if (persistent_data->remaining_basic_buildings.count(bo.id) &&
		    bo.cnt_under_construction == 0) {
			assert(persistent_data->remaining_basic_buildings.count(bo.id) > 0);
			if (spots_ < kSpotsTooLittle && bo.type != BuildingObserver::Type::kMine) {
				site_needed_for_economy = BasicEconomyBuildingStatus::kNeutral;
			} else {
				site_needed_for_economy = BasicEconomyBuildingStatus::kEncouraged;
			}

		} else {
			site_needed_for_economy = BasicEconomyBuildingStatus::kDiscouraged;
		}
	}

	// Very first we finds if AI is allowed to build such building due to its mode
	if (purpose == PerfEvaluation::kForConstruction &&
	    bo.aimode_limit_status() != AiModeBuildings::kAnotherAllowed) {
		return BuildingNecessity::kForbidden;
	}

	// Perhaps buildings are not allowed because the map is no seafaring
	if (purpose == PerfEvaluation::kForConstruction && !map_allows_seafaring_ &&
	    bo.is(BuildingAttribute::kNeedsSeafaring)) {
		return BuildingNecessity::kForbidden;
	}

	// First we deal with training sites, they are separate category
	if (bo.type == BuildingObserver::Type::kTrainingsite) {

		if (!basic_economy_established && management_data.f_neuron_pool[17].get_position(1)) {
			return BuildingNecessity::kNotNeeded;
		} else if (bo.aimode_limit_status() != AiModeBuildings::kAnotherAllowed) {
			return BuildingNecessity::kNotNeeded;
		} else if (ts_without_trainers_ > 0 || bo.cnt_under_construction > 0 ||
		           ts_in_const_count_ > 1) {
			return BuildingNecessity::kNotNeeded;
		} else if (bo.prohibited_till > gametime) {
			return BuildingNecessity::kNotNeeded;
		} else if (ts_without_trainers_ > 1) {
			return BuildingNecessity::kNotNeeded;
		} else if (bo.total_count() > 0) {
			if (soldier_trained_log.count(gametime, bo.id) / bo.total_count() < 5) {
				return BuildingNecessity::kNotNeeded;
			}
		}

		// It seems we might need it after all
		bo.primary_priority = -30;
		if (bo.build_material_shortage) {
			bo.primary_priority -= std::abs(management_data.get_military_number_at(72));
		}

		if (bo.forced_after > gametime && bo.total_count() == 0) {
			bo.primary_priority += 50 + std::abs(management_data.get_military_number_at(112) / 5);
		}

		// If we are close to enemy (was seen in last 15 minutes)
		if (player_statistics.any_enemy_seen_lately(gametime)) {
			bo.primary_priority += std::abs(management_data.get_military_number_at(57) / 2);
		}

		// Do we own some minefields for each critical mine
		if (!mine_fields_stat.has_critical_ore_fields()) {
			bo.primary_priority -= std::abs(management_data.get_military_number_at(156));
		}

		// We build one trainig site per X military sites
		// with some variations, of course
		int32_t target = 1 + static_cast<int32_t>(militarysites.size() + productionsites.size()) /
		                        (std::abs(management_data.get_military_number_at(113) / 2) + 1);
		assert(target > 0 && target < 500);

		uint16_t current_proportion = 0;
		if (ts_finished_count_ + ts_in_const_count_ > 0) {
			current_proportion = bo.total_count() * 100 / (ts_finished_count_ + ts_in_const_count_);
		}

		bo.primary_priority += (target - ts_finished_count_ - ts_in_const_count_) *
		                       std::abs(management_data.get_military_number_at(114) * 2);
		bo.primary_priority += (static_cast<int32_t>(militarysites.size() + productionsites.size()) -
		                        target * std::abs(management_data.get_military_number_at(78) / 4)) *
		                       3;

		// Special bonus for very first site of type
		if (bo.total_count() == 0) {
			bo.primary_priority += std::abs(management_data.get_military_number_at(56)) +
			                       bo.max_trainingsites_proportion - current_proportion;
		} else if (bo.max_trainingsites_proportion < current_proportion) {
			bo.primary_priority -= std::abs(management_data.get_military_number_at(128) * 3);
		}

		if (bo.primary_priority > 0) {
			return BuildingNecessity::kNeeded;
		} else {
			return BuildingNecessity::kNotNeeded;
		}
	}

	if (bo.is(BuildingAttribute::kRecruitment)) {
		if (bo.total_count() > 1) {
			return BuildingNecessity::kForbidden;
		}
		if (critical_mine_unoccupied(gametime)) {
			return BuildingNecessity::kForbidden;
		}
		if (!basic_economy_established) {
			return BuildingNecessity::kForbidden;
		}
		const uint16_t min_roads_count =
		   40 + std::abs(management_data.get_military_number_at(33)) / 2;
		if (static_cast<int>(roads.size()) < min_roads_count * (1 + bo.total_count())) {
			return BuildingNecessity::kForbidden;
		}
		bo.primary_priority += (roads.size() - min_roads_count * (1 + bo.total_count())) *
		                       (2 + std::abs(management_data.get_military_number_at(143)) / 5);
		return BuildingNecessity::kNeeded;
	}

	// Let deal with productionsites now
	// First we iterate over outputs of building, count warehoused stock
	// and deciding if we have enough on stock (in warehouses)

	// Calulate preciousness
	bo.max_preciousness = bo.initial_preciousness;
	bo.max_needed_preciousness = bo.initial_preciousness;
	for (uint32_t m = 0; m < bo.ware_outputs.size(); ++m) {
		Widelands::DescriptionIndex wt(static_cast<size_t>(bo.ware_outputs.at(m)));

		uint16_t target = tribe_->get_ware_descr(wt)->default_target_quantity(tribe_->name());
		if (target == Widelands::kInvalidWare) {
			target = kTargetQuantCap;
		}
		target /= 3;

		// at least  1
		target = std::max<uint16_t>(target, 1);

		// it seems there are wares with 0 preciousness (no entry in init files?), but we need
		// positive value here.
		// TODO(GunChleoc): Since we require in TribeDescr::load_wares that this is set for all wares
		// used
		// by a tribe, something seems to be wrong here. It should always be > 0.
		const uint16_t preciousness =
		   std::max<uint16_t>(wares.at(bo.ware_outputs.at(m)).preciousness, 1);

		if (calculate_stocklevel(wt) < target ||
		    site_needed_for_economy == BasicEconomyBuildingStatus::kEncouraged) {
			if (bo.max_needed_preciousness < preciousness) {
				bo.max_needed_preciousness = preciousness;
			}
			if (site_needed_for_economy == BasicEconomyBuildingStatus::kEncouraged) {
				bo.max_needed_preciousness +=
				   std::abs(management_data.get_military_number_at(144)) / 10;
			}
		}

		if (bo.max_preciousness < preciousness) {
			bo.max_preciousness = preciousness;
		}
	}

	// Do we have enough input materials on stock?
	bool inputs_on_stock = true;
	if (bo.type == BuildingObserver::Type::kProductionsite ||
	    bo.type == BuildingObserver::Type::kMine) {
		for (auto input : bo.inputs) {
			if (calculate_stocklevel(input) < 2) {
				inputs_on_stock = false;
				break;
			}
		}
	}

	// Do we have enough workers available in warehouses?
	bool workers_on_stock = true;
	if (bo.type == BuildingObserver::Type::kProductionsite ||
	    bo.type == BuildingObserver::Type::kMine) {
		for (auto worker : bo.positions) {
			if (calculate_stocklevel(worker, WareWorker::kWorker) < 1) {
				workers_on_stock = false;
				break;
			}
		}
	}

	// Do we have suppliers productionsites?
	const bool suppliers_exist = check_supply(bo);

	if (!bo.ware_outputs.empty()) {
		assert(bo.max_preciousness > 0);
	}

	if (bo.is(BuildingAttribute::kShipyard)) {
		assert(bo.max_preciousness == 0);
	}

	// This flag is to be used when buildig is forced. AI will not build another building when
	// a substitution exists. F.e. mines or pairs like tavern-inn
	// To skip unnecessary calculation, we calculate this only if we have 0 count of the buildings
	bool has_substitution_building = false;
	if (bo.total_count() == 0 && bo.is(BuildingAttribute::kUpgradeSubstitutes) &&
	    bo.type == BuildingObserver::Type::kProductionsite) {
		const Widelands::DescriptionIndex enhancement = bo.desc->enhancement();
		BuildingObserver& en_bo =
		   get_building_observer(tribe_->get_building_descr(enhancement)->name().c_str());
		if (en_bo.total_count() > 0) {
			has_substitution_building = true;
		}
	}
	if (bo.total_count() == 0 && bo.type == BuildingObserver::Type::kMine) {
		if (mines_per_type[bo.mines].total_count() > 0) {
			has_substitution_building = true;
		}
	}

	// Some buildings are upgraded to ones that does not produce current output, so we need to have
	// two of current buildings to have at least one left after one of them is upgraded
	// Logic is: after 30th minute we need second building if there is no enhanced building yet,
	// and after 90th minute we want second building unconditionally
	bool needs_second_for_upgrade = false;
	if (gametime > 30 * 60 * 1000 && bo.cnt_built == 1 && bo.cnt_under_construction == 0 &&
	    bo.is(BuildingAttribute::kUpgradeExtends) &&
	    !bo.is(BuildingAttribute::kUpgradeSubstitutes) &&
	    bo.type == BuildingObserver::Type::kProductionsite) {
		const Widelands::DescriptionIndex enhancement = bo.desc->enhancement();
		BuildingObserver& en_bo =
		   get_building_observer(tribe_->get_building_descr(enhancement)->name().c_str());
		if ((gametime > 30 * 60 * 1000 && en_bo.total_count() == 0) || gametime > 90 * 60 * 1000) {
			// We fake this
			bo.max_needed_preciousness = bo.max_preciousness * 2;
			needs_second_for_upgrade = true;
		}
	}

	// And finally the 'core' of this function
	// First deal with construction of new sites
	if (purpose == PerfEvaluation::kForConstruction) {
		// Inform if we are above ai type limit.
		if (bo.total_count() > bo.cnt_limit_by_aimode) {
			log_warn_time(gametime, "AI check_building_necessity: Too many %s: %d, ai limit: %d\n",
			              bo.name, bo.total_count(), bo.cnt_limit_by_aimode);
		}

		if (bo.forced_after < gametime && bo.total_count() == 0 && !has_substitution_building) {
			bo.max_needed_preciousness = bo.max_preciousness;
			return BuildingNecessity::kForced;
		} else if (bo.prohibited_till > gametime) {
			return BuildingNecessity::kForbidden;
		} else if (bo.is(BuildingAttribute::kHunter) || bo.is(BuildingAttribute::kFisher) ||
		           bo.is(BuildingAttribute::kWell)) {

			bo.cnt_target = 1 + static_cast<int32_t>(mines_.size() + productionsites.size()) / 25;

			if (bo.cnt_under_construction + bo.unoccupied_count > 0) {
				return BuildingNecessity::kForbidden;
			}

			static int16_t inputs[kFNeuronBitSize] = {0};
			// Resetting values as the variable is static
			for (int16_t& input : inputs) {
				input = 0;
			}
			inputs[0] = (bo.max_needed_preciousness == 0) ? -1 : 0;
			inputs[1] = (bo.max_needed_preciousness > 0) ? 2 : 0;
			inputs[2] = (bo.max_needed_preciousness == 0) ? -3 : 0;
			inputs[3] = (bo.total_count() > 0) ? -1 : 0;
			inputs[4] = (bo.total_count() > 1) ? -1 : 0;
			inputs[5] = (bo.total_count() > 0) ? -1 : 0;
			inputs[6] = (expansion_type.get_expansion_type() == ExpansionMode::kEconomy) ? +1 : 0;
			inputs[7] = (expansion_type.get_expansion_type() == ExpansionMode::kEconomy) ? +2 : 0;
			inputs[8] = (expansion_type.get_expansion_type() == ExpansionMode::kEconomy) ? +3 : 0;
			inputs[9] = (expansion_type.get_expansion_type() == ExpansionMode::kBoth) ? +1 : 0;
			inputs[10] = (expansion_type.get_expansion_type() == ExpansionMode::kBoth) ? +1 : 0;
			inputs[11] = (bo.last_building_built + 5 * 60 * 100 < gametime) ? +1 : 0;
			inputs[12] = (bo.last_building_built + 10 * 60 * 100 < gametime) ? +1 : 0;
			inputs[13] = (bo.last_building_built + 20 * 60 * 100 < gametime) ? +1 : 0;
			inputs[14] = (bo.total_count() >= bo.cnt_target) ? -1 : 0;
			inputs[15] = (bo.total_count() >= bo.cnt_target) ? -2 : 0;
			inputs[16] = (bo.total_count() < bo.cnt_target) ? -1 : 0;
			inputs[17] = (bo.total_count() < bo.cnt_target) ? -2 : 0;
			inputs[18] = +1;
			inputs[19] = +2;
			inputs[20] = -1;
			inputs[21] = -2;
			inputs[22] = -3;
			inputs[23] = -4;
			inputs[24] = -5;
			inputs[25] = (basic_economy_established) ? 1 : -1;
			inputs[26] = (basic_economy_established) ? 1 : -1;
			inputs[27] = (bo.total_count() > 0 && spots_ < kSpotsEnough) ? -2 : 0;
			inputs[28] = (bo.total_count() > 0 && spots_ < kSpotsTooLittle) ? -2 : 0;
			inputs[29] = (spots_ < kSpotsEnough) ? -1 : 0;
			inputs[30] = (spots_ < kSpotsTooLittle) ? -1 : 0;
			int16_t tmp_score = 0;
			for (uint8_t i = 0; i < kFNeuronBitSize; ++i) {
				if (management_data.f_neuron_pool[53].get_position(i)) {
					tmp_score += inputs[i];
				}
			}
			if (site_needed_for_economy == BasicEconomyBuildingStatus::kEncouraged) {
				tmp_score += 4;
			}
			if (site_needed_for_economy == BasicEconomyBuildingStatus::kDiscouraged) {
				tmp_score -= 2;
			}

			if (tmp_score < 0) {
				return BuildingNecessity::kForbidden;
			} else {
				if (bo.max_needed_preciousness <= 0) {
					bo.max_needed_preciousness = 1;
				}
				bo.primary_priority =
				   1 + tmp_score * std::abs(management_data.get_military_number_at(137) / 2);
				return BuildingNecessity::kNeeded;
			}
		} else if (bo.is(BuildingAttribute::kLumberjack)) {
			if (bo.total_count() > 1 && (bo.cnt_under_construction + bo.unoccupied_count > 0)) {
				return BuildingNecessity::kForbidden;
			}
			bo.cnt_target = 2;
			// adjusting/decreasing based on cnt_limit_by_aimode
			bo.cnt_target = std::min(bo.cnt_target, bo.cnt_limit_by_aimode);

			// for case the wood is not needed yet, to avoid inconsistency later on
			bo.max_needed_preciousness = bo.max_preciousness;

			bo.primary_priority = 0;

			if (bo.total_count() < bo.cnt_target) {
				bo.primary_priority += 10 * std::abs(management_data.get_military_number_at(34));
			}
			if (get_stocklevel(bo, gametime) < 10) {
				bo.primary_priority += std::abs(management_data.get_military_number_at(118));
			}
			if (bo.total_count() < bo.cnt_target) {
				return BuildingNecessity::kNeeded;
			} else {
				return BuildingNecessity::kAllowed;
			}
		} else if (bo.is(BuildingAttribute::kRanger)) {

			// making sure we have one completed lumberjack
			if (get_building_observer(BuildingAttribute::kLumberjack).cnt_built < 1) {
				return BuildingNecessity::kForbidden;
			}

			// genetic algorithm to decide whether new rangers are needed
			static int16_t tmp_target = 2;
			tmp_target = 2;
			static int16_t inputs[2 * kFNeuronBitSize] = {0};
			// Resetting values as the variable is static
			for (int16_t& input : inputs) {
				input = 0;
			}

			inputs[0] = (persistent_data->trees_around_cutters < 10) * 2;
			inputs[1] = (persistent_data->trees_around_cutters < 20) * 2;
			inputs[2] = (persistent_data->trees_around_cutters < 30) * 2;
			inputs[3] = (persistent_data->trees_around_cutters < 40) * 2;
			inputs[4] = (persistent_data->trees_around_cutters < 50) * 1;
			inputs[5] = (persistent_data->trees_around_cutters < 60) * 1;
			inputs[6] = (persistent_data->trees_around_cutters < 10) * 1;
			inputs[7] = (persistent_data->trees_around_cutters < 20) * 1;
			inputs[8] = (persistent_data->trees_around_cutters < 100) * 1;
			inputs[9] = (persistent_data->trees_around_cutters < 200) * 1;
			inputs[10] = (persistent_data->trees_around_cutters < 300) * 1;
			inputs[11] = (persistent_data->trees_around_cutters < 400) * 1;
			inputs[12] = (wood_policy_ != WoodPolicy::kAllowRangers) * 1;
			inputs[13] = (wood_policy_ != WoodPolicy::kAllowRangers) * 1;
			inputs[14] = (get_stocklevel(bo, gametime) < 10) * 1;
			inputs[15] = (get_stocklevel(bo, gametime) < 10) * 1;
			inputs[16] = (get_stocklevel(bo, gametime) < 2) * 1;
			if (gametime > 15 * 60) {
				inputs[17] = (get_stocklevel(bo, gametime) > 30) * -1;
				inputs[18] = (get_stocklevel(bo, gametime) > 20) * -1;
				inputs[19] = (get_stocklevel(bo, gametime) > 10) * -1;
			} else {
				inputs[20] = 1;
				inputs[21] = 1;
			}
			inputs[22] = (basic_economy_established) ? -1 : 1;
			inputs[23] = (msites_in_constr() > 0) ? 1 : -2;
			inputs[24] = (msites_in_constr() > 1) ? 1 : -2;
			inputs[25] = (wood_policy_ != WoodPolicy::kAllowRangers) * 1;
			if (gametime > 90 * 60) {
				inputs[26] = (wood_policy_ != WoodPolicy::kAllowRangers) * 1;
				inputs[27] = (persistent_data->trees_around_cutters < 20) * 1;
			}
			if (gametime > 45 * 60) {
				inputs[28] = (wood_policy_ != WoodPolicy::kAllowRangers) * 1;
				inputs[29] = (persistent_data->trees_around_cutters < 20) * 1;
				inputs[30] = (get_stocklevel(bo, gametime) > 30) * -1;
			}
			inputs[31] = (persistent_data->trees_around_cutters < 100) * 2;
			inputs[32] = (persistent_data->trees_around_cutters < 200) * 2;
			inputs[33] = (mines_per_type[iron_resource_id].total_count() <= 1) * -1;
			inputs[34] = (mines_per_type[iron_resource_id].total_count() <= 1) * -1;
			inputs[35] = (mines_per_type[iron_resource_id].total_count() == 0) * -1;
			inputs[36] = (mines_per_type[iron_resource_id].total_count() == 0) * -1;
			inputs[37] = -1;
			inputs[38] = -1;
			inputs[39] = -1;
			if (productionsites.size() / 3 > static_cast<uint32_t>(bo.total_count()) &&
			    get_stocklevel(bo, gametime) < 20) {
				inputs[40] = (persistent_data->trees_around_cutters < 40) * 1;
				inputs[41] = (persistent_data->trees_around_cutters < 60) * 1;
				inputs[42] = (persistent_data->trees_around_cutters < 80) * 1;
			}
			if (productionsites.size() / 4 > static_cast<uint32_t>(bo.total_count()) &&
			    get_stocklevel(bo, gametime) < 20) {
				inputs[43] = (persistent_data->trees_around_cutters < 40) * 2;
				inputs[44] = (persistent_data->trees_around_cutters < 60) * 2;
				inputs[45] = (persistent_data->trees_around_cutters < 80) * 2;
			}

			if (productionsites.size() / 2 > static_cast<uint32_t>(bo.total_count()) &&
			    get_stocklevel(bo, gametime) < 10) {
				inputs[46] = (persistent_data->trees_around_cutters < 20) * 1;
				inputs[47] = (persistent_data->trees_around_cutters < 40) * 1;
				inputs[48] = (persistent_data->trees_around_cutters < 60) * 1;
				inputs[49] = (persistent_data->trees_around_cutters < 80) * 1;
			}
			inputs[50] = (bo.last_building_built + 1 * 60 * 100 > gametime) * -2;
			inputs[51] = (bo.last_building_built + 2 * 60 * 100 > gametime) * -2;
			inputs[52] = (bo.last_building_built + 4 * 60 * 100 > gametime) * -2;
			inputs[53] = (bo.last_building_built + 6 * 60 * 100 > gametime) * -2;
			inputs[54] = (5 * 60 * 100 > gametime) * -2;
			inputs[55] = (6 * 60 * 100 > gametime) * -2;
			inputs[56] = (8 * 60 * 100 > gametime) * -2;
			inputs[57] = (10 * 60 * 100 > gametime) * -2;
			inputs[58] = (spots_ < kSpotsEnough) ? -2 : 0;
			inputs[59] = (spots_ < kSpotsTooLittle) ? -2 : 0;
			inputs[60] = (spots_ < kSpotsTooLittle) ? -2 : 0;
			inputs[61] = (spots_ < kSpotsTooLittle) ? -2 : 0;
			inputs[62] = (basic_economy_established) ? 0 : -2;
			inputs[63] = (spots_ < kSpotsTooLittle) ? 0 : -2;

			for (uint8_t i = 0; i < kFNeuronBitSize; ++i) {
				if (management_data.f_neuron_pool[14].get_position(i)) {
					assert(inputs[i] >= -2 && inputs[i] <= 2);
					tmp_target += inputs[i];
				}
				if (management_data.f_neuron_pool[15].get_position(i)) {
					tmp_target += inputs[kFNeuronBitSize + i];
					assert(inputs[kFNeuronBitSize + i] >= -2 && inputs[kFNeuronBitSize + i] <= 2);
				}
			}

			if (site_needed_for_economy == BasicEconomyBuildingStatus::kDiscouraged) {
				tmp_target -= std::abs(management_data.get_military_number_at(145) / 10);
			}

			tmp_target = std::max<int16_t>(tmp_target, 2);

			bo.cnt_target = tmp_target;

			// adjusting/decreasing based on cnt_limit_by_aimode
			bo.cnt_target = std::min(bo.cnt_target, bo.cnt_limit_by_aimode);

			assert(bo.cnt_target > 1 && bo.cnt_target < 1000);

			if (wood_policy_ != WoodPolicy::kAllowRangers) {
				return BuildingNecessity::kForbidden;
			}

			if (bo.total_count() > bo.cnt_target) {
				return BuildingNecessity::kForbidden;
			}

			const bool parallel_construction = (bo.total_count() + 2 < bo.cnt_target);
			if (parallel_construction && (bo.cnt_under_construction + bo.unoccupied_count <= 1)) {
				return BuildingNecessity::kNeeded;
			} else if (bo.cnt_under_construction + bo.unoccupied_count == 0) {
				return BuildingNecessity::kNeeded;
			}
			return BuildingNecessity::kForbidden;
		} else if (bo.is(BuildingAttribute::kNeedsRocks) &&
		           bo.cnt_under_construction + bo.unoccupied_count == 0) {
			bo.max_needed_preciousness = bo.max_preciousness;  // even when rocks are not needed
			return BuildingNecessity::kAllowed;
		} else if (!bo.production_hints.empty() && !bo.is(BuildingAttribute::kSupportingProducer)) {
			// Pure supporting sites only

			if (bo.cnt_under_construction + bo.unoccupied_count - bo.unconnected_count > 0) {
				return BuildingNecessity::kForbidden;
			}

			// Rangers have been processed above
			assert(!bo.is(BuildingAttribute::kRanger));

			bo.primary_priority = 0;

			if (!basic_economy_established) {
				bo.cnt_target = bo.basic_amount;
			} else {
				bo.cnt_target = 1 + static_cast<int32_t>(mines_.size() + productionsites.size()) / 30;
			}

			if (bo.total_count() > bo.cnt_target + 1) {
				return BuildingNecessity::kForbidden;
			}

			// We allow another helper site if:
			// a) we are under target
			// b) if there is shortage of supported ware
			if (bo.total_count() < bo.cnt_target ||
			    (get_stocklevel(bo, gametime) == 0 &&
			     bo.last_building_built + 10 * 60 * 100 < gametime)) {

				if (persistent_data->remaining_basic_buildings.count(bo.id)) {
					bo.primary_priority += std::abs(management_data.get_military_number_at(60) * 10);
				}

				if (bo.total_count() < bo.cnt_target) {
					if (basic_economy_established) {
						bo.primary_priority += std::abs(management_data.get_military_number_at(51) * 6);
					} else if (persistent_data->remaining_basic_buildings.count(bo.id)) {
						bo.primary_priority += std::abs(management_data.get_military_number_at(146) * 6);
					} else {
						bo.primary_priority +=
						   -200 + std::abs(management_data.get_military_number_at(147) * 8);
					}
				}

				return BuildingNecessity::kAllowed;
			}
			return BuildingNecessity::kForbidden;

		} else if (bo.is(BuildingAttribute::kBarracks)) {
			if (site_needed_for_economy == BasicEconomyBuildingStatus::kDiscouraged) {
				return BuildingNecessity::kForbidden;
			}
			if (gametime > 30 * 60 * 1000 && bo.total_count() == 0) {

				int16_t tmp_score = 1;
				tmp_score += mines_per_type[iron_resource_id].total_count();
				tmp_score += (soldier_status_ == SoldiersStatus::kBadShortage) * 2;
				tmp_score += (soldier_status_ == SoldiersStatus::kShortage) * 2;
				tmp_score += (gametime / 60 / 1000 - 20) / 4;
				bo.max_needed_preciousness =
				   1 + tmp_score * std::abs(management_data.get_military_number_at(134)) / 15;
				bo.max_preciousness = bo.max_needed_preciousness;
				return BuildingNecessity::kNeeded;
			} else {
				bo.max_needed_preciousness = 0;
				bo.max_preciousness = 0;
				return BuildingNecessity::kForbidden;
			}
		} else if (bo.type == BuildingObserver::Type::kMine) {
			bo.primary_priority = bo.max_needed_preciousness;
			if (mines_per_type[bo.mines].total_count() == 0 &&
			    site_needed_for_economy != BasicEconomyBuildingStatus::kDiscouraged) {
				// unless a mine is prohibited, we want to have at least one of the kind
				bo.max_needed_preciousness = bo.max_preciousness;
				return BuildingNecessity::kNeeded;
			} else if (mines_per_type[bo.mines].finished == mines_per_type[bo.mines].total_count() &&
			           bo.current_stats >
			              static_cast<uint32_t>(
			                 85 + std::abs(management_data.get_military_number_at(129)) / 10) &&
			           site_needed_for_economy != BasicEconomyBuildingStatus::kDiscouraged) {
				bo.max_needed_preciousness = bo.max_preciousness;
				return BuildingNecessity::kNeeded;
			}
			if (bo.max_needed_preciousness == 0) {
				return BuildingNecessity::kNotNeeded;
			}
			if (gametime - bo.construction_decision_time < kBuildingMinInterval) {
				return BuildingNecessity::kForbidden;
			}
			if (mines_per_type[bo.mines].in_construction > 0) {
				return BuildingNecessity::kForbidden;
			}
			if (mines_per_type[bo.mines].finished >= 1 && bo.current_stats < 50) {
				return BuildingNecessity::kForbidden;
			}

			if (gametime < bo.last_building_built + 3 * 60 * 1000) {
				return BuildingNecessity::kForbidden;
			}

			static int16_t inputs[kFNeuronBitSize] = {0};
			// Reseting values as the variable is static
			for (int16_t& input : inputs) {
				input = 0;
			}
			inputs[0] = (gametime < 15 * 60 * 1000) ? -2 : 0;
			inputs[1] = (gametime < 30 * 60 * 1000) ? -2 : 0;
			inputs[2] = (gametime < 45 * 60 * 1000) ? -2 : 0;
			inputs[3] = (mines_per_type[bo.mines].total_count() == 1) ? 3 : 0;
			inputs[4] = (mines_per_type[bo.mines].total_count() == 1) ? 2 : 0;
			inputs[5] = (bo.mines == iron_resource_id) ? 2 : 1;
			inputs[6] = (bo.current_stats - 50) / 10;
			inputs[7] = (gametime < 15 * 60 * 1000) ? -1 : 0;
			inputs[8] = (gametime < 30 * 60 * 1000) ? -1 : 0;
			inputs[9] = (gametime < 45 * 60 * 1000) ? -1 : 0;
			inputs[10] = (mines_per_type[bo.mines].total_count() == 1) ? 2 : 0;
			inputs[11] = (mines_per_type[bo.mines].total_count() == 1) ? 1 : 0;
			inputs[12] = (bo.mines == iron_resource_id) ? 2 : 0;
			inputs[13] = (bo.current_stats - 50) / 10;
			inputs[14] = (bo.current_stats - 50) / 10;
			inputs[15] = management_data.get_military_number_at(123) / 10;
			inputs[16] = 0;
			inputs[17] = (inputs_on_stock) ? 0 : -2;
			inputs[18] = (suppliers_exist) ? 0 : -3;
			inputs[19] = (inputs_on_stock) ? 0 : -4;
			inputs[20] = (mines_per_type[bo.mines].total_count() == 1) ? 3 : 0;
			inputs[21] = (mines_per_type[bo.mines].total_count() == 1) ? 2 : 0;
			inputs[22] = (bo.current_stats - 50) / 10;
			inputs[23] = (bo.current_stats - 50) / 20;
			inputs[24] = (suppliers_exist) ? 0 : -5;
			inputs[25] = (suppliers_exist) ? 0 : -2;
			inputs[26] = (workers_on_stock) ? 0 : -5;
			inputs[27] = (workers_on_stock) ? 0 : -2;
			inputs[28] = (bo.is(BuildingAttribute::kBuildingMatProducer)) ? 1 : 0;
			inputs[29] = (bo.is(BuildingAttribute::kBuildingMatProducer)) ? 3 : 0;
			inputs[30] = (mines_per_type[bo.mines].is_critical) ? 1 : -1;

			int16_t tmp_score = management_data.get_military_number_at(83) / 5;

			// Building productionsites above limit in Basic economy mode is strongly discouraged, but
			// still possible
			const int16_t basic_economy_score =
			   25 + std::abs(management_data.get_military_number_at(122) * 2);

			if (site_needed_for_economy == BasicEconomyBuildingStatus::kEncouraged) {
				tmp_score += basic_economy_score;
			}

			if (site_needed_for_economy == BasicEconomyBuildingStatus::kDiscouraged) {
				tmp_score -= basic_economy_score;
			}

			for (uint8_t i = 0; i < kFNeuronBitSize; ++i) {
				if (management_data.f_neuron_pool[36].get_position(i)) {
					tmp_score += inputs[i];
				}
			}
			if (tmp_score < 0) {
				return BuildingNecessity::kNeededPending;
			} else {
				bo.primary_priority +=
				   tmp_score * std::abs(management_data.get_military_number_at(127) / 5);
				return BuildingNecessity::kNeeded;
			}

		} else if (bo.max_needed_preciousness > 0) {

			static int16_t inputs[4 * kFNeuronBitSize] = {0};
			// Resetting values as the variable is static
			for (int16_t& input : inputs) {
				input = 0;
			}
			inputs[0] = (bo.total_count() <= 1) ?
			               std::abs(management_data.get_military_number_at(110)) / 10 :
			               0;
			inputs[1] = bo.total_count() * -3 / 2;
			inputs[2] =
			   (bo.total_count() == 0) ? std::abs(management_data.get_military_number_at(0)) / 10 : 0;
			inputs[3] = (gametime >= 25 * 60 * 1000 && bo.inputs.empty()) ?
			               management_data.get_military_number_at(1) / 10 :
			               0;
			inputs[4] = (bo.max_needed_preciousness >= 10) ?
			               std::abs(management_data.get_military_number_at(2)) / 10 :
			               0;
			inputs[5] =
			   (!bo.ware_outputs.empty() && bo.current_stats > 10 + 70 / bo.ware_outputs.size()) ?
			      management_data.get_military_number_at(3) / 10 :
			      0;
			inputs[6] = (needs_second_for_upgrade) ?
			               std::abs(management_data.get_military_number_at(4)) / 5 :
			               0;
			inputs[7] = (bo.cnt_under_construction + bo.unoccupied_count) * -1 *
			            std::abs(management_data.get_military_number_at(9)) / 5;
			inputs[8] =
			   (!bo.ware_outputs.empty() && bo.current_stats > 25 + 70 / bo.ware_outputs.size()) ?
			      management_data.get_military_number_at(7) / 8 :
			      0;
			inputs[9] = (bo.is(BuildingAttribute::kBuildingMatProducer)) ?
			               std::abs(management_data.get_military_number_at(10)) / 10 :
			               0;
			inputs[10] =
			   (bo.build_material_shortage) ? -management_data.get_military_number_at(39) / 10 : 0;
			inputs[11] = (wood_policy_ == WoodPolicy::kDismantleRangers ||
			              wood_policy_ == WoodPolicy::kStopRangers) ?
			                std::abs(management_data.get_military_number_at(15)) / 10 :
			                0;
			inputs[12] = (gametime >= 15 * 60 * 1000) ?
			                std::abs(management_data.get_military_number_at(94)) / 10 :
			                0;
			inputs[13] = management_data.get_military_number_at(8) / 10;
			inputs[14] = (persistent_data->trees_around_cutters < 20) ?
			                -1 * std::abs(management_data.get_military_number_at(95)) / 10 :
			                0;
			inputs[15] = (persistent_data->trees_around_cutters > 100) ?
			                std::abs(management_data.get_military_number_at(96)) / 10 :
			                0;
			inputs[16] = (player_statistics.any_enemy_seen_lately(gametime)) ?
			                management_data.get_military_number_at(97) / 10 :
			                0;
			inputs[17] =
			   (spots_ > kSpotsEnough) ? std::abs(management_data.get_military_number_at(74)) / 8 : 0;
			inputs[18] = management_data.get_military_number_at(98) / 10;
			inputs[19] = (expansion_type.get_expansion_type() != ExpansionMode::kEconomy) ?
			                -1 * std::abs(management_data.get_military_number_at(40)) / 10 :
			                0;
			inputs[20] = (expansion_type.get_expansion_type() == ExpansionMode::kEconomy) ?
			                std::abs(management_data.get_military_number_at(50)) / 10 :
			                0;
			inputs[21] = (expansion_type.get_expansion_type() == ExpansionMode::kEconomy ||
			              expansion_type.get_expansion_type() == ExpansionMode::kBoth) ?
			                3 :
			                0;
			inputs[22] =
			   (bo.total_count() == 0 && bo.is(BuildingAttribute::kBuildingMatProducer)) ? 3 : 0;
			if (bo.cnt_built > 0 && !bo.ware_outputs.empty()) {
				inputs[22] += bo.current_stats / 10;
			}
			inputs[23] = (!player_statistics.strong_enough(player_number())) ? 5 : 0;
			inputs[24] = (bo.inputs.empty()) ? 6 : 0;
			inputs[25] =
			   (bo.total_count() == 0 && bo.is(BuildingAttribute::kBuildingMatProducer)) ? 4 : 0;
			inputs[26] = (expansion_type.get_expansion_type() == ExpansionMode::kEconomy) ? 2 : 0;
			inputs[27] = (wood_policy_ == WoodPolicy::kDismantleRangers ||
			              wood_policy_ == WoodPolicy::kStopRangers) ?
			                4 :
			                0;
			inputs[28] = (bo.max_needed_preciousness >= 10) ? 4 : 0;
			inputs[29] = (bo.inputs.empty() && bo.max_needed_preciousness >= 10) ? 3 : 0;
			inputs[30] = bo.max_needed_preciousness / 2;
			inputs[31] = ((bo.cnt_under_construction + bo.unoccupied_count) > 0) ? -5 : 0;
			inputs[32] = bo.max_needed_preciousness / 2;
			inputs[33] = -(bo.cnt_under_construction + bo.unoccupied_count) * 4;
			if (bo.cnt_built > 0 && !bo.ware_outputs.empty() && !bo.inputs.empty()) {
				inputs[34] +=
				   bo.current_stats / (std::abs(management_data.get_military_number_at(192)) + 1) * 10;
			}
			inputs[35] = (!bo.ware_outputs.empty() && !bo.inputs.empty() &&
			              bo.current_stats > 10 + 70 / bo.ware_outputs.size()) ?
			                2 :
			                0;
			inputs[36] = (!bo.ware_outputs.empty() && !bo.inputs.empty() &&
			              bo.cnt_under_construction + bo.unoccupied_count == 0) ?
			                bo.current_stats / 12 :
			                0;
			if (bo.cnt_built > 0 && !bo.inputs.empty() && !bo.ware_outputs.empty() &&
			    bo.current_stats < 20) {
				inputs[37] = -5;
			}
			inputs[38] = (bo.cnt_under_construction + bo.unoccupied_count > 0) ? -10 : 0;
			if (bo.cnt_built > 0 && !bo.ware_outputs.empty() && bo.current_stats < 15) {
				inputs[39] = -10;
			}
			inputs[40] = (expansion_type.get_expansion_type() == ExpansionMode::kEconomy) ? 3 : 0;
			inputs[41] = (bo.build_material_shortage) ? -3 : 0;
			inputs[42] = (!player_statistics.strong_enough(player_number())) ? 2 : 0;
			inputs[43] = (bo.inputs.empty()) ? 3 : 0;
			inputs[44] = (bo.inputs.empty() && bo.max_needed_preciousness >= 10) ? 3 : 0;
			inputs[45] = bo.max_needed_preciousness / 2;
			inputs[46] =
			   (!bo.ware_outputs.empty() && bo.current_stats > 10 + 70 / bo.ware_outputs.size()) ? 4 :
			                                                                                       0;
			inputs[47] = (!bo.ware_outputs.empty() && bo.current_stats > 85) ? 4 : 0;
			inputs[48] = (bo.max_needed_preciousness >= 10 &&
			              (bo.cnt_under_construction + bo.unoccupied_count) == 1) ?
			                5 :
			                0;
			inputs[49] = (expansion_type.get_expansion_type() != ExpansionMode::kEconomy) ? -4 : 1;
			inputs[50] = (expansion_type.get_expansion_type() != ExpansionMode::kEconomy) ? -1 : 1;
			inputs[51] = (gametime < 20 * 60 * 1000) ? -4 : 0;
			inputs[52] = (bo.total_count() == 0) ? 4 : 0;
			inputs[53] = (bo.total_count() == 0) ? 2 : 0;
			inputs[54] = (spots_ < kSpotsEnough) ? -5 : 0;
			inputs[55] = (bo.max_needed_preciousness >= 10 &&
			              (bo.cnt_under_construction + bo.unoccupied_count) == 1) ?
			                3 :
			                0;
			inputs[56] = (expansion_type.get_expansion_type() != ExpansionMode::kEconomy) ? -8 : 1;
			inputs[57] = (expansion_type.get_expansion_type() != ExpansionMode::kEconomy) ? -6 : 1;
			inputs[58] = (bo.total_count() == 0 && inputs_on_stock) ? 4 : 0;
			inputs[59] = (bo.inputs.empty()) ? 5 : bo.current_stats / 10 - 5;
			inputs[60] = (spots_ < kSpotsTooLittle) ? -10 : 0;
			inputs[61] = (player_statistics.any_enemy_seen_lately(gametime)) ? 2 : 0;
			inputs[62] = (player_statistics.any_enemy_seen_lately(gametime) &&
			              bo.cnt_under_construction + bo.unoccupied_count == 0) ?
			                6 :
			                0;
			inputs[63] = (!bo.ware_outputs.empty() && !bo.inputs.empty()) ? bo.current_stats / 10 : 0;
			inputs[64] = (gametime > 20 * 60 * 1000 && bo.total_count() == 0) ? 3 : 0;
			inputs[65] = (gametime > 45 * 60 * 1000 && bo.total_count() == 0) ? 3 : 0;
			inputs[66] = (gametime > 60 * 60 * 1000 && bo.total_count() <= 1) ? 3 : 0;
			inputs[67] = (gametime > 50 * 60 * 1000 && bo.total_count() <= 1) ? 2 : 0;
			inputs[68] =
			   (bo.inputs.empty() && gametime > 50 * 60 * 1000 && bo.total_count() <= 1) ? 2 : 0;
			inputs[69] =
			   (!bo.inputs.empty() && gametime > 50 * 60 * 1000 && bo.total_count() <= 1) ? 2 : 0;
			inputs[70] =
			   (bo.inputs.empty() && gametime > 25 * 60 * 1000 && bo.total_count() <= 1) ? 2 : 0;
			inputs[71] =
			   (!bo.inputs.empty() && gametime > 25 * 60 * 1000 && bo.total_count() <= 1) ? 2 : 0;
			if (bo.last_building_built != kNever) {
				inputs[72] = (gametime < bo.last_building_built + 3 * 60 * 1000) ? -4 : 0;
				inputs[73] = (gametime < bo.last_building_built + 5 * 60 * 1000) ? -2 : 0;
				inputs[74] = (gametime < bo.last_building_built + 2 * 60 * 1000) ? -5 : 0;
				inputs[75] = (gametime < bo.last_building_built + 10 * 60 * 1000) ? -2 : 0;
				inputs[76] = (gametime < bo.last_building_built + 20 * 60 * 1000) ? -2 : 0;
			}
			inputs[77] = (gametime > 35 * 60 * 1000 && bo.total_count() == 0) ? 3 : 0;
			inputs[78] = (gametime > 60 * 60 * 1000 && bo.total_count() == 0) ? 3 : 0;
			inputs[79] = (expansion_type.get_expansion_type() == ExpansionMode::kResources ||
			              expansion_type.get_expansion_type() == ExpansionMode::kSpace) *
			             management_data.get_military_number_at(37) / 10;
			inputs[80] = (expansion_type.get_expansion_type() == ExpansionMode::kEconomy) *
			             management_data.get_military_number_at(38) / 10;
			inputs[81] = (expansion_type.get_expansion_type() == ExpansionMode::kSpace) *
			             management_data.get_military_number_at(46) / 10;
			inputs[82] = (inputs_on_stock) ? 0 : -2;
			inputs[83] = (suppliers_exist) ? 0 : -2;
			inputs[84] = (inputs_on_stock) ? 0 : -4;
			inputs[85] = (suppliers_exist) ? 0 : -4;
			inputs[86] = (inputs_on_stock) ? 0 : -8;
			inputs[87] = (suppliers_exist) ? 0 : -8;
			inputs[88] = (workers_on_stock) ? 0 : -2;
			inputs[89] = (workers_on_stock) ? 0 : -6;
			inputs[90] = (bo.is(BuildingAttribute::kBuildingMatProducer)) ?
			                std::abs(management_data.get_military_number_at(10)) / 10 :
			                0;
			inputs[91] = (bo.build_material_shortage) ? -2 : 0;
			inputs[92] = (numof_psites_in_constr < 4) ? 3 : 0;
			inputs[93] = (numof_psites_in_constr < 8) ? 3 : 0;
			inputs[94] = (bo.inputs.empty()) ? 5 : 0;
			inputs[95] = (bo.inputs.empty()) ? 3 : 0;
			inputs[96] = (wood_policy_ == WoodPolicy::kAllowRangers) ? -2 : 0;
			inputs[97] = (wood_policy_ == WoodPolicy::kAllowRangers) ? -8 : 0;
			inputs[98] = (wood_policy_ == WoodPolicy::kAllowRangers) ? -4 : 0;
			inputs[99] = (wood_policy_ == WoodPolicy::kAllowRangers) ? -1 : 0;
			inputs[100] = (bo.total_count() == 0) ? 3 : 0;
			inputs[101] = (bo.total_count() == 0) ? 6 : 0;
			if (bo.is(BuildingAttribute::kSupportingProducer)) {
				if (bo.total_count() == 0) {
					inputs[102] = 1;
					inputs[103] = 2;
					inputs[104] = -2;
				}
				inputs[105] = -3;
				inputs[106] = -2;
			}
			inputs[107] =
			   std::abs(management_data.get_military_number_at(194)) - get_stocklevel(bo, gametime);
			inputs[108] =
			   std::abs(management_data.get_military_number_at(191)) - get_stocklevel(bo, gametime);
			inputs[109] = (!bo.inputs.empty() && gametime > 50 * 60 * 1000 && bo.total_count() <= 1) ?
			                 std::abs(management_data.get_military_number_at(163)) / 10 :
			                 0;
			inputs[110] = (bo.ware_outputs.size() == 1) ?
			                 (tribe_->get_ware_descr(bo.ware_outputs.at(0))
			                     ->default_target_quantity(tribe_->name()) -
			                  get_stocklevel(bo, gametime)) *
			                    std::abs(management_data.get_military_number_at(165)) / 20 :
			                 0;
			inputs[111] = bo.current_stats / (bo.ware_outputs.size() + 1);
			// boost for buildings supporting seafaring
			if (bo.is(BuildingAttribute::kSupportsSeafaring) && map_allows_seafaring_) {
				inputs[112] = std::abs(management_data.get_military_number_at(170)) / 10;
				inputs[113] = 4;
				if (bo.total_count() == 0) {
					inputs[114] = std::abs(management_data.get_military_number_at(172)) / 10;
					inputs[115] = 4;
				}
			}
			inputs[116] = -(bo.unoccupied_count * bo.unoccupied_count);
			inputs[117] = -(2 * bo.unoccupied_count);

			int16_t tmp_score = 0;
			for (uint8_t i = 0; i < kFNeuronBitSize; ++i) {
				if (management_data.f_neuron_pool[8].get_position(i)) {
					const int16_t partial_input = inputs[i];
					tmp_score += partial_input;
				}
				if (management_data.f_neuron_pool[11].get_position(i)) {
					const int16_t partial_input = inputs[i + kFNeuronBitSize];
					tmp_score += partial_input;
				}
				if (management_data.f_neuron_pool[59].get_position(i)) {
					const int16_t partial_input = inputs[i + 2 * kFNeuronBitSize];
					tmp_score += partial_input;
				}
				if (management_data.f_neuron_pool[12].get_position(i)) {
					const int16_t partial_input = inputs[i + 3 * kFNeuronBitSize];
					tmp_score += partial_input;
				}
			}

			const int32_t base_economy_bonus =
			   30 + std::abs(management_data.get_military_number_at(142));
			if (site_needed_for_economy == BasicEconomyBuildingStatus::kDiscouraged) {
				tmp_score -= base_economy_bonus;
			} else if (site_needed_for_economy == BasicEconomyBuildingStatus::kEncouraged) {
				tmp_score += base_economy_bonus;
			}

			const int16_t bottom_limit = management_data.get_military_number_at(73) / 2 +
			                             management_data.get_military_number_at(47) / 10;
			const int16_t upper_limit =
			   bottom_limit + std::abs(management_data.get_military_number_at(44) / 3);

			if (tmp_score > upper_limit) {
				// Productionsite is needed
				bo.primary_priority += (tmp_score - bottom_limit) / 2;
				return BuildingNecessity::kNeeded;
			} else if (tmp_score > bottom_limit) {
				// Site is needed, but not right now
				return BuildingNecessity::kNeededPending;
			} else {
				// Not allowed
				return BuildingNecessity::kForbidden;
			}

		} else if (bo.is(BuildingAttribute::kShipyard)) {
			if (bo.total_count() > 0 ||
			    (!basic_economy_established &&
			     site_needed_for_economy == BasicEconomyBuildingStatus::kDiscouraged) ||
			    !map_allows_seafaring_) {
				return BuildingNecessity::kForbidden;
			}
			bo.primary_priority = 0;
			if (num_ports > 0) {
				bo.primary_priority += std::abs(management_data.get_military_number_at(150) * 3);
			}
			if (spots_ < kSpotsTooLittle) {
				bo.primary_priority += std::abs(management_data.get_military_number_at(151) * 3);
			}
			if (bo.primary_priority > 0) {
				return BuildingNecessity::kNeeded;
			}
			return BuildingNecessity::kAllowed;
		} else if (bo.max_needed_preciousness == 0) {
			return BuildingNecessity::kNotNeeded;
		} else {
			return BuildingNecessity::kForbidden;
		}
	} else if (purpose == PerfEvaluation::kForDismantle) {  // now for dismantling
		// never dismantle last building (a care should be taken elsewhere)
		assert(bo.total_count() > 0);
		if (bo.total_count() == 1) {
			return BuildingNecessity::kNeeded;
		} else if (bo.max_preciousness >= 10 && bo.total_count() == 2) {
			return BuildingNecessity::kNeeded;
		} else if (!bo.ware_outputs.empty() &&
		           bo.current_stats > (10 + 60 / bo.ware_outputs.size()) / 2) {
			return BuildingNecessity::kNeeded;
		} else if (bo.inputs.size() == 1 &&
		           calculate_stocklevel(static_cast<size_t>(bo.inputs.at(0))) >
		              static_cast<unsigned int>(
		                 std::abs(management_data.get_military_number_at(171)))) {
			return BuildingNecessity::kNeeded;
		} else {
			return BuildingNecessity::kNotNeeded;
		}
	}
	NEVER_HERE();
}

// counts produced output on stock
uint32_t DefaultAI::calculate_stocklevel(Widelands::DescriptionIndex wt,
                                         const WareWorker what) const {
	uint32_t count = 0;

	for (const WarehouseSiteObserver& obs : warehousesites) {
		if (what == WareWorker::kWare) {
			count += obs.site->get_wares().stock(wt);
		} else {
			count += obs.site->get_workers().stock(wt);
		}
	}
	return count;
}

// This is a wrapper function to prevent too frequent recalculation of stocklevel
// and distinguish if we count stocks for production hint, for outputs or for workers of a
// productionsite
// if multiple outputs, it returns lowest value
uint32_t DefaultAI::get_stocklevel(BuildingObserver& bo,
                                   const uint32_t gametime,
                                   const WareWorker what) const {
	if (bo.stocklevel_time < gametime - 5 * 1000) {
		if (what == WareWorker::kWare && (!bo.production_hints.empty() || !bo.ware_outputs.empty())) {
			// looking for smallest value
			bo.stocklevel_count = std::numeric_limits<uint32_t>::max();
			for (auto ph : bo.production_hints) {
				const uint32_t res = calculate_stocklevel(static_cast<size_t>(ph), what);
				if (res < bo.stocklevel_count) {
					bo.stocklevel_count = res;
				}
			}
			for (auto ph : bo.ware_outputs) {
				const uint32_t res = calculate_stocklevel(static_cast<size_t>(ph), what);
				if (res < bo.stocklevel_count) {
					bo.stocklevel_count = res;
				}
			}
		} else if (what == WareWorker::kWorker) {
			bo.stocklevel_count = std::numeric_limits<uint32_t>::max();
			for (auto ph : bo.positions) {
				const uint32_t res = calculate_stocklevel(static_cast<size_t>(ph), what);
				if (res < bo.stocklevel_count) {
					bo.stocklevel_count = res;
				}
			}
		} else {
			bo.stocklevel_count = 0;
		}
		assert(bo.stocklevel_count < std::numeric_limits<uint32_t>::max());
		bo.stocklevel_time = gametime;
	}
	return bo.stocklevel_count;
}

/**
 * This function takes care about the unowned and opposing territory and
 * recalculates the priority for non-military buildings
 * The goal is to minimize losses when territory is lost
 *
 * \arg bf   = BuildableField to be checked
 * \arg prio = priority until now.
 *
 * \returns the recalculated priority
 */
int32_t DefaultAI::recalc_with_border_range(const BuildableField& bf, int32_t prio) {

	// no change when priority is not positive number
	if (prio <= 0) {
		return prio;
	}

	if (bf.enemy_nearby || bf.near_border) {
		prio /= 2;
	}

	// if unowned territory nearby
	prio -= bf.unowned_land_nearby / 4;
	prio -= bf.enemy_owned_land_nearby / 3;

	// further decrease the score if enemy nearby
	if (bf.enemy_nearby) {
		prio -= 10;
	}

	// and if close (up to 2 fields away) from border
	if (bf.near_border) {
		prio -= 10;
		if (spots_ > 0 && spots_ < kSpotsEnough) {
			prio -= std::abs(management_data.neuron_pool[60].get_result_safe(
			           kSpotsEnough / spots_, kAbsValue)) /
			        4;
		}
	}

	return prio;
}
// for buildable field, it considers effect of building of type bo on position coords
void DefaultAI::consider_productionsite_influence(BuildableField& field,
                                                  Widelands::Coords coords,
                                                  const BuildingObserver& bo) {
	if (bo.is(BuildingAttribute::kSpaceConsumer) && !bo.is(BuildingAttribute::kRanger) &&
	    game().map().calc_distance(coords, field.coords) < 8) {
		++field.space_consumers_nearby;
	}

	for (const Widelands::DescriptionIndex& i : bo.inputs) {
		++field.consumers_nearby.at(i);
	}

	for (const Widelands::DescriptionIndex& i : bo.ware_outputs) {
		++field.producers_nearby.at(i);
	}
	if (bo.has_collected_map_resource()) {
		++field.collecting_producers_nearby.at(bo.get_collected_map_resource());
	}

	if (!bo.production_hints.empty()) {
		for (auto ph : bo.production_hints) {
			++field.supporters_nearby.at(ph);
		}
	}

	if (bo.is(BuildingAttribute::kRanger)) {
		++field.rangers_nearby;
	}
}

/// \returns the economy observer containing \arg economy
EconomyObserver* DefaultAI::get_economy_observer(Widelands::Economy& economy) {
<<<<<<< HEAD
	for (EconomyObserver* eco : economies) {
		if (&eco->economy == &economy) {
			return eco;
=======
	for (std::deque<EconomyObserver*>::iterator i = economies.begin(); i != economies.end(); ++i) {
		if (&(*i)->economy == &economy) {
			return *i;
>>>>>>> 108926a7
		}
	}

	economies.push_front(new EconomyObserver(economy));
	return economies.front();
}

// counts buildings with the BuildingAttribute
// Type of buildings, not individual buildings are meant
uint8_t DefaultAI::count_buildings_with_attribute(BuildingAttribute attribute) {
	uint8_t count = 0;
	if (tribe_ == nullptr) {
		late_initialization();
	}

	for (BuildingObserver& bo : buildings_) {
		if (bo.is(attribute)) {
			++count;
		}
	}

	return count;
}

// Calculates ratio of the buildings that the player has in comparison to all buildings that
// are buildable by the player
// In range 0 - 1000, to avoid floats
uint32_t DefaultAI::count_productionsites_without_buildings() {
	uint32_t total = 0;
	uint32_t existing = 0;
	if (tribe_ == nullptr) {
		late_initialization();
	}

	for (BuildingObserver& bo : buildings_) {
		if (bo.type == BuildingObserver::Type::kProductionsite &&
		    bo.is(BuildingAttribute::kBuildable)) {
			++total;
			if (bo.cnt_built > 0) {
				existing += 1000;
			} else if (bo.cnt_under_construction > 0) {
				existing += 500;
			}
		}
	}

	return (total > 0) ? (existing / total) : 0;
}

// \returns the building observer
BuildingObserver& DefaultAI::get_building_observer(char const* const name) {
	if (tribe_ == nullptr) {
		late_initialization();
	}

	for (BuildingObserver& bo : buildings_) {
		if (!strcmp(bo.name, name)) {
			return bo;
		}
	}

	throw wexception("Help: I (player %d / tribe %s) do not know what to do with a %s",
	                 player_number(), tribe_->name().c_str(), name);
}

// checks if the building has a building observer (for debug purposes)
bool DefaultAI::has_building_observer(char const* const name) {
	if (tribe_ == nullptr) {
		late_initialization();
	}

	for (BuildingObserver& bo : buildings_) {
		if (!strcmp(bo.name, name)) {
			return true;
		}
	}

	return false;
}

// return observer for a first (only) building that has required attribute
BuildingObserver& DefaultAI::get_building_observer(BuildingAttribute attribute) {
	if (tribe_ == nullptr) {
		late_initialization();
	}

	for (BuildingObserver& bo : buildings_) {
		if (bo.is(attribute)) {
			return bo;
		}
	}

	throw wexception(
	   "Sorry, cannot find building with attribute %d", static_cast<int32_t>(attribute));
}

// return observer for a building with the id
BuildingObserver& DefaultAI::get_building_observer(const Widelands::DescriptionIndex di) {
	if (tribe_ == nullptr) {
		late_initialization();
	}

	for (BuildingObserver& bo : buildings_) {
		if (bo.id == di) {
			return bo;
		}
	}

	log_err_time(
	   game().get_gametime(), "Sorry, cannot find building with id %d", static_cast<int32_t>(di));
	// I noticed that exception test is being lost so will will print it into log as well
	throw wexception("Sorry, cannot find building with id %d", static_cast<int32_t>(di));
}

// this is called whenever we gain ownership of a PlayerImmovable
void DefaultAI::gain_immovable(Widelands::PlayerImmovable& pi, const bool found_on_load) {
	if (upcast(Widelands::Building, building, &pi)) {
		gain_building(*building, found_on_load);
	} else if (upcast(Widelands::Flag const, flag, &pi)) {
		new_flags.push_back(flag);
	} else if (upcast(Widelands::Road const, road, &pi)) {
		roads.push_front(road);
	}
}

// this is called whenever we lose ownership of a PlayerImmovable
void DefaultAI::lose_immovable(const Widelands::PlayerImmovable& pi) {
	if (upcast(Widelands::Building const, building, &pi)) {
		lose_building(*building);
	} else if (upcast(Widelands::Flag const, flag, &pi)) {
		// Flag to be removed can be:
		// 1. In one of our economies
		for (EconomyObserver* eco_obs : economies) {
			if (remove_from_dqueue<Widelands::Flag>(eco_obs->flags, flag)) {
				return;
			}
		}

		// 2. in new flags to be processed yet
		if (remove_from_dqueue<Widelands::Flag>(new_flags, flag)) {
			return;
		}

		// 3. Or in neither of them
	} else if (upcast(Widelands::Road const, road, &pi)) {
		remove_from_dqueue<Widelands::Road>(roads, road);
	}
}

// this is called when a mine reports "out of resources"
void DefaultAI::out_of_resources_site(const Widelands::ProductionSite& site) {

	const uint32_t gametime = game().get_gametime();

	// we must identify which mine matches the productionsite a note refers to
	for (auto& mine : mines_) {
		if (mine.site == &site) {
			if (mine.no_resources_since > gametime) {
				mine.no_resources_since = gametime;
			}
			break;
		}
	}
}

// walk and search for territory controlled by some player type
// usually scanning radius is enough but sometimes we must walk to
// verify that an enemy territory is really accessible by land
bool DefaultAI::other_player_accessible(const uint32_t max_distance,
                                        uint32_t* tested_fields,
                                        uint16_t* mineable_fields_count,
                                        const Widelands::Coords& starting_spot,
                                        const WalkSearch& type) {
	const Widelands::Map& map = game().map();
	std::list<uint32_t> queue;
	std::unordered_set<uint32_t> done;
	queue.push_front(starting_spot.hash());
	Widelands::PlayerNumber const pn = player_->player_number();

	while (!queue.empty()) {
		// if already processed
		if (done.count(queue.front()) > 0) {
			queue.pop_front();
			continue;
		}

		done.insert(queue.front());

		Widelands::Coords tmp_coords = Widelands::Coords::unhash(queue.front());

		// if beyond range
		if (map.calc_distance(starting_spot, tmp_coords) > max_distance) {
			continue;
		}

		Widelands::Field* f = map.get_fcoords(tmp_coords).field;

		// not interested if not walkable (starting spot is an exemption.
		if (tmp_coords != starting_spot && !(f->nodecaps() & Widelands::MOVECAPS_WALK)) {
			continue;
		}

		// sometimes we search for any owned territory (f.e. when considering
		// a port location), but when testing (starting from) own military building
		// we must ignore own territory, of course
		const Widelands::PlayerNumber field_owner = f->get_owned_by();
		if (field_owner > 0) {

			// if field is owned by anybody
			if (type == WalkSearch::kAnyPlayer) {
				*tested_fields = done.size();
				return true;
			}

			// if somebody but not me
			if (type == WalkSearch::kOtherPlayers && field_owner != pn) {
				*tested_fields = done.size();
				return true;
			}

			// if owned by enemy
			if (type == WalkSearch::kEnemy && field_owner != pn) {
				// if not in the same team => it is an enemy
				if (!player_statistics.players_in_same_team(pn, field_owner)) {
					*tested_fields = done.size();
					return true;
				}
			}
		}

		// increase mines counter
		// (used when testing possible port location)
		if (f->nodecaps() & Widelands::BUILDCAPS_MINE) {
			++mineable_fields_count;
		}

		// add neighbours to a queue (duplicates are no problem)
		// to relieve AI/CPU we skip every second field in each direction
		// obstacles are usually wider then one field
		for (Widelands::Direction dir = Widelands::FIRST_DIRECTION; dir <= Widelands::LAST_DIRECTION;
		     ++dir) {
			Widelands::Coords neigh_coords1;
			map.get_neighbour(tmp_coords, dir, &neigh_coords1);
			Widelands::Coords neigh_coords2;
			map.get_neighbour(neigh_coords1, dir, &neigh_coords2);
			queue.push_front(neigh_coords2.hash());
		}
	}
	*tested_fields = done.size();
	return false;  // no players found
}

// this is called whenever we gain a new building
void DefaultAI::gain_building(Widelands::Building& b, const bool found_on_load) {

	BuildingObserver& bo = get_building_observer(b.descr().name().c_str());

	if (bo.type == BuildingObserver::Type::kConstructionsite) {
		BuildingObserver& target_bo = get_building_observer(
		   dynamic_cast<const Widelands::ConstructionSite&>(b).building().name().c_str());
		++target_bo.cnt_under_construction;
		if (target_bo.type == BuildingObserver::Type::kProductionsite) {
			++numof_psites_in_constr;
		}
		if (target_bo.type == BuildingObserver::Type::kMilitarysite) {
			++msites_per_size[target_bo.desc->get_size()].in_construction;
		}
		if (target_bo.type == BuildingObserver::Type::kMine) {
			++mines_per_type[target_bo.mines].in_construction;
		}
		if (target_bo.type == BuildingObserver::Type::kWarehouse) {
			++numof_warehouses_in_const_;
		}
		if (target_bo.type == BuildingObserver::Type::kTrainingsite) {
			++ts_in_const_count_;
		}

		set_taskpool_task_time(game().get_gametime(), SchedulerTaskId::kRoadCheck);

	} else {
		++bo.cnt_built;
		const uint32_t gametime = game().get_gametime();
		bo.last_building_built = gametime;
		// erase building from remaining_basic_buildings, unless we are loading a saved game
		if (!found_on_load && persistent_data->remaining_basic_buildings.count(bo.id) > 0) {
			if (persistent_data->remaining_basic_buildings[bo.id] > 1) {
				--persistent_data->remaining_basic_buildings[bo.id];
			} else {
				persistent_data->remaining_basic_buildings.erase(bo.id);
			}
		}
		// Remaining basic buildings map contain either no entry for the building, or the number is
		// nonzero
		assert(persistent_data->remaining_basic_buildings.count(bo.id) == 0 ||
		       persistent_data->remaining_basic_buildings[bo.id] > 0);

		if (bo.type == BuildingObserver::Type::kProductionsite) {
			productionsites.push_back(ProductionSiteObserver());
			productionsites.back().site = &dynamic_cast<Widelands::ProductionSite&>(b);
			productionsites.back().bo = &bo;
			productionsites.back().bo->new_building_overdue = 0;
			if (found_on_load && gametime > 5 * 60 * 1000) {
				productionsites.back().built_time = gametime - 5 * 60 * 1000;
			} else {
				productionsites.back().built_time = gametime;
			}
			productionsites.back().unoccupied_till = gametime;
			++productionsites.back().bo->unoccupied_count;
			if (bo.is(BuildingAttribute::kShipyard)) {
				marine_task_queue.push_back(kStopShipyard);
				marine_task_queue.push_back(kReprioritize);
			}
			if (bo.is(BuildingAttribute::kFisher)) {
				++fishers_count_;
			}

		} else if (bo.type == BuildingObserver::Type::kMine) {
			mines_.push_back(ProductionSiteObserver());
			mines_.back().site = &dynamic_cast<Widelands::ProductionSite&>(b);
			mines_.back().bo = &bo;
			mines_.back().built_time = gametime;
			assert(mines_.back().no_resources_since == kNever);
			assert(!mines_.back().upgrade_pending);
			assert(mines_.back().dismantle_pending_since == kNever);
			++mines_.back().bo->unoccupied_count;

			++mines_per_type[bo.mines].finished;

			if (bo.is(BuildingAttribute::kBuildingMatProducer)) {
				++buil_material_mines_count;
			}

			set_inputs_to_zero(mines_.back());

			// Is this first mine?
			if (bo.mines == iron_resource_id && gametime < first_iron_mine_built) {
				first_iron_mine_built = gametime;
			}

		} else if (bo.type == BuildingObserver::Type::kMilitarysite) {
			militarysites.push_back(MilitarySiteObserver());
			militarysites.back().site = &dynamic_cast<Widelands::MilitarySite&>(b);
			militarysites.back().bo = &bo;
			militarysites.back().understaffed = 0;
			if (found_on_load && gametime > 5 * 60 * 1000) {
				militarysites.back().built_time = gametime - 5 * 60 * 1000;
			} else {
				militarysites.back().built_time = gametime;
			}
			militarysites.back().last_change = 0;
			++msites_per_size[bo.desc->get_size()].finished;

		} else if (bo.type == BuildingObserver::Type::kTrainingsite) {
			++ts_without_trainers_;
			++ts_finished_count_;
			trainingsites.push_back(TrainingSiteObserver());
			trainingsites.back().site = &dynamic_cast<Widelands::TrainingSite&>(b);
			trainingsites.back().bo = &bo;

		} else if (bo.type == BuildingObserver::Type::kWarehouse) {
			++numof_warehouses_;
			warehousesites.push_back(WarehouseSiteObserver());
			warehousesites.back().site = &dynamic_cast<Widelands::Warehouse&>(b);
			warehousesites.back().bo = &bo;
			if (bo.is(BuildingAttribute::kPort)) {
				++num_ports;
			}
		}
	}
}

// this is called whenever we lose a building
void DefaultAI::lose_building(const Widelands::Building& b) {

	BuildingObserver& bo = get_building_observer(b.descr().name().c_str());

	if (bo.type == BuildingObserver::Type::kConstructionsite) {
		BuildingObserver& target_bo = get_building_observer(
		   dynamic_cast<const Widelands::ConstructionSite&>(b).building().name().c_str());
		--target_bo.cnt_under_construction;
		if (target_bo.type == BuildingObserver::Type::kProductionsite) {
			--numof_psites_in_constr;
		}
		if (target_bo.type == BuildingObserver::Type::kMilitarysite) {
			--msites_per_size[target_bo.desc->get_size()].in_construction;
		}
		if (target_bo.type == BuildingObserver::Type::kMine) {
			--mines_per_type[target_bo.mines].in_construction;
		}
		if (target_bo.type == BuildingObserver::Type::kWarehouse) {
			--numof_warehouses_in_const_;
		}
		if (target_bo.type == BuildingObserver::Type::kTrainingsite) {
			assert(ts_in_const_count_ > 0);
			--ts_in_const_count_;
		}

	} else {
		--bo.cnt_built;

		// we are not able to reliably identify if lost building is counted in
		// unconnected or unoccupied count, but we must adjust the value to
		// avoid inconsistency
		const uint32_t cnt_built = bo.cnt_built;
		if (bo.unconnected_count > cnt_built) {
			bo.unconnected_count = cnt_built;
		}
		if (bo.unoccupied_count > cnt_built) {
			bo.unoccupied_count = cnt_built;
		}

		if (bo.type == BuildingObserver::Type::kProductionsite) {
			for (std::deque<ProductionSiteObserver>::iterator i = productionsites.begin();
			     i != productionsites.end(); ++i) {
				if (i->site == &b) {
					if (i->upgrade_pending) {
						--bo.cnt_upgrade_pending;
					}
					assert(bo.cnt_upgrade_pending == 0 || bo.cnt_upgrade_pending == 1);
					productionsites.erase(i);
					break;
				}
			}

			if (bo.is(BuildingAttribute::kFisher)) {
				assert(fishers_count_ > 0);
				--fishers_count_;
			}

		} else if (bo.type == BuildingObserver::Type::kMine) {
			for (std::deque<ProductionSiteObserver>::iterator i = mines_.begin(); i != mines_.end();
			     ++i) {
				if (i->site == &b) {
					mines_.erase(i);
					break;
				}
			}

			--mines_per_type[bo.mines].finished;

			if (bo.is(BuildingAttribute::kBuildingMatProducer)) {
				assert(buil_material_mines_count > 0);
				++buil_material_mines_count;
			}

		} else if (bo.type == BuildingObserver::Type::kMilitarysite) {
			--msites_per_size[bo.desc->get_size()].finished;

			for (std::deque<MilitarySiteObserver>::iterator i = militarysites.begin();
			     i != militarysites.end(); ++i) {
				if (i->site == &b) {
					militarysites.erase(i);
					break;
				}
			}
		} else if (bo.type == BuildingObserver::Type::kTrainingsite) {
			assert(ts_finished_count_ >= 1);
			--ts_finished_count_;

			for (std::deque<TrainingSiteObserver>::iterator i = trainingsites.begin();
			     i != trainingsites.end(); ++i) {
				if (i->site == &b) {
					trainingsites.erase(i);
					break;
				}
			}
		} else if (bo.type == BuildingObserver::Type::kWarehouse) {
			assert(numof_warehouses_ > 0);
			--numof_warehouses_;
			if (bo.is(BuildingAttribute::kPort)) {
				--num_ports;
			}

			for (std::deque<WarehouseSiteObserver>::iterator i = warehousesites.begin();
			     i != warehousesites.end(); ++i) {
				if (i->site == &b) {
					warehousesites.erase(i);
					break;
				}
			}
		}
	}
}

// Checks that supply line exists for given building.
// Recursively verify that all inputs have a producer.
// TODO(unknown): this function leads to periodic freezes of ~1 second on big games on my system.
// TODO(unknown): It needs profiling and optimization.
bool DefaultAI::check_supply(const BuildingObserver& bo) {
	size_t supplied = 0;
	for (const Widelands::DescriptionIndex& temp_inputs : bo.inputs) {
		for (const BuildingObserver& temp_building : buildings_) {
			if (temp_building.cnt_built &&
			    std::find(temp_building.ware_outputs.begin(), temp_building.ware_outputs.end(),
			              temp_inputs) != temp_building.ware_outputs.end() &&
			    check_supply(temp_building)) {
				++supplied;
				break;
			}
		}
	}

	return supplied == bo.inputs.size();
}

// TODO(tiborb): - should be called from scheduler, once in 60s is enough
void DefaultAI::update_player_stat(const uint32_t gametime) {
	if (player_statistics.get_update_time() > 0 &&
	    player_statistics.get_update_time() + 15 * 1000 > gametime) {
		return;
	}
	player_statistics.set_update_time(gametime);
	Widelands::PlayerNumber const pn = player_number();
	Widelands::PlayerNumber const nr_players = game().map().get_nrplayers();

	// receiving games statistics and parsing it (reading latest entry)
	const Widelands::Game::GeneralStatsVector& genstats = game().get_general_statistics();

	// Collecting statistics and saving them in player_statistics object
	const Widelands::Player* me = game().get_player(pn);
	for (Widelands::PlayerNumber j = 1; j <= nr_players; ++j) {
		const Widelands::Player* this_player = game().get_player(j);
		if (this_player) {
			try {
				const uint32_t vsize = genstats.at(j - 1).miltary_strength.size();

				uint32_t cur_strength = 0;
				uint32_t cur_land = 0;
				uint32_t old_strength = 0;
				uint32_t old60_strength = 0;
				uint32_t old_land = 0;
				uint32_t old60_land = 0;
				uint32_t cass = 0;
				if (vsize > 0) {
					cur_strength = genstats.at(j - 1).miltary_strength.back();
					cur_land = genstats.at(j - 1).land_size.back();
					cass = genstats.at(j - 1).nr_casualties.back();

					if (vsize > 21) {
						old_strength = genstats.at(j - 1).miltary_strength[vsize - 20];
						old_land = genstats.at(j - 1).land_size[vsize - 20];
					} else {
						old_strength = genstats.at(j - 1).miltary_strength[0];
						old_land = genstats.at(j - 1).land_size[0];
					}
					if (vsize > 91) {
						old60_strength = genstats.at(j - 1).miltary_strength[vsize - 90];
						old60_land = genstats.at(j - 1).land_size[vsize - 90];
					} else {
						old60_strength = genstats.at(j - 1).miltary_strength[0];
						old60_land = genstats.at(j - 1).land_size[0];
					}
				}

				player_statistics.add(pn, j, me->team_number(), this_player->team_number(),
				                      cur_strength, old_strength, old60_strength, cass, cur_land,
				                      old_land, old60_land);
			} catch (const std::out_of_range&) {
				log_warn_time(gametime, "ComputerPlayer(%d): genstats entry missing - size :%d\n",
				              static_cast<unsigned int>(player_number()),
				              static_cast<unsigned int>(genstats.size()));
			}
		} else {
			// Well, under some circumstances it is possible we have stat for this player and he does
			// not exist anymore
			player_statistics.remove_stat(j);
		}
	}

	player_statistics.recalculate_team_power();
}

// This runs once in 15 minutes, and adjust wares targets based on number of
// productionsites and ports
void DefaultAI::review_wares_targets(uint32_t const gametime) {

	player_ = game().get_player(player_number());
	tribe_ = &player_->tribe();

	// to avoid floats real multiplier is multiplier/10
	const uint16_t multiplier = std::max<uint16_t>((productionsites.size() + num_ports * 5) / 5, 10);

	for (EconomyObserver* observer : economies) {
		if (observer->economy.type() != Widelands::wwWARE) {
			// Don't set ware target quantities for worker economies
			continue;
		}

		Widelands::DescriptionIndex nritems = player_->egbase().tribes().nrwares();
		for (Widelands::DescriptionIndex id = 0; id < nritems; ++id) {

			// Just skip wares that are not used by a tribe
			if (!tribe_->has_ware(id)) {
				continue;
			}

			uint16_t default_target =
			   tribe_->get_ware_descr(id)->default_target_quantity(tribe_->name());

			// It seems that when default target for ware is not set, it returns
			// kInvalidWare (=254), this is confusing for AI so we change it to 10
			if (default_target == Widelands::kInvalidWare) {
				default_target = kTargetQuantCap;
			}

			const uint16_t new_target = std::max<uint16_t>(default_target * multiplier / 10, 3);
			assert(new_target > 1);

			game().send_player_command(new Widelands::CmdSetWareTargetQuantity(
			   gametime, player_number(), observer->economy.serial(), id, new_target));
		}
	}
}

// Sets due_time based on job ID
void DefaultAI::set_taskpool_task_time(const uint32_t gametime, const SchedulerTaskId task) {

	for (auto& item : taskPool) {
		if (item.id == task) {
			item.due_time = gametime;
			return;
		}
	}
	NEVER_HERE();
}

// Retrieves due time of the task based on its ID
uint32_t DefaultAI::get_taskpool_task_time(const SchedulerTaskId task) {
	for (const auto& item : taskPool) {
		if (item.id == task) {
			return item.due_time;
		}
	}

	throw wexception("AI internal error: nonexistent task.");
}

// This performs one "iteration" of sorting based on due_time
// We by design do not need full sorting...
void DefaultAI::sort_task_pool() {
	assert(!taskPool.empty());
	for (int8_t i = taskPool.size() - 1; i > 0; --i) {
		if (taskPool[i - 1].due_time > taskPool[i].due_time) {
			std::iter_swap(taskPool.begin() + i - 1, taskPool.begin() + i);
		}
	}
}

// following two functions count mines of the same type (same output,
// all levels)
uint32_t DefaultAI::mines_in_constr() const {
	uint32_t count = 0;
	for (const auto& m : mines_per_type) {
		count += m.second.in_construction;
	}
	return count;
}

uint32_t DefaultAI::mines_built() const {
	uint32_t count = 0;
	for (const auto& m : mines_per_type) {
		count += m.second.finished;
	}
	return count;
}

// following two functions count militarysites of the same size
uint32_t DefaultAI::msites_in_constr() const {
	uint32_t count = 0;
	for (const auto& m : msites_per_size) {
		count += m.second.in_construction;
	}
	return count;
}
uint32_t DefaultAI::msites_built() const {
	uint32_t count = 0;
	for (const auto& m : msites_per_size) {
		count += m.second.finished;
	}
	return count;
}

// This prints some basic statistics during a game to the command line -
// missing materials and counts of different types of buildings.
// The main purpose of this is when a game creator needs to finetune a map
// and needs to know what resourcess are missing for which player and so on.
// By default it is off (see kPrintStats)
// TODO(tiborb): - it would be nice to have this activated by a command line switch
void DefaultAI::print_stats(uint32_t const gametime) {

	if (!kPrintStats) {
		set_taskpool_task_time(std::numeric_limits<int32_t>::max(), SchedulerTaskId::kPrintStats);
		return;
	}

	Widelands::PlayerNumber const pn = player_number();

	const Widelands::DescriptionIndex& nr_buildings = game().tribes().nrbuildings();
	std::set<Widelands::DescriptionIndex> materials;

	// Collect information about the different buildings that our tribe can have
	for (Widelands::DescriptionIndex building_index = 0; building_index < nr_buildings;
	     ++building_index) {
		const Widelands::BuildingDescr& bld = *tribe_->get_building_descr(building_index);
		if (!tribe_->has_building(building_index)) {
			continue;
		}
		if (bld.type() == Widelands::MapObjectType::PRODUCTIONSITE) {
			const Widelands::ProductionSiteDescr& prod =
			   dynamic_cast<const Widelands::ProductionSiteDescr&>(bld);
			for (const auto& temp_input : prod.input_wares()) {
				if (materials.count(temp_input.first) == 0) {
					materials.insert(temp_input.first);
				}
			}
			for (const auto& temp_cost : prod.buildcost()) {
				if (materials.count(temp_cost.first) == 0) {
					materials.insert(temp_cost.first);
				}
			}
		}

		if (bld.type() == Widelands::MapObjectType::TRAININGSITE) {
			const Widelands::ProductionSiteDescr& train =
			   dynamic_cast<const Widelands::TrainingSiteDescr&>(bld);
			for (const auto& temp_cost : train.buildcost()) {
				if (materials.count(temp_cost.first) == 0) {
					materials.insert(temp_cost.first);
				}
			}
		}
	}

	if (false) {
		log_dbg_time(
		   gametime, " AI %1d: %s Buildings count: Pr:%3u, Ml:%3u, Mi:%2u, Wh:%2u, Po:%u.\n", pn,
		   gamestring_with_leading_zeros(gametime), static_cast<uint32_t>(productionsites.size()),
		   static_cast<uint32_t>(militarysites.size()), static_cast<uint32_t>(mines_.size()),
		   static_cast<uint32_t>(warehousesites.size() - num_ports), num_ports);
	}
	if (false) {
		log_dbg_time(gametime, " %1s %-30s   %5s(perf)  %6s %6s %6s %8s %5s %5s %5s %5s\n", "T",
		             "Buildings", "work.", "const.", "unocc.", "uncon.", "needed", "prec.", "pprio",
		             "stock", "targ.");
	}
	for (BuildingObserver& bo : buildings_) {
		if ((bo.total_count() > 0 || bo.new_building == BuildingNecessity::kNeeded ||
		     bo.new_building == BuildingNecessity::kForced ||
		     bo.new_building == BuildingNecessity::kNeededPending ||
		     bo.new_building == BuildingNecessity::kAllowed) &&
		    bo.type != BuildingObserver::Type::kMilitarysite) {
			std::string needeness;
			if (bo.new_building == BuildingNecessity::kNeededPending) {
				needeness = "pend";
			} else if (bo.new_building == BuildingNecessity::kForced) {
				needeness = "forc";
			} else if (bo.new_building == BuildingNecessity::kAllowed) {
				needeness = "allw";
			} else if (bo.new_building == BuildingNecessity::kNotNeeded ||
			           bo.new_building == BuildingNecessity::kForbidden) {
				needeness = "no";
			} else {
				needeness = "yes";
			}
			std::string btype;
			switch (bo.type) {
			case BuildingObserver::Type::kWarehouse:
				btype = "W";
				break;
			case BuildingObserver::Type::kMine:
				btype = "M";
				break;
			case BuildingObserver::Type::kTrainingsite:
				btype = "T";
				break;
			case BuildingObserver::Type::kProductionsite:
				btype = "P";
				break;
			default:
				btype = "?";
			}

			if (true) {
				log_dbg_time(gametime, " %1s %-30s %5d(%3d%%)  %6d %6d %6d %8s %5d %5d %5d %5d\n",
				             btype.c_str(), bo.name,
				             bo.total_count() - bo.cnt_under_construction - bo.unoccupied_count -
				                bo.unconnected_count,
				             bo.current_stats, bo.cnt_under_construction, bo.unoccupied_count,
				             bo.unconnected_count, needeness.c_str(), bo.max_needed_preciousness,
				             bo.primary_priority, get_stocklevel(bo, gametime), bo.cnt_target);
			}
		}
	}

	std::string why = "; Why: ";

	if ((numof_psites_in_constr + mines_in_constr()) >
	    (productionsites.size() + mines_built()) / persistent_data->ai_productionsites_ratio + 2) {
		why += " too many constr.";
	}
	// 3. too keep some proportions production sites vs military sites
	if ((numof_psites_in_constr + productionsites.size()) >
	    (msites_in_constr() + militarysites.size()) * 5) {
		why += ", too many productionsites";
	}
	// 4. if we do not have 2 mines at least
	if (mines_.size() < 2) {
		why += ", less then 2 mines";
	}

	if (false) {
		log_dbg_time(gametime, "Prodsites in constr: %2d, mines in constr: %2d %s %s\n",
		             numof_psites_in_constr, mines_in_constr(),
		             (expansion_type.get_expansion_type() != ExpansionMode::kEconomy) ?
		                "NEW BUILDING STOP" :
		                "",
		             why.c_str());
	}

	if (false) {
		log_dbg_time(gametime,
		             "Least military score: %5d/%3d, msites in constr: %3d,"
		             "soldier st: %2d, strength: %3d\n",
		             persistent_data->least_military_score,
		             persistent_data->ai_personality_mil_upper_limit, msites_in_constr(),
		             static_cast<int8_t>(soldier_status_),
		             player_statistics.get_modified_player_power(player_number()));
	}
}

template <typename T>
void DefaultAI::check_range(T value, T bottom_range, T upper_range, const char* value_name) {
	if (value < bottom_range || value > upper_range) {
		log_dbg_time(game().get_gametime(), " %d: unexpected value for %s: %d\n", player_number(),
		             value_name, value);
	}
}

template <typename T> void DefaultAI::check_range(T value, T upper_range, const char* value_name) {
	if (value > upper_range) {
		log_dbg_time(game().get_gametime(), " %d: unexpected value for %s: %d\n", player_number(),
		             value_name, value);
	}
}

template <typename T>
bool DefaultAI::remove_from_dqueue(std::deque<T const*>& dq, T const* member) {
	for (auto it = dq.begin(); it != dq.end(); ++it) {
		if (*it == member) {
			it = dq.erase(it);
			return true;
		}
	}
	return false;
}

// Looking for situation where for a critical mine (iron, or marble) there is just one mine and it
// is
// unoccupied, probably we need to dismantle another one to release a miner
bool DefaultAI::critical_mine_unoccupied(uint32_t gametime) {
	// resetting unoccupied
	for (auto& mine : mines_per_type) {
		mine.second.unoccupied = 0;
	}
	for (auto& mine : mines_) {
		if (!mines_per_type[mine.bo->mines].is_critical) {
			continue;
		}
		if (mine.built_time + 3 * 60 * 1000 < gametime && !mine.site->can_start_working()) {
			++mines_per_type[mine.bo->mines].unoccupied;
		}
	}

	// Now check that that there is no working mine of the critical type
	for (auto& mine : mines_per_type) {
		if (mine.second.is_critical && mine.second.finished > 0 &&
		    mine.second.unoccupied == mine.second.finished) {
			return true;
		}
		assert(mine.second.unoccupied <= mines_.size());
		assert(mine.second.unoccupied <= mine.second.total_count());
	}
	return false;
}

// Sets all inputs to zero and return true if inputs are already empty
bool DefaultAI::set_inputs_to_zero(const ProductionSiteObserver& site) {
	uint16_t remaining_wares = 0;

	for (auto& queue : site.site->inputqueues()) {
		remaining_wares += queue->get_filled();
		if (queue->get_max_fill() > 0) {
			game().send_player_set_input_max_fill(
			   *site.site, queue->get_index(), queue->get_type(), 0);
		}
	}
	return remaining_wares == 0;
}

void DefaultAI::set_inputs_to_max(const ProductionSiteObserver& site) {
	for (auto& queue : site.site->inputqueues()) {
		if (queue->get_max_fill() < queue->get_max_size()) {
			game().send_player_set_input_max_fill(
			   *site.site, queue->get_index(), queue->get_type(), queue->get_max_size());
		}
	}
}
void DefaultAI::stop_site(const ProductionSiteObserver& site) {
	if (!site.site->is_stopped()) {
		game().send_player_start_stop_building(*site.site);
	}
}

void DefaultAI::initiate_dismantling(ProductionSiteObserver& site, uint32_t gametime) {
	site.dismantle_pending_since = gametime;
	set_inputs_to_zero(site);
	site.bo->construction_decision_time = gametime;
}

Widelands::PlayerNumber DefaultAI::get_land_owner(const Widelands::Map& map,
                                                  const uint32_t coords) const {
	Widelands::FCoords f = map.get_fcoords(Widelands::Coords::unhash(coords));
	return f.field->get_owned_by();
}
}  // namespace AI<|MERGE_RESOLUTION|>--- conflicted
+++ resolved
@@ -177,21 +177,6 @@
 			   return;
 		   }
 
-<<<<<<< HEAD
-		case Widelands::NoteShip::Action::kWaitingForCommand:
-			for (auto& observer : allships) {
-				if (observer.ship == note.ship) {
-					observer.waiting_for_command_ = true;
-					break;
-				}
-			}
-			break;
-		default:
-			// Do nothing
-			break;
-		}
-	});
-=======
 		   switch (note.action) {
 
 		   case Widelands::NoteShip::Action::kGained:
@@ -209,10 +194,9 @@
 			   break;
 
 		   case Widelands::NoteShip::Action::kWaitingForCommand:
-			   for (std::deque<ShipObserver>::iterator i = allships.begin(); i != allships.end();
-			        ++i) {
-				   if (i->ship == note.ship) {
-					   i->waiting_for_command_ = true;
+			   for (auto& observer : allships) {
+				   if (observer.ship == note.ship) {
+					   observer.waiting_for_command_ = true;
 					   break;
 				   }
 			   }
@@ -222,7 +206,6 @@
 			   break;
 		   }
 	   });
->>>>>>> 108926a7
 }
 
 DefaultAI::~DefaultAI() {
@@ -1709,13 +1692,8 @@
 	static std::set<uint32_t> unique_serials;
 	unique_serials.clear();
 
-<<<<<<< HEAD
 	for (const auto& imm_found : immovables) {
 		const Widelands::BaseImmovable& base_immovable = *imm_found.object;
-=======
-	for (uint32_t i = 0; i < immovables.size(); ++i) {
-		const Widelands::BaseImmovable& base_immovable = *immovables.at(i).object;
->>>>>>> 108926a7
 		if (!unique_serials.insert(base_immovable.serial()).second) {
 			continue;  // serial was not inserted in the set, so this is a duplicate
 		}
@@ -1731,11 +1709,7 @@
 			// and calculate some statistics about nearby buildings
 			if (player_immovable->descr().type() == Widelands::MapObjectType::PRODUCTIONSITE) {
 				BuildingObserver& bo = get_building_observer(player_immovable->descr().name().c_str());
-<<<<<<< HEAD
 				consider_productionsite_influence(field, imm_found.coords, bo);
-=======
-				consider_productionsite_influence(field, immovables.at(i).coords, bo);
->>>>>>> 108926a7
 			} else if (upcast(Widelands::ConstructionSite const, constructionsite, player_immovable)) {
 				const Widelands::BuildingDescr& target_descr = constructionsite->building();
 				BuildingObserver& bo = get_building_observer(target_descr.name().c_str());
@@ -1757,13 +1731,8 @@
 	any_unconnected_imm = false;
 	unique_serials.clear();
 
-<<<<<<< HEAD
 	for (const auto& imm_found : immovables) {
 		const Widelands::BaseImmovable& base_immovable = *imm_found.object;
-=======
-	for (uint32_t i = 0; i < immovables.size(); ++i) {
-		const Widelands::BaseImmovable& base_immovable = *immovables.at(i).object;
->>>>>>> 108926a7
 
 		if (!unique_serials.insert(base_immovable.serial()).second) {
 			continue;  // serial was not inserted in the set, so this is duplicate
@@ -1821,11 +1790,7 @@
 				const Widelands::BuildingDescr& target_descr = constructionsite->building();
 
 				if (upcast(Widelands::MilitarySiteDescr const, target_ms_d, &target_descr)) {
-<<<<<<< HEAD
 					const int32_t dist = map.calc_distance(field.coords, imm_found.coords);
-=======
-					const int32_t dist = map.calc_distance(field.coords, immovables.at(i).coords);
->>>>>>> 108926a7
 					const int32_t radius = target_ms_d->get_conquers() + 4;
 
 					if (radius > dist) {
@@ -1842,11 +1807,7 @@
 			}
 
 			if (upcast(Widelands::MilitarySite const, militarysite, building)) {
-<<<<<<< HEAD
 				const int32_t dist = map.calc_distance(field.coords, imm_found.coords);
-=======
-				const int32_t dist = map.calc_distance(field.coords, immovables.at(i).coords);
->>>>>>> 108926a7
 				const int32_t radius = militarysite->descr().get_conquers() + 4;
 
 				if (radius > dist) {
@@ -2278,11 +2239,7 @@
 		if (blocked_fields.is_blocked(bf->coords)) {
 			continue;
 		}
-<<<<<<< HEAD
 		++spots_avail.at(bf->coords.field->nodecaps() & Widelands::BUILDCAPS_SIZEMASK);
-=======
-		++spots_avail.at((*i)->coords.field->nodecaps() & Widelands::BUILDCAPS_SIZEMASK);
->>>>>>> 108926a7
 	}
 
 	spots_ = spots_avail.at(Widelands::BUILDCAPS_SMALL);
@@ -6268,15 +6225,9 @@
 
 /// \returns the economy observer containing \arg economy
 EconomyObserver* DefaultAI::get_economy_observer(Widelands::Economy& economy) {
-<<<<<<< HEAD
 	for (EconomyObserver* eco : economies) {
 		if (&eco->economy == &economy) {
 			return eco;
-=======
-	for (std::deque<EconomyObserver*>::iterator i = economies.begin(); i != economies.end(); ++i) {
-		if (&(*i)->economy == &economy) {
-			return *i;
->>>>>>> 108926a7
 		}
 	}
 
