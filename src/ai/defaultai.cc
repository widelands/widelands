--- conflicted
+++ resolved
@@ -1504,12 +1504,7 @@
 	bool needs_boost_economy = false;
 	if (highest_nonmil_prio_ > 10
 		&& has_enough_space
-<<<<<<< HEAD
-		&& virtual_mines >= 5 &&
-		!player_statistics.strong_enough(player_number())) {
-=======
 		&& virtual_mines >= 5) {
->>>>>>> 8d6cc36a
 			needs_boost_economy = true;
 		}
 
@@ -1760,17 +1755,10 @@
 				}
 			}
 
-<<<<<<< HEAD
 		} else if (bo.type == BuildingObserver::Type::kMilitarysite) {
 			bo.new_building = check_building_necessity(bo.desc->get_size(), gametime);
 		} else if  (bo.type == BuildingObserver::Type::kTrainingsite) {
 			bo.new_building = check_building_necessity(bo, PerfEvaluation::kForConstruction, gametime);
-=======
-		} else if (bo.type == BuildingObserver::MILITARYSITE) {
-			bo.new_building_ = check_building_necessity(bo.desc->get_size(), gametime);
-		} else if  (bo.type == BuildingObserver::TRAININGSITE) {
-			bo.new_building_ = check_building_necessity(bo, PerfEvaluation::kForConstruction, gametime);
->>>>>>> 8d6cc36a
 		} else if (bo.aimode_limit_status() != AiModeBuildings::kAnotherAllowed) {
 			bo.new_building = BuildingNecessity::kNotNeeded;
 		} else {
