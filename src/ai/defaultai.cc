--- conflicted
+++ resolved
@@ -1342,20 +1342,12 @@
 		}
 	}
 
-<<<<<<< HEAD
-	field.unowned_land_nearby = map.find_fields(game(),
-	   Area<FCoords>(field.coords, actual_enemy_check_area), nullptr, find_unowned_walkable);
-
-	field.enemy_owned_land_nearby = map.find_fields(game(),
-	   Area<FCoords>(field.coords, actual_enemy_check_area), nullptr, find_enemy_owned_walkable);
-=======
 	field.unowned_land_nearby = map.find_fields(
 	   game(), Area<FCoords>(field.coords, actual_enemy_check_area), nullptr, find_unowned_walkable);
 
 	field.enemy_owned_land_nearby =
 	   map.find_fields(game(), Area<FCoords>(field.coords, actual_enemy_check_area), nullptr,
 	                   find_enemy_owned_walkable);
->>>>>>> 33c5056a
 
 	field.nearest_buildable_spot_nearby = std::numeric_limits<uint16_t>::max();
 	field.unowned_buildable_spots_nearby = 0;
@@ -1417,13 +1409,8 @@
 
 	// testing mines
 	if (resource_count_now) {
-<<<<<<< HEAD
-		uint32_t close_mines = map.find_fields(game(),
-		   Area<FCoords>(field.coords, kProductionArea), nullptr, find_unowned_mines_pots);
-=======
 		uint32_t close_mines = map.find_fields(
 		   game(), Area<FCoords>(field.coords, kProductionArea), nullptr, find_unowned_mines_pots);
->>>>>>> 33c5056a
 		uint32_t distant_mines =
 		   map.find_fields(game(), Area<FCoords>(field.coords, kDistantResourcesArea), nullptr,
 
@@ -1439,14 +1426,9 @@
 		    (mines_per_type[iron_resource_id].in_construction +
 		     mines_per_type[iron_resource_id].finished) <= 1) {
 			// counting iron mines, if we have less than two iron mines
-<<<<<<< HEAD
-			field.unowned_iron_mines_nearby = map.find_fields(game(),
-			   Area<FCoords>(field.coords, kDistantResourcesArea), nullptr, find_unowned_iron_mines);
-=======
 			field.unowned_iron_mines_nearby =
 			   map.find_fields(game(), Area<FCoords>(field.coords, kDistantResourcesArea), nullptr,
 			                   find_unowned_iron_mines);
->>>>>>> 33c5056a
 		} else {
 			field.unowned_iron_mines_nearby = 0;
 		}
@@ -1512,16 +1494,6 @@
 
 		if (field.water_nearby > 0) {
 			FindNodeOpenWater find_open_water(game().world());
-<<<<<<< HEAD
-			field.open_water_nearby =
-			   map.find_fields(game(), Area<FCoords>(field.coords, kProductionArea), nullptr, find_open_water);
-		}
-
-		if (resource_necessity_water_needed_) {  // for atlanteans
-			field.distant_water = map.find_fields(game(), Area<FCoords>(field.coords, kDistantResourcesArea),
-			                                      nullptr, find_water) -
-			                      field.water_nearby;
-=======
 			field.open_water_nearby = map.find_fields(
 			   game(), Area<FCoords>(field.coords, kProductionArea), nullptr, find_open_water);
 		}
@@ -1531,7 +1503,6 @@
 			   map.find_fields(
 			      game(), Area<FCoords>(field.coords, kDistantResourcesArea), nullptr, find_water) -
 			   field.water_nearby;
->>>>>>> 33c5056a
 			assert(field.open_water_nearby <= field.water_nearby);
 		}
 	}
@@ -1552,14 +1523,9 @@
 		CheckStepWalkOn fisher_cstep(MOVECAPS_WALK, true);
 		static std::vector<Coords> fish_fields_list;  // pity this contains duplicates
 		fish_fields_list.clear();
-<<<<<<< HEAD
-		map.find_reachable_fields(game(), Area<FCoords>(field.coords, kProductionArea), &fish_fields_list,
-		                          fisher_cstep, FindNodeResource(world.get_resource("fish")));
-=======
 		map.find_reachable_fields(game(), Area<FCoords>(field.coords, kProductionArea),
 		                          &fish_fields_list, fisher_cstep,
 		                          FindNodeResource(world.get_resource("fish")));
->>>>>>> 33c5056a
 
 		// This is "list" of unique fields in fish_fields_list we got above
 		static std::set<Coords> counted_fields;
@@ -1575,15 +1541,6 @@
 	// Counting resources that do not change fast
 	if (resource_count_now) {
 		// Counting fields with critters (game)
-<<<<<<< HEAD
-		field.critters_nearby =
-		   map.find_bobs(game(), Area<FCoords>(field.coords, kProductionArea), nullptr, FindBobCritter());
-
-		// Rocks are not renewable, we will count them only if previous state is nonzero
-		if (field.rocks_nearby > 0) {
-			field.rocks_nearby = map.find_immovables(game(),
-			   Area<FCoords>(map.get_fcoords(field.coords), kProductionArea), nullptr,
-=======
 		field.critters_nearby = map.find_bobs(
 		   game(), Area<FCoords>(field.coords, kProductionArea), nullptr, FindBobCritter());
 
@@ -1591,7 +1548,6 @@
 		if (field.rocks_nearby > 0) {
 			field.rocks_nearby = map.find_immovables(
 			   game(), Area<FCoords>(map.get_fcoords(field.coords), kProductionArea), nullptr,
->>>>>>> 33c5056a
 			   FindImmovableAttribute(MapObjectDescr::get_attribute_id("rocks")));
 
 			// adding 5 if rocks found
@@ -1607,24 +1563,14 @@
 		// Counting trees nearby
 		int32_t const tree_attr = MapObjectDescr::get_attribute_id("tree");
 		field.trees_nearby =
-<<<<<<< HEAD
-		   map.find_immovables(game(), Area<FCoords>(map.get_fcoords(field.coords), kProductionArea), nullptr,
-		                       FindImmovableAttribute(tree_attr));
-=======
 		   map.find_immovables(game(), Area<FCoords>(map.get_fcoords(field.coords), kProductionArea),
 		                       nullptr, FindImmovableAttribute(tree_attr));
->>>>>>> 33c5056a
 
 		// Counting bushes nearby
 		int32_t const bush_attr = MapObjectDescr::get_attribute_id("ripe_bush");
 		field.bushes_nearby =
-<<<<<<< HEAD
-		   map.find_immovables(game(), Area<FCoords>(map.get_fcoords(field.coords), kProductionArea), nullptr,
-		                       FindImmovableAttribute(bush_attr));
-=======
 		   map.find_immovables(game(), Area<FCoords>(map.get_fcoords(field.coords), kProductionArea),
 		                       nullptr, FindImmovableAttribute(bush_attr));
->>>>>>> 33c5056a
 	}
 
 	// resetting some values
@@ -3976,12 +3922,8 @@
 	// get all flags within radius
 	std::vector<Coords> reachable;
 	map.find_reachable_fields(game(),
-<<<<<<< HEAD
-	   Area<FCoords>(map.get_fcoords(flag.get_position()), checkradius), &reachable, check, functor);
-=======
 	                          Area<FCoords>(map.get_fcoords(flag.get_position()), checkradius),
 	                          &reachable, check, functor);
->>>>>>> 33c5056a
 
 	for (const Coords& reachable_coords : reachable) {
 
@@ -4129,12 +4071,8 @@
 
 			// get all flags within radius
 			std::vector<Coords> reachable_to_block;
-<<<<<<< HEAD
-			map.find_reachable_fields(game(), Area<FCoords>(map.get_fcoords(flag.get_position()), checkradius),
-=======
 			map.find_reachable_fields(game(),
 			                          Area<FCoords>(map.get_fcoords(flag.get_position()), checkradius),
->>>>>>> 33c5056a
 			                          &reachable_to_block, check_own, buildable_functor);
 
 			for (auto coords : reachable_to_block) {
@@ -4535,13 +4473,8 @@
 			return false;
 		}
 
-<<<<<<< HEAD
-		const uint32_t remaining_trees = map.find_immovables(game(),
-		   Area<FCoords>(map.get_fcoords(site.site->get_position()), radius), nullptr,
-=======
 		const uint32_t remaining_trees = map.find_immovables(
 		   game(), Area<FCoords>(map.get_fcoords(site.site->get_position()), radius), nullptr,
->>>>>>> 33c5056a
 		   FindImmovableAttribute(MapObjectDescr::get_attribute_id("tree")));
 
 		if (site.site->get_statistics_percent() >
@@ -4607,12 +4540,8 @@
 	// Quarry handling
 	if (site.bo->is(BuildingAttribute::kNeedsRocks)) {
 
-<<<<<<< HEAD
-		if (map.find_immovables(game(), Area<FCoords>(map.get_fcoords(site.site->get_position()), 6), nullptr,
-=======
 		if (map.find_immovables(
 		       game(), Area<FCoords>(map.get_fcoords(site.site->get_position()), 6), nullptr,
->>>>>>> 33c5056a
 
 		       FindImmovableAttribute(MapObjectDescr::get_attribute_id("rocks"))) == 0) {
 			// destruct the building and it's flag (via flag destruction)
@@ -4766,15 +4695,9 @@
 			return false;
 		}
 
-<<<<<<< HEAD
-		const uint32_t trees_in_vicinity =
-		   map.find_immovables(game(), Area<FCoords>(map.get_fcoords(site.site->get_position()), 5), nullptr,
-		                       FindImmovableAttribute(MapObjectDescr::get_attribute_id("tree")));
-=======
 		const uint32_t trees_in_vicinity = map.find_immovables(
 		   game(), Area<FCoords>(map.get_fcoords(site.site->get_position()), 5), nullptr,
 		   FindImmovableAttribute(MapObjectDescr::get_attribute_id("tree")));
->>>>>>> 33c5056a
 
 		// stop ranger if enough trees around regardless of policy
 		if (trees_in_vicinity > 25) {
