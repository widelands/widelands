--- conflicted
+++ resolved
@@ -5639,17 +5639,10 @@
 				bo.max_needed_preciousness = 1;
 			}
 			bo.primary_priority =
-<<<<<<< HEAD
-			   1 + tmp_score * std::abs(management_data.get_military_number_at(137) / 2);
-			return BuildingNecessity::kNeeded;
-
-		} else if (bo.is(BuildingAttribute::kLumberjack)) {
-=======
 			   1 + tmp_score * std::abs(management_data.get_military_number_at(137) / 20);
 			return BuildingNecessity::kNeeded;
 		}
 		if (bo.is(BuildingAttribute::kLumberjack)) {
->>>>>>> 0918bd17
 			if (bo.total_count() > 1 && (bo.cnt_under_construction + bo.unoccupied_count > 0)) {
 				return BuildingNecessity::kForbidden;
 			}
@@ -5672,13 +5665,8 @@
 				return BuildingNecessity::kNeeded;
 			}
 			return BuildingNecessity::kAllowed;
-<<<<<<< HEAD
-
-		} else if (bo.is(BuildingAttribute::kRanger)) {
-=======
 		}
 		if (bo.is(BuildingAttribute::kRanger)) {
->>>>>>> 0918bd17
 
 			// making sure we have one completed supported lumberjack
 			uint16_t supported_lumberjack_built = 0;
@@ -5918,13 +5906,8 @@
 			bo.max_needed_preciousness = 0;
 			bo.max_preciousness = 0;
 			return BuildingNecessity::kForbidden;
-<<<<<<< HEAD
-
-		} else if (bo.type == BuildingObserver::Type::kMine) {
-=======
 		}
 		if (bo.type == BuildingObserver::Type::kMine) {
->>>>>>> 0918bd17
 			bo.primary_priority = bo.max_needed_preciousness;
 			const uint32_t current_stats_threshold =
 			   85 + std::abs(management_data.get_military_number_at(129)) / 10;
@@ -6009,13 +5992,8 @@
 			bo.primary_priority +=
 			   tmp_score * std::abs(management_data.get_military_number_at(127) / 5);
 			return BuildingNecessity::kNeeded;
-<<<<<<< HEAD
-
-		} else if (bo.max_needed_preciousness > 0) {
-=======
 		}
 		if (bo.max_needed_preciousness > 0) {
->>>>>>> 0918bd17
 
 			// help variable to determine wood availability in the economy
 			const int32_t stocked_wood_level = calculate_stocklevel(tribe_->safe_ware_index("log")) -
@@ -6301,13 +6279,8 @@
 			}
 			// Not allowed
 			return BuildingNecessity::kForbidden;
-<<<<<<< HEAD
-
-		} else if (bo.is(BuildingAttribute::kShipyard)) {
-=======
 		}
 		if (bo.is(BuildingAttribute::kShipyard)) {
->>>>>>> 0918bd17
 			if (bo.total_count() > 0 ||
 			    (!basic_economy_established &&
 			     site_needed_for_economy == BasicEconomyBuildingStatus::kDiscouraged) ||
