--- conflicted
+++ resolved
@@ -5682,14 +5682,9 @@
 			// a) we are under target
 			// b) if there is shortage of supported ware
 			if (bo.total_count() < bo.cnt_target ||
-<<<<<<< HEAD
-			    (get_stocklevel(bo, gametime) == 0 && (bo.last_building_built.is_invalid() ||
-			     bo.last_building_built + Duration(10 * 60 * 100) < gametime))) {
-=======
 			    (get_stocklevel(bo, gametime) == 0 &&
 			     (bo.last_building_built.is_invalid() ||
 			      bo.last_building_built + Duration(10 * 60 * 100) < gametime))) {
->>>>>>> dadeaeca
 
 				if (persistent_data->remaining_basic_buildings.count(bo.id)) {
 					bo.primary_priority += std::abs(management_data.get_military_number_at(60) * 10);
