/*
 * Copyright (C) 2004-2022 by the Widelands Development Team
 *
 * This program is free software; you can redistribute it and/or
 * modify it under the terms of the GNU General Public License
 * as published by the Free Software Foundation; either version 2
 * of the License, or (at your option) any later version.
 *
 * This program is distributed in the hope that it will be useful,
 * but WITHOUT ANY WARRANTY; without even the implied warranty of
 * MERCHANTABILITY or FITNESS FOR A PARTICULAR PURPOSE.  See the
 * GNU General Public License for more details.
 *
 * You should have received a copy of the GNU General Public License
 * along with this program; if not, see <https://www.gnu.org/licenses/>.
 *
 */

#include "ai/defaultai.h"

#include <algorithm>
#include <cstdlib>
#include <memory>

#include "ai/ai_hints.h"
#include "base/log.h"
#include "base/macros.h"
#include "base/time_string.h"
#include "base/wexception.h"
#include "economy/flag.h"
#include "economy/portdock.h"
#include "economy/road.h"
#include "economy/wares_queue.h"
#include "logic/game_controller.h"
#include "logic/map.h"
#include "logic/map_objects/descriptions.h"
#include "logic/map_objects/findbob.h"
#include "logic/map_objects/findimmovable.h"
#include "logic/map_objects/findnode.h"
#include "logic/map_objects/tribes/constructionsite.h"
#include "logic/map_objects/tribes/militarysite.h"
#include "logic/map_objects/tribes/productionsite.h"
#include "logic/map_objects/tribes/ship.h"
#include "logic/map_objects/tribes/soldier.h"
#include "logic/map_objects/tribes/trainingsite.h"
#include "logic/map_objects/tribes/tribe_descr.h"
#include "logic/map_objects/tribes/warehouse.h"
#include "logic/maphollowregion.h"
#include "logic/mapregion.h"
#include "logic/player.h"
#include "logic/playercommand.h"

// following is in milliseconds (widelands counts time in ms)
constexpr Duration kFieldInfoExpiration(14 * 1000);
constexpr Duration kMineFieldInfoExpiration(20 * 1000);
constexpr Duration kNewMineConstInterval(19000);
constexpr Duration kBusyMineUpdateInterval(2000);
// building of the same building can be started after 25s at earliest
constexpr Duration kBuildingMinInterval(25 * 1000);
constexpr Duration kMinBFCheckInterval(5 * 1000);
constexpr Duration kMinMFCheckInterval(19 * 1000);
constexpr Duration kMarineDecisionInterval(20 * 1000);
constexpr Duration kRemainingBasicBuildingsResetTime(1 * 60 * 1000);

// following two are used for roads management, for creating shortcuts and dismantling dispensable
// roads
constexpr int32_t kSpotsEnough = 25;

constexpr uint16_t kTargetQuantCap = 30;

// this is intended for map developers & testers, should be off by default
// also note that some of that stats is printed only in verbose mode
constexpr bool kEnableStatsPrint = false;
// enable also the above to print the results of the performance data collection
constexpr bool kCollectPerfData = false;

// for scheduler
constexpr int kMaxJobs = 4;

// Count of mine types / ground resources
constexpr int kMineTypes = 4;

namespace AI {

// Fix undefined references
constexpr Duration DefaultAI::kManagementUpdateInterval;
constexpr Duration DefaultAI::kStatUpdateInterval;
constexpr Duration DefaultAI::kFlagWarehouseUpdInterval;
constexpr Duration DefaultAI::kExpeditionMinDuration;
constexpr Duration DefaultAI::kExpeditionMaxDuration;
constexpr Duration DefaultAI::kShipCheckInterval;
constexpr Duration DefaultAI::kCampaignDuration;
constexpr Duration DefaultAI::kTrainingSitesCheckInterval;

DefaultAI::NormalImpl DefaultAI::normal_impl;
DefaultAI::WeakImpl DefaultAI::weak_impl;
DefaultAI::VeryWeakImpl DefaultAI::very_weak_impl;

Time DefaultAI::last_seafaring_check_ = Time(0);
bool DefaultAI::map_allows_seafaring_ = false;

/// Constructor of DefaultAI
DefaultAI::DefaultAI(Widelands::Game& ggame, Widelands::PlayerNumber const pid, AiType const t)
   : ComputerPlayer(ggame, pid),
     type_(t),
     player_(nullptr),
     tribe_(nullptr),
     attackers_count_(0),
     // Delay initialization to allow scenario scripts
     // to load custom units/buildings at gametime 0
     next_ai_think_(1),
     scheduler_delay_counter_(0),
     numof_psites_in_constr(0),
     num_ports(0),
     numof_warehouses_(0),
     numof_warehouses_in_const_(0),
     military_last_dismantle_(0),
     military_last_build_(0),
     time_of_last_construction_(0),
     next_mine_construction_due_(0),
     fishers_count_(0),
     first_iron_mine_built(50 * 60 * 60 * 1000),
     ts_finished_count_(0),
     ts_in_const_count_(0),
     ts_without_trainers_(0),
     enemysites_check_delay_(30),
     spots_(0),
     resource_necessity_water_needed_(false),
     highest_nonmil_prio_(0),
     expedition_ship_(kNoShip) {

	// Subscribe to NoteFieldPossession.
	field_possession_subscriber_ = Notifications::subscribe<Widelands::NoteFieldPossession>(
	   [this](const Widelands::NoteFieldPossession& note) {
		   if (note.player != player_) {
			   return;
		   }
		   if (note.ownership == Widelands::NoteFieldPossession::Ownership::GAINED) {
			   unusable_fields.push_back(note.fc);
		   }
	   });

	// Subscribe to NoteImmovables.
	immovable_subscriber_ = Notifications::subscribe<Widelands::NoteImmovable>(
	   [this](const Widelands::NoteImmovable& note) {
		   if (player_ == nullptr) {
			   return;
		   }
		   if (note.pi->owner().player_number() != player_->player_number()) {
			   return;
		   }
		   if (note.ownership == Widelands::NoteImmovable::Ownership::GAINED) {
			   gain_immovable(*note.pi);
		   } else {
			   lose_immovable(*note.pi);
		   }
	   });

	// Subscribe to ProductionSiteOutOfResources.
	outofresource_subscriber_ =
	   Notifications::subscribe<Widelands::NoteProductionSiteOutOfResources>(
	      [this](const Widelands::NoteProductionSiteOutOfResources& note) {
		      if (note.ps->owner().player_number() != player_->player_number()) {
			      return;
		      }

		      out_of_resources_site(*note.ps);
	      });

	// Subscribe to TrainingSiteSoldierTrained.
	soldiertrained_subscriber_ = Notifications::subscribe<Widelands::NoteTrainingSiteSoldierTrained>(
	   [this](const Widelands::NoteTrainingSiteSoldierTrained& note) {
		   if (note.ts->owner().player_number() != player_->player_number()) {
			   return;
		   }

		   soldier_trained(*note.ts);
	   });

	// Subscribe to ShipNotes.
	shipnotes_subscriber_ =
	   Notifications::subscribe<Widelands::NoteShip>([this](const Widelands::NoteShip& note) {
		   // in a short time between start and late_initialization the player
		   // can get notes that can not be processed.
		   // It seems that this causes no problem, at least no substantial
		   if (player_ == nullptr) {
			   return;
		   }
		   if (note.ship->get_owner()->player_number() != player_->player_number()) {
			   return;
		   }

		   switch (note.action) {

		   case Widelands::NoteShip::Action::kGained:
			   gain_ship(*note.ship, NewShip::kBuilt);
			   break;

		   case Widelands::NoteShip::Action::kLost:
			   for (std::deque<ShipObserver>::iterator i = allships.begin(); i != allships.end();
			        ++i) {
				   if (i->ship == note.ship) {
					   allships.erase(i);
					   break;
				   }
			   }
			   break;

		   case Widelands::NoteShip::Action::kWaitingForCommand:
			   for (ShipObserver& observer : allships) {
				   if (observer.ship == note.ship) {
					   observer.waiting_for_command_ = true;
					   break;
				   }
			   }
			   break;
		   default:
			   // Do nothing
			   break;
		   }
	   });
}

DefaultAI::~DefaultAI() {
	while (!buildable_fields.empty()) {
		delete buildable_fields.back();
		buildable_fields.pop_back();
	}

	while (!mineable_fields.empty()) {
		delete mineable_fields.back();
		mineable_fields.pop_back();
	}

	while (!economies.empty()) {
		delete economies.back();
		economies.pop_back();
	}
}

/**
 * Main loop of computer player_ "defaultAI"
 *
 * General behaviour is defined here.
 */
void DefaultAI::think() {
	const Time& gametime = game().get_gametime();

	if (next_ai_think_ > gametime) {
		return;
	}

	if (tribe_ == nullptr) {
		late_initialization();
	}

	// AI now thinks twice in a seccond, if the game engine allows this
	// if too busy, the period can be many seconds.
	next_ai_think_ = gametime + Duration(500);

	if (player_->is_picking_custom_starting_position()) {
		// TODO(Nordfriese): In picking_custom_starting_position mode, try to find
		// a nice spot somewhere instead of just picking the default position.
		// This here will not work if another player has already chosen a spot
		// close to our default location…
		if (!player_->pick_custom_starting_position(game().map().get_starting_pos(player_number()))) {
			log_warn_time(gametime, "AI %u: default starting position already taken!\n",
			              static_cast<unsigned>(player_number()));
		}
		return;
	}

	SchedulerTaskId due_task = SchedulerTaskId::kUnset;

	sort_task_pool();

	const int32_t delay_time = gametime.get() - taskPool.front()->due_time.get();

	/// This portion of code keeps the speed of game to ensure AI tasks
	// being on time, this is used for training of AI
	if (game().is_auto_speed()) {
		int32_t speed_diff = 0;
		if (delay_time > 4500) {
			speed_diff = -200;
		} else if (delay_time < 2000) {
			speed_diff = +100;
		}
		if (speed_diff != 0) {
			if (GameController* const ctrl = game().game_controller()) {
				if ((ctrl->desired_speed() > 950 && ctrl->desired_speed() < 30000) ||
				    (ctrl->desired_speed() < 1000 && speed_diff > 0) ||
				    (ctrl->desired_speed() > 29999 && speed_diff < 0)) {
					ctrl->set_desired_speed(ctrl->desired_speed() + speed_diff);
				}
			}
		}
	}

	// Here we decide how many jobs will be run now (none - 5)
	// in case no job is due now, it can be zero
	uint32_t jobs_to_run_count = (delay_time < 0) ? 0 : 1;

	// Here we collect data for "too late ..." message
	if (delay_time > 5000) {
		++scheduler_delay_counter_;
	} else {
		scheduler_delay_counter_ = 0;
	}

	if (jobs_to_run_count == 0) {
		// well we have nothing to do now
		return;
	}

	// And printing it now and resetting counter
	if (scheduler_delay_counter_ > 10) {
		log_warn_time(gametime, " %d: AI: game speed too high, jobs are too late (now %2d seconds)\n",
		              player_number(), static_cast<int32_t>(delay_time / 1000));
		scheduler_delay_counter_ = 0;
	}

	// 400 provides that second job is run if delay time is longer then 1.6 sec
	if (delay_time > 2000) {
		jobs_to_run_count = sqrt(static_cast<uint32_t>(delay_time / 400));
	}

	jobs_to_run_count = (jobs_to_run_count > kMaxJobs) ? kMaxJobs : jobs_to_run_count;
	assert(jobs_to_run_count > 0 && jobs_to_run_count <= kMaxJobs);
	assert(jobs_to_run_count < taskPool.size());

	// Pool of tasks to be executed this run. In ideal situation it will consist of one task only.
	current_task_queue.clear();
	// Here we push SchedulerTask members into the temporary queue, providing that a task is due now
	// and
	// the limit (jobs_to_run_count) is not exceeded
	for (uint8_t i = 0; i < jobs_to_run_count; ++i) {
		if (taskPool[i]->due_time <= gametime) {
			current_task_queue.push_back(taskPool[i]);
			sort_task_pool();
		} else {
			break;
		}
	}
	assert(!current_task_queue.empty() && current_task_queue.size() <= jobs_to_run_count);

	if (GameController* const ctrl = game().game_controller()) {
		verb_log_dbg_time(gametime, "Player: %d; Jobs: %d; delay: %d; gamespeed: %d \n",
		                  player_->player_number(), jobs_to_run_count, delay_time,
		                  ctrl->real_speed());
	}

	// Ordering temporary queue so that higher priority (lower number) is on the beginning
	std::sort(current_task_queue.begin(), current_task_queue.end());

	// Performing tasks from temporary queue one by one
	for (const auto& task : current_task_queue) {

		due_task = task->id;

		// Collecting some statistics, performance data only when explicitely enabled
		task->call_count++;
		if (kCollectPerfData) {
			time_point = std::chrono::high_resolution_clock::now();
		}

		// Now AI runs a job selected above to be performed in this turn
		// (only one but some of them needs to run check_economies() to
		// guarantee consistency)
		// job names are selfexplanatory
		switch (due_task) {
		case SchedulerTaskId::kBbuildableFieldsCheck:
			update_all_buildable_fields(gametime);
			set_taskpool_task_time(
			   gametime + kMinBFCheckInterval, SchedulerTaskId::kBbuildableFieldsCheck);
			break;
		case SchedulerTaskId::kMineableFieldsCheck:
			update_all_mineable_fields(gametime);
			set_taskpool_task_time(
			   gametime + kMinMFCheckInterval, SchedulerTaskId::kMineableFieldsCheck);
			break;
		case SchedulerTaskId::kRoadCheck:
			if (check_economies()) {  // is a must
				return;
			}
			set_taskpool_task_time(gametime + Duration(1000), SchedulerTaskId::kRoadCheck);
			// testing 5 roads
			{
				const int32_t roads_to_check = roads.size() / 30 + 1;
				for (int j = 0; j < roads_to_check; ++j) {
					// improve_roads function will test one road and rotate roads vector
					if (improve_roads(gametime)) {
						// if significant change takes place do not go on
						break;
					}
				}
			}
			break;
		case SchedulerTaskId::kUnbuildableFCheck:
			set_taskpool_task_time(gametime + Duration(4000), SchedulerTaskId::kUnbuildableFCheck);
			update_all_not_buildable_fields(gametime);
			break;
		case SchedulerTaskId::kCheckEconomies:
			check_economies();
			set_taskpool_task_time(gametime + Duration(8000), SchedulerTaskId::kCheckEconomies);
			break;
		case SchedulerTaskId::kProductionsitesStats:
			update_productionsite_stats();
			// Updating the stats every 10 seconds should be enough
			set_taskpool_task_time(gametime + Duration(10000), SchedulerTaskId::kProductionsitesStats);
			break;
		case SchedulerTaskId::kConstructBuilding:
			if (check_economies()) {  // economies must be consistent
				return;
			}
			if (gametime < Time(15000)) {  // More frequent at the beginning of game
				set_taskpool_task_time(gametime + Duration(2000), SchedulerTaskId::kConstructBuilding);
			} else {
				set_taskpool_task_time(gametime + Duration(6000), SchedulerTaskId::kConstructBuilding);
			}
			if (construct_building(gametime)) {
				time_of_last_construction_ = gametime;
			}
			break;
		case SchedulerTaskId::kCheckProductionsites:
			if (check_economies()) {  // economies must be consistent
				return;
			}
			{
				set_taskpool_task_time(
				   gametime + Duration(15000), SchedulerTaskId::kCheckProductionsites);
				// testing 5 productionsites (if there are 5 of them)
				int32_t ps_to_check = (productionsites.size() < 5) ? productionsites.size() : 5;
				for (int j = 0; j < ps_to_check; ++j) {
					// one productionsite per one check_productionsites() call
					if (check_productionsites(gametime)) {
						// if significant change takes place do not go on
						break;
					}
				}
			}
			break;
		case SchedulerTaskId::kCheckShips:
			// if function returns false, we can postpone next call
			{
				const uint8_t wait_multiplier = (check_ships(gametime)) ? 1 : 5;
				set_taskpool_task_time(
				   gametime + kShipCheckInterval * wait_multiplier, SchedulerTaskId::kCheckShips);
			}
			break;
		case SchedulerTaskId::KMarineDecisions:
			// if function returns false, we can postpone for next call
			{
				const uint8_t wait_multiplier = (marine_main_decisions(gametime)) ? 1 : 5;
				set_taskpool_task_time(gametime + kMarineDecisionInterval * wait_multiplier,
				                       SchedulerTaskId::KMarineDecisions);
			}
			break;
		case SchedulerTaskId::kCheckMines:
			if (check_economies()) {  // economies must be consistent
				return;
			}
			set_taskpool_task_time(gametime + Duration(15000), SchedulerTaskId::kCheckMines);
			// checking 3 mines if possible
			{
				int32_t mines_to_check = (mines_.size() < 5) ? mines_.size() : 5;
				for (int j = 0; j < mines_to_check; ++j) {
					// every run of check_mines_() checks one mine
					if (check_mines_(gametime)) {
						// if significant change takes place do not go on
						break;
					}
				}
			}
			break;
		case SchedulerTaskId::kCheckMilitarysites:
			// just to be sure the value is reset
			if (check_militarysites(gametime)) {
				set_taskpool_task_time(
				   gametime + Duration(15 * 1000), SchedulerTaskId::kCheckMilitarysites);
			} else {
				set_taskpool_task_time(
				   gametime + Duration(4 * 1000), SchedulerTaskId::kCheckMilitarysites);
			}
			break;
		case SchedulerTaskId::kCheckTrainingsites:
			set_taskpool_task_time(
			   gametime + kTrainingSitesCheckInterval, SchedulerTaskId::kCheckTrainingsites);
			check_trainingsites(gametime);
			break;
		case SchedulerTaskId::kCountMilitaryVacant:
			count_military_vacant_positions();
			set_taskpool_task_time(
			   gametime + Duration(25 * 1000), SchedulerTaskId::kCountMilitaryVacant);
			break;
		case SchedulerTaskId::kWareReview:
			if (check_economies()) {  // economies must be consistent
				return;
			}
			set_taskpool_task_time(gametime + Duration(15 * 60 * 1000), SchedulerTaskId::kWareReview);
			review_wares_targets(gametime);
			break;
		case SchedulerTaskId::kPrintStats:
			if (check_economies()) {  // economies must be consistent
				return;
			}
			set_taskpool_task_time(gametime + Duration(10 * 60 * 1000), SchedulerTaskId::kPrintStats);
			print_stats(gametime);
			break;
		case SchedulerTaskId::kCheckEnemySites:
			check_enemy_sites(gametime);
			set_taskpool_task_time(gametime + Duration(19 * 1000), SchedulerTaskId::kCheckEnemySites);
			break;
		case SchedulerTaskId::kManagementUpdate:
			// This task is used for training the AI, so it should be usually disabled
			{  // statistics for spotted warehouses
				uint16_t conquered_wh = 0;
				for (auto coords : enemy_warehouses) {
					if (get_land_owner(game().map(), coords) == player_number()) {
						++conquered_wh;
					}
				}
				if (!basic_economy_established) {
					assert(!persistent_data->remaining_basic_buildings.empty());
					verb_log_info_time(
					   gametime,
					   "AI %2d: Basic economy not achieved, %" PRIuS " building(s) missing, f.e.: %s\n",
					   player_number(), persistent_data->remaining_basic_buildings.size(),
					   get_building_observer(persistent_data->remaining_basic_buildings.begin()->first)
					      .name);
				}
				if (!enemy_warehouses.empty()) {
					verb_log_info_time(gametime, "Conquered warehouses: %d / %" PRIuS "\n", conquered_wh,
					                   enemy_warehouses.size());
				}

				// how many types of mines have at least one finished mine? So can be up to 4 now
				uint16_t finished_mines_type = 0;
				for (const auto& mt : mines_per_type) {
					finished_mines_type += (mt.second.finished > 0) ? 1 : 0;
				}

				management_data.review(gametime, player_number(),
				                       player_statistics.get_player_land(player_number()),
				                       player_statistics.get_enemies_max_land(),
				                       player_statistics.get_old60_player_land(player_number()),
				                       attackers_count_, soldier_trained_log.count(gametime),
				                       player_statistics.get_player_power(player_number()),
				                       count_productionsites_without_buildings(), first_iron_mine_built,
				                       allships.size(), finished_mines_type);
				set_taskpool_task_time(
				   gametime + kManagementUpdateInterval, SchedulerTaskId::kManagementUpdate);
			}
			break;
		case SchedulerTaskId::kUpdateStats:
			update_player_stat(gametime);
			set_taskpool_task_time(gametime + kStatUpdateInterval, SchedulerTaskId::kUpdateStats);
			break;
		case SchedulerTaskId::kWarehouseFlagDist:
			check_flag_distances(gametime);
			set_taskpool_task_time(
			   gametime + kFlagWarehouseUpdInterval, SchedulerTaskId::kWarehouseFlagDist);
			break;
		case SchedulerTaskId::kUnset:
			NEVER_HERE();
		}

		if (kCollectPerfData) {
			double exec_time = std::chrono::duration_cast<std::chrono::microseconds>(
			                      std::chrono::high_resolution_clock::now() - time_point)
			                      .count();
			task->total_exec_time_ms += exec_time;
			if (exec_time > task->max_exec_time_ms) {
				task->max_exec_time_ms = exec_time;
			}
		}
	}
}

/**
 * Cares for all variables not initialised during construction
 *
 * When DefaultAI is constructed, some information is not yet available (e.g.
 * descriptions), so this is done after complete loading of the map.
 */
void DefaultAI::late_initialization() {
	player_ = game().get_player(player_number());
	tribe_ = &player_->tribe();
	if (game().is_ai_training_mode()) {
		ai_training_mode_ = true;
		management_data.set_ai_training_mode();
	}
	const Time& gametime = game().get_gametime();

	verb_log_info_time(gametime, "ComputerPlayer(%d): initializing as type %u%s\n", player_number(),
	                   static_cast<unsigned int>(type_),
	                   (ai_training_mode_) ? ", in ai training mode" : "");
	if (player_->team_number() > 0) {
		verb_log_info_time(gametime, "    ... member of team %d\n", player_->team_number());
	}

	wares.resize(game().descriptions().nr_wares());
	for (Widelands::DescriptionIndex i = 0;
	     i < static_cast<Widelands::DescriptionIndex>(game().descriptions().nr_wares()); ++i) {
		wares.at(i).preciousness =
		   game().descriptions().get_ware_descr(i)->ai_hints().preciousness(tribe_->name());
	}

	const Widelands::DescriptionIndex& nr_buildings = game().descriptions().nr_buildings();

	// The data struct below is owned by Player object, the purpose is to have them saved therein
	persistent_data = player_->get_mutable_ai_persistent_state();
	management_data.persistent_data = player_->get_mutable_ai_persistent_state();
	const bool create_basic_buildings_list =
	   !persistent_data->initialized || (gametime.get() < kRemainingBasicBuildingsResetTime.get());

	if (!persistent_data->initialized) {
		// As all data are initialized without given values, they must be populated with reasonable
		// values first
		persistent_data->initialize();

		// AI's DNA population
		management_data.new_dna_for_persistent(player_number(), type_);
		management_data.copy_persistent_to_local();
		management_data.mutate(player_number());
		if (ai_training_mode_) {
			management_data.dump_data(player_number());
		}

		management_data.test_consistency(true);

	} else {
		// Doing some consistency checks
		check_range<Time>(persistent_data->expedition_start_time, gametime, "expedition_start_time");
		check_range<uint16_t>(persistent_data->ships_utilization, 0, 10000, "ships_utilization_");

		// for backward consistency
		if (persistent_data->ai_personality_mil_upper_limit <
		    persistent_data->target_military_score) {
			persistent_data->ai_personality_mil_upper_limit = persistent_data->target_military_score;
		}
		if (persistent_data->least_military_score > persistent_data->target_military_score) {
			persistent_data->least_military_score = persistent_data->target_military_score;
		}

		if (ai_training_mode_) {
			verb_log_dbg_time(
			   gametime, "AI %2d: reinitializing dna (kAITrainingMode set true)", player_number());
			management_data.new_dna_for_persistent(player_number(), type_);
			management_data.copy_persistent_to_local();
			management_data.mutate(player_number());
			management_data.dump_data(player_number());

		} else {
			management_data.copy_persistent_to_local();
		}

		management_data.test_consistency(true);

		verb_log_info_time(gametime, " AI %2d: %" PRIuS " basic buildings in savegame file. %s\n",
		                   player_number(), persistent_data->remaining_basic_buildings.size(),
		                   (create_basic_buildings_list) ?
                            "New list will be recreated though (kAITrainingMode is true)" :
                            "");
	}

	// Even if we have basic buildings from savefile, we ignore them and recreate them based
	// on lua conf files
	if (create_basic_buildings_list) {
		persistent_data->remaining_basic_buildings.clear();
	}

	buildings_immovable_attributes_.clear();

	// Temporarily remember the lumberjacks for speeding up the ranger detection
	std::set<const Widelands::ProductionSiteDescr*> lumberjacks;

	for (Widelands::DescriptionIndex building_index = 0; building_index < nr_buildings;
	     ++building_index) {
		const Widelands::BuildingDescr& bld = *tribe_->get_building_descr(building_index);
		if (!tribe_->has_building(building_index) &&
		    bld.type() != Widelands::MapObjectType::MILITARYSITE) {
			continue;
		}

		const std::string& building_name = bld.name();
		const BuildingHints& bh = bld.hints();
		buildings_.resize(buildings_.size() + 1);
		BuildingObserver& bo = buildings_.back();
		bo.name = building_name.c_str();
		bo.id = building_index;
		bo.desc = &bld;
		bo.type = BuildingObserver::Type::kBoring;
		bo.cnt_built = 0;
		bo.cnt_under_construction = 0;
		bo.cnt_target = 1;  // default for everything
		bo.cnt_limit_by_aimode = std::numeric_limits<int32_t>::max();
		bo.cnt_upgrade_pending = 0;
		bo.stocklevel_count = 0;
		bo.stocklevel_time = Time(0);
		bo.last_dismantle_time = Time(0);
		// this is set to negative number, otherwise the AI would wait 25 sec
		// after game start not building anything
		// TODO(Nordfriese): …but times can no longer be negative. Seems to be working fine though…
		bo.construction_decision_time = Time(0);  // -60 * 60 * 1000;
		bo.last_building_built = Time();
		bo.build_material_shortage = false;
		bo.current_stats = 0;
		bo.unoccupied_count = 0;
		bo.unconnected_count = 0;
		bo.new_building_overdue = 0;
		bo.primary_priority = 0;
		if (bld.is_buildable()) {
			bo.set_is(BuildingAttribute::kBuildable);
		}
		if (bld.needs_seafaring()) {
			bo.set_is(BuildingAttribute::kNeedsSeafaring);
		}
		if (create_basic_buildings_list &&
		    bh.basic_amount() > 0) {  // This is the very begining of the game
			assert(persistent_data->remaining_basic_buildings.count(bo.id) == 0);
			persistent_data->remaining_basic_buildings.emplace(
			   std::make_pair(bo.id, bh.basic_amount()));
		}
		bo.basic_amount = bh.basic_amount();
		if (bh.needs_water()) {
			verb_log_dbg_time(gametime, "AI %d detected coast building: %s", player_number(), bo.name);
			bo.set_is(BuildingAttribute::kNeedsCoast);
		}
		if (bh.is_space_consumer()) {
			bo.set_is(BuildingAttribute::kSpaceConsumer);
		}
		bo.expansion_type = bh.is_expansion_type();
		bo.fighting_type = bh.is_fighting_type();
		bo.mountain_conqueror = bh.is_mountain_conqueror();
		bo.prohibited_till = Time(bh.get_prohibited_till() * 1000);  // value in conf is in seconds
		bo.forced_after = Time(bh.get_forced_after() * 1000);        // value in conf is in seconds
		if (bld.get_isport()) {
			bo.set_is(BuildingAttribute::kPort);
		}
		bo.max_trainingsites_proportion = 100;
		bo.initial_preciousness = 0;
		bo.max_preciousness = 0;
		bo.max_needed_preciousness = 0;

		// Is total count of this building limited by AI mode?
		if (bh.get_ai_limit(type_) >= 0) {
			bo.cnt_limit_by_aimode = bh.get_ai_limit(type_);
		}

		// Read all interesting data from ware producing buildings
		if (bld.type() == Widelands::MapObjectType::PRODUCTIONSITE) {
			const Widelands::ProductionSiteDescr& prod =
			   dynamic_cast<const Widelands::ProductionSiteDescr&>(bld);
			bo.type = bld.get_ismine() ? BuildingObserver::Type::kMine :
                                      BuildingObserver::Type::kProductionsite;
			for (const auto& temp_input : prod.input_wares()) {
				bo.inputs.push_back(temp_input.first);
			}
			for (const Widelands::DescriptionIndex& temp_output : prod.output_ware_types()) {
				bo.ware_outputs.push_back(temp_output);
				if (tribe_->is_construction_material(temp_output) && !bo.inputs.empty()) {
					wares.at(temp_output).refined_build_material = true;
				}
			}

			// Read information about worker outputs
			if (!prod.output_worker_types().empty()) {
				for (const Widelands::DescriptionIndex& temp_output : prod.output_worker_types()) {
					if (temp_output == tribe_->soldier()) {
						bo.set_is(BuildingAttribute::kBarracks);
					}
					const WareWorkerHints* worker_hints =
					   tribe_->get_worker_descr(temp_output)->ai_hints();
					const int worker_preciousness = worker_hints->preciousness(tribe_->name());
					if (worker_preciousness != Widelands::kInvalidWare) {
						bo.initial_preciousness += worker_preciousness;
					}
				}
				if (!bo.is(BuildingAttribute::kBarracks) && bo.ware_outputs.empty()) {
					bo.set_is(BuildingAttribute::kRecruitment);
					verb_log_dbg_time(
					   gametime, "AI %d detected recruitment site: %s", player_number(), bo.name);
				}
			}

			for (const auto& temp_position : prod.working_positions()) {
				for (uint8_t i = 0; i < temp_position.second; i++) {
					bo.positions.push_back(temp_position.first);
				}
			}

			// If this is a producer, does it act also as supporter?
			if (!bo.ware_outputs.empty() && !prod.supported_productionsites().empty()) {
				verb_log_dbg_time(
				   gametime, "AI %d detected supporting producer: %s", player_number(), bo.name);
				for (const auto& supp : prod.supported_productionsites()) {
					verb_log_dbg_time(gametime, "  -> %s", supp.c_str());
				}
				bo.set_is(BuildingAttribute::kSupportingProducer);
			}

			bo.supported_producers.clear();
			for (const std::string& supported_building_name : prod.supported_productionsites()) {
				Widelands::DescriptionIndex supported_building_index =
				   tribe_->building_index(supported_building_name);
				bo.supported_producers.insert(std::make_pair(
				   supported_building_index, dynamic_cast<const Widelands::ProductionSiteDescr*>(
				                                tribe_->get_building_descr(supported_building_index))));
			}
			// TODO(hessenfarmer): we need to find a solution for amazons here as they do not mine
			// iron
			iron_resource_id = game().descriptions().resource_index("resource_iron");
			if (iron_resource_id == Widelands::INVALID_INDEX) {
				throw wexception(
				   "The AI needs the descriptions to define the resource 'resource_iron'");
			}

			if (bo.type == BuildingObserver::Type::kMine) {
				// get the resource needed by the mine
				const auto& collected_resources = prod.collected_resources();
				if (collected_resources.size() > 1) {
					log_warn("AI %d: The mine '%s' will mine multiple resources. The AI can't handle "
					         "this and will simply pick the first one from the list.",
					         player_number(), bo.name);
				}
				const auto& first_resource_it = collected_resources.begin();
				if (first_resource_it == collected_resources.end()) {
					log_warn(
					   "AI %d: The mine '%s' does not mine any resources!", player_number(), bo.name);
					bo.mines = Widelands::INVALID_INDEX;
				} else {
					bo.mines = game().descriptions().resource_index(first_resource_it->first);
				}

				// populating mines_per_type map
				if (mines_per_type.count(bo.mines) == 0) {
					mines_per_type[bo.mines] = MineTypesObserver();
				}
				// Identify iron mines based on mines value
				if (bo.mines == iron_resource_id) {
					mines_per_type[bo.mines].is_critical = true;
					mine_fields_stat.add_critical_ore(bo.mines);
				}
			}

			if (bh.is_shipyard()) {
				bo.set_is(BuildingAttribute::kShipyard);
			}
			if (bh.supports_seafaring()) {
				bo.set_is(BuildingAttribute::kSupportsSeafaring);
			}

			// now we find out if the upgrade of the building is a full substitution
			// (produces all wares as current one)
			const Widelands::DescriptionIndex enhancement = bld.enhancement();
			if (enhancement != Widelands::INVALID_INDEX &&
			    bo.type == BuildingObserver::Type::kProductionsite) {
				std::unordered_set<Widelands::DescriptionIndex> enh_outputs;
				const Widelands::ProductionSiteDescr& enh_prod =
				   dynamic_cast<const Widelands::ProductionSiteDescr&>(
				      *tribe_->get_building_descr(enhancement));

				// collecting wares that are produced in enhanced building
				for (const Widelands::DescriptionIndex& ware : enh_prod.output_ware_types()) {
					enh_outputs.insert(ware);
				}
				// now testing outputs of current building
				// and comparing
				bo.set_is(BuildingAttribute::kUpgradeSubstitutes);
				for (Widelands::DescriptionIndex ware : bo.ware_outputs) {
					if (enh_outputs.count(ware) == 0) {
						bo.unset_is(BuildingAttribute::kUpgradeSubstitutes);
						break;
					}
				}

				std::unordered_set<Widelands::DescriptionIndex> cur_outputs;
				// collecting wares that are produced in enhanced building
				for (const Widelands::DescriptionIndex& ware : bo.ware_outputs) {
					cur_outputs.insert(ware);
				}
				// Does upgraded building produce any different outputs?
				for (Widelands::DescriptionIndex ware : enh_outputs) {
					if (cur_outputs.count(ware) == 0) {
						bo.set_is(BuildingAttribute::kUpgradeExtends);
						break;
					}
				}
			}

			// now we identify producers of critical build materials
			for (Widelands::DescriptionIndex ware : bo.ware_outputs) {
				// building material except for trivial material
				if (wares.at(ware).refined_build_material) {
					bo.set_is(BuildingAttribute::kBuildingMatProducer);
					if (bo.type == BuildingObserver::Type::kMine) {
						mines_per_type[bo.mines].is_critical = true;
						mine_fields_stat.add_critical_ore(bo.mines);
					}
				}
			}

			for (const auto& temp_buildcosts : prod.buildcost()) {
				// building material except for trivial material
				if (wares.at(temp_buildcosts.first).refined_build_material) {
					bo.critical_building_material.push_back(temp_buildcosts.first);
				}
			}

			// Some important buildings are identified
			if (prod.input_wares().empty() && !prod.output_ware_types().empty() &&
			    prod.created_immovables().empty() && !prod.collected_immovables().empty()) {
				// TODO(hessenfarmer): hardcoded strings should be parsed from a definition file
				for (const auto& attribute : prod.collected_attributes()) {
					if (attribute.second == Widelands::MapObjectDescr::get_attribute_id("rocks")) {
						verb_log_dbg_time(
						   gametime, "AI %d detected quarry: %s", player_number(), bo.name);
						bo.set_is(BuildingAttribute::kNeedsRocks);
						buildings_immovable_attributes_[attribute.second].insert(
						   ImmovableAttribute(bo.name, BuildingAttribute::kNeedsRocks));
						break;
					} else if (attribute.second == Widelands::MapObjectDescr::get_attribute_id("tree") ||
					           attribute.second ==
					              Widelands::MapObjectDescr::get_attribute_id("normal_tree") ||
					           attribute.second ==
					              Widelands::MapObjectDescr::get_attribute_id("tree_balsa")) {
						verb_log_dbg_time(
						   gametime, "AI %d detected lumberjack: %s", player_number(), bo.name);
						bo.set_is(BuildingAttribute::kLumberjack);
						buildings_immovable_attributes_[attribute.second].insert(
						   ImmovableAttribute(bo.name, BuildingAttribute::kLumberjack));
						break;
					} else if (attribute.second ==
					           Widelands::MapObjectDescr::get_attribute_id("ripe_bush")) {
						verb_log_dbg_time(
						   gametime, "AI %d detected berry collector: %s", player_number(), bo.name);
						bo.set_is(BuildingAttribute::kNeedsBerry);
						buildings_immovable_attributes_[attribute.second].insert(
						   ImmovableAttribute(bo.name, BuildingAttribute::kNeedsBerry));
					}
				}
				if (bo.is(BuildingAttribute::kLumberjack)) {
					lumberjacks.insert(&prod);
				}
			}

			// here we identify hunters
			if (!prod.collected_bobs().empty()) {
				verb_log_dbg_time(gametime, "AI %d detected hunter: %s", player_number(), bo.name);
				bo.set_is(BuildingAttribute::kHunter);
			}

			// fishers
			if (bh.needs_water() && prod.collected_resources().count("resource_fish") == 1) {
				verb_log_dbg_time(gametime, "AI %d detected fisher: %s", player_number(), bo.name);
				bo.set_is(BuildingAttribute::kFisher);
			}

			// wells
			if (prod.input_wares().empty()) {
				for (Widelands::DescriptionIndex ware_index : prod.output_ware_types()) {
					if (tribe_->get_ware_descr(ware_index)->name() == "water" &&
					    prod.collected_resources().count("resource_water") == 1) {
						verb_log_dbg_time(gametime, "AI %d detected well: %s", player_number(), bo.name);
						bo.set_is(BuildingAttribute::kWell);
					}
				}
			}

			bo.requires_supporters = bh.requires_supporters();
			if (bo.requires_supporters) {
				verb_log_dbg_time(
				   gametime, "AI %d: %s strictly requires supporters\n", player_number(), bo.name);
			}
			continue;
		}

		// now for every military building, we fill critical_building_material vector
		// with critical construction wares
		if (bld.type() == Widelands::MapObjectType::MILITARYSITE) {
			bo.type = BuildingObserver::Type::kMilitarysite;
			const Widelands::MilitarySiteDescr& milit =
			   dynamic_cast<const Widelands::MilitarySiteDescr&>(bld);
			for (const auto& temp_buildcosts : milit.buildcost()) {
				// Below are non-critical wares (wares produced without inputs)
				if (wares.at(temp_buildcosts.first).refined_build_material) {
					bo.critical_building_material.push_back(temp_buildcosts.first);
				}
			}
			continue;
		}

		if (bld.type() == Widelands::MapObjectType::WAREHOUSE) {
			bo.type = BuildingObserver::Type::kWarehouse;
			continue;
		}

		if (bld.type() == Widelands::MapObjectType::TRAININGSITE) {
			bo.type = BuildingObserver::Type::kTrainingsite;
			bo.max_trainingsites_proportion = bh.trainingsites_max_percent();
			assert(bo.max_trainingsites_proportion <= 100);
			const Widelands::TrainingSiteDescr& train =
			   dynamic_cast<const Widelands::TrainingSiteDescr&>(bld);
			for (const auto& temp_input : train.input_wares()) {
				bo.inputs.push_back(temp_input.first);

				// collecting subsitutes
				// TODO(hessenfarmer): should be identified from trainingprograms not hardcoded
				if (tribe_->ware_index("meat") == temp_input.first ||
				    tribe_->ware_index("fish") == temp_input.first ||
				    tribe_->ware_index("smoked_meat") == temp_input.first ||
				    tribe_->ware_index("smoked_fish") == temp_input.first) {
					bo.substitute_inputs.insert(temp_input.first);
				}
			}
			// Creating vector with critical material, to be used to discourage
			// building of new sites if ware is lacking
			for (const auto& temp_buildcosts : train.buildcost()) {
				// building material except for trivial material
				if (wares.at(temp_buildcosts.first).refined_build_material) {
					bo.critical_building_material.push_back(temp_buildcosts.first);
				}
			}
			for (const auto& temp_buildcosts : train.enhancement_cost()) {
				// building material except for trivial material
				if (wares.at(temp_buildcosts.first).refined_build_material) {
					bo.critical_building_material.push_back(temp_buildcosts.first);
				}
			}
			continue;
		}

		if (bld.type() == Widelands::MapObjectType::CONSTRUCTIONSITE) {
			bo.type = BuildingObserver::Type::kConstructionsite;
			continue;
		}
	}

	// Forester/Ranger
	rangers_.clear();
	for (BuildingObserver& bo : buildings_) {
		if (bo.type != BuildingObserver::Type::kProductionsite) {
			continue;
		}
		const Widelands::ProductionSiteDescr* prodsite =
		   dynamic_cast<const Widelands::ProductionSiteDescr*>(
		      tribe_->get_building_descr(tribe_->building_index(bo.name)));
		for (const std::string& candidate : prodsite->supported_productionsites()) {
			for (const Widelands::ProductionSiteDescr* lumberjack : lumberjacks) {
				if (lumberjack->name() == candidate) {
					verb_log_dbg_time(gametime, "AI %d detected ranger: %s -> %s", player_number(),
					                  bo.name, lumberjack->name().c_str());
					bo.set_is(BuildingAttribute::kRanger);
					rangers_.push_back(bo);
					wood_policy_[bo.id] = WoodPolicy::kAllowRangers;
					for (const auto& attribute : prodsite->created_attributes()) {
						buildings_immovable_attributes_[attribute.second].insert(
						   ImmovableAttribute(bo.name, BuildingAttribute::kRanger));
					}
				}
			}
		}
	}
	lumberjacks.clear();

	// We must verify that some buildings has been identified
	// Also note that the AI assumes that some buildings are unique, if you want to
	// create e.g. two barracks or bakeries, the impact on the AI must be considered
	if (count_buildings_with_attribute(BuildingAttribute::kBarracks) != 1) {
		log_warn("The AI needs the tribe '%s' to define 1 type of barracks building. "
		         "This is the building that produces the tribe's 'soldier' worker.",
		         tribe_->name().c_str());
	}
	if (count_buildings_with_attribute(BuildingAttribute::kWell) > 1) {
		log_warn("The AI needs the tribe '%s' to define 1 type of well at the most. "
		         "This is the building that produces the ware 'water', has no inputs and mines "
		         "the 'resource_water'.",
		         tribe_->name().c_str());
	}
	if (count_buildings_with_attribute(BuildingAttribute::kHunter) > 1) {
		log_warn("The AI needs the tribe '%s' to define 1 type of hunter's building at the most. "
		         "Hunters are buildings that collect any bob from the map.",
		         tribe_->name().c_str());
	}

	if (count_buildings_with_attribute(BuildingAttribute::kFisher) != 1) {
		log_warn("The AI needs the tribe '%s' to define 1 type of fisher's building. "
		         "This is the building that collects the map resource 'resource_fish' and has "
		         "'needs_water' in its AI hints.",
		         tribe_->name().c_str());
	}

	// atlanteans they consider water as a resource
	// (together with mines, rocks and wood)
	// TODO(hessenfarmer): this should be moved from hardcoded to configurable / detectable
	if (tribe_->name() == "atlanteans" || tribe_->name() == "amazons") {
		resource_necessity_water_needed_ = true;
	}

	// Populating taskPool with all AI jobs and their starting times
	taskPool.push_back(std::make_shared<SchedulerTask>(std::max<Time>(gametime, Time(0)),
	                                                   SchedulerTaskId::kConstructBuilding, 6,
	                                                   "construct a building"));
	taskPool.push_back(std::make_shared<SchedulerTask>(
	   std::max<Time>(gametime, Time(1000)), SchedulerTaskId::kRoadCheck, 2, "roads check"));
	taskPool.push_back(std::make_shared<SchedulerTask>(std::max<Time>(gametime, Time(15 * 1000)),
	                                                   SchedulerTaskId::kCheckProductionsites, 5,
	                                                   "productionsites check"));
	taskPool.push_back(std::make_shared<SchedulerTask>(std::max<Time>(gametime, Time(30 * 1000)),
	                                                   SchedulerTaskId::kProductionsitesStats, 1,
	                                                   "productionsites statistics"));
	taskPool.push_back(std::make_shared<SchedulerTask>(
	   std::max<Time>(gametime, Time(30 * 1000)), SchedulerTaskId::kCheckMines, 5, "check mines"));
	taskPool.push_back(std::make_shared<SchedulerTask>(std::max<Time>(gametime, Time(0)),
	                                                   SchedulerTaskId::kCheckMilitarysites, 5,
	                                                   "check militarysites"));
	taskPool.push_back(std::make_shared<SchedulerTask>(
	   std::max<Time>(gametime, Time(30 * 1000)), SchedulerTaskId::kCheckShips, 5, "check ships"));
	taskPool.push_back(std::make_shared<SchedulerTask>(std::max<Time>(gametime, Time(1000)),
	                                                   SchedulerTaskId::kCheckEconomies, 1,
	                                                   "check economies"));
	taskPool.push_back(std::make_shared<SchedulerTask>(std::max<Time>(gametime, Time(30 * 1000)),
	                                                   SchedulerTaskId::KMarineDecisions, 5,
	                                                   "marine decisions"));
	taskPool.push_back(std::make_shared<SchedulerTask>(std::max<Time>(gametime, Time(2 * 60 * 1000)),
	                                                   SchedulerTaskId::kCheckTrainingsites, 5,
	                                                   "check training sites"));
	taskPool.push_back(std::make_shared<SchedulerTask>(std::max<Time>(gametime, Time(1000)),
	                                                   SchedulerTaskId::kBbuildableFieldsCheck, 2,
	                                                   "check buildable fields"));
	taskPool.push_back(std::make_shared<SchedulerTask>(std::max<Time>(gametime, Time(1000)),
	                                                   SchedulerTaskId::kMineableFieldsCheck, 2,
	                                                   "check mineable fields"));
	taskPool.push_back(std::make_shared<SchedulerTask>(std::max<Time>(gametime, Time(1000)),
	                                                   SchedulerTaskId::kUnbuildableFCheck, 1,
	                                                   "check unbuildable fields"));
	taskPool.push_back(
	   std::make_shared<SchedulerTask>(std::max<Time>(gametime, Time(15 * 60 * 1000)),
	                                   SchedulerTaskId::kWareReview, 9, "wares review"));
	if (kEnableStatsPrint) {
		taskPool.push_back(
		   std::make_shared<SchedulerTask>(std::max<Time>(gametime, Time(10 * 60 * 1000)),
		                                   SchedulerTaskId::kPrintStats, 9, "print statistics"));
	}
	taskPool.push_back(std::make_shared<SchedulerTask>(std::max<Time>(gametime, Time(60 * 1000)),
	                                                   SchedulerTaskId::kCountMilitaryVacant, 2,
	                                                   "count military vacant"));
	taskPool.push_back(
	   std::make_shared<SchedulerTask>(std::max<Time>(gametime, Time(10 * 60 * 1000)),
	                                   SchedulerTaskId::kCheckEnemySites, 6, "check enemy sites"));
	if (ai_training_mode_) {
		taskPool.push_back(std::make_shared<SchedulerTask>(std::max<Time>(gametime, Time(10 * 1000)),
		                                                   SchedulerTaskId::kManagementUpdate, 8,
		                                                   "AI training review"));
	}
	taskPool.push_back(std::make_shared<SchedulerTask>(std::max<Time>(gametime, Time(9 * 1000)),
	                                                   SchedulerTaskId::kUpdateStats, 6,
	                                                   "update player stats"));

	taskPool.push_back(std::make_shared<SchedulerTask>(std::max<Time>(gametime, Time(10 * 1000)),
	                                                   SchedulerTaskId::kWarehouseFlagDist, 5,
	                                                   "flag warehouse Update"));

	const Widelands::Map& map = game().map();

	// here we scan entire map for own ships
	std::set<Widelands::OPtr<Widelands::Ship>> found_ships;
	for (int16_t y = 0; y < map.get_height(); ++y) {
		for (int16_t x = 0; x < map.get_width(); ++x) {
			Widelands::FCoords f = map.get_fcoords(Widelands::Coords(x, y));
			// there are too many bobs on the map so we investigate
			// only bobs on water
			if (f.field->nodecaps() & Widelands::MOVECAPS_SWIM) {
				for (Widelands::Bob* bob = f.field->get_first_bob(); bob;
				     bob = bob->get_next_on_field()) {
					if (upcast(Widelands::Ship, ship, bob)) {
						if (ship->get_owner() == player_ && !found_ships.count(ship)) {
							found_ships.insert(ship);
							gain_ship(*ship, NewShip::kFoundOnLoad);
						}
					}
				}
			}
		}
	}

	// here we scan entire map for owned unused fields and own buildings
	std::set<Widelands::OPtr<Widelands::PlayerImmovable>> found_immovables;
	for (int16_t y = 0; y < map.get_height(); ++y) {
		for (int16_t x = 0; x < map.get_width(); ++x) {
			Widelands::FCoords f = map.get_fcoords(Widelands::Coords(x, y));

			if (f.field->get_owned_by() != player_number()) {
				continue;
			}

			unusable_fields.push_back(f);

			if (upcast(Widelands::PlayerImmovable, imm, f.field->get_immovable())) {
				//  Guard by a set - immovables might be on several nodes at once.
				if (&imm->owner() == player_ && !found_immovables.count(imm)) {
					found_immovables.insert(imm);
					gain_immovable(*imm, true);
				}
			}
		}
	}

	// blocking space consumers vicinity (when reloading a game)
	for (const ProductionSiteObserver& ps_obs : productionsites) {
		if (ps_obs.bo->is(BuildingAttribute::kSpaceConsumer) &&
		    !ps_obs.bo->is(BuildingAttribute::kRanger)) {
			Widelands::MapRegion<Widelands::Area<Widelands::FCoords>> mr(
			   map,
			   Widelands::Area<Widelands::FCoords>(map.get_fcoords(ps_obs.site->get_position()), 4));
			do {
				blocked_fields.add(mr.location(), game().get_gametime() + Duration(20 * 60 * 1000));
			} while (mr.advance(map));
		}
	}

	// getting list of all fields nearby port space and a list of outer fields for shipyard priority
	// TODO(tiborb): it seems port spaces can change over time so ports_vicinity needs to be
	// refreshed from
	// time to time
	for (const Widelands::Coords& c : map.get_port_spaces()) {
		Widelands::MapRegion<Widelands::Area<Widelands::FCoords>> mr(
		   map, Widelands::Area<Widelands::FCoords>(map.get_fcoords(c), 3));
		do {
			const uint32_t hash = mr.location().hash();
			ports_vicinity.insert(hash);
		} while (mr.advance(map));
		Widelands::HollowArea<> ha(Widelands::Area<>(map.get_fcoords(c), 8), 3);
		Widelands::MapHollowRegion<> mhr(map, ha);
		do {
			const uint32_t hash = mhr.location().hash();
			ports_shipyard_region.insert(hash);
		} while (mhr.advance(map));
	}

	// printing identified basic buildings if we are in the basic economy mode
	basic_economy_established = persistent_data->remaining_basic_buildings.empty();
	if (!basic_economy_established) {
		verb_log_dbg_time(gametime,
		                  "%2d: Initializing in the basic economy mode, required buildings:\n",
		                  player_number());
		for (auto bb : persistent_data->remaining_basic_buildings) {
			verb_log_dbg_time(gametime, "   %3d / %-28s- target %d\n", bb.first,
			                  get_building_observer(bb.first).name, bb.second);
		}
	}

	update_player_stat(gametime);

	// Initialise the max duration of a single ship's expedition
	const uint32_t map_area = uint32_t(map.get_height()) * map.get_width();
	const uint32_t map_area_root = round(sqrt(map_area));
	int scope = 320 - 64;
	int off = map_area_root - 64;
	if (off < 0) {
		off = 0;
	}
	if (off > scope) {
		off = scope;
	}
	expedition_max_duration =
	   kExpeditionMinDuration +
	   Duration(static_cast<double>(off) * (kExpeditionMaxDuration - kExpeditionMinDuration).get() /
	            scope);
	verb_log_dbg_time(gametime,
	                  " %d: expedition max duration = %u (%u minutes), map area root: %u\n",
	                  player_number(), expedition_max_duration.get() / 1000,
	                  expedition_max_duration.get() / (60 * 1000), map_area_root);
	assert(expedition_max_duration >= kExpeditionMinDuration);
	assert(expedition_max_duration <= kExpeditionMaxDuration);

	// Sometimes there can be a ship in expedition, but expedition start time is not given
	// e.g. human player played this player before
	if (expedition_ship_ != kNoShip && persistent_data->expedition_start_time ==
	                                      Widelands::Player::AiPersistentState::kNoExpedition) {
		// Current gametime is better then 'Player::AiPersistentState::kNoExpedition'
		persistent_data->expedition_start_time = gametime;
	}

	productionsites_ratio_ = management_data.get_military_number_at(86) / 10 + 12;

	// Just to be initialized
	soldier_status_ = SoldiersStatus::kEnough;
	vacant_mil_positions_average_ = 0;
	spots_avail.resize(4);
	trees_nearby_treshold_ = 3 + std::abs(management_data.get_military_number_at(121)) / 2;
	last_road_dismantled_ = Time(0);
	dead_ends_check_ = true;
	last_attack_time_ = Time(0);
}

/**
 * Checks PART of available buildable fields.
 *
 * It has 3 stages:
 * 1. Checking for invalid fields (not more buildable, e.g. tree grew there and so on) and updating
 *  specific types of fields to the limit as quantified in special_fields_to_prefer array (no
 *  rotating of buildable_fields here)
 * 2. Removing invalid fields and partial rotating of the deque as a side effect
 * 3. Updating further BFs up to the overall limit of max_fields_to_check (no rotating)
 * As a rule we update fields with expired info only.
 * The total count of BF to be updated is hardlimited to max_fields_to_check (30 now)
 */
void DefaultAI::update_all_buildable_fields(const Time& gametime) {

	if (buildable_fields.empty()) {
		return;
	}

	// This defines count of prefered types of fields to update info stright away
	uint16_t special_fields_to_prefer[3] = {4, 2, 10};
	// Positions and types are defined here
	const uint16_t kSpecialFieldPos = 0;
	const uint16_t kMediumlFieldPos = 1;
	const uint16_t kBigFieldPos = 2;
	const uint16_t kNoReasonPos = 3;

	// The overall limit should be of course higher than the sum of above special fields
	const uint16_t max_fields_to_check = 30;
	// Just a counter
	uint16_t updated_fields_count = 0;
	// how many fields are not valid and need to be rid of (removed from buildable_fields)
	uint32_t invalidated_bf_count = 0;

	// Stage #1:
	for (auto* bf : buildable_fields) {
		const uint16_t build_caps =
		   player_->get_buildcaps(bf->coords) & Widelands::BUILDCAPS_SIZEMASK;
		uint16_t update_reason = kNoReasonPos;

		bf->invalidated = (!build_caps || bf->coords.field->get_owned_by() != player_number());

		// if marked as invalid, continuing with next one
		if (bf->invalidated) {
			++invalidated_bf_count;
			continue;
		}

		if (bf->field_info_expiration > gametime) {
			continue;
		}

		if (build_caps == 2 && special_fields_to_prefer[kMediumlFieldPos]) {
			update_reason = kMediumlFieldPos;
		} else if (build_caps == 3 && special_fields_to_prefer[kBigFieldPos]) {
			update_reason = kBigFieldPos;
		} else if (special_fields_to_prefer[kSpecialFieldPos]) {
			// here we cover (going to prefer) fields of special interests
			const bool is_special =
			   bf->is_portspace == ExtendedBool::kTrue || bf->unowned_land_nearby || bf->enemy_nearby;
			if (is_special) {
				update_reason = kSpecialFieldPos;
			}
		}
		if (update_reason < kNoReasonPos) {
			update_buildable_field(*bf);
			bf->field_info_expiration = gametime + kFieldInfoExpiration;
			special_fields_to_prefer[update_reason]--;
			updated_fields_count++;
		}
	}

	verb_log_dbg_time(
	   gametime,
	   " first round: %2d fields updated. Fields unupdated: Spec: %d, Mid: %d, Big: %d. Invalid "
	   "fields found: %3d\n",
	   updated_fields_count, special_fields_to_prefer[kSpecialFieldPos],
	   special_fields_to_prefer[kMediumlFieldPos], special_fields_to_prefer[kBigFieldPos],
	   invalidated_bf_count);

	// Stage #2: get rid of invalid files / and rotate the deque
	uint16_t min_fields_rotated =
	   buildable_fields.size() / 15;  // rotating at least this number of items
	while (invalidated_bf_count || min_fields_rotated--) {
		BuildableField& bf = *buildable_fields.front();
		if (bf.invalidated) {
			invalidated_bf_count--;
			if (bf.coords.field->get_owned_by() !=
			    player_number()) {  // field is not ours, getting rid completely
				delete &bf;
				buildable_fields.pop_front();
				continue;
			} else {  // field is ours but unusable, obviously with builcaps size 0
				unusable_fields.push_back(bf.coords);
				delete &bf;
				buildable_fields.pop_front();
				continue;
			}

		} else {  // just rotating
			buildable_fields.push_back(&bf);
			buildable_fields.pop_front();
		}
	}

	// Stage #3: update all buildable fields (expired ones of course) up to the limit
	for (auto* bf : buildable_fields) {
		if (updated_fields_count >= max_fields_to_check) {
			break;
		}
		assert(!bf->invalidated);  // there should be no more invalid fields
		if (bf->field_info_expiration < gametime) {
			update_buildable_field(*bf);
			bf->field_info_expiration = gametime + kFieldInfoExpiration;
			updated_fields_count++;
		}
	}

	assert(updated_fields_count <= max_fields_to_check);

	verb_log_dbg_time(gametime, " ... %2d fields updated of %" PRIuS ".\n", updated_fields_count,
	                  buildable_fields.size());
}

/**
 * Checks ALL available mineable fields.
 *
 * this shouldn't be used often, as it might hang the game for some 100
 * milliseconds if the area the computer owns is big.
 */
void DefaultAI::update_all_mineable_fields(const Time& gametime) {

	uint16_t i = 0;  // counter, used to track # of checked fields

	// we test 30 fields that were updated more than 1 seconds ago
	// to avoid re-test of the same field twice
	while (!mineable_fields.empty() &&
	       (mineable_fields.front()->field_info_expiration - kMineFieldInfoExpiration +
	        Duration(1000)) <= gametime &&
	       i < 30) {
		MineableField* mf = mineable_fields.front();

		//  check whether we lost ownership of the node
		if (mf->coords.field->get_owned_by() != player_number()) {
			delete mf;
			mineable_fields.pop_front();
			continue;
		}

		//  check whether we can still construct regular buildings on the node
		if ((player_->get_buildcaps(mf->coords) & Widelands::BUILDCAPS_MINE) == 0) {
			unusable_fields.push_back(mf->coords);
			delete mf;
			mineable_fields.pop_front();
			continue;
		}

		update_mineable_field(*mf);
		mf->field_info_expiration = gametime + kMineFieldInfoExpiration;
		mineable_fields.push_back(mf);
		mineable_fields.pop_front();

		++i;
	}
	// Updating overall statistics, first we flush the data and then iterate over all mine fields
	// ignoring fields that are blocked usually because they are not accessible
	mine_fields_stat.zero();
	for (const auto& mineable_field : mineable_fields) {
		if (mineable_field->coords.field->get_resources_amount() > 0 &&
		    !blocked_fields.is_blocked(mineable_field->coords)) {
			mine_fields_stat.add(mineable_field->coords.field->get_resources());
		}
	}

	// Following asserts presume that there are 1-3 critical mines
	if (mine_fields_stat.count_types() == kMineTypes) {
		assert(mine_fields_stat.has_critical_ore_fields());
	}
	if (mine_fields_stat.count_types() == 0) {
		assert(!mine_fields_stat.has_critical_ore_fields());
	}
}

/**
 * Checks a part of unusable_fields. Outcome can be:
 * - the field is not ours anymore - drop it
 * - it is still ours, but still not buildable - do nothing (keep it)
 * - is ours, and buildable, drop from unused fields and create buildable_field or
 * mineable_field and insert to particular dequeue
 */
void DefaultAI::update_all_not_buildable_fields(const Time& gametime) {
	int32_t const pn = player_number();

	// We are checking at least 5 unusable fields (or less if there are not 5 of them)
	// at once, but not more then 400...
	// The idea is to check each field at least once a minute, of course with big maps
	// it will take longer
	uint32_t maxchecks = unusable_fields.size();
	if (maxchecks > 5) {
		maxchecks = std::min<uint32_t>(5 + (unusable_fields.size() - 5) / 10, 400);
	}

	// for performance reasons we update only this count of fields
	const uint32_t fields_update_limit = 20;
	// just counter
	uint32_t checked_fields = 0;

	while (maxchecks--) {
		//  check whether we lost ownership of the node
		if (unusable_fields.front().field->get_owned_by() != pn) {
			unusable_fields.pop_front();
			continue;
		}

		// check whether building capabilities have improved
		if (player_->get_buildcaps(unusable_fields.front()) & Widelands::BUILDCAPS_SIZEMASK) {
			buildable_fields.push_back(new BuildableField(unusable_fields.front()));
			unusable_fields.pop_front();
			if (fields_update_limit > checked_fields++) {
				update_buildable_field(*buildable_fields.back());
				buildable_fields.back()->field_info_expiration = gametime + kFieldInfoExpiration;
			}
			continue;
		}

		if (player_->get_buildcaps(unusable_fields.front()) & Widelands::BUILDCAPS_MINE) {
			mineable_fields.push_back(new MineableField(unusable_fields.front()));
			unusable_fields.pop_front();
			if (fields_update_limit > checked_fields++) {
				update_mineable_field(*mineable_fields.back());
				mineable_fields.back()->field_info_expiration = gametime + kMineFieldInfoExpiration;
			}
			continue;
		}

		unusable_fields.push_back(unusable_fields.front());
		unusable_fields.pop_front();
	}
}

/// Updates one buildable field
void DefaultAI::update_buildable_field(BuildableField& field) {
	// look if there is any unowned land nearby
	const Widelands::Map& map = game().map();
	const Time& gametime = game().get_gametime();
	FindNodeUnownedWalkable find_unowned_walkable(player_, game());
	FindEnemyNodeWalkable find_enemy_owned_walkable(player_, game());
	FindNodeUnownedBuildable find_unowned_buildable(player_, game());
	FindNodeUnownedMineable find_unowned_mines_pots(player_, game());
	FindNodeUnownedMineable find_unowned_iron_mines(player_, game(), iron_resource_id);
	FindNodeAllyOwned find_ally(player_, game(), player_number());
	Widelands::PlayerNumber const pn = player_->player_number();
	const Widelands::Descriptions& descriptions = game().descriptions();

	constexpr uint16_t kProductionArea = 6;
	constexpr uint16_t kBuildableSpotsCheckArea = 10;
	constexpr uint16_t kEnemyCheckArea = 16;
	const uint16_t ms_enemy_check_area =
	   kEnemyCheckArea + std::abs(management_data.get_military_number_at(75)) / 10;
	constexpr uint16_t kDistantResourcesArea = 20;

	uint16_t actual_enemy_check_area = kEnemyCheckArea;
	field.is_militarysite = false;
	if (field.coords.field->get_immovable()) {
		if (field.coords.field->get_immovable()->descr().type() ==
		    Widelands::MapObjectType::MILITARYSITE) {
			field.is_militarysite = true;
			actual_enemy_check_area = ms_enemy_check_area;
		}
	}

	field.unowned_land_nearby = map.find_fields(
	   game(), Widelands::Area<Widelands::FCoords>(field.coords, actual_enemy_check_area), nullptr,
	   find_unowned_walkable);

	field.enemy_owned_land_nearby = map.find_fields(
	   game(), Widelands::Area<Widelands::FCoords>(field.coords, actual_enemy_check_area), nullptr,
	   find_enemy_owned_walkable);

	field.nearest_buildable_spot_nearby = std::numeric_limits<uint16_t>::max();
	field.unowned_buildable_spots_nearby = 0;
	field.unowned_portspace_vicinity_nearby = 0;
	if (field.unowned_land_nearby > 0 ||
	    (field.enemy_owned_land_nearby > 0 &&
	     field.enemy_military_presence <
	        std::abs(management_data.get_military_number_at(174)) / 10)) {
		std::vector<Widelands::Coords> found_buildable_fields;

		// first looking for unowned buildable spots
		field.unowned_buildable_spots_nearby = map.find_fields(
		   game(), Widelands::Area<Widelands::FCoords>(field.coords, kBuildableSpotsCheckArea),
		   &found_buildable_fields, find_unowned_buildable);
		field.unowned_buildable_spots_nearby += map.find_fields(
		   game(), Widelands::Area<Widelands::FCoords>(field.coords, kBuildableSpotsCheckArea),
		   &found_buildable_fields, find_enemy_owned_walkable);
		// Now iterate over fields to collect statistics
		for (auto& coords : found_buildable_fields) {
			// We are not interested in blocked fields
			if (blocked_fields.is_blocked(coords)) {
				continue;
			}
			// And now looking for nearest field
			const uint32_t cur_distance = map.calc_distance(coords, field.coords);
			if (cur_distance < field.nearest_buildable_spot_nearby) {
				field.nearest_buildable_spot_nearby = cur_distance;
			}
		}

		// now looking for unowned_portspace_vicinity_nearby
		Widelands::MapRegion<Widelands::Area<Widelands::FCoords>> mr(
		   map, Widelands::Area<Widelands::FCoords>(field.coords, kBuildableSpotsCheckArea));
		do {

			if (mr.location().field->get_owned_by() == 0 &&
			    ports_vicinity.count(mr.location().hash()) > 0) {
				++field.unowned_portspace_vicinity_nearby;
			}
		} while (mr.advance(map));
	}

	// Is this near the border? Get rid of fields owned by ally
	field.near_border =
	   (map.find_fields(
	       game(), Widelands::Area<Widelands::FCoords>(field.coords, 3), nullptr, find_ally) ||
	    map.find_fields(game(), Widelands::Area<Widelands::FCoords>(field.coords, 3), nullptr,
	                    find_unowned_walkable) > 0);

	// are we going to count resources now?
	static bool resource_count_now = false;
	resource_count_now = false;
	// Testing in first 10 seconds or if last testing was more then 60 sec ago
	if (field.last_resources_check_time < Time(10000) ||
	    gametime > field.last_resources_check_time + Duration(60 * 1000)) {
		resource_count_now = true;
		field.last_resources_check_time = gametime;
	}

	// testing mines
	if (resource_count_now) {
		uint32_t close_mines =
		   map.find_fields(game(), Widelands::Area<Widelands::FCoords>(field.coords, kProductionArea),
		                   nullptr, find_unowned_mines_pots);
		uint32_t distant_mines = map.find_fields(
		   game(), Widelands::Area<Widelands::FCoords>(field.coords, kDistantResourcesArea), nullptr,
		   find_unowned_mines_pots);
		distant_mines = distant_mines - close_mines;
		field.unowned_mines_spots_nearby = 4 * close_mines + distant_mines / 2;
		if (distant_mines > 0) {
			field.unowned_mines_spots_nearby += 15;
		}
		if (field.unowned_mines_spots_nearby > 0 &&
		    // for performance considerations we count iron nodes only if we have less than 2 iron
		    // mines now...
		    mines_per_type[iron_resource_id].total_count() <= 1) {
			// counting iron mines, if we have less than two iron mines
			field.unowned_iron_mines_nearby = map.find_fields(
			   game(), Widelands::Area<Widelands::FCoords>(field.coords, kDistantResourcesArea),
			   nullptr, find_unowned_iron_mines);
		} else {
			field.unowned_iron_mines_nearby = 0;
		}
	}

	// identifying portspace fields
	if (player_->get_buildcaps(field.coords) & Widelands::BUILDCAPS_PORT) {
		field.is_portspace = ExtendedBool::kTrue;
	} else {
		field.is_portspace = ExtendedBool::kFalse;
	}

	// testing for near portspaces
	if (ports_vicinity.count(field.coords.hash()) > 0) {
		field.portspace_nearby = ExtendedBool::kTrue;
	} else {
		field.portspace_nearby = ExtendedBool::kFalse;
	}

	// testing if shipyard should be buildable
	if (ports_shipyard_region.count(field.coords.hash()) > 0) {
		field.shipyard_preferred = ExtendedBool::kTrue;
	} else {
		field.shipyard_preferred = ExtendedBool::kFalse;
	}

	// testing if a port is nearby, such field will get a priority boost
	if (resource_count_now) {  // misusing a bit
		uint16_t nearest_distance = std::numeric_limits<uint16_t>::max();
		for (const WarehouseSiteObserver& wh_obs : warehousesites) {
			if (wh_obs.bo->is(BuildingAttribute::kPort)) {
				const uint16_t actual_distance =
				   map.calc_distance(field.coords, wh_obs.site->get_position());
				nearest_distance = std::min(nearest_distance, actual_distance);
			}
		}
		field.port_nearby = (nearest_distance < 15);
	}

	// testing fields in radius 1 to find biggest buildcaps.
	// This is to calculate capacity that will be lost if something is
	// built here
	field.max_buildcap_nearby = 0;
	Widelands::MapRegion<Widelands::Area<Widelands::FCoords>> mr(
	   map, Widelands::Area<Widelands::FCoords>(field.coords, 1));
	do {
		if ((player_->get_buildcaps(mr.location()) & Widelands::BUILDCAPS_SIZEMASK) >
		    field.max_buildcap_nearby) {
			field.max_buildcap_nearby =
			   player_->get_buildcaps(mr.location()) & Widelands::BUILDCAPS_SIZEMASK;
		}
	} while (mr.advance(map));

	assert((player_->get_buildcaps(field.coords) & Widelands::BUILDCAPS_SIZEMASK) <=
	       field.max_buildcap_nearby);

	// Testing surface water (once only)
	// TODO(GunChleoc): We can change the terrain by scripting, so we should work with notifications
	// here.
	// Let's leave this as it is for now for performance reasons - terrain change of water is
	// currently only
	// used in the Atlantean scenario.
	if (field.water_nearby == kUncalculated) {
		assert(field.open_water_nearby == kUncalculated);

		FindNodeWater find_water(game().descriptions());
		field.water_nearby =
		   map.find_fields(game(), Widelands::Area<Widelands::FCoords>(field.coords, kProductionArea),
		                   nullptr, find_water);

		if (field.water_nearby > 0) {
			FindNodeOpenWater find_open_water(game().descriptions());
			field.open_water_nearby = map.find_fields(
			   game(), Widelands::Area<Widelands::FCoords>(field.coords, kProductionArea), nullptr,
			   find_open_water);
		}

		if (resource_necessity_water_needed_) {  // for atlanteans
			field.distant_water =
			   map.find_fields(
			      game(), Widelands::Area<Widelands::FCoords>(field.coords, kDistantResourcesArea),
			      nullptr, find_water) -
			   field.water_nearby;
			assert(field.open_water_nearby <= field.water_nearby);
		}
	}

	Widelands::FCoords fse;
	map.get_neighbour(field.coords, Widelands::WALK_SE, &fse);
	field.preferred = false;
	if (Widelands::BaseImmovable const* const imm = fse.field->get_immovable()) {
		if ((imm->descr().type() == Widelands::MapObjectType::FLAG ||
		     imm->descr().type() == Widelands::MapObjectType::ROAD) &&
		    (fse.field->nodecaps() & Widelands::BUILDCAPS_FLAG)) {
			field.preferred = true;
		}
	}

	// counting fields with fish, doing it roughly every 10-th minute is enough
	if (field.water_nearby > 0 &&
	    (field.fish_nearby == kUncalculated || (resource_count_now && gametime.get() % 10 == 0))) {
		Widelands::CheckStepWalkOn fisher_cstep(Widelands::MOVECAPS_WALK, true);
		static std::vector<Widelands::Coords> fish_fields_list;  // pity this contains duplicates
		fish_fields_list.clear();
		map.find_reachable_fields(
		   game(), Widelands::Area<Widelands::FCoords>(field.coords, kProductionArea),
		   &fish_fields_list, fisher_cstep,
		   Widelands::FindNodeResource(descriptions.resource_index("resource_fish")));

		// This is "list" of unique fields in fish_fields_list we got above
		static std::set<Widelands::Coords> counted_fields;
		counted_fields.clear();
		field.fish_nearby = 0;
		for (auto fish_coords : fish_fields_list) {
			if (counted_fields.insert(fish_coords).second) {
				field.fish_nearby += map.get_fcoords(fish_coords).field->get_resources_amount();
			}
		}
	}

	// Counting resources that do not change fast
	if (resource_count_now) {
		// Counting fields with critters (game)
		field.critters_nearby =
		   map.find_bobs(game(), Widelands::Area<Widelands::FCoords>(field.coords, kProductionArea),
		                 nullptr, Widelands::FindBobCritter());

		// Counting trees, rocks, berry bushes nearby
		for (const auto& attribute_category : buildings_immovable_attributes_) {
			for (const ImmovableAttribute& attribute_info : attribute_category.second) {
				// Rocks are not renewable, we will count them only if they were never counted or
				// previous state is nonzero. This is done to save some work for AI (CPU utilization).
				if (attribute_info.building_attribute == BuildingAttribute::kNeedsRocks) {
					auto needs_rocks_it =
					   field.immovables_by_attribute_nearby.find(BuildingAttribute::kNeedsRocks);
					if (needs_rocks_it != field.immovables_by_attribute_nearby.end() &&
					    needs_rocks_it->second == 0) {
						continue;
					}
				}
				uint8_t amount = map.find_immovables(
				   game(),
				   Widelands::Area<Widelands::FCoords>(map.get_fcoords(field.coords), kProductionArea),
				   nullptr, Widelands::FindImmovableAttribute(attribute_category.first));

				// adding 2 if rocks found
				if (attribute_info.building_attribute == BuildingAttribute::kNeedsRocks && amount) {
					amount += 2;
				}

				field.immovables_by_attribute_nearby[attribute_info.building_attribute] = amount;
				field.immovables_by_name_nearby[attribute_info.building_name] = amount;
			}
		}

		// ground water is not renewable and its amount can only fall, we will count them only if
		// previous state is nonzero
		if (field.ground_water > 0) {
			field.ground_water = field.coords.field->get_resources_amount();
		}
	}

	// resetting some values
	field.enemy_nearby =
	   field.enemy_owned_land_nearby > std::abs(management_data.get_military_number_at(41) / 4);
	if (field.enemy_owned_land_nearby == 0) {
		assert(!field.enemy_nearby);
	}

	// resetting a bunch of values for the field
	field.ally_military_presence = 0;
	field.area_military_capacity = 0;
	field.consumers_nearby.clear();
	field.consumers_nearby.resize(wares.size());
	field.enemy_military_presence = 0;
	field.enemy_military_sites = 0;
	field.enemy_wh_nearby = false;
	field.military_in_constr_nearby = 0;
	field.military_loneliness = 1000;
	field.military_stationed = 0;
	field.military_unstationed = 0;
	field.own_military_presence = 0;
	field.own_non_military_nearby = 0;
	field.producers_nearby.clear();
	field.supported_producers_nearby.clear();
	field.buildings_nearby.clear();
	field.producers_nearby.resize(wares.size());
	field.rangers_nearby = 0;
	field.space_consumers_nearby = 0;
	field.supporters_nearby.clear();
	field.average_flag_dist_to_wh = 0;

	// collect information about productionsites nearby
	// We are interested in unconnected immovables
	static bool any_imm_not_connected_to_wh = false;
	any_imm_not_connected_to_wh = false;

	// immovables can occupy more then one field so we need a safeguard for duplicates
	std::set<uint32_t> unique_serials;
	unique_serials.clear();

	uint32_t flags_count = 0;

	// The code presumes that the second value is bigger - to be eligible for hollow area
	assert(kProductionArea + 2 <= actual_enemy_check_area);  // to handle this better

	// First checking lesser circle, doing all possible checks here
	Widelands::MapRegion<Widelands::Area<Widelands::FCoords>> first_area(
	   map, Widelands::Area<Widelands::FCoords>(field.coords, kProductionArea + 2));
	do {
		Widelands::BaseImmovable* imm = first_area.location().field->get_immovable();

		if (imm == nullptr) {
			continue;
		}

		const Widelands::PlayerNumber field_owner = first_area.location().field->get_owned_by();

		// Using distance of our and connected flags to calculate avg distance to nearest warehouse
		if (imm->descr().type() == Widelands::MapObjectType::FLAG) {
			if (field_owner == pn) {
				const int16_t flag_dist = flag_warehouse_distance.get_wh_distance(
				   first_area.location().hash(), gametime, nullptr);
				if (flag_dist != kWhFarButReachable && flag_dist != kWhNotReachable) {
					field.average_flag_dist_to_wh += flag_dist;
					flags_count++;
				}
			}
			continue;
		}

		if (imm->descr().type() < Widelands::MapObjectType::BUILDING) {
			continue;
		}

		if (!unique_serials.insert(imm->serial()).second) {
			continue;  // position was not inserted in the set, so we saw it before
		}

		if (field_owner == pn) {
			consider_own_psites(first_area.location(), field);
			consider_own_msites(first_area.location(), field, any_imm_not_connected_to_wh);
			continue;
		} else if (player_statistics.get_is_enemy(field_owner)) {
			assert(!player_statistics.players_in_same_team(field_owner, pn));
			consider_enemy_sites(first_area.location(), field);
			continue;
		} else if (field_owner != pn) {
			// Is Ally
			assert(!player_statistics.get_is_enemy(field_owner));
			consider_ally_sites(first_area.location(), field);
			continue;
		}
		NEVER_HERE();

	} while (first_area.advance(map));

	if (flags_count > 0) {
		field.average_flag_dist_to_wh /= flags_count;
	}
	// printf("flags count: %2d, avg: %3d\n", flags_count, field.average_flag_dist_to_wh);

	Widelands::HollowArea<> har(
	   Widelands::Area<>(field.coords, actual_enemy_check_area), kProductionArea + 2);
	Widelands::MapHollowRegion<> second_area(map, har);

	do {

		Widelands::FCoords location = map.get_fcoords(second_area.location());
		Widelands::BaseImmovable* imm = location.field->get_immovable();

		if (imm == nullptr) {
			continue;
		}

		if (imm->descr().type() < Widelands::MapObjectType::BUILDING) {
			continue;
		}

		if (!unique_serials.insert(imm->serial()).second) {
			continue;  // position was not inserted in the set, so we saw it before
		}

		const Widelands::PlayerNumber field_owner = location.field->get_owned_by();

		if (player_statistics.get_is_enemy(field_owner)) {  // Is enemy
			assert(!player_statistics.players_in_same_team(field_owner, pn));
			consider_enemy_sites(location, field);
			continue;
		} else if (field_owner != pn) {  // Is Ally
			assert(!player_statistics.get_is_enemy(field_owner));
			consider_ally_sites(location, field);
			continue;
		}
		assert(field_owner == pn);  // It is us

		consider_own_msites(location, field, any_imm_not_connected_to_wh);

	} while (second_area.advance(map));

	assert(field.military_loneliness <= 1000);

	// if there is a militarysite on the field, we try to walk to enemy
	field.enemy_accessible_ = false;
	field.local_soldier_capacity = 0;
	if (field.is_militarysite) {
		if (upcast(Widelands::MilitarySite, ms, field.coords.field->get_immovable())) {
			if (field.enemy_nearby) {
				uint32_t unused1 = 0;
				uint16_t unused2 = 0;
				field.enemy_accessible_ = other_player_accessible(
				   actual_enemy_check_area + 3, &unused1, &unused2, field.coords, WalkSearch::kEnemy);
			}
			field.local_soldier_capacity = ms->soldier_control()->max_soldier_capacity();
			field.is_militarysite = true;
		} else {
			NEVER_HERE();
		}
	}

	// Calculating field score
	field.military_score_ = 0;
	field.inland = false;

	if (!(field.enemy_nearby || field.near_border)) {
		field.inland = true;
	}

	const uint8_t score_parts_size = 69;
	int32_t score_parts[score_parts_size] = {0};
	if (field.enemy_owned_land_nearby) {
		score_parts[0] = 3 * management_data.neuron_pool[73].get_result_safe(
		                        field.enemy_owned_land_nearby / 5, kAbsValue);
		score_parts[1] = 3 * management_data.neuron_pool[76].get_result_safe(
		                        field.enemy_owned_land_nearby, kAbsValue);
		score_parts[2] = 3 * management_data.neuron_pool[54].get_result_safe(
		                        field.enemy_military_presence * 2, kAbsValue);
		score_parts[3] = 3 * management_data.neuron_pool[61].get_result_safe(
		                        field.enemy_military_presence / 3, kAbsValue);
		score_parts[4] =
		   (!field.enemy_accessible_) ? (-100 + management_data.get_military_number_at(55)) : 0;
		score_parts[5] = 2 * management_data.neuron_pool[50].get_result_safe(
		                        field.enemy_owned_land_nearby, kAbsValue);

		score_parts[6] =
		   field.enemy_military_sites * std::abs(management_data.get_military_number_at(67) / 2);
		score_parts[7] = 2 * management_data.neuron_pool[34].get_result_safe(
		                        field.enemy_military_sites * 2, kAbsValue);
		score_parts[8] = management_data.neuron_pool[56].get_result_safe(
		   field.enemy_military_presence * 2, kAbsValue);

		score_parts[9] = management_data.neuron_pool[65].get_result_safe(
		   (field.unowned_land_nearby + field.enemy_owned_land_nearby) / 2, kAbsValue);
		score_parts[10] = (field.enemy_accessible_) ? management_data.get_military_number_at(80) : 0;

		score_parts[11] =
		   -3 * management_data.neuron_pool[8].get_result_safe(
		           (field.military_in_constr_nearby + field.military_unstationed) * 3, kAbsValue);
		score_parts[12] =
		   -3 * management_data.neuron_pool[74].get_result_safe(
		           (field.military_in_constr_nearby + field.military_unstationed) * 5, kAbsValue);
		score_parts[13] = ((field.military_in_constr_nearby + field.military_unstationed) > 0) ?
                           -std::abs(management_data.get_military_number_at(32)) :
                           0;
		score_parts[14] = -1 * (field.military_in_constr_nearby + field.military_unstationed) *
		                  std::abs(management_data.get_military_number_at(12));

		score_parts[15] =
		   -2 * management_data.neuron_pool[75].get_result_safe(field.own_military_presence);
		score_parts[16] = -5 * std::min<int16_t>(field.area_military_capacity, 20);
		score_parts[17] = 3 * management_data.get_military_number_at(28);
		score_parts[18] =
		   (field.enemy_nearby) ? 3 * std::abs(management_data.get_military_number_at(68)) : 0;
		score_parts[19] =
		   (field.enemy_wh_nearby) ? 3 * std::abs(management_data.get_military_number_at(132)) : 0;
		score_parts[64] = (field.enemy_wh_nearby) ?
                           std::abs(management_data.get_military_number_at(135)) :
                           -std::abs(management_data.get_military_number_at(135));

	} else {  // for expansion or inner land

		score_parts[20] = management_data.neuron_pool[22].get_result_safe(
		   (field.unowned_mines_spots_nearby + 2) / 3, kAbsValue);
		score_parts[21] = (field.unowned_mines_spots_nearby > 0) ?
                           std::abs(management_data.get_military_number_at(58)) :
                           0;
		if (expansion_type.get_expansion_type() == ExpansionMode::kResources) {
			score_parts[23] = 2 * management_data.neuron_pool[78].get_result_safe(
			                         (field.unowned_mines_spots_nearby + 2) / 3, kAbsValue);
		}

		score_parts[24] =
		   (field.unowned_land_nearby) ?
            management_data.neuron_pool[25].get_result_safe(field.water_nearby / 2, kAbsValue) :
            0;
		score_parts[25] =
		   (field.unowned_land_nearby) ?
            management_data.neuron_pool[27].get_result_safe(
		         std::max(field.immovables_by_attribute_nearby[BuildingAttribute::kLumberjack],
		                  field.immovables_by_attribute_nearby[BuildingAttribute::kRanger]) /
		            2,
		         kAbsValue) :
            0;

		if (resource_necessity_water_needed_) {
			score_parts[26] =
			   (field.unowned_land_nearby) ?
               management_data.neuron_pool[15].get_result_safe(field.water_nearby, kAbsValue) :
               0;
			score_parts[27] =
			   resource_necessity_water_needed_ *
			   management_data.neuron_pool[17].get_result_safe(field.distant_water, kAbsValue) / 100;
		}
		score_parts[28] =
		   (field.unowned_land_nearby) ?
            management_data.neuron_pool[33].get_result_safe(field.water_nearby, kAbsValue) :
            0;
		score_parts[29] =
		   management_data.neuron_pool[10].get_result_safe(field.military_loneliness / 50, kAbsValue);

		score_parts[30] =
		   -10 * management_data.neuron_pool[37].get_result_safe(
		            3 * (field.military_in_constr_nearby + field.military_unstationed), kAbsValue);
		score_parts[31] =
		   -10 * management_data.neuron_pool[31].get_result_safe(
		            3 * (field.military_in_constr_nearby + field.military_unstationed), kAbsValue);
		score_parts[32] = -4 * field.military_in_constr_nearby *
		                  std::abs(management_data.get_military_number_at(82));
		score_parts[33] = (field.military_in_constr_nearby > 0) ?
                           -5 * management_data.get_military_number_at(85) :
                           0;

		score_parts[34] = -1 * management_data.neuron_pool[4].get_result_safe(
		                          (field.area_military_capacity + 4) / 5, kAbsValue);
		score_parts[35] = 3 * management_data.get_military_number_at(133);

		if (expansion_type.get_expansion_type() == ExpansionMode::kEconomy) {
			score_parts[36] = -100 - 4 * std::abs(management_data.get_military_number_at(139));
		}
		if (expansion_type.get_expansion_type() == ExpansionMode::kResources ||
		    expansion_type.get_expansion_type() == ExpansionMode::kSpace) {
			score_parts[37] =
			   +100 + 4 * std::abs(management_data.get_military_number_at(139));  // The same as above
		}
		if (msites_in_constr() > 0 && field.max_buildcap_nearby == Widelands::BUILDCAPS_BIG &&
		    spots_avail.at(Widelands::BUILDCAPS_BIG) <= 2) {
			score_parts[65] = -10 * std::abs(management_data.get_military_number_at(54));
		}
	}

	// common inputs
	if (field.unowned_iron_mines_nearby > 0 && mines_per_type[iron_resource_id].total_count() == 0) {
		score_parts[40] = field.unowned_iron_mines_nearby *
		                  std::abs(management_data.get_military_number_at(92)) / 50;
	}
	if (field.unowned_iron_mines_nearby && mines_per_type[iron_resource_id].total_count() <= 1) {
		score_parts[41] = 3 * std::abs(management_data.get_military_number_at(93));
	}

	score_parts[42] = (field.unowned_land_nearby) ? management_data.neuron_pool[18].get_result_safe(
	                                                   field.own_non_military_nearby, kAbsValue) :
                                                   0;

	score_parts[43] = 2 * management_data.neuron_pool[11].get_result_safe(
	                         field.unowned_buildable_spots_nearby, kAbsValue);
	score_parts[44] =
	   management_data.neuron_pool[12].get_result_safe(field.unowned_mines_spots_nearby, kAbsValue);
	score_parts[45] =
	   (field.unowned_land_nearby) ?
         field.military_loneliness * std::abs(management_data.get_military_number_at(53)) / 800 :
         0;

	score_parts[46] =
	   -1 * management_data.neuron_pool[55].get_result_safe(field.ally_military_presence, kAbsValue);
	score_parts[47] = -1 * management_data.neuron_pool[53].get_result_safe(
	                          2 * field.ally_military_presence, kAbsValue);
	score_parts[48] = -2 * management_data.neuron_pool[36].get_result_safe(
	                          (field.area_military_capacity + 4) / 5, kAbsValue);
	score_parts[49] = ((field.military_in_constr_nearby + field.military_unstationed) > 0) ?
                        -std::abs(management_data.get_military_number_at(81)) :
                        0;
	score_parts[55] = (field.military_loneliness < 10) ?
                        2 * std::abs(management_data.get_military_number_at(141)) :
                        0;
	score_parts[56] =
	   (any_imm_not_connected_to_wh) ? 2 * std::abs(management_data.get_military_number_at(23)) : 0;
	score_parts[57] = 1 * management_data.neuron_pool[38].get_result_safe(
	                         2 * field.unowned_portspace_vicinity_nearby, kAbsValue);
	score_parts[58] = 3 * management_data.neuron_pool[19].get_result_safe(
	                         5 * field.unowned_portspace_vicinity_nearby, kAbsValue);
	score_parts[59] = (field.unowned_portspace_vicinity_nearby) ?
                        10 * std::abs(management_data.get_military_number_at(31)) :
                        0;
	score_parts[60] = 3 * management_data.neuron_pool[21].get_result_safe(
	                         20 - field.nearest_buildable_spot_nearby, kAbsValue);
	score_parts[61] = (field.nearest_buildable_spot_nearby < 8) ?
                        std::abs(management_data.get_military_number_at(153) * 2) :
                        0;
	score_parts[62] = (field.nearest_buildable_spot_nearby > 20) ?
                        -std::abs(management_data.get_military_number_at(154) * 2) :
                        0;
	score_parts[63] = (field.nearest_buildable_spot_nearby < 4) ?
                        std::abs(management_data.get_military_number_at(155) * 2) :
                        0;
	// 64 and 65 are used above
	score_parts[66] =
	   (field.unowned_mines_spots_nearby > 0 && !mine_fields_stat.has_critical_ore_fields()) ?
         std::abs(management_data.get_military_number_at(157)) :
         0;
	score_parts[67] = (field.unowned_mines_spots_nearby > 0 && mine_fields_stat.count_types() <= 4) ?
                        std::abs(management_data.get_military_number_at(158)) :
                        0;
	score_parts[68] =
	   (field.unowned_mines_spots_nearby == 0 && mine_fields_stat.count_types() <= 4) ?
         -std::abs(management_data.get_military_number_at(159)) :
         0;

	for (int32_t part : score_parts) {
		field.military_score_ += part;
	}

	// Using F-neurons to slightly modify calculated score
	FNeuron* this_fneuron1 = &management_data.f_neuron_pool[1];
	FNeuron* this_fneuron2 = &management_data.f_neuron_pool[2];
	FNeuron* this_fneuron3 = &management_data.f_neuron_pool[3];

	const bool res1 = this_fneuron1->get_result(
	   field.unowned_buildable_spots_nearby > 5,
	   field
	      .average_flag_dist_to_wh<20, any_imm_not_connected_to_wh, field.military_in_constr_nearby,
	                               field.enemy_owned_land_nearby> 0);

	const bool res2 = this_fneuron2->get_result(
	   field.military_in_constr_nearby > 0,
	   field.average_flag_dist_to_wh<100, any_imm_not_connected_to_wh, flags_count> 5,
	   field.enemy_owned_land_nearby > 10);

	const bool res3 = this_fneuron3->get_result(
	   field.unowned_land_nearby > 5,
	   field
	      .average_flag_dist_to_wh<200, any_imm_not_connected_to_wh, field.military_in_constr_nearby,
	                               field.enemy_owned_land_nearby> 0);

	field.military_score_ += (res1 ? 15 : -15) + (res2 ? 15 : -15) + (res3 ? 15 : -15);

	if (ai_training_mode_) {
		if (field.military_score_ < -5000 || field.military_score_ > 2000) {
			verb_log_dbg_time(
			   gametime, "Warning field.military_score_ %5d, compounds: ", field.military_score_);
		}
	}

	// is new site allowed at all here?
	field.defense_msite_allowed = false;
	static int16_t multiplicator = 10;
	multiplicator = 10;
	if (soldier_status_ == SoldiersStatus::kBadShortage) {
		multiplicator = 4;
	} else if (soldier_status_ == SoldiersStatus::kShortage) {
		multiplicator = 7;
	}
	if (field.area_military_capacity < field.enemy_military_presence * multiplicator / 10) {
		field.defense_msite_allowed = true;
	}
}

/// Updates one mineable field
void DefaultAI::update_mineable_field(MineableField& field) {
	// collect information about resources in the area
	std::vector<Widelands::ImmovableFound> immovables;
	const Widelands::Map& map = game().map();
	map.find_immovables(game(), Widelands::Area<Widelands::FCoords>(field.coords, 5), &immovables);
	field.preferred = false;
	field.mines_nearby = 0;
	Widelands::FCoords fse;
	map.get_brn(field.coords, &fse);

	if (Widelands::BaseImmovable const* const imm = fse.field->get_immovable()) {
		if ((imm->descr().type() == Widelands::MapObjectType::FLAG ||
		     imm->descr().type() == Widelands::MapObjectType::ROAD) &&
		    (fse.field->nodecaps() & Widelands::BUILDCAPS_FLAG)) {
			field.preferred = true;
		}
	}

	for (const Widelands::ImmovableFound& temp_immovable : immovables) {
		if (upcast(Widelands::Building const, bld, temp_immovable.object)) {
			if (player_number() != bld->owner().player_number()) {
				continue;
			}
			if (bld->descr().get_ismine()) {
				if (get_building_observer(bld->descr().name().c_str()).mines ==
				    field.coords.field->get_resources()) {
					++field.mines_nearby;
				}
			} else if (upcast(Widelands::ConstructionSite const, cs, bld)) {
				if (cs->building().get_ismine()) {
					if (get_building_observer(cs->building().name().c_str()).mines ==
					    field.coords.field->get_resources()) {
						++field.mines_nearby;
					}
				}
			}
		}
	}

	// 0 is default, and thus indicates that counting must be done
	if (field.same_mine_fields_nearby == 0) {
		FindNodeMineable find_mines_spots_nearby(game(), field.coords.field->get_resources());
		field.same_mine_fields_nearby =
		   map.find_fields(game(), Widelands::Area<Widelands::FCoords>(field.coords, 4), nullptr,
		                   find_mines_spots_nearby);
	}
}

/// Updates the production and MINE sites statistics needed for construction decision.
void DefaultAI::update_productionsite_stats() {

	// Reset statistics for all buildings
	for (BuildingObserver& bo : buildings_) {
		bo.current_stats = 0;
		bo.unoccupied_count = 0;
		bo.unconnected_count = 0;
	}

	// Check all available productionsites
	for (uint32_t i = 0; i < productionsites.size(); ++i) {
		assert(productionsites.front().bo->cnt_built > 0);
		// is connected
		// TODO(Nordfriese): Someone should update the code since the big economy splitting for the
		// ferries
		const bool connected_to_wh =
		   !productionsites.front().site->get_economy(Widelands::wwWORKER)->warehouses().empty();

		// unconnected buildings are excluded from statistics review
		if (connected_to_wh) {
			// Add statistics value
			productionsites.front().bo->current_stats +=
			   productionsites.front().site->get_statistics_percent();

			// Check whether this building is completely occupied
			if (!productionsites.front().site->can_start_working()) {
				++productionsites.front().bo->unoccupied_count;
			}
		} else {
			++productionsites.front().bo->unconnected_count;
		}

		// Now reorder the buildings
		productionsites.push_back(productionsites.front());
		productionsites.pop_front();
	}

	// for mines_ also
	// Check all available mines
	for (uint32_t i = 0; i < mines_.size(); ++i) {
		assert(mines_.front().bo->cnt_built > 0);

		const bool connected_to_wh =
		   !mines_.front().site->get_economy(Widelands::wwWORKER)->warehouses().empty();

		// unconnected mines are excluded from statistics review
		if (connected_to_wh) {
			// Add statistics value
			mines_.front().bo->current_stats += mines_.front().site->get_statistics_percent();
			// Check whether this building is completely occupied
			if (!mines_.front().site->can_start_working()) {
				++mines_.front().bo->unoccupied_count;
			}
		} else {
			++mines_.front().bo->unconnected_count;
		}

		// Now reorder the buildings
		mines_.push_back(mines_.front());
		mines_.pop_front();
	}

	// Scale statistics down
	for (BuildingObserver& bo : buildings_) {
		if (bo.cnt_built - bo.unconnected_count > 0) {
			bo.current_stats /= bo.cnt_built - bo.unconnected_count;
		}
	}
}

unsigned DefaultAI::find_immovables_nearby(
   const std::set<std::pair<Widelands::MapObjectType, Widelands::MapObjectDescr::AttributeIndex>>&
      attribute_infos,
   const Widelands::FCoords& position,
   const WorkareaInfo& workarea_info) const {
	unsigned result = 0;

	// Get max radius of recursive workarea
	WorkareaInfo::size_type radius = 0;
	for (const auto& temp_info : workarea_info) {
		if (radius < temp_info.first) {
			radius = temp_info.first;
		}
	}

	for (const auto& attribute_info : attribute_infos) {
		if (attribute_info.first != Widelands::MapObjectType::IMMOVABLE) {
			continue;
		}
		result += game().map().find_immovables(
		   game(), Widelands::Area<Widelands::FCoords>(position, radius), nullptr,
		   Widelands::FindImmovableAttribute(attribute_info.second));
	}
	return result;
}

// * Constructs the most needed building
//   algorithm goes over all available spots and all allowed buildings,
//   scores every combination and one with highest and positive score
//   is built.
// * Buildings are split into categories
// * The logic is complex but approximately:
// - some buildings belong to "basic economy" - these are preferred
// - some small huts are exempt from basic economy logic
// - first bulding of a type is preferred
// - algorithm is trying to take into account actual utlization of buildings
//   (the one shown in GUI/game is not reliable, it calculates own statistics)
// * military buildings use genetic algorithm logic to score fields
//   Currently more military buildings are built than needed
//   so there are always some vacant positions
bool DefaultAI::construct_building(const Time& gametime) {
	if (buildable_fields.empty()) {
		return false;
	}

	// Just used for easy checking whether a mine or something else was built.
	static bool mine = false;
	mine = false;
	static uint32_t consumers_nearby_count = 0;
	consumers_nearby_count = 0;

	const Widelands::Map& map = game().map();

	if (gametime > last_seafaring_check_ + Duration(20 * 1000)) {
		map_allows_seafaring_ = map.allows_seafaring();
		last_seafaring_check_ = gametime;
	}

	for (int32_t i = 0; i < 4; ++i) {
		spots_avail.at(i) = 0;
	}

	// We calculate owned buildable spots, of course ignoring ones that are blocked
	// for now
	for (const BuildableField* bf : buildable_fields) {
		if (blocked_fields.is_blocked(bf->coords)) {
			continue;
		}
		++spots_avail.at(bf->coords.field->nodecaps() & Widelands::BUILDCAPS_SIZEMASK);
	}

	spots_ = spots_avail.at(Widelands::BUILDCAPS_SMALL);
	spots_ += spots_avail.at(Widelands::BUILDCAPS_MEDIUM);
	spots_ += spots_avail.at(Widelands::BUILDCAPS_BIG);

	// helper variable - we need some proportion of free spots vs productionsites
	// the proportion depends on size of economy
	// this proportion defines how dense the buildings will be
	// it is degressive (allows high density on the beginning)
	static int32_t needed_spots = 0;
	if (productionsites.size() < 50) {
		needed_spots = productionsites.size();
	} else if (productionsites.size() < 100) {
		needed_spots = 50 + (productionsites.size() - 50) * 5;
	} else if (productionsites.size() < 200) {
		needed_spots = 300 + (productionsites.size() - 100) * 10;
	} else {
		needed_spots = 1300 + (productionsites.size() - 200) * 20;
	}
	const bool has_enough_space = (spots_ > needed_spots);

	// Do we have basic economy established? Informing that we just left the basic economy mode.
	if (!basic_economy_established && persistent_data->remaining_basic_buildings.empty()) {
		verb_log_info_time(gametime, "AI %2d: Player has achieved the basic economy at %s\n",
		                   player_number(), gamestring_with_leading_zeros(gametime.get()));
		basic_economy_established = true;
		assert(persistent_data->remaining_basic_buildings.empty());
	}

	if (!basic_economy_established && player_statistics.any_enemy_seen_lately(gametime) &&
	    management_data.f_neuron_pool[17].get_position(0)) {
		verb_log_info_time(gametime,
		                   "AI %2d: Player has not all buildings for basic economy yet (%" PRIuS
		                   " missing), but enemy is "
		                   "nearby, so quitting the mode at %s\n",
		                   player_number(), persistent_data->remaining_basic_buildings.size(),
		                   gamestring_with_leading_zeros(gametime.get()));
		basic_economy_established = true;
		// Zeroing following to preserve consistency
		persistent_data->remaining_basic_buildings.clear();
	}

	// *_military_scores are used as minimal score for a new military building
	// to be built. As AI does not traverse all building fields at once, these thresholds
	// are gradually going down until it finds a field&building that are above threshold
	// and this combination is used...
	// least_military_score is hardlimit, floating very slowly
	// target_military_score is always set according to latest best building (using the same
	// score) and quickly falling down until it reaches the least_military_score
	// this one (=target_military_score) is actually used to decide if building&field is allowed
	// candidate

	const Widelands::PlayerNumber pn = player_number();

	// Genetic algorithm is used here
	static bool inputs[2 * kFNeuronBitSize] = {false};
	// Resetting values as the variable is static
	std::fill(std::begin(inputs), std::end(inputs), false);
	inputs[0] = (pow(msites_in_constr(), 2) > militarysites.size() + 2);
	inputs[1] = !(pow(msites_in_constr(), 2) > militarysites.size() + 2);
	inputs[2] =
	   (highest_nonmil_prio_ > 18 + std::abs(management_data.get_military_number_at(29) / 10));
	inputs[3] =
	   !(highest_nonmil_prio_ > 18 + std::abs(management_data.get_military_number_at(175) / 10));
	inputs[4] = (highest_nonmil_prio_ > 18 + std::abs(management_data.get_military_number_at(48)));
	inputs[5] = !(highest_nonmil_prio_ > 18 + std::abs(management_data.get_military_number_at(49)));
	inputs[6] = ((numof_psites_in_constr + mines_in_constr()) >
	             (productionsites.size() + mines_built()) / productionsites_ratio_);
	inputs[7] = !((numof_psites_in_constr + mines_in_constr()) >
	              (productionsites.size() + mines_built()) / productionsites_ratio_);

	inputs[8] = (has_enough_space);
	inputs[9] = !(has_enough_space);
	inputs[10] = (has_enough_space);
	inputs[11] = !(has_enough_space);

	inputs[12] = (gametime > Time(45 * 60 * 1000));
	inputs[13] = !(gametime > Time(45 * 60 * 1000));

	inputs[14] = (expansion_type.get_expansion_type() == ExpansionMode::kEconomy);
	inputs[15] = !(expansion_type.get_expansion_type() == ExpansionMode::kEconomy);
	inputs[16] = (expansion_type.get_expansion_type() == ExpansionMode::kSpace);
	inputs[17] = !(expansion_type.get_expansion_type() == ExpansionMode::kSpace);

	inputs[18] = (player_statistics.any_enemy_seen_lately(gametime));
	inputs[19] = !(player_statistics.any_enemy_seen_lately(gametime));
	inputs[20] = (player_statistics.get_player_power(pn) >
	              player_statistics.get_old60_player_power(pn) +
	                 std::abs(management_data.get_military_number_at(130)) / 10);
	inputs[21] = !(player_statistics.get_player_power(pn) >
	               player_statistics.get_old60_player_power(pn) +
	                  std::abs(management_data.get_military_number_at(131)) / 10);
	inputs[22] =
	   (player_statistics.get_player_power(pn) > player_statistics.get_old_player_power(pn));
	inputs[23] =
	   !(player_statistics.get_player_power(pn) > player_statistics.get_old_player_power(pn));
	inputs[24] = (highest_nonmil_prio_ > 18 + management_data.get_military_number_at(65) / 10);
	inputs[25] = !(highest_nonmil_prio_ > 18 + management_data.get_military_number_at(176) / 10);
	inputs[26] = (player_statistics.get_modified_player_power(pn) >
	              player_statistics.get_visible_enemies_power(gametime));
	inputs[27] = (player_statistics.get_modified_player_power(pn) <=
	              player_statistics.get_visible_enemies_power(gametime));
	inputs[28] =
	   (player_statistics.get_player_power(pn) > player_statistics.get_enemies_average_power());
	inputs[29] =
	   !(player_statistics.get_player_power(pn) > player_statistics.get_enemies_average_power());
	inputs[30] =
	   (player_statistics.get_player_power(pn) > player_statistics.get_enemies_max_power());
	inputs[31] =
	   !(player_statistics.get_player_power(pn) > player_statistics.get_enemies_max_power());

	inputs[32] = (persistent_data->least_military_score <
	              persistent_data->ai_personality_mil_upper_limit *
	                 std::abs(management_data.get_military_number_at(69)) / 100);
	inputs[33] = !(persistent_data->least_military_score <
	               persistent_data->ai_personality_mil_upper_limit *
	                  std::abs(management_data.get_military_number_at(177)) / 100);
	inputs[34] = player_statistics.strong_enough(pn);
	inputs[35] = !player_statistics.strong_enough(pn);

	inputs[36] = (player_statistics.get_player_land(pn) < 500);
	inputs[37] = (player_statistics.get_player_land(pn) < 700);
	inputs[38] = (player_statistics.get_player_land(pn) < 900);
	inputs[39] = (player_statistics.get_player_land(pn) < 1100);
	inputs[40] = (player_statistics.get_player_land(pn) > 500);
	inputs[41] = (player_statistics.get_player_land(pn) > 700);
	inputs[42] = (player_statistics.get_player_land(pn) > 900);
	inputs[43] = (player_statistics.get_player_land(pn) > 1100);
	inputs[44] = (player_statistics.get_player_power(pn) >
	              player_statistics.get_old60_player_power(pn) +
	                 std::abs(management_data.get_military_number_at(136)) / 10);
	inputs[45] = !(player_statistics.get_player_power(pn) >
	               player_statistics.get_old60_player_power(pn) +
	                  std::abs(management_data.get_military_number_at(140)) / 10);
	inputs[46] =
	   (player_statistics.get_player_power(pn) > player_statistics.get_old_player_power(pn));
	inputs[47] =
	   !(player_statistics.get_player_power(pn) > player_statistics.get_old_player_power(pn));
	inputs[48] = (bakeries_count_ == 0);
	inputs[49] = (bakeries_count_ <= 1);
	inputs[50] = (bakeries_count_ <= 1);
	inputs[51] = (numof_psites_in_constr > 8);
	inputs[52] = (numof_psites_in_constr < 8);
	inputs[53] = (mine_fields_stat.has_critical_ore_fields());
	inputs[54] = (!mine_fields_stat.has_critical_ore_fields());
	inputs[55] = (mine_fields_stat.count_types() == kMineTypes);
	inputs[56] = (mine_fields_stat.count_types() != kMineTypes);
	inputs[57] = (mine_fields_stat.has_critical_ore_fields());
	inputs[58] = (!mine_fields_stat.has_critical_ore_fields());

	static int16_t needs_boost_economy_score = management_data.get_military_number_at(61) / 5;
	needs_boost_economy_score = management_data.get_military_number_at(61) / 5;
	static int16_t increase_score_limit_score = 0;
	increase_score_limit_score = 0;

	for (uint8_t i = 0; i < kFNeuronBitSize; ++i) {
		if (management_data.f_neuron_pool[51].get_position(i)) {
			needs_boost_economy_score += (inputs[i]) ? 1 : -1;
		}
		if (management_data.f_neuron_pool[52].get_position(i)) {
			increase_score_limit_score += (inputs[i]) ? 1 : -1;
		}
		if (management_data.f_neuron_pool[21].get_position(i)) {
			needs_boost_economy_score += (inputs[kFNeuronBitSize + i]) ? 1 : -1;
		}
		if (management_data.f_neuron_pool[22].get_position(i)) {
			increase_score_limit_score += (inputs[kFNeuronBitSize + i]) ? 1 : -1;
		}
	}

	// Finding expansion policy
	// Do we need basic resources? Do we have basic mines?
	const bool needs_fishers = resource_necessity_water_needed_ && fishers_count_ < 1;

	if (!mine_fields_stat.has_critical_ore_fields() ||
	    mines_per_type[iron_resource_id].total_count() < 1 || needs_fishers) {
		expansion_type.set_expantion_type(ExpansionMode::kResources);
	} else {
		// now we must decide if we go after spots or economy boost
		if (needs_boost_economy_score >= 3) {
			expansion_type.set_expantion_type(ExpansionMode::kEconomy);
		} else if (needs_boost_economy_score >= -2) {
			expansion_type.set_expantion_type(ExpansionMode::kBoth);
		} else {
			expansion_type.set_expantion_type(ExpansionMode::kSpace);
		}
	}

	const bool increase_least_score_limit =
	   (increase_score_limit_score > management_data.get_military_number_at(45) / 5);

	static uint16_t concurent_ms_in_constr_no_enemy = 1;
	concurent_ms_in_constr_no_enemy = 1;
	static uint16_t concurent_ms_in_constr_enemy_nearby = 2;
	concurent_ms_in_constr_enemy_nearby = 2;

	// resetting highest_nonmil_prio_ so it can be recalculated anew
	highest_nonmil_prio_ = 0;

	if (increase_least_score_limit) {
		if (persistent_data->least_military_score <
		    persistent_data
		       ->ai_personality_mil_upper_limit) {  // No sense in letting it grow too high
			persistent_data->least_military_score += 20;
			if (persistent_data->least_military_score > persistent_data->target_military_score) {
				persistent_data->target_military_score = persistent_data->least_military_score;
			}
			if (persistent_data->target_military_score >
			    persistent_data->ai_personality_mil_upper_limit) {
				persistent_data->ai_personality_mil_upper_limit =
				   persistent_data->target_military_score;
			}
		}
	} else {

		uint16_t divider = 1;  // this is to slow down decrementing the least military score
		switch (expansion_type.get_expansion_type()) {
		case ExpansionMode::kEconomy:
			divider = 3;
			break;
		case ExpansionMode::kBoth:
			divider = 2;
			break;
		default:
			divider = 1;
		}

		// least_military_score is decreased, but depending on the size of territory
		switch (static_cast<uint32_t>(log10(buildable_fields.size()))) {
		case 0:
			persistent_data->least_military_score -= 10 / divider;
			break;
		case 1:
			persistent_data->least_military_score -= 8 / divider;
			break;
		case 2:
			persistent_data->least_military_score -= 5 / divider;
			break;
		case 3:
			persistent_data->least_military_score -= 3 / divider;
			break;
		default:
			persistent_data->least_military_score -= 2 / divider;
		}
		if (persistent_data->least_military_score < 0) {
			persistent_data->least_military_score = 0;
		}
	}

	assert(persistent_data->least_military_score <= persistent_data->target_military_score);
	assert(persistent_data->target_military_score <=
	       persistent_data->ai_personality_mil_upper_limit);
	persistent_data->target_military_score = 9 * persistent_data->target_military_score / 10;
	if (persistent_data->target_military_score < persistent_data->least_military_score) {
		persistent_data->target_military_score = persistent_data->least_military_score;
	}
	assert(persistent_data->target_military_score >= persistent_data->least_military_score);

	// we must calculate wood policy for each type of rangers
	for (BuildingObserver& bo : rangers_) {
		// stocked level of supported wares (only lowest counts) is to be in some proportion to
		// productionsites and constructionsites (this proportion is bit artifical, or we can say
		// it is proportion to the size of economy). Plus some positive 'margin'.
		const int32_t stocked_wood_margin = get_stocklevel(bo, gametime) -
		                                    productionsites.size() * 2 - numof_psites_in_constr +
		                                    management_data.get_military_number_at(87) / 5;
		if (gametime < Time(15 * 60 * 1000)) {  // NOLINT
			wood_policy_[bo.id] = WoodPolicy::kAllowRangers;
		} else if (stocked_wood_margin > 80) {
			wood_policy_[bo.id] = WoodPolicy::kDismantleRangers;
		} else if (stocked_wood_margin > 25) {
			wood_policy_[bo.id] = WoodPolicy::kStopRangers;
		} else {
			wood_policy_[bo.id] = WoodPolicy::kAllowRangers;
		}
		verb_log_dbg_time(gametime,
		                  "Name: %-30s id:%d stock: %d actual policy: %hhu policies(allow, stop, "
		                  "dismantle): %hhu, %hhu, %hhu \n",
		                  bo.name, bo.id, stocked_wood_margin,
		                  static_cast<uint8_t>(wood_policy_.at(bo.id)),
		                  static_cast<uint8_t>(WoodPolicy::kAllowRangers),
		                  static_cast<uint8_t>(WoodPolicy::kStopRangers),
		                  static_cast<uint8_t>(WoodPolicy::kDismantleRangers));
	}

	BuildingObserver* best_building = nullptr;
	int32_t proposed_priority = 0;
	Widelands::Coords proposed_coords;

	// Remove outdated fields from blocker list
	blocked_fields.remove_expired(gametime);

	// testing big military buildings, whether critical construction
	// material is available (at least in amount of
	// 2/3 of default target amount)
	for (BuildingObserver& bo : buildings_) {
		if (!bo.buildable(*player_)) {
			continue;
		}

		// not doing this for non-military buildins
		if (!(bo.type == BuildingObserver::Type::kMilitarysite ||
		      bo.type == BuildingObserver::Type::kTrainingsite ||
		      bo.type == BuildingObserver::Type::kProductionsite)) {
			continue;
		}

		// and neither for small military buildings
		if (bo.type == BuildingObserver::Type::kMilitarysite &&
		    bo.desc->get_size() == Widelands::BaseImmovable::SMALL) {
			continue;
		}

		bo.build_material_shortage = false;

		// checking we have enough critical material on stock
		for (uint32_t m = 0; m < bo.critical_building_material.size(); ++m) {
			Widelands::DescriptionIndex wt(static_cast<size_t>(bo.critical_building_material.at(m)));
			uint32_t treshold = 7;
			// generally trainingsites are more important
			if (bo.type == BuildingObserver::Type::kTrainingsite) {
				treshold = 4;
			}

			if (bo.type == BuildingObserver::Type::kProductionsite) {
				treshold = 2;
			}

			if (calculate_stocklevel(wt) <= treshold) {
				bo.build_material_shortage = true;
				break;
			}
		}
	}

	// Calculating actual neededness
	for (BuildingObserver& bo : buildings_) {
		// we check if a previously not buildable Building of the basic economy is buildable again
		// If so and we don't have basic economy achieved we add readd it to basic buildings list
		// This should only happen in scenarios via scripting
		if (!basic_economy_established && bo.basic_amount > static_cast<uint32_t>(bo.total_count()) &&
		    bo.buildable(*player_)) {
			persistent_data->remaining_basic_buildings.emplace(std::make_pair(bo.id, bo.basic_amount));
		}
		if (!bo.buildable(*player_)) {
			bo.new_building = BuildingNecessity::kNotNeeded;
			// This line removes buildings from basic economy if they are not allowed for the player
			// this should only happen by scripting.
			if (bo.basic_amount) {
				persistent_data->remaining_basic_buildings.erase(bo.id);
			}
		} else if (bo.type == BuildingObserver::Type::kProductionsite ||
		           bo.type == BuildingObserver::Type::kMine) {

			bo.new_building = check_building_necessity(bo, PerfEvaluation::kForConstruction, gametime);

			if (bo.is(BuildingAttribute::kShipyard)) {
				assert(bo.new_building == BuildingNecessity::kAllowed ||
				       bo.new_building == BuildingNecessity::kNeeded ||
				       bo.new_building == BuildingNecessity::kForbidden);
			}

			if (bo.new_building == BuildingNecessity::kAllowed) {
				bo.new_building_overdue = 0;
			}

			// Now verifying that all 'buildable' buildings has positive max_needed_preciousness
			// if they have outputs, all other must have zero max_needed_preciousness

			if (bo.new_building == BuildingNecessity::kForbidden) {
				bo.max_needed_preciousness = 0;
			} else if ((bo.new_building == BuildingNecessity::kNeeded ||
			            bo.new_building == BuildingNecessity::kForced ||
			            bo.new_building == BuildingNecessity::kAllowed ||
			            bo.new_building == BuildingNecessity::kNeededPending) &&
			           (!bo.ware_outputs.empty() ||
			            bo.initial_preciousness >
			               0)) {  // bo.initial_preciousness signals that we have a worker output
				bo.max_needed_preciousness =
				   std::max(bo.max_needed_preciousness, bo.initial_preciousness);
				bo.max_preciousness = std::max(bo.max_preciousness, bo.initial_preciousness);

				if (bo.max_needed_preciousness <= 0) {
					throw wexception("AI: Max preciousness must not be <= 0 for building: %s",
					                 bo.desc->name().c_str());
				}
			} else {
				// For other situations we make sure max_needed_preciousness is zero
				assert(bo.max_needed_preciousness == 0);
			}

			// Positive max_needed_preciousness says a building type is needed
			// here we increase or reset the counter
			// The counter is added to score when considering new building
			if (bo.max_needed_preciousness > 0) {
				++bo.new_building_overdue;
			} else {
				bo.new_building_overdue = 0;
			}

			// Here we consider a time how long a building needed
			// We calculate primary_priority used later in construct_building(),
			// it is basically max_needed_preciousness_ plus some 'bonus' for due time
			// Following scenarios are possible:
			// a) building is needed or forced: primary_priority grows with time
			// b) building is allowed: primary_priority = max_needed_preciousness (no time
			// consideration)
			// c) all other cases: primary_priority = 0;
			if (bo.max_needed_preciousness > 0) {
				if (bo.new_building == BuildingNecessity::kAllowed) {
					bo.primary_priority += bo.max_needed_preciousness;
				} else {
					bo.primary_priority += bo.primary_priority * bo.new_building_overdue *
					                       std::abs(management_data.get_military_number_at(120)) / 25;
					bo.primary_priority += bo.max_needed_preciousness +
					                       bo.max_needed_preciousness * bo.new_building_overdue *
					                          std::abs(management_data.get_military_number_at(70)) /
					                          100 +
					                       bo.new_building_overdue *
					                          std::abs(management_data.get_military_number_at(71)) / 10;
					if (bo.new_building == BuildingNecessity::kForced) {
						bo.primary_priority += bo.new_building_overdue *
						                       std::abs(management_data.get_military_number_at(119)) / 25;
					}
				}
			} else {
				bo.primary_priority = 0;
			}

		} else if (bo.type == BuildingObserver::Type::kMilitarysite) {
			bo.new_building = check_building_necessity(bo, gametime);
		} else if (bo.type == BuildingObserver::Type::kTrainingsite) {
			bo.new_building = check_building_necessity(bo, PerfEvaluation::kForConstruction, gametime);
		} else if (bo.type == BuildingObserver::Type::kWarehouse) {
			bo.new_building = check_warehouse_necessity(bo, gametime);
		} else if (bo.aimode_limit_status() != AiModeBuildings::kAnotherAllowed) {
			bo.new_building = BuildingNecessity::kNotNeeded;
		} else {
			bo.new_building = BuildingNecessity::kAllowed;
			bo.primary_priority = 0;
		}

		const bool log_needed = (bo.new_building == BuildingNecessity::kAllowed ||
		                         bo.new_building == BuildingNecessity::kForced ||
		                         bo.new_building == BuildingNecessity::kNeeded);
		if (ai_training_mode_ && bo.type == BuildingObserver::Type::kProductionsite &&
		    (gametime.get() % 20 == 0 || log_needed)) {
			log_dbg_time(
			   gametime,
			   "AI %2d: %-35s(%2d now) %-11s: max prec: %2d/%2d, primary priority: %4d, overdue: "
			   "%3d\n",
			   player_number(), bo.name, bo.total_count(), (log_needed) ? "needed" : "not needed",
			   bo.max_needed_preciousness, bo.max_preciousness, bo.primary_priority,
			   bo.new_building_overdue);
		}
	}

	// first scan all buildable fields for regular buildings
	for (BuildableField* const bf : buildable_fields) {
		if (bf->field_info_expiration < gametime) {
			continue;
		}

		// Continue if field is blocked at the moment
		if (blocked_fields.is_blocked(bf->coords)) {
			continue;
		}

		assert(player_);
		int32_t const maxsize = player_->get_buildcaps(bf->coords) & Widelands::BUILDCAPS_SIZEMASK;

		// Some buildings needs to consider distance from nearest warehouse
		// It is non-negative value, and should be deducted from prio for some productionsites
		const int32_t wh_distance_malus =
		   management_data.neuron_pool[35].get_result_safe(bf->average_flag_dist_to_wh, kAbsValue) +
		   management_data.neuron_pool[42].get_result_safe(
		      bf->average_flag_dist_to_wh / 3, kAbsValue);
		// printf("wh distance malus: %3d [dist to wh: %3d]\n", wh_distance_malus,
		// bf->average_flag_dist_to_wh);

		// For every field test all buildings
		for (BuildingObserver& bo : buildings_) {
			if (!bo.buildable(*player_)) {
				continue;
			}

			if (bo.new_building == BuildingNecessity::kNotNeeded ||
			    bo.new_building == BuildingNecessity::kNeededPending ||
			    bo.new_building == BuildingNecessity::kForbidden) {
				continue;
			}

			assert(bo.new_building == BuildingNecessity::kForced ||
			       bo.new_building == BuildingNecessity::kNeeded ||
			       bo.new_building == BuildingNecessity::kAllowed);

			assert(bo.aimode_limit_status() == AiModeBuildings::kAnotherAllowed);

			// if current field is not big enough
			if (bo.desc->get_size() > maxsize) {
				continue;
			}

			if (RNG::static_rand(3) == 0 && bo.total_count() > 0) {
				continue;
			}  // add randomnes and ease AI

			if (bo.type == BuildingObserver::Type::kMine) {
				continue;
			}

			// here we do an exemption for lumberjacks, mainly in early stages of game
			// sometimes the first one is not built and AI waits too long for second attempt
			if (gametime - bo.construction_decision_time < kBuildingMinInterval &&
			    !bo.is(BuildingAttribute::kLumberjack)) {
				continue;
			}

			if (!(bo.type == BuildingObserver::Type::kMilitarysite) &&
			    bo.cnt_under_construction >= 2) {
				continue;
			}

			int32_t prio = 0;  // score of a bulding on a field

			// testing for reserved ports
			if (!bo.is(BuildingAttribute::kPort)) {
				if (bf->portspace_nearby == ExtendedBool::kTrue) {
					if (num_ports == 0) {
						continue;
					}
					// If we have at least on port, we can perhaps build here something
					// but decreasing the score to discourage it
					prio -= 5 * std::abs(management_data.get_military_number_at(52));
				}
			}

			if (bo.type == BuildingObserver::Type::kProductionsite) {

				prio += management_data.neuron_pool[44].get_result_safe(bf->military_score_ / 20) / 5;

				// Some productionsites strictly require supporting sites nearby
				uint8_t number_of_supporters_nearby = 0;
				if (bo.requires_supporters) {
					if (bf->supporters_nearby.count(bo.name) == 0) {
						prio -= 100 + std::abs(management_data.get_military_number_at(18)) * 3;
					} else {
						number_of_supporters_nearby += bf->supporters_nearby.at(bo.desc->name());
					}
				}

				// Priorities will be adjusted according to nearby buildings needing support
				uint8_t number_of_supported_producers_nearby = 0;
				auto it = bf->supported_producers_nearby.find(bo.id);
				if (it != bf->supported_producers_nearby.end()) {
					number_of_supported_producers_nearby += it->second;
				}

				// Priorities will be adjusted according to nearby competitors
				uint8_t number_of_same_nearby = 0;
				auto same_it = bf->buildings_nearby.find(bo.id);
				if (same_it != bf->buildings_nearby.end()) {
					number_of_same_nearby += same_it->second;
				}

				// Considering distance to wh for various types of productionsites:
				if (bo.is(BuildingAttribute::kWell) || bo.is(BuildingAttribute::kRanger) ||
				    bo.is(BuildingAttribute::kHunter) || bo.is(BuildingAttribute::kSpaceConsumer)) {
					prio += wh_distance_malus;  // push farer
				} else if ((!bo.inputs.empty() && !bo.ware_outputs.empty() &&
				            !bo.requires_supporters) ||
				           bo.is(BuildingAttribute::kRecruitment)) {
					prio -= wh_distance_malus;  // push closer
				}

				// this can be only a well (as by now)
				if (bo.is(BuildingAttribute::kWell)) {

					if (bo.new_building == BuildingNecessity::kForced) {
						assert(bo.total_count() - bo.unconnected_count == 0);
					}

					if (bf->ground_water < 2) {
						continue;
					}

					prio += bo.primary_priority;

					// keep wells more distant
					if (number_of_same_nearby > 2) {
						continue;
					}

					// one well is forced
					if (bo.new_building == BuildingNecessity::kForced) {
						prio += 200;
					}

					prio += -10 +
					        std::abs(management_data.get_military_number_at(59) / 50) * bf->ground_water;

				} else if (bo.is(BuildingAttribute::kLumberjack)) {

					prio += bo.primary_priority;

					if (bo.new_building == BuildingNecessity::kForced) {
						prio += 5 * std::abs(management_data.get_military_number_at(17));
					}

					if (bf->immovables_by_name_nearby[bo.name] < trees_nearby_treshold_ &&
					    bo.new_building == BuildingNecessity::kAllowed) {
						continue;
					}

					prio += std::abs(management_data.get_military_number_at(26)) *
					        (bf->immovables_by_name_nearby[bo.name] - trees_nearby_treshold_) / 10;

					// consider cutters and rangers nearby
					prio += 2 * number_of_supporters_nearby *
					        std::abs(management_data.get_military_number_at(25));
					prio -=
					   number_of_same_nearby * std::abs(management_data.get_military_number_at(36)) * 3;

				} else if (bo.is(BuildingAttribute::kNeedsRocks)) {

					// Quarries are generally to be built everywhere where rocks are
					// no matter the need for granite, as rocks are considered an obstacle
					// to expansion
					const uint8_t rocks_nearby = bf->immovables_by_name_nearby[bo.name];
					if (rocks_nearby < 1) {
						continue;
					}
					prio += 2 * rocks_nearby;

					if (rocks_nearby > 0 && bf->near_border) {
						prio += management_data.get_military_number_at(27) / 2;
					}

					// value is initialized with 1 but minimal value that can be
					// calculated is 11
					if (prio <= 1) {
						continue;
					}

					if (bo.total_count() - bo.unconnected_count == 0) {
						prio += 150;
					}

					if (get_stocklevel(bo, gametime) == 0) {
						prio *= 2;
					}

					// to prevent too many quarries on one spot
					prio = prio - 50 * number_of_same_nearby;

				} else if (bo.is(BuildingAttribute::kHunter)) {

					if (bf->critters_nearby < 5) {
						continue;
					}

					if (bo.new_building == BuildingNecessity::kForced) {
						prio += 20;
					}

					// Overdue priority here
					prio += bo.primary_priority;

					prio += number_of_supporters_nearby * 5;

					prio += (bf->critters_nearby * 3) - 8 - 5 * number_of_same_nearby;

				} else if (bo.is(BuildingAttribute::kFisher)) {  // fisher

					if (bf->fish_nearby <= 15) {
						continue;
					}

					if (bo.new_building == BuildingNecessity::kForced) {
						prio += 200;
					}

					// Overdue priority here
					prio += bo.primary_priority;
					prio -= number_of_same_nearby * 20;
					prio += number_of_supporters_nearby * 20;

					prio += -5 + bf->fish_nearby *
					                (1 + std::abs(management_data.get_military_number_at(63) / 15));
					if (resource_necessity_water_needed_) {
						prio *= 3;
					}

				} else if (!bo.supported_producers.empty()) {
					if (bo.is(BuildingAttribute::kRanger)) {
						assert(bo.cnt_target > 0);
					}

					prio += bo.primary_priority;

					if (bo.is(BuildingAttribute::kRanger)) {

						assert(bo.new_building == BuildingNecessity::kNeeded ||
						       bo.new_building == BuildingNecessity::kForced);

						if (bo.total_count() == 0) {
							prio += 200;
						} else {
							prio += std::abs(management_data.get_military_number_at(66)) *
							        (bo.cnt_target - bo.total_count());
						}

						prio -= bf->water_nearby / 5;

						prio += management_data.neuron_pool[67].get_result_safe(
						           number_of_supported_producers_nearby * 5, kAbsValue) /
						        2;

						prio += management_data.neuron_pool[49].get_result_safe(
						           bf->immovables_by_name_nearby[bo.name], kAbsValue) /
						        5;

						prio += number_of_supported_producers_nearby * 5 -
						        (expansion_type.get_expansion_type() != ExpansionMode::kEconomy) * 15 -
						        bf->space_consumers_nearby *
						           std::abs(management_data.get_military_number_at(101)) / 5 -
						        bf->immovables_by_attribute_nearby[BuildingAttribute::kNeedsRocks] / 3;

						prio += number_of_same_nearby * 3;
						// don't block port building spots with trees
						if (bf->unowned_portspace_vicinity_nearby > 0) {
							prio -= 500;
						}
						// frisian claypit and frisian farm
					} else if (bo.is(BuildingAttribute::kSupportingProducer)) {
						// we dont like trees nearby
						prio += 1 - std::max(
						               bf->immovables_by_attribute_nearby[BuildingAttribute::kLumberjack],
						               bf->immovables_by_attribute_nearby[BuildingAttribute::kRanger]) /
						               3;
						// and be far from rangers
						prio += 1 - bf->rangers_nearby *
						               std::abs(management_data.get_military_number_at(102)) / 5;

						// This is for a special case this is also supporter, it considers
						// producers nearby
						prio += management_data.neuron_pool[51].get_result_safe(
						           number_of_supported_producers_nearby * 5, kAbsValue) /
						        2;

						// taking into account the vicinity
						prio += number_of_supported_producers_nearby * 10;
						prio -= number_of_same_nearby * 15;

						if (bf->enemy_nearby) {  // not close to the enemy
							prio -= 20;
						}

						// don't block port building spots with immovables
						if (bo.is(BuildingAttribute::kSpaceConsumer) &&
						    bf->unowned_portspace_vicinity_nearby > 0) {
							prio -= 500;
						}

						if (bo.is(BuildingAttribute::kSpaceConsumer) &&
						    bf->water_nearby) {  // not close to water
							prio -= std::abs(management_data.get_military_number_at(103)) / 5;
						}

						if (bo.is(BuildingAttribute::kSpaceConsumer) &&
						    bf->unowned_mines_spots_nearby) {  // not close to mountains
							prio -= std::abs(management_data.get_military_number_at(104)) / 5;
						}
						// frisian berry farm
					} else if (bo.is(BuildingAttribute::kSpaceConsumer)) {
						// we dont like trees nearby
						prio += 1 - std::max(
						               bf->immovables_by_attribute_nearby[BuildingAttribute::kLumberjack],
						               bf->immovables_by_attribute_nearby[BuildingAttribute::kRanger]) /
						               4;
						// and be far from rangers
						prio += 1 - bf->rangers_nearby *
						               std::abs(management_data.get_military_number_at(161)) / 5;

						// taking into account the vicinity
						prio += number_of_supported_producers_nearby * 10;
						prio -= number_of_same_nearby * 8;

						if (bf->enemy_nearby) {  // not close to the enemy
							prio -= 20;
						}

						// don't block port building spots with immovables
						if (bf->unowned_portspace_vicinity_nearby > 0) {
							prio -= 500;
						}

						if (bf->water_nearby) {  // not close to water
							prio -= std::abs(management_data.get_military_number_at(124)) / 5;
						}

						if (bf->unowned_mines_spots_nearby) {  // not close to mountains
							prio -= std::abs(management_data.get_military_number_at(148)) / 5;
						}

					} else {  // FISH BREEDERS and GAME KEEPERS

						// especially for fish breeders
						if (bo.is(BuildingAttribute::kNeedsCoast) &&
						    (bf->water_nearby < 6 || bf->fish_nearby < 6)) {
							continue;
						}
						if (bo.is(BuildingAttribute::kNeedsCoast)) {
							prio += (-6 + bf->water_nearby) / 3;
							prio += (-6 + bf->fish_nearby) / 3;
						}

						prio += number_of_supported_producers_nearby * 10;
						prio -= number_of_same_nearby * 20;

						if (bf->enemy_nearby) {
							prio -= 20;
						}

						if (bf->unowned_portspace_vicinity_nearby > 0) {
							prio -= 500;
						}
					}

				} else if (bo.is(BuildingAttribute::kRecruitment)) {
					prio += bo.primary_priority;
					prio -= bf->unowned_land_nearby * 2;
					prio -= (bf->enemy_nearby) * 100;
					prio -= (expansion_type.get_expansion_type() != ExpansionMode::kEconomy) * 100;
				} else {  // finally normal productionsites
					assert(bo.supported_producers.empty());

					if (bo.new_building == BuildingNecessity::kForced) {
						prio += 150;
						assert(!bo.is(BuildingAttribute::kShipyard));
					} else if (bo.is(BuildingAttribute::kShipyard)) {
						if (!map_allows_seafaring_) {
							continue;
						}
					} else {
						assert(bo.new_building == BuildingNecessity::kNeeded);
					}

					// This considers supporters nearby
					prio += management_data.neuron_pool[52].get_result_safe(
					           number_of_supporters_nearby * 5, kAbsValue) /
					        2;

					// Overdue priority here
					prio += bo.primary_priority;

					// we check separatelly buildings with no inputs and some inputs
					if (bo.inputs.empty()) {

						assert(!bo.is(BuildingAttribute::kShipyard));

						if (bo.is(BuildingAttribute::kSpaceConsumer)) {  // e.g. farms
							// we dont like trees nearby
							prio +=
							   1 -
							   std::max(bf->immovables_by_attribute_nearby[BuildingAttribute::kLumberjack],
							            bf->immovables_by_attribute_nearby[BuildingAttribute::kRanger]) /
							      4;
							// we attempt to cluster space consumers together
							prio += number_of_same_nearby * 2;
							// and be far from rangers
							prio += 1 - bf->rangers_nearby *
							               std::abs(management_data.get_military_number_at(162)) / 5;
						} else {
							// leave some free space between them
							prio -= number_of_same_nearby *
							        std::abs(management_data.get_military_number_at(108)) / 5;
						}

						if (bo.is(BuildingAttribute::kSpaceConsumer) &&
						    bf->water_nearby) {  // not close to water
							prio -= std::abs(management_data.get_military_number_at(125)) / 5;
						}

						if (bo.is(BuildingAttribute::kSpaceConsumer) &&
						    bf->unowned_mines_spots_nearby) {  // not close to mountains
							prio -= std::abs(management_data.get_military_number_at(149)) / 5;
						}
						if (bo.is(BuildingAttribute::kSpaceConsumer) &&
						    bf->unowned_portspace_vicinity_nearby > 0) {  // do not block Ports
							prio -= 500;
						}
						if (bo.is(BuildingAttribute::kNeedsBerry)) {
							prio += std::abs(management_data.get_military_number_at(13)) *
							        bf->immovables_by_name_nearby[bo.name] / 12;
							prio += management_data.neuron_pool[39].get_result_safe(
							           number_of_supporters_nearby * 5, kAbsValue) /
							        2;
						}
						// buildings that need coast and are not considered above e.g. amazons
						// water_gatherers
						if (bo.is(BuildingAttribute::kNeedsCoast) && (bf->water_nearby < 3)) {
							continue;
						}
						if (bo.is(BuildingAttribute::kNeedsCoast)) {
							prio += (-3 + bf->water_nearby);
						}
					} else if (bo.is(BuildingAttribute::kShipyard)) {
						// for now AI builds only one shipyard
						assert(bo.total_count() == 0);
						if (bf->open_water_nearby > 3 && map_allows_seafaring_ &&
						    bf->shipyard_preferred == ExtendedBool::kTrue) {
							prio += productionsites.size() * 5 +
							        bf->open_water_nearby *
							           std::abs(management_data.get_military_number_at(109)) / 10;
						} else {
							continue;
						}
					}

					if (prio <= 0) {
						continue;
					}

					// bonus for big buildings if shortage of big fields
					if (spots_avail.at(Widelands::BUILDCAPS_BIG) <= 5 && bo.desc->get_size() == 3) {
						prio += std::abs(management_data.get_military_number_at(105)) / 5;
					}

					if (spots_avail.at(Widelands::BUILDCAPS_MEDIUM) <= 5 && bo.desc->get_size() == 2) {
						prio += std::abs(management_data.get_military_number_at(106)) / 5;
					}

					// +1 if any consumers_ are nearby
					consumers_nearby_count = 0;

					for (const Widelands::DescriptionIndex& output : bo.ware_outputs) {
						consumers_nearby_count += bf->consumers_nearby.at(output);
					}

					if (consumers_nearby_count > 0) {
						prio += std::abs(management_data.get_military_number_at(107)) / 3;
					}
				}

				// Consider border with exemption of some huts
				if (!(bo.is(BuildingAttribute::kLumberjack) || bo.is(BuildingAttribute::kNeedsCoast) ||
				      bo.is(BuildingAttribute::kFisher))) {
					prio += recalc_with_border_range(*bf, prio);
				} else if (bf->near_border && (bo.is(BuildingAttribute::kLumberjack) ||
				                               bo.is(BuildingAttribute::kNeedsCoast))) {
					prio /= 2;
				}

			}  // production sites done
			else if (bo.type == BuildingObserver::Type::kMilitarysite) {

				prio += bo.primary_priority;

				// Two possibilities why to construct militarysite here
				if (!bf->defense_msite_allowed &&
				    (bf->nearest_buildable_spot_nearby < bo.desc->get_conquers() ||
				     bf->unowned_portspace_vicinity_nearby > 0) &&
				    (bf->military_in_constr_nearby + bf->military_unstationed) <
				       concurent_ms_in_constr_no_enemy) {
					// it will conquer new buildable spots for buildings or mines
				} else if (bf->defense_msite_allowed &&
				           (bf->military_in_constr_nearby + bf->military_unstationed) <
				              concurent_ms_in_constr_enemy_nearby) {
					// we need it to increase capacity on the field
					if (bo.fighting_type) {
						prio += 5;
					}
				} else {
					continue;
				}
				if (bf->unowned_mines_spots_nearby > 2 && bo.mountain_conqueror) {
					prio += 5;
				}
				prio += std::abs(management_data.get_military_number_at(35)) / 5 *
				        (static_cast<int16_t>(bo.desc->get_conquers()) -
				         static_cast<int16_t>(bf->nearest_buildable_spot_nearby));

				prio += bf->military_score_;

				// if place+building is not good enough
				if (prio <= persistent_data->target_military_score) {
					continue;
				}
				if (prio > persistent_data->ai_personality_mil_upper_limit) {
					persistent_data->ai_personality_mil_upper_limit = prio;
				}
			} else if (bo.type == BuildingObserver::Type::kWarehouse) {

				// exclude spots on border
				if (bf->near_border && !bo.is(BuildingAttribute::kPort)) {
					continue;
				}
				assert(bf->is_portspace != ExtendedBool::kUnset);
				if (bf->is_portspace != ExtendedBool::kTrue && bo.is(BuildingAttribute::kPort)) {
					continue;
				}

				if (!bo.is(BuildingAttribute::kPort)) {
					assert(numof_warehouses_in_const_ == 0);
					// New warehouse should not be build too close to another one
					if (bf->average_flag_dist_to_wh <= 15) {
						continue;
					}
				}

				prio += bo.primary_priority;
				prio += wh_distance_malus;  // Here it increases priority, more distant is better

				prio += bf->own_non_military_nearby * 3;

				// dont be close to enemies
				if (bf->enemy_nearby) {
					prio -= 40;
				}

				// being too close to a border is not good either
				if ((bf->unowned_land_nearby || bf->enemy_owned_land_nearby > 10) &&
				    !bo.is(BuildingAttribute::kPort) && prio > 0) {
					prio /= 2;
					prio -= 10;
				}

			} else if (bo.type == BuildingObserver::Type::kTrainingsite) {

				// Even if a site is forced it has kNeeded necessity now
				assert(bo.primary_priority > 0 && bo.new_building == BuildingNecessity::kNeeded);

				prio += bo.primary_priority;

				prio -= wh_distance_malus;

				// for spots close to a border
				if (bf->near_border) {
					prio -= 5;
				}

				// take care about borders and enemies
				if (bf->enemy_nearby) {
					prio -= 20;
				}

				if (bf->unowned_land_nearby || bf->enemy_owned_land_nearby) {
					prio -= 15;
				}
			}

			// think of space consuming buildings nearby like farms or vineyards
			if (bo.type != BuildingObserver::Type::kMilitarysite) {
				prio -= bf->space_consumers_nearby * 10;
			}

			// Stop here, if priority is 0 or less.
			if (prio <= 0) {
				continue;
			}

			// Prefer road side fields
			prio += bf->preferred ? 5 : 0;

			// don't waste good land for small huts
			const bool space_stress = (spots_avail.at(Widelands::BUILDCAPS_MEDIUM) < 5 ||
			                           spots_avail.at(Widelands::BUILDCAPS_BIG) < 5);

			if (space_stress && bo.type == BuildingObserver::Type::kMilitarysite) {
				prio -= (bf->max_buildcap_nearby - bo.desc->get_size()) * 10;
			} else if (space_stress) {
				prio -= (bf->max_buildcap_nearby - bo.desc->get_size()) * 30;
			} else {
				prio -= (bf->max_buildcap_nearby - bo.desc->get_size()) * 5;
			}

			// prefer vicinity of ports (with exemption of warehouses)
			if (bf->port_nearby && bo.type == BuildingObserver::Type::kMilitarysite) {
				prio *= 2;
			}

			if (bo.type != BuildingObserver::Type::kMilitarysite && highest_nonmil_prio_ < prio) {
				highest_nonmil_prio_ = prio;
			}

			if (bo.type == BuildingObserver::Type::kMilitarysite) {
				if (prio <= persistent_data->target_military_score) {
					continue;
				}
			}

			if (prio > proposed_priority) {
				best_building = &bo;
				proposed_priority = prio;
				proposed_coords = bf->coords;
			}
		}  // ending loop over buildings
	}     // ending loop over fields

	// then try all mines_ - as soon as basic economy is build up.
	if (gametime > next_mine_construction_due_) {

		// not done here
		// update_all_mineable_fields(gametime);
		next_mine_construction_due_ = gametime + kNewMineConstInterval;

		if (!mineable_fields.empty()) {

			for (BuildingObserver& bo : buildings_) {
				if (productionsites.size() <= 8) {
					break;
				}

				if (bo.type != BuildingObserver::Type::kMine) {
					continue;
				}

				assert(bo.new_building != BuildingNecessity::kAllowed);

				// skip if a mine is not required
				if (!(bo.new_building == BuildingNecessity::kNeeded ||
				      bo.new_building == BuildingNecessity::kForced)) {
					continue;
				}

				// iterating over fields
				for (MineableField* const mf : mineable_fields) {
					if (mf->field_info_expiration <= gametime) {
						continue;
					}

					if (mf->coords.field->get_resources() != bo.mines) {
						continue;
					}

					// Continue if field is blocked at the moment
					if (blocked_fields.is_blocked(mf->coords)) {
						continue;
					}

					int32_t prio = 0;
					Widelands::MapRegion<Widelands::Area<Widelands::FCoords>> mr(
					   map, Widelands::Area<Widelands::FCoords>(mf->coords, 2));
					do {
						if (bo.mines == mr.location().field->get_resources()) {
							prio += mr.location().field->get_resources_amount();
						}
					} while (mr.advance(map));

					prio /= 10;

					// Only build mines_ on locations where some material can be mined
					if (prio < 1) {
						continue;
					}

					// applying nearnest penalty
					prio -= mf->mines_nearby * std::abs(management_data.get_military_number_at(126));

					// applying max needed
					prio += bo.primary_priority;

					// prefer mines in the middle of mine fields of the
					// same type, so we add a small bonus here
					// depending on count of same mines nearby,
					// though this does not reflects how many resources
					// are (left) in nearby mines
					prio += mf->same_mine_fields_nearby;

					// Continue if field is blocked at the moment
					if (blocked_fields.is_blocked(mf->coords)) {
						continue;
					}

					// Prefer road side fields
					prio += mf->preferred ? 1 : 0;

					prio += bo.primary_priority;

					if (prio > proposed_priority) {
						best_building = &bo;
						proposed_priority = prio;
						proposed_coords = mf->coords;
						mine = true;
					}

					if (prio > highest_nonmil_prio_) {
						highest_nonmil_prio_ = prio;
					}
				}  // end of evaluation of field
			}

		}  // section if mine size >0
	}     // end of mines_ section

	// if there is no winner:
	if (best_building == nullptr) {
		return false;
	}

	if (best_building->type == BuildingObserver::Type::kMilitarysite) {
		assert(proposed_priority >= persistent_data->least_military_score);
		persistent_data->target_military_score = proposed_priority;
		if (persistent_data->target_military_score >
		    persistent_data->ai_personality_mil_upper_limit) {
			persistent_data->ai_personality_mil_upper_limit = persistent_data->target_military_score;
		}
		assert(proposed_priority >= persistent_data->least_military_score);
	}

	// send the command to construct a new building
	game().send_player_build(player_number(), proposed_coords, best_building->id);
	blocked_fields.add(proposed_coords, game().get_gametime() + Duration(2 * 60 * 1000));

	// resetting new_building_overdue
	best_building->new_building_overdue = 0;

	// we block also nearby fields
	// if farms and so on, for quite a long time
	// if military sites only for short time for AI can update information on near buildable fields
	if ((best_building->is(BuildingAttribute::kSpaceConsumer) &&
	     !best_building->is(BuildingAttribute::kRanger)) ||
	    best_building->type == BuildingObserver::Type::kMilitarysite) {
		Time block_time(0);
		uint32_t block_area = 0;
		if (best_building->is(BuildingAttribute::kSpaceConsumer)) {
			if (spots_ > kSpotsEnough) {
				block_time = Time(45 * 60 * 1000);
			} else {
				block_time = Time(15 * 60 * 1000);
			}
			block_area = 5;
		} else {  // militray buildings for a very short time
			block_time = Time(25 * 1000);
			block_area = 6;
		}

		Widelands::MapRegion<Widelands::Area<Widelands::FCoords>> mr(
		   map, Widelands::Area<Widelands::FCoords>(map.get_fcoords(proposed_coords), block_area));
		do {
			blocked_fields.add(mr.location(), game().get_gametime() + Duration(block_time.get()));
		} while (mr.advance(map));
	}

	if (best_building->is(BuildingAttribute::kRecruitment)) {
		verb_log_info_time(gametime, "AI %2d: Building a recruitment site: %s\n", player_number(),
		                   best_building->name);
	}

	if (best_building->is(BuildingAttribute::kShipyard)) {
		verb_log_info_time(gametime, "AI %2d: Building a shipyard site: %s Prio:%d \n",
		                   player_number(), best_building->name, proposed_priority);
	}

	if (!(best_building->type == BuildingObserver::Type::kMilitarysite)) {
		best_building->construction_decision_time = gametime;
	} else {
		military_last_build_ = gametime;
		best_building->construction_decision_time = gametime - Duration(kBuildingMinInterval / 2);
	}

	// set the type of update that is needed
	if (mine) {
		next_mine_construction_due_ = gametime + kBusyMineUpdateInterval;
	}

	return true;
}

// Re-calculating warehouse to flag distances
void DefaultAI::check_flag_distances(const Time& gametime) {
	for (WarehouseSiteObserver& wh_obs : warehousesites) {
		const uint32_t this_wh_hash = wh_obs.site->get_position().hash();
		uint32_t highest_distance_set = 0;

		std::queue<Widelands::Flag*>
		   remaining_flags;  // only used to collect flags reachable walk over roads
		remaining_flags.push(&wh_obs.site->base_flag());
		flag_warehouse_distance.set_distance(
		   wh_obs.site->base_flag().get_position().hash(), 0, gametime, this_wh_hash);
		assert(flag_warehouse_distance.get_wh_distance(
		          wh_obs.site->base_flag().get_position().hash(), gametime, nullptr) == 0);

		// Algorithm to walk on roads
		// All nodes are marked as to_be_checked == true first and once the node is checked it is
		// changed to false. Under some conditions, the same node can be checked twice, the
		// to_be_checked can be set back to true. Because less hoops (fewer flag-to-flag roads) does
		// not always mean shortest road.
		while (!remaining_flags.empty()) {
			// looking for a node with shortest existing road distance from starting flag and one that
			// has to be checked Now going over roads leading from this flag
			const uint16_t current_flag_distance = flag_warehouse_distance.get_wh_distance(
			   remaining_flags.front()->get_position().hash(), gametime, nullptr);
			for (uint8_t i = Widelands::WalkingDir::FIRST_DIRECTION;
			     i <= Widelands::WalkingDir::LAST_DIRECTION; ++i) {
				Widelands::Road* const road = remaining_flags.front()->get_road(i);

				if (!road) {
					continue;
				}

				Widelands::Flag* endflag = &road->get_flag(Widelands::Road::FlagStart);

				if (endflag == remaining_flags.front()) {
					endflag = &road->get_flag(Widelands::Road::FlagEnd);
				}
				const uint16_t steps_count = road->get_path().get_nsteps();

				// Calculated distance can be used or ignored if f.e. longer than via other route
				bool const updated = flag_warehouse_distance.set_distance(
				   endflag->get_position().hash(), current_flag_distance + steps_count, gametime,
				   this_wh_hash);

				if (updated && highest_distance_set < current_flag_distance + steps_count) {
					highest_distance_set = current_flag_distance + steps_count;
				}

				if (updated) {
					remaining_flags.push(endflag);
				}
			}
			remaining_flags.pop();
		}
	}

	// Now let do some lazy pruning - remove the flags that were not updated for long
	flag_warehouse_distance.remove_old_flag(gametime);
}

// Here we pick about 25 roads and investigate them. If it is a dead end we dismantle it
bool DefaultAI::dismantle_dead_ends() {
	bool road_dismantled = false;
	const uint16_t stepping = roads.size() / 25 + 1;

	for (uint16_t i = 0; i < roads.size(); i += stepping) {
		const Widelands::Flag& roadstartflag = roads[i]->get_flag(Widelands::RoadBase::FlagStart);
		const Widelands::Flag& roadendflag = roads[i]->get_flag(Widelands::RoadBase::FlagEnd);

		if (!roadstartflag.get_building() && roadstartflag.is_dead_end()) {
			game().send_player_bulldoze(*const_cast<Widelands::Flag*>(&roadstartflag));
			road_dismantled = true;
		}

		if (!roadendflag.get_building() && roadendflag.is_dead_end()) {
			game().send_player_bulldoze(*const_cast<Widelands::Flag*>(&roadendflag));
			road_dismantled = true;
		}
	}
	return road_dismantled;
}

// improves current road system
bool DefaultAI::improve_roads(const Time& gametime) {

	// First try to dismantle some dead ends on road
	if (dead_ends_check_ || gametime.get() % 50 == 0) {
		if (dismantle_dead_ends()) {
			return true;
		}
		dead_ends_check_ = false;
		return false;
	}

	if (!roads.empty()) {
		const Widelands::Path& path = roads.front()->get_path();

		// first force a split on roads that are longer than 3 parts
		if (path.get_nsteps() > 3 && spots_ > kSpotsEnough) {
			const Widelands::Map& map = game().map();
			Widelands::CoordPath cp(map, path);
			// try to split after two steps
			Widelands::CoordPath::StepVector::size_type i = cp.get_nsteps() - 1, j = 1;

			for (; i >= j; --i, ++j) {
				{
					const Widelands::Coords c = cp.get_coords().at(i);

					if (map[c].nodecaps() & Widelands::BUILDCAPS_FLAG) {
						game().send_player_build_flag(player_number(), c);
						return true;
					}
				}
				{
					const Widelands::Coords c = cp.get_coords().at(j);

					if (map[c].nodecaps() & Widelands::BUILDCAPS_FLAG) {
						game().send_player_build_flag(player_number(), c);
						return true;
					}
				}
			}

			// Unable to set a flag - perhaps the road was build stupid
			game().send_player_bulldoze(*const_cast<Widelands::Road*>(roads.front()));
			dead_ends_check_ = true;
			return true;
		}

		roads.push_back(roads.front());
		roads.pop_front();

		// Occasionaly (not more then once in 15 seconds) we test if the road can be dismantled
		// if there is shortage of spots we do it always
		if (last_road_dismantled_ + Duration(15 * 1000) < gametime &&
		    (gametime.get() % 40 == 0 || spots_ <= kSpotsEnough)) {
			const Widelands::Road& road = *roads.front();
			if (dispensable_road_test(*const_cast<Widelands::Road*>(&road))) {
				game().send_player_bulldoze(*const_cast<Widelands::Road*>(&road));
				last_road_dismantled_ = gametime;
				dead_ends_check_ = true;
				return true;
			}
		}
	}
	// now we rotate economies and flags to get one flag to go on with
	if (economies.empty()) {
		check_economies();
		return false;
	}

	if (economies.size() >= 2) {  // rotating economies
		economies.push_back(economies.front());
		economies.pop_front();
	}

	EconomyObserver* eco = economies.front();
	if (eco->flags.empty()) {
		check_economies();
		return false;
	}
	if (eco->flags.size() > 1) {
		eco->flags.push_back(eco->flags.front());
		eco->flags.pop_front();
	}

	const Widelands::Flag& flag = *eco->flags.front();

	// now we test if it is dead end flag, if yes, destroying it
	if (flag.is_dead_end() && flag.current_wares() == 0) {
		game().send_player_bulldoze(*const_cast<Widelands::Flag*>(&flag));
		eco->flags.pop_front();
		return true;
	}

	bool is_warehouse = false;
	if (Widelands::Building* b = flag.get_building()) {
		BuildingObserver& bo = get_building_observer(b->descr().name().c_str());
		if (bo.type == BuildingObserver::Type::kWarehouse) {
			is_warehouse = true;
		}
	}
	const uint32_t flag_coords_hash = flag.get_position().hash();

	if (flag_warehouse_distance.is_road_prohibited(flag_coords_hash, gametime)) {
		return false;
	}
	// TODO(Nordfriese): Someone should update the code since the big economy splitting for the
	// ferries
	const bool needs_warehouse = flag.get_economy(Widelands::wwWORKER)->warehouses().empty();

	// when deciding if we attempt to build a road from here we use probability
	uint16_t probability_score = 0;
	if (flag.nr_of_roads() == 1) {
		probability_score += 20;
	}
	if (is_warehouse && flag.nr_of_roads() <= 3) {
		probability_score += 20;
	}
	probability_score += flag.current_wares() * 5;
	if (needs_warehouse) {
		probability_score += 500;
	}
	if (RNG::static_rand(10) == 0) {
		probability_score +=
		   flag_warehouse_distance.get_wh_distance(flag_coords_hash, gametime, nullptr);
	}

	if (RNG::static_rand(200) < probability_score) {
		create_shortcut_road(flag, 14, gametime);
		return true;
	}

	return false;
}

// This function takes a road (road is smallest section of roads with two flags on the ends)
// look for longer section of road that starts and ends with building/road crossing
// and tries to find alternative route from one end flag to another.
// If route exists, it is not too long, and current road is not intensively used
// the road can be dismantled
bool DefaultAI::dispensable_road_test(const Widelands::Road& road) {

	Widelands::Flag& roadstartflag = road.get_flag(Widelands::RoadBase::FlagStart);
	Widelands::Flag& roadendflag = road.get_flag(Widelands::RoadBase::FlagEnd);

	// Calculating full road (from crossing/building to another crossing/building),
	// this means we calculate vector of all flags of the "full road"
	std::vector<Widelands::Flag*> full_road;
	full_road.push_back(&roadstartflag);
	full_road.push_back(&roadendflag);

	uint16_t road_length = road.get_path().get_nsteps();

	for (int j = 0; j < 2; ++j) {
		bool new_road_found = true;
		while (new_road_found && full_road.back()->nr_of_roads() <= 2 &&
		       full_road.back()->get_building() == nullptr) {
			new_road_found = false;
			for (uint8_t i = Widelands::WalkingDir::FIRST_DIRECTION;
			     i <= Widelands::WalkingDir::LAST_DIRECTION; ++i) {
				Widelands::Road* const near_road = full_road.back()->get_road(i);

				if (!near_road) {
					continue;
				}

				Widelands::Flag* other_end;
				if (near_road->get_flag(Widelands::RoadBase::FlagStart).get_position().hash() ==
				    full_road.back()->get_position().hash()) {
					other_end = &near_road->get_flag(Widelands::RoadBase::FlagEnd);
				} else {
					other_end = &near_road->get_flag(Widelands::RoadBase::FlagStart);
				}

				// Have we already the end of road in our full_road?
				if (std::find(full_road.begin(), full_road.end(), other_end) == full_road.end()) {
					full_road.push_back(other_end);
					road_length += near_road->get_path().get_nsteps();
					new_road_found = true;
					break;
				}
			}
		}
		// we walked to one end, now let revert the content of full_road and repeat in opposite
		// direction
		std::reverse(full_road.begin(), full_road.end());
	}

	// To make decision how intensively the road is used, we count wares on it, but we distinguish
	// situation when entire road has only 2 flags or is longer
	uint16_t wares_on_road = 0;
	assert(full_road.size() > 1);
	if (full_road.size() == 2) {
		wares_on_road = roadstartflag.current_wares() + roadendflag.current_wares();
	} else {
		// We count wares only on inner flags
		for (uint16_t k = 1; k < full_road.size() - 1; ++k) {
			wares_on_road += full_road[k]->current_wares();
		}
	}

	// If it by chance starts or ends next to a warehouse...
	if (Widelands::Building* b = full_road.front()->get_building()) {
		BuildingObserver& bo = get_building_observer(b->descr().name().c_str());
		if (bo.type == BuildingObserver::Type::kWarehouse) {
			return false;
		}
	}
	if (Widelands::Building* b = full_road.back()->get_building()) {
		BuildingObserver& bo = get_building_observer(b->descr().name().c_str());
		if (bo.type == BuildingObserver::Type::kWarehouse) {
			return false;
		}
	}

	if (wares_on_road > 8 || (spots_ > kSpotsEnough && wares_on_road > 5)) {
		return false;
	}

	std::priority_queue<NearFlag> queue;
	// only used to collect flags reachable walking over roads
	std::vector<NearFlag> reachableflags;

	queue.push(NearFlag(full_road.front(), 0));
	uint16_t alternative_path = std::numeric_limits<uint16_t>::max();
	const uint8_t checkradius = 3 * game().map().calc_distance(full_road.front()->get_position(),
	                                                           full_road.back()->get_position());

	// algorithm to walk on roads
	while (!queue.empty()) {

		// Testing if we stand on the roadendflag... if yes, the alternative path is found, no reason
		// to go on
		if (full_road.back()->get_position().x == queue.top().flag->get_position().x &&
		    full_road.back()->get_position().y == queue.top().flag->get_position().y) {
			alternative_path = queue.top().current_road_distance;
			break;
		}

		// If we were here, do not evaluate the flag again
		std::vector<NearFlag>::iterator f =
		   find(reachableflags.begin(), reachableflags.end(), queue.top().flag);
		if (f != reachableflags.end()) {
			queue.pop();
			continue;
		}

		reachableflags.push_back(queue.top());
		queue.pop();
		NearFlag& nf = reachableflags.back();

		// Now go over roads going from this flag
		for (uint8_t i = Widelands::WalkingDir::FIRST_DIRECTION;
		     i <= Widelands::WalkingDir::LAST_DIRECTION; ++i) {
			Widelands::Road* const near_road = nf.flag->get_road(i);

			if (!near_road) {
				continue;
			}

			// alternate road cannot lead via road to be dismantled
			if (near_road->serial() == road.serial()) {
				continue;
			}

			Widelands::Flag* endflag = &near_road->get_flag(Widelands::RoadBase::FlagStart);

			if (endflag == nf.flag) {
				endflag = &near_road->get_flag(Widelands::RoadBase::FlagEnd);
			}

			// When walking on nearby roads, we do not go too far from start and end of road
			const int32_t dist1 =
			   game().map().calc_distance(full_road.front()->get_position(), endflag->get_position());
			const int32_t dist2 =
			   game().map().calc_distance(full_road.back()->get_position(), endflag->get_position());
			if ((dist1 + dist2) > checkradius) {
				continue;
			}

			const uint32_t new_length = nf.current_road_distance + near_road->get_path().get_nsteps();
			queue.push(NearFlag(endflag, new_length));
		}
	}

	return alternative_path + wares_on_road <= road_length + 12;
}

// Trying to connect the flag to another one, be it from own economy
// or other economy
// The procedure is:
// - Collect all flags within checkradius into RoadCandidates, but first we dont even know if a road
// can be built to them
// - Walking over road network to collect info on flags that are accessible over road network
// - Then merge info from NearFlags to RoadCandidates and consider roads to few best candidates from
// RoadCandidates. We use score named "reduction" that is basically diff between connection over
// existing roads minus possible road from starting flag to candidate flag. Of course there are two
// special cases:
// - the candidate flag does not belong to the same economy, so no road connection exists
// - they are from same economy, but are connected beyond range of checkradius, so actual length of
// connection is not known
bool DefaultAI::create_shortcut_road(const Widelands::Flag& flag,
                                     uint16_t checkradius,
                                     const Time& gametime) {

	// Increasing the failed_connection_tries counter
	// At the same time it indicates a time an economy is without a warehouse
	// TODO(Nordfriese): Someone should update the code since the big economy splitting for the
	// ferries
	EconomyObserver* eco = get_economy_observer(flag.economy(Widelands::wwWORKER));
	// if we passed grace time this will be last attempt and if it fails
	// building is destroyed
	bool last_attempt_ = false;

	// this should not happen, but if the economy has a warehouse and a dismantle
	// grace time set, we must 'zero' the dismantle grace time
	if (!flag.get_economy(Widelands::wwWORKER)->warehouses().empty() &&
	    eco->dismantle_grace_time.is_valid()) {
		eco->dismantle_grace_time = Time();
	}

	// first we deal with situations when this is economy with no warehouses
	// and this is a flag belonging to a building/constructionsite
	// such economy must get dismantle grace time (if not set yet)
	// end sometimes extended checkradius
	if (flag.get_economy(Widelands::wwWORKER)->warehouses().empty() && flag.get_building()) {

		// occupied military buildings get special treatment
		// (extended grace time + longer radius)
		bool occupied_military_ = false;
		Widelands::Building* b = flag.get_building();
		if (upcast(Widelands::MilitarySite, militb, b)) {
			occupied_military_ = !militb->soldier_control()->stationed_soldiers().empty();
		}

		// check if we are within grace time, if not or gracetime unset we need to do something
		// if we are within gracetime we do nothing (this loop is skipped)

		// if grace time is not set, this is probably first time without a warehouse and we must set
		// it
		if (eco->dismantle_grace_time.is_invalid()) {

			// constructionsites
			if (upcast(Widelands::ConstructionSite const, constructionsite, flag.get_building())) {
				BuildingObserver& bo =
				   get_building_observer(constructionsite->building().name().c_str());
				// first very special case - a port (in the phase of constructionsite)
				// this might be a new colonization port
				if (bo.is(BuildingAttribute::kPort)) {
					eco->dismantle_grace_time =
					   gametime + Duration(60 * 60 * 1000);  // one hour should be enough
				} else {  // other constructionsites, usually new (standalone) constructionsites
					eco->dismantle_grace_time =
					   gametime + Duration(30 * 1000 +  // very short time is enough
					                       (eco->flags.size() * 30 *
					                        1000));  // + 30 seconds for every flag in economy
				}

				// buildings
			} else {

				if (occupied_military_) {
					eco->dismantle_grace_time =
					   gametime + Duration((90 * 60 * 1000) + (eco->flags.size() * 20 * 1000));

				} else {  // for other normal buildings
					eco->dismantle_grace_time =
					   gametime + Duration((45 * 60 * 1000) + (eco->flags.size() * 20 * 1000));
				}
			}

			// we have passed grace_time - it is time to dismantle
		} else if (eco->dismantle_grace_time <= gametime) {
			last_attempt_ = true;
			// we increase a check radius in last attempt
			checkradius += 2;
		}

		// and bonus for occupied military buildings:
		if (occupied_military_) {
			checkradius += 4;
		}

		// and generally increase radius for unconnected buildings
		checkradius += 2;
	}

	// Now own roadfinding stuff
	const Widelands::Map& map = game().map();

	// Initializing new object of FlagsForRoads, we will push there all candidate flags
	// First we dont even know if a road can be built there (from current flag)
	// Adding also distance of this flag to nearest wh
	const uint32_t current_flag_dist_to_wh =
	   flag_warehouse_distance.get_wh_distance(flag.get_position().hash(), gametime, nullptr);

	FlagCandidates flag_candidates(current_flag_dist_to_wh);

	FindNodeWithFlagOrRoad functor;
	CheckStepRoadAI check(player_, Widelands::MOVECAPS_WALK, true);

	// get all flags within radius
	std::vector<Widelands::Coords> reachable;
	map.find_reachable_fields(
	   game(),
	   Widelands::Area<Widelands::FCoords>(map.get_fcoords(flag.get_position()), checkradius),
	   &reachable, check, functor);

	for (const Widelands::Coords& reachable_coords : reachable) {

		// ignore starting flag, of course
		if (reachable_coords == flag.get_position()) {
			continue;
		}

		const uint32_t reachable_coords_hash = reachable_coords.hash();

		// first make sure there is an immovable (should be, but still)
		Widelands::BaseImmovable* this_immovable = map[reachable_coords].get_immovable();
		if (upcast(Widelands::PlayerImmovable const, player_immovable, this_immovable)) {

			// if it is the road, make a flag there
			if (this_immovable->descr().type() == Widelands::MapObjectType::ROAD) {
				game().send_player_build_flag(player_number(), reachable_coords);
			}

			// do not go on if it is not a flag
			if (this_immovable->descr().type() != Widelands::MapObjectType::FLAG) {
				continue;
			}

			// testing if a flag/road's economy has a warehouse, if not we are not
			// interested to connect to it
			// TODO(Nordfriese): Someone should update the code since the big economy splitting for the
			// ferries
			if (player_immovable->economy(Widelands::wwWORKER).warehouses().empty()) {
				continue;
			}

			// This is a candidate, sending all necessary info to RoadCandidates
			const bool is_different_economy = (player_immovable->get_economy(Widelands::wwWORKER) !=
			                                   flag.get_economy(Widelands::wwWORKER));
			const uint16_t air_distance = map.calc_distance(flag.get_position(), reachable_coords);

			if (!flag_candidates.has_candidate(reachable_coords_hash) &&
			    !flag_warehouse_distance.is_road_prohibited(reachable_coords_hash, gametime)) {
				flag_candidates.add_flag(
				   reachable_coords_hash, is_different_economy,
				   flag_warehouse_distance.get_wh_distance(reachable_coords_hash, gametime, nullptr),
				   air_distance);
			}
		}
	}

	// now we walk over roads and if field is reachable by roads, we change the distance assigned
	// above
	std::map<uint32_t, NearFlag> nearflags;  // only used to collect flags reachable walk over roads
	nearflags[flag.get_position().hash()] = NearFlag(&flag, 0);

	collect_nearflags(nearflags, flag, checkradius);

	// Sending calculated walking costs from nearflags to RoadCandidates to update info on
	// Candidate flags/roads
	for (auto& nf_walk : nearflags) {
		const uint32_t nf_hash = nf_walk.second.flag->get_position().hash();
		// NearFlag contains also flags beyond check radius, these are not relevant for us
		if (flag_candidates.has_candidate(nf_hash)) {
			flag_candidates.set_cur_road_distance(nf_hash, nf_walk.second.current_road_distance);
		}
	}

	// Here we must consider how much are buildable fields lacking
	// the number will be transformed to a weight passed to findpath function
	int32_t fields_necessity = 0;
	if (spots_ < kSpotsTooLittle) {
		fields_necessity += 10;
	}
	if (map_allows_seafaring_ && num_ports == 0) {
		fields_necessity += 10;
	}
	if (num_ports < 4) {
		fields_necessity += 5;
	}
	if (spots_ < kSpotsEnough) {
		fields_necessity += 5;
	}

	fields_necessity *= std::abs(management_data.get_military_number_at(64)) * 5;

	// Now we calculate roads from here to few best looking RoadCandidates....
	flag_candidates.sort_by_air_distance();
	uint32_t possible_roads_count = 0;
	for (const auto& flag_candidate : flag_candidates.flags()) {
		if (possible_roads_count > 10) {
			break;
		}
		const Widelands::Coords coords = Widelands::Coords::unhash(flag_candidate.coords_hash);
		Widelands::Path path;

		// value of pathcost is not important, it just indicates, that the path can be built
		// We send this information to RoadCandidates, with length of possible road if applicable
		const int32_t pathcost =
		   map.findpath(flag.get_position(), coords, 0, path, check, 0, fields_necessity);
		if (pathcost >= 0) {
			flag_candidates.set_road_possible(flag_candidate.coords_hash, path.get_nsteps());
			++possible_roads_count;
		}
	}

	// re-sorting again now by default by a score
	flag_candidates.sort();

	// Well and finally building the winning road (if any)
	const int32_t winner_min_score = (spots_ < kSpotsTooLittle) ? 50 : 25;

	FlagCandidates::Candidate* winner = flag_candidates.get_winner(winner_min_score);
	if (winner) {
		const Widelands::Coords target_coords = Widelands::Coords::unhash(winner->coords_hash);

		// This is to prohibit the flag for some time but with exemption of warehouse
		if (flag_warehouse_distance.get_wh_distance(winner->coords_hash, gametime, nullptr) > 0) {
			flag_warehouse_distance.set_road_built(winner->coords_hash, gametime);
		}
		// and we straight away set distance of future flag
		flag_warehouse_distance.set_distance(
		   flag.get_position().hash(), winner->start_flag_dist_to_wh + winner->possible_road_distance,
		   gametime, 0);  // faking the warehouse

		Widelands::Path& path = *new Widelands::Path();
#ifndef NDEBUG
		const int32_t pathcost =
		   map.findpath(flag.get_position(), target_coords, 0, path, check, 0, fields_necessity);
		assert(pathcost >= 0);
#else
		map.findpath(flag.get_position(), target_coords, 0, path, check, 0, fields_necessity);
#endif
		game().send_player_build_road(player_number(), path);
		return true;
	}
	// We can't build a road so let's block the vicinity as an indication this area is not
	// connectible
	// Usually we block for 2 minutes, but if it is a last attempt we block for 10 minutes
	// Note: we block the vicinity only if this economy (usually a sole flag with a building) is not
	// connected to a warehouse
	// TODO(Nordfriese): Someone should update the code since the big economy splitting for the
	// ferries
	if (flag.get_economy(Widelands::wwWORKER)->warehouses().empty()) {

		// blocking only if latest block was less then 60 seconds ago or it is last attempt
		if (eco->fields_block_last_time + Duration((60 * 1000)) < gametime || last_attempt_) {
			eco->fields_block_last_time = gametime;

			const Duration block_time((last_attempt_ ? 10 : 2) * 60 * 1000);

			FindNodeAcceptAll buildable_functor;
			CheckStepOwnTerritory check_own(player_, Widelands::MOVECAPS_WALK, true);

			// get all flags within radius
			std::vector<Widelands::Coords> reachable_to_block;
			map.find_reachable_fields(
			   game(),
			   Widelands::Area<Widelands::FCoords>(map.get_fcoords(flag.get_position()), checkradius),
			   &reachable_to_block, check_own, buildable_functor);

			for (auto coords : reachable_to_block) {
				blocked_fields.add(coords, game().get_gametime() + block_time);
			}
		}

		// If it last attempt we also destroy the flag (with a building if any attached)
		if (last_attempt_) {
			remove_from_dqueue<Widelands::Flag>(eco->flags, &flag);
			game().send_player_bulldoze(*const_cast<Widelands::Flag*>(&flag));
			dead_ends_check_ = true;
			return true;
		}
	}
	return false;
}

void DefaultAI::collect_nearflags(std::map<uint32_t, NearFlag>& nearflags,
                                  const Widelands::Flag& flag,
                                  const uint16_t checkradius) {
	// Algorithm to walk on roads
	// All nodes are marked as to_be_checked == true first and once the node is checked it is changed
	// to false. Under some conditions, the same node can be checked twice, the to_be_checked can
	// be set back to true. Because less hoops (fewer flag-to-flag roads) does not always mean
	// shortest road.

	const Widelands::Map& map = game().map();

	for (;;) {
		// looking for a node with shortest existing road distance from starting flag and one that has
		// to be checked
		uint32_t start_field = kNoField;
		uint32_t nearest_distance = 10000;
		for (auto item : nearflags) {
			if (item.second.current_road_distance < nearest_distance && item.second.to_be_checked) {
				nearest_distance = item.second.current_road_distance;
				start_field = item.first;
			}
		}
		// OK, we failed to find a NearFlag where to_be_checked == true, so quitting the loop now
		if (start_field == kNoField) {
			break;
		}

		nearflags[start_field].to_be_checked = false;

		// Now going over roads leading from this flag
		for (uint8_t i = Widelands::WalkingDir::FIRST_DIRECTION;
		     i <= Widelands::WalkingDir::LAST_DIRECTION; ++i) {
			Widelands::Road* const road = nearflags[start_field].flag->get_road(i);

			if (!road) {
				continue;
			}

			Widelands::Flag* endflag = &road->get_flag(Widelands::Road::FlagStart);

			if (endflag == nearflags[start_field].flag) {
				endflag = &road->get_flag(Widelands::Road::FlagEnd);
			}

			const uint32_t endflag_hash = endflag->get_position().hash();

			const int32_t dist = map.calc_distance(flag.get_position(), endflag->get_position());

			if (dist > checkradius + 2) {  //  Testing bigger vicinity then checkradius....
				continue;
			}

			// There is few scenarios for this neighbour flag
			if (nearflags.count(endflag_hash) == 0) {
				// This is brand new flag
				// calculating diff how much closer we will get to the flag
				nearflags[endflag_hash] =
				   NearFlag(endflag, nearflags[start_field].current_road_distance +
				                        road->get_path().get_nsteps());
			} else {
				// We know about this flag already
				if (nearflags[endflag_hash].current_road_distance >
				    nearflags[start_field].current_road_distance + road->get_path().get_nsteps()) {
					// ..but this current connection is shorter than one found before
					nearflags[endflag_hash].current_road_distance =
					   nearflags[start_field].current_road_distance + road->get_path().get_nsteps();
					// So let re-check neighbours once more
					nearflags[endflag_hash].to_be_checked = true;
				}
			}
		}
	}
}

/**
 * Checks if anything in one of the economies changed and takes care for these
 * changes.
 *
 * \returns true, if something was changed.
 */
bool DefaultAI::check_economies() {
	while (!new_flags.empty()) {
		const Widelands::Flag& flag = *new_flags.front();
		new_flags.pop_front();
		// TODO(Nordfriese): Someone must urgently update the code since the big economy splitting for
		// the ferries
		get_economy_observer(flag.economy(Widelands::wwWORKER))->flags.push_back(&flag);
	}

	for (std::deque<EconomyObserver*>::iterator obs_iter = economies.begin();
	     obs_iter != economies.end(); ++obs_iter) {
		// check if any flag has changed its economy
		std::deque<Widelands::Flag const*>& fl = (*obs_iter)->flags;

		for (std::deque<Widelands::Flag const*>::iterator j = fl.begin(); j != fl.end();) {
			if (&(*obs_iter)->economy != &(*j)->economy(Widelands::wwWORKER)) {
				// the flag belongs to other economy so we must assign it there
				get_economy_observer((*j)->economy(Widelands::wwWORKER))->flags.push_back(*j);
				// and erase from this economy's observer
				j = fl.erase(j);
			} else {
				++j;
			}
		}

		// if there are no more flags in this economy,
		// we no longer need it's observer
		if ((*obs_iter)->flags.empty()) {
			delete *obs_iter;
			economies.erase(obs_iter);
			return true;
		}
	}
	return false;
}

/**
 * checks the first productionsite in list, takes care if it runs out of
 * resources and finally reenqueues it at the end of the list.
 *
 * \returns true, if something was changed.
 */
bool DefaultAI::check_productionsites(const Time& gametime) {
	if (productionsites.empty()) {
		return false;
	}

	// Reorder and set new values; - better now because there are multiple returns in the function
	productionsites.push_back(productionsites.front());
	productionsites.pop_front();

	// Get link to productionsite that should be checked
	ProductionSiteObserver& site = productionsites.front();

	// Inform if we are above ai type limit.
	if (site.bo->total_count() > site.bo->cnt_limit_by_aimode) {
		verb_log_warn_time(gametime, "AI check_productionsites: Too many %s: %d, ai limit: %d\n",
		                   site.bo->name, site.bo->total_count(), site.bo->cnt_limit_by_aimode);
	}

	// first we werify if site is working yet (can be unoccupied since the start)
	if (!site.site->can_start_working()) {
		site.unoccupied_till = game().get_gametime();
	}

	// is it connected to wh at all?
	// TODO(Nordfriese): Someone should update the code since the big economy splitting for the
	// ferries
	const bool connected_to_wh = !site.site->get_economy(Widelands::wwWORKER)->warehouses().empty();

	// do not dismantle or upgrade the same type of building too soon - to give some time to update
	// statistics
	if (game().get_gametime() <
	    site.bo->last_dismantle_time +
	       Duration((std::abs(management_data.get_military_number_at(164)) / 25 + 1) * 60 * 1000)) {
		return false;
	}

	const Widelands::Map& map = game().map();

	// First we check if we must release an experienced worker
	// iterate over all working positions of the actual productionsite
	for (uint8_t i = 0; i < site.site->descr().nr_working_positions(); i++) {
		// get the pointer to the worker assigned to the actual position
		const Widelands::Worker* cw = site.site->working_positions()->at(i).worker.get(game());
		if (cw) {  // a worker is assigned to the position
			// get the descritpion index of the worker assigned on this position
			Widelands::DescriptionIndex current_worker = cw->descr().worker_index();
			// if description indexes of assigned worker and normal worker differ
			// (this means an experienced worker is assigned to the position)
			// and we have none of the experienced workers on stock
			if (current_worker != site.bo->positions.at(i) &&
			    calculate_stocklevel(current_worker, WareWorker::kWorker) < 1) {
				// kick out the worker
				game().send_player_evict_worker(
				   *site.site->working_positions()->at(i).worker.get(game()));
				return true;
			}
		}
	}

	// The code here is bit complicated
	// a) Either this site is pending for upgrade, if ready, order the upgrade
	// b) other site of type is pending for upgrade
	// c) if none of above, we can consider upgrade of this one

	const Widelands::DescriptionIndex enhancement = site.site->descr().enhancement();

	bool considering_upgrade = enhancement != Widelands::INVALID_INDEX;

	if (considering_upgrade && !basic_economy_established &&
	    management_data.f_neuron_pool[17].get_position(2)) {
		const Widelands::BuildingDescr& bld = *tribe_->get_building_descr(enhancement);
		BuildingObserver& en_bo = get_building_observer(bld.name().c_str());
		if (en_bo.basic_amount < 1) {
			considering_upgrade = false;
		}
	}

	// First we check for rare case when input wares are set to 0 but AI is not aware that
	// the site is pending for upgrade - one possible cause is this is a freshly loaded game
	if (!site.upgrade_pending) {
		bool resetting_wares = false;
		for (const auto& queue : site.site->inputqueues()) {
			if (queue->get_max_fill() == 0) {
				resetting_wares = true;
				game().send_player_set_input_max_fill(
				   *site.site, queue->get_index(), queue->get_type(), queue->get_max_size());
			}
		}
		if (resetting_wares) {
			verb_log_info_time(gametime,
			                   " %d: AI: input queues were reset to max for %s (game just loaded?)\n",
			                   player_number(), site.bo->name);
			return true;
		}
	}

	if (site.upgrade_pending) {
		// The site is in process of emptying its input queues
		// Do nothing when some wares are left, but do not wait more then 4 minutes
		if (site.bo->construction_decision_time + Duration(4 * 60 * 1000) > gametime &&
		    !set_inputs_to_zero(site)) {
			return false;
		}
		assert(site.bo->cnt_upgrade_pending == 1);
		assert(enhancement != Widelands::INVALID_INDEX);
		game().send_player_enhance_building(*site.site, enhancement, true);
		return true;
	} else if (site.bo->cnt_upgrade_pending > 0) {
		// some other site of this type is in pending for upgrade
		assert(site.bo->cnt_upgrade_pending == 1);
		return false;
	}
	assert(site.bo->cnt_upgrade_pending == 0);

	// Of course type of productionsite must be allowed
	if (considering_upgrade && !player_->is_building_type_allowed(enhancement)) {
		considering_upgrade = false;
	}

	// Site must be connected to warehouse
	if (considering_upgrade && !connected_to_wh) {
		considering_upgrade = false;
	}

	// If upgrade produces new outputs, we upgrade unless the site is younger
	// then 10 minutes. Otherwise the site must be older then 20 minutes and
	// gametime > 45 minutes.
	if (considering_upgrade) {
		const Widelands::BuildingDescr& bld = *tribe_->get_building_descr(enhancement);
		BuildingObserver& en_bo = get_building_observer(bld.name().c_str());
		Widelands::FCoords f = map.get_fcoords(site.site->get_position());
		BuildableField bf(f);
		update_buildable_field(bf);

		if (site.bo->is(BuildingAttribute::kUpgradeExtends)) {
			if (gametime < site.built_time + Duration(10 * 60 * 1000)) {
				considering_upgrade = false;
			}
		} else {
			if (gametime < Time(45 * 60 * 1000) ||
			    gametime < site.built_time + Duration(20 * 60 * 1000)) {
				considering_upgrade = false;
			}
		}
		// if supporters are required only upgrade if there are any nearby
		if (en_bo.requires_supporters && bf.supporters_nearby.count(en_bo.name) < 1) {
			considering_upgrade = false;
		}
		// if upgraded building is part of basic economy we allow earlier upgrade
		if (en_bo.cnt_built < static_cast<int32_t>(en_bo.basic_amount)) {
			considering_upgrade = true;
		}
	}

	// No upgrade without proper workers
	if (considering_upgrade && !site.site->has_workers(enhancement, game())) {
		const Widelands::BuildingDescr& bld = *tribe_->get_building_descr(enhancement);
		BuildingObserver& en_bo = get_building_observer(bld.name().c_str());
		if (get_stocklevel(en_bo, gametime, WareWorker::kWorker) < 1) {
			considering_upgrade = false;
		}
	}

	if (considering_upgrade) {

		const Widelands::BuildingDescr& bld = *tribe_->get_building_descr(enhancement);
		BuildingObserver& en_bo = get_building_observer(bld.name().c_str());
		bool doing_upgrade = false;

		// 10 minutes is a time to productions statics to settle
		if ((en_bo.last_building_built.is_invalid() ||
		     gametime - en_bo.last_building_built >= Duration(10 * 60 * 1000)) &&
		    (en_bo.cnt_under_construction + en_bo.unoccupied_count) == 0) {

			// forcing first upgrade
			if (en_bo.total_count() == 0 &&
			    (site.bo->cnt_built > 1 || site.bo->is(BuildingAttribute::kUpgradeSubstitutes))) {
				doing_upgrade = true;
			}

			if (en_bo.total_count() == 1 &&
			    (site.bo->cnt_built > 1 || site.bo->is(BuildingAttribute::kUpgradeSubstitutes))) {
				if (en_bo.current_stats > 55) {
					doing_upgrade = true;
				}
			}

			if (en_bo.total_count() > 1 &&
			    (site.bo->cnt_built > 2 || site.bo->is(BuildingAttribute::kUpgradeSubstitutes))) {
				if (en_bo.current_stats > 75) {
					doing_upgrade = true;
				}
			}

			// Don't forget about limitation of number of buildings
			if (en_bo.aimode_limit_status() != AiModeBuildings::kAnotherAllowed) {
				doing_upgrade = false;
			}
		}

		// Here we just restrict input wares to 0 and set flag 'upgrade_pending' to true
		if (doing_upgrade) {
			set_inputs_to_zero(site);
			site.bo->construction_decision_time = gametime;
			en_bo.construction_decision_time = gametime;
			site.upgrade_pending = true;
			++site.bo->cnt_upgrade_pending;
			return true;
		}
	}

	// Barracks
	if (site.bo->is(BuildingAttribute::kBarracks)) {
		// If we somehow have more than one barracks we will dismantle current one
		if (site.bo->total_count() > 1) {
			verb_log_info_time(
			   gametime,
			   "AI %2d: We have %d barracks, that is not supported by AI and if caused by AI it is an "
			   "error; dismantling the barracks at %3dx%3d\n",
			   player_number(), site.bo->total_count(), site.site->get_position().x,
			   site.site->get_position().y);
			if (connected_to_wh) {
				game().send_player_dismantle(*site.site, true);
			} else {
				game().send_player_bulldoze(*site.site);
			}
			return true;
		}

		assert(site.bo->total_count() == 1);
		for (const auto& queue : site.site->inputqueues()) {
			if (queue->get_max_fill() > 4) {
				game().send_player_set_input_max_fill(
				   *site.site, queue->get_index(), queue->get_type(), 4);
			}
		}

		// AI takes multiple inputs into account and makes decision if barracks to be stopped/started
		int16_t tmp_score = 0;
		int16_t inputs[kFNeuronBitSize] = {0};
		const Widelands::PlayerNumber pn = player_number();
		tmp_score += (soldier_status_ == SoldiersStatus::kBadShortage) * 8;
		tmp_score += (soldier_status_ == SoldiersStatus::kShortage) * 4;
		tmp_score += (soldier_status_ == SoldiersStatus::kEnough) * 2;
		tmp_score += (soldier_status_ == SoldiersStatus::kFull) * 1;
		inputs[2] = (expansion_type.get_expansion_type() == ExpansionMode::kEconomy) * -1;
		inputs[3] = (expansion_type.get_expansion_type() == ExpansionMode::kSpace) * 1;
		inputs[4] = -1;
		inputs[5] = -2;
		inputs[6] = -3;
		inputs[14] =
		   (player_statistics.get_player_power(pn) < player_statistics.get_old_player_power(pn)) * 1;
		inputs[15] =
		   (player_statistics.get_player_power(pn) < player_statistics.get_old60_player_power(pn)) *
		   1;
		inputs[16] =
		   (player_statistics.get_player_power(pn) > player_statistics.get_old_player_power(pn)) * 1;
		inputs[17] =
		   (player_statistics.get_player_power(pn) > player_statistics.get_old60_player_power(pn)) *
		   1;
		inputs[18] = (expansion_type.get_expansion_type() == ExpansionMode::kSpace) * -1;
		inputs[19] = (expansion_type.get_expansion_type() == ExpansionMode::kEconomy) * 1;
		inputs[20] = 1;
		inputs[21] = 2;
		inputs[22] = 3;
		inputs[23] = (ts_without_trainers_ > 0) ? -1 : 0;
		inputs[24] = (ts_without_trainers_ > 0) ? -2 : 0;
		inputs[25] = (ts_without_trainers_ > 0) ? -3 : 0;
		for (uint8_t i = 0; i < kFNeuronBitSize; ++i) {
			if (management_data.f_neuron_pool[24].get_position(i)) {
				tmp_score += inputs[i];
			}
		}

		// starting the site
		if (site.site->is_stopped() && tmp_score >= 0) {
			game().send_player_start_stop_building(*site.site);
			for (const auto& queue : site.site->inputqueues()) {
				game().send_player_set_input_max_fill(
				   *site.site, queue->get_index(), queue->get_type(), 4);
			}
		}
		// stopping the site
		if (!site.site->is_stopped() && tmp_score < 0) {
			game().send_player_start_stop_building(*site.site);
			for (const auto& queue : site.site->inputqueues()) {
				game().send_player_set_input_max_fill(
				   *site.site, queue->get_index(), queue->get_type(), 2);
			}
		}
	}

	// Lumberjack / Woodcutter handling
	if (site.bo->is(BuildingAttribute::kLumberjack)) {

		// do not dismantle immediately
		if ((game().get_gametime() - site.built_time) < Duration(6 * 60 * 1000)) {
			return false;
		}

		// Do not destruct the last few lumberjacks
		if (site.bo->cnt_built <= site.bo->cnt_target) {
			return false;
		}

		if (site.site->get_statistics_percent() >
		    std::abs(management_data.get_military_number_at(117)) / 2) {
			return false;
		}

		unsigned trees_nearby = find_immovables_nearby(site.site->descr().collected_attributes(),
		                                               map.get_fcoords(site.site->get_position()),
		                                               site.bo->desc->workarea_info_);

		if (trees_nearby > trees_nearby_treshold_ / 3) {
			return false;
		}

		// so finally we dismantle the lumberjack
		site.bo->last_dismantle_time = game().get_gametime();
		if (connected_to_wh) {
			game().send_player_dismantle(*site.site, true);
		} else {
			game().send_player_bulldoze(*site.site);
		}

		return true;
	}

	// Wells handling
	if (site.bo->is(BuildingAttribute::kWell)) {
		// Never get below target count of wells
		if (site.bo->total_count() <= site.bo->cnt_target) {
			return false;
		}

		if (site.unoccupied_till + Duration(6 * 60 * 1000) < gametime &&
		    site.site->get_statistics_percent() == 0) {
			site.bo->last_dismantle_time = gametime;
			if (connected_to_wh) {
				game().send_player_dismantle(*site.site, true);
			} else {
				game().send_player_bulldoze(*site.site);
			}

			return true;
		}

		// do not consider dismantling if we are under target
		if (site.bo->last_dismantle_time + Duration(90 * 1000) > game().get_gametime()) {
			return false;
		}

		// now we test the stocklevel and dismantle the well if we have enough water
		// but first we make sure we do not dismantle a well too soon
		// after dismantling previous one
		if (get_stocklevel(*site.bo, gametime) > 250 + productionsites.size() * 5) {  // dismantle
			site.bo->last_dismantle_time = game().get_gametime();
			if (connected_to_wh) {
				game().send_player_dismantle(*site.site, true);
			} else {
				game().send_player_bulldoze(*site.site);
			}
			return true;
		}

		return false;
	}

	// Quarry handling
	if (site.bo->is(BuildingAttribute::kNeedsRocks)) {

		unsigned rocks_nearby = find_immovables_nearby(site.site->descr().collected_attributes(),
		                                               map.get_fcoords(site.site->get_position()),
		                                               site.bo->desc->workarea_info_);

		if (rocks_nearby == 0) {
			// destruct the building and it's flag (via flag destruction)
			// the destruction of the flag avoids that defaultAI will have too many
			// unused roads - if needed the road will be rebuild directly.
			if (connected_to_wh) {
				game().send_player_dismantle(*site.site, true);
			} else {
				game().send_player_bulldoze(*site.site);
			}
			return true;
		}

		if (site.unoccupied_till + Duration(6 * 60 * 1000) < gametime &&
		    site.site->get_statistics_percent() == 0) {
			// it is possible that there are rocks but quarry is not able to mine them
			site.bo->last_dismantle_time = game().get_gametime();
			if (connected_to_wh) {
				game().send_player_dismantle(*site.site, true);
			} else {
				game().send_player_bulldoze(*site.site);
			}

			return true;
		}

		return false;
	}

	// All other SPACE_CONSUMERS without input and above target_count
	if (site.bo->inputs.empty()                  // does not consume anything
	    && site.bo->supported_producers.empty()  // not a renewing building (forester...)
	    && site.bo->is(BuildingAttribute::kSpaceConsumer) &&
	    !site.bo->is(BuildingAttribute::kRanger)) {

		// if we have more buildings then target
		if ((site.bo->cnt_built - site.bo->unconnected_count) > site.bo->cnt_target &&
		    site.unoccupied_till +
		          Duration((std::abs(management_data.get_military_number_at(166)) / 5 + 1) * 60 *
		                   1000) <
		       gametime &&
		    site.site->can_start_working()) {

			if (site.site->get_statistics_percent() < 30 && get_stocklevel(*site.bo, gametime) > 100) {
				site.bo->last_dismantle_time = game().get_gametime();
				if (connected_to_wh) {
					game().send_player_dismantle(*site.site, true);
				} else {
					game().send_player_bulldoze(*site.site);
				}
				return true;
			}
		}

		// a building can be dismanteld if it performs too bad, if it is not the last one
		if (site.site->get_statistics_percent() <= 10 && site.bo->cnt_built > 1 &&
		    site.unoccupied_till +
		          Duration((std::abs(management_data.get_military_number_at(167)) / 5 + 1) * 60 *
		                   1000) <
		       gametime &&
		    site.site->can_start_working() &&
		    get_stocklevel(*site.bo, gametime) >
		       static_cast<unsigned int>(
		          (std::abs(management_data.get_military_number_at(168)) / 5))) {

			if (connected_to_wh) {
				game().send_player_dismantle(*site.site, true);
			} else {
				game().send_player_bulldoze(*site.site);
			}
			return true;
		}

		// Blocking the vicinity if too low performance and ware is still needed
		if (site.site->get_statistics_percent() <= 50 || get_stocklevel(*site.bo, gametime) < 5) {
			Widelands::MapRegion<Widelands::Area<Widelands::FCoords>> mr(
			   map, Widelands::Area<Widelands::FCoords>(
			           map.get_fcoords(site.site->base_flag().get_position()), 5));
			do {
				blocked_fields.add(mr.location(), gametime + Duration(5 * 60 * 100));
			} while (mr.advance(map));
		}

		return false;
	}

	// buildings with inputs, checking if we can a dismantle some due to low performance
	if (!site.bo->inputs.empty() && (site.bo->cnt_built - site.bo->unoccupied_count) >= 3 &&
	    site.site->can_start_working() &&
	    check_building_necessity(*site.bo, PerfEvaluation::kForDismantle, gametime) ==
	       BuildingNecessity::kNotNeeded &&
	    gametime - site.bo->last_dismantle_time >
	       Duration(static_cast<uint32_t>(
	          (std::abs(management_data.get_military_number_at(169)) / 5 + 1) * 60 * 1000)) &&

	    site.bo->current_stats > site.site->get_statistics_percent() &&  // underperformer
	    (game().get_gametime() - site.unoccupied_till) > Duration(10 * 60 * 1000)) {

		site.bo->last_dismantle_time = game().get_gametime();

		if (connected_to_wh) {
			game().send_player_dismantle(*site.site, true);
		} else {
			game().send_player_bulldoze(*site.site);
		}
		return true;
	}

	// remaining buildings without inputs and not supporting ones (fishers only left probably and
	// hunters)
	if (site.bo->inputs.empty() && site.bo->supported_producers.empty() &&
	    site.site->can_start_working() && !site.bo->is(BuildingAttribute::kSpaceConsumer) &&
	    site.site->get_statistics_percent() < 5 &&
	    ((game().get_gametime() - site.built_time) > Duration(10 * 60 * 1000))) {

		site.bo->last_dismantle_time = game().get_gametime();
		if (connected_to_wh) {
			game().send_player_dismantle(*site.site, true);
		} else {
			game().send_player_bulldoze(*site.site);
		}
		return true;
	}

	// supporting productionsites (rangers)
	// stop/start them based on stock avaiable
	if (!site.bo->supported_producers.empty()) {

		if (!site.bo->is(BuildingAttribute::kRanger)) {
			// other supporting sites, like fish breeders, gamekeepers are not dismantled at all
			return false;
		}

		// dismantling the rangers hut, but only if we have them above a target
		if (wood_policy_.at(site.bo->id) == WoodPolicy::kDismantleRangers &&
		    site.bo->cnt_built > site.bo->cnt_target) {

			site.bo->last_dismantle_time = game().get_gametime();
			if (connected_to_wh) {
				game().send_player_dismantle(*site.site, true);
			} else {
				game().send_player_bulldoze(*site.site);
			}
			return true;
		}

		// stopping a ranger (sometimes the policy can be kDismantleRangers,
		// but we still preserve some rangers for sure)
		if ((wood_policy_.at(site.bo->id) == WoodPolicy::kStopRangers ||
		     wood_policy_.at(site.bo->id) == WoodPolicy::kDismantleRangers) &&
		    !site.site->is_stopped()) {

			game().send_player_start_stop_building(*site.site);
			return false;
		}

		uint8_t trees_nearby = 0;
		for (const auto& supported_building : site.bo->supported_producers) {
			trees_nearby += find_immovables_nearby(supported_building.second->collected_attributes(),
			                                       map.get_fcoords(site.site->get_position()),
			                                       site.bo->desc->workarea_info_);
		}

		// stop ranger if enough trees around regardless of policy
		if (trees_nearby > 25) {
			if (!site.site->is_stopped()) {
				game().send_player_start_stop_building(*site.site);
			}
			// if not enough trees nearby, we can start them if required
		} else if ((wood_policy_.at(site.bo->id) == WoodPolicy::kAllowRangers) &&
		           site.site->is_stopped()) {
			game().send_player_start_stop_building(*site.site);
		}
	}

	return false;
}

/**
 * checks the first mine in list, takes care if it runs out of
 * resources and finally reenqueues it at the end of the list.
 *
 * \returns true, if something was changed.
 */
bool DefaultAI::check_mines_(const Time& gametime) {
	if (mines_.empty()) {
		return false;
	}

	// Reorder and set new values; - due to returns within the function
	mines_.push_back(mines_.front());
	mines_.pop_front();

	// Get link to productionsite that should be checked
	ProductionSiteObserver& site = mines_.front();

	// TODO(Nordfriese): Someone should update the code since the big economy splitting for the
	// ferries
	const bool connected_to_wh = !site.site->get_economy(Widelands::wwWORKER)->warehouses().empty();

	// First we dismantle mines that are marked as such, generally we wait till all wares all gone
	if (site.dismantle_pending_since.is_valid()) {
		assert(site.dismantle_pending_since <= gametime);
		if (set_inputs_to_zero(site) ||
		    site.dismantle_pending_since + Duration(5 * 60 * 1000) < gametime) {
			if (connected_to_wh) {
				game().send_player_dismantle(*site.site, true);
			} else {
				game().send_player_bulldoze(*site.site);
			}

			return true;
		} else if (site.dismantle_pending_since + Duration(3 * 60 * 1000) < gametime) {
			stop_site(site);
			return false;
		} else {
			return false;
		}
	} else if (site.site->can_start_working()) {
		set_inputs_to_max(site);
	} else {
		set_inputs_to_zero(site);
	}

	// First we check if we must release an experienced worker
	for (uint8_t i = 0; i < site.site->descr().nr_working_positions(); i++) {
		const Widelands::Worker* cw = site.site->working_positions()->at(i).worker.get(game());
		if (cw) {
			Widelands::DescriptionIndex current_worker = cw->descr().worker_index();
			if (current_worker != site.bo->positions.at(i) &&
			    calculate_stocklevel(current_worker, WareWorker::kWorker) < 1) {
				game().send_player_evict_worker(
				   *site.site->working_positions()->at(i).worker.get(game()));
				return true;
			}
		}
	}

	// Single _critical is a critical mine if it is the only one of its type, so it needs special
	// treatment
	bool single_critical = false;
	if ((site.bo->is(BuildingAttribute::kBuildingMatProducer) ||
	     site.bo->mines == iron_resource_id) &&
	    mines_per_type[site.bo->mines].finished == 1) {
		single_critical = true;
	}

	// first get rid of mines that have been  missing workers for some time (10 minutes),
	// released worker (if any) can be useful elsewhere !
	if (!single_critical && site.built_time + Duration(10 * 60 * 1000) < gametime &&
	    !site.site->can_start_working() && mines_per_type[site.bo->mines].total_count() > 2) {
		initiate_dismantling(site, gametime);
		return false;
	}

	// to avoid problems with uint underflow, we discourage considerations below
	if (gametime < Time(10 * 60 * 1000)) {
		return false;
	}

	// After 15 minutes in existence we check whether a miner is needed for a critical unoccupied
	// mine elsewhere
	if (site.built_time + Duration(15 * 60 * 1000) < gametime) {
		if (!mines_per_type[site.bo->mines].is_critical && critical_mine_unoccupied(gametime)) {
			for (uint8_t i = 0; i < site.site->descr().nr_working_positions(); i++) {
				const Widelands::Worker* cw = site.site->working_positions()->at(i).worker.get(game());
				if (cw) {
					game().send_player_evict_worker(
					   *site.site->working_positions()->at(i).worker.get(game()));
				}
			}
			return true;
		}
	}

	// if mine is working, doing nothing
	if (site.no_resources_since.is_invalid() ||
	    gametime < site.no_resources_since + Duration(5 * 60 * 1000)) {
		return false;
	}

	// Out of resources, first check whether a mine is not needed for critical mine
	if (!mines_per_type[site.bo->mines].is_critical && critical_mine_unoccupied(gametime)) {
		initiate_dismantling(site, gametime);
		return true;
	}

	// Check whether building is enhanceable. If yes consider an upgrade.
	const Widelands::DescriptionIndex enhancement = site.site->descr().enhancement();
	bool has_upgrade = false;
	if (enhancement != Widelands::INVALID_INDEX) {
		if (player_->is_building_type_allowed(enhancement)) {
			has_upgrade = true;
		}
	}

	// every type of mine has minimal number of mines that are to be preserved
	// (we will not dismantle even if there are no mineable resources left for this level of mine
	// and output is not needed)
	bool forcing_upgrade = false;
	const uint16_t minimal_mines_count =
	   (site.bo->is(BuildingAttribute::kBuildingMatProducer)) ? 2 : 1;
	if (has_upgrade && mines_per_type[site.bo->mines].total_count() <= minimal_mines_count) {
		forcing_upgrade = true;
	}

	// dismantling a mine
	if (!has_upgrade ||
	    (site.no_resources_since + Duration(30 * 60 * 1000) < gametime && !forcing_upgrade)) {
		// If no upgrade, now; if having an upgrade, after half an hour.
		initiate_dismantling(site, gametime);
		return true;
	}

	// if we are here, a mine is upgradeable

	// if we don't need the output, and we have other buildings of the same type, the function
	// returns
	// and building will be dismantled later.
	check_building_necessity(*site.bo, PerfEvaluation::kForDismantle, gametime);
	if (site.bo->max_needed_preciousness == 0 && !forcing_upgrade) {
		return false;
	}

	// again similarly, no upgrading if not connected, other parts of AI will dismantle it,
	// or connect to a warehouse
	if (!connected_to_wh) {
		return false;
	}

	// don't upgrade now if other mines of the same type are right now in construction
	if (mines_per_type[site.bo->mines].in_construction > 0) {
		return false;
	}

	bool changed = false;

	// first exclude possibility there are enhancements in construction or unoccupied_count
	const Widelands::BuildingDescr& bld = *tribe_->get_building_descr(enhancement);
	BuildingObserver& en_bo = get_building_observer(bld.name().c_str());

	// Make sure we do not exceed limit given by AI mode
	if (en_bo.aimode_limit_status() == AiModeBuildings::kAnotherAllowed) {

		// if it is too soon for enhancement
		if (gametime - en_bo.construction_decision_time >= kBuildingMinInterval) {
			// now verify that there are enough workers
			if (site.site->has_workers(enhancement, game())) {  // enhancing
				game().send_player_enhance_building(*site.site, enhancement, true);
				if (site.bo->max_needed_preciousness == 0) {
					assert(mines_per_type[site.bo->mines].total_count() <= minimal_mines_count);
				}
				if (mines_per_type[site.bo->mines].total_count() > minimal_mines_count) {
					assert(site.bo->max_needed_preciousness > 0);
				}
				en_bo.construction_decision_time = gametime;
				changed = true;
			}
		}
	}

	return changed;
}

BuildingNecessity DefaultAI::check_warehouse_necessity(BuildingObserver& bo, const Time& gametime) {
	bo.primary_priority = 0;

	// First there are situation when we cannot built the warehouse/port
	// a) This is port and map is not seafaring one
	if (bo.is(BuildingAttribute::kPort) && !map_allows_seafaring_) {
		bo.new_building_overdue = 0;
		return BuildingNecessity::kForbidden;
	}

	// b) the site is prohibited
	if (bo.prohibited_till > gametime) {
		bo.new_building_overdue = 0;
		return BuildingNecessity::kForbidden;
	}

	// If this is a port and is the first bo be built
	const bool first_port_allowed = (bo.is(BuildingAttribute::kPort) && bo.total_count() == 0);

	// c) there are warehouses in construction (first port is exemption)
	if (numof_warehouses_in_const_ > 0 && !first_port_allowed) {
		bo.new_building_overdue = 0;
		return BuildingNecessity::kForbidden;
	}

	// d) there is ai limit for this bulding
	if (bo.aimode_limit_status() != AiModeBuildings::kAnotherAllowed) {
		bo.new_building_overdue = 0;
		return BuildingNecessity::kForbidden;
	}

	// e) basic economy not established, but first port is an exemption
	if (!basic_economy_established && !first_port_allowed) {
		bo.new_building_overdue = 0;
		return BuildingNecessity::kForbidden;
	}

	// Number of needed warehouses decides if new one is needed and also
	// converts to the score
	int32_t needed_count = 0;
	if (first_port_allowed) {
		needed_count += numof_warehouses_ + numof_warehouses_in_const_ + 1;
	} else {
		needed_count += static_cast<int32_t>(productionsites.size() + mines_.size()) /
		                   (50 + management_data.get_military_number_at(21) / 10) +
		                1;
	}

	assert(needed_count >= 0 &&
	       needed_count <= (static_cast<uint16_t>(productionsites.size() + mines_.size()) / 10) + 2);

	if (player_statistics.any_enemy_seen_lately(gametime) +
	       (productionsites.size() + mines_.size()) >
	    10) {
		++needed_count;
	}

	// Port should always have higher score than a warehouse
	if (bo.is(BuildingAttribute::kPort)) {
		++needed_count;
	}

	// suppres a warehouse if not enough spots
	if (spots_ < kSpotsEnough && !bo.is(BuildingAttribute::kPort)) {
		--needed_count;
	}

	if (needed_count <= numof_warehouses_in_const_ + numof_warehouses_) {
		bo.new_building_overdue = 0;
		return BuildingNecessity::kForbidden;
	}

	// Do not allow normal warehouse if another warehouse is in construction
	if (!bo.is(BuildingAttribute::kPort) && numof_warehouses_in_const_) {
		return BuildingNecessity::kForbidden;
	}

	// So now we know the warehouse here is needed.
	bo.primary_priority = 1 + (needed_count - numof_warehouses_) *
	                             std::abs(management_data.get_military_number_at(22) / 10);
	++bo.new_building_overdue;
	bo.primary_priority +=
	   bo.new_building_overdue * std::abs(management_data.get_military_number_at(16));
	if (bo.is(BuildingAttribute::kPort) && spots_ < kSpotsTooLittle) {
		bo.primary_priority += std::abs(management_data.get_military_number_at(152)) * 10;
	}
	return BuildingNecessity::kAllowed;
}

// this receives an building observer and have to decide if new/one of
// current buildings of this type is needed
// This is core of construct_building() function
// This is run once when construct_building() is run, or when considering
// dismantle
BuildingNecessity DefaultAI::check_building_necessity(BuildingObserver& bo,
                                                      const PerfEvaluation purpose,
                                                      const Time& gametime) {
	bo.primary_priority = 0;

	static BasicEconomyBuildingStatus site_needed_for_economy = BasicEconomyBuildingStatus::kNone;
	site_needed_for_economy = BasicEconomyBuildingStatus::kNone;
	if (gametime > Time(2 * 60 * 1000) && gametime < Time(120 * 60 * 1000) &&
	    !basic_economy_established) {
		if (persistent_data->remaining_basic_buildings.count(bo.id) &&
		    bo.cnt_under_construction == 0) {
			assert(persistent_data->remaining_basic_buildings.count(bo.id) > 0);
			if (spots_ < kSpotsTooLittle && bo.type != BuildingObserver::Type::kMine) {
				site_needed_for_economy = BasicEconomyBuildingStatus::kNeutral;
			} else {
				site_needed_for_economy = BasicEconomyBuildingStatus::kEncouraged;
			}

		} else {
			site_needed_for_economy = BasicEconomyBuildingStatus::kDiscouraged;
		}
	}

	// Very first we finds if AI is allowed to build such building due to its mode
	if (purpose == PerfEvaluation::kForConstruction &&
	    bo.aimode_limit_status() != AiModeBuildings::kAnotherAllowed) {
		return BuildingNecessity::kForbidden;
	}

	// Perhaps buildings are not allowed because the map is no seafaring
	if (purpose == PerfEvaluation::kForConstruction && !map_allows_seafaring_ &&
	    bo.is(BuildingAttribute::kNeedsSeafaring)) {
		return BuildingNecessity::kForbidden;
	}

	// First we deal with training sites, they are separate category
	if (bo.type == BuildingObserver::Type::kTrainingsite) {
		if ((!basic_economy_established && management_data.f_neuron_pool[17].get_position(1)) ||
		    bo.aimode_limit_status() != AiModeBuildings::kAnotherAllowed ||
		    ts_without_trainers_ > 0 || bo.cnt_under_construction > 0 || ts_in_const_count_ > 1 ||
		    bo.prohibited_till > gametime ||
		    (bo.total_count() > 0 &&
		     soldier_trained_log.count(gametime, bo.id) / bo.total_count() < 5)) {
			return BuildingNecessity::kNotNeeded;
		}

		// It seems we might need it after all
		bo.primary_priority = -30;
		if (bo.build_material_shortage) {
			bo.primary_priority -= std::abs(management_data.get_military_number_at(72));
		}

		if (bo.forced_after > gametime && bo.total_count() == 0) {
			bo.primary_priority += 50 + std::abs(management_data.get_military_number_at(112) / 5);
		}

		// If we are close to enemy (was seen in last 15 minutes)
		if (player_statistics.any_enemy_seen_lately(gametime)) {
			bo.primary_priority += std::abs(management_data.get_military_number_at(57) / 2);
		}

		// Do we own some minefields for each critical mine
		if (!mine_fields_stat.has_critical_ore_fields()) {
			bo.primary_priority -= std::abs(management_data.get_military_number_at(156));
		}

		// We build one trainig site per X military sites
		// with some variations, of course
		int32_t target = 1 + static_cast<int32_t>(militarysites.size() + productionsites.size()) /
		                        (std::abs(management_data.get_military_number_at(113) / 2) + 1);
		assert(target > 0 && target < 500);

		uint16_t current_proportion = 0;
		if (ts_finished_count_ + ts_in_const_count_ > 0) {
			current_proportion = bo.total_count() * 100 / (ts_finished_count_ + ts_in_const_count_);
		}

		bo.primary_priority += (target - ts_finished_count_ - ts_in_const_count_) *
		                       std::abs(management_data.get_military_number_at(114) * 2);
		bo.primary_priority += (static_cast<int32_t>(militarysites.size() + productionsites.size()) -
		                        target * std::abs(management_data.get_military_number_at(78) / 4)) *
		                       3;

		// Special bonus for very first site of type
		if (bo.total_count() == 0) {
			bo.primary_priority += std::abs(management_data.get_military_number_at(56)) +
			                       bo.max_trainingsites_proportion - current_proportion;
		} else if (bo.max_trainingsites_proportion < current_proportion) {
			bo.primary_priority -= std::abs(management_data.get_military_number_at(128) * 3);
		}

		if (bo.primary_priority > 0) {
			return BuildingNecessity::kNeeded;
		} else {
			return BuildingNecessity::kNotNeeded;
		}
	}

	if (bo.is(BuildingAttribute::kRecruitment)) {
		if (bo.total_count() > 1) {
			return BuildingNecessity::kForbidden;
		}
		if (critical_mine_unoccupied(gametime)) {
			return BuildingNecessity::kForbidden;
		}
		if (!basic_economy_established) {
			return BuildingNecessity::kForbidden;
		}
		const uint16_t min_roads_count =
		   40 + std::abs(management_data.get_military_number_at(33)) / 2;
		if (static_cast<int>(roads.size()) < min_roads_count * (1 + bo.total_count())) {
			return BuildingNecessity::kForbidden;
		}
		bo.primary_priority += (roads.size() - min_roads_count * (1 + bo.total_count())) *
		                       (2 + std::abs(management_data.get_military_number_at(143)) / 5);
		return BuildingNecessity::kNeeded;
	}

	// Let deal with productionsites now
	// First we iterate over outputs of building, count warehoused stock
	// and deciding if we have enough on stock (in warehouses)

	// Calulate preciousness
	bo.max_preciousness = bo.initial_preciousness;
	bo.max_needed_preciousness = bo.initial_preciousness;
	for (uint32_t m = 0; m < bo.ware_outputs.size(); ++m) {
		Widelands::DescriptionIndex wt(static_cast<size_t>(bo.ware_outputs.at(m)));

		uint16_t target = tribe_->get_ware_descr(wt)->default_target_quantity(tribe_->name());
		if (target == Widelands::kInvalidWare) {
			target = kTargetQuantCap;
		}
		target /= 3;

		// at least  1
		target = std::max<uint16_t>(target, 1);

		// it seems there are wares with 0 preciousness (no entry in init files?), but we need
		// positive value here.
		// TODO(GunChleoc): Since we require in TribeDescr::load_wares that this is set for all wares
		// used
		// by a tribe, something seems to be wrong here. It should always be > 0.
		const uint16_t preciousness =
		   std::max<uint16_t>(wares.at(bo.ware_outputs.at(m)).preciousness, 1);

		if (calculate_stocklevel(wt) < target ||
		    site_needed_for_economy == BasicEconomyBuildingStatus::kEncouraged) {
			if (bo.max_needed_preciousness < preciousness) {
				bo.max_needed_preciousness = preciousness;
			}
			if (site_needed_for_economy == BasicEconomyBuildingStatus::kEncouraged) {
				bo.max_needed_preciousness +=
				   std::abs(management_data.get_military_number_at(144)) / 10;
			}
		}

		if (bo.max_preciousness < preciousness) {
			bo.max_preciousness = preciousness;
		}
	}

	// Do we have enough input materials on stock?
	bool inputs_on_stock = true;
	if (bo.type == BuildingObserver::Type::kProductionsite ||
	    bo.type == BuildingObserver::Type::kMine) {
		for (auto input : bo.inputs) {
			if (calculate_stocklevel(input) < 2) {
				inputs_on_stock = false;
				break;
			}
		}
	}

	// Do we have enough workers available in warehouses?
	bool workers_on_stock = true;
	if (bo.type == BuildingObserver::Type::kProductionsite ||
	    bo.type == BuildingObserver::Type::kMine) {
		for (auto worker : bo.positions) {
			if (calculate_stocklevel(worker, WareWorker::kWorker) < 1) {
				workers_on_stock = false;
				break;
			}
		}
	}

	// Do we have suppliers productionsites?
	const bool suppliers_exist = check_supply(bo);

	if (!bo.ware_outputs.empty()) {
		assert(bo.max_preciousness > 0);
	}

	if (bo.is(BuildingAttribute::kShipyard)) {
		assert(bo.max_preciousness == 0);
	}

	// This flag is to be used when buildig is forced. AI will not build another building when
	// a substitution exists. F.e. mines or pairs like tavern-inn
	// To skip unnecessary calculation, we calculate this only if we have 0 count of the buildings
	bool has_substitution_building = false;
	if (bo.total_count() == 0 && bo.is(BuildingAttribute::kUpgradeSubstitutes) &&
	    bo.type == BuildingObserver::Type::kProductionsite) {
		const Widelands::DescriptionIndex enhancement = bo.desc->enhancement();
		BuildingObserver& en_bo =
		   get_building_observer(tribe_->get_building_descr(enhancement)->name().c_str());
		if (en_bo.total_count() > 0) {
			has_substitution_building = true;
		}
	}
	if (bo.total_count() == 0 && bo.type == BuildingObserver::Type::kMine) {
		if (mines_per_type[bo.mines].total_count() > 0) {
			has_substitution_building = true;
		}
	}

	// Some buildings are upgraded to ones that does not produce current output, so we need to have
	// two of current buildings to have at least one left after one of them is upgraded
	// Logic is: after 30th minute we need second building if there is no enhanced building yet,
	// and after 90th minute we want second building unconditionally
	bool needs_second_for_upgrade = false;
	if (gametime > Time(30 * 60 * 1000) && bo.cnt_built == 1 && bo.cnt_under_construction == 0 &&
	    bo.is(BuildingAttribute::kUpgradeExtends) &&
	    !bo.is(BuildingAttribute::kUpgradeSubstitutes) &&
	    bo.type == BuildingObserver::Type::kProductionsite) {
		const Widelands::DescriptionIndex enhancement = bo.desc->enhancement();
		BuildingObserver& en_bo =
		   get_building_observer(tribe_->get_building_descr(enhancement)->name().c_str());
		if ((gametime > Time(30 * 60 * 1000) && en_bo.total_count() == 0) ||
		    gametime > Time(90 * 60 * 1000)) {
			// We fake this
			bo.max_needed_preciousness = bo.max_preciousness * 2;
			needs_second_for_upgrade = true;
		}
	}

	// And finally the 'core' of this function
	// First deal with construction of new sites
	if (purpose == PerfEvaluation::kForConstruction) {
		// Inform if we are above ai type limit.
		if (bo.total_count() > bo.cnt_limit_by_aimode) {
			verb_log_warn_time(gametime,
			                   "AI check_building_necessity: Too many %s: %d, ai limit: %d\n", bo.name,
			                   bo.total_count(), bo.cnt_limit_by_aimode);
		}

		if (bo.forced_after < gametime && bo.total_count() == 0 && !has_substitution_building) {
			bo.max_needed_preciousness = bo.max_preciousness;
			return BuildingNecessity::kForced;
		} else if (bo.prohibited_till > gametime) {  // NOLINT
			return BuildingNecessity::kForbidden;
		} else if (bo.is(BuildingAttribute::kHunter) || bo.is(BuildingAttribute::kFisher) ||
		           bo.is(BuildingAttribute::kWell)) {

			bo.cnt_target = 1 + static_cast<int32_t>(2 * mines_.size() + 2 * trainingsites.size() + productionsites.size()) / 40;

			if (bo.cnt_under_construction + bo.unoccupied_count > 0) {
				return BuildingNecessity::kForbidden;
			}

			static int16_t inputs[kFNeuronBitSize] = {0};
			// Resetting values as the variable is static
			std::fill(std::begin(inputs), std::end(inputs), 0);
			inputs[0] = (bo.max_needed_preciousness == 0) ? -1 : 0;
			inputs[1] = (bo.max_needed_preciousness > 0) ? 2 : 0;
			inputs[2] = (bo.max_needed_preciousness == 0) ? -3 : 0;
			inputs[3] = (bo.total_count() > 0) ? -1 : 0;
			inputs[4] = (bo.total_count() > 1) ? -1 : 0;
			inputs[5] = (bo.total_count() > 0) ? -1 : 0;
			inputs[6] = (expansion_type.get_expansion_type() == ExpansionMode::kEconomy) ? +1 : 0;
			inputs[7] = (expansion_type.get_expansion_type() == ExpansionMode::kEconomy) ? +2 : 0;
			inputs[8] = (expansion_type.get_expansion_type() == ExpansionMode::kEconomy) ? +3 : 0;
			inputs[9] = (expansion_type.get_expansion_type() == ExpansionMode::kBoth) ? +1 : 0;
			inputs[10] = (expansion_type.get_expansion_type() == ExpansionMode::kBoth) ? +1 : 0;
			inputs[11] = (bo.last_building_built.is_valid() &&
			              bo.last_building_built + Duration(5 * 60 * 100) < gametime) ?
                         +1 :
                         0;
			inputs[12] = (bo.last_building_built.is_valid() &&
			              bo.last_building_built + Duration(10 * 60 * 100) < gametime) ?
                         +1 :
                         0;
			inputs[13] = (bo.last_building_built.is_valid() &&
			              bo.last_building_built + Duration(20 * 60 * 100) < gametime) ?
                         +1 :
                         0;
			inputs[14] = (bo.total_count() >= bo.cnt_target) ? -1 : 0;
			inputs[15] = (bo.total_count() >= bo.cnt_target) ? -2 : 0;
			inputs[16] = (bo.total_count() < bo.cnt_target) ? -1 : 0;
			inputs[17] = (bo.total_count() < bo.cnt_target) ? -2 : 0;
			inputs[18] = +1;
			inputs[19] = +2;
			inputs[20] = -1;
			inputs[21] = -2;
			inputs[22] = -3;
			inputs[23] = -4;
			inputs[24] = -5;
			inputs[25] = (basic_economy_established) ? 1 : -1;
			inputs[26] = (basic_economy_established) ? 1 : -1;
			inputs[27] = (bo.total_count() > 0 && spots_ < kSpotsEnough) ? -2 : 0;
			inputs[28] = (bo.total_count() > 0 && spots_ < kSpotsTooLittle) ? -2 : 0;
			inputs[29] = (spots_ < kSpotsEnough) ? -1 : 0;
			inputs[30] = (spots_ < kSpotsTooLittle) ? -1 : 0;
			int16_t tmp_score = 0;
			for (uint8_t i = 0; i < kFNeuronBitSize; ++i) {
				if (management_data.f_neuron_pool[53].get_position(i)) {
					tmp_score += inputs[i];
				}
			}
			if (site_needed_for_economy == BasicEconomyBuildingStatus::kEncouraged) {
				tmp_score += 10 + std::abs(management_data.get_military_number_at(160));
			}
			if (site_needed_for_economy == BasicEconomyBuildingStatus::kDiscouraged) {
				tmp_score -= std::abs(management_data.get_military_number_at(178));
			}

			// now we find out if the building is needed depending on output stocklevel
			const uint32_t current_stocklevel = (get_stocklevel(bo, gametime));
<<<<<<< HEAD
			const uint8_t stocklevel_threshhold = 20 + std::abs(management_data.get_military_number_at(180));
=======
			const uint8_t stocklevel_threshhold =
			   std::abs(management_data.get_military_number_at(180));
>>>>>>> 2abee28f

			if (current_stocklevel > stocklevel_threshhold &&
			    persistent_data->remaining_basic_buildings.count(bo.id) == 0) {
				tmp_score -= management_data.neuron_pool[26].get_result_safe(
				                stocklevel_threshhold / 10, kAbsValue) /
				             5;
			}

			if (current_stocklevel < stocklevel_threshhold / 2) {
				tmp_score += management_data.neuron_pool[20].get_result_safe(
				                (stocklevel_threshhold / 2 - current_stocklevel) / 2, kAbsValue) /
				             4;
			}

			if (tmp_score < 0) {
				return BuildingNecessity::kForbidden;
			} else {
				if (bo.max_needed_preciousness <= 0) {
					bo.max_needed_preciousness = 1;
				}
				bo.primary_priority =
				   1 + tmp_score * std::abs(management_data.get_military_number_at(137) / 20);
				return BuildingNecessity::kNeeded;
			}
		} else if (bo.is(BuildingAttribute::kLumberjack)) {
			if (bo.total_count() > 1 && (bo.cnt_under_construction + bo.unoccupied_count > 0)) {
				return BuildingNecessity::kForbidden;
			}
			bo.cnt_target = 2;
			// adjusting/decreasing based on cnt_limit_by_aimode
			bo.cnt_target = std::min(bo.cnt_target, bo.cnt_limit_by_aimode);

			// for case the wood is not needed yet, to avoid inconsistency later on
			bo.max_needed_preciousness = bo.max_preciousness;

			bo.primary_priority = 0;

			if (bo.total_count() < bo.cnt_target) {
				bo.primary_priority += 10 * std::abs(management_data.get_military_number_at(34));
			}
			if (get_stocklevel(bo, gametime) < 10) {
				bo.primary_priority += std::abs(management_data.get_military_number_at(118));
			}
			if (bo.total_count() < bo.cnt_target) {
				return BuildingNecessity::kNeeded;
			} else {
				return BuildingNecessity::kAllowed;
			}
		} else if (bo.is(BuildingAttribute::kRanger)) {

			// making sure we have one completed supported lumberjack
			uint16_t supported_lumberjack_built = 0;
			for (const auto& supported_building : bo.supported_producers) {
				supported_lumberjack_built += get_building_observer(supported_building.first).cnt_built;
			}
			if (supported_lumberjack_built < 1) {
				return BuildingNecessity::kForbidden;
			}

			// genetic algorithm to decide whether new rangers are needed
			static int16_t tmp_target = 2;
			tmp_target = 2;
			static int16_t inputs[2 * kFNeuronBitSize] = {0};
			// Resetting values as the variable is static
			std::fill(std::begin(inputs), std::end(inputs), 0);

			inputs[0] = (persistent_data->trees_around_cutters < 10) * 2;
			inputs[1] = (persistent_data->trees_around_cutters < 20) * 2;
			inputs[2] = (persistent_data->trees_around_cutters < 30) * 2;
			inputs[3] = (persistent_data->trees_around_cutters < 40) * 2;
			inputs[4] = (persistent_data->trees_around_cutters < 50) * 1;
			inputs[5] = (persistent_data->trees_around_cutters < 60) * 1;
			inputs[6] = (persistent_data->trees_around_cutters < 10) * 1;
			inputs[7] = (persistent_data->trees_around_cutters < 20) * 1;
			inputs[8] = (persistent_data->trees_around_cutters < 100) * 1;
			inputs[9] = (persistent_data->trees_around_cutters < 200) * 1;
			inputs[10] = (persistent_data->trees_around_cutters < 300) * 1;
			inputs[11] = (persistent_data->trees_around_cutters < 400) * 1;
			inputs[12] = (wood_policy_.at(bo.id) == WoodPolicy::kAllowRangers) ? 1 : 0;
			inputs[13] = (wood_policy_.at(bo.id) == WoodPolicy::kAllowRangers) ? 1 : 0;
			inputs[14] = (get_stocklevel(bo, gametime) < 10) * 1;
			inputs[15] = (get_stocklevel(bo, gametime) < 10) * 1;
			inputs[16] = (get_stocklevel(bo, gametime) < 2) * 1;
			if (gametime > Time(15 * 60 * 1000)) {
				inputs[17] = (get_stocklevel(bo, gametime) > 30) * -1;
				inputs[18] = (get_stocklevel(bo, gametime) > 20) * -1;
				inputs[19] = (get_stocklevel(bo, gametime) > 10) * -1;
			} else {
				inputs[20] = 1;
				inputs[21] = 1;
			}
			inputs[22] = (basic_economy_established) ? -1 : 1;
			inputs[23] = (msites_in_constr() > 0) ? 1 : -2;
			inputs[24] = (msites_in_constr() > 1) ? 1 : -2;
			inputs[25] = (wood_policy_.at(bo.id) != WoodPolicy::kAllowRangers) ? 1 : 0;
			if (gametime > Time(90 * 60 * 1000)) {
				inputs[26] = (wood_policy_.at(bo.id) == WoodPolicy::kAllowRangers) ? 1 : 0;
				inputs[27] = (persistent_data->trees_around_cutters < 20) * 1;
			}
			if (gametime > Time(45 * 60 * 1000)) {
				inputs[28] = (wood_policy_.at(bo.id) == WoodPolicy::kAllowRangers) ? 1 : 0;
				inputs[29] = (persistent_data->trees_around_cutters < 20) * 1;
				inputs[30] = (get_stocklevel(bo, gametime) > 30) * -1;
			}
			inputs[31] = (persistent_data->trees_around_cutters < 100) * 2;
			inputs[32] = (persistent_data->trees_around_cutters < 200) * 2;
			inputs[33] = (mines_per_type[iron_resource_id].total_count() <= 1) * -1;
			inputs[34] = (mines_per_type[iron_resource_id].total_count() <= 1) * -1;
			inputs[35] = (mines_per_type[iron_resource_id].total_count() == 0) * -1;
			inputs[36] = (mines_per_type[iron_resource_id].total_count() == 0) * -1;
			inputs[37] = -1;
			inputs[38] = -1;
			inputs[39] = -1;
			if (productionsites.size() / 3 > static_cast<uint32_t>(bo.total_count()) &&
			    get_stocklevel(bo, gametime) < 20) {
				inputs[40] = (persistent_data->trees_around_cutters < 40) * 1;
				inputs[41] = (persistent_data->trees_around_cutters < 60) * 1;
				inputs[42] = (persistent_data->trees_around_cutters < 80) * 1;
			}
			if (productionsites.size() / 4 > static_cast<uint32_t>(bo.total_count()) &&
			    get_stocklevel(bo, gametime) < 20) {
				inputs[43] = (persistent_data->trees_around_cutters < 40) * 2;
				inputs[44] = (persistent_data->trees_around_cutters < 60) * 2;
				inputs[45] = (persistent_data->trees_around_cutters < 80) * 2;
			}

			if (productionsites.size() / 2 > static_cast<uint32_t>(bo.total_count()) &&
			    get_stocklevel(bo, gametime) < 10) {
				inputs[46] = (persistent_data->trees_around_cutters < 20) * 1;
				inputs[47] = (persistent_data->trees_around_cutters < 40) * 1;
				inputs[48] = (persistent_data->trees_around_cutters < 60) * 1;
				inputs[49] = (persistent_data->trees_around_cutters < 80) * 1;
			}
			inputs[50] = (bo.last_building_built.is_valid() &&
			              bo.last_building_built + Duration(1 * 60 * 100) > gametime) *
			             -2;
			inputs[51] = (bo.last_building_built.is_valid() &&
			              bo.last_building_built + Duration(2 * 60 * 100) > gametime) *
			             -2;
			inputs[52] = (bo.last_building_built.is_valid() &&
			              bo.last_building_built + Duration(4 * 60 * 100) > gametime) *
			             -2;
			inputs[53] = (bo.last_building_built.is_valid() &&
			              bo.last_building_built + Duration(6 * 60 * 100) > gametime) *
			             -2;
			inputs[54] = (Time(5 * 60 * 1000) > gametime) * -2;
			inputs[55] = (Time(6 * 60 * 1000) > gametime) * -2;
			inputs[56] = (Time(8 * 60 * 1000) > gametime) * -2;
			inputs[57] = (Time(10 * 60 * 1000) > gametime) * -2;
			inputs[58] = (spots_ < kSpotsEnough) ? -2 : 0;
			inputs[59] = (spots_ < kSpotsTooLittle) ? -2 : 0;
			inputs[60] = (spots_ < kSpotsTooLittle) ? -2 : 0;
			inputs[61] = (spots_ < kSpotsTooLittle) ? -2 : 0;
			inputs[62] = (basic_economy_established) ? 0 : -2;
			inputs[63] = (spots_ < kSpotsTooLittle) ? 0 : -2;

			for (uint8_t i = 0; i < kFNeuronBitSize; ++i) {
				if (management_data.f_neuron_pool[14].get_position(i)) {
					assert(inputs[i] >= -2 && inputs[i] <= 2);
					tmp_target += inputs[i];
				}
				if (management_data.f_neuron_pool[15].get_position(i)) {
					tmp_target += inputs[kFNeuronBitSize + i];
					assert(inputs[kFNeuronBitSize + i] >= -2 && inputs[kFNeuronBitSize + i] <= 2);
				}
			}

			if (site_needed_for_economy == BasicEconomyBuildingStatus::kDiscouraged) {
				tmp_target -= std::abs(management_data.get_military_number_at(145) / 10);
			}

			tmp_target = std::max<int16_t>(tmp_target, 2);

			bo.cnt_target = tmp_target;

			// adjusting/decreasing based on cnt_limit_by_aimode
			bo.cnt_target = std::min(bo.cnt_target, bo.cnt_limit_by_aimode);

			assert(bo.cnt_target > 1 && bo.cnt_target < 1000);

			// allow them always if basic economy not established and building is a basic one
			if (bo.total_count() < static_cast<int32_t>(bo.basic_amount)) {
				return BuildingNecessity::kNeeded;
			}

			if (wood_policy_.at(bo.id) != WoodPolicy::kAllowRangers ||
			    bo.total_count() > bo.cnt_target) {
				return BuildingNecessity::kForbidden;
			}

			const bool parallel_construction = (bo.total_count() + 2 < bo.cnt_target);
			if ((parallel_construction && (bo.cnt_under_construction + bo.unoccupied_count <= 1)) ||
			    bo.cnt_under_construction + bo.unoccupied_count == 0) {
				return BuildingNecessity::kNeeded;
			}
			return BuildingNecessity::kForbidden;
		} else if (bo.is(BuildingAttribute::kNeedsRocks) &&
		           bo.cnt_under_construction + bo.unoccupied_count == 0) {
			bo.max_needed_preciousness = bo.max_preciousness;  // even when rocks are not needed
			return BuildingNecessity::kAllowed;
		} else if (!bo.supported_producers.empty() &&
		           !bo.is(BuildingAttribute::kSupportingProducer)) {
			// Pure supporting sites only

			if (bo.cnt_under_construction + bo.unoccupied_count - bo.unconnected_count > 0) {
				return BuildingNecessity::kForbidden;
			}

			// Rangers have been processed above
			assert(!bo.is(BuildingAttribute::kRanger));

			bo.primary_priority = 0;

			if (!basic_economy_established) {
				bo.cnt_target = bo.basic_amount;
			} else {
				bo.cnt_target = 1 + static_cast<int32_t>(2 * mines_.size() + 2 * trainingsites.size() + productionsites.size()) / 50;
			}
			// Determine whether we need more buildings due to low stocklevel
			const uint32_t current_stocklevel = (get_stocklevel(bo, gametime));
<<<<<<< HEAD
			const uint8_t stocklevel_threshhold = 20 + std::abs(management_data.get_military_number_at(179));

			if (current_stocklevel > stocklevel_threshhold &&
				persistent_data->remaining_basic_buildings.count(bo.id) == 0) {
				--bo.cnt_target;
			}

			if (current_stocklevel < stocklevel_threshhold / 2 && bo.cnt_under_construction + bo.unoccupied_count < 2) {
				++bo.cnt_target; // increase target
=======
			const uint8_t stocklevel_threshhold =
			   std::abs(management_data.get_military_number_at(179));

			if (current_stocklevel > stocklevel_threshhold &&
			    persistent_data->remaining_basic_buildings.count(bo.id) == 0) {
				bo.cnt_target -= 1;
			}

			if (current_stocklevel < stocklevel_threshhold / 2) {
				bo.cnt_target += 1;  // increase target
>>>>>>> 2abee28f
				// here we increase primary priority if stock gets low to get higher prio on each field
				bo.primary_priority += management_data.neuron_pool[41].get_result_safe(
				   (stocklevel_threshhold / 2 - current_stocklevel) / 2, kAbsValue);
			}
			if (bo.total_count() > bo.cnt_target + 1) {
				return BuildingNecessity::kForbidden;
			}

			// We allow another helper site if:
			// a) we are under target
			// b) if there is shortage of supported ware
			if (bo.total_count() < bo.cnt_target ||
			    (get_stocklevel(bo, gametime) == 0 &&
			     (bo.last_building_built.is_invalid() ||
			      bo.last_building_built + Duration(10 * 60 * 100) < gametime))) {

				if (persistent_data->remaining_basic_buildings.count(bo.id)) {
					bo.primary_priority += std::abs(management_data.get_military_number_at(60) * 10);
				}

				if (bo.total_count() < bo.cnt_target) {
					if (basic_economy_established) {
						bo.primary_priority += std::abs(management_data.get_military_number_at(51) * 6);
					} else if (persistent_data->remaining_basic_buildings.count(bo.id)) {
						bo.primary_priority += std::abs(management_data.get_military_number_at(146) * 6);
					} else {
						bo.primary_priority +=
						   -200 + std::abs(management_data.get_military_number_at(147) * 8);
					}
				}

				return BuildingNecessity::kAllowed;
			}
			return BuildingNecessity::kForbidden;

		} else if (bo.is(BuildingAttribute::kBarracks)) {
			if (site_needed_for_economy == BasicEconomyBuildingStatus::kDiscouraged) {
				return BuildingNecessity::kForbidden;
			}
			if (gametime > Time(30 * 60 * 1000) && bo.total_count() == 0) {

				int16_t tmp_score = 1;
				tmp_score += mines_per_type[iron_resource_id].total_count();
				tmp_score += (soldier_status_ == SoldiersStatus::kBadShortage) * 2;
				tmp_score += (soldier_status_ == SoldiersStatus::kShortage) * 2;
				tmp_score += (gametime.get() / 60 / 1000 - 20) / 4;
				bo.max_needed_preciousness =
				   1 + tmp_score * std::abs(management_data.get_military_number_at(134)) / 15;
				bo.max_preciousness = bo.max_needed_preciousness;
				return BuildingNecessity::kNeeded;
			} else {
				bo.max_needed_preciousness = 0;
				bo.max_preciousness = 0;
				return BuildingNecessity::kForbidden;
			}
		} else if (bo.type == BuildingObserver::Type::kMine) {
			bo.primary_priority = bo.max_needed_preciousness;
			const uint32_t current_stats_threshold =
			   85 + std::abs(management_data.get_military_number_at(129)) / 10;
			if ((mines_per_type[bo.mines].total_count() == 0 &&
			     site_needed_for_economy != BasicEconomyBuildingStatus::kDiscouraged) ||
			    (mines_per_type[bo.mines].finished == mines_per_type[bo.mines].total_count() &&
			     bo.current_stats > current_stats_threshold &&
			     site_needed_for_economy != BasicEconomyBuildingStatus::kDiscouraged)) {
				// unless a mine is prohibited, we want to have at least one of the kind
				bo.max_needed_preciousness = bo.max_preciousness;
				return BuildingNecessity::kNeeded;
			}
			if (bo.max_needed_preciousness == 0) {
				return BuildingNecessity::kNotNeeded;
			}
			if (gametime - bo.construction_decision_time < kBuildingMinInterval ||
			    mines_per_type[bo.mines].in_construction > 0 ||
			    (mines_per_type[bo.mines].finished >= 1 && bo.current_stats < 50) ||
			    (bo.last_building_built.is_valid() &&
			     gametime < bo.last_building_built + Duration(3 * 60 * 1000))) {
				return BuildingNecessity::kForbidden;
			}

			static int16_t inputs[kFNeuronBitSize] = {0};
			// Resetting values as the variable is static
			std::fill(std::begin(inputs), std::end(inputs), 0);
			inputs[0] = (gametime < Time(15 * 60 * 1000)) ? -2 : 0;
			inputs[1] = (gametime < Time(30 * 60 * 1000)) ? -2 : 0;
			inputs[2] = (gametime < Time(45 * 60 * 1000)) ? -2 : 0;
			inputs[3] = (mines_per_type[bo.mines].total_count() == 1) ? 3 : 0;
			inputs[4] = (mines_per_type[bo.mines].total_count() == 1) ? 2 : 0;
			inputs[5] = (bo.mines == iron_resource_id) ? 2 : 1;
			inputs[6] = (bo.current_stats - 50) / 10;
			inputs[7] = (gametime < Time(15 * 60 * 1000)) ? -1 : 0;
			inputs[8] = (gametime < Time(30 * 60 * 1000)) ? -1 : 0;
			inputs[9] = (gametime < Time(45 * 60 * 1000)) ? -1 : 0;
			inputs[10] = (mines_per_type[bo.mines].total_count() == 1) ? 2 : 0;
			inputs[11] = (mines_per_type[bo.mines].total_count() == 1) ? 1 : 0;
			inputs[12] = (bo.mines == iron_resource_id) ? 2 : 0;
			inputs[13] = (bo.current_stats - 50) / 10;
			inputs[14] = (bo.current_stats - 50) / 10;
			inputs[15] = management_data.get_military_number_at(123) / 10;
			inputs[16] = 0;
			inputs[17] = (inputs_on_stock) ? 0 : -2;
			inputs[18] = (suppliers_exist) ? 0 : -3;
			inputs[19] = (inputs_on_stock) ? 0 : -4;
			inputs[20] = (mines_per_type[bo.mines].total_count() == 1) ? 3 : 0;
			inputs[21] = (mines_per_type[bo.mines].total_count() == 1) ? 2 : 0;
			inputs[22] = (bo.current_stats - 50) / 10;
			inputs[23] = (bo.current_stats - 50) / 20;
			inputs[24] = (suppliers_exist) ? 0 : -5;
			inputs[25] = (suppliers_exist) ? 0 : -2;
			inputs[26] = (workers_on_stock) ? 0 : -5;
			inputs[27] = (workers_on_stock) ? 0 : -2;
			inputs[28] = (bo.is(BuildingAttribute::kBuildingMatProducer)) ? 1 : 0;
			inputs[29] = (bo.is(BuildingAttribute::kBuildingMatProducer)) ? 3 : 0;
			inputs[30] = (mines_per_type[bo.mines].is_critical) ? 1 : -1;

			int16_t tmp_score = management_data.get_military_number_at(83) / 5;

			// Building productionsites above limit in Basic economy mode is strongly discouraged, but
			// still possible
			const int16_t basic_economy_score =
			   25 + std::abs(management_data.get_military_number_at(122) * 2);

			if (site_needed_for_economy == BasicEconomyBuildingStatus::kEncouraged) {
				tmp_score += basic_economy_score;
			}

			if (site_needed_for_economy == BasicEconomyBuildingStatus::kDiscouraged) {
				tmp_score -= basic_economy_score;
			}

			for (uint8_t i = 0; i < kFNeuronBitSize; ++i) {
				if (management_data.f_neuron_pool[36].get_position(i)) {
					tmp_score += inputs[i];
				}
			}
			if (tmp_score < 0) {
				return BuildingNecessity::kNeededPending;
			} else {
				bo.primary_priority +=
				   tmp_score * std::abs(management_data.get_military_number_at(127) / 5);
				return BuildingNecessity::kNeeded;
			}

		} else if (bo.max_needed_preciousness > 0) {

			// help variable to determine wood availability in the economy
			const int32_t stocked_wood_level = calculate_stocklevel(tribe_->safe_ware_index("log")) -
			                                   productionsites.size() * 2 - numof_psites_in_constr +
			                                   management_data.get_military_number_at(187) / 5;
			static int16_t inputs[4 * kFNeuronBitSize] = {0};
			// Resetting values as the variable is static
			std::fill(std::begin(inputs), std::end(inputs), 0);
			inputs[0] = (bo.total_count() <= 1) ?
                        std::abs(management_data.get_military_number_at(110)) / 10 :
                        0;
			inputs[1] = bo.total_count() * -3 / 2;
			inputs[2] =
			   (bo.total_count() == 0) ? std::abs(management_data.get_military_number_at(0)) / 10 : 0;
			inputs[3] = (gametime >= Time(25 * 60 * 1000) && bo.inputs.empty()) ?
                        management_data.get_military_number_at(1) / 10 :
                        0;
			inputs[4] = (bo.max_needed_preciousness >= 10) ?
                        std::abs(management_data.get_military_number_at(2)) / 10 :
                        0;
			inputs[5] =
			   (!bo.ware_outputs.empty() && bo.current_stats > 10 + 70 / bo.ware_outputs.size()) ?
               management_data.get_military_number_at(3) / 10 :
               0;
			inputs[6] = (needs_second_for_upgrade) ?
                        std::abs(management_data.get_military_number_at(4)) / 5 :
                        0;
			inputs[7] = (bo.cnt_under_construction + bo.unoccupied_count) * -1 *
			            std::abs(management_data.get_military_number_at(9)) / 5;
			inputs[8] =
			   (!bo.ware_outputs.empty() && bo.current_stats > 25 + 70 / bo.ware_outputs.size()) ?
               management_data.get_military_number_at(7) / 8 :
               0;
			inputs[9] = (bo.is(BuildingAttribute::kBuildingMatProducer)) ?
                        std::abs(management_data.get_military_number_at(10)) / 10 :
                        0;
			inputs[10] =
			   (bo.build_material_shortage) ? -management_data.get_military_number_at(39) / 10 : 0;
			inputs[11] =
			   stocked_wood_level > 25 ? std::abs(management_data.get_military_number_at(15)) / 10 : 0;
			inputs[12] = (gametime >= Time(15 * 60 * 1000)) ?
                         std::abs(management_data.get_military_number_at(94)) / 10 :
                         0;
			inputs[13] = management_data.get_military_number_at(8) / 10;
			inputs[14] = (persistent_data->trees_around_cutters < 20) ?
                         -1 * std::abs(management_data.get_military_number_at(95)) / 10 :
                         0;
			inputs[15] = (persistent_data->trees_around_cutters > 100) ?
                         std::abs(management_data.get_military_number_at(96)) / 10 :
                         0;
			inputs[16] = (player_statistics.any_enemy_seen_lately(gametime)) ?
                         management_data.get_military_number_at(97) / 10 :
                         0;
			inputs[17] =
			   (spots_ > kSpotsEnough) ? std::abs(management_data.get_military_number_at(74)) / 8 : 0;
			inputs[18] = management_data.get_military_number_at(98) / 10;
			inputs[19] = (expansion_type.get_expansion_type() != ExpansionMode::kEconomy) ?
                         -1 * std::abs(management_data.get_military_number_at(40)) / 10 :
                         0;
			inputs[20] = (expansion_type.get_expansion_type() == ExpansionMode::kEconomy) ?
                         std::abs(management_data.get_military_number_at(50)) / 10 :
                         0;
			inputs[21] = (expansion_type.get_expansion_type() == ExpansionMode::kEconomy ||
			              expansion_type.get_expansion_type() == ExpansionMode::kBoth) ?
                         3 :
                         0;
			inputs[22] =
			   (bo.total_count() == 0 && bo.is(BuildingAttribute::kBuildingMatProducer)) ? 3 : 0;
			if (bo.cnt_built > 0 && !bo.ware_outputs.empty()) {
				inputs[22] += bo.current_stats / 10;
			}
			inputs[23] = (!player_statistics.strong_enough(player_number())) ? 5 : 0;
			inputs[24] = (bo.inputs.empty()) ? 6 : 0;
			inputs[25] =
			   (bo.total_count() == 0 && bo.is(BuildingAttribute::kBuildingMatProducer)) ? 4 : 0;
			inputs[26] = (expansion_type.get_expansion_type() == ExpansionMode::kEconomy) ? 2 : 0;
			inputs[27] = stocked_wood_level > 25 ? 4 : 0;
			inputs[28] = (bo.max_needed_preciousness >= 10) ? 4 : 0;
			inputs[29] = (bo.inputs.empty() && bo.max_needed_preciousness >= 10) ? 3 : 0;
			inputs[30] = bo.max_needed_preciousness / 2;
			inputs[31] = ((bo.cnt_under_construction + bo.unoccupied_count) > 0) ? -5 : 0;
			inputs[32] = bo.max_needed_preciousness / 2;
			inputs[33] = -1 * (bo.cnt_under_construction + bo.unoccupied_count) * 4;
			if (bo.cnt_built > 0 && !bo.ware_outputs.empty() && !bo.inputs.empty()) {
				inputs[34] +=
				   bo.current_stats / (std::abs(management_data.get_military_number_at(192)) + 1) * 10;
			}
			inputs[35] = (!bo.ware_outputs.empty() && !bo.inputs.empty() &&
			              bo.current_stats > 10 + 70 / bo.ware_outputs.size()) ?
                         2 :
                         0;
			inputs[36] = (!bo.ware_outputs.empty() && !bo.inputs.empty() &&
			              bo.cnt_under_construction + bo.unoccupied_count == 0) ?
                         bo.current_stats / 12 :
                         0;
			if (bo.cnt_built > 0 && !bo.inputs.empty() && !bo.ware_outputs.empty() &&
			    bo.current_stats < 20) {
				inputs[37] = -5;
			}
			inputs[38] = (bo.cnt_under_construction + bo.unoccupied_count > 0) ? -10 : 0;
			if (bo.cnt_built > 0 && !bo.ware_outputs.empty() && bo.current_stats < 15) {
				inputs[39] = -10;
			}
			inputs[40] = (expansion_type.get_expansion_type() == ExpansionMode::kEconomy) ? 3 : 0;
			inputs[41] = (bo.build_material_shortage) ? -3 : 0;
			inputs[42] = (!player_statistics.strong_enough(player_number())) ? 2 : 0;
			inputs[43] = (bo.inputs.empty()) ? 3 : 0;
			inputs[44] = (bo.inputs.empty() && bo.max_needed_preciousness >= 10) ? 3 : 0;
			inputs[45] = bo.max_needed_preciousness / 2;
			inputs[46] =
			   (!bo.ware_outputs.empty() && bo.current_stats > 10 + 70 / bo.ware_outputs.size()) ? 4 :
                                                                                                0;
			inputs[47] = (!bo.ware_outputs.empty() && bo.current_stats > 85) ? 4 : 0;
			inputs[48] = (bo.max_needed_preciousness >= 10 &&
			              (bo.cnt_under_construction + bo.unoccupied_count) == 1) ?
                         5 :
                         0;
			inputs[49] = (expansion_type.get_expansion_type() != ExpansionMode::kEconomy) ? -4 : 1;
			inputs[50] = (expansion_type.get_expansion_type() != ExpansionMode::kEconomy) ? -1 : 1;
			inputs[51] = (gametime < Time(20 * 60 * 1000)) ? -4 : 0;
			inputs[52] = (bo.total_count() == 0) ? 4 : 0;
			inputs[53] = (bo.total_count() == 0) ? 2 : 0;
			inputs[54] = (spots_ < kSpotsEnough) ? -5 : 0;
			inputs[55] = (bo.max_needed_preciousness >= 10 &&
			              (bo.cnt_under_construction + bo.unoccupied_count) == 1) ?
                         3 :
                         0;
			inputs[56] = (expansion_type.get_expansion_type() != ExpansionMode::kEconomy) ? -8 : 1;
			inputs[57] = (expansion_type.get_expansion_type() != ExpansionMode::kEconomy) ? -6 : 1;
			inputs[58] = (bo.total_count() == 0 && inputs_on_stock) ? 4 : 0;
			inputs[59] = (bo.inputs.empty()) ? 5 : bo.current_stats / 10 - 5;
			inputs[60] = (spots_ < kSpotsTooLittle) ? -10 : 0;
			inputs[61] = (player_statistics.any_enemy_seen_lately(gametime)) ? 2 : 0;
			inputs[62] = (player_statistics.any_enemy_seen_lately(gametime) &&
			              bo.cnt_under_construction + bo.unoccupied_count == 0) ?
                         6 :
                         0;
			inputs[63] = (!bo.ware_outputs.empty() && !bo.inputs.empty()) ? bo.current_stats / 10 : 0;
			inputs[64] = (gametime > Time(20 * 60 * 1000) && bo.total_count() == 0) ? 3 : 0;
			inputs[65] = (gametime > Time(45 * 60 * 1000) && bo.total_count() == 0) ? 3 : 0;
			inputs[66] = (gametime > Time(60 * 60 * 1000) && bo.total_count() <= 1) ? 3 : 0;
			inputs[67] = (gametime > Time(50 * 60 * 1000) && bo.total_count() <= 1) ? 2 : 0;
			inputs[68] =
			   (bo.inputs.empty() && gametime > Time(50 * 60 * 1000) && bo.total_count() <= 1) ? 2 : 0;
			inputs[69] =
			   (!bo.inputs.empty() && gametime > Time(50 * 60 * 1000) && bo.total_count() <= 1) ? 2 :
                                                                                               0;
			inputs[70] =
			   (bo.inputs.empty() && gametime > Time(25 * 60 * 1000) && bo.total_count() <= 1) ? 2 : 0;
			inputs[71] =
			   (!bo.inputs.empty() && gametime > Time(25 * 60 * 1000) && bo.total_count() <= 1) ? 2 :
                                                                                               0;
			if (bo.last_building_built.is_valid()) {
				inputs[72] = (gametime < bo.last_building_built + Duration(3 * 60 * 1000)) ? -4 : 0;
				inputs[73] = (gametime < bo.last_building_built + Duration(5 * 60 * 1000)) ? -2 : 0;
				inputs[74] = (gametime < bo.last_building_built + Duration(2 * 60 * 1000)) ? -5 : 0;
				inputs[75] = (gametime < bo.last_building_built + Duration(10 * 60 * 1000)) ? -2 : 0;
				inputs[76] = (gametime < bo.last_building_built + Duration(20 * 60 * 1000)) ? -2 : 0;
			}
			inputs[77] = (gametime > Time(35 * 60 * 1000) && bo.total_count() == 0) ? 3 : 0;
			inputs[78] = (gametime > Time(60 * 60 * 1000) && bo.total_count() == 0) ? 3 : 0;
			inputs[79] = (expansion_type.get_expansion_type() == ExpansionMode::kResources ||
			              expansion_type.get_expansion_type() == ExpansionMode::kSpace) *
			             management_data.get_military_number_at(37) / 10;
			inputs[80] = (expansion_type.get_expansion_type() == ExpansionMode::kEconomy) *
			             management_data.get_military_number_at(38) / 10;
			inputs[81] = (expansion_type.get_expansion_type() == ExpansionMode::kSpace) *
			             management_data.get_military_number_at(46) / 10;
			inputs[82] = (inputs_on_stock) ? 0 : -2;
			inputs[83] = (suppliers_exist) ? 0 : -2;
			inputs[84] = (inputs_on_stock) ? 0 : -4;
			inputs[85] = (suppliers_exist) ? 0 : -4;
			inputs[86] = (inputs_on_stock) ? 0 : -8;
			inputs[87] = (suppliers_exist) ? 0 : -8;
			inputs[88] = (workers_on_stock) ? 0 : -2;
			inputs[89] = (workers_on_stock) ? 0 : -6;
			inputs[90] = (bo.is(BuildingAttribute::kBuildingMatProducer)) ?
                         std::abs(management_data.get_military_number_at(42)) / 10 :
                         0;
			inputs[91] = (bo.build_material_shortage) ? -2 : 0;
			inputs[92] = (numof_psites_in_constr < 4) ? 3 : 0;
			inputs[93] = (numof_psites_in_constr < 8) ? 3 : 0;
			inputs[94] = (bo.inputs.empty()) ? 5 : 0;
			inputs[95] = (bo.inputs.empty()) ? 3 : 0;
			inputs[96] = stocked_wood_level < 25 ? -2 : 0;
			inputs[97] = stocked_wood_level < 25 ? -8 : 0;
			inputs[98] = stocked_wood_level < 25 ? -4 : 0;
			inputs[99] = stocked_wood_level < 25 ? -1 : 0;
			inputs[100] = (bo.total_count() == 0) ? 3 : 0;
			inputs[101] = (bo.total_count() == 0) ? 6 : 0;
			if (bo.is(BuildingAttribute::kSupportingProducer)) {
				if (bo.total_count() == 0) {
					inputs[102] = 1;
					inputs[103] = 2;
					inputs[104] = -2;
				}
				inputs[105] = -3;
				inputs[106] = -2;
			}
			inputs[107] =
			   std::abs(management_data.get_military_number_at(194)) - get_stocklevel(bo, gametime);
			inputs[108] =
			   std::abs(management_data.get_military_number_at(191)) - get_stocklevel(bo, gametime);
			inputs[109] =
			   (!bo.inputs.empty() && gametime > Time(50 * 60 * 1000) && bo.total_count() <= 1) ?
               std::abs(management_data.get_military_number_at(163)) / 10 :
               0;
			inputs[110] = (bo.ware_outputs.size() == 1) ?
                          (tribe_->get_ware_descr(bo.ware_outputs.at(0))
			                     ->default_target_quantity(tribe_->name()) -
			                  get_stocklevel(bo, gametime)) *
			                    std::abs(management_data.get_military_number_at(165)) / 20 :
                          0;
			inputs[111] = bo.current_stats / (bo.ware_outputs.size() + 1);
			// boost for buildings supporting seafaring
			if (bo.is(BuildingAttribute::kSupportsSeafaring) && map_allows_seafaring_) {
				inputs[112] = std::abs(management_data.get_military_number_at(170)) / 10;
				inputs[113] = 4;
				if (bo.total_count() == 0) {
					inputs[114] = std::abs(management_data.get_military_number_at(172)) / 10;
					inputs[115] = 4;
				}
			}
			inputs[116] = -1 * (bo.unoccupied_count * bo.unoccupied_count);
			inputs[117] = -1 * (2 * bo.unoccupied_count);

			int16_t tmp_score = 0;
			for (uint8_t i = 0; i < kFNeuronBitSize; ++i) {
				if (management_data.f_neuron_pool[8].get_position(i)) {
					const int16_t partial_input = inputs[i];
					tmp_score += partial_input;
				}
				if (management_data.f_neuron_pool[11].get_position(i)) {
					const int16_t partial_input = inputs[i + kFNeuronBitSize];
					tmp_score += partial_input;
				}
				if (management_data.f_neuron_pool[59].get_position(i)) {
					const int16_t partial_input = inputs[i + 2 * kFNeuronBitSize];
					tmp_score += partial_input;
				}
				if (management_data.f_neuron_pool[12].get_position(i)) {
					const int16_t partial_input = inputs[i + 3 * kFNeuronBitSize];
					tmp_score += partial_input;
				}
			}

			const int32_t base_economy_bonus =
			   30 + std::abs(management_data.get_military_number_at(142));
			if (site_needed_for_economy == BasicEconomyBuildingStatus::kDiscouraged) {
				tmp_score -= base_economy_bonus;
			} else if (site_needed_for_economy == BasicEconomyBuildingStatus::kEncouraged) {
				tmp_score += base_economy_bonus;
			}

			const int16_t bottom_limit = management_data.get_military_number_at(73) / 2 +
			                             management_data.get_military_number_at(47) / 10;
			const int16_t upper_limit =
			   bottom_limit + std::abs(management_data.get_military_number_at(44) / 3);

			// now we find out if the building is needed depending on output stocklevel
			// and supported stocklevel if it supports another site
			const uint32_t combined_stocklevel = (get_stocklevel(bo, gametime));

			if (combined_stocklevel > 50 &&
			    persistent_data->remaining_basic_buildings.count(bo.id) == 0) {
				tmp_score -= 5 * management_data.neuron_pool[23].get_result_safe(
				                    (combined_stocklevel) / 5, kAbsValue);
			}

			if (combined_stocklevel < 40) {
				tmp_score += 5 * management_data.neuron_pool[24].get_result_safe(
				                    (40 - combined_stocklevel) / 2, kAbsValue);
			}

			if (tmp_score > upper_limit) {
				// Productionsite is needed
				bo.primary_priority += (tmp_score - bottom_limit) / 2;
				return BuildingNecessity::kNeeded;
			} else if (tmp_score > bottom_limit) {
				// Site is needed, but not right now
				return BuildingNecessity::kNeededPending;
			} else {
				// Not allowed
				return BuildingNecessity::kForbidden;
			}

		} else if (bo.is(BuildingAttribute::kShipyard)) {
			if (bo.total_count() > 0 ||
			    (!basic_economy_established &&
			     site_needed_for_economy == BasicEconomyBuildingStatus::kDiscouraged) ||
			    !map_allows_seafaring_) {
				return BuildingNecessity::kForbidden;
			}
			bo.primary_priority = 0;
			if (num_ports > 0) {
				bo.primary_priority += std::abs(management_data.get_military_number_at(150) * 3);
			}
			if (spots_ < kSpotsTooLittle) {
				bo.primary_priority += std::abs(management_data.get_military_number_at(151) * 3);
			}
			if (bo.primary_priority > 0) {
				return BuildingNecessity::kNeeded;
			}
			return BuildingNecessity::kAllowed;
		} else if (bo.max_needed_preciousness == 0) {
			return BuildingNecessity::kNotNeeded;
		} else {
			return BuildingNecessity::kForbidden;
		}
	} else if (purpose == PerfEvaluation::kForDismantle) {  // now for dismantling
		// never dismantle last building (a care should be taken elsewhere)
		assert(bo.total_count() > 0);

		if (bo.total_count() == 1 || (bo.max_preciousness >= 10 && bo.total_count() == 2) ||
		    (!bo.ware_outputs.empty() && bo.current_stats > (10 + 60 / bo.ware_outputs.size()) / 2) ||
		    (bo.inputs.size() == 1 &&
		     calculate_stocklevel(static_cast<size_t>(bo.inputs.at(0))) >
		        static_cast<unsigned int>(std::abs(management_data.get_military_number_at(171))))) {
			return BuildingNecessity::kNeeded;
		}
		return BuildingNecessity::kNotNeeded;
	}
	NEVER_HERE();
}

// counts produced output on stock
uint32_t DefaultAI::calculate_stocklevel(Widelands::DescriptionIndex wt,
                                         const WareWorker what) const {
	uint32_t count = 0;

	for (const WarehouseSiteObserver& obs : warehousesites) {
		if (what == WareWorker::kWare) {
			count += obs.site->get_wares().stock(wt);
		} else {
			count += obs.site->get_workers().stock(wt);
		}
	}
	return count;
}

// This is a wrapper function to prevent too frequent recalculation of stocklevel
// and distinguish if we count stocks for production hint, for outputs or for workers of a
// productionsite
// if multiple outputs, it returns lowest value
uint32_t
DefaultAI::get_stocklevel(BuildingObserver& bo, const Time& gametime, const WareWorker what) const {
	if (bo.stocklevel_time + Duration(5 * 1000) < gametime) {
		if (what == WareWorker::kWare &&
		    (!bo.supported_producers.empty() || !bo.ware_outputs.empty())) {
			// looking for smallest value
			bo.stocklevel_count = std::numeric_limits<uint32_t>::max();
			for (const auto& supported_building : bo.supported_producers) {
				for (Widelands::DescriptionIndex output_ware :
				     supported_building.second->output_ware_types()) {
					const uint32_t res = calculate_stocklevel(static_cast<size_t>(output_ware), what);
					if (res < bo.stocklevel_count) {
						bo.stocklevel_count = res;
					}
				}
			}
			for (auto ph : bo.ware_outputs) {
				const uint32_t res = calculate_stocklevel(static_cast<size_t>(ph), what);
				if (res < bo.stocklevel_count) {
					bo.stocklevel_count = res;
				}
			}
		} else if (what == WareWorker::kWorker) {
			bo.stocklevel_count = std::numeric_limits<uint32_t>::max();
			for (auto ph : bo.positions) {
				const uint32_t res = calculate_stocklevel(static_cast<size_t>(ph), what);
				if (res < bo.stocklevel_count) {
					bo.stocklevel_count = res;
				}
			}
		} else {
			bo.stocklevel_count = 0;
		}
		assert(bo.stocklevel_count < std::numeric_limits<uint32_t>::max());
		bo.stocklevel_time = gametime;
	}
	return bo.stocklevel_count;
}

/**
 * This function takes care about the unowned and opposing territory and
 * recalculates the priority for non-military buildings
 * The goal is to minimize losses when territory is lost
 *
 * \arg bf   = BuildableField to be checked
 * \arg prio = priority until now.
 *
 * \returns the recalculated priority
 */
int32_t DefaultAI::recalc_with_border_range(const BuildableField& bf, int32_t prio) {

	// no change when priority is not positive number
	if (prio <= 0) {
		return prio;
	}

	if (bf.enemy_nearby || bf.near_border) {
		prio /= 2;
	}

	// if unowned territory nearby
	prio -= bf.unowned_land_nearby / 4;
	prio -= bf.enemy_owned_land_nearby / 3;

	// further decrease the score if enemy nearby
	if (bf.enemy_nearby) {
		prio -= 10;
	}

	// and if close (up to 2 fields away) from border
	if (bf.near_border) {
		prio -= 10;
		if (spots_ > 0 && spots_ < kSpotsEnough) {
			prio -= std::abs(management_data.neuron_pool[60].get_result_safe(
			           kSpotsEnough / spots_, kAbsValue)) /
			        4;
		}
	}

	return prio;
}

void DefaultAI::consider_own_psites(Widelands::FCoords fcoords, BuildableField& bf) {
	Widelands::BaseImmovable* player_immovable = fcoords.field->get_immovable();
	if (player_immovable->descr().type() == Widelands::MapObjectType::PRODUCTIONSITE) {
		BuildingObserver& bo = get_building_observer(player_immovable->descr().name().c_str());
		consider_productionsite_influence(bf, fcoords, bo);
	} else if (upcast(Widelands::ConstructionSite const, constructionsite, player_immovable)) {
		const Widelands::BuildingDescr& target_descr = constructionsite->building();
		if (target_descr.type() == Widelands::MapObjectType::PRODUCTIONSITE) {
			BuildingObserver& bo = get_building_observer(target_descr.name().c_str());
			consider_productionsite_influence(bf, fcoords, bo);
		}
	}
}

void DefaultAI::consider_enemy_sites(Widelands::FCoords fcoords, BuildableField& bf) {
	Widelands::BaseImmovable* player_immovable = fcoords.field->get_immovable();
	bf.enemy_nearby = true;
	if (upcast(Widelands::MilitarySite const, militarysite, player_immovable)) {
		bf.enemy_military_presence += militarysite->soldier_control()->stationed_soldiers().size();
		++bf.enemy_military_sites;
	}
	if (upcast(Widelands::ConstructionSite const, constructionsite, player_immovable)) {
		const Widelands::BuildingDescr& target_descr = constructionsite->building();
		if (target_descr.type() == Widelands::MapObjectType::MILITARYSITE) {
			++bf.enemy_military_sites;
		}
	}

	// Warehouses are counted here too as they can host soldiers as well
	if (upcast(Widelands::Warehouse const, warehouse, player_immovable)) {
		bf.enemy_military_presence += warehouse->soldier_control()->stationed_soldiers().size();
		++bf.enemy_military_sites;
		bf.enemy_wh_nearby = true;
		enemy_warehouses.insert(fcoords.hash());
	}
}

void DefaultAI::consider_ally_sites(Widelands::FCoords fcoords, BuildableField& bf) {
	Widelands::BaseImmovable* player_immovable = fcoords.field->get_immovable();
	if (upcast(Widelands::MilitarySite const, militarysite, player_immovable)) {
		bf.ally_military_presence += militarysite->soldier_control()->stationed_soldiers().size();
	}
}

void DefaultAI::consider_own_msites(Widelands::FCoords fcoords,
                                    BuildableField& bf,
                                    bool& any_unconnected_imm) {
	// last two are about being connected to any warehouse
	// TODO(Nordfriese): Someone should update the code since the big economy splitting for the
	// ferries
	Widelands::BaseImmovable* player_immovable = fcoords.field->get_immovable();
	const Widelands::Map& map = game().map();

	if (upcast(Widelands::ConstructionSite const, constructionsite, player_immovable)) {

		const Widelands::BuildingDescr& target_descr = constructionsite->building();

		if (constructionsite->get_economy(Widelands::wwWORKER)->warehouses().empty()) {
			any_unconnected_imm = true;
		}

		if (upcast(Widelands::MilitarySiteDescr const, target_ms_d, &target_descr)) {
			const int32_t dist = map.calc_distance(bf.coords, constructionsite->get_position());
			const int32_t radius = target_ms_d->get_conquers() + 4;

			if (radius > dist) {
				bf.area_military_capacity += target_ms_d->get_max_number_of_soldiers() / 2 + 1;
				if (bf.coords != constructionsite->get_position()) {
					bf.military_loneliness *= static_cast<double_t>(dist) / radius;
				}
				++bf.military_in_constr_nearby;
			}
		}
	}

	if (upcast(Widelands::MilitarySite const, militarysite, player_immovable)) {
		const int32_t dist = map.calc_distance(bf.coords, militarysite->get_position());
		const int32_t radius = militarysite->descr().get_conquers() + 4;

		if (militarysite->get_economy(Widelands::wwWORKER)->warehouses().empty()) {
			any_unconnected_imm = true;
		}

		if (radius > dist) {
			bf.area_military_capacity += militarysite->soldier_control()->max_soldier_capacity();
			bf.own_military_presence += militarysite->soldier_control()->stationed_soldiers().size();

			if (militarysite->soldier_control()->stationed_soldiers().empty()) {
				++bf.military_unstationed;
			} else {
				++bf.military_stationed;
			}

			if (bf.coords != militarysite->get_position()) {
				bf.military_loneliness *= static_cast<double_t>(dist) / radius;
			}
		}
	} else {
		++bf.own_non_military_nearby;
	}
}

// for buildable field, it considers effect of building of type bo on position coords
void DefaultAI::consider_productionsite_influence(BuildableField& field,
                                                  Widelands::Coords coords,
                                                  const BuildingObserver& bo) {
	if (bo.is(BuildingAttribute::kSpaceConsumer) && !bo.is(BuildingAttribute::kRanger) &&
	    game().map().calc_distance(coords, field.coords) < 8) {
		++field.space_consumers_nearby;
	}

	for (const Widelands::DescriptionIndex& i : bo.inputs) {
		++field.consumers_nearby.at(i);
	}

	for (const Widelands::DescriptionIndex& i : bo.ware_outputs) {
		++field.producers_nearby.at(i);
	}

	const Widelands::ProductionSiteDescr* productionsite =
	   dynamic_cast<const Widelands::ProductionSiteDescr*>(bo.desc);
	for (const auto& supported : productionsite->supported_productionsites()) {
		if (field.supporters_nearby.count(supported) != 1) {
			field.supporters_nearby[supported] = 0;
		}
		++field.supporters_nearby[supported];
	}
	for (const auto& supporter : productionsite->supported_by_productionsites()) {
		Widelands::DescriptionIndex supporter_building_index = tribe_->building_index(supporter);
		++field.supported_producers_nearby[supporter_building_index];
	}

	if (bo.is(BuildingAttribute::kRanger)) {
		++field.rangers_nearby;
	}

	++field.buildings_nearby[bo.id];
}

/// \returns the economy observer containing \arg economy
EconomyObserver* DefaultAI::get_economy_observer(Widelands::Economy& economy) {
	for (EconomyObserver* eco : economies) {
		if (&eco->economy == &economy) {
			return eco;
		}
	}

	economies.push_front(new EconomyObserver(economy));
	return economies.front();
}

// counts buildings with the BuildingAttribute
// Type of buildings, not individual buildings are meant
uint8_t DefaultAI::count_buildings_with_attribute(BuildingAttribute attribute) {
	uint8_t count = 0;
	if (tribe_ == nullptr) {
		late_initialization();
	}

	for (BuildingObserver& bo : buildings_) {
		if (bo.is(attribute)) {
			++count;
		}
	}

	return count;
}

// Calculates ratio of the buildings that the player has in comparison to all buildings that
// are buildable by the player
// In range 0 - 1000, to avoid floats
uint32_t DefaultAI::count_productionsites_without_buildings() {
	uint32_t total = 0;
	uint32_t existing = 0;
	if (tribe_ == nullptr) {
		late_initialization();
	}

	for (BuildingObserver& bo : buildings_) {
		if (bo.type == BuildingObserver::Type::kProductionsite &&
		    bo.is(BuildingAttribute::kBuildable)) {
			++total;
			if (bo.cnt_built > 0) {
				existing += 1000;
			} else if (bo.cnt_under_construction > 0) {
				existing += 500;
			}
		}
	}

	return (total > 0) ? (existing / total) : 0;
}

// \returns the building observer
BuildingObserver& DefaultAI::get_building_observer(char const* const name) {
	if (tribe_ == nullptr) {
		late_initialization();
	}

	for (BuildingObserver& bo : buildings_) {
		if (!strcmp(bo.name, name)) {
			return bo;
		}
	}

	throw wexception("Help: I (player %d / tribe %s) do not know what to do with a %s",
	                 player_number(), tribe_->name().c_str(), name);
}

// checks if the building has a building observer (for debug purposes)
bool DefaultAI::has_building_observer(char const* const name) {
	if (tribe_ == nullptr) {
		late_initialization();
	}

	for (BuildingObserver& bo : buildings_) {
		if (!strcmp(bo.name, name)) {
			return true;
		}
	}

	return false;
}

// return observer for a first (only) building that has required attribute
BuildingObserver& DefaultAI::get_building_observer(BuildingAttribute attribute) {
	if (tribe_ == nullptr) {
		late_initialization();
	}

	for (BuildingObserver& bo : buildings_) {
		if (bo.is(attribute)) {
			return bo;
		}
	}

	throw wexception(
	   "Sorry, cannot find building with attribute %d", static_cast<int32_t>(attribute));
}

// return observer for a building with the id
BuildingObserver& DefaultAI::get_building_observer(const Widelands::DescriptionIndex di) {
	if (tribe_ == nullptr) {
		late_initialization();
	}

	for (BuildingObserver& bo : buildings_) {
		if (bo.id == di) {
			return bo;
		}
	}

	log_err_time(
	   game().get_gametime(), "Sorry, cannot find building with id %d", static_cast<int32_t>(di));
	// I noticed that exception test is being lost so will will print it into log as well
	throw wexception("Sorry, cannot find building with id %d", static_cast<int32_t>(di));
}

// this is called whenever we gain ownership of a PlayerImmovable
void DefaultAI::gain_immovable(Widelands::PlayerImmovable& pi, const bool found_on_load) {
	if (upcast(Widelands::Building, building, &pi)) {
		gain_building(*building, found_on_load);
	} else if (upcast(Widelands::Flag const, flag, &pi)) {
		new_flags.push_back(flag);
	} else if (upcast(Widelands::Road const, road, &pi)) {
		roads.push_front(road);
	}
}

// this is called whenever we lose ownership of a PlayerImmovable
void DefaultAI::lose_immovable(const Widelands::PlayerImmovable& pi) {
	if (upcast(Widelands::Building const, building, &pi)) {
		lose_building(*building);
	} else if (upcast(Widelands::Flag const, flag, &pi)) {
		// Flag to be removed can be:
		// 1. In one of our economies
		for (EconomyObserver* eco_obs : economies) {
			if (remove_from_dqueue<Widelands::Flag>(eco_obs->flags, flag)) {
				return;
			}
		}

		// 2. in new flags to be processed yet
		if (remove_from_dqueue<Widelands::Flag>(new_flags, flag)) {
			return;
		}

		// 3. Or in neither of them
	} else if (upcast(Widelands::Road const, road, &pi)) {
		remove_from_dqueue<Widelands::Road>(roads, road);
	}
}

// this is called when a mine reports "out of resources"
void DefaultAI::out_of_resources_site(const Widelands::ProductionSite& site) {

	const Time& gametime = game().get_gametime();

	// we must identify which mine matches the productionsite a note refers to
	for (ProductionSiteObserver& mine : mines_) {
		if (mine.site == &site) {
			if (mine.no_resources_since > gametime) {
				mine.no_resources_since = gametime;
			}
			break;
		}
	}
}

// walk and search for territory controlled by some player type
// usually scanning radius is enough but sometimes we must walk to
// verify that an enemy territory is really accessible by land
bool DefaultAI::other_player_accessible(const uint32_t max_distance,
                                        uint32_t* tested_fields,
                                        uint16_t* mineable_fields_count,
                                        const Widelands::Coords& starting_spot,
                                        const WalkSearch& type) {
	const Widelands::Map& map = game().map();
	std::list<uint32_t> queue;
	std::unordered_set<uint32_t> done;
	queue.push_front(starting_spot.hash());
	Widelands::PlayerNumber const pn = player_->player_number();

	while (!queue.empty()) {
		// if already processed
		if (done.count(queue.front()) > 0) {
			queue.pop_front();
			continue;
		}

		done.insert(queue.front());

		Widelands::Coords tmp_coords = Widelands::Coords::unhash(queue.front());

		// if beyond range
		if (map.calc_distance(starting_spot, tmp_coords) > max_distance) {
			continue;
		}

		Widelands::Field* f = map.get_fcoords(tmp_coords).field;

		// not interested if not walkable (starting spot is an exemption.
		if (tmp_coords != starting_spot && !(f->nodecaps() & Widelands::MOVECAPS_WALK)) {
			continue;
		}

		// sometimes we search for any owned territory (f.e. when considering
		// a port location), but when testing (starting from) own military building
		// we must ignore own territory, of course
		const Widelands::PlayerNumber field_owner = f->get_owned_by();
		if (field_owner > 0) {

			// if field is owned by anybody
			if (type == WalkSearch::kAnyPlayer) {
				*tested_fields = done.size();
				return true;
			}

			// if somebody but not me
			if (type == WalkSearch::kOtherPlayers && field_owner != pn) {
				*tested_fields = done.size();
				return true;
			}

			// if owned by enemy
			if (type == WalkSearch::kEnemy && field_owner != pn) {
				// if not in the same team => it is an enemy
				if (!player_statistics.players_in_same_team(pn, field_owner)) {
					*tested_fields = done.size();
					return true;
				}
			}
		}

		// increase mines counter
		// (used when testing possible port location)
		if (f->nodecaps() & Widelands::BUILDCAPS_MINE) {
			++mineable_fields_count;
		}

		// add neighbours to a queue (duplicates are no problem)
		// to relieve AI/CPU we skip every second field in each direction
		// obstacles are usually wider then one field
		for (Widelands::Direction dir = Widelands::FIRST_DIRECTION; dir <= Widelands::LAST_DIRECTION;
		     ++dir) {
			Widelands::Coords neigh_coords1;
			map.get_neighbour(tmp_coords, dir, &neigh_coords1);
			Widelands::Coords neigh_coords2;
			map.get_neighbour(neigh_coords1, dir, &neigh_coords2);
			queue.push_front(neigh_coords2.hash());
		}
	}
	*tested_fields = done.size();
	return false;  // no players found
}

// this is called whenever we gain a new building
void DefaultAI::gain_building(Widelands::Building& b, const bool found_on_load) {

	BuildingObserver& bo = get_building_observer(b.descr().name().c_str());

	if (bo.type == BuildingObserver::Type::kConstructionsite) {
		BuildingObserver& target_bo = get_building_observer(
		   dynamic_cast<const Widelands::ConstructionSite&>(b).building().name().c_str());
		++target_bo.cnt_under_construction;
		if (target_bo.type == BuildingObserver::Type::kProductionsite) {
			++numof_psites_in_constr;
		}
		if (target_bo.type == BuildingObserver::Type::kMilitarysite) {
			++msites_per_size[target_bo.desc->get_size()].in_construction;
		}
		if (target_bo.type == BuildingObserver::Type::kMine) {
			++mines_per_type[target_bo.mines].in_construction;
		}
		if (target_bo.type == BuildingObserver::Type::kWarehouse) {
			++numof_warehouses_in_const_;
		}
		if (target_bo.type == BuildingObserver::Type::kTrainingsite) {
			++ts_in_const_count_;
		}

		set_taskpool_task_time(game().get_gametime(), SchedulerTaskId::kRoadCheck);

	} else {
		++bo.cnt_built;
		const Time& gametime = game().get_gametime();
		bo.last_building_built = gametime;
		// erase building from remaining_basic_buildings, unless we are loading a saved game
		if (!found_on_load && persistent_data->remaining_basic_buildings.count(bo.id) > 0) {
			if (persistent_data->remaining_basic_buildings[bo.id] > 1) {
				--persistent_data->remaining_basic_buildings[bo.id];
			} else {
				persistent_data->remaining_basic_buildings.erase(bo.id);
			}
		}
		// Remaining basic buildings map contain either no entry for the building, or the number is
		// nonzero
		assert(persistent_data->remaining_basic_buildings.count(bo.id) == 0 ||
		       persistent_data->remaining_basic_buildings[bo.id] > 0);

		if (bo.type == BuildingObserver::Type::kProductionsite) {
			productionsites.push_back(ProductionSiteObserver());
			productionsites.back().site = &dynamic_cast<Widelands::ProductionSite&>(b);
			productionsites.back().bo = &bo;
			productionsites.back().bo->new_building_overdue = 0;
			if (found_on_load && gametime > Time(5 * 60 * 1000)) {
				productionsites.back().built_time = gametime - Duration(5 * 60 * 1000);
			} else {
				productionsites.back().built_time = gametime;
			}
			productionsites.back().unoccupied_till = gametime;
			++productionsites.back().bo->unoccupied_count;
			if (bo.is(BuildingAttribute::kShipyard)) {
				marine_task_queue.push_back(kStopShipyard);
				marine_task_queue.push_back(kReprioritize);
			}
			if (bo.is(BuildingAttribute::kFisher)) {
				++fishers_count_;
			}

		} else if (bo.type == BuildingObserver::Type::kMine) {
			mines_.push_back(ProductionSiteObserver());
			mines_.back().site = &dynamic_cast<Widelands::ProductionSite&>(b);
			mines_.back().bo = &bo;
			mines_.back().built_time = gametime;
			assert(mines_.back().no_resources_since.is_invalid());
			assert(!mines_.back().upgrade_pending);
			assert(mines_.back().dismantle_pending_since.is_invalid());
			++mines_.back().bo->unoccupied_count;

			++mines_per_type[bo.mines].finished;

			if (bo.is(BuildingAttribute::kBuildingMatProducer)) {
				++buil_material_mines_count;
			}

			set_inputs_to_zero(mines_.back());

			// Is this first mine?
			if (bo.mines == iron_resource_id && gametime < first_iron_mine_built) {
				first_iron_mine_built = gametime;
			}

		} else if (bo.type == BuildingObserver::Type::kMilitarysite) {
			militarysites.push_back(MilitarySiteObserver());
			militarysites.back().site = &dynamic_cast<Widelands::MilitarySite&>(b);
			militarysites.back().bo = &bo;
			militarysites.back().understaffed = 0;
			if (found_on_load && gametime > Time(5 * 60 * 1000)) {
				militarysites.back().built_time = gametime - Duration(5 * 60 * 1000);
			} else {
				militarysites.back().built_time = gametime;
			}
			militarysites.back().last_change = Time(0);
			++msites_per_size[bo.desc->get_size()].finished;

		} else if (bo.type == BuildingObserver::Type::kTrainingsite) {
			++ts_without_trainers_;
			++ts_finished_count_;
			trainingsites.push_back(TrainingSiteObserver());
			trainingsites.back().site = &dynamic_cast<Widelands::TrainingSite&>(b);
			trainingsites.back().bo = &bo;

		} else if (bo.type == BuildingObserver::Type::kWarehouse) {
			++numof_warehouses_;
			warehousesites.push_back(WarehouseSiteObserver());
			warehousesites.back().site = &dynamic_cast<Widelands::Warehouse&>(b);
			warehousesites.back().bo = &bo;
			if (bo.is(BuildingAttribute::kPort)) {
				++num_ports;
			}
			if (!found_on_load) {
				// recalculate distance ASAP
				set_taskpool_task_time(gametime, SchedulerTaskId::kWarehouseFlagDist);
			}
		}
	}
}

// this is called whenever we lose a building
void DefaultAI::lose_building(const Widelands::Building& b) {

	BuildingObserver& bo = get_building_observer(b.descr().name().c_str());

	if (bo.type == BuildingObserver::Type::kConstructionsite) {
		BuildingObserver& target_bo = get_building_observer(
		   dynamic_cast<const Widelands::ConstructionSite&>(b).building().name().c_str());
		--target_bo.cnt_under_construction;
		if (target_bo.type == BuildingObserver::Type::kProductionsite) {
			--numof_psites_in_constr;
		}
		if (target_bo.type == BuildingObserver::Type::kMilitarysite) {
			--msites_per_size[target_bo.desc->get_size()].in_construction;
		}
		if (target_bo.type == BuildingObserver::Type::kMine) {
			--mines_per_type[target_bo.mines].in_construction;
		}
		if (target_bo.type == BuildingObserver::Type::kWarehouse) {
			--numof_warehouses_in_const_;
		}
		if (target_bo.type == BuildingObserver::Type::kTrainingsite) {
			assert(ts_in_const_count_ > 0);
			--ts_in_const_count_;
		}

	} else {
		--bo.cnt_built;

		// we are not able to reliably identify if lost building is counted in
		// unconnected or unoccupied count, but we must adjust the value to
		// avoid inconsistency
		const uint32_t cnt_built = bo.cnt_built;
		if (bo.unconnected_count > cnt_built) {
			bo.unconnected_count = cnt_built;
		}
		if (bo.unoccupied_count > cnt_built) {
			bo.unoccupied_count = cnt_built;
		}

		if (bo.type == BuildingObserver::Type::kProductionsite) {
			for (std::deque<ProductionSiteObserver>::iterator i = productionsites.begin();
			     i != productionsites.end(); ++i) {
				if (i->site == &b) {
					if (i->upgrade_pending) {
						--bo.cnt_upgrade_pending;
					}
					assert(bo.cnt_upgrade_pending == 0 || bo.cnt_upgrade_pending == 1);
					productionsites.erase(i);
					break;
				}
			}

			if (bo.is(BuildingAttribute::kFisher)) {
				assert(fishers_count_ > 0);
				--fishers_count_;
			}

		} else if (bo.type == BuildingObserver::Type::kMine) {
			for (std::deque<ProductionSiteObserver>::iterator i = mines_.begin(); i != mines_.end();
			     ++i) {
				if (i->site == &b) {
					mines_.erase(i);
					break;
				}
			}

			--mines_per_type[bo.mines].finished;

			if (bo.is(BuildingAttribute::kBuildingMatProducer)) {
				assert(buil_material_mines_count > 0);
				++buil_material_mines_count;
			}

		} else if (bo.type == BuildingObserver::Type::kMilitarysite) {
			--msites_per_size[bo.desc->get_size()].finished;

			for (std::deque<MilitarySiteObserver>::iterator i = militarysites.begin();
			     i != militarysites.end(); ++i) {
				if (i->site == &b) {
					militarysites.erase(i);
					break;
				}
			}
		} else if (bo.type == BuildingObserver::Type::kTrainingsite) {
			assert(ts_finished_count_ >= 1);
			--ts_finished_count_;

			for (std::deque<TrainingSiteObserver>::iterator i = trainingsites.begin();
			     i != trainingsites.end(); ++i) {
				if (i->site == &b) {
					trainingsites.erase(i);
					break;
				}
			}
		} else if (bo.type == BuildingObserver::Type::kWarehouse) {
			assert(numof_warehouses_ > 0);
			--numof_warehouses_;
			if (bo.is(BuildingAttribute::kPort)) {
				--num_ports;
			}

			for (std::deque<WarehouseSiteObserver>::iterator i = warehousesites.begin();
			     i != warehousesites.end(); ++i) {
				if (i->site == &b) {
					warehousesites.erase(i);
					break;
				}
			}
		}
	}
}

// Checks that supply line exists for given building.
// Recursively verify that all inputs have a producer.
// TODO(unknown): this function leads to periodic freezes of ~1 second on big games on my system.
// TODO(unknown): It needs profiling and optimization.
bool DefaultAI::check_supply(const BuildingObserver& bo) {
	size_t supplied = 0;
	for (const Widelands::DescriptionIndex& temp_inputs : bo.inputs) {
		for (const BuildingObserver& temp_building : buildings_) {
			if (temp_building.cnt_built &&
			    std::find(temp_building.ware_outputs.begin(), temp_building.ware_outputs.end(),
			              temp_inputs) != temp_building.ware_outputs.end() &&
			    check_supply(temp_building)) {
				++supplied;
				break;
			}
		}
	}

	return supplied == bo.inputs.size();
}

// TODO(tiborb): - should be called from scheduler, once in 60s is enough
void DefaultAI::update_player_stat(const Time& gametime) {
	if (player_statistics.get_update_time() > Time(0) &&
	    player_statistics.get_update_time() + Duration(15 * 1000) > gametime) {
		return;
	}
	player_statistics.set_update_time(gametime);
	Widelands::PlayerNumber const pn = player_number();
	Widelands::PlayerNumber const nr_players = game().map().get_nrplayers();

	// receiving games statistics and parsing it (reading latest entry)
	const Widelands::Game::GeneralStatsVector& genstats = game().get_general_statistics();

	// Collecting statistics and saving them in player_statistics object
	const Widelands::Player* me = game().get_player(pn);
	for (Widelands::PlayerNumber j = 1; j <= nr_players; ++j) {
		const Widelands::Player* this_player = game().get_player(j);
		if (this_player) {
			try {
				const uint32_t vsize = genstats.at(j - 1).miltary_strength.size();

				uint32_t cur_strength = 0;
				uint32_t cur_land = 0;
				uint32_t old_strength = 0;
				uint32_t old60_strength = 0;
				uint32_t old_land = 0;
				uint32_t old60_land = 0;
				uint32_t cass = 0;
				if (vsize > 0) {
					cur_strength = genstats.at(j - 1).miltary_strength.back();
					cur_land = genstats.at(j - 1).land_size.back();
					cass = genstats.at(j - 1).nr_casualties.back();

					if (vsize > 21) {
						old_strength = genstats.at(j - 1).miltary_strength[vsize - 20];
						old_land = genstats.at(j - 1).land_size[vsize - 20];
					} else {
						old_strength = genstats.at(j - 1).miltary_strength[0];
						old_land = genstats.at(j - 1).land_size[0];
					}
					if (vsize > 91) {
						old60_strength = genstats.at(j - 1).miltary_strength[vsize - 90];
						old60_land = genstats.at(j - 1).land_size[vsize - 90];
					} else {
						old60_strength = genstats.at(j - 1).miltary_strength[0];
						old60_land = genstats.at(j - 1).land_size[0];
					}
				}

				player_statistics.add(pn, j, me->team_number(), this_player->team_number(),
				                      cur_strength, old_strength, old60_strength, cass, cur_land,
				                      old_land, old60_land);
			} catch (const std::out_of_range&) {
				verb_log_warn_time(gametime, "ComputerPlayer(%d): genstats entry missing - size :%d\n",
				                   static_cast<unsigned int>(player_number()),
				                   static_cast<unsigned int>(genstats.size()));
			}
		} else {
			// Well, under some circumstances it is possible we have stat for this player and he does
			// not exist anymore
			player_statistics.remove_stat(j);
		}
	}

	player_statistics.recalculate_team_power();
}

// This runs once in 15 minutes, and adjust wares targets based on number of
// productionsites and ports
void DefaultAI::review_wares_targets(const Time& gametime) {

	player_ = game().get_player(player_number());
	tribe_ = &player_->tribe();

	// to avoid floats real multiplier is multiplier/10
	const uint16_t multiplier = std::max<uint16_t>((productionsites.size() + num_ports * 5) / 5, 10);

	for (EconomyObserver* observer : economies) {
		if (observer->economy.type() != Widelands::wwWARE) {
			// Don't set ware target quantities for worker economies
			continue;
		}

		Widelands::DescriptionIndex nritems = player_->egbase().descriptions().nr_wares();
		for (Widelands::DescriptionIndex id = 0; id < nritems; ++id) {

			// Just skip wares that are not used by a tribe
			if (!tribe_->has_ware(id)) {
				continue;
			}

			uint16_t default_target =
			   tribe_->get_ware_descr(id)->default_target_quantity(tribe_->name());

			// It seems that when default target for ware is not set, it returns
			// kInvalidWare (=254), this is confusing for AI so we change it to 10
			if (default_target == Widelands::kInvalidWare) {
				default_target = kTargetQuantCap;
			}

			const uint16_t new_target = std::max<uint16_t>(default_target * multiplier / 10, 3);
			assert(new_target > 1);

			game().send_player_command(new Widelands::CmdSetWareTargetQuantity(
			   gametime, player_number(), observer->economy.serial(), id, new_target));
		}
	}
}

// Sets due_time based on job ID
void DefaultAI::set_taskpool_task_time(const Time& gametime, const SchedulerTaskId task) {

	for (auto& item : taskPool) {
		if (item->id == task) {
			item->due_time = gametime;
			return;
		}
	}
	NEVER_HERE();
}

// Retrieves due time of the task based on its ID
const Time& DefaultAI::get_taskpool_task_time(const SchedulerTaskId task) {
	for (const auto& item : taskPool) {
		if (item->id == task) {
			return item->due_time;
		}
	}

	throw wexception("AI internal error: nonexistent task.");
}

// This performs one "iteration" of sorting based on due_time
// We by design do not need full sorting...
void DefaultAI::sort_task_pool() {
	assert(taskPool.size() >= 2);
	for (int8_t i = taskPool.size() - 1; i > 0; --i) {
		if (taskPool[i - 1]->due_time > taskPool[i]->due_time) {
			std::iter_swap(taskPool.begin() + i - 1, taskPool.begin() + i);
		}
	}
}

// following two functions count mines of the same type (same output,
// all levels)
uint32_t DefaultAI::mines_in_constr() const {
	uint32_t count = 0;
	for (const auto& m : mines_per_type) {
		count += m.second.in_construction;
	}
	return count;
}

uint32_t DefaultAI::mines_built() const {
	uint32_t count = 0;
	for (const auto& m : mines_per_type) {
		count += m.second.finished;
	}
	return count;
}

// following two functions count militarysites of the same size
uint32_t DefaultAI::msites_in_constr() const {
	uint32_t count = 0;
	for (const auto& m : msites_per_size) {
		count += m.second.in_construction;
	}
	return count;
}
uint32_t DefaultAI::msites_built() const {
	uint32_t count = 0;
	for (const auto& m : msites_per_size) {
		count += m.second.finished;
	}
	return count;
}

// This prints some basic statistics during a game to the command line -
// missing materials and counts of different types of buildings.
// The main purpose of this is when a game creator needs to finetune a map
// and needs to know what resourcess are missing for which player and so on.
// By default it is off (see kEnablePrintStats)
// TODO(tiborb): - it would be nice to have this activated by a command line switch
void DefaultAI::print_stats(const Time& gametime) {

	Widelands::PlayerNumber const pn = player_number();

	const Widelands::DescriptionIndex& nr_buildings = game().descriptions().nr_buildings();
	std::set<Widelands::DescriptionIndex> materials;

	// Collect information about the different buildings that our tribe can have
	for (Widelands::DescriptionIndex building_index = 0; building_index < nr_buildings;
	     ++building_index) {
		const Widelands::BuildingDescr& bld = *tribe_->get_building_descr(building_index);
		if (!tribe_->has_building(building_index)) {
			continue;
		}
		if (bld.type() == Widelands::MapObjectType::PRODUCTIONSITE) {
			const Widelands::ProductionSiteDescr& prod =
			   dynamic_cast<const Widelands::ProductionSiteDescr&>(bld);
			for (const auto& temp_input : prod.input_wares()) {
				materials.insert(temp_input.first);
			}
			for (const auto& temp_cost : prod.buildcost()) {
				materials.insert(temp_cost.first);
			}
		}

		if (bld.type() == Widelands::MapObjectType::TRAININGSITE) {
			const Widelands::ProductionSiteDescr& train =
			   dynamic_cast<const Widelands::TrainingSiteDescr&>(bld);
			for (const auto& temp_cost : train.buildcost()) {
				materials.insert(temp_cost.first);
			}
		}
	}

	verb_log_dbg_time(
	   gametime, " AI %1d: %s Buildings count: Pr:%3u, Ml:%3u, Mi:%2u, Wh:%2u, Po:%u.\n", pn,
	   gamestring_with_leading_zeros(gametime.get()), static_cast<uint32_t>(productionsites.size()),
	   static_cast<uint32_t>(militarysites.size()), static_cast<uint32_t>(mines_.size()),
	   static_cast<uint32_t>(warehousesites.size() - num_ports), num_ports);
	verb_log_dbg_time(gametime, " %1s %-30s   %5s(perf)  %6s %6s %6s %8s %5s %5s %5s %5s\n", "T",
	                  "Buildings", "work.", "const.", "unocc.", "uncon.", "needed", "prec.", "pprio",
	                  "stock", "targ.");
	for (BuildingObserver& bo : buildings_) {
		if ((bo.total_count() > 0 || bo.new_building == BuildingNecessity::kNeeded ||
		     bo.new_building == BuildingNecessity::kForced ||
		     bo.new_building == BuildingNecessity::kNeededPending ||
		     bo.new_building == BuildingNecessity::kAllowed) &&
		    bo.type != BuildingObserver::Type::kMilitarysite) {
			std::string needeness;
			if (bo.new_building == BuildingNecessity::kNeededPending) {
				needeness = "pend";
			} else if (bo.new_building == BuildingNecessity::kForced) {
				needeness = "forc";
			} else if (bo.new_building == BuildingNecessity::kAllowed) {
				needeness = "allw";
			} else if (bo.new_building == BuildingNecessity::kNotNeeded ||
			           bo.new_building == BuildingNecessity::kForbidden) {
				needeness = "no";
			} else {
				needeness = "yes";
			}
			std::string btype;
			switch (bo.type) {
			case BuildingObserver::Type::kWarehouse:
				btype = "W";
				break;
			case BuildingObserver::Type::kMine:
				btype = "M";
				break;
			case BuildingObserver::Type::kTrainingsite:
				btype = "T";
				break;
			case BuildingObserver::Type::kProductionsite:
				btype = "P";
				break;
			default:
				btype = "?";
			}

			verb_log_dbg_time(gametime, " %1s %-30s %5d(%3d%%)  %6d %6d %6d %8s %5d %5d %5d %5d\n",
			                  btype.c_str(), bo.name,
			                  bo.total_count() - bo.cnt_under_construction - bo.unoccupied_count -
			                     bo.unconnected_count,
			                  bo.current_stats, bo.cnt_under_construction, bo.unoccupied_count,
			                  bo.unconnected_count, needeness.c_str(), bo.max_needed_preciousness,
			                  bo.primary_priority, get_stocklevel(bo, gametime), bo.cnt_target);
		}
	}

	std::string why = "; Why: ";

	if ((numof_psites_in_constr + mines_in_constr()) >
	    (productionsites.size() + mines_built()) / persistent_data->ai_productionsites_ratio + 2) {
		why += " too many constr.";
	}
	// 3. too keep some proportions production sites vs military sites
	if ((numof_psites_in_constr + productionsites.size()) >
	    (msites_in_constr() + militarysites.size()) * 5) {
		why += ", too many productionsites";
	}
	// 4. if we do not have 2 mines at least
	if (mines_.size() < 2) {
		why += ", less then 2 mines";
	}

	verb_log_dbg_time(
	   gametime, "Prodsites in constr: %2d, mines in constr: %2d %s %s\n", numof_psites_in_constr,
	   mines_in_constr(),
	   (expansion_type.get_expansion_type() != ExpansionMode::kEconomy) ? "NEW BUILDING STOP" : "",
	   why.c_str());

	verb_log_dbg_time(gametime,
	                  "Least military score: %5d/%3d, msites in constr: %3d,"
	                  "soldier st: %2d, strength: %3d\n",
	                  persistent_data->least_military_score,
	                  persistent_data->ai_personality_mil_upper_limit, msites_in_constr(),
	                  static_cast<int8_t>(soldier_status_),
	                  player_statistics.get_modified_player_power(player_number()));

	// 5. printing some performance data
	if (kCollectPerfData) {
		log_dbg_time(gametime,
		             "Player: %d, AI tasks statistics:  call count  ms total   avg     max\n",
		             player_number());
		for (const auto& task : taskPool) {
			log_dbg_time(gametime, "  %-28s:  %6u   %8.0f  %6.0f %7.0f\n", task->descr.c_str(),
			             task->call_count, task->total_exec_time_ms / 1000,
			             (task->call_count) ? task->total_exec_time_ms / 1000 / task->call_count : 0,
			             task->max_exec_time_ms / 1000);
		}
	}
}

template <typename T>
void DefaultAI::check_range(T value, T bottom_range, T upper_range, const char* value_name) {
	if (value < bottom_range || value > upper_range) {
		verb_log_dbg_time(game().get_gametime(), " %d: unexpected value for %s: %d\n",
		                  player_number(), value_name, value);
	}
}

template <typename T> void DefaultAI::check_range(T value, T upper_range, const char* value_name) {
	if (value > upper_range) {
		verb_log_dbg_time(game().get_gametime(), " %d: unexpected value for %s: %d\n",
		                  player_number(), value_name, value.get());
	}
}

template <typename T>
bool DefaultAI::remove_from_dqueue(std::deque<T const*>& dq, T const* member) {
	for (auto it = dq.begin(); it != dq.end(); ++it) {
		if (*it == member) {
			it = dq.erase(it);
			return true;
		}
	}
	return false;
}

// Looking for situation where for a critical mine (iron, or marble) there is just one mine and it
// is
// unoccupied, probably we need to dismantle another one to release a miner
bool DefaultAI::critical_mine_unoccupied(const Time& gametime) {
	// resetting unoccupied
	for (auto& mine : mines_per_type) {
		mine.second.unoccupied = 0;
	}
	for (auto& mine : mines_) {
		if (!mines_per_type[mine.bo->mines].is_critical) {
			continue;
		}
		if (mine.built_time + Duration(3 * 60 * 1000) < gametime && !mine.site->can_start_working()) {
			++mines_per_type[mine.bo->mines].unoccupied;
		}
	}

	// Now check that that there is no working mine of the critical type
	for (auto& mine : mines_per_type) {
		if (mine.second.is_critical && mine.second.finished > 0 &&
		    mine.second.unoccupied == mine.second.finished) {
			return true;
		}
		assert(mine.second.unoccupied <= mines_.size());
		assert(mine.second.unoccupied <= mine.second.total_count());
	}
	return false;
}

// Sets all inputs to zero and return true if inputs are already empty
bool DefaultAI::set_inputs_to_zero(const ProductionSiteObserver& site) {
	uint16_t remaining_wares = 0;

	for (const auto& queue : site.site->inputqueues()) {
		remaining_wares += queue->get_filled();
		if (queue->get_max_fill() > 0) {
			game().send_player_set_input_max_fill(
			   *site.site, queue->get_index(), queue->get_type(), 0);
		}
	}
	return remaining_wares == 0;
}

void DefaultAI::set_inputs_to_max(const ProductionSiteObserver& site) {
	for (const auto& queue : site.site->inputqueues()) {
		if (queue->get_max_fill() < queue->get_max_size()) {
			game().send_player_set_input_max_fill(
			   *site.site, queue->get_index(), queue->get_type(), queue->get_max_size());
		}
	}
}
void DefaultAI::stop_site(const ProductionSiteObserver& site) {
	if (!site.site->is_stopped()) {
		game().send_player_start_stop_building(*site.site);
	}
}

void DefaultAI::initiate_dismantling(ProductionSiteObserver& site, const Time& gametime) {
	site.dismantle_pending_since = gametime;
	set_inputs_to_zero(site);
	site.bo->construction_decision_time = gametime;
}

Widelands::PlayerNumber DefaultAI::get_land_owner(const Widelands::Map& map,
                                                  const uint32_t coords) const {
	Widelands::FCoords f = map.get_fcoords(Widelands::Coords::unhash(coords));
	return f.field->get_owned_by();
}
}  // namespace AI<|MERGE_RESOLUTION|>--- conflicted
+++ resolved
@@ -5610,12 +5610,7 @@
 
 			// now we find out if the building is needed depending on output stocklevel
 			const uint32_t current_stocklevel = (get_stocklevel(bo, gametime));
-<<<<<<< HEAD
 			const uint8_t stocklevel_threshhold = 20 + std::abs(management_data.get_military_number_at(180));
-=======
-			const uint8_t stocklevel_threshhold =
-			   std::abs(management_data.get_military_number_at(180));
->>>>>>> 2abee28f
 
 			if (current_stocklevel > stocklevel_threshhold &&
 			    persistent_data->remaining_basic_buildings.count(bo.id) == 0) {
@@ -5836,7 +5831,6 @@
 			}
 			// Determine whether we need more buildings due to low stocklevel
 			const uint32_t current_stocklevel = (get_stocklevel(bo, gametime));
-<<<<<<< HEAD
 			const uint8_t stocklevel_threshhold = 20 + std::abs(management_data.get_military_number_at(179));
 
 			if (current_stocklevel > stocklevel_threshhold &&
@@ -5846,18 +5840,6 @@
 
 			if (current_stocklevel < stocklevel_threshhold / 2 && bo.cnt_under_construction + bo.unoccupied_count < 2) {
 				++bo.cnt_target; // increase target
-=======
-			const uint8_t stocklevel_threshhold =
-			   std::abs(management_data.get_military_number_at(179));
-
-			if (current_stocklevel > stocklevel_threshhold &&
-			    persistent_data->remaining_basic_buildings.count(bo.id) == 0) {
-				bo.cnt_target -= 1;
-			}
-
-			if (current_stocklevel < stocklevel_threshhold / 2) {
-				bo.cnt_target += 1;  // increase target
->>>>>>> 2abee28f
 				// here we increase primary priority if stock gets low to get higher prio on each field
 				bo.primary_priority += management_data.neuron_pool[41].get_result_safe(
 				   (stocklevel_threshhold / 2 - current_stocklevel) / 2, kAbsValue);
