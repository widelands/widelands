--- conflicted
+++ resolved
@@ -1925,13 +1925,9 @@
 			// TODO(Nordfriese): Someone should update the code since the big economy splitting for
 			// the ferries but we don't care about unconnected constructionsites
 		} else if (enemy_influence_area.location().field->get_immovable()->descr().type() >
-<<<<<<< HEAD
 			   Widelands::MapObjectType::BUILDING) {
 			verb_log_dbg_time(
 			   gametime, "pos: %d, %d; Building: %s ", enemy_influence_area.location().x, enemy_influence_area.location().y,enemy_influence_area.location().field->get_immovable()->descr().name().c_str());
-=======
-		           Widelands::MapObjectType::BUILDING) {
->>>>>>> 090fce7c
 			upcast(Widelands::Building const, building,
 			       enemy_influence_area.location().field->get_immovable());
 			if (building->get_economy(Widelands::wwWORKER)->warehouses().empty()) {
