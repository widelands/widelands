/*
 * Copyright (C) 2004, 2006-2010, 2012, 2016 by the Widelands Development Team
 *
 * This program is free software; you can redistribute it and/or
 * modify it under the terms of the GNU General Public License
 * as published by the Free Software Foundation; either version 2
 * of the License, or (at your option) any later version.
 *
 * This program is distributed in the hope that it will be useful,
 * but WITHOUT ANY WARRANTY; without even the implied warranty of
 * MERCHANTABILITY or FITNESS FOR A PARTICULAR PURPOSE.  See the
 * GNU General Public License for more details.
 *
 * You should have received a copy of the GNU General Public License
 * along with this program; if not, write to the Free Software
 * Foundation, Inc., 51 Franklin Street, Fifth Floor, Boston, MA  02110-1301, USA.
 *
 */

#include "ai/defaultai.h"

#include <algorithm>
#include <cmath>
#include <ctime>
#include <memory>
#include <queue>
#include <typeinfo>
#include <unordered_set>

#include "ai/ai_hints.h"
#include "base/log.h"
#include "base/macros.h"
#include "base/time_string.h"
#include "base/wexception.h"
#include "economy/economy.h"
#include "economy/flag.h"
#include "economy/portdock.h"
#include "economy/road.h"
#include "economy/wares_queue.h"
#include "logic/findbob.h"
#include "logic/findimmovable.h"
#include "logic/findnode.h"
#include "logic/map.h"
#include "logic/map_objects/tribes/constructionsite.h"
#include "logic/map_objects/tribes/militarysite.h"
#include "logic/map_objects/tribes/productionsite.h"
#include "logic/map_objects/tribes/ship.h"
#include "logic/map_objects/tribes/soldier.h"
#include "logic/map_objects/tribes/trainingsite.h"
#include "logic/map_objects/tribes/tribe_descr.h"
#include "logic/map_objects/tribes/tribes.h"
#include "logic/map_objects/tribes/warehouse.h"
#include "logic/map_objects/world/world.h"
#include "logic/player.h"
#include "logic/playercommand.h"

// following is in miliseconds (widelands counts time in ms)
constexpr int kFieldInfoExpiration = 12 * 1000;
constexpr int kMineFieldInfoExpiration = 20 * 1000;
constexpr int kNewMineConstInterval = 19000;
constexpr int kBusyMineUpdateInterval = 2000;
// building of the same building can be started after 25s at earliest
constexpr int kBuildingMinInterval = 25 * 1000;
constexpr int kMinBFCheckInterval = 5 * 1000;
constexpr int kMinMFCheckInterval = 19 * 1000;
constexpr int kShipCheckInterval = 5 * 1000;
constexpr int kMarineDecisionInterval = 20 * 1000;
constexpr int kTrainingSitesCheckInterval = 15 * 1000;

// handfull of constants used for expeditions/colonization
constexpr int kColonyScanStartArea = 35;
constexpr int kColonyScanMinArea = 10;
constexpr int kExpeditionMaxDuration = 90 * 60 * 1000;
constexpr uint32_t kNoShip = std::numeric_limits<uint32_t>::max();
constexpr uint32_t kNever = std::numeric_limits<uint32_t>::max();
constexpr uint32_t kNoExpedition = 0;

// following two are used for roads management, for creating shortcuts and dismantling dispensable roads
constexpr int32_t kSpotsTooLittle = 15;
constexpr int32_t kSpotsEnough = 25;

// this is intended for map developers, by default should be off
constexpr bool kPrintStats = false;

constexpr int8_t kUncalculated = -1;
constexpr uint8_t kFalse = 0;
constexpr uint8_t kTrue = 1;

// duration of military campaign
constexpr int kCampaignDuration = 15 * 60 * 1000;

// for scheduler
constexpr int kMaxJobs = 4;

using namespace Widelands;

DefaultAI::NormalImpl DefaultAI::normal_impl;
DefaultAI::WeakImpl DefaultAI::weak_impl;
DefaultAI::VeryWeakImpl DefaultAI::very_weak_impl;

/// Constructor of DefaultAI
DefaultAI::DefaultAI(Game& ggame, PlayerNumber const pid, DefaultAI::Type const t)
   : ComputerPlayer(ggame, pid),
     type_(t),
     player_(nullptr),
     tribe_(nullptr),
     num_prod_constructionsites(0),
     num_ports(0),
     last_attack_time_(0),
     enemysites_check_delay_(60),
     wood_policy_(WoodPolicy::kAllowRangers),
     next_ai_think_(0),
     next_mine_construction_due_(0),
     inhibit_road_building_(0),
     time_of_last_construction_(0),
     enemy_last_seen_(kNever),
     numof_warehouses_(0),
     new_buildings_stop_(false),
     resource_necessity_territory_(100),
     resource_necessity_mines_(100),
     resource_necessity_water_(0),
     resource_necessity_water_needed_(false),
     military_last_dismantle_(0),
     military_last_build_(0),
     seafaring_economy(false),
     expedition_ship_(kNoShip),
     spots_(0),
     vacant_mil_positions_(0),
     ts_basic_count_(0),
     ts_basic_const_count_(0),
     ts_advanced_count_(0),
     ts_advanced_const_count_(0),
     ts_without_trainers_(0),
     highest_nonmil_prio_(0),
     scheduler_delay_counter_(0) {

	// Subscribe to NoteFieldPossession.
	field_possession_subscriber_ =
	   Notifications::subscribe<NoteFieldPossession>([this](const NoteFieldPossession& note) {
		   	if (note.player != player_) {
			   return;
		   }
		   	if (note.ownership == NoteFieldPossession::Ownership::GAINED) {
			   unusable_fields.push_back(note.fc);
		   }
		});

	// Subscribe to NoteImmovables.
	immovable_subscriber_ =
	   Notifications::subscribe<NoteImmovable>([this](const NoteImmovable& note) {
		   	if (player_ == nullptr) {
			   return;
		   }
		   	if (note.pi->owner().player_number() != player_->player_number()) {
			   return;
		   }
		   	if (note.ownership == NoteImmovable::Ownership::GAINED) {
			   gain_immovable(*note.pi);
		   } else {
			   lose_immovable(*note.pi);
		   }
		});

	// Subscribe to ProductionSiteOutOfResources.
	outofresource_subscriber_ = Notifications::subscribe<NoteProductionSiteOutOfResources>(
	   [this](const NoteProductionSiteOutOfResources& note) {
		   	if (note.ps->owner().player_number() != player_->player_number()) {
			   return;
		   }

		   out_of_resources_site(*note.ps);

		});

	// Subscribe to TrainingSiteSoldierTrained.
	soldiertrained_subscriber_ = Notifications::subscribe<NoteTrainingSiteSoldierTrained>(
	   [this](const NoteTrainingSiteSoldierTrained& note) {
		   	if (note.ts->owner().player_number() != player_->player_number()) {
			   return;
		   }

		   soldier_trained(*note.ts);

		});


	// Subscribe to ShipNotes.
	shipnotes_subscriber_ =
	   Notifications::subscribe<NoteShipMessage>([this](const NoteShipMessage& note) {

		   // in a short time between start and late_initialization the player
		   // can get notes that can not be processed.
		   // It seems that this causes no problem, at least no substantial
		   	if (player_ == nullptr) {
			   return;
		   }
		   	if (note.ship->get_owner()->player_number() != player_->player_number()) {
			   return;
		   }

		   	switch (note.message) {

		   	case NoteShipMessage::Message::kGained:
			   gain_ship(*note.ship, NewShip::kBuilt);
			   break;

		   	case NoteShipMessage::Message::kLost:
			   	for (std::list<ShipObserver>::iterator i = allships.begin(); i != allships.end(); ++i) {
				   	if (i->ship == note.ship) {
					   allships.erase(i);
					   break;
				   }
			   }
			   	break;

		   	case NoteShipMessage::Message::kWaitingForCommand:
			   	for (std::list<ShipObserver>::iterator i = allships.begin(); i != allships.end(); ++i) {
				   	if (i->ship == note.ship) {
					   i->waiting_for_command_ = true;
					   break;
				   }
			   }
			   	break;
				default:
					NEVER_HERE();
		   }
		});
}

DefaultAI::~DefaultAI() {
	while (!buildable_fields.empty()) {
		delete buildable_fields.back();
		buildable_fields.pop_back();
	}

	while (!mineable_fields.empty()) {
		delete mineable_fields.back();
		mineable_fields.pop_back();
	}

	while (!economies.empty()) {
		delete economies.back();
		economies.pop_back();
	}
}

/**
 * Main loop of computer player_ "defaultAI"
 *
 * General behaviour is defined here.
 */
void DefaultAI::think() {

	if (tribe_ == nullptr) {
		late_initialization();
	}

	const uint32_t gametime = static_cast<uint32_t>(game().get_gametime());

	if (next_ai_think_ > gametime) {
		return;
	}

	// AI now thinks twice in a seccond, if the game engine allows this
	// if too busy, the period can be many seconds.
	next_ai_think_ = gametime + 500;
	SchedulerTaskId due_task = SchedulerTaskId::kUnset;

	sort_task_pool();

	const int32_t delay_time = gametime - taskPool.front().due_time;

	// Here we decide how many jobs will be run now (none - 5)
	// in case no job is due now, it can be zero
	uint32_t jobs_to_run_count = (delay_time < 0) ? 0 : 1;

	// Here we collect data for "too late ..." message
	if (delay_time > 5000) {
		scheduler_delay_counter_ += 1;
	} else {
		scheduler_delay_counter_ = 0;
	}

	if (jobs_to_run_count == 0) {
		// well we have nothing to do now
		return;
	}

	// And printing it now and resetting counter
	if (scheduler_delay_counter_ > 10) {
		log(" %d: AI: game speed too high, jobs are too late (now %2d seconds)\n",
		player_number(),
		static_cast<int32_t>(delay_time / 1000));
		scheduler_delay_counter_ = 0;
	}

	// 400 provides that second job is run if delay time is longer then 1.6 sec
	if (delay_time / 400 > 1) {
		jobs_to_run_count = sqrt(static_cast<uint32_t>(delay_time / 500));
	}

	jobs_to_run_count = (jobs_to_run_count > kMaxJobs) ? kMaxJobs : jobs_to_run_count;
	assert (jobs_to_run_count > 0 && jobs_to_run_count <= kMaxJobs);
	assert (jobs_to_run_count < taskPool.size());

	// Pool of tasks to be executed this run. In ideal situation it will consist of one task only.
	std::vector<SchedulerTask> current_task_queue;
	assert (current_task_queue.empty());
	// Here we push SchedulerTask members into the temporary queue, providing that a task is due now and
	// the limit (jobs_to_run_count) is not exceeded
	for (uint8_t i = 0; i < jobs_to_run_count; i += 1) {
		if (taskPool[i].due_time <= gametime) {
			current_task_queue.push_back(taskPool[i]);
			sort_task_pool();
		} else {
			break;
		}
	}

	assert (!current_task_queue.empty() && current_task_queue.size() <= jobs_to_run_count);

	// Ordering temporary queue so that higher priority (lower number) is on the beginning
	std::sort(current_task_queue.begin(), current_task_queue.end());

	// Performing tasks from temporary queue one by one
	for (uint8_t i = 0; i < current_task_queue.size(); ++i) {

		due_task = current_task_queue[i].id;

		sched_stat_[static_cast<uint32_t>(due_task)] += 1;

		// Now AI runs a job selected above to be performed in this turn
		// (only one but some of them needs to run check_economies() to
		// guarantee consistency)
		// job names are selfexplanatory
		switch (due_task) {
			case SchedulerTaskId::kBbuildableFieldsCheck :
				update_all_buildable_fields(gametime);
				set_taskpool_task_time(gametime + kMinBFCheckInterval, SchedulerTaskId::kBbuildableFieldsCheck);
				break;
			case SchedulerTaskId::kMineableFieldsCheck :
				update_all_mineable_fields(gametime);
				set_taskpool_task_time(gametime + kMinMFCheckInterval, SchedulerTaskId::kMineableFieldsCheck);
				break;
			case SchedulerTaskId::kRoadCheck :
				if (check_economies()) {  // is a must
					return;
				};
				set_taskpool_task_time(gametime + 1000, SchedulerTaskId::kRoadCheck);
				// testing 5 roads
				{
					const int32_t roads_to_check = (roads.size() + 1 < 5) ? roads.size() + 1 : 5;
					for (int j = 0; j < roads_to_check; j += 1) {
						// improve_roads function will test one road and rotate roads vector
						if (improve_roads(gametime)) {
							// if significant change takes place do not go on
							break;
						};
					}
				}
				break;
			case SchedulerTaskId::kUnbuildableFCheck :
				set_taskpool_task_time(gametime + 4000, SchedulerTaskId::kUnbuildableFCheck);
				update_all_not_buildable_fields();
				break;
			case SchedulerTaskId::kCheckEconomies :
				check_economies();
				set_taskpool_task_time(gametime + 8000, SchedulerTaskId::kCheckEconomies);
				break;
			case SchedulerTaskId::kProductionsitesStats :
				update_productionsite_stats();
				// Updating the stats every 10 seconds should be enough
				set_taskpool_task_time(gametime + 10000, SchedulerTaskId::kProductionsitesStats);
				break;
			case SchedulerTaskId::kConstructBuilding :
				if (check_economies()) {  // economies must be consistent
					return;
				}
				if (gametime < 15000) { // More frequent at the beginning of game
					set_taskpool_task_time(gametime + 2000, SchedulerTaskId::kConstructBuilding);
				} else {
					set_taskpool_task_time(gametime + 6000, SchedulerTaskId::kConstructBuilding);
				}
				if (construct_building(gametime)) {
					time_of_last_construction_ = gametime;
				}
				break;
			case SchedulerTaskId::kCheckProductionsites :
				if (check_economies()) {  // economies must be consistent
					return;
				}
				{
					set_taskpool_task_time(gametime + 15000, SchedulerTaskId::kCheckProductionsites);
					// testing 5 productionsites (if there are 5 of them)
					int32_t ps_to_check = (productionsites.size() < 5) ? productionsites.size() : 5;
					for (int j = 0; j < ps_to_check; j += 1) {
						// one productionsite per one check_productionsites() call
						if (check_productionsites(gametime)) {
							// if significant change takes place do not go on
							break;
						};
					}
				}
				break;
			case SchedulerTaskId::kCheckShips :
				set_taskpool_task_time(gametime + 3 * kShipCheckInterval, SchedulerTaskId::kCheckShips);
				check_ships(gametime);
				break;
			case SchedulerTaskId::KMarineDecisions :
				set_taskpool_task_time(gametime + kMarineDecisionInterval, SchedulerTaskId::KMarineDecisions);
				marine_main_decisions();
				break;
			case SchedulerTaskId::kCheckMines :
				if (check_economies()) {  // economies must be consistent
					return;
				}
				set_taskpool_task_time(gametime + 15000, SchedulerTaskId::kCheckMines);
				// checking 3 mines if possible
				{
					int32_t mines_to_check = (mines_.size() < 5) ? mines_.size() : 5;
					for (int j = 0; j < mines_to_check; j += 1) {
						// every run of check_mines_() checks one mine
						if (check_mines_(gametime)) {
							// if significant change takes place do not go on
							break;
						};
					}
				}
				break;
			case SchedulerTaskId::kCheckMilitarysites :
				// just to be sure the value is reset
				// 4 seconds is really fine
				set_taskpool_task_time(gametime + 4 * 1000, SchedulerTaskId::kCheckMilitarysites);
				check_militarysites(gametime);
				break;
			case SchedulerTaskId::kCheckTrainingsites :
				set_taskpool_task_time(
					gametime + kTrainingSitesCheckInterval, SchedulerTaskId::kCheckTrainingsites);
				check_trainingsites(gametime);
				break;
			case SchedulerTaskId::kCountMilitaryVacant :
				count_military_vacant_positions();
				set_taskpool_task_time(gametime + 45 * 1000, SchedulerTaskId::kCountMilitaryVacant);
				break;
			case SchedulerTaskId::kWareReview :
				if (check_economies()) {  // economies must be consistent
					return;
				}
				set_taskpool_task_time(gametime + 15 * 60 * 1000, SchedulerTaskId::kWareReview);
				review_wares_targets(gametime);
				break;
			case SchedulerTaskId::kPrintStats :
				if (check_economies()) {  // economies must be consistent
					return;
				}
				set_taskpool_task_time(gametime + 30 * 60 * 1000, SchedulerTaskId::kPrintStats);
				print_stats();
				break;
			case SchedulerTaskId::kCheckEnemySites :
				check_enemy_sites(gametime);
				set_taskpool_task_time(gametime +   19 * 1000, SchedulerTaskId::kCheckEnemySites);
				break;
			default:
				NEVER_HERE();
			}
	}
}

/**
 * Cares for all variables not initialised during construction
 *
 * When DefaultAI is constructed, some information is not yet available (e.g.
 * world), so this is done after complete loading of the map.
 */
void DefaultAI::late_initialization() {
	player_ = game().get_player(player_number());
	tribe_ = &player_->tribe();
	const uint32_t gametime = game().get_gametime();

	log("ComputerPlayer(%d): initializing (%u)\n", player_number(), static_cast<unsigned int>(type_));

	wares.resize(game().tribes().nrwares());
	for (DescriptionIndex i = 0; i < static_cast<DescriptionIndex>(game().tribes().nrwares()); ++i) {
		wares.at(i).producers = 0;
		wares.at(i).consumers = 0;
		wares.at(i).preciousness = game().tribes().get_ware_descr(i)->preciousness(tribe_->name());
	}

	const DescriptionIndex& nr_buildings = game().tribes().nrbuildings();


	// Collect information about the different buildings that our tribe can have
	for (DescriptionIndex building_index = 0; building_index < nr_buildings; ++building_index) {
		const BuildingDescr& bld = *tribe_->get_building_descr(building_index);
		if (!tribe_->has_building(building_index) && bld.type() != MapObjectType::MILITARYSITE) {
			continue;
		}

		const std::string& building_name = bld.name();
		const BuildingHints& bh = bld.hints();
		buildings_.resize(buildings_.size() + 1);
		BuildingObserver& bo = buildings_.back();
		bo.name = building_name.c_str();
		bo.id = building_index;
		bo.desc = &bld;
		bo.type = BuildingObserver::Type::kBoring;
		bo.cnt_built = 0;
		bo.cnt_under_construction = 0;
		bo.cnt_target = 1;  // default for everything
		bo.cnt_limit_by_aimode = std::numeric_limits<int32_t>::max();
		bo.stocklevel = 0;
		bo.stocklevel_time = 0;
		bo.last_dismantle_time = 0;
		// this is set to negative number, otherwise the AI would wait 25 sec
		// after game start not building anything
		bo.construction_decision_time = -60 * 60 * 1000;
		bo.last_building_built = kNever;
		bo.build_material_shortage = false;
		bo.production_hint = kUncalculated;
		bo.current_stats = 0;
		bo.unoccupied_count = 0;
		bo.unconnected_count = 0;
		bo.new_building_overdue = 0;
		bo.primary_priority = 0;
		bo.is_buildable = bld.is_buildable();
		bo.need_trees = bh.is_logproducer();
		bo.need_rocks = bh.is_graniteproducer();
		bo.need_water = bh.get_needs_water();
		bo.mines_water = bh.mines_water();
		bo.recruitment = bh.for_recruitment();
		bo.space_consumer = bh.is_space_consumer();
		bo.expansion_type = bh.is_expansion_type();
		bo.fighting_type = bh.is_fighting_type();
		bo.mountain_conqueror = bh.is_mountain_conqueror();
		bo.prohibited_till = bh.get_prohibited_till() * 1000;  // value in conf is in seconds
		bo.forced_after = bh.get_forced_after() * 1000;        // value in conf is in seconds
		bo.is_port = bld.get_isport();
		bo.trainingsite_type = TrainingSiteType::kNoTS;
		bo.upgrade_substitutes = false;
		bo.upgrade_extends = false;
		bo.produces_building_material = false;
		bo.max_preciousness = 0;
		bo.max_needed_preciousness = 0;

		if (bh.renews_map_resource()) {
			bo.production_hint = tribe_->safe_ware_index(bh.get_renews_map_resource());
		}

		// I just presume cut wood is named "log" in the game
		if (tribe_->safe_ware_index("log") == bo.production_hint) {
			bo.plants_trees = true;
		} else {
			bo.plants_trees = false;
		}

	// Is total count of this building limited by AI mode?
	if (type_ == DefaultAI::Type::kVeryWeak && bh.get_very_weak_ai_limit() >= 0) {
		bo.cnt_limit_by_aimode = bh.get_very_weak_ai_limit();
		log (" %d: AI 'very weak' mode: applying limit %d building(s) for %s\n",
		player_number(),
		bo.cnt_limit_by_aimode,
		bo.name);
	}
	if (type_ == DefaultAI::Type::kWeak && bh.get_weak_ai_limit() >= 0) {
		bo.cnt_limit_by_aimode = bh.get_weak_ai_limit();
		log (" %d: AI 'weak' mode: applying limit %d building(s) for %s\n",
		player_number(),
		bo.cnt_limit_by_aimode,
		bo.name);
	}

		// Read all interesting data from ware producing buildings
		if (bld.type() == MapObjectType::PRODUCTIONSITE) {
			const ProductionSiteDescr& prod = dynamic_cast<const ProductionSiteDescr&>(bld);
			bo.type = bld.get_ismine() ? BuildingObserver::Type::kMine : BuildingObserver::Type::kProductionsite;
			for (const WareAmount& temp_input : prod.inputs()) {
				bo.inputs.push_back(temp_input.first);
			}
			for (const DescriptionIndex& temp_output : prod.output_ware_types()) {
				bo.outputs.push_back(temp_output);
			}

			if (bo.type == BuildingObserver::Type::kMine) {
				// get the resource needed by the mine
				if (bh.get_mines()) {
					bo.mines = game().world().get_resource(bh.get_mines());
				}

				bo.mines_percent = bh.get_mines_percent();

				// populating mines_per_type map
				if (mines_per_type.count(bo.mines) == 0) {
					mines_per_type[bo.mines] = MineTypesObserver();
				}
			}

			// here we identify hunters
			if (bo.outputs.size() == 1 && tribe_->safe_ware_index("meat") == bo.outputs.at(0)) {
				bo.is_hunter = true;
			} else {
				bo.is_hunter = false;
			}

			// and fishers
			if (bo.outputs.size() == 1 && tribe_->safe_ware_index("fish") == bo.outputs.at(0)) {
				bo.is_fisher = true;
			} else {
				bo.is_fisher = false;
			}

			bo.is_shipyard = bh.is_shipyard();

			// now we find out if the upgrade of the building is a full substitution
			// (produces all wares as current one)
			const DescriptionIndex enhancement = bld.enhancement();
			if (enhancement != INVALID_INDEX && bo.type == BuildingObserver::Type::kProductionsite) {
				std::unordered_set<DescriptionIndex> enh_outputs;
				const ProductionSiteDescr& enh_prod
					=
					dynamic_cast<const ProductionSiteDescr&>(*tribe_->get_building_descr(enhancement));

				// collecting wares that are produced in enhanced building
				for (const DescriptionIndex& ware : enh_prod.output_ware_types()) {
					enh_outputs.insert(ware);
				}
				// now testing outputs of current building
				// and comparing
				bo.upgrade_substitutes = true;
				for (DescriptionIndex ware : bo.outputs) {
					if (enh_outputs.count(ware) == 0) {
						bo.upgrade_substitutes = false;
						break;
					}
				}

				std::unordered_set<DescriptionIndex> cur_outputs;
				// collecting wares that are produced in enhanced building
				for (const DescriptionIndex& ware : bo.outputs) {
						cur_outputs.insert(ware);
					}
				bo.upgrade_extends = false;
				for (DescriptionIndex ware : enh_outputs) {
					if (cur_outputs.count(ware) == 0) {
						bo.upgrade_extends = true;
						break;
					}
				}
			}

			// now we identify producers of critical build materials
			// hardwood now
			for (DescriptionIndex ware : bo.outputs) {
				// iterating over wares subsitutes
				if (tribe_->ware_index("wood")     == ware ||
				    tribe_->ware_index("blackwood") == ware ||
				    tribe_->ware_index("marble") == ware ||
				    tribe_->ware_index("planks")   == ware) {
						bo.produces_building_material = true;
				}
			}
		continue;
		}

		// now for every military building, we fill critical_building_material vector
		// with critical construction wares
		// non critical are excluded (see below)
		if (bld.type() == MapObjectType::MILITARYSITE) {
			bo.type = BuildingObserver::Type::kMilitarysite;
			const MilitarySiteDescr& milit = dynamic_cast<const MilitarySiteDescr&>(bld);
			for (const std::pair<unsigned char, unsigned char>& temp_buildcosts : milit.buildcost()) {
				// bellow are non-critical wares (well, various types of wood)
				if (tribe_->ware_index("log") == temp_buildcosts.first ||
				    tribe_->ware_index("blackwood") == temp_buildcosts.first ||
				    tribe_->ware_index("planks") == temp_buildcosts.first)
					continue;

				bo.critical_building_material.push_back(temp_buildcosts.first);
			}
			continue;
		}

		if (bld.type() == MapObjectType::WAREHOUSE) {
			bo.type = BuildingObserver::Type::kWarehouse;
			continue;
		}

		if (bld.type() == MapObjectType::TRAININGSITE) {
			bo.type = BuildingObserver::Type::kTrainingsite;
			const TrainingSiteDescr& train = dynamic_cast<const TrainingSiteDescr&>(bld);
			for (const WareAmount& temp_input : train.inputs()) {
				bo.inputs.push_back(temp_input.first);

				// collecting subsitutes
				if (tribe_->ware_index("meat") == temp_input.first ||
				    tribe_->ware_index("fish") == temp_input.first ||
				    tribe_->ware_index("smoked_meat") == temp_input.first ||
				    tribe_->ware_index("smoked_fish") == temp_input.first) {
					bo.substitute_inputs.insert(temp_input.first);
				}

				for (const std::pair<unsigned char, unsigned char>& temp_buildcosts : train.buildcost()) {
					// critical wares for trainingsites
					if (tribe_->ware_index("spidercloth") == temp_buildcosts.first ||
						tribe_->ware_index("gold") == temp_buildcosts.first ||
						tribe_->ware_index("grout") == temp_buildcosts.first) {
						bo.critical_building_material.push_back(temp_buildcosts.first);
					}
				}
			}
			bo.trainingsite_type = bh.get_trainingsite_type();
			// it would behave badly if no type was set
			// make sure all TS have its type set properly in conf files
			assert(bo.trainingsite_type != TrainingSiteType::kNoTS);
			continue;
		}

		if (bld.type() == MapObjectType::CONSTRUCTIONSITE) {
			bo.type = BuildingObserver::Type::kConstructionsite;
			continue;
		}
	}

	// atlanteans they consider water as a resource
	// (together with mines, rocks and wood)
	if (tribe_->name() == "atlanteans") {
		resource_necessity_water_needed_ = true;
	}

	// Populating taskPool with all AI jobs and their starting times
	taskPool.push_back(SchedulerTask(std::max<uint32_t>(gametime,              0),
								SchedulerTaskId::kConstructBuilding,     6, "construct a building"));
	taskPool.push_back(SchedulerTask(std::max<uint32_t>(gametime,  1 *      1000),
								SchedulerTaskId::kRoadCheck,             2, "roads check"));
	taskPool.push_back(SchedulerTask(std::max<uint32_t>(gametime, 15 *      1000),
								SchedulerTaskId::kCheckProductionsites,  5, "productionsites check"));
	taskPool.push_back(SchedulerTask(std::max<uint32_t>(gametime, 30 *      1000),
								SchedulerTaskId::kProductionsitesStats,  1, "productionsites statistics"));
	taskPool.push_back(SchedulerTask(std::max<uint32_t>(gametime, 30 *      1000),
								SchedulerTaskId::kCheckMines,            5, "check mines"));
	taskPool.push_back(SchedulerTask(std::max<uint32_t>(gametime,  0 *      1000),
								SchedulerTaskId::kCheckMilitarysites,    5, "check militarysites"));
	taskPool.push_back(SchedulerTask(std::max<uint32_t>(gametime, 30 *      1000),
								SchedulerTaskId::kCheckShips,            5, "check ships"));
	taskPool.push_back(SchedulerTask(std::max<uint32_t>(gametime,  1 *      1000),
								SchedulerTaskId::kCheckEconomies,        1, "check economies"));
	taskPool.push_back(SchedulerTask(std::max<uint32_t>(gametime, 30 *      1000),
								SchedulerTaskId::KMarineDecisions,       5, "marine decisions"));
	taskPool.push_back(SchedulerTask(std::max<uint32_t>(gametime,  2 * 60 * 1000),
								SchedulerTaskId::kCheckTrainingsites,    5, "check training sites"));
	taskPool.push_back(SchedulerTask(std::max<uint32_t>(gametime,  1 *      1000),
								SchedulerTaskId::kBbuildableFieldsCheck, 2, "check buildable fields"));
	taskPool.push_back(SchedulerTask(std::max<uint32_t>(gametime,  1 *      1000),
								SchedulerTaskId::kMineableFieldsCheck,   2, "check mineable fields"));
	taskPool.push_back(SchedulerTask(std::max<uint32_t>(gametime,  1 *      1000),
								SchedulerTaskId::kUnbuildableFCheck,     1, "check unbuildable fields"));
	taskPool.push_back(SchedulerTask(std::max<uint32_t>(gametime, 15 * 60 * 1000),
								SchedulerTaskId::kWareReview,            9, "wares review"));
	taskPool.push_back(SchedulerTask(std::max<uint32_t>(gametime, 30 * 60 * 1000),
								SchedulerTaskId::kPrintStats,            9, "print statistics"));
	taskPool.push_back(SchedulerTask(std::max<uint32_t>(gametime,  1 * 60 * 1000),
								SchedulerTaskId::kCountMilitaryVacant,   2, "count military vacant"));
	taskPool.push_back(SchedulerTask(std::max<uint32_t>(gametime, 10 * 60 * 1000),
								SchedulerTaskId::kCheckEnemySites,       6, "check enemy sites"));

	Map& map = game().map();

	// here we generate list of all ports and their vicinity from entire map
	for (const Coords& c : map.get_port_spaces()) {
		MapRegion<Area<FCoords>> mr(map, Area<FCoords>(map.get_fcoords(c), 3));
		do {
			const int32_t hash = map.get_fcoords(*(mr.location().field)).hash();
			if (port_reserved_coords.count(hash) == 0)
				port_reserved_coords.insert(hash);
		} while (mr.advance(map));

		// the same for NW neighbour of a field
		Coords c_nw;
		map.get_tln(c, &c_nw);
		MapRegion<Area<FCoords>> mr_nw(map, Area<FCoords>(map.get_fcoords(c_nw), 3));
		do {
			const int32_t hash = map.get_fcoords(*(mr_nw.location().field)).hash();
			if (port_reserved_coords.count(hash) == 0)
				port_reserved_coords.insert(hash);
		} while (mr_nw.advance(map));
	}

	if (!port_reserved_coords.empty()) {
		seafaring_economy = true;
	}

	// here we scan entire map for own ships
	std::set<OPtr<Ship>> found_ships;
	for (int16_t y = 0; y < map.get_height(); ++y) {
		for (int16_t x = 0; x < map.get_width(); ++x) {
			FCoords f = map.get_fcoords(Coords(x, y));
			// there are too many bobs on the map so we investigate
			// only bobs on water
			if (f.field->nodecaps() & MOVECAPS_SWIM) {
				for (Bob* bob = f.field->get_first_bob(); bob; bob = bob->get_next_on_field()) {
					if (upcast(Ship, ship, bob)) {
						if (ship->get_owner() == player_ && !found_ships.count(ship)) {
							found_ships.insert(ship);
							gain_ship(*ship, NewShip::kFoundOnLoad);
						}
					}
				}
			}
		}
	}

	// here we scan entire map for owned unused fields and own buildings
	std::set<OPtr<PlayerImmovable>> found_immovables;
	for (int16_t y = 0; y < map.get_height(); ++y) {
		for (int16_t x = 0; x < map.get_width(); ++x) {
			FCoords f = map.get_fcoords(Coords(x, y));

			if (f.field->get_owned_by() != player_number()) {
				continue;
			}

			unusable_fields.push_back(f);

			if (upcast(PlayerImmovable, imm, f.field->get_immovable())) {
				//  Guard by a set - immovables might be on several nodes at once.
				if (&imm->owner() == player_ && !found_immovables.count(imm)) {
					found_immovables.insert(imm);
					gain_immovable(*imm);
				}
			}
		}
	}

	// blocking space consumers vicinity (when reloading a game)
	for (const ProductionSiteObserver& ps_obs : productionsites) {
		if (ps_obs.bo->space_consumer && !ps_obs.bo->plants_trees) {
			MapRegion<Area<FCoords>> mr(
			   map, Area<FCoords>(map.get_fcoords(ps_obs.site->get_position()), 4));
			do {
				blocked_fields.add(mr.location(), game().get_gametime() + 20 * 60 * 1000);
			} while (mr.advance(map));
		}
	}

	// The data struct below is owned by Player object, the purpose is to have them saved therein
	persistent_data = player_->get_mutable_ai_persistent_state();

	if (persistent_data->initialized == kFalse) {
		// As all data are initialized without given values, they must be populated with reasonable values first
		persistent_data->colony_scan_area = kColonyScanStartArea;
		persistent_data->trees_around_cutters = 0;
		persistent_data->initialized = kTrue;
		persistent_data->last_attacked_player = std::numeric_limits<int16_t>::max();
		persistent_data->expedition_start_time = kNoExpedition;
		persistent_data->ships_utilization = 200;
		persistent_data->no_more_expeditions = kFalse;
		persistent_data->target_military_score = 0;
		persistent_data->least_military_score = 100;
		persistent_data->ai_personality_military_loneliness = std::rand() % 5 * 30 - 60;
		persistent_data->ai_personality_attack_margin = std::max(std::rand() % 20 - 5, 0);
		persistent_data->ai_productionsites_ratio = std::rand() % 5 + 7;
		persistent_data->ai_personality_wood_difference = std::rand() % 40 - 20;
		persistent_data->ai_personality_early_militarysites = std::rand() % 20 + 20;
		persistent_data->last_soldier_trained = kNever;
	} else if (persistent_data->initialized == kTrue) {
		// Doing some consistency checks
		check_range<uint32_t>(persistent_data->expedition_start_time, gametime, "expedition_start_time");
		check_range<uint16_t>(persistent_data->ships_utilization, 0, 10000, "ships_utilization_");
		check_range<int16_t>
			(persistent_data->ai_personality_military_loneliness, -60, 60, "ai_personality_military_loneliness");
		check_range<int32_t>(persistent_data->ai_personality_attack_margin, 15, "ai_personality_attack_margin");
		check_range<uint32_t>(persistent_data->ai_productionsites_ratio, 5, 15, "ai_productionsites_ratio");
		check_range<int32_t>
			(persistent_data->ai_personality_wood_difference, -20, 19, "ai_personality_wood_difference");
		check_range<uint32_t>
			(persistent_data->ai_personality_early_militarysites, 20, 40, "ai_personality_early_militarysites");
	} else {
		throw wexception("Corrupted AI data");
	}
}

/**
 * Checks ALL available buildable fields.
 *
 * this shouldn't be used often, as it might hang the game for some 100
 * milliseconds if the area the computer owns is big.
 */
void DefaultAI::update_all_buildable_fields(const uint32_t gametime) {

	uint16_t i = 0;

	// we test 40 fields that were update more than 1 seconds ago
	while (!buildable_fields.empty() &&
			 (buildable_fields.front()->field_info_expiration - kFieldInfoExpiration + 1000) <=
	          gametime &&
	       i < 40) {
		BuildableField& bf = *buildable_fields.front();

		//  check whether we lost ownership of the node
		if (bf.coords.field->get_owned_by() != player_number()) {
			delete &bf;
			buildable_fields.pop_front();
			continue;
		}

		//  check whether we can still construct regular buildings on the node
		if ((player_->get_buildcaps(bf.coords) & BUILDCAPS_SIZEMASK) == 0) {
			unusable_fields.push_back(bf.coords);
			delete &bf;
			buildable_fields.pop_front();
			continue;
		}

		update_buildable_field(bf);
		bf.field_info_expiration = gametime + kFieldInfoExpiration;
		buildable_fields.push_back(&bf);
		buildable_fields.pop_front();

		i += 1;
	}
}

/**
 * Checks ALL available mineable fields.
 *
 * this shouldn't be used often, as it might hang the game for some 100
 * milliseconds if the area the computer owns is big.
 */
void DefaultAI::update_all_mineable_fields(const uint32_t gametime) {

	uint16_t i = 0;  // counter, used to track # of checked fields

	// we test 30 fields that were updated more than 1 seconds ago
	// to avoid re-test of the same field twice
	while (!mineable_fields.empty() &&
			 (mineable_fields.front()->field_info_expiration - kMineFieldInfoExpiration + 1000) <=
	          gametime &&
	       i < 30) {
		MineableField* mf = mineable_fields.front();

		//  check whether we lost ownership of the node
		if (mf->coords.field->get_owned_by() != player_number()) {
			delete mf;
			mineable_fields.pop_front();
			continue;
		}

		//  check whether we can still construct regular buildings on the node
		if ((player_->get_buildcaps(mf->coords) & BUILDCAPS_MINE) == 0) {
			unusable_fields.push_back(mf->coords);
			delete mf;
			mineable_fields.pop_front();
			continue;
		}

		update_mineable_field(*mf);
		mf->field_info_expiration = gametime + kMineFieldInfoExpiration;
		mineable_fields.push_back(mf);
		mineable_fields.pop_front();

		i += 1;
	}
}

/**
 * Checks up to 50 fields that weren't buildable the last time.
 *
 * milliseconds if the area the computer owns is big.
 */
void DefaultAI::update_all_not_buildable_fields() {
	int32_t const pn = player_number();
	uint32_t maxchecks = unusable_fields.size();

	if (maxchecks > 50) {
		maxchecks = 50;
	}

	for (uint32_t i = 0; i < maxchecks; ++i) {
		//  check whether we lost ownership of the node
		if (unusable_fields.front().field->get_owned_by() != pn) {
			unusable_fields.pop_front();
			continue;
		}

		// check whether building capabilities have improved
		if (player_->get_buildcaps(unusable_fields.front()) & BUILDCAPS_SIZEMASK) {
			buildable_fields.push_back(new BuildableField(unusable_fields.front()));
			unusable_fields.pop_front();
			update_buildable_field(*buildable_fields.back());
			continue;
		}

		if (player_->get_buildcaps(unusable_fields.front()) & BUILDCAPS_MINE) {
			mineable_fields.push_back(new MineableField(unusable_fields.front()));
			unusable_fields.pop_front();
			update_mineable_field(*mineable_fields.back());
			continue;
		}

		unusable_fields.push_back(unusable_fields.front());
		unusable_fields.pop_front();
	}
}

/// Updates one buildable field
void DefaultAI::update_buildable_field(BuildableField& field, uint16_t range, bool military) {
	// look if there is any unowned land nearby
	Map& map = game().map();
	const uint32_t gametime = game().get_gametime();
	FindNodeUnownedWalkable find_unowned_walkable(player_, game());
	FindNodeUnownedMineable find_unowned_mines_pots(player_, game());
	PlayerNumber const pn = player_->player_number();
	const World& world = game().world();
	field.unowned_land_nearby =
	   map.find_fields(Area<FCoords>(field.coords, range), nullptr, find_unowned_walkable);
	FindNodeAllyOwned find_ally(player_, game(), player_number());
	const int32_t AllyOwnedFields =
	   map.find_fields(Area<FCoords>(field.coords, 3), nullptr, find_ally);

	field.near_border = false;
	if (AllyOwnedFields > 0) {
		field.near_border = true;
	} else if (field.unowned_land_nearby > 0) {
		if (map.find_fields(Area<FCoords>(field.coords, 4), nullptr, find_unowned_walkable) > 0) {
			field.near_border = true;
		}
	}


	// are we going to count resources now?
	bool resource_count_now = false;
	// Testing in first 10 seconds or if last testing was more then 60 sec ago
	if (field.last_resources_check_time < 10000 ||
		field.last_resources_check_time - gametime > 60 * 1000) {
			resource_count_now = true;
			field.last_resources_check_time = gametime;
	}

	// to save some CPU
	if (mines_.size() > 8 && !resource_count_now) {
		field.unowned_mines_spots_nearby = 0;
	} else {
		uint32_t close_mines =
		   map.find_fields(Area<FCoords>(field.coords, 4), nullptr, find_unowned_mines_pots);
		uint32_t distant_mines =
		   map.find_fields(Area<FCoords>(field.coords, (range + 6 < 14) ? 14 : range + 6),
		                   nullptr,
		                   find_unowned_mines_pots);
		distant_mines = distant_mines - close_mines;
		field.unowned_mines_spots_nearby = 4 * close_mines + distant_mines / 2;
		if (distant_mines > 0) {
			field.unowned_mines_spots_nearby += 15;
		}
	}

	// identifying portspace fields
	if (!field.is_portspace) {  // if we know it, no need to do it once more
		if (player_->get_buildcaps(field.coords) & BUILDCAPS_PORT) {
			field.is_portspace = true;
		}
	}

	// testing for near portspaces
	if (field.portspace_nearby == Widelands::ExtendedBool::kUnset) {
		field.portspace_nearby = ExtendedBool::kFalse;
		MapRegion<Area<FCoords>> mr(map, Area<FCoords>(field.coords, 4));
		do {
			if (port_reserved_coords.count(mr.location().hash()) > 0) {
				field.portspace_nearby = ExtendedBool::kTrue;
				break;
			}
		} while (mr.advance(map));
	}

	// testing if a port is nearby, such field will get a priority boost
	uint16_t nearest_distance = std::numeric_limits<uint16_t>::max();
	for (const WarehouseSiteObserver& wh_obs : warehousesites) {
		const uint16_t actual_distance = map.calc_distance(field.coords, wh_obs.site->get_position());
		nearest_distance = std::min(nearest_distance, actual_distance);
	}
	if (nearest_distance < 15) {
		field.port_nearby = true;
	} else {
		field.port_nearby = false;
	}

	// testing fields in radius 1 to find biggest buildcaps.
	// This is to calculate capacity that will be lost if something is
	// built here
	field.max_buildcap_nearby = 0;
	MapRegion<Area<FCoords>> mr(map, Area<FCoords>(field.coords, 1));
		do {
			if ((player_->get_buildcaps(mr.location()) & BUILDCAPS_SIZEMASK) > field.max_buildcap_nearby) {
				field.max_buildcap_nearby = player_->get_buildcaps(mr.location()) & BUILDCAPS_SIZEMASK;
			}
		} while (mr.advance(map));

	assert ((player_->get_buildcaps(field.coords) & BUILDCAPS_SIZEMASK) <= field.max_buildcap_nearby);

	// collect information about resources in the area
	std::vector<ImmovableFound> immovables;
	// Search in a radius of range
	map.find_immovables(Area<FCoords>(field.coords, range), &immovables);

	// Is this a general update or just for military consideration
	// (second is used in check_militarysites)
	if (!military) {
		int32_t const tree_attr = MapObjectDescr::get_attribute_id("tree");
		field.preferred = false;
		field.enemy_nearby = false;
		field.area_military_capacity = 0;
		field.military_loneliness = 1000;  // instead of floats(v-
		field.area_military_presence = 0;
		field.military_stationed = 0;
		field.trees_nearby = 0;
		field.space_consumers_nearby = 0;
		field.rangers_nearby = 0;
		field.producers_nearby.clear();
		field.producers_nearby.resize(wares.size());
		field.consumers_nearby.clear();
		field.consumers_nearby.resize(wares.size());
		field.supporters_nearby.clear();
		field.supporters_nearby.resize(wares.size());
		std::vector<Coords> water_list;
		std::vector<Coords> resource_list;
		std::vector<Bob*> critters_list;

		if (field.water_nearby == kUncalculated) {

			FindNodeWater find_water(game().world());
			map.find_fields(Area<FCoords>(field.coords, 5), &water_list, find_water);
			field.water_nearby = water_list.size();

			if (resource_necessity_water_needed_) {  // for atlanteans
				map.find_fields(Area<FCoords>(field.coords, 14), &water_list, find_water);
				field.distant_water = water_list.size() - field.water_nearby;
			}
		}

		// counting fields with fish
		if (field.water_nearby > 0 && (field.fish_nearby == kUncalculated || resource_count_now)) {
			map.find_fields(Area<FCoords>(field.coords, 6),
			                &resource_list,
			                FindNodeResource(world.get_resource("fish")));
			field.fish_nearby = resource_list.size();
		}

		// counting fields with critters (game)
		// not doing this always, this does not change fast
		if (resource_count_now) {
			map.find_bobs(Area<FCoords>(field.coords, 6), &critters_list, FindBobCritter());
			field.critters_nearby = critters_list.size();
		}

		FCoords fse;
		map.get_neighbour(field.coords, WALK_SE, &fse);

		if (BaseImmovable const* const imm = fse.field->get_immovable()) {
			if (dynamic_cast<Flag const*>(imm) ||
			    (dynamic_cast<Road const*>(imm) && (fse.field->nodecaps() & BUILDCAPS_FLAG))) {
				field.preferred = true;
			}
		}

		for (uint32_t i = 0; i < immovables.size(); ++i) {
			const BaseImmovable& base_immovable = *immovables.at(i).object;

			if (upcast(PlayerImmovable const, player_immovable, &base_immovable)) {

				// TODO(unknown): Only continue; if this is an opposing site
				// allied sites should be counted for military influence
				if (player_immovable->owner().player_number() != pn) {
					if (player_->is_hostile(player_immovable->owner())) {
						field.enemy_nearby = true;
					}

					continue;
				}
				// here we identify the buiding (including expected building if constructionsite)
				// and calculate some statistics about nearby buildings
				if (upcast(ProductionSite const, productionsite, player_immovable)) {
					BuildingObserver& bo = get_building_observer(productionsite->descr().name().c_str());
					consider_productionsite_influence(field, immovables.at(i).coords, bo);
				}
				if (upcast(ConstructionSite const, constructionsite, player_immovable)) {
					const BuildingDescr& target_descr = constructionsite->building();
					BuildingObserver& bo = get_building_observer(target_descr.name().c_str());
					consider_productionsite_influence(field, immovables.at(i).coords, bo);
				}
			}

			if (immovables.at(i).object->has_attribute(tree_attr)) {
				++field.trees_nearby;
			}
		}

		// Rocks are not renewable, we will count them only if previous state is nonzero
		if (field.rocks_nearby > 0 && resource_count_now) {

			field.rocks_nearby =
				map.find_immovables(Area<FCoords>(map.get_fcoords(field.coords), 6),
					nullptr,
						FindImmovableAttribute(MapObjectDescr::get_attribute_id("rocks")));

			// adding 10 if rocks found
			field.rocks_nearby = (field.rocks_nearby > 0) ? field.rocks_nearby + 10:0;
		}

		// ground water is not renewable and its amount can only fall, we will count them only if
		// previous state is nonzero
		if (field.ground_water > 0) {
			field.ground_water = field.coords.field->get_resources_amount();
		}
	}

	// the following is done always (regardless of military or not)

	// we get immovables with higher radius
	immovables.clear();
	map.find_immovables(Area<FCoords>(field.coords, (range < 11) ? 11 : range), &immovables);
	field.military_stationed = 0;
	field.military_unstationed = 0;
	field.military_in_constr_nearby = 0;
	field.area_military_capacity = 0;
	field.military_loneliness = 1000;
	field.area_military_presence = 0;

	for (uint32_t i = 0; i < immovables.size(); ++i) {

		const BaseImmovable& base_immovable = *immovables.at(i).object;

		// testing if it is enemy-owned field
		// TODO(unknown): count such fields...
		if (upcast(PlayerImmovable const, player_immovable, &base_immovable)) {

			// TODO(unknown): Only continue; if this is an opposing site
			// allied sites should be counted for military influence
			if (player_immovable->owner().player_number() != pn) {
				if (player_->is_hostile(player_immovable->owner())) {
					field.enemy_nearby = true;
				}
				continue;
			}
		}

		// if we are here, immovable is ours
		if (upcast(Building const, building, &base_immovable)) {
			if (upcast(ConstructionSite const, constructionsite, building)) {
				const BuildingDescr& target_descr = constructionsite->building();

				if (upcast(MilitarySiteDescr const, target_ms_d, &target_descr)) {
					const int32_t dist = map.calc_distance(field.coords, immovables.at(i).coords);
					const int32_t radius = target_ms_d->get_conquers() + 4;

					if (radius > dist) {
						field.area_military_capacity +=
						   target_ms_d->get_max_number_of_soldiers() / 2 + 1;
						if (field.coords != immovables.at(i).coords) {
							field.military_loneliness *= static_cast<double_t>(dist) / radius;
						}
						field.military_in_constr_nearby += 1;
					}
				}
			}

			if (upcast(MilitarySite const, militarysite, building)) {
				const int32_t dist = map.calc_distance(field.coords, immovables.at(i).coords);
				const int32_t radius = militarysite->descr().get_conquers() + 4;

				if (radius > dist) {

					field.area_military_capacity += militarysite->max_soldier_capacity();
					field.area_military_presence += militarysite->stationed_soldiers().size();

					if (militarysite->stationed_soldiers().empty()) {
						field.military_unstationed += 1;
					} else {
						field.military_stationed += 1;
					}

					if (field.coords != immovables.at(i).coords) {
						field.military_loneliness *= static_cast<double_t>(dist) / radius;
					}
				}
			}
		}
	}
}

/// Updates one mineable field
void DefaultAI::update_mineable_field(MineableField& field) {
	// collect information about resources in the area
	std::vector<ImmovableFound> immovables;
	Map& map = game().map();
	map.find_immovables(Area<FCoords>(field.coords, 5), &immovables);
	field.preferred = false;
	field.mines_nearby = 0;
	FCoords fse;
	map.get_brn(field.coords, &fse);

	if (BaseImmovable const* const imm = fse.field->get_immovable()) {
		if (dynamic_cast<Flag const*>(imm) ||
		    (dynamic_cast<Road const*>(imm) && (fse.field->nodecaps() & BUILDCAPS_FLAG))) {
			field.preferred = true;
		}
	}

	for (const ImmovableFound& temp_immovable : immovables) {
		if (upcast(Building const, bld, temp_immovable.object)) {
			if (player_number() != bld->owner().player_number()) {
				continue;
			}
			if (bld->descr().get_ismine()) {
				if (get_building_observer(bld->descr().name().c_str()).mines ==
				    field.coords.field->get_resources()) {
					++field.mines_nearby;
				}
			} else if (upcast(ConstructionSite const, cs, bld)) {
				if (cs->building().get_ismine()) {
					if (get_building_observer(cs->building().name().c_str()).mines ==
					    field.coords.field->get_resources()) {
						++field.mines_nearby;
					}
				}
			}
		}
	}

	// 0 is default, and thus indicates that counting must be done
	if (field.same_mine_fields_nearby == 0) {
		FindNodeMineable find_mines_spots_nearby(game(), field.coords.field->get_resources());
		field.same_mine_fields_nearby =
		   map.find_fields(Area<FCoords>(field.coords, 4), nullptr, find_mines_spots_nearby);
	}
}

/// Updates the production and MINE sites statistics needed for construction decision.
void DefaultAI::update_productionsite_stats() {
	uint16_t fishers_count = 0;  // used for atlanteans only

	// Reset statistics for all buildings
	for (uint32_t i = 0; i < buildings_.size(); ++i) {
		buildings_.at(i).current_stats = 0;
		buildings_.at(i).unoccupied_count = 0;
		buildings_.at(i).unconnected_count = 0;
	}

	// Check all available productionsites
	for (uint32_t i = 0; i < productionsites.size(); ++i) {
		assert(productionsites.front().bo->cnt_built > 0);
		// is connected
		const bool connected_to_wh =
		   !productionsites.front().site->get_economy()->warehouses().empty();

		// unconnected buildings are excluded from statistics review
		if (connected_to_wh) {
			// Add statistics value
			productionsites.front().bo->current_stats +=
			   productionsites.front().site->get_crude_statistics();

			// counting fishers
			if (productionsites.front().bo->is_fisher) {
				fishers_count += 1;
			}

			// Check whether this building is completely occupied
			if (!productionsites.front().site->can_start_working()) {
				productionsites.front().bo->unoccupied_count += 1;
			}
		} else {
			productionsites.front().bo->unconnected_count += 1;
		}

		// Now reorder the buildings
		productionsites.push_back(productionsites.front());
		productionsites.pop_front();
	}

	if (resource_necessity_water_needed_) {
		if (fishers_count == 0) {
			resource_necessity_water_ = 100;
		} else if (fishers_count == 1) {
			resource_necessity_water_ = 50;
		} else {
			resource_necessity_water_ = 10;
		}
	}

	// for mines_ also
	// Check all available mines
	for (uint32_t i = 0; i < mines_.size(); ++i) {
		assert(mines_.front().bo->cnt_built > 0);

		const bool connected_to_wh =
		   !mines_.front().site->get_economy()->warehouses().empty();

		// unconnected mines are excluded from statistics review
		if (connected_to_wh) {
			// Add statistics value
			mines_.front().bo->current_stats += mines_.front().site->get_statistics_percent();
			// Check whether this building is completely occupied
			if (!mines_.front().site->can_start_working()) {
				mines_.front().bo->unoccupied_count += 1;
			}
		} else {
			mines_.front().bo->unconnected_count += 1;
		}

		// Now reorder the buildings
		mines_.push_back(mines_.front());
		mines_.pop_front();
	}

	// Scale statistics down
	for (uint32_t i = 0; i < buildings_.size(); ++i) {
		if ((buildings_.at(i).cnt_built - buildings_.at(i).unconnected_count) > 0) {
			buildings_.at(i).current_stats /=
				(buildings_.at(i).cnt_built - buildings_.at(i).unconnected_count);
		}
	}
}

// * Constructs the most needed building
//   algorithm goes over all available spots and all allowed buildings,
//   scores every combination and one with highest and positive score
//   is built.
// * Buildings are split into categories
// * The logic is complex but approximately:
// - buildings producing building material are preferred
// - buildings identified as basic are preferred
// - first bulding of a type is preferred
// - buildings identified as 'direct food supplier' are built after 15 min.
//   from game start
// - if a building is upgradeable, second building is also preferred
//   (there should be no upgrade when there are not two buildings of the same type)
// - algorithm is trying to take into account actual utlization of buildings
//   (the one shown in GUI/game is not reliable, it calculates own statistics)
// * military buildings have own strategy, split into two situations:
// - there is no enemy
// - there is an enemy
//   Currently more military buildings are built than needed
//   and "optimization" (dismantling not needed buildings) is done afterwards
bool DefaultAI::construct_building(uint32_t gametime) {
	if (buildable_fields.empty()) {
		return false;
	}
	// Just used for easy checking whether a mine or something else was built.
	bool mine = false;
	uint32_t consumers_nearby_count = 0;
	std::vector<int32_t> spots_avail;
	spots_avail.resize(4);
	Map& map = game().map();

	for (int32_t i = 0; i < 4; ++i)
		spots_avail.at(i) = 0;

	for (std::list<BuildableField*>::iterator i = buildable_fields.begin();
	     i != buildable_fields.end();
	     ++i)
		++spots_avail.at((*i)->coords.field->nodecaps() & BUILDCAPS_SIZEMASK);

	spots_ = spots_avail.at(BUILDCAPS_SMALL);
	spots_ += spots_avail.at(BUILDCAPS_MEDIUM);
	spots_ += spots_avail.at(BUILDCAPS_BIG);

	// here we possible stop building of new buildings
	new_buildings_stop_ = false;

	// helper variable - we need some proportion of free spots vs productionsites
	// the proportion depends on size of economy
	// this proportion defines how dense the buildings will be
	// it is degressive (allows high density on the beginning)
	int32_t needed_spots = 0;
	if (productionsites.size() < 50) {
		needed_spots = productionsites.size();
	} else if (productionsites.size() < 100) {
		needed_spots =   50 + (productionsites.size() -  50) *  5;
	} else if (productionsites.size() < 200) {
		needed_spots =  300 + (productionsites.size() - 100) * 10;
	} else {
		needed_spots = 1300 + (productionsites.size() - 200) * 20;
	}
	const bool has_enough_space = (spots_ > needed_spots);

	// This is a replacement for simple count of mines
	const int32_t virtual_mines =
	   mines_.size() + mineable_fields.size() / 25;

	// *_military_scores are used as minimal score for a new military building
	// to be built. As AI does not traverse all building fields at once, these thresholds
	// are gradually going down until it finds a field&building that are above threshold
	// and this combination is used...
	// least_military_score is hardlimit, floating very slowly
	// target_military_score is always set according to latest best building (using the same
	// score) and quickly falling down until it reaches the least_military_score
	// this one (=target_military_score) is actually used to decide if building&field is allowed
	// candidate
	// least_military_score is allowed to get bellow 100 only if there is no military site in construction
	// right now in order to (try to) avoid expansion lockup

	// Bools below are helpers to improve readability of code

	// It is bit complicated balance building militarysites and productionsites so this is small hack to help
	// it
	bool needs_boost_economy = false;
	if (highest_nonmil_prio_ > 10
		&& has_enough_space
		&& virtual_mines >= 5) {
			needs_boost_economy = true;
		}

	// resetting highest_nonmil_prio_ so it can be recalculated anew
	highest_nonmil_prio_ = 0;

	const bool too_many_ms_constructionsites =
		(pow(msites_in_constr(), 2) > militarysites.size() + 2);
	const bool too_many_vacant_mil =
		(vacant_mil_positions_ * 3 > static_cast<int32_t>(militarysites.size()));
	const int32_t kUpperLimit = 325;
	const int32_t kBottomLimit = 40; // to prevent too dense militarysites
	// modifying least_military_score, down if more military sites are needed and vice versa
	if (too_many_ms_constructionsites || too_many_vacant_mil || needs_boost_economy) {
		if (persistent_data->least_military_score < kUpperLimit) { // No sense in letting it grow too high
			persistent_data->least_military_score += 20;
		}
	} else {
		// least_military_score is decreased, but depending on the size of territory
		switch (static_cast<uint32_t>(log10(buildable_fields.size()))) {
			case 0:
				persistent_data->least_military_score -= 10;
				break;
			case 1:
				persistent_data->least_military_score -= 8;
				break;
			case 2:
				persistent_data->least_military_score -= 5;
				break;
			case 3:
				persistent_data->least_military_score -= 3;
				break;
			default:
				persistent_data->least_military_score -= 2;
			}
		// do not get bellow kBottomLimit if there is at least one ms in construction
		if ((msites_in_constr() > 0 || too_many_vacant_mil)
			&&
			persistent_data->least_military_score < kBottomLimit) {
				persistent_data->least_military_score = kBottomLimit;
		}
		if (persistent_data->least_military_score < 0) {
			persistent_data->least_military_score = 0;
		}
	}

	// This is effective score, falling down very quickly
	if (persistent_data->target_military_score > kUpperLimit + 150) {
		persistent_data->target_military_score = 8 * persistent_data->target_military_score / 10;
	} else {
		persistent_data->target_military_score = 9 * persistent_data->target_military_score / 10;
	}
	if (persistent_data->target_military_score < persistent_data->least_military_score) {
		persistent_data->target_military_score = persistent_data->least_military_score;
	}

	// there are many reasons why to stop building production buildings
	// (note there are numerous exceptions)
	// 1. to not have too many constructionsites
	if ((num_prod_constructionsites + mines_in_constr())
		>
		(productionsites.size() + mines_built())
		/
		persistent_data->ai_productionsites_ratio + 2) {
			new_buildings_stop_ = true;
	}
	// 2. to not exhaust all free spots
	if (!has_enough_space) {
		new_buildings_stop_ = true;
	}
	// 3. too keep some proportions production sites vs military sites
	if ((num_prod_constructionsites + productionsites.size()) >
	    (msites_in_constr() + militarysites.size()) * 5) {
		new_buildings_stop_ = true;
	}
	// 4. if we do not have 2 mines at least
	if (mines_.size() < 2) {
		new_buildings_stop_ = true;
	}

	// we must calculate wood policy
	const DescriptionIndex wood_index = tribe_->safe_ware_index("log");
	// stocked wood is to be in some propotion to productionsites and
	// constructionsites (this proportion is bit artifical, or we can say
	// it is proportion to the size of economy). Plus some positive 'margin'
	const int32_t stocked_wood_margin = get_warehoused_stock(wood_index) -
		productionsites.size() * 2 -
		num_prod_constructionsites +
		persistent_data->ai_personality_wood_difference;
	if (gametime < 15 * 60 * 1000) {
		wood_policy_ = WoodPolicy::kAllowRangers;
	} else if (stocked_wood_margin > 80) {
		wood_policy_ = WoodPolicy::kDismantleRangers;
	} else if  (stocked_wood_margin > 25) {
		wood_policy_ = WoodPolicy::kStopRangers;
	} else {
		wood_policy_ = WoodPolicy::kAllowRangers;
	}

	// we must consider need for mines
	// set necessity for mines
	// we use 'virtual mines', because also mine spots can be changed
	// to mines when AI decides so

	resource_necessity_mines_ = 100 * (15 - virtual_mines) / 15;
	resource_necessity_mines_ = (resource_necessity_mines_ > 100) ? 100 : resource_necessity_mines_;
	resource_necessity_mines_ = (resource_necessity_mines_ < 20) ? 10 : resource_necessity_mines_;

	// here we calculate how badly we need to expand, result is number (0-100)
	// like a percent
	if (spots_ == 0) {
		resource_necessity_territory_ = 100;
	} else {
		resource_necessity_territory_ = 100 * 3 * (productionsites.size() + 5) / spots_;
		resource_necessity_territory_ =
		   (resource_necessity_territory_ > 100) ? 100 : resource_necessity_territory_;
		resource_necessity_territory_ =
		   (resource_necessity_territory_ < 10) ? 10 : resource_necessity_territory_;
		// alse we need at lest 4 big spots
		if (spots_avail.at(BUILDCAPS_BIG) < 2) {
			resource_necessity_territory_ = 100;
		}
		if (spots_avail.at(BUILDCAPS_MEDIUM) < 4) {
			resource_necessity_territory_ = 100;
		}
	}

	BuildingObserver* best_building = nullptr;
	int32_t proposed_priority = 0;
	Coords proposed_coords;

	// Remove outdated fields from blocker list
	blocked_fields.remove_expired(gametime);

	// testing big military buildings, whether critical construction
	// material is available (at least in amount of
	// 2/3 of default target amount)
	for (BuildingObserver& bo : buildings_) {
		if (!bo.buildable(*player_)) {
			continue;
		}

		// not doing this for non-military buildins
		if (!(bo.type == BuildingObserver::Type::kMilitarysite ||
				bo.type == BuildingObserver::Type::kTrainingsite))
			continue;

		// and neither for small military buildings
		if (bo.type == BuildingObserver::Type::kMilitarysite  && bo.desc->get_size() == BaseImmovable::SMALL)
			continue;

		bo.build_material_shortage = false;

		// checking we have enough critical material on stock
		for (uint32_t m = 0; m < bo.critical_building_material.size(); ++m) {
			DescriptionIndex wt(static_cast<size_t>(bo.critical_building_material.at(m)));
			uint32_t treshold = 3;
			// generally trainingsites are more important
			if (bo.type == BuildingObserver::Type::kTrainingsite) {
				treshold = 2;
			}

			if (get_warehoused_stock(wt) < treshold) {
				bo.build_material_shortage = true;
				break;
			}
		}
	}

	// Calculating actual needness
	for (uint32_t j = 0; j < buildings_.size(); ++j) {
		BuildingObserver& bo = buildings_.at(j);

		if (!bo.buildable(*player_)) {
			bo.new_building = BuildingNecessity::kNotNeeded;
		} else if (bo.type == BuildingObserver::Type::kProductionsite ||
					  bo.type == BuildingObserver::Type::kMine) {

			bo.new_building = check_building_necessity(bo, PerfEvaluation::kForConstruction, gametime);

			if (bo.new_building == BuildingNecessity::kAllowed) {
				bo.new_building_overdue = 0;
			}

			// Now verifying that all 'buildable' buildings has positive max_needed_preciousness
			// if they have outputs, all other must have zero max_needed_preciousness
			if ((bo.new_building == BuildingNecessity::kNeeded
				|| bo.new_building == BuildingNecessity::kForced
				|| bo.new_building == BuildingNecessity::kAllowed
				|| bo.new_building == BuildingNecessity::kNeededPending) && !bo.outputs.empty()) {
				if (bo.max_needed_preciousness <= 0) {
					throw wexception("AI: Max presciousness must not be <= 0 for building: %s",
										  bo.desc->name().c_str());
				}
			} else if (bo.new_building == BuildingNecessity::kForbidden) {
				bo.max_needed_preciousness = 0;
			} else {
				// For other situations we make sure max_needed_preciousness is zero
				assert (bo.max_needed_preciousness == 0);
			}

			// Positive max_needed_preciousness says a building type is needed
			// here we increase or reset the counter
			// The counter is added to score when considering new building
			if (bo.max_needed_preciousness > 0) {
				bo.new_building_overdue += 1;
			} else {
				bo.new_building_overdue = 0;
			}

			// Here we consider a time how long a building needed
			// We calculate primary_priority used later in construct_building(),
			// it is basically max_needed_preciousness_ plus some 'bonus' for due time
			// Following scenarios are possible:
			// a) building is needed or forced: primary_priority grows with time
			// b) building is allowed: primary_priority = max_needed_preciousness (no time consideration)
			// c) all other cases: primary_priority = 0;
			if (bo.max_needed_preciousness > 0) {
				if (bo.new_building == BuildingNecessity::kAllowed) {
					bo.primary_priority = bo.max_needed_preciousness;
				} else {
					bo.primary_priority = bo.max_needed_preciousness +
					bo.max_needed_preciousness * bo.new_building_overdue / 100 +
					bo.new_building_overdue / 20;
				}
			} else {
				bo.primary_priority = 0;
			}

			// Generally we don't start another building if there is some of the same type in construction
			// Some types of building allow two buildings in construction though, but not more
			// Below checks are to guarantee that there is no logical error in previous steps, or
			// inconsistency in AI data
			if (bo.new_building == BuildingNecessity::kNeeded
				|| bo.new_building == BuildingNecessity::kForced
				|| bo.new_building == BuildingNecessity::kAllowed
				|| bo.new_building == BuildingNecessity::kNeededPending) {
				if (bo.plants_trees || bo.need_trees || bo.max_needed_preciousness >= 10) {
					if (bo.cnt_under_construction + bo.unoccupied_count > 1) {
					throw wexception("AI inconsistency:  %s: total_count %d > 1, unoccupied: %d",
						bo.name, bo.total_count(), bo.unoccupied_count);
					}
				} else {
					if (bo.cnt_under_construction + bo.unoccupied_count > 0) {
					throw wexception("AI inconsistency:  %s: total_count %d > 0, unoccupied: %d",
						bo.name, bo.total_count(), bo.unoccupied_count);
					}
				}
			}

		} else if (bo.type == BuildingObserver::Type::kMilitarysite) {
			bo.new_building = check_building_necessity(bo.desc->get_size(), gametime);
		} else if  (bo.type == BuildingObserver::Type::kTrainingsite) {
			bo.new_building = check_building_necessity(bo, PerfEvaluation::kForConstruction, gametime);
		} else if (bo.aimode_limit_status() != AiModeBuildings::kAnotherAllowed) {
			bo.new_building = BuildingNecessity::kNotNeeded;
		} else {
			bo.new_building = BuildingNecessity::kAllowed;
			bo.primary_priority = 0;
		}
	}

	// first scan all buildable fields for regular buildings
	for (std::list<BuildableField*>::iterator i = buildable_fields.begin();
	     i != buildable_fields.end();
	     ++i) {
		BuildableField* const bf = *i;

		if (bf->field_info_expiration < gametime) {
			continue;
		}

		// Continue if field is blocked at the moment
		if (blocked_fields.is_blocked(bf->coords)) {
			continue;
		}

		assert(player_);
		int32_t const maxsize = player_->get_buildcaps(bf->coords) & BUILDCAPS_SIZEMASK;


		// For every field test all buildings
		for (BuildingObserver& bo : buildings_) {
			if (!bo.buildable(*player_)) {
				continue;
			}

			if (bo.new_building == BuildingNecessity::kNotNeeded ||
				bo.new_building == BuildingNecessity::kNeededPending ||
				bo.new_building == BuildingNecessity::kForbidden) {
				continue;
				}

			assert (bo.new_building == BuildingNecessity::kForced ||
			bo.new_building == BuildingNecessity::kNeeded ||
			bo.new_building == BuildingNecessity::kAllowed);

			assert(bo.aimode_limit_status() == AiModeBuildings::kAnotherAllowed);

			// if current field is not big enough
			if (bo.desc->get_size() > maxsize) {
				continue;
			}

			// testing for reserved ports
			if (!bo.is_port) {
				if (port_reserved_coords.count(bf->coords.hash()) > 0) {
					continue;
				}
			}

			if (time(nullptr) % 3 == 0 && bo.total_count() > 0) {
				continue;
			}  // add randomnes and ease AI

			if (bo.type == BuildingObserver::Type::kMine) {
				continue;
			}

			// here we do an exemption for lumberjacks, mainly in early stages of game
			// sometimes the first one is not built and AI waits too long for second attempt
			if (gametime - bo.construction_decision_time < kBuildingMinInterval && !bo.need_trees) {
				continue;
			}

			if (!(bo.type == BuildingObserver::Type::kMilitarysite) && bo.cnt_under_construction >= 2) {
				continue;
			}

			int32_t prio = 0;  // score of a bulding on a field

			if (bo.type == BuildingObserver::Type::kProductionsite) {

				// this can be only a well (as by now)
				if (bo.mines_water) {

					if (bo.new_building == BuildingNecessity::kForced) {
						assert (bo.total_count() - bo.unconnected_count == 0);
					}

					if (bf->ground_water < 2) {
						continue;
					}

					prio = bo.primary_priority;

					// keep wells more distant
					if (bf->producers_nearby.at(bo.outputs.at(0)) > 2) {
						continue;
					}

					// one well is forced
					if (bo.new_building == BuildingNecessity::kForced) {
						prio += 200;
					}

					prio += bf->ground_water - 2;

				} else if (bo.need_trees) {  // LUMBERJACS

					prio = bo.primary_priority;

					prio += -20 + 200 / (bo.total_count() + 1);

					if (bo.new_building == BuildingNecessity::kForced) {
						prio *= 2;
					} else if (bf->trees_nearby < 2 && bf->supporters_nearby.at(bo.outputs.at(0) == 0)) {
						continue;
					}

					// consider cutters and rangers nearby
					prio -= bf->producers_nearby.at(bo.outputs.at(0)) * 20;
					prio += bf->supporters_nearby.at(bo.outputs.at(0)) * 5;

					prio += 2 * bf->trees_nearby;

				} else if (bo.need_rocks) {

					// Quarries are generally to be built everywhere where rocks are
					// no matter the need for granite, as rocks are considered an obstacle
					// to expansion
					prio = 2 * bf->rocks_nearby;

					// value is initialized with 1 but minimal value that can be
					// calculated is 11
					if (prio <= 1) {
						continue;
					}

					if (bo.total_count() - bo.unconnected_count == 0) {
						prio += 150;
					}

					if (bo.stocklevel_time < game().get_gametime() - 5 * 1000) {
						bo.stocklevel = get_stocklevel(static_cast<size_t>(bo.production_hint));
						bo.stocklevel_time = game().get_gametime();
					}

					if (bo.stocklevel == 0) {
						prio *= 2;
					}

					// to prevent to many quaries on one spot
					prio = prio - 50 * bf->producers_nearby.at(bo.outputs.at(0));

				} else if (bo.is_hunter) {

					if (bf->critters_nearby < 5) {
						continue;
					}

					if (bo.new_building == BuildingNecessity::kForced) {
						prio += 20;
					}

					// Overdue priority here
					prio += bo.primary_priority;

					prio += bf->supporters_nearby.at(bo.outputs.at(0)) * 5;

					prio +=
					   (bf->critters_nearby * 3) - 8 - 5 * bf->producers_nearby.at(bo.outputs.at(0));

				} else if (bo.is_fisher) {  // fisher

					if (bf->water_nearby < 2 || bf->fish_nearby < 2) {
						continue;
					}

					if (bo.new_building == BuildingNecessity::kForced) {
						prio += 20;
					}

					// Overdue priority here
					prio += bo.primary_priority;

					prio -= bf->producers_nearby.at(bo.outputs.at(0)) * 20;
					prio += bf->supporters_nearby.at(bo.outputs.at(0)) * 10;

					prio += -5 + bf->fish_nearby;

				} else if (bo.production_hint >= 0) {
					if (bo.plants_trees) {
						assert (bo.cnt_target > 0);
					} else {
						bo.cnt_target =
						   1 + static_cast<int32_t>(mines_.size() + productionsites.size()) / 50;
					}

					// They have no own primary priority
					assert(bo.primary_priority == 0);

					if (bo.plants_trees) {  // RANGERS

						assert(bo.new_building == BuildingNecessity::kNeeded);

						// if there are too many trees nearby
						if (bf->trees_nearby > 25 && bo.total_count() >= 1) {
							continue;
						}

						// for small starting spots - to prevent crowding by rangers and trees
						if (spots_ < (4 * bo.total_count()) && bo.total_count() > 0) {
							continue;
						}

						if (bo.total_count() == 0) {
							prio = 200;
						} else {
							prio = 50 / bo.total_count();
						}

						// considering producers
						prio += std::min<uint8_t>(bf->producers_nearby.at(bo.production_hint), 4) * 5 -
						        new_buildings_stop_ * 15 -
						       	bf->space_consumers_nearby * 5  -
								  bf->rocks_nearby / 3 +
						        bf->trees_nearby / 2 +
						        std::min<uint8_t>(bf->supporters_nearby.at(bo.production_hint), 4) * 3;

					} else {  // FISH BREEDERS and GAME KEEPERS

						// especially for fish breeders
						if (bo.need_water && (bf->water_nearby < 6 || bf->fish_nearby < 6)) {
							continue;
						}
						if (bo.need_water) {
							prio += (-6 + bf->water_nearby) / 3;
							prio += (-6 + bf->fish_nearby) / 3;
						}

						if ((bo.total_count() - bo.unconnected_count) > bo.cnt_target) {
							continue;
						}

						if (bo.stocklevel_time < game().get_gametime() - 5 * 1000) {
							bo.stocklevel =
							   get_stocklevel_by_hint(static_cast<size_t>(bo.production_hint));
							bo.stocklevel_time = game().get_gametime();
						}
						if (bo.stocklevel > 50) {
							continue;
						}

						if (bo.total_count() == 0) {
							prio += 100;
						} else  if (!bo.need_water) {
							prio += 10 / bo.total_count();
						}

						prio += bf->producers_nearby.at(bo.production_hint) * 10;
						prio -= bf->supporters_nearby.at(bo.production_hint) * 20;

						if (bf->enemy_nearby) {
							prio -= 5;
						}
					}

				} else if (bo.recruitment && !new_buildings_stop_) {
					// this will depend on number of mines_ and productionsites
					if (static_cast<int32_t>((productionsites.size() + mines_.size()) / 30) >
					       bo.total_count() &&
					    (bo.cnt_under_construction + bo.unoccupied_count) == 0 &&
					    // but only if current buildings are utilized enough
					    (bo.total_count() == 0 || bo.current_stats > 60)) {
							prio = 10;
						}
				} else {  // finally normal productionsites
					assert (bo.production_hint < 0);

					if (bo.new_building == BuildingNecessity::kForced) {
						prio += 150;
					} else if (bo.is_shipyard) {
						assert (bo.new_building == BuildingNecessity::kAllowed);
						if (!seafaring_economy) {
							continue;
						}
					} else {
						assert (bo.new_building == BuildingNecessity::kNeeded);
					}

					// Overdue priority here
					prio += bo.primary_priority;

					// we check separatelly buildings with no inputs and some inputs
					if (bo.inputs.empty()) {

						if (bo.space_consumer) {
							// we dont like trees nearby
							prio += 1 - bf->trees_nearby / 15;
							// we attempt to cluster space consumers together
							prio += bf->space_consumers_nearby * 2;
							// and be far from rangers
							prio += 1 - bf->rangers_nearby * 3;
						} else {
							// leave some free space between them
							prio -= bf->producers_nearby.at(bo.outputs.at(0)) * 5;
						}

						if (bo.space_consumer && !bf->water_nearby) {  // not close to water
							prio += 1;
						}

						if (bo.space_consumer &&
						    !bf->unowned_mines_spots_nearby) {  // not close to mountains
							prio += 1;
						}
					}

					else if (bo.is_shipyard) {
						// for now AI builds only one shipyard
						if (bf->water_nearby > 3 && (bo.total_count() - bo.unconnected_count) == 0 &&
						    seafaring_economy) {
							prio += productionsites.size() * 5 + bf->water_nearby;
						}
					}

					if (prio <= 0) {
						continue;
					}

					// bonus for big buildings if shortage of big fields
					if (spots_avail.at(BUILDCAPS_BIG) <= 5 && bo.desc->get_size() == 3) {
						prio += 10;
					}

					if (spots_avail.at(BUILDCAPS_MEDIUM) <= 5 && bo.desc->get_size() == 2) {
						prio += 5;
					}

					// +1 if any consumers_ are nearby
					consumers_nearby_count = 0;

					for (size_t k = 0; k < bo.outputs.size(); ++k)
						consumers_nearby_count += bf->consumers_nearby.at(bo.outputs.at(k));

					if (consumers_nearby_count > 0) {
						prio += 1;
					}
				}

				// Consider border with exemption of some huts
				if (! (bo.need_trees || bo.need_water || bo.is_fisher)) {
						prio = recalc_with_border_range(*bf, prio);
				} else if (bf->near_border
					&&
					(bo.need_trees || bo.need_water)) {
						prio /= 2;
				}

			}  // production sites done
			else if (bo.type == BuildingObserver::Type::kMilitarysite) {

				if (!(bf->unowned_land_nearby || bf->enemy_nearby)) {
					continue;
				}

				if (military_last_build_ > gametime - 15 * 1000) {
					continue;
				}

				// This is another restriction of military building - but general
				if (bf->enemy_nearby && bo.fighting_type) {
					;
				}  // it is ok, go on
				else if (bf->unowned_mines_spots_nearby > 2 &&
				         (bo.mountain_conqueror || bo.expansion_type)) {
					;
				}  // it is ok, go on
				else if (bo.expansion_type) {
					if (bo.desc->get_size() == 2 && gametime % 2 >= 1) {
						continue;
					}
					if (bo.desc->get_size() == 3 && gametime % 4 >= 1) {
						continue;
					};
				} else {
					continue;
				}  // the building is not suitable for situation

				// score here is a compound of various input values
				// usually resources in vicinity, but when enemy is nearby
				// additional bonus is added
				if (bf->enemy_nearby) {
					prio += bf->military_loneliness / 3;
					prio += (20 - bf->area_military_capacity) * 10;
					prio -= bo.build_material_shortage  * 50;
					prio -= (bf->military_in_constr_nearby + bf->military_unstationed) * 50;
				} else {
					if (bf->near_border) {
						prio += 50;
						prio -= bo.build_material_shortage  * 150;
					} else {
						prio -= bo.build_material_shortage * 500; // prohibitive
					}
					prio -= (bf->military_in_constr_nearby + bf->military_unstationed) * 150;
					prio += (5 - bf->own_military_sites_nearby_()) * 15;
				}
				prio += bf->unowned_land_nearby * resource_necessity_territory_ / 100;
				prio += bf->unowned_mines_spots_nearby * resource_necessity_mines_ / 100;
				prio += ((bf->unowned_mines_spots_nearby > 0) ? 35 : 0) *
						resource_necessity_mines_ / 100;
				prio += bf->rocks_nearby / 2;
				prio += bf->water_nearby;
				prio += bf->distant_water * resource_necessity_water_needed_ / 100;
				prio += bf->military_loneliness / 10;
				prio += bf->trees_nearby / 3;
				if (bf->portspace_nearby == ExtendedBool::kTrue) {
					if (num_ports == 0) {
						prio += 100;
					} else {
						prio += 25;
					}
				}
				// sometimes expansion is stalled and this is to help boost it
				if (msites_in_constr() == 0 && vacant_mil_positions_ <= 2) {
					prio += 10;
					if (bf->enemy_nearby) {
						prio += 20;
					}
				}

				// additional score for bigger buildings
				int32_t prio_for_size = bo.desc->get_size() - 1;
				if (bf->enemy_nearby) {
					prio_for_size *= 30;
				} else {
					prio_for_size *= 5;
				}
				prio += prio_for_size;

				// if place+building is not good enough
				if (prio <= persistent_data->target_military_score) {
					continue;
				}
			} else if (bo.type == BuildingObserver::Type::kWarehouse) {

				// exclude spots on border
				if (bf->near_border && !bo.is_port) {
					continue;
				}

				if (!bf->is_portspace && bo.is_port) {
					continue;
				}

				if (bo.cnt_under_construction > 0) {
					continue;
				}

				bool warehouse_needed = false;

				//  Build one warehouse for ~every 35 productionsites and mines_.
				//  Militarysites are slightly important as well, to have a bigger
				//  chance for a warehouses (containing waiting soldiers or wares
				//  needed for soldier training) near the frontier.
				prio = static_cast<int32_t>(productionsites.size() + mines_.size()) + 20
				-
				35 * static_cast<int32_t>(numof_warehouses_);
				if (prio > 0) {
					warehouse_needed = true;
				} else {
					prio = 0;
				}

				// But we still can built a port if it is first one
				if (bo.is_port && bo.total_count() == 0 && productionsites.size() > 5 &&
				    !bf->enemy_nearby && bf->is_portspace && seafaring_economy) {
					prio += productionsites.size();
					warehouse_needed = true;
				}

				if (!warehouse_needed) {
					continue;
				}

				// we prefer ports to a normal warehouse
				if (bo.is_port) {
					prio += 15;
				}

				// it is good to have more then 1 warehouse
				if (numof_warehouses_ == 1) {
					prio += 10;
				}

				// iterating over current warehouses and testing a distance
				// getting distance to nearest warehouse and adding it to a score
				uint16_t nearest_distance = std::numeric_limits<uint16_t>::max();
				for (const WarehouseSiteObserver& wh_obs : warehousesites) {
					const uint16_t actual_distance =
					   map.calc_distance(bf->coords, wh_obs.site->get_position());
					nearest_distance = std::min(nearest_distance, actual_distance);
				}
				// but limit to 30
				const uint16_t max_distance_considered = 30;
				nearest_distance = std::min(nearest_distance, max_distance_considered);
				prio += nearest_distance - 30;

				// dont be close to enemies
				if (bf->enemy_nearby) {
					prio -= 40;
				}

				// being too close to a border is not good either
				if (bf->unowned_land_nearby && !bo.is_port && prio > 0) {
					prio /= 2;
					prio -= 10;
				}

			} else if (bo.type == BuildingObserver::Type::kTrainingsite) {

				// Even if a site is forced it has kNeeded necessity now
				assert(bo.primary_priority > 0 && bo.new_building == BuildingNecessity::kNeeded);

				prio = bo.primary_priority;

				// for spots close to a border
				if (bf->near_border) {
					prio -= 5;
				}

				// be should rather have some mines
				if (virtual_mines < 6) {
					prio -= (6 - virtual_mines) * 7;
				}

				// take care about borders and enemies
				if (bf->enemy_nearby) {
					prio -= 20;
				}

				if (bf->unowned_land_nearby) {
					prio -= 15;
				}
			}

			// think of space consuming buildings nearby like farms or vineyards
			if (bo.type != BuildingObserver::Type::kMilitarysite) {
				prio -= bf->space_consumers_nearby * 10;
			}

			// Stop here, if priority is 0 or less.
			if (prio <= 0) {
				continue;
			}

			// testing also vicinity
			if (!bo.is_port) {
				if (port_reserved_coords.count(bf->coords.hash()) > 0) {
					continue;
				}
			}

			// Prefer road side fields
			prio += bf->preferred ? 5 : 0;

			// don't waste good land for small huts
			const bool space_stress =
				(spots_avail.at(BUILDCAPS_MEDIUM) < 5
				||
				spots_avail.at(BUILDCAPS_BIG) < 5);

			if (space_stress && bo.type == BuildingObserver::Type::kMilitarysite) {
				prio -= (bf->max_buildcap_nearby - bo.desc->get_size()) * 3;
			} else if (space_stress) {
				prio -= (bf->max_buildcap_nearby - bo.desc->get_size()) * 10;
			} else {
				prio -= (bf->max_buildcap_nearby - bo.desc->get_size()) * 3;
			}

			// prefer vicinity of ports (with exemption of warehouses)
			if (bf->port_nearby && bo.type == BuildingObserver::Type::kMilitarysite) {
				prio *= 2;
			}

			if (bo.type != BuildingObserver::Type::kMilitarysite && highest_nonmil_prio_ < prio) {
				highest_nonmil_prio_ = prio;
			}

			if (prio > proposed_priority) {
				best_building = &bo;
				proposed_priority = prio;
				proposed_coords = bf->coords;
			}
		}  // ending loop over buildings
	}     // ending loop over fields

	// then try all mines_ - as soon as basic economy is build up.
	if (gametime > next_mine_construction_due_) {

		// not done here
		// update_all_mineable_fields(gametime);
		next_mine_construction_due_ = gametime + kNewMineConstInterval;

		if (!mineable_fields.empty()) {

			for (BuildingObserver& bo : buildings_) {
				if (productionsites.size() <= 8) break;

				if (bo.type != BuildingObserver::Type::kMine) {
					continue;
				}

				if (gametime - bo.construction_decision_time < kBuildingMinInterval) {
					continue;
				}

				assert(bo.new_building != BuildingNecessity::kAllowed);

				// skip if a mine is not required
				if (!(bo.new_building == BuildingNecessity::kNeeded ||
					bo.new_building == BuildingNecessity::kForced)) {
						continue;
					}

				// this is penalty if there are existing mines too close
				// it is treated as multiplicator for count of near mines
				uint32_t nearness_penalty = 0;
				if ((mines_per_type[bo.mines].in_construction + mines_per_type[bo.mines].finished) ==
				    0) {
					nearness_penalty = 0;
				} else {
					nearness_penalty = 40;
				}

				// bonus score to prefer if too few mines
				uint32_t bonus_score = 0;
				if ((mines_per_type[bo.mines].in_construction + mines_per_type[bo.mines].finished) ==
				    0) {
					bonus_score = 2 * bo.primary_priority;
				}

				// iterating over fields
				for (std::list<MineableField*>::iterator j = mineable_fields.begin();
				     j != mineable_fields.end();
				     ++j) {

					MineableField* const mf = *j;

					if (mf->field_info_expiration <= gametime) {
						continue;
					}

					if (mf->coords.field->get_resources() != bo.mines) {
						continue;
					}

					int32_t prio = 0;
					MapRegion<Area<FCoords>> mr(map, Area<FCoords>(mf->coords, 2));
					do {
						if (bo.mines == mr.location().field->get_resources()) {
							prio += mr.location().field->get_resources_amount();
						}
					} while (mr.advance(map));

					prio /= 10;

					// Only build mines_ on locations where some material can be mined
					if (prio < 1) {
						continue;
					}

					// applying nearnes penalty
					prio -= mf->mines_nearby * nearness_penalty;

					// applying bonus score
					prio += bonus_score;

					// applying max needed
					prio += bo.primary_priority;

					// prefer mines in the middle of mine fields of the
					// same type, so we add a small bonus here
					// depending on count of same mines nearby,
					// though this does not reflects how many resources
					// are (left) in nearby mines
					prio += mf->same_mine_fields_nearby;

					// Continue if field is blocked at the moment
					if (blocked_fields.is_blocked(mf->coords)) {
						continue;
					}

					// Prefer road side fields
					prio += mf->preferred ? 1 : 0;

					prio += bo.primary_priority;

					if (prio > proposed_priority) {
						best_building = &bo;
						proposed_priority = prio;
						proposed_coords = mf->coords;
						mine = true;
					}

					if (prio > highest_nonmil_prio_) {
						highest_nonmil_prio_ = prio;
					}
				}  // end of evaluation of field
			}

		}  // section if mine size >0
	}     // end of mines_ section

	// if there is no winner:
	if (best_building == nullptr) {
		return false;
	}

	if (best_building->type == BuildingObserver::Type::kMilitarysite) {
		persistent_data->target_military_score = proposed_priority;
	}

	// send the command to construct a new building
	game().send_player_build(player_number(), proposed_coords, best_building->id);
	blocked_fields.add(proposed_coords, game().get_gametime() + 2 * 60 * 1000);

	// resetting new_building_overdue
	best_building->new_building_overdue = 0;

	// we block also nearby fields
	// if farms and so on, for quite a long time
	// if military sites only for short time for AI can update information on near buildable fields
	if ((best_building->space_consumer && !best_building->plants_trees) ||
		 best_building->type == BuildingObserver::Type::kMilitarysite) {
		uint32_t block_time = 0;
		uint32_t block_area = 0;
		if (best_building->space_consumer) {
			if (spots_ > kSpotsEnough) {
				block_time = 45 * 60 * 1000;
			} else {
				block_time = 10 * 60 * 1000;
			}
			block_area = 3;
		} else {  // militray buildings for a very short time
			block_time = 25 * 1000;
			block_area = 6;
		}

		MapRegion<Area<FCoords>> mr(map, Area<FCoords>(map.get_fcoords(proposed_coords), block_area));
		do {
			blocked_fields.add(mr.location(), game().get_gametime() + block_time);
		} while (mr.advance(map));
	}

	if (!(best_building->type == BuildingObserver::Type::kMilitarysite)) {
		best_building->construction_decision_time = gametime;
	} else {  // very ugly hack here
		military_last_build_ = gametime;
		best_building->construction_decision_time = gametime - kBuildingMinInterval / 2;
	}

	// set the type of update that is needed
	if (mine) {
		next_mine_construction_due_ = gametime + kBusyMineUpdateInterval;
	}

	return true;
}

// improves current road system
bool DefaultAI::improve_roads(uint32_t gametime) {

	if (!roads.empty()) {
		const Path& path = roads.front()->get_path();

		// first force a split on roads that are longer than 3 parts
		if (path.get_nsteps() > 3 && spots_ > kSpotsEnough) {
			const Map& map = game().map();
			CoordPath cp(map, path);
			// try to split after two steps
			CoordPath::StepVector::size_type i = cp.get_nsteps() - 1, j = 1;

			for (; i >= j; --i, ++j) {
				{
					const Coords c = cp.get_coords().at(i);

					if (map[c].nodecaps() & BUILDCAPS_FLAG) {
						game().send_player_build_flag(player_number(), c);
						return true;
					}
				}
				{
					const Coords c = cp.get_coords().at(j);

					if (map[c].nodecaps() & BUILDCAPS_FLAG) {
						game().send_player_build_flag(player_number(), c);
						return true;
					}
				}
			}

			// Unable to set a flag - perhaps the road was build stupid
			game().send_player_bulldoze(*const_cast<Road*>(roads.front()));
			return true;
		}

		roads.push_back(roads.front());
		roads.pop_front();

		// occasionaly we test if the road can be dismounted
		// if there is shortage of spots we do it always
		if (gametime % 5 == 0 || spots_ < kSpotsTooLittle) {
			const Road& road = *roads.front();
			if (dispensable_road_test(*const_cast<Road*>(&road))) {
				game().send_player_bulldoze(*const_cast<Road*>(&road));
				return true;
			}
		}
	}

	if (inhibit_road_building_ >= gametime) {
		return true;
	}

	// now we rotate economies and flags to get one flag to go on with
	if (economies.empty()) {
		check_economies();
		return false;
	}

	if (economies.size() >= 2) {  // rotating economies
		economies.push_back(economies.front());
		economies.pop_front();
	}

	EconomyObserver* eco = economies.front();
	if (eco->flags.empty()) {
		check_economies();
		return false;
	}
	if (eco->flags.size() > 1) {
		eco->flags.push_back(eco->flags.front());
		eco->flags.pop_front();
	}

	const Flag& flag = *eco->flags.front();

	// now we test if it is dead end flag, if yes, destroying it
	if (flag.is_dead_end() && flag.current_wares() == 0) {
		game().send_player_bulldoze(*const_cast<Flag*>(&flag));
		eco->flags.pop_front();
		return true;
	}

	bool is_warehouse = false;
	if (Building* b = flag.get_building()) {
		BuildingObserver& bo = get_building_observer(b->descr().name().c_str());
		if (bo.type == BuildingObserver::Type::kWarehouse) {
			is_warehouse = true;
		}
	}

	// is connected to a warehouse?
	const bool needs_warehouse = flag.get_economy()->warehouses().empty();

	// needs to be connected
	if (flag.nr_of_roads() == 0 || needs_warehouse) {
		create_shortcut_road(flag, 13, 22, gametime);
		inhibit_road_building_ = gametime + 800;
	} else if (flag.nr_of_roads() == 1 || gametime % 10 == 0) {
		if (spots_ > kSpotsEnough) {
			// This is the normal situation
			create_shortcut_road(flag, 13, 22, gametime);
			inhibit_road_building_ = gametime + 800;
		} else if (spots_ > kSpotsTooLittle)  {
			// We are short of spots so shortening must be significant
			create_shortcut_road(flag, 13, 35, gametime);
			inhibit_road_building_ = gametime + 800;
		} else {
			// We are very short of spots so shortening must be even bigger
			create_shortcut_road(flag, 13, 50, gametime);
			inhibit_road_building_ = gametime + 800;
		}
		// a warehouse with 3 or less roads
	} else if (is_warehouse && flag.nr_of_roads() <= 3) {
		create_shortcut_road(flag, 9, -1, gametime);
		inhibit_road_building_ = gametime + 400;
		// and when a flag is full with wares
	} else if (spots_ > kSpotsEnough && flag.current_wares() > 5) {
		create_shortcut_road(flag, 9, -2, gametime);
		inhibit_road_building_ = gametime + 400;
	} else {
		return false;
	}

	return true;
}

// the function takes a road (road is smallest section of roads with two flags on the ends)
// and tries to find alternative route from one flag to another.
// if route exists, it is not too long, and current road is not intensively used
// the road can be dismantled
bool DefaultAI::dispensable_road_test(Widelands::Road& road) {

	Flag& roadstartflag = road.get_flag(Road::FlagStart);
	Flag& roadendflag = road.get_flag(Road::FlagEnd);

	// We do not dismantle (even consider it) if the road is busy (some wares on flags), unless there
	// is shortage of build spots
	if (spots_ > kSpotsTooLittle && roadstartflag.current_wares() + roadendflag.current_wares() > 0) {
		return false;
	}

	std::priority_queue<NearFlag> queue;
	// only used to collect flags reachable walking over roads
	std::vector<NearFlag> reachableflags;
	queue.push(NearFlag(roadstartflag, 0, 0));
	uint8_t pathcounts = 0;
	uint8_t checkradius = 0;
	if (spots_ > kSpotsEnough) {
		checkradius = 8;
	} else if (spots_ > kSpotsTooLittle) {
		checkradius = 12;
	} else {
		checkradius = 16;
	}
	Map& map = game().map();

	// algorithm to walk on roads
	while (!queue.empty()) {

		// testing if we stand on the roadendflag
		// if is is for first time, just go on,
		// if second time, the goal is met, function returns true
		if (roadendflag.get_position().x == queue.top().flag->get_position().x &&
		    roadendflag.get_position().y == queue.top().flag->get_position().y) {
			pathcounts += 1;
			if (pathcounts > 1) {
				// OK, this is a second route how to get to roadendflag
				return true;
			}
			queue.pop();
			continue;
		}

		std::vector<NearFlag>::iterator f =
		   find(reachableflags.begin(), reachableflags.end(), queue.top().flag);

		if (f != reachableflags.end()) {
			queue.pop();
			continue;
		}

		reachableflags.push_back(queue.top());
		queue.pop();
		NearFlag& nf = reachableflags.back();

		for (uint8_t i = 1; i <= 6; ++i) {
			Road* const near_road = nf.flag->get_road(i);

			if (!near_road) {
				continue;
			}

			Flag* endflag = &near_road->get_flag(Road::FlagStart);

			if (endflag == nf.flag) {
				endflag = &near_road->get_flag(Road::FlagEnd);
			}

			int32_t dist = map.calc_distance(roadstartflag.get_position(), endflag->get_position());

			if (dist > checkradius) {  //  out of range of interest
				continue;
			}

			queue.push(NearFlag(*endflag, 0, dist));
		}
	}
	return false;
}

// trying to connect the flag to another one, be it from own economy
// or other economy
bool DefaultAI::create_shortcut_road(const Flag& flag,
                                     uint16_t checkradius,
                                     int16_t min_reduction,
                                     int32_t gametime) {

	// Increasing the failed_connection_tries counter
	// At the same time it indicates a time an economy is without a warehouse
	EconomyObserver* eco = get_economy_observer(flag.economy());
	// if we passed grace time this will be last attempt and if it fails
	// building is destroyes
	bool last_attempt_ = false;

	// this should not happen, but if the economy has a warehouse and a dismantle
	// grace time set, we must 'zero' the dismantle grace time
	if (!flag.get_economy()->warehouses().empty() &&
	    eco->dismantle_grace_time != std::numeric_limits<int32_t>::max()) {
		eco->dismantle_grace_time = std::numeric_limits<int32_t>::max();
	}

	// first we deal with situations when this is economy with no warehouses
	// and this is a flag belonging to a building/constructionsite
	// such economy must get dismantle grace time (if not set yet)
	// end sometimes extended checkradius
	if (flag.get_economy()->warehouses().empty() && flag.get_building()) {

		// occupied military buildings get special treatment
		// (extended grace time + longer radius)
		bool occupied_military_ = false;
		Building* b = flag.get_building();
		if (upcast(MilitarySite, militb, b)) {
			if (militb->stationed_soldiers().size() > 0) {
				occupied_military_ = true;
			}
		}

		// if we are within grace time, it is OK, just go on
		if (eco->dismantle_grace_time > gametime &&
		    eco->dismantle_grace_time != std::numeric_limits<int32_t>::max()) {
			;

			// if grace time is not set, this is probably first time without a warehouse and we must
			// set it
		} else if (eco->dismantle_grace_time == std::numeric_limits<int32_t>::max()) {

			// constructionsites
			if (upcast(ConstructionSite const, constructionsite, flag.get_building())) {
				BuildingObserver& bo =
				   get_building_observer(constructionsite->building().name().c_str());
				// first very special case - a port (in the phase of constructionsite)
				// this might be a new colonization port
				if (bo.is_port) {
					eco->dismantle_grace_time = gametime + 60 * 60 * 1000;  // one hour should be enough
				} else {  // other constructionsites, usually new (standalone) constructionsites
					eco->dismantle_grace_time =
					   gametime + 30 * 1000 +            // very shot time is enough
					   (eco->flags.size() * 30 * 1000);  // + 30 seconds for every flag in economy
				}

				// buildings
			} else {

				if (occupied_military_) {
					eco->dismantle_grace_time =
					   (gametime + 90 * 60 * 1000) + (eco->flags.size() * 20 * 1000);

				} else {  // for other normal buildings
					eco->dismantle_grace_time =
					   gametime + (45 * 60 * 1000) + (eco->flags.size() * 20 * 1000);
				}
			}

			// we have passed grace_time - it is time to dismantle
		} else {
			last_attempt_ = true;
			// we increase a check radius in last attempt
			checkradius += 2;
		}

		// and bonus for occupied military buildings:
		if (occupied_military_) {
			checkradius += 4;
		}

		// and generally increase radius for unconnected buildings
		checkradius += 2;
	}

	Map& map = game().map();

	// 1. first we collect all reachange points
	std::vector<NearFlag> nearflags;
	std::unordered_set<uint32_t> lookuptable;

	FindNodeWithFlagOrRoad functor;
	CheckStepRoadAI check(player_, MOVECAPS_WALK, true);
	std::vector<Coords> reachable;

	// vector reachable now contains all suitable fields
	const uint32_t reachable_fields_count = map.find_reachable_fields(
	   Area<FCoords>(map.get_fcoords(flag.get_position()), checkradius), &reachable, check, functor);

	if (reachable_fields_count == 0) {
		return false;
	}

	for (const Coords& reachable_coords : reachable) {

		// first make sure there is an immovable (should be, but still)
		if (upcast(PlayerImmovable const, player_immovable, map[reachable_coords].get_immovable())) {

			// if it is the road, make a flag there
			if (dynamic_cast<const Road*>(map[reachable_coords].get_immovable())) {
				game().send_player_build_flag(player_number(), reachable_coords);
			}

			// do not go on if it is not a flag
			if (!dynamic_cast<const Flag*>(map[reachable_coords].get_immovable())) {
				continue;
			}

			// testing if a flag/road's economy has a warehouse, if not we are not
			// interested to connect to it
			if (player_immovable->economy().warehouses().size() == 0) {
				continue;
			}

			// now make sure that this field has not been processed yet
			const uint32_t hash = reachable_coords.hash();
			if (lookuptable.count(hash) == 0) {
				lookuptable.insert(hash);

				// adding flag into NearFlags if road is possible
				std::unique_ptr<Path> path2(new Path());

				if (map.findpath(flag.get_position(), reachable_coords, 0, *path2, check) >= 0) {

					// path is possible, but for now we presume connection
					// 'walking on existing roads' is not possible
					// so we assign 'virtual distance'
					int32_t virtual_distance = 0;
					// the same economy, but connection not spotted above via "walking on roads"
					// algorithm
					if (player_immovable->get_economy() == flag.get_economy()) {
						virtual_distance = 50;
					} else  // and now different economies
					{
						virtual_distance = 100;
					}

					// distance as the crow flies
					const int32_t dist = map.calc_distance(flag.get_position(), reachable_coords);

					nearflags.push_back(
					   NearFlag(*dynamic_cast<const Flag*>(map[reachable_coords].get_immovable()),
					            virtual_distance,
					            dist));
				}
			}
		}
	}

	// now we walk over roads and if field is reachable by roads, we change distance asigned before
	std::priority_queue<NearFlag> queue;
	std::vector<NearFlag> nearflags_tmp;  // only used to collect flags reachable walk over roads
	queue.push(NearFlag(flag, 0, 0));

	// algorithm to walk on roads
	while (!queue.empty()) {
		std::vector<NearFlag>::iterator f =
		   find(nearflags_tmp.begin(), nearflags_tmp.end(), queue.top().flag);

		if (f != nearflags_tmp.end()) {
			queue.pop();
			continue;
		}

		nearflags_tmp.push_back(queue.top());
		queue.pop();
		NearFlag& nf = nearflags_tmp.back();

		for (uint8_t i = 1; i <= 6; ++i) {
			Road* const road = nf.flag->get_road(i);

			if (!road) {
				continue;
			}

			Flag* endflag = &road->get_flag(Road::FlagStart);

			if (endflag == nf.flag) {
				endflag = &road->get_flag(Road::FlagEnd);
			}

			int32_t dist = map.calc_distance(flag.get_position(), endflag->get_position());

			if (dist > checkradius) {  //  out of range of interest
				continue;
			}

			queue.push(NearFlag(*endflag, nf.cost + road->get_path().get_nsteps(), dist));
		}
	}

	// iterating over nearflags_tmp, each item in nearflags_tmp should be contained also in nearflags
	// so for each corresponding field in nearflags we update "cost" (distance on existing roads)
	// to actual value
	for (std::vector<NearFlag>::iterator nf_walk_it = nearflags_tmp.begin();
	     nf_walk_it != nearflags_tmp.end();
	     ++nf_walk_it) {
		uint32_t const hash_walk = nf_walk_it->flag->get_position().hash();
		if (lookuptable.count(hash_walk) > 0) {
			// iterating over nearflags
			for (std::vector<NearFlag>::iterator nf_it = nearflags.begin(); nf_it != nearflags.end();
			     ++nf_it) {
				uint32_t const hash = nf_it->flag->get_position().hash();
				if (hash == hash_walk) {
					// decreasing "cost" (of walking via roads)
					if (nf_it->cost > nf_walk_it->cost) {
						nf_it->cost = nf_walk_it->cost;
					}
				}
			}
		}
	}

	// ordering nearflags
	std::sort(nearflags.begin(), nearflags.end(), NearFlag::CompareShortening());

	// this is just a random number, will be used later
	int32_t random_gametime = game().get_gametime();

	// the problem here is that send_player_build_road() does not return success/failed
	// if it did, we would just test the first nearflag, then go on with further flags until
	// a road is built or nearflags are exhausted
	// but now we must just randomly pick one of nearflags
	// probabililty of picking decreases with position in nearflags
	for (uint32_t i = 0; i < nearflags.size() && i < 10; ++i) {
		NearFlag& nf = nearflags.at(i);

		// terminating looping if reduction is too low (nearflags are sorted by reduction)
		if ((nf.cost - nf.distance) < min_reduction) {
			return false;
		}

		// testing the nearflag
		// usually we allow connecting only if both flags are closer then 'checkradius-2'
		// with exeption the flag belongs to a small economy (typically a new building not connected
		// yet)
		if ((nf.cost - nf.distance) >= min_reduction && nf.distance >= 2 &&
		    nf.distance < checkradius - 2) {

			// sometimes the shortest road is not the buildable, even if map.findpath claims so
			// best so we add some randomness
			random_gametime /= 3;
			if (random_gametime % 3 > 1) {
				continue;
			}

			Path& path = *new Path();

			// value of pathcost is not important, it just indicates, that the path can be built
			const int32_t pathcost =
			   map.findpath(flag.get_position(), nf.flag->get_position(), 0, path, check);

			if (pathcost >= 0) {
				if (static_cast<int32_t>(nf.cost - path.get_nsteps()) > min_reduction) {
					game().send_player_build_road(player_number(), path);
					return true;
				}
			}
			delete &path;
		}
	}

	// if all possible roads skipped
	if (last_attempt_) {
		Building* bld = flag.get_building();
		// first we block the field and vicinity for 15 minutes, probably it is not a good place to build on
		MapRegion<Area<FCoords>> mr(
			   game().map(), Area<FCoords>(map.get_fcoords(bld->get_position()), 2));
		do {
			blocked_fields.add(mr.location(), game().get_gametime() + 15 * 60 * 1000);
		} while (mr.advance(map));
		eco->flags.remove(&flag);
		game().send_player_bulldoze(*const_cast<Flag*>(&flag));
		return true;
	}

	return false;
}

/**
 * Checks if anything in one of the economies changed and takes care for these
 * changes.
 *
 * \returns true, if something was changed.
 */
bool DefaultAI::check_economies() {
	while (!new_flags.empty()) {
		const Flag& flag = *new_flags.front();
		new_flags.pop_front();
		get_economy_observer(flag.economy())->flags.push_back(&flag);
	}

	for (std::list<EconomyObserver*>::iterator obs_iter = economies.begin();
	     obs_iter != economies.end();
	     ++obs_iter) {
		// check if any flag has changed its economy
		std::list<Flag const*>& fl = (*obs_iter)->flags;

		for (std::list<Flag const*>::iterator j = fl.begin(); j != fl.end();) {
			if (&(*obs_iter)->economy != &(*j)->economy()) {
				get_economy_observer((*j)->economy())->flags.push_back(*j);
				j = fl.erase(j);
			} else {
				++j;
			}
		}

		// if there are no more flags in this economy,
		// we no longer need it's observer
		if ((*obs_iter)->flags.empty()) {
			delete *obs_iter;
			economies.erase(obs_iter);
			return true;
		}
	}
	return false;
}

/**
 * checks the first productionsite in list, takes care if it runs out of
 * resources and finally reenqueues it at the end of the list.
 *
 * \returns true, if something was changed.
 */
bool DefaultAI::check_productionsites(uint32_t gametime) {
	if (productionsites.empty()) {
		return false;
	}

	// Reorder and set new values; - better now because there are multiple returns in the function
	productionsites.push_back(productionsites.front());
	productionsites.pop_front();

	// Get link to productionsite that should be checked
	ProductionSiteObserver& site = productionsites.front();

	// first we werify if site is working yet (can be unoccupied since the start)
	if (!site.site->can_start_working()) {
		site.unoccupied_till = game().get_gametime();
	}

	// is it connected to wh at all?
	const bool connected_to_wh = !site.site->get_economy()->warehouses().empty();

	// do not dismantle or upgrade the same type of building too soon - to give some time to update
	// statistics
	if (site.bo->last_dismantle_time > game().get_gametime() - 30 * 1000) {
		return false;
	}

	// Get max radius of recursive workarea
	WorkareaInfo::size_type radius = 0;
	const WorkareaInfo& workarea_info = site.bo->desc->workarea_info_;
	for (const std::pair<uint32_t, std::set<std::string>>& temp_info : workarea_info) {
		if (radius < temp_info.first) {
			radius = temp_info.first;
		}
	}

	Map& map = game().map();

	// first we try to upgrade
	// Upgrading policy
	// a) if there are two buildings and none enhanced and there are workers
	// available, one is to be enhanced
	// b) if there are two buildings
	// statistics percents are decisive
	// c) yet there are buildings that might be upgraded, even when
	// there is no second buiding of the kind (flag upgrade_substitutes)

	const DescriptionIndex enhancement = site.site->descr().enhancement();
	if (connected_to_wh && enhancement != INVALID_INDEX &&
		// if upgrade does not subsitute, we need to have two buildings at least
		((site.bo->cnt_built - site.bo->unoccupied_count > 1 && site.bo->upgrade_extends)
		||
		site.bo->upgrade_substitutes) &&
	    gametime > 45 * 60 * 1000 &&
	    gametime > site.built_time + 20 * 60 * 1000) {

		// Only enhance buildings that are allowed (scenario mode)
		// do not do decisions too fast
		if (player_->is_building_type_allowed(enhancement)) {

			const BuildingDescr& bld = *tribe_->get_building_descr(enhancement);
			BuildingObserver& en_bo = get_building_observer(bld.name().c_str());
			bool doing_upgrade = false;

			if (gametime - en_bo.construction_decision_time >= 10 * 60 * 1000 &&
			    (en_bo.cnt_under_construction + en_bo.unoccupied_count) == 0) {

				// don't upgrade without workers
				if (site.site->has_workers(enhancement, game())) {

					// forcing first upgrade
					if (en_bo.total_count() == 0) {
						doing_upgrade = true;
					}

					if (en_bo.total_count() == 1) {
<<<<<<< HEAD
						// If the upgrade itself can be upgraded futher, we are more willing to upgrade 2nd building
						if (en_bo.upgrade_extends_ || en_bo.upgrade_substitutes_) {
							if (en_bo.current_stats_ > 30) {
=======
						//if the upgrade itself can be upgraded futher, we are more willing to upgrade 2nd building
						if (en_bo.upgrade_extends || en_bo.upgrade_substitutes) {
							if (en_bo.current_stats > 30) {
>>>>>>> 6d39550f
								doing_upgrade = true;
							}
						} else if (en_bo.current_stats > 50) {
							doing_upgrade = true;
						}
					}

					if (en_bo.total_count() > 1) {
						if (en_bo.current_stats > 80) {
								doing_upgrade = true;
						}
					}

					// Dont forget about limitation of number of buildings
					if (en_bo.cnt_limit_by_aimode <= en_bo.total_count() - en_bo.unconnected_count) {
						doing_upgrade = false;
					}
				}
			}

			// Enhance if enhanced building is useful
			// additional: we dont want to lose the old building
			if (doing_upgrade) {
				game().send_player_enhance_building(*site.site, enhancement);
				en_bo.construction_decision_time = gametime;
				return true;
			}
		}
	}

	// Lumberjack / Woodcutter handling
	if (site.bo->need_trees) {

		// do not dismantle immediatelly
		if ((game().get_gametime() - site.built_time) < 4 * 60 * 1000) {
			return false;
		}

		const uint32_t remaining_trees =
		   map.find_immovables(Area<FCoords>(map.get_fcoords(site.site->get_position()), radius),
		                       nullptr,
		                       FindImmovableAttribute(MapObjectDescr::get_attribute_id("tree")));

		// generally, trees_around_cutters = remaining_trees + 9 * persistent_data->trees_around_cutters
		// but keep in mind that trees_around_cutters is multiplied by 10
		persistent_data->trees_around_cutters =
			(remaining_trees * 10 + 9 * persistent_data->trees_around_cutters) / 10;

		// Do not destruct the last few lumberjacks
		if (site.bo->cnt_built <= site.bo->cnt_target) {
			return false;
		}

		if (site.site->get_statistics_percent() > 20) {
			return false;
		}

		// do not dismantle if there are some trees remaining
		if (remaining_trees > 5) {
			return false;
		}

		if (site.bo->stocklevel_time < game().get_gametime() - 10 * 1000) {
			site.bo->stocklevel = get_stocklevel(*site.bo);
			site.bo->stocklevel_time = game().get_gametime();
		}

		// if we need wood badly
		if (remaining_trees > 0 && site.bo->stocklevel <= 50) {
			return false;
		}

		// so finally we dismantle the lumberjac
		site.bo->last_dismantle_time = game().get_gametime();
		flags_to_be_removed.push_back(site.site->base_flag().get_position());
		if (connected_to_wh) {
			game().send_player_dismantle(*site.site);
		} else {
			game().send_player_bulldoze(*site.site);
		}

		return true;
	}

	// Wells handling
	if (site.bo->mines_water) {
		if (site.unoccupied_till + 6 * 60 * 1000 < gametime &&
		    site.site->get_statistics_percent() == 0) {
			site.bo->last_dismantle_time = gametime;
			flags_to_be_removed.push_back(site.site->base_flag().get_position());
			if (connected_to_wh) {
				game().send_player_dismantle(*site.site);
			} else {
				game().send_player_bulldoze(*site.site);
			}

			return true;
		}

		// do not consider dismantling if we are under target
		if (site.bo->last_dismantle_time + 90 * 1000 > game().get_gametime()) {
			return false;
		}

		// now we test the stocklevel and dismantle the well if we have enough water
		// but first we make sure we do not dismantle a well too soon
		// after dismantling previous one
		if (site.bo->stocklevel_time < game().get_gametime() - 5 * 1000) {
			site.bo->stocklevel = get_stocklevel(*site.bo);
			site.bo->stocklevel_time = game().get_gametime();
		}
		if (site.bo->stocklevel > 250 + productionsites.size() * 5) {  // dismantle
			site.bo->last_dismantle_time = game().get_gametime();
			flags_to_be_removed.push_back(site.site->base_flag().get_position());
			if (connected_to_wh) {
				game().send_player_dismantle(*site.site);
			} else {
				game().send_player_bulldoze(*site.site);
			}
			return true;
		}

		return false;
	}

	// Quarry handling
	if (site.bo->need_rocks) {

		if (map.find_immovables(
		       Area<FCoords>(map.get_fcoords(site.site->get_position()), 6),
		       nullptr,

		       FindImmovableAttribute(MapObjectDescr::get_attribute_id("rocks"))) == 0) {
			// destruct the building and it's flag (via flag destruction)
			// the destruction of the flag avoids that defaultAI will have too many
			// unused roads - if needed the road will be rebuild directly.
			flags_to_be_removed.push_back(site.site->base_flag().get_position());
			if (connected_to_wh) {
				game().send_player_dismantle(*site.site);
			} else {
				game().send_player_bulldoze(*site.site);
			}
			return true;
		}

		if (site.unoccupied_till + 6 * 60 * 1000 < gametime &&
		    site.site->get_statistics_percent() == 0) {
			// it is possible that there are rocks but quarry is not able to mine them
			site.bo->last_dismantle_time = game().get_gametime();
			flags_to_be_removed.push_back(site.site->base_flag().get_position());
			if (connected_to_wh) {
				game().send_player_dismantle(*site.site);
			} else {
				game().send_player_bulldoze(*site.site);
			}

			return true;
		}

		return false;
	}

	// All other SPACE_CONSUMERS without input and above target_count
	if (site.bo->inputs.empty()  // does not consume anything
	    &&
	    site.bo->production_hint == -1  // not a renewing building (forester...)
	    &&
	    site.unoccupied_till + 10 * 60 * 1000 < gametime  // > 10 minutes old
	    &&
	    site.site->can_start_working()  // building is occupied
	    &&
	    site.bo->space_consumer && !site.bo->plants_trees) {

		// if we have more buildings then target
		if ((site.bo->cnt_built - site.bo->unconnected_count) > site.bo->cnt_target) {
			if (site.bo->stocklevel_time < game().get_gametime() - 5 * 1000) {
				site.bo->stocklevel = get_stocklevel(*site.bo);
				site.bo->stocklevel_time = game().get_gametime();
			}

			if (site.site->get_statistics_percent() < 30 &&
			    site.bo->stocklevel > 100) {
				site.bo->last_dismantle_time = game().get_gametime();
				flags_to_be_removed.push_back(site.site->base_flag().get_position());
				if (connected_to_wh) {
					game().send_player_dismantle(*site.site);
				} else {
					game().send_player_bulldoze(*site.site);
				}
				return true;
			}
		}

		// a building can be dismanteld if it performs too bad, if it is not the last one
		if (site.site->get_statistics_percent() <= 10 && site.bo->cnt_built > 1) {

			flags_to_be_removed.push_back(site.site->base_flag().get_position());
			if (connected_to_wh) {
				game().send_player_dismantle(*site.site);
			} else {
				game().send_player_bulldoze(*site.site);
			}
			return true;
		}

		return false;
	}

	// buildings with inputs, checking if we can a dismantle some due to low performance
	if (!site.bo->inputs.empty() &&
		(site.bo->cnt_built - site.bo->unoccupied_count) >= 3 &&
	    site.site->can_start_working() &&
	    check_building_necessity(*site.bo, PerfEvaluation::kForDismantle, gametime)
	    	== BuildingNecessity::kNotNeeded &&
	    gametime - site.bo->last_dismantle_time > 5 * 60 * 1000 &&

	    site.bo->current_stats > site.site->get_statistics_percent() &&              // underperformer
	    (game().get_gametime() - site.unoccupied_till) > 10 * 60 * 1000) {

		site.bo->last_dismantle_time = game().get_gametime();

		flags_to_be_removed.push_back(site.site->base_flag().get_position());
		if (connected_to_wh) {
			game().send_player_dismantle(*site.site);
		} else {
			game().send_player_bulldoze(*site.site);
		}
		return true;
	}

	// remaining buildings without inputs and not supporting ones (fishers only left probably and
	// hunters)
	if (site.bo->inputs.empty() && site.bo->production_hint < 0 &&
	    site.site->can_start_working() && !site.bo->space_consumer &&
	    site.site->get_statistics_percent() < 10 &&
	    ((game().get_gametime() - site.built_time) > 10 * 60 * 1000)) {

		site.bo->last_dismantle_time = game().get_gametime();
		flags_to_be_removed.push_back(site.site->base_flag().get_position());
		if (connected_to_wh) {
			game().send_player_dismantle(*site.site);
		} else {
			game().send_player_bulldoze(*site.site);
		}
		return true;
	}

	// supporting productionsites (rangers)
	// stop/start them based on stock avaiable
	if (site.bo->production_hint >= 0) {

		if (!site.bo->plants_trees) {
			// other supporting sites, like fish breeders, gamekeepers are not dismantled at all
			return false;
		}

		// dismantling the rangers hut, but only if we have them above a target
		if (wood_policy_ == WoodPolicy::kDismantleRangers && site.bo->cnt_built > site.bo->cnt_target) {

			site.bo->last_dismantle_time = game().get_gametime();
			flags_to_be_removed.push_back(site.site->base_flag().get_position());
			if (connected_to_wh) {
				game().send_player_dismantle(*site.site);
			} else {
				game().send_player_bulldoze(*site.site);
			}
			return true;
		}

		// stopping a ranger (sometimes the policy can be kDismantleRangers,
		// but we still preserve some rangers for sure)
		if ((wood_policy_ == WoodPolicy::kStopRangers
			||
			wood_policy_ == WoodPolicy::kDismantleRangers)
			&&
			!site.site->is_stopped()) {

			game().send_player_start_stop_building(*site.site);
			return false;
		}

		const uint32_t trees_in_vicinity =
		   map.find_immovables(Area<FCoords>(map.get_fcoords(site.site->get_position()), 5),
		                       nullptr,
		                       FindImmovableAttribute(MapObjectDescr::get_attribute_id("tree")));

		// stop ranger if enough trees around regardless of policy
		if (trees_in_vicinity > 25) {
			if (!site.site->is_stopped()) {
				game().send_player_start_stop_building(*site.site);
			}
		// if not enough trees nearby, we can start them if required
		} else if ((wood_policy_ == WoodPolicy::kAllowRangers)
		 	&&
		 	site.site->is_stopped()) {
				game().send_player_start_stop_building(*site.site);
		}
	}

	return false;
}

// This function scans current situation with shipyards, ports, ships, ongoing expeditions
// and makes two decisions:
// - build a ship
// - start preparation for expedition
bool DefaultAI::marine_main_decisions() {

	if (!seafaring_economy) {
		set_taskpool_task_time(kNever, SchedulerTaskId::KMarineDecisions);
		return false;
	}

	// getting some base statistics
	player_ = game().get_player(player_number());
	uint16_t ports_count = 0;
	uint16_t shipyards_count = 0;
	uint16_t expeditions_in_prep = 0;
	uint16_t expeditions_in_progress = 0;
	bool idle_shipyard_stocked = false;

	// goes over all warehouses (these includes ports)
	for (const WarehouseSiteObserver& wh_obs : warehousesites) {
		if (wh_obs.bo->is_port) {
			ports_count += 1;
			if (Widelands::PortDock* pd = wh_obs.site->get_portdock()) {
				if (pd->expedition_started()) {
					expeditions_in_prep += 1;
				}
			}
		}
	}

	// goes over productionsites and gets status of shipyards
	for (const ProductionSiteObserver& ps_obs : productionsites) {
		if (ps_obs.bo->is_shipyard) {
			shipyards_count += 1;

			// counting stocks
			uint8_t stocked_wares = 0;
			std::vector<WaresQueue*> const warequeues = ps_obs.site->warequeues();
			size_t const nr_warequeues = warequeues.size();
			for (size_t i = 0; i < nr_warequeues; ++i) {
				stocked_wares += warequeues[i]->get_filled();
			}
			if (stocked_wares == 16 && ps_obs.site->is_stopped() && ps_obs.site->can_start_working()) {
				idle_shipyard_stocked = true;
			}
		}
	}

	// and now over ships
	for (std::list<ShipObserver>::iterator sp_iter = allships.begin(); sp_iter != allships.end();
	     ++sp_iter) {
		if (sp_iter->ship->state_is_expedition()) {
			expeditions_in_progress += 1;
		}
	}

	assert (allships.size() >= expeditions_in_progress);

	enum class FleetStatus : uint8_t {kNeedShip = 0, kEnoughShips = 1, kDoNothing = 2};

	// now we must compare ports vs ships to decide if new ship is needed or new expedition can start
	FleetStatus enough_ships = FleetStatus::kDoNothing;
	if (shipyards_count == 0 || !idle_shipyard_stocked || ports_count == 0) {
		enough_ships = FleetStatus::kDoNothing;
	} else if (allships.size() - expeditions_in_progress == 0) {
		// We always need at least one ship in transport mode
		enough_ships = FleetStatus::kNeedShip;
	} else if (persistent_data->ships_utilization > 5000) {
		// If ships utilization is too high
		enough_ships = FleetStatus::kNeedShip;
	} else {
		enough_ships = FleetStatus::kEnoughShips;
	}

	// building a ship? if yes, find a shipyard and order it to build a ship
	if (enough_ships == FleetStatus::kNeedShip) {

		for (const ProductionSiteObserver& ps_obs : productionsites) {
			if (ps_obs.bo->is_shipyard && ps_obs.site->can_start_working() &&
			    ps_obs.site->is_stopped()) {
				// make sure it is fully stocked
				// counting stocks
				uint8_t stocked_wares = 0;
				std::vector<WaresQueue*> const warequeues = ps_obs.site->warequeues();
				size_t const nr_warequeues = warequeues.size();
				for (size_t i = 0; i < nr_warequeues; ++i) {
					stocked_wares += warequeues[i]->get_filled();
				}
				if (stocked_wares < 16) {
					continue;
				}

				game().send_player_start_stop_building(*ps_obs.site);
				return true;
			}
		}
	}

	// starting an expedition? if yes, find a port and order it to start an expedition
	if (idle_shipyard_stocked &&
		persistent_data->no_more_expeditions == kFalse &&
		ports_count > 0 &&
		enough_ships == FleetStatus::kEnoughShips &&
		expeditions_in_prep == 0 &&
	    expeditions_in_progress == 0) {
			// we need to find a port
			for (const WarehouseSiteObserver& wh_obs : warehousesites) {
				if (wh_obs.bo->is_port) {
					game().send_player_start_or_cancel_expedition(*wh_obs.site);
					return true;
				}
		}
	}
	return true;
}

// This identifies ships that are waiting for command
bool DefaultAI::check_ships(uint32_t const gametime) {

	if (!seafaring_economy) {
		set_taskpool_task_time(std::numeric_limits<int32_t>::max(), SchedulerTaskId::kCheckShips);
		return false;
	}

	bool action_taken = false;

	if (!allships.empty()) {
		// iterating over ships and doing what is needed
		for (std::list<ShipObserver>::iterator i = allships.begin(); i != allships.end(); ++i) {

			const uint8_t ship_state = i->ship->get_ship_state();

			// Here we manage duration of expedition and related variables
			if (ship_state == Widelands::Ship::EXP_WAITING ||
			    ship_state == Widelands::Ship::EXP_SCOUTING ||
				ship_state == Widelands::Ship::EXP_FOUNDPORTSPACE) {

					// the function below will take care of variables like
					// - expedition_ship_
					// - expedition_start_time
					// - expected_colony_scan
					// - no_more_expeditions_
					check_ship_in_expedition(*i, gametime);

			// We are not in expedition mode (or perhaps building a colonisation port)
			// so resetting start time
			} else if (expedition_ship_ == i->ship->serial()) {
				// Obviously expedition just ended
				persistent_data->expedition_start_time = kNoExpedition;
				expedition_ship_ = kNoShip;
			}

			// only two states need an attention
			if ((i->ship->get_ship_state() == Widelands::Ship::EXP_WAITING ||
			     i->ship->get_ship_state() == Widelands::Ship::EXP_FOUNDPORTSPACE) &&
			    !i->waiting_for_command_) {
				if (gametime - i->last_command_time > 180 * 1000) {
					i->waiting_for_command_ = true;
					log("  %1d: last command for ship at %3dx%3d was %3d seconds ago, something wrong "
					    "here?...\n",
					    player_number(),
					    i->ship->get_position().x,
					    i->ship->get_position().y,
					    (gametime - i->last_command_time) / 1000);
				}
			}
			// if ships is waiting for command
			if (i->waiting_for_command_) {
				expedition_management(*i);
				action_taken = true;
			}

			// Checking utilization
			if (i->ship->get_ship_state() == Widelands::Ship::TRANSPORT) {
				// Good utilization is 10 pieces of ware onboard, to track utilization we use range 0-10000
				// to avoid float or rounding errors if integers in range 0-100
				const int16_t tmp_util = (i->ship->get_nritems() > 10) ? 10000 : i->ship->get_nritems() * 1000;
				// This number is kind of average
				persistent_data->ships_utilization = persistent_data->ships_utilization * 19 / 20 + tmp_util / 20;

				// Arithmetics check
				assert (persistent_data->ships_utilization >= 0 && persistent_data->ships_utilization <= 10000);
			}
		}
	}

	// processing marine_task_queue
	while (!marine_task_queue.empty()) {
		if (marine_task_queue.back() == kStopShipyard) {
			// iterate over all production sites searching for shipyard
			for (std::list<ProductionSiteObserver>::iterator site = productionsites.begin();
			     site != productionsites.end();
			     ++site) {
				if (site->bo->is_shipyard) {
					if (!site->site->is_stopped()) {
						game().send_player_start_stop_building(*site->site);
					}
				}
			}
		}

		if (marine_task_queue.back() == kReprioritize) {
			for (std::list<ProductionSiteObserver>::iterator site = productionsites.begin();
			     site != productionsites.end();
			     ++site) {
				if (site->bo->is_shipyard) {
					for (uint32_t k = 0; k < site->bo->inputs.size(); ++k) {
						game().send_player_set_ware_priority(
						   *site->site, wwWARE, site->bo->inputs.at(k), HIGH_PRIORITY);
					}
				}
			}
		}

		marine_task_queue.pop_back();
	}

	if (action_taken) {
		set_taskpool_task_time(gametime + kShipCheckInterval, SchedulerTaskId::kCheckShips);
	}
	return true;
}

/**
 * This is part of check_ships() function separated due to readibility purpuses
 */
void DefaultAI::check_ship_in_expedition(ShipObserver& so, uint32_t const gametime) {
	// consistency check
	assert (expedition_ship_ == so.ship->serial() || expedition_ship_ == kNoShip);

	// This is obviously new expedition
	if (expedition_ship_ == kNoShip) {
		assert (persistent_data->expedition_start_time == kNoExpedition);
		persistent_data->expedition_start_time = gametime;
		expedition_ship_ = so.ship->serial();

	// Already known expedition, all we do now, is decreasing persistent_data->colony_scan_area
	// based on lapsed time
	} else if (gametime - persistent_data->expedition_start_time < kExpeditionMaxDuration) {
		assert (persistent_data->expedition_start_time > kNoExpedition);
		// remaining_time is a percent so in range 0-100
		const uint32_t remaining_time
			= 100 - ((gametime - persistent_data->expedition_start_time) / (kExpeditionMaxDuration / 100));
		assert (remaining_time <= 100);

		// We calculate expected value and actual value (persistent_data->colony_scan_area
		// is changed only when needed)
		const uint32_t expected_colony_scan = kColonyScanMinArea
			+
			(kColonyScanStartArea - kColonyScanMinArea) * remaining_time / 100;
		assert (expected_colony_scan >= kColonyScanMinArea
			&&
			expected_colony_scan <= kColonyScanStartArea);

		// So changing it if needed
		if (expected_colony_scan < persistent_data->colony_scan_area) {
			persistent_data->colony_scan_area = expected_colony_scan;
		}

	// Expedition overdue. Setting no_more_expeditions = true
	// But we do not cancel it, the code for cancellation does not work properly now
	// TODO(unknown): - expedition code for cancellation needs to be fixed and afterwareds
	// AI can be changed to cancel overdue expedition
	} else if (gametime - persistent_data->expedition_start_time >= kExpeditionMaxDuration) {
		assert (persistent_data->expedition_start_time > 0);
		persistent_data->colony_scan_area = kColonyScanMinArea;
		persistent_data->no_more_expeditions = kTrue;
	}
}

/**
 * checks the first mine in list, takes care if it runs out of
 * resources and finally reenqueues it at the end of the list.
 *
 * \returns true, if something was changed.
 */
bool DefaultAI::check_mines_(uint32_t const gametime) {
	if (mines_.empty()) {
		return false;
	}

	// Reorder and set new values; - due to returns within the function
	mines_.push_back(mines_.front());
	mines_.pop_front();

	// Get link to productionsite that should be checked
	ProductionSiteObserver& site = mines_.front();

	const bool connected_to_wh = !site.site->get_economy()->warehouses().empty();

	// first get rid of mines that are missing workers for some time (6 minutes),
	// released worker (if any) can be usefull elsewhere !
	if (site.built_time + 6 * 60 * 1000 < gametime && !site.site->can_start_working()) {
		flags_to_be_removed.push_back(site.site->base_flag().get_position());
		if (connected_to_wh) {
			game().send_player_dismantle(*site.site);
		} else {
			game().send_player_bulldoze(*site.site);
		}
		return true;
	}

	// to avoid problems with uint underflow, we discourage considerations below
	if (gametime < 10 * 60 * 1000) {
		return false;
	}

	// if mine is working, doing nothing
	if (site.no_resources_since > gametime - 5 * 60 * 1000) {
		return false;
	}

	// Check whether building is enhanceable. If yes consider an upgrade.
	const DescriptionIndex enhancement = site.site->descr().enhancement();
	bool has_upgrade = false;
	if (enhancement != INVALID_INDEX) {
		if (player_->is_building_type_allowed(enhancement)) {
			has_upgrade = true;
		}
	}

	// every type of mine has minimal number of mines that are to be preserved
	// (we will not dismantle even if there are no mineable resources left for this level of mine
	// and output is not needed)
	bool forcing_upgrade = false;
	const uint16_t minimal_mines_count = (site.bo->produces_building_material) ? 2 : 1;
	if (has_upgrade &&
		mines_per_type[site.bo->mines].total_count() <= minimal_mines_count) {
		forcing_upgrade = true;
	}


	// dismantling a mine
	if (!has_upgrade) { // if no upgrade, now
		flags_to_be_removed.push_back(site.site->base_flag().get_position());
		if (connected_to_wh) {
			game().send_player_dismantle(*site.site);
		} else {
			game().send_player_bulldoze(*site.site);
		}
		site.bo->construction_decision_time = gametime;
		return true;
	// if having an upgrade, after half hour
	} else if (site.no_resources_since < gametime - 30 * 60 * 1000 && !forcing_upgrade) {
		flags_to_be_removed.push_back(site.site->base_flag().get_position());
		if (connected_to_wh) {
			game().send_player_dismantle(*site.site);
		} else {
			game().send_player_bulldoze(*site.site);
		}
		site.bo->construction_decision_time = gametime;
		return true;
	}

	// if we are here, a mine is upgradeable

	// if we don't need the output, and we have other buildings of the same type, the function returns
	// and building will be dismantled later.
	check_building_necessity(*site.bo, PerfEvaluation::kForDismantle, gametime);
	if (site.bo->max_needed_preciousness == 0 && !forcing_upgrade) {
		return false;
	}

	// again similarly, no upgrading if not connected, other parts of AI will dismantle it,
	// or connect to a warehouse
	if (!connected_to_wh) {
		return false;
	}

	// don't upgrade now if other mines of the same type are right now in construction
	if (mines_per_type[site.bo->mines].in_construction > 0) {
		return false;
	}

	bool changed = false;

	// first exclude possibility there are enhancements in construction or unoccupied_count
	const BuildingDescr& bld = *tribe_->get_building_descr(enhancement);
	BuildingObserver& en_bo = get_building_observer(bld.name().c_str());

	// Make sure we do not exceed limit given by AI mode
	if (en_bo.aimode_limit_status() == AiModeBuildings::kAnotherAllowed) {

		// if it is too soon for enhancement
		if (gametime - en_bo.construction_decision_time >= kBuildingMinInterval) {
			// now verify that there are enough workers
			if (site.site->has_workers(enhancement, game())) {  // enhancing
				game().send_player_enhance_building(*site.site, enhancement);
				if (site.bo->max_needed_preciousness == 0) {
					assert (mines_per_type[site.bo->mines].total_count() <= minimal_mines_count);
				}
				if (mines_per_type[site.bo->mines].total_count() > minimal_mines_count) {
					assert(site.bo->max_needed_preciousness > 0);
				}
				en_bo.construction_decision_time = gametime;
				changed = true;
			}
		}
	}

	return changed;
}

// this count ware as hints
uint32_t DefaultAI::get_stocklevel_by_hint(size_t hintoutput) {
	uint32_t count = 0;
	DescriptionIndex wt(hintoutput);
	for (EconomyObserver* observer : economies) {
		// Don't check if the economy has no warehouse.
		if (observer->economy.warehouses().empty()) {
			continue;
		}

		count += observer->economy.stock_ware(wt);
	}

	return count;
}

// this receives an building observer and have to decide if new/one of
// current buildings of this type is needed
// This is core of construct_building() function
// This is run once when construct_building() is run, or when considering
// dismantle
BuildingNecessity DefaultAI::check_building_necessity(BuildingObserver& bo,
										const PerfEvaluation purpose,
										const uint32_t gametime) {

	// Very first we finds if AI is allowed to build such building due to its mode
	if (purpose == PerfEvaluation::kForConstruction &&
		bo.aimode_limit_status() !=  AiModeBuildings::kAnotherAllowed) {
		return BuildingNecessity::kForbidden;
	}

	// First we deal with training sites, they are separate category
	if (bo.type == BuildingObserver::Type::kTrainingsite) {

		bo.primary_priority = 0;
		if (bo.aimode_limit_status() != AiModeBuildings::kAnotherAllowed) {
			return BuildingNecessity::kNotNeeded;
		} else if (ts_without_trainers_ || (ts_basic_const_count_ + ts_advanced_const_count_) > 0) {
			return BuildingNecessity::kNotNeeded;
		} else if (bo.prohibited_till > gametime) {
			return BuildingNecessity::kNotNeeded;
		} else if (bo.build_material_shortage) {
			return BuildingNecessity::kNotNeeded;
		}

		// It seems we might need it after all
		bo.primary_priority = -30;

		if (bo.forced_after < gametime && bo.total_count() == 0) {
			bo.primary_priority += 50;
		}

		// If we are close to enemy (was seen in last 15 minutes)
		if (enemy_last_seen_ < gametime && enemy_last_seen_ + 15 * 60 * 1000 > gametime) {
			bo.primary_priority += 10;
		}

		// We build one trainig site per X military sites
		// with some variations, of course
		bo.primary_priority += static_cast<int32_t>(militarysites.size() + productionsites.size())
			- 50 * (ts_basic_count_ + ts_advanced_count_);

		// We prefer basic trainingsites and sites with lower count
		if (bo.trainingsite_type == TrainingSiteType::kBasic) {
			bo.primary_priority += 1;
		}
		bo.primary_priority -= 2 * bo.total_count();

		// Special bonus for very first site of type
		if (bo.total_count() == 0) {
			bo.primary_priority += 30;
		}

		if (bo.primary_priority > 0) {
			return BuildingNecessity::kNeeded;
		} else {
			return BuildingNecessity::kNotNeeded;
		}
	}

	// Let deal with productionsites now
	// First we iterate over outputs of building, count warehoused stock
	// and deciding if we have enough on stock (in warehouses)
	bo.max_preciousness = 0;
	bo.max_needed_preciousness = 0;

	for (uint32_t m = 0; m < bo.outputs.size(); ++m) {
		DescriptionIndex wt(static_cast<size_t>(bo.outputs.at(m)));

		uint16_t target = tribe_->get_ware_descr(wt)->default_target_quantity(tribe_->name()) / 3;
		// at least  1
		target = std::max<uint16_t>(target, 1);

		uint16_t preciousness = wares.at(bo.outputs.at(m)).preciousness;
		if (preciousness < 1) { // it seems there are wares with 0 preciousness
			preciousness = 1; // (no entry in conf files?). But we need positive value here
		}

		if (get_warehoused_stock(wt) < target) {
			if (bo.max_needed_preciousness < preciousness) {
				bo.max_needed_preciousness = preciousness;
			}
		}

		if (bo.max_preciousness < preciousness) {
			bo.max_preciousness = preciousness;
		}
	}

	if (!bo.outputs.empty()) {
		assert (bo.max_preciousness > 0);
	}

	// This flag is to be used when buildig is forced. AI will not build another building when
	// a substitution exists. F.e. mines or pairs like tavern-inn
	// To skip unnecessary calculation, we calculate this only if we have 0 count of the buildings
	bool has_substitution_building = false;
	if (bo.total_count() == 0 &&
		 bo.upgrade_substitutes &&
		 bo.type == BuildingObserver::Type::kProductionsite) {
		const DescriptionIndex enhancement = bo.desc->enhancement();
		BuildingObserver& en_bo
			= get_building_observer(tribe_->get_building_descr(enhancement)->name().c_str());
		if (en_bo.total_count() > 0) {
			has_substitution_building = true;
		}
	}
	if (bo.total_count() == 0 && bo.type == BuildingObserver::Type::kMine) {
		if (mines_per_type[bo.mines].in_construction + mines_per_type[bo.mines].finished > 0) {
			has_substitution_building = true;
		}
	}

	// Some buildings are upgraded to ones that does not produce current output, so we need to have
	// two of current buildings to have at least one left after one of them is upgraded
	// Logic is: after 30th minute we need second building if there is no enhanced building yet,
	// and after 90th minute we want second building unconditionally
	bool needs_second_for_upgrade = false;
	if (gametime > 30 * 60 * 1000 &&
		bo.cnt_built == 1 &&
		bo.cnt_under_construction == 0 &&
		bo.upgrade_extends &&
		!bo.upgrade_substitutes &&
		bo.type == BuildingObserver::Type::kProductionsite) {
			const DescriptionIndex enhancement = bo.desc->enhancement();
			BuildingObserver& en_bo
				= get_building_observer(tribe_->get_building_descr(enhancement)->name().c_str());
			if ((gametime > 30 * 60 * 1000 && en_bo.total_count() == 0) ||
			 	gametime > 90 * 60 * 1000) {
					// We fake this
					bo.max_needed_preciousness = bo.max_preciousness;
					needs_second_for_upgrade = true;
			}
	}

	// This function is going to say if a building is needed. But there is a 'new_buildings_stop_'
	// flag that should be obeyed, but sometimes can be ignored.
	// So we can have two types of needed: kNeeded and KNeededPending
	// below we define which one will be returned if building is 'needed'
	BuildingNecessity needed_type = BuildingNecessity::kNeeded;
	if (new_buildings_stop_) {
		needed_type = BuildingNecessity::kNeededPending;
		if (gametime < 15 * 60 * 1000) {
			; // no exemption here within first 15 minutes
		} else if (gametime < 25 * 60 * 1000) { // exemption after 15 minutes - 1 building allowed

			if (bo.type == BuildingObserver::Type::kMine) {
				if (mines_per_type[bo.mines].in_construction + mines_per_type[bo.mines].finished == 0) {
					needed_type = BuildingNecessity::kNeeded;
				}
			}
			if (bo.type == BuildingObserver::Type::kProductionsite) {
				if (bo.produces_building_material || bo.max_needed_preciousness >= 10) {
					if (bo.total_count() == 0) {
						needed_type = BuildingNecessity::kNeeded;
					}
				}
			}
		} else { // exemption after 25 minutes - 2 buildings allowed
			if (bo.type == BuildingObserver::Type::kMine) {
				if (mines_per_type[bo.mines].in_construction + mines_per_type[bo.mines].finished <= 1) {
					needed_type = BuildingNecessity::kNeeded;
				}
			}
			if (bo.type == BuildingObserver::Type::kProductionsite) {
				if (bo.produces_building_material || bo.max_needed_preciousness >= 10) {
					if (bo.total_count() <= 1) {
						needed_type = BuildingNecessity::kNeeded;
					}
				}
			}
		}
	}

	// And finally the 'core' of this function
	// First deal with construction of new sites
	if (purpose == PerfEvaluation::kForConstruction) {
		if (bo.forced_after < gametime && bo.total_count() == 0 && !has_substitution_building) {
			bo.max_needed_preciousness = bo.max_preciousness;
			return BuildingNecessity::kForced;
		} else if (bo.prohibited_till > gametime) {
			return BuildingNecessity::kForbidden;
		} else if (bo.is_hunter || bo.is_fisher) {

			if (bo.max_needed_preciousness == 0) {
				return BuildingNecessity::kNotNeeded;
			} else if (bo.cnt_under_construction + bo.unoccupied_count > 0) {
				return BuildingNecessity::kForbidden;
			} else if (bo.total_count() > 0 && new_buildings_stop_) {
				return BuildingNecessity::kForbidden;
			} else {
				return BuildingNecessity::kNeeded;
			}
		} else if (bo.need_trees) {
			if (bo.total_count() > 1 && (bo.cnt_under_construction + bo.unoccupied_count > 0)) {
				return BuildingNecessity::kForbidden;
			}
			bo.cnt_target =
					   3 + static_cast<int32_t>(mines_.size() + productionsites.size()) / 20;

			// adjusting/decreasing based on cnt_limit_by_aimode
			bo.cnt_target = limit_cnt_target(bo.cnt_target, bo.cnt_limit_by_aimode);

			// for case the wood is not needed yet, to avoid inconsistency later on
			bo.max_needed_preciousness = bo.max_preciousness;

			if (bo.total_count() < bo.cnt_target) {
				return BuildingNecessity::kNeeded;
			} else {
				return BuildingNecessity::kAllowed;
			}
		} else if (bo.plants_trees) {

			bo.cnt_target =
				   2 +
				   static_cast<int32_t>(mines_.size() + productionsites.size()) / 40;

			// adjusting/decreasing based on cnt_limit_by_aimode
			bo.cnt_target = limit_cnt_target(bo.cnt_target, bo.cnt_limit_by_aimode);

			if (wood_policy_ != WoodPolicy::kAllowRangers) {
				return BuildingNecessity::kForbidden;
			}
			// 150 corresponds to 15 trees
			if (persistent_data->trees_around_cutters < 150) {
				bo.cnt_target *= 4;
			}
			if (bo.total_count() > 1 && (bo.cnt_under_construction + bo.unoccupied_count > 0)) {
				return BuildingNecessity::kForbidden;
			} else if (bo.total_count() > bo.cnt_target) {
				return BuildingNecessity::kForbidden;
			}
			return BuildingNecessity::kNeeded;
		} else if (bo.need_rocks && bo.cnt_under_construction + bo.unoccupied_count == 0) {
			bo.max_needed_preciousness = bo.max_preciousness; // even when rocks are not needed
			return BuildingNecessity::kAllowed;
		} else if (bo.production_hint >= 0 && bo.cnt_under_construction + bo.unoccupied_count == 0) {
			return BuildingNecessity::kAllowed;
		} else if (bo.cnt_under_construction + bo.unoccupied_count > 0 && bo.max_needed_preciousness < 10) {
			return BuildingNecessity::kForbidden;
		} else if (bo.cnt_under_construction + bo.unoccupied_count > 0 && gametime < 30 * 60 * 1000) {
			return BuildingNecessity::kForbidden;
		} else if (bo.cnt_under_construction + bo.unoccupied_count > 1) {
			return BuildingNecessity::kForbidden; // for preciousness>=10 and after 30 min
		} else if (bo.type == BuildingObserver::Type::kMine) {
			if ((mines_per_type[bo.mines].in_construction + mines_per_type[bo.mines].finished) == 0) {
				// unless a mine is prohibited, we want to have at least one of the kind
				bo.max_needed_preciousness = bo.max_preciousness;
				return BuildingNecessity::kNeeded;
			} else if (((mines_per_type[bo.mines].in_construction + mines_per_type[bo.mines].finished)
				==
				1) && bo.produces_building_material) {
					bo.max_needed_preciousness = bo.max_preciousness;
					return BuildingNecessity::kNeeded;
			}
			if (bo.max_needed_preciousness == 0) {
				return BuildingNecessity::kNotNeeded;
			}
			if (bo.current_stats < 40) {
				return BuildingNecessity::kForbidden;
			}
			assert (bo.last_building_built != kNever);
			if (gametime < bo.last_building_built + 3 * 60 * 1000) {
				return BuildingNecessity::kForbidden;
			}
			return needed_type;
		} if (bo.max_needed_preciousness > 0) {
			if (bo.cnt_under_construction + bo.unoccupied_count > 0) {
				assert (bo.cnt_under_construction + bo.unoccupied_count == 1);
				assert (bo.max_needed_preciousness >= 10 || bo.produces_building_material);
				assert (gametime >= 25 * 60 * 1000);
			}

			// First 'if' is special support for hardwood producers (to have 2 of them)
			if (bo.produces_building_material && bo.total_count() <= 1 && bo.current_stats > 10) {
				return BuildingNecessity::kNeeded;
			} else if (bo.inputs.empty()) {
				return needed_type;
			} else if (bo.total_count() == 0) {
				return needed_type;
			} else if (bo.current_stats > 10 + 70 / bo.outputs.size()) {
				assert (bo.last_building_built != kNever);
				if (gametime < bo.last_building_built + 10 * 60 * 1000) {
					// Previous building built less then 10 minutes ago
					// Wait a bit, perhaps average utilization will drop down in the meantime
					return BuildingNecessity::kNeededPending;
				} else {
					return needed_type;
				}
			} else if (needs_second_for_upgrade) {
				return needed_type;
			} else {
				return BuildingNecessity::kForbidden;
			}
		} else if (bo.is_shipyard) {
			return BuildingNecessity::kAllowed;
		} else  if (bo.max_needed_preciousness == 0) {
			return BuildingNecessity::kNotNeeded;
		} else {
			return BuildingNecessity::kForbidden;
		}
	} else if (purpose == PerfEvaluation::kForDismantle) { // now for dismantling
		// never dismantle last building (a care should be taken elsewhere)
		assert (bo.total_count() > 0);
		if (bo.total_count() == 1) {
			return BuildingNecessity::kNeeded;
		} else if (bo.max_preciousness >= 10 && bo.total_count() == 2) {
			return BuildingNecessity::kNeeded;
		} else if (bo.current_stats > (10 + 70 / bo.outputs.size()) / 2) {
			return BuildingNecessity::kNeeded;
		} else {
			return BuildingNecessity::kNotNeeded;
		}
	}
	NEVER_HERE();
}

// Now we can prohibit some militarysites, based on size, the goal is not to
// exhaust AI resources on the beginning of the game
// We count bigger buildings, medium ones get 1 points, big ones 2 points
// and we force some proportion to the number of military sites
// sidenote: function can return kNotNeeded, but it means 'not allowed'
BuildingNecessity DefaultAI::check_building_necessity(const uint8_t size,
										const uint32_t gametime) {

	assert (militarysites.size() ==  msites_built());
	// logically size of militarysite must in between 1 and 3 (including)
	assert (size >= BaseImmovable::SMALL && size <= BaseImmovable::BIG);

	if (size == BaseImmovable::SMALL) { // this function is intended for medium and bigger sites
		return BuildingNecessity::kAllowed;
	}

	uint32_t const big_buildings_score
		= msites_per_size[2].in_construction
		+ msites_per_size[2].finished
		+ msites_per_size[3].in_construction * 2
		+ msites_per_size[3].finished * 2;

	const uint32_t msites_total = msites_built() + msites_in_constr();

	// this is final proportion of big_buildings_score / msites_total
	// two exeptions:
	// if enemy nearby - can be higher
	// for early game - must be lower
	uint32_t limit = (msites_built() + msites_in_constr()) * 2 / 3;

	// exemption first
	if (militarysites.size() > 3 && vacant_mil_positions_ == 0 && msites_in_constr() == 0) {
		return BuildingNecessity::kAllowed; // it seems the expansion is stuck so we allow big buildings
	} else if (gametime > enemy_last_seen_ &&
		gametime < enemy_last_seen_ + 30 * 60 * 1000 &&
		mines_.size() > 2) { // if enemies were nearby in last 30 minutes
			// we allow more big buidings
			limit *= 2;
	} else if (msites_total < persistent_data->ai_personality_early_militarysites) {
		// for the beginning of the game (first 30 military sites)
		limit = limit * msites_total / persistent_data->ai_personality_early_militarysites;
	}

	if (big_buildings_score + size - 1  > limit) {
		return BuildingNecessity::kNotNeeded;
	} else {
		return BuildingNecessity::kAllowed;
	}
}

// counts produced output on stock
// if multiple outputs, it returns lowest value
uint32_t DefaultAI::get_stocklevel(BuildingObserver& bo) {
	uint32_t count = std::numeric_limits<uint32_t>::max();

	if (!bo.outputs.empty()) {
		for (EconomyObserver* observer : economies) {
			// Don't check if the economy has no warehouse.
			if (observer->economy.warehouses().empty()) {
				continue;
			}

			for (uint32_t m = 0; m < bo.outputs.size(); ++m) {
				DescriptionIndex wt(static_cast<size_t>(bo.outputs.at(m)));
				if (count > observer->economy.stock_ware(wt)) {
					count = observer->economy.stock_ware(wt);
				}
			}
		}
	}

	return count;
}

// counts produced output on stock
// if multiple outputs, it returns lowest value
uint32_t DefaultAI::get_stocklevel(Widelands::DescriptionIndex wt) {
	uint32_t count = 0;

	for (EconomyObserver* observer : economies) {
		// Don't check if the economy has no warehouse.
		if (observer->economy.warehouses().empty()) {
			continue;
		}
		count += observer->economy.stock_ware(wt);
	}

	return count;
}

// counts produced output in warehouses (only)
// perhaps it will be able to replace get_stocklevel
uint32_t DefaultAI::get_warehoused_stock(DescriptionIndex wt) {
	uint32_t count = 0;

	for (std::list<WarehouseSiteObserver>::iterator i = warehousesites.begin();
	     i != warehousesites.end();
	     ++i) {
		count += i->site->get_wares().stock(wt);
	}

	return count;
}

// this just counts free positions in military and training sites
void DefaultAI::count_military_vacant_positions() {
	// counting vacant positions
	vacant_mil_positions_ = 0;
	for (TrainingSiteObserver tso : trainingsites) {
		vacant_mil_positions_ += 10 * (tso.site->soldier_capacity() - tso.site->stationed_soldiers().size());
		vacant_mil_positions_ += (tso.site->can_start_working()) ? 0 : 10;
	}
	for (MilitarySiteObserver mso : militarysites) {
		vacant_mil_positions_ += mso.site->soldier_capacity() - mso.site->stationed_soldiers().size();
	}
}

// this function only check with trainingsites
// manipulates input queues and soldier capacity
bool DefaultAI::check_trainingsites(uint32_t gametime) {

	if (trainingsites.empty()) {
		set_taskpool_task_time(
			gametime + 2 * kTrainingSitesCheckInterval, SchedulerTaskId::kCheckTrainingsites);
		return false;
	}

	trainingsites.push_back(trainingsites.front());
	trainingsites.pop_front();

	TrainingSite* ts = trainingsites.front().site;
	TrainingSiteObserver& tso = trainingsites.front();

	const DescriptionIndex enhancement = ts->descr().enhancement();

	if (enhancement != INVALID_INDEX && ts_without_trainers_ == 0 && mines_.size() > 3 &&
	    (ts_basic_const_count_ + ts_advanced_const_count_) == 0 && ts_advanced_count_ > 0) {

		if (player_->is_building_type_allowed(enhancement)) {
			game().send_player_enhance_building(*tso.site, enhancement);
		}
	}

	// changing capacity to 0 - this will happen only once.....
	if (tso.site->soldier_capacity() > 1) {
		game().send_player_change_soldier_capacity(*ts, - tso.site->soldier_capacity());
		return true;
	}

	// reducing ware queues
	// - for armours and weapons to 1
	// - for others to 6
	std::vector<WaresQueue*> const warequeues1 = tso.site->warequeues();
	size_t nr_warequeues = warequeues1.size();
	for (size_t i = 0; i < nr_warequeues; ++i) {

		// if it was decreased yet
		if (warequeues1[i]->get_max_fill() <= 1) {
			continue;}

		// now modifying max_fill of armors and weapons
		for (std::string pattern : armors_and_weapons) {

			if (tribe_->get_ware_descr(warequeues1[i]->get_ware())->name().find(pattern) != std::string::npos) {
				if (warequeues1[i]->get_max_fill() > 1) {
					game().send_player_set_ware_max_fill(*ts, warequeues1[i]->get_ware(), 1);
					continue;
				}
			}
		}
	}

	// changing priority if basic
	if (tso.bo->trainingsite_type == TrainingSiteType::kBasic) {
		for (uint32_t k = 0; k < tso.bo->inputs.size(); ++k) {
			game().send_player_set_ware_priority(
			   *ts, wwWARE, tso.bo->inputs.at(k), HIGH_PRIORITY);
		}
	}

	// if soldier capacity is set to 0, we need to find out if the site is
	// supplied enough to incrase the capacity to 1
	if (tso.site->soldier_capacity() == 0) {

		// First subsitute wares
		int32_t filled = 0;
		// We call a soldier to a trainingsite only if it is stocked. Shortage is deficit of wares
		// Generally we accept shortage 1, but if training is stalled (no trained soldier in last 1 minutes)
		// we can accept also shortage up to 3
		int32_t shortage = 0;
		std::vector<WaresQueue*> const warequeues2 = tso.site->warequeues();
		nr_warequeues = warequeues2.size();
		for (size_t i = 0; i < nr_warequeues; ++i) {
			if (tso.bo->substitute_inputs.count(warequeues2[i]->get_ware()) > 0) {
				filled += warequeues2[i]->get_filled();
			}
		}
		if (filled < 5) {
			shortage += 5 - filled;
		}

		// checking non subsitutes
		for (size_t i = 0; i < nr_warequeues; ++i) {
			if (tso.bo->substitute_inputs.count(warequeues2[i]->get_ware()) == 0) {
				const uint32_t required_amount
				 =
				 (warequeues2[i]->get_max_fill() < 5) ? warequeues2[i]->get_max_fill() : 5;
				if (warequeues2[i]->get_filled() < required_amount) {
					shortage += required_amount - warequeues2[i]->get_filled();
				}
			}
		}

		// Has any soldier been trained up to now?
		if (gametime > 10 * 60 * 1000 && persistent_data->last_soldier_trained < gametime) {
			if (persistent_data->last_soldier_trained + 10 * 60 * 1000 < gametime) {
				if (shortage <= 3) {
					game().send_player_change_soldier_capacity(*ts, 1);
				}
			} else {
				if (shortage <= 1) {
					game().send_player_change_soldier_capacity(*ts, 1);
				}
			}
		// or this can be very first soldier to be trained
		} else if (shortage <= 3) {
			game().send_player_change_soldier_capacity(*ts, 1);
		}

	}

	ts_without_trainers_ = 0;  // zeroing
	for (std::list<TrainingSiteObserver>::iterator site = trainingsites.begin();
	     site != trainingsites.end();
	     ++site) {

		if (!site->site->can_start_working()) {
			ts_without_trainers_ += 1;
		}
	}
	return true;
}

/**
 * Updates the first military building in list and reenques it at the end of
 * the list afterwards. If a militarysite is in secure area but holds more than
 * one soldier, the number of stationed soldiers is decreased. If the building
 * is near a border, the number of stationed soldiers is maximized
 *
 * \returns true if something was changed
 */
bool DefaultAI::check_militarysites(uint32_t gametime) {

	// Only useable, if defaultAI owns at least one militarysite
	if (militarysites.empty()) {
		return false;
	}

	// Check next militarysite
	bool changed = false;
	Map& map = game().map();
	MilitarySite* ms = militarysites.front().site;
	MilitarySiteObserver& mso = militarysites.front();
	uint32_t const vision = ms->descr().vision_range();
	FCoords f = map.get_fcoords(ms->get_position());
	// look if there are any enemies building
	FindNodeEnemiesBuilding find_enemy(player_, game());

	// first we make sure there is no enemy at all
	if (map.find_fields(Area<FCoords>(f, vision + 4), nullptr, find_enemy) == 0) {

		mso.enemies_nearby = false;

		// If no enemy in sight - decrease the number of stationed soldiers
		// as long as it is > 1 - BUT take care that there is a warehouse in the
		// same economy where the thrown out soldiers can go to.

		if (ms->economy().warehouses().size()) {
			uint32_t const j = ms->soldier_capacity();

			if (MilitarySite::kPrefersRookies != ms->get_soldier_preference()) {
				game().send_player_militarysite_set_soldier_preference(
				   *ms, MilitarySite::kPrefersRookies);
			} else if (j > 1) {
				game().send_player_change_soldier_capacity(*ms, (j > 2) ? -2 : -1);
			}
			// if the building is in inner land and other militarysites still
			// hold the miliary influence of the field, consider to destruct the
			// building to free some building space.
			else {
				// treat this field like a buildable and write military info to it.
				BuildableField bf(f);
				update_buildable_field(bf, vision, true);
				const int32_t size_penalty = ms->get_size() - 1;
				FindNodeAllyOwned find_ally(player_, game(), player_number());
				const int32_t allyOwnedFields =
				   map.find_fields(Area<FCoords>(f, vision), nullptr, find_ally);

				int16_t score = 0;
				score += (bf.area_military_capacity > 6);
				score += (bf.area_military_capacity > 22);
				score += (bf.area_military_presence > 4);
				score += (bf.military_loneliness < (180 + persistent_data->ai_personality_military_loneliness));
				score += (bf.military_stationed > 2);
				score -= size_penalty;
				score += ((bf.unowned_land_nearby + allyOwnedFields) < 10);

				if (score >= 4) {
					if (ms->get_playercaps() & Widelands::Building::PCap_Dismantle) {
						flags_to_be_removed.push_back(ms->base_flag().get_position());
						game().send_player_dismantle(*ms);
						military_last_dismantle_ = game().get_gametime();
					} else {
						game().send_player_bulldoze(*ms);
						military_last_dismantle_ = game().get_gametime();
					}
				}
			}
		}
	} else {

		uint32_t unused1 = 0;
		uint16_t unused2 = 0;

		mso.enemies_nearby = false;

		// yes enemy is nearby, but still we must distinguish whether
		// he is accessible (over the land)
		if (other_player_accessible(
		       vision + 4, &unused1, &unused2, ms->get_position(), WalkSearch::kEnemy)) {

			uint32_t const total_capacity = ms->max_soldier_capacity();
			uint32_t const target_capacity = ms->soldier_capacity();

			game().send_player_change_soldier_capacity(*ms, total_capacity - target_capacity);
			changed = true;

			// and also set preference to Heroes
			if (MilitarySite::kPrefersHeroes != ms->get_soldier_preference()) {
				game().send_player_militarysite_set_soldier_preference(
				   *ms, MilitarySite::kPrefersHeroes);
				changed = true;
			}

			mso.enemies_nearby = true;
			enemy_last_seen_ = gametime;
		} else {  // otherwise decrease soldiers
			uint32_t const j = ms->soldier_capacity();

			if (MilitarySite::kPrefersRookies != ms->get_soldier_preference()) {
				game().send_player_militarysite_set_soldier_preference(
				   *ms, MilitarySite::kPrefersRookies);
			} else if (j > 1) {
				game().send_player_change_soldier_capacity(*ms, (j > 2) ? -2 : -1);
			}
		}
	}

	// reorder:;
	militarysites.push_back(militarysites.front());
	militarysites.pop_front();
	return changed;
}

/**
 * This function takes care about the unowned and opposing territory and
 * recalculates the priority for non-military buildings
 * The goal is to minimize losses when territory is lost
 *
 * \arg bf   = BuildableField to be checked
 * \arg prio = priority until now.
 *
 * \returns the recalculated priority
 */
int32_t DefaultAI::recalc_with_border_range(const BuildableField& bf, int32_t prio) {

	// no change when priority is not positive number
	if (prio <= 0) {
		return prio;
	}

	if (bf.enemy_nearby || bf.near_border) {
		prio /= 2;
	}

	// if unowned territory nearby
	prio -= bf.unowned_land_nearby / 4;

	// further decrease the score if enemy nearby
	if (bf.enemy_nearby) {
		prio -= 10;
	}

	// and if close (up to 2 fields away) from border
	if (bf.near_border) {
		prio -= 10;
		if (spots_ < kSpotsEnough) {
			prio +=  3 * (spots_ - kSpotsEnough);
		}
	}

	return prio;
}
// for buildable field, it considers effect of building of type bo on position coords
void DefaultAI::consider_productionsite_influence(BuildableField& field,
                                                  Coords coords,
                                                  const BuildingObserver& bo) {
	if (bo.space_consumer && !bo.plants_trees &&
	    game().map().calc_distance(coords, field.coords) < 8) {
		++field.space_consumers_nearby;
	}

	for (size_t i = 0; i < bo.inputs.size(); ++i) {
		++field.consumers_nearby.at(bo.inputs.at(i));
	}

	for (size_t i = 0; i < bo.outputs.size(); ++i) {
		++field.producers_nearby.at(bo.outputs.at(i));
	}

	if (bo.production_hint >= 0) {
		++field.supporters_nearby.at(bo.production_hint);
	}

	if (bo.plants_trees) {
		++field.rangers_nearby;
	}
}

/// \returns the economy observer containing \arg economy
EconomyObserver* DefaultAI::get_economy_observer(Economy& economy) {
	for (std::list<EconomyObserver*>::iterator i = economies.begin(); i != economies.end(); ++i)
		if (&(*i)->economy == &economy)
			return *i;

	economies.push_front(new EconomyObserver(economy));
	return economies.front();
}

// \returns the building observer
BuildingObserver& DefaultAI::get_building_observer(char const* const name) {
	if (tribe_ == nullptr) {
		late_initialization();
	}

	for (BuildingObserver& bo : buildings_) {
		if (!strcmp(bo.name, name)) {
			return bo;
		}
	}

	throw wexception("Help: I (player %d / tribe %s) do not know what to do with a %s",
	                 player_number(),
	                 tribe_->name().c_str(),
	                 name);
}

// this is called whenever we gain ownership of a PlayerImmovable
void DefaultAI::gain_immovable(PlayerImmovable& pi) {
	if (upcast(Building, building, &pi)) {
		gain_building(*building);
	} else if (upcast(Flag const, flag, &pi)) {
		new_flags.push_back(flag);
	} else if (upcast(Road const, road, &pi)) {
		roads.push_front(road);
	}
}

// this is called whenever we gain ownership of a Ship
void DefaultAI::gain_ship(Ship& ship, NewShip type) {

	allships.push_back(ShipObserver());
	allships.back().ship = &ship;
	if (game().get_gametime() % 2 == 0) {
		allships.back().island_circ_direction = IslandExploreDirection::kClockwise;
	} else {
		allships.back().island_circ_direction = IslandExploreDirection::kCounterClockwise;
	}

	if (type == NewShip::kBuilt) {
		marine_task_queue.push_back(kStopShipyard);
	} else {
		seafaring_economy = true;
		if (ship.state_is_expedition()) {
			if (expedition_ship_ == kNoShip) {
				// OK, this ship is in expedition
				expedition_ship_ = ship.serial();
			} else {
				// What? Another ship in expedition? AI is not able to manage two expedition ships...
				log (" %d: AI will not control ship %s, as there is already another one in expedition\n",
					player_number(),
					ship.get_shipname().c_str());
				}
		}
	}
}

// this is called whenever we lose ownership of a PlayerImmovable
void DefaultAI::lose_immovable(const PlayerImmovable& pi) {
	if (upcast(Building const, building, &pi)) {
		lose_building(*building);
	} else if (upcast(Flag const, flag, &pi)) {
		for (EconomyObserver* eco_obs : economies) {
			for (std::list<Flag const*>::iterator flag_iter = eco_obs->flags.begin();
			     flag_iter != eco_obs->flags.end();
			     ++flag_iter) {
				if (*flag_iter == flag) {
					eco_obs->flags.erase(flag_iter);
					return;
				}
			}
		}
		for (std::list<Flag const*>::iterator flag_iter = new_flags.begin();
		     flag_iter != new_flags.end();
		     ++flag_iter) {
			if (*flag_iter == flag) {
				new_flags.erase(flag_iter);
				return;
			}
		}
	} else if (upcast(Road const, road, &pi)) {
		roads.remove(road);
	}
}

// this is called when a mine reports "out of resources"
void DefaultAI::out_of_resources_site(const ProductionSite& site) {

	const uint32_t gametime = game().get_gametime();

	// we must identify which mine matches the productionsite a note reffers to
	for (std::list<ProductionSiteObserver>::iterator i = mines_.begin(); i != mines_.end(); ++i)
		if (i->site == &site) {
			if (i->no_resources_since > gametime) {
				i->no_resources_since = gametime;
			}
			break;
		}
}

// This is called when soldier left the trainingsite
// the purpose is to set soldier capacity to 0
// (AI will then wait till training site is stocked)
void DefaultAI::soldier_trained(const TrainingSite& site) {

	persistent_data->last_soldier_trained = game().get_gametime();

	for (TrainingSiteObserver & trainingsite_obs : trainingsites) {
		if (trainingsite_obs.site == &site) {
			if (trainingsite_obs.site->soldier_capacity() > 0) {
				game().send_player_change_soldier_capacity(*trainingsite_obs.site,
				- trainingsite_obs.site->soldier_capacity());
			}
			return;
		}
	}

	log (" %d: Computer player error - trainingsite not found\n",
	player_number());
}

// walk and search for territory controlled by other player
// usually scanning radius is enough but sometimes we must walk to
// verify that an enemy territory is really accessible by land
bool DefaultAI::other_player_accessible(const uint32_t max_distance,
                                        uint32_t* tested_fields,
                                        uint16_t* mineable_fields_count,
                                        const Widelands::Coords starting_spot,
                                        const WalkSearch type) {
	Map& map = game().map();
	std::list<uint32_t> queue;
	std::unordered_set<uint32_t> done;
	queue.push_front(starting_spot.hash());
	PlayerNumber const pn = player_->player_number();

	while (!queue.empty()) {
		// if already processed
		if (done.count(queue.front()) > 0) {
			queue.pop_front();
			continue;
		}

		done.insert(queue.front());

		Coords tmp_coords = Coords::unhash(queue.front());

		// if beyond range
		if (map.calc_distance(starting_spot, tmp_coords) > max_distance) {
			continue;
		}

		Field* f = map.get_fcoords(tmp_coords).field;

		// not interested if not walkable (starting spot is an exemption.
		if (tmp_coords != starting_spot && !(f->nodecaps() & MOVECAPS_WALK)) {
			continue;
		}

		// sometimes we search for any owned territory (f.e. when considering
		// a port location), but when testing (starting from) own military building
		// we must ignore own territory, of course
		if (f->get_owned_by() > 0) {

			// if field is owned by anybody
			if (type == WalkSearch::kAnyPlayer) {
				*tested_fields = done.size();
				return true;
			}

			// if anybody but not me
			if (type == WalkSearch::kOtherPlayers && f->get_owned_by() != pn) {
				*tested_fields = done.size();
				return true;
			}

			// if owned by enemy
			if  (type == WalkSearch::kEnemy && f->get_owned_by() != pn) {
				// in case I am not member of a team
				if (player_->team_number() == 0) {
					*tested_fields = done.size();
					return true;
				// if I am in team, testing if the same team
				} else if (player_->team_number() > 0
				&&
				player_->team_number()
				!=
				game().get_player(f->get_owned_by())->team_number()) {
					*tested_fields = done.size();
					return true;
				}
			}
		}

		// increase mines counter
		// (used when testing possible port location)
		if (f->nodecaps() & BUILDCAPS_MINE) {
			mineable_fields_count += 1;
		};

		// add neighbours to a queue (duplicates are no problem)
		// to relieve AI/CPU we skip every second field in each direction
		// obstacles are usually wider then one field
		for (Direction dir = FIRST_DIRECTION; dir <= LAST_DIRECTION; ++dir) {
			Coords neigh_coords1;
			map.get_neighbour(tmp_coords, dir, &neigh_coords1);
			Coords neigh_coords2;
			map.get_neighbour(neigh_coords1, dir, &neigh_coords2);
			queue.push_front(neigh_coords2.hash());
		}
	}
	*tested_fields = done.size();
	return false;  // no players found
}

// this scores spot for potential colony
uint8_t DefaultAI::spot_scoring(Widelands::Coords candidate_spot) {

	uint8_t score = 0;
	uint16_t mineable_fields_count = 0;
	uint32_t tested_fields = 0;

	// On the beginning we search for completely deserted area,
	// but later we will accept also area adjacent to own teritorry
	WalkSearch search_type = WalkSearch::kAnyPlayer;
	if (persistent_data->colony_scan_area < 25) {
		search_type = WalkSearch::kEnemy;
	}

	const bool other_player = other_player_accessible(persistent_data->colony_scan_area,
	                                                  &tested_fields,
	                                                  &mineable_fields_count,
	                                                  candidate_spot,
	                                                  search_type);

	// if we run into other player
	// (maybe we should check for enemies, rather?)
	if (other_player) {
		return 0;
	}

	Map& map = game().map();
	// If the available area (island) is too small...
	// colony_scan_area is a radius (distance) and has no direct relevance to the size of area,
	// but it seems a good measurement
	if (tested_fields < persistent_data->colony_scan_area) {
		return 0;
	}

	// if we are here we put score
	score = 1;
	if (mineable_fields_count > 0) {
		score += 1;
	}

	// here we check for surface rocks + trees
	std::vector<ImmovableFound> immovables;
	// Search in a radius of range
	map.find_immovables(Area<FCoords>(map.get_fcoords(candidate_spot), 10), &immovables);

	int32_t const rocks_attr = MapObjectDescr::get_attribute_id("rocks");
	uint16_t rocks = 0;
	int32_t const tree_attr = MapObjectDescr::get_attribute_id("tree");
	uint16_t trees = 0;

	for (uint32_t j = 0; j < immovables.size(); ++j) {
		if (immovables.at(j).object->has_attribute(rocks_attr)) {
			++rocks;
		}
		if (immovables.at(j).object->has_attribute(tree_attr)) {
			++trees;
		}
	}
	if (rocks > 1) {
		score += 1;
	}
	if (trees > 1) {
		score += 1;
	}

	return score;
}

// this is called whenever ship received a notification that requires
// navigation decisions (these notifiation are processes not in 'real time')
void DefaultAI::expedition_management(ShipObserver& so) {

	Map& map = game().map();
	const int32_t gametime = game().get_gametime();

	// second we put current spot into visited_spots
	bool first_time_here = false;
	if (so.visited_spots.count(so.ship->get_position().hash()) == 0) {
		first_time_here = true;
		so.visited_spots.insert(so.ship->get_position().hash());
	}

	// If we have portspace following options are avaiable:
	// 1. Build a port there
	if (!so.ship->exp_port_spaces().empty()) {  // making sure we have possible portspaces

		// we score the place
		const uint8_t spot_score = spot_scoring(so.ship->exp_port_spaces().front());

		if ((gametime / 10) % 8 < spot_score) {  // we build a port here
			game().send_player_ship_construct_port(*so.ship, so.ship->exp_port_spaces().front());
			so.last_command_time = gametime;
			so.waiting_for_command_ = false;
			// blocking the area for some time to save AI from idle attempts to built there
			// buildings
			// TODO(TiborB): how long it takes to build a port?
			// I used 5 minutes
			MapRegion<Area<FCoords>> mr(
			   game().map(), Area<FCoords>(map.get_fcoords(so.ship->exp_port_spaces().front()), 8));
			do {
				blocked_fields.add(mr.location(), game().get_gametime() + 5 * 60 * 1000);
			} while (mr.advance(map));

			return;
		}
	}

	// 2. Go on with expedition

	if (first_time_here) {
		game().send_player_ship_explore_island(*so.ship, so.island_circ_direction);
		so.last_command_time = gametime;
		so.waiting_for_command_ = false;

		// we was here but to add randomnes we might continue with expedition
	} else if (gametime % 2 == 0) {
		game().send_player_ship_explore_island(*so.ship, so.island_circ_direction);
		so.last_command_time = gametime;
		so.waiting_for_command_ = false;
	} else {
		// get swimable directions
		std::vector<Direction> possible_directions;
		for (Direction dir = FIRST_DIRECTION; dir <= LAST_DIRECTION; ++dir) {

			// testing distance of 8 fields
			// this would say there is an 'open sea' there
			Widelands::FCoords tmp_fcoords = map.get_fcoords(so.ship->get_position());
			for (int8_t i = 0; i < 8; ++i) {
				tmp_fcoords = map.get_neighbour(tmp_fcoords, dir);
				if (tmp_fcoords.field->nodecaps() & MOVECAPS_SWIM) {
					if (i == 7) {
						possible_directions.push_back(dir);
						break;  // not needed but.....
					}
				} else {
					break;
				}
			}
		}

		// we test if there is open sea
		if (possible_directions.empty()) {
			// 2.A No there is no open sea
			game().send_player_ship_explore_island(*so.ship, so.island_circ_direction);
			so.last_command_time = gametime;
			so.waiting_for_command_ = false;
			;
		} else {
			// 2.B Yes, pick one of avaliable directions
			const Direction final_direction =
			   possible_directions.at(gametime % possible_directions.size());
			game().send_player_ship_scouting_direction(*so.ship, static_cast<WalkingDir>(final_direction));
			so.last_command_time = gametime;
			so.waiting_for_command_ = false;
		}
	}
	return;
}

// this is called whenever we gain a new building
void DefaultAI::gain_building(Building& b) {

	BuildingObserver& bo = get_building_observer(b.descr().name().c_str());

	if (bo.type == BuildingObserver::Type::kConstructionsite) {
		BuildingObserver& target_bo =
		   get_building_observer(dynamic_cast<const ConstructionSite&>(b).building().name().c_str());
		++target_bo.cnt_under_construction;
		if (target_bo.type == BuildingObserver::Type::kProductionsite) {
			++num_prod_constructionsites;
		}
		if (target_bo.type == BuildingObserver::Type::kMilitarysite) {
			msites_per_size[target_bo.desc->get_size()].in_construction += 1;
		}
		if (target_bo.type == BuildingObserver::Type::kMine) {
			mines_per_type[target_bo.mines].in_construction += 1;
		}
		if (target_bo.type == BuildingObserver::Type::kTrainingsite) {
			if (target_bo.trainingsite_type == TrainingSiteType::kBasic) {
				ts_basic_const_count_ += 1;
			}
			if (target_bo.trainingsite_type == TrainingSiteType::kAdvanced) {
				ts_advanced_const_count_ += 1;
			}
		}

		set_taskpool_task_time(game().get_gametime(), SchedulerTaskId::kRoadCheck);

	} else {
		++bo.cnt_built;
		const uint32_t gametime = game().get_gametime();
		bo.last_building_built = gametime;

		if (bo.type == BuildingObserver::Type::kProductionsite) {
			productionsites.push_back(ProductionSiteObserver());
			productionsites.back().site = &dynamic_cast<ProductionSite&>(b);
			productionsites.back().bo = &bo;
			productionsites.back().bo->new_building_overdue = 0;
			productionsites.back().built_time = gametime;
			productionsites.back().unoccupied_till = gametime;
			productionsites.back().stats_zero = 0;
			productionsites.back().no_resources_since =  kNever;
			productionsites.back().bo->unoccupied_count += 1;
			if (bo.is_shipyard) {
				marine_task_queue.push_back(kStopShipyard);
				marine_task_queue.push_back(kReprioritize);
			}

			for (uint32_t i = 0; i < bo.outputs.size(); ++i)
				++wares.at(bo.outputs.at(i)).producers;

			for (uint32_t i = 0; i < bo.inputs.size(); ++i)
				++wares.at(bo.inputs.at(i)).consumers;
		} else if (bo.type == BuildingObserver::Type::kMine) {
			mines_.push_back(ProductionSiteObserver());
			mines_.back().site = &dynamic_cast<ProductionSite&>(b);
			mines_.back().bo = &bo;
			mines_.back().built_time = gametime;
			mines_.back().no_resources_since =  kNever;
			mines_.back().bo->unoccupied_count += 1;

			for (uint32_t i = 0; i < bo.outputs.size(); ++i)
				++wares.at(bo.outputs.at(i)).producers;

			for (uint32_t i = 0; i < bo.inputs.size(); ++i)
				++wares.at(bo.inputs.at(i)).consumers;

			mines_per_type[bo.mines].finished += 1;

		} else if (bo.type == BuildingObserver::Type::kMilitarysite) {
			militarysites.push_back(MilitarySiteObserver());
			militarysites.back().site = &dynamic_cast<MilitarySite&>(b);
			militarysites.back().bo = &bo;
			militarysites.back().checks = bo.desc->get_size();
			militarysites.back().enemies_nearby = true;
			msites_per_size[bo.desc->get_size()].finished += 1;
			vacant_mil_positions_ += 2; // at least some indication that there are vacant positions

		} else if (bo.type == BuildingObserver::Type::kTrainingsite) {
			ts_without_trainers_ += 1;
			trainingsites.push_back(TrainingSiteObserver());
			trainingsites.back().site = &dynamic_cast<TrainingSite&>(b);
			trainingsites.back().bo = &bo;
			if (bo.trainingsite_type == TrainingSiteType::kBasic) {
				ts_basic_count_ += 1;
			}
			if (bo.trainingsite_type == TrainingSiteType::kAdvanced) {
				ts_advanced_count_ += 1;
			}
			vacant_mil_positions_ += 8; // at least some indication that there are vacant positions

		} else if (bo.type == BuildingObserver::Type::kWarehouse) {
			++numof_warehouses_;
			warehousesites.push_back(WarehouseSiteObserver());
			warehousesites.back().site = &dynamic_cast<Warehouse&>(b);
			warehousesites.back().bo = &bo;
			if (bo.is_port) {
				++num_ports;
				seafaring_economy = true;
				// unblock nearby fields, might be used for other buildings...
				Map& map = game().map();
				MapRegion<Area<FCoords>> mr(
				   map, Area<FCoords>(map.get_fcoords(warehousesites.back().site->get_position()), 3));
				do {
					const int32_t hash = map.get_fcoords(*(mr.location().field)).hash();
					if (port_reserved_coords.count(hash) > 0)
						port_reserved_coords.erase(hash);
				} while (mr.advance(map));
			}
		}
	}
}

// this is called whenever we lose a building
void DefaultAI::lose_building(const Building& b) {

	BuildingObserver& bo = get_building_observer(b.descr().name().c_str());

	if (bo.type == BuildingObserver::Type::kConstructionsite) {
		BuildingObserver& target_bo =
		   get_building_observer(dynamic_cast<const ConstructionSite&>(b).building().name().c_str());
		--target_bo.cnt_under_construction;
		if (target_bo.type == BuildingObserver::Type::kProductionsite) {
			--num_prod_constructionsites;
		}
		if (target_bo.type == BuildingObserver::Type::kMilitarysite) {
			msites_per_size[target_bo.desc->get_size()].in_construction -= 1;
		}
		if (target_bo.type == BuildingObserver::Type::kMine) {
			mines_per_type[target_bo.mines].in_construction -= 1;
		}
		if (target_bo.type == BuildingObserver::Type::kTrainingsite) {
			if (target_bo.trainingsite_type == TrainingSiteType::kBasic) {
				ts_basic_const_count_ -= 1;
				assert(ts_basic_const_count_ >= 0);
			}
			if (target_bo.trainingsite_type == TrainingSiteType::kAdvanced) {
				ts_advanced_const_count_ -= 1;
				assert(ts_advanced_const_count_ >= 0);
			}
		}

	} else {
		--bo.cnt_built;

		// we are not able to reliably identify if lost building is counted in
		// unconnected or unoccupied count, but we must adjust the value to
		// avoid inconsistency
		const uint32_t cnt_built = bo.cnt_built;
		if (bo.unconnected_count > cnt_built) {
			bo.unconnected_count = cnt_built;
		}
		if (bo.unoccupied_count > cnt_built) {
			bo.unoccupied_count = cnt_built;
		}


		if (bo.type == BuildingObserver::Type::kProductionsite) {

			for (std::list<ProductionSiteObserver>::iterator i = productionsites.begin();
			     i != productionsites.end();
			     ++i)
				if (i->site == &b) {
					productionsites.erase(i);
					break;
				}

			for (uint32_t i = 0; i < bo.outputs.size(); ++i) {
				--wares.at(bo.outputs.at(i)).producers;
			}

			for (uint32_t i = 0; i < bo.inputs.size(); ++i) {
				--wares.at(bo.inputs.at(i)).consumers;
			}

		} else if (bo.type == BuildingObserver::Type::kMine) {
			for (std::list<ProductionSiteObserver>::iterator i = mines_.begin(); i != mines_.end();
			     ++i) {
				if (i->site == &b) {
					mines_.erase(i);
					break;
				}
			}

			for (uint32_t i = 0; i < bo.outputs.size(); ++i) {
				--wares.at(bo.outputs.at(i)).producers;
			}

			for (uint32_t i = 0; i < bo.inputs.size(); ++i) {
				--wares.at(bo.inputs.at(i)).consumers;
			}

			mines_per_type[bo.mines].finished -= 1;

		} else if (bo.type == BuildingObserver::Type::kMilitarysite) {
			msites_per_size[bo.desc->get_size()].finished -= 1;

			for (std::list<MilitarySiteObserver>::iterator i = militarysites.begin();
			     i != militarysites.end();
			     ++i) {
				if (i->site == &b) {
					militarysites.erase(i);
					break;
				}
			}
		} else if (bo.type == BuildingObserver::Type::kTrainingsite) {

			for (std::list<TrainingSiteObserver>::iterator i = trainingsites.begin();
			     i != trainingsites.end();
			     ++i) {
				if (i->site == &b) {
					trainingsites.erase(i);
					if (bo.trainingsite_type == TrainingSiteType::kBasic) {
						ts_basic_count_ -= 1;
						assert(ts_basic_count_ >= 0);
					}
					if (bo.trainingsite_type == TrainingSiteType::kAdvanced) {
						ts_advanced_count_ -= 1;
						assert(ts_advanced_count_ >= 0);
					}
					break;
				}
			}
		} else if (bo.type == BuildingObserver::Type::kWarehouse) {
			assert(numof_warehouses_ > 0);
			--numof_warehouses_;
			if (bo.is_port) {
				--num_ports;
			}

			for (std::list<WarehouseSiteObserver>::iterator i = warehousesites.begin();
			     i != warehousesites.end();
			     ++i) {
				if (i->site == &b) {
					warehousesites.erase(i);
					break;
				}
			}
		}
	}
}

// Checks that supply line exists for given building.
// Recursively verify that all inputs have a producer.
// TODO(unknown): this function leads to periodic freezes of ~1 second on big games on my system.
// TODO(unknown): It needs profiling and optimization.
// NOTE: This is not needed anymore and it seems it is not missed neither
bool DefaultAI::check_supply(const BuildingObserver& bo) {
	size_t supplied = 0;
	for (const int16_t& temp_inputs : bo.inputs) {
		for (const BuildingObserver& temp_building : buildings_) {
			if (temp_building.cnt_built &&
			    std::find(temp_building.outputs.begin(), temp_building.outputs.end(), temp_inputs) !=
			       temp_building.outputs.end() &&
			    check_supply(temp_building)) {
				++supplied;
				break;
			}
		}
	}

	return supplied == bo.inputs.size();
}

// This calculates strength of vector of soldiers, f.e. soldiers in a building or
// ones ready to attack
int32_t DefaultAI::calculate_strength(const std::vector<Widelands::Soldier*> soldiers) {

	if (soldiers.empty()) {
		return 0;
	}

	Tribes tribe = Tribes::kNone;

	if (soldiers.at(0)->get_owner()->tribe().name() == "atlanteans") {
		tribe = Tribes::kAtlanteans;
	} else if (soldiers.at(0)->get_owner()->tribe().name() == "barbarians") {
		tribe = Tribes::kBarbarians;
	} else if (soldiers.at(0)->get_owner()->tribe().name() == "empire") {
		tribe = Tribes::kEmpire;
	} else {
		throw wexception("AI warning: Unable to calculate strenght for player of tribe %s",
			soldiers.at(0)->get_owner()->tribe().name().c_str());
	}

	float hp = 0;
	float al = 0;
	float dl = 0;
	float el = 0;
	float final = 0;

	for (Soldier * soldier : soldiers) {
		switch (tribe) {
			case (Tribes::kAtlanteans):
				hp = 135 + 40 * soldier->get_hp_level();
				al =  14 +  8 * soldier->get_attack_level();
				dl = static_cast<float>(94 -  8 * soldier->get_defense_level()) / 100;
				el = static_cast<float>(70 - 17 * soldier->get_evade_level()) / 100;
				break;
			case (Tribes::kBarbarians):
				hp += 130 + 28 * soldier->get_hp_level();
				al +=  14 +  7 * soldier->get_attack_level();
				dl += static_cast<float>(97 -  8 * soldier->get_defense_level()) / 100;
				el += static_cast<float>(75 - 15 * soldier->get_evade_level()) / 100;
				break;
			case (Tribes::kEmpire):
				hp += 130 + 21 * soldier->get_hp_level();
				al +=  14 +  8 * soldier->get_attack_level();
				dl += static_cast<float>(95 -  8 * soldier->get_defense_level()) / 100;
				el += static_cast<float>(70 - 16 * soldier->get_evade_level()) / 100;
				break;
			default:
				NEVER_HERE();
		}

		final += (al * hp) / (dl * el);
	}

	// 2500 is aproximate strength of one unpromoted soldier
	return static_cast<int32_t>(final / 2500);
}

bool DefaultAI::check_enemy_sites(uint32_t const gametime) {

	Map& map = game().map();

	// define which players are attackable
	std::vector<Attackable> player_attackable;
	PlayerNumber const nr_players = map.get_nrplayers();
	player_attackable.resize(nr_players);
	uint32_t plr_in_game = 0;
	Widelands::PlayerNumber const pn = player_number();

	iterate_players_existing_novar(p, nr_players, game())++ plr_in_game;

	// receiving games statistics and parsing it (reading latest entry)
	const Game::GeneralStatsVector& genstats = game().get_general_statistics();

	// Collecting statistics and saving them in player_statistics object
	for (Widelands::TeamNumber j = 1; j <= plr_in_game; ++j) {
		const Player* this_player = game().get_player(j);
		if (this_player) {
			try {
				player_statistics.add(j, this_player->team_number(), genstats.at(j - 1).miltary_strength.back());
			} catch (const std::out_of_range&) {
				log("ComputerPlayer(%d): genstats entry missing - size :%d\n",
					 static_cast<unsigned int>(player_number()),
				    static_cast<unsigned int>(genstats.size()));
			}
		}
	}

	player_statistics.recalculate_team_power();

	// defining treshold ratio of own_strength/enemy's strength
	uint32_t treshold_ratio = 100;
	if (type_ == DefaultAI::Type::kNormal) {
		treshold_ratio = 80;
	}
	if (type_ == DefaultAI::Type::kVeryWeak) {
		treshold_ratio = 120;
	}

	// let's say a 'campaign' is a series of attacks,
	// if there is more then 3 minutes without attack after last
	// attack, then a campaign is over.
	// To start new campaign (=attack again), our strenth must exceed
	// target values (calculated above) by some treshold =
	// ai_personality_attack_margin
	// Once a new campaign started we will fight until
	// we get below above treshold or there will be 3
	// minutes gap since last attack
	// note - AI is not aware of duration of attacks
	// everywhere we consider time when an attack is ordered.
	if (last_attack_time_ < gametime - kCampaignDuration) {
		treshold_ratio += persistent_data->ai_personality_attack_margin;
	}

	const uint32_t my_power = player_statistics.get_modified_player_power(pn);


	// now we test all players to identify 'attackable' ones
	for (Widelands::PlayerNumber j = 1; j <= plr_in_game; ++j) {
		// if we are the same team, or it is just me
		if (player_statistics.players_in_same_team(pn, j) || pn == j) {
			player_attackable[j - 1] = Attackable::kNotAttackable;
			continue;
		}

		// now we compare strength
		// strength of the other player (considering his team)
		uint32_t players_power = player_statistics.get_modified_player_power(j);

		if (players_power == 0) {
			player_attackable.at(j - 1) = Attackable::kAttackable;
		} else if (my_power * 100 / players_power > treshold_ratio * 8) {
			player_attackable.at(j - 1) = Attackable::kAttackableVeryWeak;
		} else if (my_power * 100 / players_power > treshold_ratio * 4) {
			player_attackable.at(j - 1) = Attackable::kAttackableAndWeak;
		} else if (my_power * 100 / players_power > treshold_ratio) {
			player_attackable.at(j - 1) = Attackable::kAttackable;
		} else {
			player_attackable.at(j - 1) = Attackable::kNotAttackable;
		}

	}

	// first we scan vicitnity of couple of militarysites to get new enemy sites
	// Militarysites rotate (see check_militarysites())
	int32_t i = 0;
	for (MilitarySiteObserver mso : militarysites) {
		i += 1;
		if (i % 4 == 0)
			continue;
		if (i > 20)
			continue;

		MilitarySite* ms = mso.site;
		uint32_t const vision = ms->descr().vision_range();
		FCoords f = map.get_fcoords(ms->get_position());

		// get list of immovable around this our military site
		std::vector<ImmovableFound> immovables;
		map.find_immovables(Area<FCoords>(f, (vision + 3 < 13) ? 13 : vision + 3),
		                    &immovables,
		                    FindImmovableAttackable());

		for (uint32_t j = 0; j < immovables.size(); ++j) {
			if (upcast(MilitarySite const, bld, immovables.at(j).object)) {
				if (player_->is_hostile(bld->owner())) {
					if (enemy_sites.count(bld->get_position().hash()) == 0) {
						enemy_sites[bld->get_position().hash()] = EnemySiteObserver();
					}
				}
			}
			if (upcast(Warehouse const, wh, immovables.at(j).object)) {
				if (player_->is_hostile(wh->owner())) {
					if (enemy_sites.count(wh->get_position().hash()) == 0) {
						enemy_sites[wh->get_position().hash()] = EnemySiteObserver();
					}
				}
			}
		}
	}

	// now we update some of them
	uint32_t best_target = std::numeric_limits<uint32_t>::max();
	uint8_t best_score = 0;
	uint32_t count = 0;
	// sites that were either conquered or destroyed
	std::vector<uint32_t> disappeared_sites;

	// Willingness to attack depend on how long ago the last soldier has been trained. This is used as
	// indicator how busy our trainingsites are.
	// Moreover the stronger AI the more sensitive to it it is (a score of attack willingness is more
	// decreased if promotion of soldiers is stalled)
	int8_t training_score = 0;
	if (persistent_data->last_soldier_trained > gametime) {
		// No soldier was ever trained ...
		switch (type_) {
			case DefaultAI::Type::kNormal:
				training_score = -8;
				break;
			case DefaultAI::Type::kWeak:
				training_score = -4;
				break;
			default:
				training_score = -2;
			}
	} else if (persistent_data->last_soldier_trained + 10 * 60 * 1000 < gametime) {
		// was any soldier trained within last 10 minutes
		switch (type_) {
			case DefaultAI::Type::kNormal:
				training_score = -4;
				break;
			case DefaultAI::Type::kWeak:
				training_score = -2;
				break;
			default:
				training_score = -1;
			}
	}
	// Also we should have at least some training sites to be more willing to attack
	// Of course, very weak AI can have only one trainingsite so will be always penalized by this
	switch (ts_basic_count_ + ts_advanced_count_ - ts_without_trainers_) {
		case 0:
			training_score -= 6;
			break;
		case 1:
			training_score -= 3;
			break;
		case 2:
			training_score -= 1;
			break;
		default:
			;
	}

	const bool strong_enough = player_statistics.strong_enough(pn);

	for (std::map<uint32_t, EnemySiteObserver>::iterator site = enemy_sites.begin();
	     site != enemy_sites.end();
	     ++site) {

		// we test max 12 sites and prefer ones tested more then 1 min ago
		if (((site->second.last_tested + (enemysites_check_delay_ * 1000)) > gametime && count > 4) ||
		    count > 12) {
			continue;
		}
		count += 1;

		site->second.last_tested = gametime;
		uint8_t defenders_strength = 0;
		bool is_warehouse = false;
		bool is_attackable = false;
		// we cannot attack unvisible site and there is no other way to find out
		const bool is_visible = (1 < player_->vision
				(Map::get_index(Coords::unhash(site->first), map.get_width())));
		uint16_t owner_number = 100;

		// testing if we can attack the building - result is a flag
		// if we dont get a flag, we remove the building from observers list
		FCoords f = map.get_fcoords(Coords::unhash(site->first));
		uint32_t site_to_be_removed = std::numeric_limits<uint32_t>::max();
		Flag* flag = nullptr;

		if (upcast(MilitarySite, bld, f.field->get_immovable())) {
			if (player_->is_hostile(bld->owner())) {
				std::vector<Soldier *> defenders;
				defenders = bld->present_soldiers();
				defenders_strength = calculate_strength(defenders);

				flag = &bld->base_flag();
				if (is_visible && bld->can_attack()) {
					is_attackable = true;
				}
				owner_number = bld->owner().player_number();
			}
		}
		if (upcast(Warehouse, Wh, f.field->get_immovable())) {
			if (player_->is_hostile(Wh->owner())) {

				std::vector<Soldier *> defenders;
				defenders = Wh->present_soldiers();
				defenders_strength = calculate_strength(defenders);

				flag = &Wh->base_flag();
				is_warehouse = true;
				if (is_visible && Wh->can_attack()) {
					is_attackable = true;
				}
				owner_number = Wh->owner().player_number();
			}
		}

		// if flag is defined it is a good taget
		if (flag) {
			// updating some info
			// updating info on mines nearby if needed
			if (site->second.mines_nearby == ExtendedBool::kUnset) {
				FindNodeMineable find_mines_spots_nearby(game(), f.field->get_resources());
				const int32_t minescount =
				   map.find_fields(Area<FCoords>(f, 6), nullptr, find_mines_spots_nearby);
				if (minescount > 0) {
					site->second.mines_nearby = ExtendedBool::kTrue;
				} else {
					site->second.mines_nearby = ExtendedBool::kFalse;
				}
			}

			site->second.is_warehouse = is_warehouse;

			// getting rid of default
			if (site->second.last_time_attackable == kNever) {
				site->second.last_time_attackable = gametime;
			}

			// can we attack:
			if (is_attackable) {
				std::vector<Soldier *> attackers;
				player_->find_attack_soldiers(*flag, &attackers);
				int32_t strength = calculate_strength(attackers);

				site->second.attack_soldiers_strength = strength;
			} else {
				site->second.attack_soldiers_strength = 0;
			}

			site->second.defenders_strength = defenders_strength;

			if (site->second.attack_soldiers_strength > 0
				&&
				(player_attackable[owner_number - 1] == Attackable::kAttackable ||
				player_attackable[owner_number - 1] == Attackable::kAttackableAndWeak ||
				player_attackable[owner_number - 1] == Attackable::kAttackableVeryWeak)) {
				site->second.score = site->second.attack_soldiers_strength - site->second.defenders_strength / 2;

				if (is_warehouse) {
					site->second.score += 2;
				} else {
					site->second.score -= 2;
				}

				site->second.score -= vacant_mil_positions_ / 8;

				if (site->second.mines_nearby == ExtendedBool::kFalse) {
					site->second.score -= 1;
				} else {
					site->second.score += 1;
				}
				// we dont want to attack multiple players at the same time too eagerly
				if (owner_number != persistent_data->last_attacked_player) {
					site->second.score -= 3;
				}
				// if we dont have mines yet
				if (mines_.size() <= 2) {
					site->second.score -= 8;
				}

				// Applying (decreasing score) if trainingsites are not working
				site->second.score += training_score;

				// We have an advantage over stongest opponent
				if (strong_enough) {
					site->second.score += 3;
				}

				// Enemy is too weak, be more aggressive attacking him
				if (player_attackable[owner_number - 1] == Attackable::kAttackableAndWeak) {
					site->second.score += 4;
				}
				if (player_attackable[owner_number - 1] == Attackable::kAttackableVeryWeak) {
					site->second.score += 8;
				}

				// treating no attack score
				if (site->second.no_attack_counter < 0) {
					// we cannot attack yet
					site->second.score = 0;
					// but increase the counter by 1
					site->second.no_attack_counter += 1;
				}

			} else {
				site->second.score = 0;
			}  // or the score will remain 0

			if (site->second.score > 0) {
				if (site->second.score > best_score) {
					best_score = site->second.score;
					best_target = site->first;
				}
			}

			if (site->second.attack_soldiers_strength > 0) {
				site->second.last_time_attackable = gametime;
			}
			if (site->second.last_time_attackable + 20 * 60 * 1000 < gametime) {
				site_to_be_removed = site->first;
			}
		} else {  // we dont have a flag, let remove the site from out observer list
			site_to_be_removed = site->first;
		}

		if (site_to_be_removed < std::numeric_limits<uint32_t>::max()) {
			disappeared_sites.push_back(site_to_be_removed);
		}
	}

	while (!disappeared_sites.empty()) {
		enemy_sites.erase(disappeared_sites.back());
		disappeared_sites.pop_back();
	}

	// modifying enemysites_check_delay_,this depends on the count
	// of enemysites in observer
	if (count >= 13 && enemysites_check_delay_ < 180) {
		enemysites_check_delay_ += 3;
	}
	if (count < 10 && enemysites_check_delay_ > 45) {
		enemysites_check_delay_ -= 2;
	}

	// if coordinates hash is not set
	if (best_target == std::numeric_limits<uint32_t>::max()) {
		return false;
	}

	assert(enemy_sites.count(best_target) > 0);

	// attacking
	FCoords f = map.get_fcoords(Coords::unhash(best_target));
	// setting no attack counter here
	// this gauranties that it will not be attacked in next 3
	// turns
	enemy_sites[best_target].no_attack_counter = -3;

	Flag* flag = nullptr;  // flag of a building to be attacked
	if (upcast(MilitarySite, bld, f.field->get_immovable())) {
		flag = &bld->base_flag();
	} else if (upcast(Warehouse, Wh, f.field->get_immovable())) {
		flag = &Wh->base_flag();
	} else {
		return false;  // this should not happen
	}

	// how many attack soldiers we can send?
	uint32_t attackers = player_->find_attack_soldiers(*flag);

	// Of course not all of them:
	// reduce by 0-3 for attackers below 10
	// but for soldiers in range 10-40 reduce by much more.
	// Soldiers above 40 are ignored for calculation

	// Number of soldiers in the range 10-40, random portion of
	// them will be used
	uint32_t above_ten = (attackers > 10)? attackers - 10 : 0;
	above_ten = (above_ten > 30) ? 30 : above_ten;

	attackers = attackers - (gametime % 3) - ((above_ten > 0) ? gametime % above_ten : 0);

	if (attackers <= 0) {
		return false;
	}

	game().send_player_enemyflagaction(*flag, player_number(), attackers);

	last_attack_time_ = gametime;
	persistent_data->last_attacked_player = flag->owner().player_number();

	return true;
}

// This runs once in 15 minutes, and adjust wares targets based on number of
// productionsites and ports
void DefaultAI::review_wares_targets(uint32_t const gametime) {

	player_ = game().get_player(player_number());
	tribe_ = &player_->tribe();

	// to avoid floats real multiplicator is multiplicator/10
	uint16_t multiplicator = 10;
	if ((productionsites.size() + num_ports * 5) > 50) {
		multiplicator = (productionsites.size() + num_ports * 5) / 5;
	}

	for (EconomyObserver* observer : economies) {
		DescriptionIndex nritems = player_->egbase().tribes().nrwares();
		for (Widelands::DescriptionIndex id = 0; id < nritems; ++id) {
			const uint16_t default_target = tribe_->get_ware_descr(id)->default_target_quantity(tribe_->name());

			game().send_player_command(*new Widelands::CmdSetWareTargetQuantity(
			                              gametime,
			                              player_number(),
			                              player_->get_economy_number(&observer->economy),
			                              id,
			                              default_target * multiplicator / 10));
		}
	}
}

// Sets due_time based on job ID
void DefaultAI::set_taskpool_task_time(const uint32_t gametime, const Widelands::SchedulerTaskId task) {

	for (auto& item : taskPool) {
		if (item.id == task) {
			item.due_time = gametime;
			return;
		}
	}
	NEVER_HERE();
}

// Retrieves due time of the task based on its ID
uint32_t DefaultAI::get_taskpool_task_time(const Widelands::SchedulerTaskId task) {
	for (const auto& item : taskPool) {
		if (item.id == task) {
			return item.due_time;
		}
	}

	throw wexception("AI internal error: nonexistent task.");
}

// This performs one "iteration" of sorting based on due_time
// We by design do not need full sorting...
void DefaultAI::sort_task_pool() {
	assert(!taskPool.empty());
	for (int8_t i = taskPool.size() - 1; i > 0; --i) {
		if (taskPool[i - 1].due_time > taskPool[i].due_time) {
			std::iter_swap(taskPool.begin() + i - 1, taskPool.begin() + i);
		}
	}
}

// following two functions count mines of the same type (same output,
// all levels)
uint32_t DefaultAI::mines_in_constr() const {
	uint32_t count = 0;
	for (const std::pair<const int, MineTypesObserver> m : mines_per_type) {
		count += m.second.in_construction;
	}
	return count;
}

uint32_t DefaultAI::mines_built() const{
	uint32_t count = 0;
	for (const std::pair<const int, MineTypesObserver> m : mines_per_type) {
		count += m.second.finished;
	}
	return count;
}

// following two functions count militarysites of the same size
uint32_t DefaultAI::msites_in_constr() const {
	uint32_t count = 0;
	for (const std::pair<const int, MilitarySiteSizeObserver> m : msites_per_size) {
		count += m.second.in_construction;
	}
	return count;
}
uint32_t DefaultAI::msites_built() const{
	uint32_t count = 0;
	for (const std::pair<const int, MilitarySiteSizeObserver> m : msites_per_size) {
		count += m.second.finished;
	}
	return count;
}


// This prints some basic statistics during a game to the command line -
// missing materials and counts of different types of buildings.
// The main purpose of this is when a game creator needs to finetune a map
// and needs to know what resourcess are missing for which player and so on.
// By default it is off (see kPrintStats)
// TODO(tiborb ?): - it would be nice to have this activated by a command line switch
void DefaultAI::print_stats() {

	if (!kPrintStats) {
		set_taskpool_task_time(std::numeric_limits<int32_t>::max(), SchedulerTaskId::kPrintStats);
		return;
	}


	PlayerNumber const pn = player_number();

	// we test following materials
	const std::vector<std::string> materials = {"coal",
	                                            "log",
	                                            "iron_ore",
	                                            "iron",
	                                            "marble",
	                                            "planks",
	                                            "water",
	                                            "gold_ore",
	                                            "granite",
	                                            "fish",
	                                            "diamond",
	                                            "corn",
	                                            "wheat",
	                                            "grape",
	                                            "quartz",
	                                            "atlanteans_bread",
	                                            "barbarians_bread",
	                                            "empire_bread",
	                                            "meat"};
	std::string summary = "";
	for (uint32_t j = 0; j < materials.size(); ++j) {
		DescriptionIndex const index = tribe_->ware_index(materials.at(j));
		if (!tribe_->has_ware(index)) {
			continue;
		}
		if (get_warehoused_stock(index) > 0) {
			continue;
		}
		summary = summary + materials.at(j) + ", ";
	}

	log(" %1d: Buildings: Pr:%3u, Ml:%3u, Mi:%2u, Wh:%2u, Po:%u. Missing: %s\n",
	    pn,
	    static_cast<uint32_t>(productionsites.size()),
	    static_cast<uint32_t>(militarysites.size()),
	    static_cast<uint32_t>(mines_.size()),
	    static_cast<uint32_t>(warehousesites.size() - num_ports),
	    num_ports,
	    summary.c_str());
}

template<typename T>
	void DefaultAI::check_range(T value, T bottom_range, T upper_range, const char* value_name) {
	if (value < bottom_range || value > upper_range) {
		log(" %d: unexpected value for %s: %d\n",
		player_number(),
		value_name,
		value);
	}
}

template<typename T> void DefaultAI::check_range(T value, T upper_range, const char* value_name) {
	if (value > upper_range) {
		log(" %d: unexpected value for %s: %d\n",
		player_number(),
		value_name,
		value);
	}
}

int32_t DefaultAI::limit_cnt_target(const int32_t current_cnt_target, const int32_t ai_limit) {

	if (ai_limit >= std::numeric_limits<int32_t>::max() - 1) {
		// = ai limit is not set
		return current_cnt_target;
	}

	int32_t new_target = current_cnt_target;

	if (current_cnt_target > (ai_limit + 1) / 2) {
		new_target = (ai_limit + 1) / 2;
	}
	assert (new_target * 2 >= ai_limit);
	assert (new_target > 0);
	assert (new_target <= ai_limit);

	return new_target;
}<|MERGE_RESOLUTION|>--- conflicted
+++ resolved
@@ -3152,15 +3152,9 @@
 					}
 
 					if (en_bo.total_count() == 1) {
-<<<<<<< HEAD
 						// If the upgrade itself can be upgraded futher, we are more willing to upgrade 2nd building
-						if (en_bo.upgrade_extends_ || en_bo.upgrade_substitutes_) {
-							if (en_bo.current_stats_ > 30) {
-=======
-						//if the upgrade itself can be upgraded futher, we are more willing to upgrade 2nd building
 						if (en_bo.upgrade_extends || en_bo.upgrade_substitutes) {
 							if (en_bo.current_stats > 30) {
->>>>>>> 6d39550f
 								doing_upgrade = true;
 							}
 						} else if (en_bo.current_stats > 50) {
