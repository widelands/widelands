/*
 * Copyright (C) 2004-2022 by the Widelands Development Team
 *
 * This program is free software; you can redistribute it and/or
 * modify it under the terms of the GNU General Public License
 * as published by the Free Software Foundation; either version 2
 * of the License, or (at your option) any later version.
 *
 * This program is distributed in the hope that it will be useful,
 * but WITHOUT ANY WARRANTY; without even the implied warranty of
 * MERCHANTABILITY or FITNESS FOR A PARTICULAR PURPOSE.  See the
 * GNU General Public License for more details.
 *
 * You should have received a copy of the GNU General Public License
 * along with this program; if not, see <https://www.gnu.org/licenses/>.
 *
 */

#include "ai/defaultai.h"

#include <algorithm>
#include <cstdlib>
#include <memory>

#include "ai/ai_hints.h"
#include "base/log.h"
#include "base/macros.h"
#include "base/time_string.h"
#include "base/wexception.h"
#include "economy/flag.h"
#include "economy/portdock.h"
#include "economy/road.h"
#include "economy/wares_queue.h"
#include "logic/game_controller.h"
#include "logic/map.h"
#include "logic/map_objects/descriptions.h"
#include "logic/map_objects/findbob.h"
#include "logic/map_objects/findimmovable.h"
#include "logic/map_objects/findnode.h"
#include "logic/map_objects/tribes/constructionsite.h"
#include "logic/map_objects/tribes/militarysite.h"
#include "logic/map_objects/tribes/productionsite.h"
#include "logic/map_objects/tribes/ship.h"
#include "logic/map_objects/tribes/soldier.h"
#include "logic/map_objects/tribes/trainingsite.h"
#include "logic/map_objects/tribes/tribe_descr.h"
#include "logic/map_objects/tribes/warehouse.h"
#include "logic/maphollowregion.h"
#include "logic/mapregion.h"
#include "logic/player.h"
#include "logic/playercommand.h"

// following is in milliseconds (widelands counts time in ms)
constexpr Duration kFieldInfoExpiration(14 * 1000);
constexpr Duration kMineFieldInfoExpiration(20 * 1000);
constexpr Duration kNewMineConstInterval(19000);
constexpr Duration kBusyMineUpdateInterval(2000);
// building of the same building can be started after 25s at earliest
constexpr Duration kBuildingMinInterval(25 * 1000);
constexpr Duration kMinBFCheckInterval(5 * 1000);
constexpr Duration kMinMFCheckInterval(19 * 1000);
constexpr Duration kMarineDecisionInterval(20 * 1000);
constexpr Duration kRemainingBasicBuildingsResetTime(1 * 60 * 1000);

// following two are used for roads management, for creating shortcuts and dismantling dispensable
// roads
constexpr int32_t kSpotsEnough = 25;

constexpr uint16_t kTargetQuantCap = 30;

// this is intended for map developers & testers, should be off by default
// also note that some of that stats is printed only in verbose mode
constexpr bool kEnableStatsPrint = false;
// enable also the above to print the results of the performance data collection
constexpr bool kCollectPerfData = false;

// for scheduler
constexpr int kMaxJobs = 4;

// Count of mine types / ground resources
constexpr int kMineTypes = 4;

namespace AI {

// Fix undefined references
constexpr Duration DefaultAI::kManagementUpdateInterval;
constexpr Duration DefaultAI::kStatUpdateInterval;
constexpr Duration DefaultAI::kFlagWarehouseUpdInterval;
constexpr Duration DefaultAI::kExpeditionMinDuration;
constexpr Duration DefaultAI::kExpeditionMaxDuration;
constexpr Duration DefaultAI::kShipCheckInterval;
constexpr Duration DefaultAI::kCampaignDuration;
constexpr Duration DefaultAI::kTrainingSitesCheckInterval;

DefaultAI::NormalImpl DefaultAI::normal_impl;
DefaultAI::WeakImpl DefaultAI::weak_impl;
DefaultAI::VeryWeakImpl DefaultAI::very_weak_impl;

Time DefaultAI::last_seafaring_check_ = Time(0);
bool DefaultAI::map_allows_seafaring_ = false;

/// Constructor of DefaultAI
DefaultAI::DefaultAI(Widelands::Game& ggame, Widelands::PlayerNumber const pid, AiType const t)
   : ComputerPlayer(ggame, pid),
     type_(t),
     player_(nullptr),
     tribe_(nullptr),
     attackers_count_(0),
     // Delay initialization to allow scenario scripts
     // to load custom units/buildings at gametime 0
     next_ai_think_(1),
     scheduler_delay_counter_(0),
     numof_psites_in_constr(0),
     num_ports(0),
     numof_warehouses_(0),
     numof_warehouses_in_const_(0),
     military_last_dismantle_(0),
     military_last_build_(0),
     time_of_last_construction_(0),
     next_mine_construction_due_(0),
     fishers_count_(0),
     first_iron_mine_built(50 * 60 * 60 * 1000),
     ts_finished_count_(0),
     ts_in_const_count_(0),
     ts_without_trainers_(0),
     enemysites_check_delay_(30),
     spots_(0),
     resource_necessity_water_needed_(false),
     highest_nonmil_prio_(0),
     expedition_ship_(kNoShip) {

	// Subscribe to NoteFieldPossession.
	field_possession_subscriber_ = Notifications::subscribe<Widelands::NoteFieldPossession>(
	   [this](const Widelands::NoteFieldPossession& note) {
		   if (note.player != player_) {
			   return;
		   }
		   if (note.ownership == Widelands::NoteFieldPossession::Ownership::GAINED) {
			   unusable_fields.push_back(note.fc);
		   }
	   });

	// Subscribe to NoteImmovables.
	immovable_subscriber_ = Notifications::subscribe<Widelands::NoteImmovable>(
	   [this](const Widelands::NoteImmovable& note) {
		   if (player_ == nullptr) {
			   return;
		   }
		   if (note.pi->owner().player_number() != player_->player_number()) {
			   return;
		   }
		   if (note.ownership == Widelands::NoteImmovable::Ownership::GAINED) {
			   gain_immovable(*note.pi);
		   } else {
			   lose_immovable(*note.pi);
		   }
	   });

	// Subscribe to ProductionSiteOutOfResources.
	outofresource_subscriber_ =
	   Notifications::subscribe<Widelands::NoteProductionSiteOutOfResources>(
	      [this](const Widelands::NoteProductionSiteOutOfResources& note) {
		      if (note.ps->owner().player_number() != player_->player_number()) {
			      return;
		      }

		      out_of_resources_site(*note.ps);
	      });

	// Subscribe to TrainingSiteSoldierTrained.
	soldiertrained_subscriber_ = Notifications::subscribe<Widelands::NoteTrainingSiteSoldierTrained>(
	   [this](const Widelands::NoteTrainingSiteSoldierTrained& note) {
		   if (note.ts->owner().player_number() != player_->player_number()) {
			   return;
		   }

		   soldier_trained(*note.ts);
	   });

	// Subscribe to ShipNotes.
	shipnotes_subscriber_ =
	   Notifications::subscribe<Widelands::NoteShip>([this](const Widelands::NoteShip& note) {
		   // in a short time between start and late_initialization the player
		   // can get notes that can not be processed.
		   // It seems that this causes no problem, at least no substantial
		   if (player_ == nullptr) {
			   return;
		   }
		   if (note.ship->get_owner()->player_number() != player_->player_number()) {
			   return;
		   }

		   switch (note.action) {

		   case Widelands::NoteShip::Action::kGained:
			   gain_ship(*note.ship, NewShip::kBuilt);
			   break;

		   case Widelands::NoteShip::Action::kLost:
			   for (std::deque<ShipObserver>::iterator i = allships.begin(); i != allships.end();
			        ++i) {
				   if (i->ship == note.ship) {
					   allships.erase(i);
					   break;
				   }
			   }
			   break;

		   case Widelands::NoteShip::Action::kWaitingForCommand:
			   for (ShipObserver& observer : allships) {
				   if (observer.ship == note.ship) {
					   observer.waiting_for_command_ = true;
					   break;
				   }
			   }
			   break;
		   default:
			   // Do nothing
			   break;
		   }
	   });
}

DefaultAI::~DefaultAI() {
	while (!buildable_fields.empty()) {
		delete buildable_fields.back();
		buildable_fields.pop_back();
	}

	while (!mineable_fields.empty()) {
		delete mineable_fields.back();
		mineable_fields.pop_back();
	}

	while (!economies.empty()) {
		delete economies.back();
		economies.pop_back();
	}
}

/**
 * Main loop of computer player_ "defaultAI"
 *
 * General behaviour is defined here.
 */
void DefaultAI::think() {
	const Time& gametime = game().get_gametime();

	if (next_ai_think_ > gametime) {
		return;
	}

	if (tribe_ == nullptr) {
		late_initialization();
	}

	// AI now thinks twice in a seccond, if the game engine allows this
	// if too busy, the period can be many seconds.
	next_ai_think_ = gametime + Duration(500);

	if (player_->is_picking_custom_starting_position()) {
		// TODO(Nordfriese): In picking_custom_starting_position mode, try to find
		// a nice spot somewhere instead of just picking the default position.
		// This here will not work if another player has already chosen a spot
		// close to our default location…
		if (!player_->pick_custom_starting_position(game().map().get_starting_pos(player_number()))) {
			log_warn_time(gametime, "AI %u: default starting position already taken!\n",
			              static_cast<unsigned>(player_number()));
		}
		return;
	}

	SchedulerTaskId due_task = SchedulerTaskId::kUnset;

	sort_task_pool();

	const int32_t delay_time = gametime.get() - taskPool.front()->due_time.get();

	/// This portion of code keeps the speed of game to ensure AI tasks
	// being on time, this is used for training of AI
	if (game().is_auto_speed()) {
		int32_t speed_diff = 0;
		if (delay_time > 4500) {
			speed_diff = -200;
		} else if (delay_time < 2000) {
			speed_diff = +100;
		}
		if (speed_diff != 0) {
			if (GameController* const ctrl = game().game_controller()) {
				if ((ctrl->desired_speed() > 950 && ctrl->desired_speed() < 30000) ||
				    (ctrl->desired_speed() < 1000 && speed_diff > 0) ||
				    (ctrl->desired_speed() > 29999 && speed_diff < 0)) {
					ctrl->set_desired_speed(ctrl->desired_speed() + speed_diff);
				}
			}
		}
	}

	// Here we decide how many jobs will be run now (none - 5)
	// in case no job is due now, it can be zero
	uint32_t jobs_to_run_count = (delay_time < 0) ? 0 : 1;

	// Here we collect data for "too late ..." message
	if (delay_time > 5000) {
		++scheduler_delay_counter_;
	} else {
		scheduler_delay_counter_ = 0;
	}

	if (jobs_to_run_count == 0) {
		// well we have nothing to do now
		return;
	}

	// And printing it now and resetting counter
	if (scheduler_delay_counter_ > 10) {
		log_warn_time(gametime, " %d: AI: game speed too high, jobs are too late (now %2d seconds)\n",
		              player_number(), static_cast<int32_t>(delay_time / 1000));
		scheduler_delay_counter_ = 0;
	}

	// 400 provides that second job is run if delay time is longer then 1.6 sec
	if (delay_time > 2000) {
		jobs_to_run_count = sqrt(static_cast<uint32_t>(delay_time / 400));
	}

	jobs_to_run_count = (jobs_to_run_count > kMaxJobs) ? kMaxJobs : jobs_to_run_count;
	assert(jobs_to_run_count > 0 && jobs_to_run_count <= kMaxJobs);
	assert(jobs_to_run_count < taskPool.size());

	// Pool of tasks to be executed this run. In ideal situation it will consist of one task only.
	current_task_queue.clear();
	// Here we push SchedulerTask members into the temporary queue, providing that a task is due now
	// and
	// the limit (jobs_to_run_count) is not exceeded
	for (uint8_t i = 0; i < jobs_to_run_count; ++i) {
		if (taskPool[i]->due_time <= gametime) {
			current_task_queue.push_back(taskPool[i]);
			sort_task_pool();
		} else {
			break;
		}
	}
	assert(!current_task_queue.empty() && current_task_queue.size() <= jobs_to_run_count);

	if (GameController* const ctrl = game().game_controller()) {
		verb_log_dbg_time(gametime, "Player: %d; Jobs: %d; delay: %d; gamespeed: %d \n",
		                  player_->player_number(), jobs_to_run_count, delay_time,
		                  ctrl->real_speed());
	}

	// Ordering temporary queue so that higher priority (lower number) is on the beginning
	std::sort(current_task_queue.begin(), current_task_queue.end());

	// Performing tasks from temporary queue one by one
	for (const auto& task : current_task_queue) {

		due_task = task->id;

		// Collecting some statistics, performance data only when explicitely enabled
		task->call_count++;
		if (kCollectPerfData) {
			time_point = std::chrono::high_resolution_clock::now();
		}

		// Now AI runs a job selected above to be performed in this turn
		// (only one but some of them needs to run check_economies() to
		// guarantee consistency)
		// job names are selfexplanatory
		switch (due_task) {
		case SchedulerTaskId::kBbuildableFieldsCheck:
			update_all_buildable_fields(gametime);
			set_taskpool_task_time(
			   gametime + kMinBFCheckInterval, SchedulerTaskId::kBbuildableFieldsCheck);
			break;
		case SchedulerTaskId::kMineableFieldsCheck:
			update_all_mineable_fields(gametime);
			set_taskpool_task_time(
			   gametime + kMinMFCheckInterval, SchedulerTaskId::kMineableFieldsCheck);
			break;
		case SchedulerTaskId::kRoadCheck:
			if (check_economies()) {  // is a must
				return;
			}
			set_taskpool_task_time(gametime + Duration(1000), SchedulerTaskId::kRoadCheck);
			// testing 5 roads
			{
				const int32_t roads_to_check = roads.size() / 30 + 1;
				for (int j = 0; j < roads_to_check; ++j) {
					// improve_roads function will test one road and rotate roads vector
					if (improve_roads(gametime)) {
						// if significant change takes place do not go on
						break;
					}
				}
			}
			break;
		case SchedulerTaskId::kUnbuildableFCheck:
			set_taskpool_task_time(gametime + Duration(4000), SchedulerTaskId::kUnbuildableFCheck);
			update_all_not_buildable_fields(gametime);
			break;
		case SchedulerTaskId::kCheckEconomies:
			check_economies();
			set_taskpool_task_time(gametime + Duration(8000), SchedulerTaskId::kCheckEconomies);
			break;
		case SchedulerTaskId::kProductionsitesStats:
			update_productionsite_stats();
			// Updating the stats every 10 seconds should be enough
			set_taskpool_task_time(gametime + Duration(10000), SchedulerTaskId::kProductionsitesStats);
			break;
		case SchedulerTaskId::kConstructBuilding:
			if (check_economies()) {  // economies must be consistent
				return;
			}
			if (gametime < Time(15000)) {  // More frequent at the beginning of game
				set_taskpool_task_time(gametime + Duration(2000), SchedulerTaskId::kConstructBuilding);
			} else {
				set_taskpool_task_time(gametime + Duration(6000), SchedulerTaskId::kConstructBuilding);
			}
			if (construct_building(gametime)) {
				time_of_last_construction_ = gametime;
			}
			break;
		case SchedulerTaskId::kCheckProductionsites:
			if (check_economies()) {  // economies must be consistent
				return;
			}
			{
				set_taskpool_task_time(
				   gametime + Duration(15000), SchedulerTaskId::kCheckProductionsites);
				// testing 5 productionsites (if there are 5 of them)
				int32_t ps_to_check = (productionsites.size() < 5) ? productionsites.size() : 5;
				for (int j = 0; j < ps_to_check; ++j) {
					// one productionsite per one check_productionsites() call
					if (check_productionsites(gametime)) {
						// if significant change takes place do not go on
						break;
					}
				}
			}
			break;
		case SchedulerTaskId::kCheckShips:
			// if function returns false, we can postpone next call
			{
				const uint8_t wait_multiplier = (check_ships(gametime)) ? 1 : 5;
				set_taskpool_task_time(
				   gametime + kShipCheckInterval * wait_multiplier, SchedulerTaskId::kCheckShips);
			}
			break;
		case SchedulerTaskId::KMarineDecisions:
			// if function returns false, we can postpone for next call
			{
				const uint8_t wait_multiplier = (marine_main_decisions(gametime)) ? 1 : 5;
				set_taskpool_task_time(gametime + kMarineDecisionInterval * wait_multiplier,
				                       SchedulerTaskId::KMarineDecisions);
			}
			break;
		case SchedulerTaskId::kCheckMines:
			if (check_economies()) {  // economies must be consistent
				return;
			}
			set_taskpool_task_time(gametime + Duration(15000), SchedulerTaskId::kCheckMines);
			// checking 3 mines if possible
			{
				int32_t mines_to_check = (mines_.size() < 5) ? mines_.size() : 5;
				for (int j = 0; j < mines_to_check; ++j) {
					// every run of check_mines_() checks one mine
					if (check_mines_(gametime)) {
						// if significant change takes place do not go on
						break;
					}
				}
			}
			break;
		case SchedulerTaskId::kCheckMilitarysites:
			// just to be sure the value is reset
			if (check_militarysites(gametime)) {
				set_taskpool_task_time(
				   gametime + Duration(15 * 1000), SchedulerTaskId::kCheckMilitarysites);
			} else {
				set_taskpool_task_time(
				   gametime + Duration(4 * 1000), SchedulerTaskId::kCheckMilitarysites);
			}
			break;
		case SchedulerTaskId::kCheckTrainingsites:
			set_taskpool_task_time(
			   gametime + kTrainingSitesCheckInterval, SchedulerTaskId::kCheckTrainingsites);
			check_trainingsites(gametime);
			break;
		case SchedulerTaskId::kCountMilitaryVacant:
			count_military_vacant_positions();
			set_taskpool_task_time(
			   gametime + Duration(25 * 1000), SchedulerTaskId::kCountMilitaryVacant);
			break;
		case SchedulerTaskId::kWareReview:
			if (check_economies()) {  // economies must be consistent
				return;
			}
			set_taskpool_task_time(gametime + Duration(15 * 60 * 1000), SchedulerTaskId::kWareReview);
			review_wares_targets(gametime);
			break;
		case SchedulerTaskId::kPrintStats:
			if (check_economies()) {  // economies must be consistent
				return;
			}
			set_taskpool_task_time(gametime + Duration(10 * 60 * 1000), SchedulerTaskId::kPrintStats);
			print_stats(gametime);
			break;
		case SchedulerTaskId::kCheckEnemySites:
			check_enemy_sites(gametime);
			set_taskpool_task_time(gametime + Duration(19 * 1000), SchedulerTaskId::kCheckEnemySites);
			break;
		case SchedulerTaskId::kManagementUpdate:
			// This task is used for training the AI, so it should be usually disabled
			{  // statistics for spotted warehouses
				uint16_t conquered_wh = 0;
				for (auto coords : enemy_warehouses) {
					if (get_land_owner(game().map(), coords) == player_number()) {
						++conquered_wh;
					}
				}
				if (!basic_economy_established) {
					assert(!persistent_data->remaining_basic_buildings.empty());
					verb_log_info_time(
					   gametime,
					   "AI %2d: Basic economy not achieved, %" PRIuS " building(s) missing, f.e.: %s\n",
					   player_number(), persistent_data->remaining_basic_buildings.size(),
					   get_building_observer(persistent_data->remaining_basic_buildings.begin()->first)
					      .name);
				}
				if (!enemy_warehouses.empty()) {
					verb_log_info_time(gametime, "Conquered warehouses: %d / %" PRIuS "\n", conquered_wh,
					                   enemy_warehouses.size());
				}

				// how many types of mines have at least one finished mine? So can be up to 4 now
				uint16_t finished_mines_type = 0;
				for (const auto& mt : mines_per_type) {
					finished_mines_type += (mt.second.finished > 0) ? 1 : 0;
				}

				management_data.review(gametime, player_number(),
				                       player_statistics.get_player_land(player_number()),
				                       player_statistics.get_enemies_max_land(),
				                       player_statistics.get_old60_player_land(player_number()),
				                       attackers_count_, soldier_trained_log.count(gametime),
				                       player_statistics.get_player_power(player_number()),
				                       count_productionsites_without_buildings(), first_iron_mine_built,
				                       allships.size(), finished_mines_type);
				set_taskpool_task_time(
				   gametime + kManagementUpdateInterval, SchedulerTaskId::kManagementUpdate);
			}
			break;
		case SchedulerTaskId::kUpdateStats:
			update_player_stat(gametime);
			set_taskpool_task_time(gametime + kStatUpdateInterval, SchedulerTaskId::kUpdateStats);
			break;
		case SchedulerTaskId::kWarehouseFlagDist:
			check_flag_distances(gametime);
			set_taskpool_task_time(
			   gametime + kFlagWarehouseUpdInterval, SchedulerTaskId::kWarehouseFlagDist);
			break;
		case SchedulerTaskId::kUnset:
			NEVER_HERE();
		}

		if (kCollectPerfData) {
			double exec_time = std::chrono::duration_cast<std::chrono::microseconds>(
			                      std::chrono::high_resolution_clock::now() - time_point)
			                      .count();
			task->total_exec_time_ms += exec_time;
			if (exec_time > task->max_exec_time_ms) {
				task->max_exec_time_ms = exec_time;
			}
		}
	}
}

/**
 * Cares for all variables not initialised during construction
 *
 * When DefaultAI is constructed, some information is not yet available (e.g.
 * descriptions), so this is done after complete loading of the map.
 */
void DefaultAI::late_initialization() {
	player_ = game().get_player(player_number());
	tribe_ = &player_->tribe();
	if (game().is_ai_training_mode()) {
		ai_training_mode_ = true;
		management_data.set_ai_training_mode();
	}
	const Time& gametime = game().get_gametime();

	verb_log_info_time(gametime, "ComputerPlayer(%d): initializing as type %u%s\n", player_number(),
	                   static_cast<unsigned int>(type_),
	                   (ai_training_mode_) ? ", in ai training mode" : "");
	if (player_->team_number() > 0) {
		verb_log_info_time(gametime, "    ... member of team %d\n", player_->team_number());
	}

	wares.resize(game().descriptions().nr_wares());
	for (Widelands::DescriptionIndex i = 0;
	     i < static_cast<Widelands::DescriptionIndex>(game().descriptions().nr_wares()); ++i) {
		wares.at(i).preciousness =
		   game().descriptions().get_ware_descr(i)->ai_hints().preciousness(tribe_->name());
	}

	const Widelands::DescriptionIndex& nr_buildings = game().descriptions().nr_buildings();

	// The data struct below is owned by Player object, the purpose is to have them saved therein
	persistent_data = player_->get_mutable_ai_persistent_state();
	management_data.persistent_data = player_->get_mutable_ai_persistent_state();
	const bool create_basic_buildings_list =
	   !persistent_data->initialized || (gametime.get() < kRemainingBasicBuildingsResetTime.get());

	if (!persistent_data->initialized) {
		// As all data are initialized without given values, they must be populated with reasonable
		// values first
		persistent_data->initialize();

		// AI's DNA population
		management_data.new_dna_for_persistent(player_number(), type_);
		management_data.copy_persistent_to_local();
		management_data.mutate(player_number());
		if (ai_training_mode_) {
			management_data.dump_data(player_number());
		}

		management_data.test_consistency(true);

	} else {
		// Doing some consistency checks
		check_range<Time>(persistent_data->expedition_start_time, gametime, "expedition_start_time");
		check_range<uint16_t>(persistent_data->ships_utilization, 0, 10000, "ships_utilization_");

		// for backward consistency
		if (persistent_data->ai_personality_mil_upper_limit <
		    persistent_data->target_military_score) {
			persistent_data->ai_personality_mil_upper_limit = persistent_data->target_military_score;
		}
		if (persistent_data->least_military_score > persistent_data->target_military_score) {
			persistent_data->least_military_score = persistent_data->target_military_score;
		}

		if (ai_training_mode_) {
			verb_log_dbg_time(
			   gametime, "AI %2d: reinitializing dna (kAITrainingMode set true)", player_number());
			management_data.new_dna_for_persistent(player_number(), type_);
			management_data.copy_persistent_to_local();
			management_data.mutate(player_number());
			management_data.dump_data(player_number());

		} else {
			management_data.copy_persistent_to_local();
		}

		management_data.test_consistency(true);

		verb_log_info_time(gametime, " AI %2d: %" PRIuS " basic buildings in savegame file. %s\n",
		                   player_number(), persistent_data->remaining_basic_buildings.size(),
		                   (create_basic_buildings_list) ?
                            "New list will be recreated though (kAITrainingMode is true)" :
                            "");
	}

	// Even if we have basic buildings from savefile, we ignore them and recreate them based
	// on lua conf files
	if (create_basic_buildings_list) {
		persistent_data->remaining_basic_buildings.clear();
	}

	buildings_immovable_attributes_.clear();

	// Temporarily remember the lumberjacks for speeding up the ranger detection
	std::set<const Widelands::ProductionSiteDescr*> lumberjacks;

	for (Widelands::DescriptionIndex building_index = 0; building_index < nr_buildings;
	     ++building_index) {
		const Widelands::BuildingDescr& bld = *tribe_->get_building_descr(building_index);
		if (!tribe_->has_building(building_index) &&
		    bld.type() != Widelands::MapObjectType::MILITARYSITE) {
			continue;
		}

		const std::string& building_name = bld.name();
		const BuildingHints& bh = bld.hints();
		buildings_.resize(buildings_.size() + 1);
		BuildingObserver& bo = buildings_.back();
		bo.name = building_name.c_str();
		bo.id = building_index;
		bo.desc = &bld;
		bo.type = BuildingObserver::Type::kBoring;
		bo.cnt_built = 0;
		bo.cnt_under_construction = 0;
		bo.cnt_target = 1;  // default for everything
		bo.cnt_limit_by_aimode = std::numeric_limits<int32_t>::max();
		bo.cnt_upgrade_pending = 0;
		bo.stocklevel_count = 0;
		bo.stocklevel_time = Time(0);
		bo.last_dismantle_time = Time(0);
		// this is set to negative number, otherwise the AI would wait 25 sec
		// after game start not building anything
		// TODO(Nordfriese): …but times can no longer be negative. Seems to be working fine though…
		bo.construction_decision_time = Time(0);  // -60 * 60 * 1000;
		bo.last_building_built = Time();
		bo.build_material_shortage = false;
		bo.current_stats = 0;
		bo.unoccupied_count = 0;
		bo.unconnected_count = 0;
		bo.new_building_overdue = 0;
		bo.primary_priority = 0;
		if (bld.is_buildable()) {
			bo.set_is(BuildingAttribute::kBuildable);
		}
		if (bld.needs_seafaring()) {
			bo.set_is(BuildingAttribute::kNeedsSeafaring);
		}
		if (create_basic_buildings_list &&
		    bh.basic_amount() > 0) {  // This is the very begining of the game
			assert(persistent_data->remaining_basic_buildings.count(bo.id) == 0);
			persistent_data->remaining_basic_buildings.emplace(
			   std::make_pair(bo.id, bh.basic_amount()));
		}
		bo.basic_amount = bh.basic_amount();
		if (bh.needs_water()) {
			verb_log_dbg_time(gametime, "AI %d detected coast building: %s", player_number(), bo.name);
			bo.set_is(BuildingAttribute::kNeedsCoast);
		}
		if (bh.is_space_consumer()) {
			bo.set_is(BuildingAttribute::kSpaceConsumer);
		}
		bo.expansion_type = bh.is_expansion_type();
		bo.fighting_type = bh.is_fighting_type();
		bo.mountain_conqueror = bh.is_mountain_conqueror();
		bo.prohibited_till = Time(bh.get_prohibited_till() * 1000);  // value in conf is in seconds
		bo.forced_after = Time(bh.get_forced_after() * 1000);        // value in conf is in seconds
		if (bld.get_isport()) {
			bo.set_is(BuildingAttribute::kPort);
		}
		bo.max_trainingsites_proportion = 100;
		bo.initial_preciousness = 0;
		bo.max_preciousness = 0;
		bo.max_needed_preciousness = 0;

		// Is total count of this building limited by AI mode?
		if (bh.get_ai_limit(type_) >= 0) {
			bo.cnt_limit_by_aimode = bh.get_ai_limit(type_);
		}

		// Read all interesting data from ware producing buildings
		if (bld.type() == Widelands::MapObjectType::PRODUCTIONSITE) {
			const Widelands::ProductionSiteDescr& prod =
			   dynamic_cast<const Widelands::ProductionSiteDescr&>(bld);
			bo.type = bld.get_ismine() ? BuildingObserver::Type::kMine :
                                      BuildingObserver::Type::kProductionsite;
			for (const auto& temp_input : prod.input_wares()) {
				bo.inputs.push_back(temp_input.first);
			}
			for (const Widelands::DescriptionIndex& temp_output : prod.output_ware_types()) {
				bo.ware_outputs.push_back(temp_output);
				if (tribe_->is_construction_material(temp_output) && !bo.inputs.empty()) {
					wares.at(temp_output).refined_build_material = true;
				}
			}

			// Read information about worker outputs
			if (!prod.output_worker_types().empty()) {
				for (const Widelands::DescriptionIndex& temp_output : prod.output_worker_types()) {
					if (temp_output == tribe_->soldier()) {
						bo.set_is(BuildingAttribute::kBarracks);
					}
					const WareWorkerHints* worker_hints =
					   tribe_->get_worker_descr(temp_output)->ai_hints();
					const int worker_preciousness = worker_hints->preciousness(tribe_->name());
					if (worker_preciousness != Widelands::kInvalidWare) {
						bo.initial_preciousness += worker_preciousness;
					}
				}
				if (!bo.is(BuildingAttribute::kBarracks) && bo.ware_outputs.empty()) {
					bo.set_is(BuildingAttribute::kRecruitment);
					verb_log_dbg_time(
					   gametime, "AI %d detected recruitment site: %s", player_number(), bo.name);
				}
			}

			for (const auto& temp_position : prod.working_positions()) {
				for (uint8_t i = 0; i < temp_position.second; i++) {
					bo.positions.push_back(temp_position.first);
				}
			}

			// If this is a producer, does it act also as supporter?
			if (!bo.ware_outputs.empty() && !prod.supported_productionsites().empty()) {
				verb_log_dbg_time(
				   gametime, "AI %d detected supporting producer: %s", player_number(), bo.name);
				for (const auto& supp : prod.supported_productionsites()) {
					verb_log_dbg_time(gametime, "  -> %s", supp.c_str());
				}
				bo.set_is(BuildingAttribute::kSupportingProducer);
			}

			bo.supported_producers.clear();
			for (const std::string& supported_building_name : prod.supported_productionsites()) {
				Widelands::DescriptionIndex supported_building_index =
				   tribe_->building_index(supported_building_name);
				bo.supported_producers.insert(std::make_pair(
				   supported_building_index, dynamic_cast<const Widelands::ProductionSiteDescr*>(
				                                tribe_->get_building_descr(supported_building_index))));
			}
			// TODO(hessenfarmer): we need to find a solution for amazons here as they do not mine
			// iron
			iron_resource_id = game().descriptions().resource_index("resource_iron");
			if (iron_resource_id == Widelands::INVALID_INDEX) {
				throw wexception(
				   "The AI needs the descriptions to define the resource 'resource_iron'");
			}

			if (bo.type == BuildingObserver::Type::kMine) {
				// get the resource needed by the mine
				const auto& collected_resources = prod.collected_resources();
				if (collected_resources.size() > 1) {
					log_warn("AI %d: The mine '%s' will mine multiple resources. The AI can't handle "
					         "this and will simply pick the first one from the list.",
					         player_number(), bo.name);
				}
				const auto& first_resource_it = collected_resources.begin();
				if (first_resource_it == collected_resources.end()) {
					log_warn(
					   "AI %d: The mine '%s' does not mine any resources!", player_number(), bo.name);
					bo.mines = Widelands::INVALID_INDEX;
				} else {
					bo.mines = game().descriptions().resource_index(first_resource_it->first);
				}

				// populating mines_per_type map
				if (mines_per_type.count(bo.mines) == 0) {
					mines_per_type[bo.mines] = MineTypesObserver();
				}
				// Identify iron mines based on mines value
				if (bo.mines == iron_resource_id) {
					mines_per_type[bo.mines].is_critical = true;
					mine_fields_stat.add_critical_ore(bo.mines);
				}
			}

			if (bh.is_shipyard()) {
				bo.set_is(BuildingAttribute::kShipyard);
			}
			if (bh.supports_seafaring()) {
				bo.set_is(BuildingAttribute::kSupportsSeafaring);
			}

			// now we find out if the upgrade of the building is a full substitution
			// (produces all wares as current one)
			const Widelands::DescriptionIndex enhancement = bld.enhancement();
			if (enhancement != Widelands::INVALID_INDEX &&
			    bo.type == BuildingObserver::Type::kProductionsite) {
				std::unordered_set<Widelands::DescriptionIndex> enh_outputs;
				const Widelands::ProductionSiteDescr& enh_prod =
				   dynamic_cast<const Widelands::ProductionSiteDescr&>(
				      *tribe_->get_building_descr(enhancement));

				// collecting wares that are produced in enhanced building
				for (const Widelands::DescriptionIndex& ware : enh_prod.output_ware_types()) {
					enh_outputs.insert(ware);
				}
				// now testing outputs of current building
				// and comparing
				bo.set_is(BuildingAttribute::kUpgradeSubstitutes);
				for (Widelands::DescriptionIndex ware : bo.ware_outputs) {
					if (enh_outputs.count(ware) == 0) {
						bo.unset_is(BuildingAttribute::kUpgradeSubstitutes);
						break;
					}
				}

				std::unordered_set<Widelands::DescriptionIndex> cur_outputs;
				// collecting wares that are produced in enhanced building
				for (const Widelands::DescriptionIndex& ware : bo.ware_outputs) {
					cur_outputs.insert(ware);
				}
				// Does upgraded building produce any different outputs?
				for (Widelands::DescriptionIndex ware : enh_outputs) {
					if (cur_outputs.count(ware) == 0) {
						bo.set_is(BuildingAttribute::kUpgradeExtends);
						break;
					}
				}
			}

			// now we identify producers of critical build materials
			for (Widelands::DescriptionIndex ware : bo.ware_outputs) {
				// building material except for trivial material
				if (wares.at(ware).refined_build_material) {
					bo.set_is(BuildingAttribute::kBuildingMatProducer);
					if (bo.type == BuildingObserver::Type::kMine) {
						mines_per_type[bo.mines].is_critical = true;
						mine_fields_stat.add_critical_ore(bo.mines);
					}
				}
			}

			for (const auto& temp_buildcosts : prod.buildcost()) {
				// building material except for trivial material
				if (wares.at(temp_buildcosts.first).refined_build_material) {
					bo.critical_building_material.push_back(temp_buildcosts.first);
				}
			}

			// Some important buildings are identified
			if (prod.input_wares().empty() && !prod.output_ware_types().empty() &&
			    prod.created_immovables().empty() && !prod.collected_immovables().empty()) {
				// TODO(hessenfarmer): hardcoded strings should be parsed from a definition file
				for (const auto& attribute : prod.collected_attributes()) {
					if (attribute.second == Widelands::MapObjectDescr::get_attribute_id("rocks")) {
						verb_log_dbg_time(
						   gametime, "AI %d detected quarry: %s", player_number(), bo.name);
						bo.set_is(BuildingAttribute::kNeedsRocks);
						buildings_immovable_attributes_[attribute.second].insert(
						   ImmovableAttribute(bo.name, BuildingAttribute::kNeedsRocks));
						break;
					}
					if (attribute.second == Widelands::MapObjectDescr::get_attribute_id("tree") ||
					    attribute.second == Widelands::MapObjectDescr::get_attribute_id("normal_tree") ||
					    attribute.second == Widelands::MapObjectDescr::get_attribute_id("tree_balsa")) {
						verb_log_dbg_time(
						   gametime, "AI %d detected lumberjack: %s", player_number(), bo.name);
						bo.set_is(BuildingAttribute::kLumberjack);
						buildings_immovable_attributes_[attribute.second].insert(
						   ImmovableAttribute(bo.name, BuildingAttribute::kLumberjack));
						break;
					}
					if (attribute.second == Widelands::MapObjectDescr::get_attribute_id("ripe_bush")) {
						verb_log_dbg_time(
						   gametime, "AI %d detected berry collector: %s", player_number(), bo.name);
						bo.set_is(BuildingAttribute::kNeedsBerry);
						buildings_immovable_attributes_[attribute.second].insert(
						   ImmovableAttribute(bo.name, BuildingAttribute::kNeedsBerry));
					}
				}
				if (bo.is(BuildingAttribute::kLumberjack)) {
					lumberjacks.insert(&prod);
				}
			}

			// here we identify hunters
			if (!prod.collected_bobs().empty()) {
				verb_log_dbg_time(gametime, "AI %d detected hunter: %s", player_number(), bo.name);
				bo.set_is(BuildingAttribute::kHunter);
			}

			// fishers
			if (bh.needs_water() && prod.collected_resources().count("resource_fish") == 1) {
				verb_log_dbg_time(gametime, "AI %d detected fisher: %s", player_number(), bo.name);
				bo.set_is(BuildingAttribute::kFisher);
			}

			// wells
			if (prod.input_wares().empty()) {
				for (Widelands::DescriptionIndex ware_index : prod.output_ware_types()) {
					if (tribe_->get_ware_descr(ware_index)->name() == "water" &&
					    prod.collected_resources().count("resource_water") == 1) {
						verb_log_dbg_time(gametime, "AI %d detected well: %s", player_number(), bo.name);
						bo.set_is(BuildingAttribute::kWell);
					}
				}
			}

			bo.requires_supporters = bh.requires_supporters();
			if (bo.requires_supporters) {
				verb_log_dbg_time(
				   gametime, "AI %d: %s strictly requires supporters\n", player_number(), bo.name);
			}
			continue;
		}

		// now for every military building, we fill critical_building_material vector
		// with critical construction wares
		if (bld.type() == Widelands::MapObjectType::MILITARYSITE) {
			bo.type = BuildingObserver::Type::kMilitarysite;
			const Widelands::MilitarySiteDescr& milit =
			   dynamic_cast<const Widelands::MilitarySiteDescr&>(bld);
			for (const auto& temp_buildcosts : milit.buildcost()) {
				// Below are non-critical wares (wares produced without inputs)
				if (wares.at(temp_buildcosts.first).refined_build_material) {
					bo.critical_building_material.push_back(temp_buildcosts.first);
				}
			}
			continue;
		}

		if (bld.type() == Widelands::MapObjectType::WAREHOUSE) {
			bo.type = BuildingObserver::Type::kWarehouse;
			continue;
		}

		if (bld.type() == Widelands::MapObjectType::TRAININGSITE) {
			bo.type = BuildingObserver::Type::kTrainingsite;
			bo.max_trainingsites_proportion = bh.trainingsites_max_percent();
			assert(bo.max_trainingsites_proportion <= 100);
			const Widelands::TrainingSiteDescr& train =
			   dynamic_cast<const Widelands::TrainingSiteDescr&>(bld);
			for (const auto& temp_input : train.input_wares()) {
				bo.inputs.push_back(temp_input.first);

				// collecting subsitutes
				// TODO(hessenfarmer): should be identified from trainingprograms not hardcoded
				if (tribe_->ware_index("meat") == temp_input.first ||
				    tribe_->ware_index("fish") == temp_input.first ||
				    tribe_->ware_index("smoked_meat") == temp_input.first ||
				    tribe_->ware_index("smoked_fish") == temp_input.first) {
					bo.substitute_inputs.insert(temp_input.first);
				}
			}
			// Creating vector with critical material, to be used to discourage
			// building of new sites if ware is lacking
			for (const auto& temp_buildcosts : train.buildcost()) {
				// building material except for trivial material
				if (wares.at(temp_buildcosts.first).refined_build_material) {
					bo.critical_building_material.push_back(temp_buildcosts.first);
				}
			}
			for (const auto& temp_buildcosts : train.enhancement_cost()) {
				// building material except for trivial material
				if (wares.at(temp_buildcosts.first).refined_build_material) {
					bo.critical_building_material.push_back(temp_buildcosts.first);
				}
			}
			continue;
		}

		if (bld.type() == Widelands::MapObjectType::CONSTRUCTIONSITE) {
			bo.type = BuildingObserver::Type::kConstructionsite;
			continue;
		}
	}

	// Forester/Ranger
	rangers_.clear();
	for (BuildingObserver& bo : buildings_) {
		if (bo.type != BuildingObserver::Type::kProductionsite) {
			continue;
		}
		const Widelands::ProductionSiteDescr* prodsite =
		   dynamic_cast<const Widelands::ProductionSiteDescr*>(
		      tribe_->get_building_descr(tribe_->building_index(bo.name)));
		for (const std::string& candidate : prodsite->supported_productionsites()) {
			for (const Widelands::ProductionSiteDescr* lumberjack : lumberjacks) {
				if (lumberjack->name() == candidate) {
					verb_log_dbg_time(gametime, "AI %d detected ranger: %s -> %s", player_number(),
					                  bo.name, lumberjack->name().c_str());
					bo.set_is(BuildingAttribute::kRanger);
					rangers_.push_back(bo);
					wood_policy_[bo.id] = WoodPolicy::kAllowRangers;
					for (const auto& attribute : prodsite->created_attributes()) {
						buildings_immovable_attributes_[attribute.second].insert(
						   ImmovableAttribute(bo.name, BuildingAttribute::kRanger));
					}
				}
			}
		}
	}
	lumberjacks.clear();

	// We must verify that some buildings has been identified
	// Also note that the AI assumes that some buildings are unique, if you want to
	// create e.g. two barracks or bakeries, the impact on the AI must be considered
	if (count_buildings_with_attribute(BuildingAttribute::kBarracks) != 1) {
		log_warn("The AI needs the tribe '%s' to define 1 type of barracks building. "
		         "This is the building that produces the tribe's 'soldier' worker.",
		         tribe_->name().c_str());
	}
	if (count_buildings_with_attribute(BuildingAttribute::kWell) > 1) {
		log_warn("The AI needs the tribe '%s' to define 1 type of well at the most. "
		         "This is the building that produces the ware 'water', has no inputs and mines "
		         "the 'resource_water'.",
		         tribe_->name().c_str());
	}
	if (count_buildings_with_attribute(BuildingAttribute::kHunter) > 1) {
		log_warn("The AI needs the tribe '%s' to define 1 type of hunter's building at the most. "
		         "Hunters are buildings that collect any bob from the map.",
		         tribe_->name().c_str());
	}

	if (count_buildings_with_attribute(BuildingAttribute::kFisher) != 1) {
		log_warn("The AI needs the tribe '%s' to define 1 type of fisher's building. "
		         "This is the building that collects the map resource 'resource_fish' and has "
		         "'needs_water' in its AI hints.",
		         tribe_->name().c_str());
	}

	// atlanteans they consider water as a resource
	// (together with mines, rocks and wood)
	// TODO(hessenfarmer): this should be moved from hardcoded to configurable / detectable
	if (tribe_->name() == "atlanteans" || tribe_->name() == "amazons") {
		resource_necessity_water_needed_ = true;
	}

	// Populating taskPool with all AI jobs and their starting times
	taskPool.push_back(std::make_shared<SchedulerTask>(std::max<Time>(gametime, Time(0)),
	                                                   SchedulerTaskId::kConstructBuilding, 6,
	                                                   "construct a building"));
	taskPool.push_back(std::make_shared<SchedulerTask>(
	   std::max<Time>(gametime, Time(1000)), SchedulerTaskId::kRoadCheck, 2, "roads check"));
	taskPool.push_back(std::make_shared<SchedulerTask>(std::max<Time>(gametime, Time(15 * 1000)),
	                                                   SchedulerTaskId::kCheckProductionsites, 5,
	                                                   "productionsites check"));
	taskPool.push_back(std::make_shared<SchedulerTask>(std::max<Time>(gametime, Time(30 * 1000)),
	                                                   SchedulerTaskId::kProductionsitesStats, 1,
	                                                   "productionsites statistics"));
	taskPool.push_back(std::make_shared<SchedulerTask>(
	   std::max<Time>(gametime, Time(30 * 1000)), SchedulerTaskId::kCheckMines, 5, "check mines"));
	taskPool.push_back(std::make_shared<SchedulerTask>(std::max<Time>(gametime, Time(0)),
	                                                   SchedulerTaskId::kCheckMilitarysites, 5,
	                                                   "check militarysites"));
	taskPool.push_back(std::make_shared<SchedulerTask>(
	   std::max<Time>(gametime, Time(30 * 1000)), SchedulerTaskId::kCheckShips, 5, "check ships"));
	taskPool.push_back(std::make_shared<SchedulerTask>(std::max<Time>(gametime, Time(1000)),
	                                                   SchedulerTaskId::kCheckEconomies, 1,
	                                                   "check economies"));
	taskPool.push_back(std::make_shared<SchedulerTask>(std::max<Time>(gametime, Time(30 * 1000)),
	                                                   SchedulerTaskId::KMarineDecisions, 5,
	                                                   "marine decisions"));
	taskPool.push_back(std::make_shared<SchedulerTask>(std::max<Time>(gametime, Time(2 * 60 * 1000)),
	                                                   SchedulerTaskId::kCheckTrainingsites, 5,
	                                                   "check training sites"));
	taskPool.push_back(std::make_shared<SchedulerTask>(std::max<Time>(gametime, Time(1000)),
	                                                   SchedulerTaskId::kBbuildableFieldsCheck, 2,
	                                                   "check buildable fields"));
	taskPool.push_back(std::make_shared<SchedulerTask>(std::max<Time>(gametime, Time(1000)),
	                                                   SchedulerTaskId::kMineableFieldsCheck, 2,
	                                                   "check mineable fields"));
	taskPool.push_back(std::make_shared<SchedulerTask>(std::max<Time>(gametime, Time(1000)),
	                                                   SchedulerTaskId::kUnbuildableFCheck, 1,
	                                                   "check unbuildable fields"));
	taskPool.push_back(
	   std::make_shared<SchedulerTask>(std::max<Time>(gametime, Time(15 * 60 * 1000)),
	                                   SchedulerTaskId::kWareReview, 9, "wares review"));
	if (kEnableStatsPrint) {
		taskPool.push_back(
		   std::make_shared<SchedulerTask>(std::max<Time>(gametime, Time(10 * 60 * 1000)),
		                                   SchedulerTaskId::kPrintStats, 9, "print statistics"));
	}
	taskPool.push_back(std::make_shared<SchedulerTask>(std::max<Time>(gametime, Time(60 * 1000)),
	                                                   SchedulerTaskId::kCountMilitaryVacant, 2,
	                                                   "count military vacant"));
	taskPool.push_back(
	   std::make_shared<SchedulerTask>(std::max<Time>(gametime, Time(10 * 60 * 1000)),
	                                   SchedulerTaskId::kCheckEnemySites, 6, "check enemy sites"));
	if (ai_training_mode_) {
		taskPool.push_back(std::make_shared<SchedulerTask>(std::max<Time>(gametime, Time(10 * 1000)),
		                                                   SchedulerTaskId::kManagementUpdate, 8,
		                                                   "AI training review"));
	}
	taskPool.push_back(std::make_shared<SchedulerTask>(std::max<Time>(gametime, Time(9 * 1000)),
	                                                   SchedulerTaskId::kUpdateStats, 6,
	                                                   "update player stats"));

	taskPool.push_back(std::make_shared<SchedulerTask>(std::max<Time>(gametime, Time(10 * 1000)),
	                                                   SchedulerTaskId::kWarehouseFlagDist, 5,
	                                                   "flag warehouse Update"));

	const Widelands::Map& map = game().map();

	// here we scan entire map for own ships
	std::set<Widelands::OPtr<Widelands::Ship>> found_ships;
	for (int16_t y = 0; y < map.get_height(); ++y) {
		for (int16_t x = 0; x < map.get_width(); ++x) {
			Widelands::FCoords f = map.get_fcoords(Widelands::Coords(x, y));
			// there are too many bobs on the map so we investigate
			// only bobs on water
			if (f.field->nodecaps() & Widelands::MOVECAPS_SWIM) {
				for (Widelands::Bob* bob = f.field->get_first_bob(); bob;
				     bob = bob->get_next_on_field()) {
					if (upcast(Widelands::Ship, ship, bob)) {
						if (ship->get_owner() == player_ && !found_ships.count(ship)) {
							found_ships.insert(ship);
							gain_ship(*ship, NewShip::kFoundOnLoad);
						}
					}
				}
			}
		}
	}

	// here we scan entire map for owned unused fields and own buildings
	std::set<Widelands::OPtr<Widelands::PlayerImmovable>> found_immovables;
	for (int16_t y = 0; y < map.get_height(); ++y) {
		for (int16_t x = 0; x < map.get_width(); ++x) {
			Widelands::FCoords f = map.get_fcoords(Widelands::Coords(x, y));

			if (f.field->get_owned_by() != player_number()) {
				continue;
			}

			unusable_fields.push_back(f);

			if (upcast(Widelands::PlayerImmovable, imm, f.field->get_immovable())) {
				//  Guard by a set - immovables might be on several nodes at once.
				if (&imm->owner() == player_ && !found_immovables.count(imm)) {
					found_immovables.insert(imm);
					gain_immovable(*imm, true);
				}
			}
		}
	}

	// blocking space consumers vicinity (when reloading a game)
	for (const ProductionSiteObserver& ps_obs : productionsites) {
		if (ps_obs.bo->is(BuildingAttribute::kSpaceConsumer) &&
		    !ps_obs.bo->is(BuildingAttribute::kRanger)) {
			Widelands::MapRegion<Widelands::Area<Widelands::FCoords>> mr(
			   map,
			   Widelands::Area<Widelands::FCoords>(map.get_fcoords(ps_obs.site->get_position()), 4));
			do {
				blocked_fields.add(mr.location(), game().get_gametime() + Duration(20 * 60 * 1000));
			} while (mr.advance(map));
		}
	}

	// getting list of all fields nearby port space and a list of outer fields for shipyard priority
	// TODO(tiborb): it seems port spaces can change over time so ports_vicinity needs to be
	// refreshed from
	// time to time
	for (const Widelands::Coords& c : map.get_port_spaces()) {
		Widelands::MapRegion<Widelands::Area<Widelands::FCoords>> mr(
		   map, Widelands::Area<Widelands::FCoords>(map.get_fcoords(c), 3));
		do {
			const uint32_t hash = mr.location().hash();
			ports_vicinity.insert(hash);
		} while (mr.advance(map));
		Widelands::HollowArea<> ha(Widelands::Area<>(map.get_fcoords(c), 8), 3);
		Widelands::MapHollowRegion<> mhr(map, ha);
		do {
			const uint32_t hash = mhr.location().hash();
			ports_shipyard_region.insert(hash);
		} while (mhr.advance(map));
	}

	// printing identified basic buildings if we are in the basic economy mode
	basic_economy_established = persistent_data->remaining_basic_buildings.empty();
	if (!basic_economy_established) {
		verb_log_dbg_time(gametime,
		                  "%2d: Initializing in the basic economy mode, required buildings:\n",
		                  player_number());
		for (auto bb : persistent_data->remaining_basic_buildings) {
			verb_log_dbg_time(gametime, "   %3d / %-28s- target %d\n", bb.first,
			                  get_building_observer(bb.first).name, bb.second);
		}
	}

	update_player_stat(gametime);

	// Initialise the max duration of a single ship's expedition
	const uint32_t map_area = uint32_t(map.get_height()) * map.get_width();
	const uint32_t map_area_root = round(sqrt(map_area));
	int scope = 320 - 64;
	int off = map_area_root - 64;
	if (off < 0) {
		off = 0;
	}
	if (off > scope) {
		off = scope;
	}
	expedition_max_duration =
	   kExpeditionMinDuration +
	   Duration(static_cast<double>(off) * (kExpeditionMaxDuration - kExpeditionMinDuration).get() /
	            scope);
	verb_log_dbg_time(gametime,
	                  " %d: expedition max duration = %u (%u minutes), map area root: %u\n",
	                  player_number(), expedition_max_duration.get() / 1000,
	                  expedition_max_duration.get() / (60 * 1000), map_area_root);
	assert(expedition_max_duration >= kExpeditionMinDuration);
	assert(expedition_max_duration <= kExpeditionMaxDuration);

	// Sometimes there can be a ship in expedition, but expedition start time is not given
	// e.g. human player played this player before
	if (expedition_ship_ != kNoShip && persistent_data->expedition_start_time ==
	                                      Widelands::Player::AiPersistentState::kNoExpedition) {
		// Current gametime is better then 'Player::AiPersistentState::kNoExpedition'
		persistent_data->expedition_start_time = gametime;
	}

	productionsites_ratio_ = management_data.get_military_number_at(86) / 10 + 12;

	// Just to be initialized
	soldier_status_ = SoldiersStatus::kEnough;
	vacant_mil_positions_average_ = 0;
	spots_avail.resize(4);
	trees_nearby_treshold_ = 3 + std::abs(management_data.get_military_number_at(121)) / 2;
	last_road_dismantled_ = Time(0);
	dead_ends_check_ = true;
	last_attack_time_ = Time(0);
}

/**
 * Checks PART of available buildable fields.
 *
 * It has 3 stages:
 * 1. Checking for invalid fields (not more buildable, e.g. tree grew there and so on) and updating
 *  specific types of fields to the limit as quantified in special_fields_to_prefer array (no
 *  rotating of buildable_fields here)
 * 2. Removing invalid fields and partial rotating of the deque as a side effect
 * 3. Updating further BFs up to the overall limit of max_fields_to_check (no rotating)
 * As a rule we update fields with expired info only.
 * The total count of BF to be updated is hardlimited to max_fields_to_check (30 now)
 */
void DefaultAI::update_all_buildable_fields(const Time& gametime) {

	if (buildable_fields.empty()) {
		return;
	}

	// This defines count of prefered types of fields to update info stright away
	uint16_t special_fields_to_prefer[3] = {4, 2, 10};
	// Positions and types are defined here
	const uint16_t kSpecialFieldPos = 0;
	const uint16_t kMediumlFieldPos = 1;
	const uint16_t kBigFieldPos = 2;
	const uint16_t kNoReasonPos = 3;

	// The overall limit should be of course higher than the sum of above special fields
	const uint16_t max_fields_to_check = 30;
	// Just a counter
	uint16_t updated_fields_count = 0;
	// how many fields are not valid and need to be rid of (removed from buildable_fields)
	uint32_t invalidated_bf_count = 0;

	// Stage #1:
	for (auto* bf : buildable_fields) {
		const uint16_t build_caps =
		   player_->get_buildcaps(bf->coords) & Widelands::BUILDCAPS_SIZEMASK;
		uint16_t update_reason = kNoReasonPos;

		bf->invalidated = (!build_caps || bf->coords.field->get_owned_by() != player_number());

		// if marked as invalid, continuing with next one
		if (bf->invalidated) {
			++invalidated_bf_count;
			continue;
		}

		if (bf->field_info_expiration > gametime) {
			continue;
		}

		if (build_caps == 2 && special_fields_to_prefer[kMediumlFieldPos]) {
			update_reason = kMediumlFieldPos;
		} else if (build_caps == 3 && special_fields_to_prefer[kBigFieldPos]) {
			update_reason = kBigFieldPos;
		} else if (special_fields_to_prefer[kSpecialFieldPos]) {
			// here we cover (going to prefer) fields of special interests
			const bool is_special =
			   bf->is_portspace == ExtendedBool::kTrue || bf->unowned_land_nearby || bf->enemy_nearby;
			if (is_special) {
				update_reason = kSpecialFieldPos;
			}
		}
		if (update_reason < kNoReasonPos) {
			update_buildable_field(*bf);
			bf->field_info_expiration = gametime + kFieldInfoExpiration;
			special_fields_to_prefer[update_reason]--;
			updated_fields_count++;
		}
	}

	verb_log_dbg_time(
	   gametime,
	   " first round: %2d fields updated. Fields unupdated: Spec: %d, Mid: %d, Big: %d. Invalid "
	   "fields found: %3d\n",
	   updated_fields_count, special_fields_to_prefer[kSpecialFieldPos],
	   special_fields_to_prefer[kMediumlFieldPos], special_fields_to_prefer[kBigFieldPos],
	   invalidated_bf_count);

	// Stage #2: get rid of invalid files / and rotate the deque
	uint16_t min_fields_rotated =
	   buildable_fields.size() / 15;  // rotating at least this number of items
	while (invalidated_bf_count || min_fields_rotated--) {
		BuildableField& bf = *buildable_fields.front();
		if (bf.invalidated) {
			invalidated_bf_count--;
			if (bf.coords.field->get_owned_by() !=
			    player_number()) {  // field is not ours, getting rid completely
				delete &bf;
				buildable_fields.pop_front();
				continue;
			}  // field is ours but unusable, obviously with builcaps size 0
			unusable_fields.push_back(bf.coords);
			delete &bf;
			buildable_fields.pop_front();
			continue;
		}
		// just rotating
		buildable_fields.push_back(&bf);
		buildable_fields.pop_front();
	}

	// Stage #3: update all buildable fields (expired ones of course) up to the limit
	for (auto* bf : buildable_fields) {
		if (updated_fields_count >= max_fields_to_check) {
			break;
		}
		assert(!bf->invalidated);  // there should be no more invalid fields
		if (bf->field_info_expiration < gametime) {
			update_buildable_field(*bf);
			bf->field_info_expiration = gametime + kFieldInfoExpiration;
			updated_fields_count++;
		}
	}

	assert(updated_fields_count <= max_fields_to_check);

	verb_log_dbg_time(gametime, " ... %2d fields updated of %" PRIuS ".\n", updated_fields_count,
	                  buildable_fields.size());
}

/**
 * Checks ALL available mineable fields.
 *
 * this shouldn't be used often, as it might hang the game for some 100
 * milliseconds if the area the computer owns is big.
 */
void DefaultAI::update_all_mineable_fields(const Time& gametime) {

	uint16_t i = 0;  // counter, used to track # of checked fields

	// we test 30 fields that were updated more than 1 seconds ago
	// to avoid re-test of the same field twice
	while (!mineable_fields.empty() &&
	       (mineable_fields.front()->field_info_expiration - kMineFieldInfoExpiration +
	        Duration(1000)) <= gametime &&
	       i < 30) {
		MineableField* mf = mineable_fields.front();

		//  check whether we lost ownership of the node
		if (mf->coords.field->get_owned_by() != player_number()) {
			delete mf;
			mineable_fields.pop_front();
			continue;
		}

		//  check whether we can still construct regular buildings on the node
		if ((player_->get_buildcaps(mf->coords) & Widelands::BUILDCAPS_MINE) == 0) {
			unusable_fields.push_back(mf->coords);
			delete mf;
			mineable_fields.pop_front();
			continue;
		}

		update_mineable_field(*mf);
		mf->field_info_expiration = gametime + kMineFieldInfoExpiration;
		mineable_fields.push_back(mf);
		mineable_fields.pop_front();

		++i;
	}
	// Updating overall statistics, first we flush the data and then iterate over all mine fields
	// ignoring fields that are blocked usually because they are not accessible
	mine_fields_stat.zero();
	for (const auto& mineable_field : mineable_fields) {
		if (mineable_field->coords.field->get_resources_amount() > 0 &&
		    !blocked_fields.is_blocked(mineable_field->coords)) {
			mine_fields_stat.add(mineable_field->coords.field->get_resources());
		}
	}

	// Following asserts presume that there are 1-3 critical mines
	if (mine_fields_stat.count_types() == kMineTypes) {
		assert(mine_fields_stat.has_critical_ore_fields());
	}
	if (mine_fields_stat.count_types() == 0) {
		assert(!mine_fields_stat.has_critical_ore_fields());
	}
}

/**
 * Checks a part of unusable_fields. Outcome can be:
 * - the field is not ours anymore - drop it
 * - it is still ours, but still not buildable - do nothing (keep it)
 * - is ours, and buildable, drop from unused fields and create buildable_field or
 * mineable_field and insert to particular dequeue
 */
void DefaultAI::update_all_not_buildable_fields(const Time& gametime) {
	int32_t const pn = player_number();

	// We are checking at least 5 unusable fields (or less if there are not 5 of them)
	// at once, but not more then 400...
	// The idea is to check each field at least once a minute, of course with big maps
	// it will take longer
	uint32_t maxchecks = unusable_fields.size();
	if (maxchecks > 5) {
		maxchecks = std::min<uint32_t>(5 + (unusable_fields.size() - 5) / 10, 400);
	}

	// for performance reasons we update only this count of fields
	const uint32_t fields_update_limit = 20;
	// just counter
	uint32_t checked_fields = 0;

	while (maxchecks--) {
		//  check whether we lost ownership of the node
		if (unusable_fields.front().field->get_owned_by() != pn) {
			unusable_fields.pop_front();
			continue;
		}

		// check whether building capabilities have improved
		if (player_->get_buildcaps(unusable_fields.front()) & Widelands::BUILDCAPS_SIZEMASK) {
			buildable_fields.push_back(new BuildableField(unusable_fields.front()));
			unusable_fields.pop_front();
			if (fields_update_limit > checked_fields++) {
				update_buildable_field(*buildable_fields.back());
				buildable_fields.back()->field_info_expiration = gametime + kFieldInfoExpiration;
			}
			continue;
		}

		if (player_->get_buildcaps(unusable_fields.front()) & Widelands::BUILDCAPS_MINE) {
			mineable_fields.push_back(new MineableField(unusable_fields.front()));
			unusable_fields.pop_front();
			if (fields_update_limit > checked_fields++) {
				update_mineable_field(*mineable_fields.back());
				mineable_fields.back()->field_info_expiration = gametime + kMineFieldInfoExpiration;
			}
			continue;
		}

		unusable_fields.push_back(unusable_fields.front());
		unusable_fields.pop_front();
	}
}

/// Updates one buildable field
void DefaultAI::update_buildable_field(BuildableField& field) {
	// look if there is any unowned land nearby
	const Widelands::Map& map = game().map();
	const Time& gametime = game().get_gametime();
	FindNodeUnownedWalkable find_unowned_walkable(player_, game());
	FindEnemyNodeWalkable find_enemy_owned_walkable(player_, game());
	FindNodeUnownedBuildable find_unowned_buildable(player_, game());
	FindNodeUnownedMineable find_unowned_mines_pots(player_, game());
	FindNodeUnownedMineable find_unowned_iron_mines(player_, game(), iron_resource_id);
	FindNodeAllyOwned find_ally(player_, game(), player_number());
	Widelands::PlayerNumber const pn = player_->player_number();
	const Widelands::Descriptions& descriptions = game().descriptions();

	constexpr uint16_t kProductionArea = 6;
	constexpr uint16_t kBuildableSpotsCheckArea = 10;
	constexpr uint16_t kEnemyCheckArea = 16;
	const uint16_t ms_enemy_check_area =
	   kEnemyCheckArea + std::abs(management_data.get_military_number_at(75)) / 10;
	constexpr uint16_t kDistantResourcesArea = 20;

	uint16_t actual_enemy_check_area = kEnemyCheckArea;
	field.is_militarysite = false;
	if (field.coords.field->get_immovable()) {
		if (field.coords.field->get_immovable()->descr().type() ==
		    Widelands::MapObjectType::MILITARYSITE) {
			field.is_militarysite = true;
			actual_enemy_check_area = ms_enemy_check_area;
		}
	}

	field.unowned_land_nearby = map.find_fields(
	   game(), Widelands::Area<Widelands::FCoords>(field.coords, actual_enemy_check_area), nullptr,
	   find_unowned_walkable);

	field.enemy_owned_land_nearby = map.find_fields(
	   game(), Widelands::Area<Widelands::FCoords>(field.coords, actual_enemy_check_area), nullptr,
	   find_enemy_owned_walkable);

	field.nearest_buildable_spot_nearby = std::numeric_limits<uint16_t>::max();
	field.unowned_buildable_spots_nearby = 0;
	field.unowned_portspace_vicinity_nearby = 0;
	if (field.unowned_land_nearby > 0 ||
	    (field.enemy_owned_land_nearby > 0 &&
	     field.enemy_military_presence <
	        std::abs(management_data.get_military_number_at(174)) / 10)) {
		std::vector<Widelands::Coords> found_buildable_fields;

		// first looking for unowned buildable spots
		field.unowned_buildable_spots_nearby = map.find_fields(
		   game(), Widelands::Area<Widelands::FCoords>(field.coords, kBuildableSpotsCheckArea),
		   &found_buildable_fields, find_unowned_buildable);
		field.unowned_buildable_spots_nearby += map.find_fields(
		   game(), Widelands::Area<Widelands::FCoords>(field.coords, kBuildableSpotsCheckArea),
		   &found_buildable_fields, find_enemy_owned_walkable);
		// Now iterate over fields to collect statistics
		for (auto& coords : found_buildable_fields) {
			// We are not interested in blocked fields
			if (blocked_fields.is_blocked(coords)) {
				continue;
			}
			// And now looking for nearest field
			const uint32_t cur_distance = map.calc_distance(coords, field.coords);
			if (cur_distance < field.nearest_buildable_spot_nearby) {
				field.nearest_buildable_spot_nearby = cur_distance;
			}
		}

		// now looking for unowned_portspace_vicinity_nearby
		Widelands::MapRegion<Widelands::Area<Widelands::FCoords>> mr(
		   map, Widelands::Area<Widelands::FCoords>(field.coords, kBuildableSpotsCheckArea));
		do {

			if (mr.location().field->get_owned_by() == 0 &&
			    ports_vicinity.count(mr.location().hash()) > 0) {
				++field.unowned_portspace_vicinity_nearby;
			}
		} while (mr.advance(map));
	}

	// Is this near the border? Get rid of fields owned by ally
	field.near_border =
	   (map.find_fields(
	       game(), Widelands::Area<Widelands::FCoords>(field.coords, 3), nullptr, find_ally) ||
	    map.find_fields(game(), Widelands::Area<Widelands::FCoords>(field.coords, 3), nullptr,
	                    find_unowned_walkable) > 0);

	// are we going to count resources now?
	static bool resource_count_now = false;
	resource_count_now = false;
	// Testing in first 10 seconds or if last testing was more then 60 sec ago
	if (field.last_resources_check_time < Time(10000) ||
	    gametime > field.last_resources_check_time + Duration(60 * 1000)) {
		resource_count_now = true;
		field.last_resources_check_time = gametime;
	}

	// testing mines
	if (resource_count_now) {
		uint32_t close_mines =
		   map.find_fields(game(), Widelands::Area<Widelands::FCoords>(field.coords, kProductionArea),
		                   nullptr, find_unowned_mines_pots);
		uint32_t distant_mines = map.find_fields(
		   game(), Widelands::Area<Widelands::FCoords>(field.coords, kDistantResourcesArea), nullptr,
		   find_unowned_mines_pots);
		distant_mines = distant_mines - close_mines;
		field.unowned_mines_spots_nearby = 4 * close_mines + distant_mines / 2;
		if (distant_mines > 0) {
			field.unowned_mines_spots_nearby += 15;
		}
		if (field.unowned_mines_spots_nearby > 0 &&
		    // for performance considerations we count iron nodes only if we have less than 2 iron
		    // mines now...
		    mines_per_type[iron_resource_id].total_count() <= 1) {
			// counting iron mines, if we have less than two iron mines
			field.unowned_iron_mines_nearby = map.find_fields(
			   game(), Widelands::Area<Widelands::FCoords>(field.coords, kDistantResourcesArea),
			   nullptr, find_unowned_iron_mines);
		} else {
			field.unowned_iron_mines_nearby = 0;
		}
	}

	// identifying portspace fields
	if (player_->get_buildcaps(field.coords) & Widelands::BUILDCAPS_PORT) {
		field.is_portspace = ExtendedBool::kTrue;
	} else {
		field.is_portspace = ExtendedBool::kFalse;
	}

	// testing for near portspaces
	if (ports_vicinity.count(field.coords.hash()) > 0) {
		field.portspace_nearby = ExtendedBool::kTrue;
	} else {
		field.portspace_nearby = ExtendedBool::kFalse;
	}

	// testing if shipyard should be buildable
	if (ports_shipyard_region.count(field.coords.hash()) > 0) {
		field.shipyard_preferred = ExtendedBool::kTrue;
	} else {
		field.shipyard_preferred = ExtendedBool::kFalse;
	}

	// testing if a port is nearby, such field will get a priority boost
	if (resource_count_now) {  // misusing a bit
		uint16_t nearest_distance = std::numeric_limits<uint16_t>::max();
		for (const WarehouseSiteObserver& wh_obs : warehousesites) {
			if (wh_obs.bo->is(BuildingAttribute::kPort)) {
				const uint16_t actual_distance =
				   map.calc_distance(field.coords, wh_obs.site->get_position());
				nearest_distance = std::min(nearest_distance, actual_distance);
			}
		}
		field.port_nearby = (nearest_distance < 15);
	}

	// testing fields in radius 1 to find biggest buildcaps.
	// This is to calculate capacity that will be lost if something is
	// built here
	field.max_buildcap_nearby = 0;
	Widelands::MapRegion<Widelands::Area<Widelands::FCoords>> mr(
	   map, Widelands::Area<Widelands::FCoords>(field.coords, 1));
	do {
		if ((player_->get_buildcaps(mr.location()) & Widelands::BUILDCAPS_SIZEMASK) >
		    field.max_buildcap_nearby) {
			field.max_buildcap_nearby =
			   player_->get_buildcaps(mr.location()) & Widelands::BUILDCAPS_SIZEMASK;
		}
	} while (mr.advance(map));

	assert((player_->get_buildcaps(field.coords) & Widelands::BUILDCAPS_SIZEMASK) <=
	       field.max_buildcap_nearby);

	// Testing surface water (once only)
	// TODO(GunChleoc): We can change the terrain by scripting, so we should work with notifications
	// here.
	// Let's leave this as it is for now for performance reasons - terrain change of water is
	// currently only
	// used in the Atlantean scenario.
	if (field.water_nearby == kUncalculated) {
		assert(field.open_water_nearby == kUncalculated);

		FindNodeWater find_water(game().descriptions());
		field.water_nearby =
		   map.find_fields(game(), Widelands::Area<Widelands::FCoords>(field.coords, kProductionArea),
		                   nullptr, find_water);

		if (field.water_nearby > 0) {
			FindNodeOpenWater find_open_water(game().descriptions());
			field.open_water_nearby = map.find_fields(
			   game(), Widelands::Area<Widelands::FCoords>(field.coords, kProductionArea), nullptr,
			   find_open_water);
		}

		if (resource_necessity_water_needed_) {  // for atlanteans
			field.distant_water =
			   map.find_fields(
			      game(), Widelands::Area<Widelands::FCoords>(field.coords, kDistantResourcesArea),
			      nullptr, find_water) -
			   field.water_nearby;
			assert(field.open_water_nearby <= field.water_nearby);
		}
	}

	Widelands::FCoords fse;
	map.get_neighbour(field.coords, Widelands::WALK_SE, &fse);
	field.preferred = false;
	if (Widelands::BaseImmovable const* const imm = fse.field->get_immovable()) {
		if ((imm->descr().type() == Widelands::MapObjectType::FLAG ||
		     imm->descr().type() == Widelands::MapObjectType::ROAD) &&
		    (fse.field->nodecaps() & Widelands::BUILDCAPS_FLAG)) {
			field.preferred = true;
		}
	}

	// counting fields with fish, doing it roughly every 10-th minute is enough
	if (field.water_nearby > 0 &&
	    (field.fish_nearby == kUncalculated || (resource_count_now && gametime.get() % 10 == 0))) {
		Widelands::CheckStepWalkOn fisher_cstep(Widelands::MOVECAPS_WALK, true);
		static std::vector<Widelands::Coords> fish_fields_list;  // pity this contains duplicates
		fish_fields_list.clear();
		map.find_reachable_fields(
		   game(), Widelands::Area<Widelands::FCoords>(field.coords, kProductionArea),
		   &fish_fields_list, fisher_cstep,
		   Widelands::FindNodeResource(descriptions.resource_index("resource_fish")));

		// This is "list" of unique fields in fish_fields_list we got above
		static std::set<Widelands::Coords> counted_fields;
		counted_fields.clear();
		field.fish_nearby = 0;
		for (auto fish_coords : fish_fields_list) {
			if (counted_fields.insert(fish_coords).second) {
				field.fish_nearby += map.get_fcoords(fish_coords).field->get_resources_amount();
			}
		}
	}

	// Counting resources that do not change fast
	if (resource_count_now) {
		// Counting fields with critters (game)
		field.critters_nearby =
		   map.find_bobs(game(), Widelands::Area<Widelands::FCoords>(field.coords, kProductionArea),
		                 nullptr, Widelands::FindBobCritter());

		// Counting trees, rocks, berry bushes nearby
		for (const auto& attribute_category : buildings_immovable_attributes_) {
			for (const ImmovableAttribute& attribute_info : attribute_category.second) {
				// Rocks are not renewable, we will count them only if they were never counted or
				// previous state is nonzero. This is done to save some work for AI (CPU utilization).
				if (attribute_info.building_attribute == BuildingAttribute::kNeedsRocks) {
					auto needs_rocks_it =
					   field.immovables_by_attribute_nearby.find(BuildingAttribute::kNeedsRocks);
					if (needs_rocks_it != field.immovables_by_attribute_nearby.end() &&
					    needs_rocks_it->second == 0) {
						continue;
					}
				}
				uint8_t amount = map.find_immovables(
				   game(),
				   Widelands::Area<Widelands::FCoords>(map.get_fcoords(field.coords), kProductionArea),
				   nullptr, Widelands::FindImmovableAttribute(attribute_category.first));

				// adding 2 if rocks found
				if (attribute_info.building_attribute == BuildingAttribute::kNeedsRocks && amount) {
					amount += 2;
				}

				field.immovables_by_attribute_nearby[attribute_info.building_attribute] = amount;
				field.immovables_by_name_nearby[attribute_info.building_name] = amount;
			}
		}

		// ground water is not renewable and its amount can only fall, we will count them only if
		// previous state is nonzero
		if (field.ground_water > 0) {
			field.ground_water = field.coords.field->get_resources_amount();
		}
	}

	// resetting some values
	field.enemy_nearby =
	   field.enemy_owned_land_nearby > std::abs(management_data.get_military_number_at(41) / 4);
	if (field.enemy_owned_land_nearby == 0) {
		assert(!field.enemy_nearby);
	}

	// resetting a bunch of values for the field
	field.ally_military_presence = 0;
	field.area_military_capacity = 0;
	field.consumers_nearby.clear();
	field.consumers_nearby.resize(wares.size());
	field.enemy_military_presence = 0;
	field.enemy_military_sites = 0;
	field.enemy_wh_nearby = false;
	field.military_in_constr_nearby = 0;
	field.military_loneliness = 1000;
	field.military_stationed = 0;
	field.military_unstationed = 0;
	field.own_military_presence = 0;
	field.own_non_military_nearby = 0;
	field.producers_nearby.clear();
	field.supported_producers_nearby.clear();
	field.buildings_nearby.clear();
	field.producers_nearby.resize(wares.size());
	field.rangers_nearby = 0;
	field.space_consumers_nearby = 0;
	field.supporters_nearby.clear();
	field.average_flag_dist_to_wh = 0;

	// collect information about productionsites nearby
	// We are interested in unconnected immovables
	static bool any_imm_not_connected_to_wh = false;
	any_imm_not_connected_to_wh = false;

	// immovables can occupy more then one field so we need a safeguard for duplicates
	std::set<uint32_t> unique_serials;
	unique_serials.clear();

	uint32_t flags_count = 0;

	// The code presumes that the second value is bigger - to be eligible for hollow area
	assert(kProductionArea + 2 <= actual_enemy_check_area);  // to handle this better

	// First checking lesser circle, doing all possible checks here
	Widelands::MapRegion<Widelands::Area<Widelands::FCoords>> first_area(
	   map, Widelands::Area<Widelands::FCoords>(field.coords, kProductionArea + 2));
	do {
		Widelands::BaseImmovable* imm = first_area.location().field->get_immovable();

		if (imm == nullptr) {
			continue;
		}

		const Widelands::PlayerNumber field_owner = first_area.location().field->get_owned_by();

		// Using distance of our and connected flags to calculate avg distance to nearest warehouse
		if (imm->descr().type() == Widelands::MapObjectType::FLAG) {
			if (field_owner == pn) {
				const int16_t flag_dist = flag_warehouse_distance.get_wh_distance(
				   first_area.location().hash(), gametime, nullptr);
				if (flag_dist != kWhFarButReachable && flag_dist != kWhNotReachable) {
					field.average_flag_dist_to_wh += flag_dist;
					flags_count++;
				}
			}
			continue;
		}

		if (imm->descr().type() < Widelands::MapObjectType::BUILDING) {
			continue;
		}

		if (!unique_serials.insert(imm->serial()).second) {
			continue;  // position was not inserted in the set, so we saw it before
		}

		if (field_owner == pn) {
			consider_own_psites(first_area.location(), field);
			consider_own_msites(first_area.location(), field, any_imm_not_connected_to_wh);
			continue;
		}
		if (player_statistics.get_is_enemy(field_owner)) {
			assert(!player_statistics.players_in_same_team(field_owner, pn));
			consider_enemy_sites(first_area.location(), field);
			continue;
		}
		if (field_owner != pn) {
			// Is Ally
			assert(!player_statistics.get_is_enemy(field_owner));
			consider_ally_sites(first_area.location(), field);
			continue;
		}
		NEVER_HERE();

	} while (first_area.advance(map));

	if (flags_count > 0) {
		field.average_flag_dist_to_wh /= flags_count;
	}
	// printf("flags count: %2d, avg: %3d\n", flags_count, field.average_flag_dist_to_wh);

	Widelands::HollowArea<> har(
	   Widelands::Area<>(field.coords, actual_enemy_check_area), kProductionArea + 2);
	Widelands::MapHollowRegion<> second_area(map, har);

	do {

		Widelands::FCoords location = map.get_fcoords(second_area.location());
		Widelands::BaseImmovable* imm = location.field->get_immovable();

		if (imm == nullptr) {
			continue;
		}

		if (imm->descr().type() < Widelands::MapObjectType::BUILDING) {
			continue;
		}

		if (!unique_serials.insert(imm->serial()).second) {
			continue;  // position was not inserted in the set, so we saw it before
		}

		const Widelands::PlayerNumber field_owner = location.field->get_owned_by();

		if (player_statistics.get_is_enemy(field_owner)) {  // Is enemy
			assert(!player_statistics.players_in_same_team(field_owner, pn));
			consider_enemy_sites(location, field);
			continue;
		}
		if (field_owner != pn) {  // Is Ally
			assert(!player_statistics.get_is_enemy(field_owner));
			consider_ally_sites(location, field);
			continue;
		}
		assert(field_owner == pn);  // It is us

		consider_own_msites(location, field, any_imm_not_connected_to_wh);

	} while (second_area.advance(map));

	assert(field.military_loneliness <= 1000);

	// if there is a militarysite on the field, we try to walk to enemy
	field.enemy_accessible_ = false;
	field.local_soldier_capacity = 0;
	if (field.is_militarysite) {
		if (upcast(Widelands::MilitarySite, ms, field.coords.field->get_immovable())) {
			if (field.enemy_nearby) {
				uint32_t unused1 = 0;
				uint16_t unused2 = 0;
				field.enemy_accessible_ = other_player_accessible(
				   actual_enemy_check_area + 3, &unused1, &unused2, field.coords, WalkSearch::kEnemy);
			}
			field.local_soldier_capacity = ms->soldier_control()->max_soldier_capacity();
			field.is_militarysite = true;
		} else {
			NEVER_HERE();
		}
	}

	// Calculating field score
	field.military_score_ = 0;
	field.inland = false;

	if (!(field.enemy_nearby || field.near_border)) {
		field.inland = true;
	}

	const uint8_t score_parts_size = 69;
	int32_t score_parts[score_parts_size] = {0};
	if (field.enemy_owned_land_nearby) {
		score_parts[0] = 3 * management_data.neuron_pool[73].get_result_safe(
		                        field.enemy_owned_land_nearby / 5, kAbsValue);
		score_parts[1] = 3 * management_data.neuron_pool[76].get_result_safe(
		                        field.enemy_owned_land_nearby, kAbsValue);
		score_parts[2] = 3 * management_data.neuron_pool[54].get_result_safe(
		                        field.enemy_military_presence * 2, kAbsValue);
		score_parts[3] = 3 * management_data.neuron_pool[61].get_result_safe(
		                        field.enemy_military_presence / 3, kAbsValue);
		score_parts[4] =
		   (!field.enemy_accessible_) ? (-100 + management_data.get_military_number_at(55)) : 0;
		score_parts[5] = 2 * management_data.neuron_pool[50].get_result_safe(
		                        field.enemy_owned_land_nearby, kAbsValue);

		score_parts[6] =
		   field.enemy_military_sites * std::abs(management_data.get_military_number_at(67) / 2);
		score_parts[7] = 2 * management_data.neuron_pool[34].get_result_safe(
		                        field.enemy_military_sites * 2, kAbsValue);
		score_parts[8] = management_data.neuron_pool[56].get_result_safe(
		   field.enemy_military_presence * 2, kAbsValue);

		score_parts[9] = management_data.neuron_pool[65].get_result_safe(
		   (field.unowned_land_nearby + field.enemy_owned_land_nearby) / 2, kAbsValue);
		score_parts[10] = (field.enemy_accessible_) ? management_data.get_military_number_at(80) : 0;

		score_parts[11] =
		   -3 * management_data.neuron_pool[8].get_result_safe(
		           (field.military_in_constr_nearby + field.military_unstationed) * 3, kAbsValue);
		score_parts[12] =
		   -3 * management_data.neuron_pool[74].get_result_safe(
		           (field.military_in_constr_nearby + field.military_unstationed) * 5, kAbsValue);
		score_parts[13] = ((field.military_in_constr_nearby + field.military_unstationed) > 0) ?
                           -std::abs(management_data.get_military_number_at(32)) :
                           0;
		score_parts[14] = -1 * (field.military_in_constr_nearby + field.military_unstationed) *
		                  std::abs(management_data.get_military_number_at(12));

		score_parts[15] =
		   -2 * management_data.neuron_pool[75].get_result_safe(field.own_military_presence);
		score_parts[16] = -5 * std::min<int16_t>(field.area_military_capacity, 20);
		score_parts[17] = 3 * management_data.get_military_number_at(28);
		score_parts[18] =
		   (field.enemy_nearby) ? 3 * std::abs(management_data.get_military_number_at(68)) : 0;
		score_parts[19] =
		   (field.enemy_wh_nearby) ? 3 * std::abs(management_data.get_military_number_at(132)) : 0;
		score_parts[64] = (field.enemy_wh_nearby) ?
                           std::abs(management_data.get_military_number_at(135)) :
                           -std::abs(management_data.get_military_number_at(135));

	} else {  // for expansion or inner land

		score_parts[20] = management_data.neuron_pool[22].get_result_safe(
		   (field.unowned_mines_spots_nearby + 2) / 3, kAbsValue);
		score_parts[21] = (field.unowned_mines_spots_nearby > 0) ?
                           std::abs(management_data.get_military_number_at(58)) :
                           0;
		if (expansion_type.get_expansion_type() == ExpansionMode::kResources) {
			score_parts[23] = 2 * management_data.neuron_pool[78].get_result_safe(
			                         (field.unowned_mines_spots_nearby + 2) / 3, kAbsValue);
		}

		score_parts[24] =
		   (field.unowned_land_nearby) ?
            management_data.neuron_pool[25].get_result_safe(field.water_nearby / 2, kAbsValue) :
            0;
		score_parts[25] =
		   (field.unowned_land_nearby) ?
            management_data.neuron_pool[27].get_result_safe(
		         std::max(field.immovables_by_attribute_nearby[BuildingAttribute::kLumberjack],
		                  field.immovables_by_attribute_nearby[BuildingAttribute::kRanger]) /
		            2,
		         kAbsValue) :
            0;

		if (resource_necessity_water_needed_) {
			score_parts[26] =
			   (field.unowned_land_nearby) ?
               management_data.neuron_pool[15].get_result_safe(field.water_nearby, kAbsValue) :
               0;
			score_parts[27] =
			   resource_necessity_water_needed_ *
			   management_data.neuron_pool[17].get_result_safe(field.distant_water, kAbsValue) / 100;
		}
		score_parts[28] =
		   (field.unowned_land_nearby) ?
            management_data.neuron_pool[33].get_result_safe(field.water_nearby, kAbsValue) :
            0;
		score_parts[29] =
		   management_data.neuron_pool[10].get_result_safe(field.military_loneliness / 50, kAbsValue);

		score_parts[30] =
		   -10 * management_data.neuron_pool[37].get_result_safe(
		            3 * (field.military_in_constr_nearby + field.military_unstationed), kAbsValue);
		score_parts[31] =
		   -10 * management_data.neuron_pool[31].get_result_safe(
		            3 * (field.military_in_constr_nearby + field.military_unstationed), kAbsValue);
		score_parts[32] = -4 * field.military_in_constr_nearby *
		                  std::abs(management_data.get_military_number_at(82));
		score_parts[33] = (field.military_in_constr_nearby > 0) ?
                           -5 * management_data.get_military_number_at(85) :
                           0;

		score_parts[34] = -1 * management_data.neuron_pool[4].get_result_safe(
		                          (field.area_military_capacity + 4) / 5, kAbsValue);
		score_parts[35] = 3 * management_data.get_military_number_at(133);

		if (expansion_type.get_expansion_type() == ExpansionMode::kEconomy) {
			score_parts[36] = -100 - 4 * std::abs(management_data.get_military_number_at(139));
		}
		if (expansion_type.get_expansion_type() == ExpansionMode::kResources ||
		    expansion_type.get_expansion_type() == ExpansionMode::kSpace) {
			score_parts[37] =
			   +100 + 4 * std::abs(management_data.get_military_number_at(139));  // The same as above
		}
		if (msites_in_constr() > 0 && field.max_buildcap_nearby == Widelands::BUILDCAPS_BIG &&
		    spots_avail.at(Widelands::BUILDCAPS_BIG) <= 2) {
			score_parts[65] = -10 * std::abs(management_data.get_military_number_at(54));
		}
	}

	// common inputs
	if (field.unowned_iron_mines_nearby > 0 && mines_per_type[iron_resource_id].total_count() == 0) {
		score_parts[40] = field.unowned_iron_mines_nearby *
		                  std::abs(management_data.get_military_number_at(92)) / 50;
	}
	if (field.unowned_iron_mines_nearby && mines_per_type[iron_resource_id].total_count() <= 1) {
		score_parts[41] = 3 * std::abs(management_data.get_military_number_at(93));
	}

	score_parts[42] = (field.unowned_land_nearby) ? management_data.neuron_pool[18].get_result_safe(
	                                                   field.own_non_military_nearby, kAbsValue) :
                                                   0;

	score_parts[43] = 2 * management_data.neuron_pool[11].get_result_safe(
	                         field.unowned_buildable_spots_nearby, kAbsValue);
	score_parts[44] =
	   management_data.neuron_pool[12].get_result_safe(field.unowned_mines_spots_nearby, kAbsValue);
	score_parts[45] =
	   (field.unowned_land_nearby) ?
         field.military_loneliness * std::abs(management_data.get_military_number_at(53)) / 800 :
         0;

	score_parts[46] =
	   -1 * management_data.neuron_pool[55].get_result_safe(field.ally_military_presence, kAbsValue);
	score_parts[47] = -1 * management_data.neuron_pool[53].get_result_safe(
	                          2 * field.ally_military_presence, kAbsValue);
	score_parts[48] = -2 * management_data.neuron_pool[36].get_result_safe(
	                          (field.area_military_capacity + 4) / 5, kAbsValue);
	score_parts[49] = ((field.military_in_constr_nearby + field.military_unstationed) > 0) ?
                        -std::abs(management_data.get_military_number_at(81)) :
                        0;
	score_parts[55] = (field.military_loneliness < 10) ?
                        2 * std::abs(management_data.get_military_number_at(141)) :
                        0;
	score_parts[56] =
	   (any_imm_not_connected_to_wh) ? 2 * std::abs(management_data.get_military_number_at(23)) : 0;
	score_parts[57] = 1 * management_data.neuron_pool[38].get_result_safe(
	                         2 * field.unowned_portspace_vicinity_nearby, kAbsValue);
	score_parts[58] = 3 * management_data.neuron_pool[19].get_result_safe(
	                         5 * field.unowned_portspace_vicinity_nearby, kAbsValue);
	score_parts[59] = (field.unowned_portspace_vicinity_nearby) ?
                        10 * std::abs(management_data.get_military_number_at(31)) :
                        0;
	score_parts[60] = 3 * management_data.neuron_pool[21].get_result_safe(
	                         20 - field.nearest_buildable_spot_nearby, kAbsValue);
	score_parts[61] = (field.nearest_buildable_spot_nearby < 8) ?
                        std::abs(management_data.get_military_number_at(153) * 2) :
                        0;
	score_parts[62] = (field.nearest_buildable_spot_nearby > 20) ?
                        -std::abs(management_data.get_military_number_at(154) * 2) :
                        0;
	score_parts[63] = (field.nearest_buildable_spot_nearby < 4) ?
                        std::abs(management_data.get_military_number_at(155) * 2) :
                        0;
	// 64 and 65 are used above
	score_parts[66] =
	   (field.unowned_mines_spots_nearby > 0 && !mine_fields_stat.has_critical_ore_fields()) ?
         std::abs(management_data.get_military_number_at(157)) :
         0;
	score_parts[67] = (field.unowned_mines_spots_nearby > 0 && mine_fields_stat.count_types() <= 4) ?
                        std::abs(management_data.get_military_number_at(158)) :
                        0;
	score_parts[68] =
	   (field.unowned_mines_spots_nearby == 0 && mine_fields_stat.count_types() <= 4) ?
         -std::abs(management_data.get_military_number_at(159)) :
         0;

	for (int32_t part : score_parts) {
		field.military_score_ += part;
	}

	// Using F-neurons to slightly modify calculated score
	FNeuron* this_fneuron1 = &management_data.f_neuron_pool[1];
	FNeuron* this_fneuron2 = &management_data.f_neuron_pool[2];
	FNeuron* this_fneuron3 = &management_data.f_neuron_pool[3];

	const bool res1 = this_fneuron1->get_result(
	   field.unowned_buildable_spots_nearby > 5,
	   field
	      .average_flag_dist_to_wh<20, any_imm_not_connected_to_wh, field.military_in_constr_nearby,
	                               field.enemy_owned_land_nearby> 0);

	const bool res2 = this_fneuron2->get_result(
	   field.military_in_constr_nearby > 0,
	   field.average_flag_dist_to_wh<100, any_imm_not_connected_to_wh, flags_count> 5,
	   field.enemy_owned_land_nearby > 10);

	const bool res3 = this_fneuron3->get_result(
	   field.unowned_land_nearby > 5,
	   field
	      .average_flag_dist_to_wh<200, any_imm_not_connected_to_wh, field.military_in_constr_nearby,
	                               field.enemy_owned_land_nearby> 0);

	field.military_score_ += (res1 ? 15 : -15) + (res2 ? 15 : -15) + (res3 ? 15 : -15);

	if (ai_training_mode_) {
		if (field.military_score_ < -5000 || field.military_score_ > 2000) {
			verb_log_dbg_time(
			   gametime, "Warning field.military_score_ %5d, compounds: ", field.military_score_);
		}
	}

	// is new site allowed at all here?
	field.defense_msite_allowed = false;
	static int16_t multiplicator = 10;
	multiplicator = 10;
	if (soldier_status_ == SoldiersStatus::kBadShortage) {
		multiplicator = 4;
	} else if (soldier_status_ == SoldiersStatus::kShortage) {
		multiplicator = 7;
	}
	if (field.area_military_capacity < field.enemy_military_presence * multiplicator / 10) {
		field.defense_msite_allowed = true;
	}
}

/// Updates one mineable field
void DefaultAI::update_mineable_field(MineableField& field) {
	// collect information about resources in the area
	std::vector<Widelands::ImmovableFound> immovables;
	const Widelands::Map& map = game().map();
	map.find_immovables(game(), Widelands::Area<Widelands::FCoords>(field.coords, 5), &immovables);
	field.preferred = false;
	field.mines_nearby = 0;
	Widelands::FCoords fse;
	map.get_brn(field.coords, &fse);

	if (Widelands::BaseImmovable const* const imm = fse.field->get_immovable()) {
		if ((imm->descr().type() == Widelands::MapObjectType::FLAG ||
		     imm->descr().type() == Widelands::MapObjectType::ROAD) &&
		    (fse.field->nodecaps() & Widelands::BUILDCAPS_FLAG)) {
			field.preferred = true;
		}
	}

	for (const Widelands::ImmovableFound& temp_immovable : immovables) {
		if (upcast(Widelands::Building const, bld, temp_immovable.object)) {
			if (player_number() != bld->owner().player_number()) {
				continue;
			}
			if (bld->descr().get_ismine()) {
				if (get_building_observer(bld->descr().name().c_str()).mines ==
				    field.coords.field->get_resources()) {
					++field.mines_nearby;
				}
			} else if (upcast(Widelands::ConstructionSite const, cs, bld)) {
				if (cs->building().get_ismine()) {
					if (get_building_observer(cs->building().name().c_str()).mines ==
					    field.coords.field->get_resources()) {
						++field.mines_nearby;
					}
				}
			}
		}
	}

	// 0 is default, and thus indicates that counting must be done
	if (field.same_mine_fields_nearby == 0) {
		FindNodeMineable find_mines_spots_nearby(game(), field.coords.field->get_resources());
		field.same_mine_fields_nearby =
		   map.find_fields(game(), Widelands::Area<Widelands::FCoords>(field.coords, 4), nullptr,
		                   find_mines_spots_nearby);
	}
}

/// Updates the production and MINE sites statistics needed for construction decision.
void DefaultAI::update_productionsite_stats() {

	// Reset statistics for all buildings
	for (BuildingObserver& bo : buildings_) {
		bo.current_stats = 0;
		bo.unoccupied_count = 0;
		bo.unconnected_count = 0;
	}

	// Check all available productionsites
	for (uint32_t i = 0; i < productionsites.size(); ++i) {
		assert(productionsites.front().bo->cnt_built > 0);
		// is connected
		// TODO(Nordfriese): Someone should update the code since the big economy splitting for the
		// ferries
		const bool connected_to_wh =
		   !productionsites.front().site->get_economy(Widelands::wwWORKER)->warehouses().empty();

		// unconnected buildings are excluded from statistics review
		if (connected_to_wh) {
			// Add statistics value
			productionsites.front().bo->current_stats +=
			   productionsites.front().site->get_statistics_percent();

			// Check whether this building is completely occupied
			if (!productionsites.front().site->can_start_working()) {
				++productionsites.front().bo->unoccupied_count;
			}
		} else {
			++productionsites.front().bo->unconnected_count;
		}

		// Now reorder the buildings
		productionsites.push_back(productionsites.front());
		productionsites.pop_front();
	}

	// for mines_ also
	// Check all available mines
	for (uint32_t i = 0; i < mines_.size(); ++i) {
		assert(mines_.front().bo->cnt_built > 0);

		const bool connected_to_wh =
		   !mines_.front().site->get_economy(Widelands::wwWORKER)->warehouses().empty();

		// unconnected mines are excluded from statistics review
		if (connected_to_wh) {
			// Add statistics value
			mines_.front().bo->current_stats += mines_.front().site->get_statistics_percent();
			// Check whether this building is completely occupied
			if (!mines_.front().site->can_start_working()) {
				++mines_.front().bo->unoccupied_count;
			}
		} else {
			++mines_.front().bo->unconnected_count;
		}

		// Now reorder the buildings
		mines_.push_back(mines_.front());
		mines_.pop_front();
	}

	// Scale statistics down
	for (BuildingObserver& bo : buildings_) {
		if (bo.cnt_built - bo.unconnected_count > 0) {
			bo.current_stats /= bo.cnt_built - bo.unconnected_count;
		}
	}
}

unsigned DefaultAI::find_immovables_nearby(
   const std::set<std::pair<Widelands::MapObjectType, Widelands::MapObjectDescr::AttributeIndex>>&
      attribute_infos,
   const Widelands::FCoords& position,
   const WorkareaInfo& workarea_info) const {
	unsigned result = 0;

	// Get max radius of recursive workarea
	WorkareaInfo::size_type radius = 0;
	for (const auto& temp_info : workarea_info) {
		if (radius < temp_info.first) {
			radius = temp_info.first;
		}
	}

	for (const auto& attribute_info : attribute_infos) {
		if (attribute_info.first != Widelands::MapObjectType::IMMOVABLE) {
			continue;
		}
		result += game().map().find_immovables(
		   game(), Widelands::Area<Widelands::FCoords>(position, radius), nullptr,
		   Widelands::FindImmovableAttribute(attribute_info.second));
	}
	return result;
}

// * Constructs the most needed building
//   algorithm goes over all available spots and all allowed buildings,
//   scores every combination and one with highest and positive score
//   is built.
// * Buildings are split into categories
// * The logic is complex but approximately:
// - some buildings belong to "basic economy" - these are preferred
// - some small huts are exempt from basic economy logic
// - first bulding of a type is preferred
// - algorithm is trying to take into account actual utlization of buildings
//   (the one shown in GUI/game is not reliable, it calculates own statistics)
// * military buildings use genetic algorithm logic to score fields
//   Currently more military buildings are built than needed
//   so there are always some vacant positions
bool DefaultAI::construct_building(const Time& gametime) {
	if (buildable_fields.empty()) {
		return false;
	}

	// Just used for easy checking whether a mine or something else was built.
	static bool mine = false;
	mine = false;
	static uint32_t consumers_nearby_count = 0;
	consumers_nearby_count = 0;

	const Widelands::Map& map = game().map();

	if (gametime > last_seafaring_check_ + Duration(20 * 1000)) {
		map_allows_seafaring_ = map.allows_seafaring();
		last_seafaring_check_ = gametime;
	}

	for (int32_t i = 0; i < 4; ++i) {
		spots_avail.at(i) = 0;
	}

	// We calculate owned buildable spots, of course ignoring ones that are blocked
	// for now
	for (const BuildableField* bf : buildable_fields) {
		if (blocked_fields.is_blocked(bf->coords)) {
			continue;
		}
		++spots_avail.at(bf->coords.field->nodecaps() & Widelands::BUILDCAPS_SIZEMASK);
	}

	spots_ = spots_avail.at(Widelands::BUILDCAPS_SMALL);
	spots_ += spots_avail.at(Widelands::BUILDCAPS_MEDIUM);
	spots_ += spots_avail.at(Widelands::BUILDCAPS_BIG);

	// helper variable - we need some proportion of free spots vs productionsites
	// the proportion depends on size of economy
	// this proportion defines how dense the buildings will be
	// it is degressive (allows high density on the beginning)
	static int32_t needed_spots = 0;
	if (productionsites.size() < 50) {
		needed_spots = productionsites.size();
	} else if (productionsites.size() < 100) {
		needed_spots = 50 + (productionsites.size() - 50) * 5;
	} else if (productionsites.size() < 200) {
		needed_spots = 300 + (productionsites.size() - 100) * 10;
	} else {
		needed_spots = 1300 + (productionsites.size() - 200) * 20;
	}
	const bool has_enough_space = (spots_ > needed_spots);

	// Do we have basic economy established? Informing that we just left the basic economy mode.
	if (!basic_economy_established && persistent_data->remaining_basic_buildings.empty()) {
		verb_log_info_time(gametime, "AI %2d: Player has achieved the basic economy at %s\n",
		                   player_number(), gamestring_with_leading_zeros(gametime.get()));
		basic_economy_established = true;
		assert(persistent_data->remaining_basic_buildings.empty());
	}

	if (!basic_economy_established && player_statistics.any_enemy_seen_lately(gametime) &&
	    management_data.f_neuron_pool[17].get_position(0)) {
		verb_log_info_time(gametime,
		                   "AI %2d: Player has not all buildings for basic economy yet (%" PRIuS
		                   " missing), but enemy is "
		                   "nearby, so quitting the mode at %s\n",
		                   player_number(), persistent_data->remaining_basic_buildings.size(),
		                   gamestring_with_leading_zeros(gametime.get()));
		basic_economy_established = true;
		// Zeroing following to preserve consistency
		persistent_data->remaining_basic_buildings.clear();
	}

	// *_military_scores are used as minimal score for a new military building
	// to be built. As AI does not traverse all building fields at once, these thresholds
	// are gradually going down until it finds a field&building that are above threshold
	// and this combination is used...
	// least_military_score is hardlimit, floating very slowly
	// target_military_score is always set according to latest best building (using the same
	// score) and quickly falling down until it reaches the least_military_score
	// this one (=target_military_score) is actually used to decide if building&field is allowed
	// candidate

	const Widelands::PlayerNumber pn = player_number();

	// Genetic algorithm is used here
	static bool inputs[2 * kFNeuronBitSize] = {false};
	// Resetting values as the variable is static
	std::fill(std::begin(inputs), std::end(inputs), false);
	inputs[0] = (pow(msites_in_constr(), 2) > militarysites.size() + 2);
	inputs[1] = !(pow(msites_in_constr(), 2) > militarysites.size() + 2);
	inputs[2] =
	   (highest_nonmil_prio_ > 18 + std::abs(management_data.get_military_number_at(29) / 10));
	inputs[3] =
	   !(highest_nonmil_prio_ > 18 + std::abs(management_data.get_military_number_at(175) / 10));
	inputs[4] = (highest_nonmil_prio_ > 18 + std::abs(management_data.get_military_number_at(48)));
	inputs[5] = !(highest_nonmil_prio_ > 18 + std::abs(management_data.get_military_number_at(49)));
	inputs[6] = ((numof_psites_in_constr + mines_in_constr()) >
	             (productionsites.size() + mines_built()) / productionsites_ratio_);
	inputs[7] = !((numof_psites_in_constr + mines_in_constr()) >
	              (productionsites.size() + mines_built()) / productionsites_ratio_);

	inputs[8] = (has_enough_space);
	inputs[9] = !(has_enough_space);
	inputs[10] = (has_enough_space);
	inputs[11] = !(has_enough_space);

	inputs[12] = (gametime > Time(45 * 60 * 1000));
	inputs[13] = !(gametime > Time(45 * 60 * 1000));

	inputs[14] = (expansion_type.get_expansion_type() == ExpansionMode::kEconomy);
	inputs[15] = !(expansion_type.get_expansion_type() == ExpansionMode::kEconomy);
	inputs[16] = (expansion_type.get_expansion_type() == ExpansionMode::kSpace);
	inputs[17] = !(expansion_type.get_expansion_type() == ExpansionMode::kSpace);

	inputs[18] = (player_statistics.any_enemy_seen_lately(gametime));
	inputs[19] = !(player_statistics.any_enemy_seen_lately(gametime));
	inputs[20] = (player_statistics.get_player_power(pn) >
	              player_statistics.get_old60_player_power(pn) +
	                 std::abs(management_data.get_military_number_at(130)) / 10);
	inputs[21] = !(player_statistics.get_player_power(pn) >
	               player_statistics.get_old60_player_power(pn) +
	                  std::abs(management_data.get_military_number_at(131)) / 10);
	inputs[22] =
	   (player_statistics.get_player_power(pn) > player_statistics.get_old_player_power(pn));
	inputs[23] =
	   !(player_statistics.get_player_power(pn) > player_statistics.get_old_player_power(pn));
	inputs[24] = (highest_nonmil_prio_ > 18 + management_data.get_military_number_at(65) / 10);
	inputs[25] = !(highest_nonmil_prio_ > 18 + management_data.get_military_number_at(176) / 10);
	inputs[26] = (player_statistics.get_modified_player_power(pn) >
	              player_statistics.get_visible_enemies_power(gametime));
	inputs[27] = (player_statistics.get_modified_player_power(pn) <=
	              player_statistics.get_visible_enemies_power(gametime));
	inputs[28] =
	   (player_statistics.get_player_power(pn) > player_statistics.get_enemies_average_power());
	inputs[29] =
	   !(player_statistics.get_player_power(pn) > player_statistics.get_enemies_average_power());
	inputs[30] =
	   (player_statistics.get_player_power(pn) > player_statistics.get_enemies_max_power());
	inputs[31] =
	   !(player_statistics.get_player_power(pn) > player_statistics.get_enemies_max_power());

	inputs[32] = (persistent_data->least_military_score <
	              persistent_data->ai_personality_mil_upper_limit *
	                 std::abs(management_data.get_military_number_at(69)) / 100);
	inputs[33] = !(persistent_data->least_military_score <
	               persistent_data->ai_personality_mil_upper_limit *
	                  std::abs(management_data.get_military_number_at(177)) / 100);
	inputs[34] = player_statistics.strong_enough(pn);
	inputs[35] = !player_statistics.strong_enough(pn);

	inputs[36] = (player_statistics.get_player_land(pn) < 500);
	inputs[37] = (player_statistics.get_player_land(pn) < 700);
	inputs[38] = (player_statistics.get_player_land(pn) < 900);
	inputs[39] = (player_statistics.get_player_land(pn) < 1100);
	inputs[40] = (player_statistics.get_player_land(pn) > 500);
	inputs[41] = (player_statistics.get_player_land(pn) > 700);
	inputs[42] = (player_statistics.get_player_land(pn) > 900);
	inputs[43] = (player_statistics.get_player_land(pn) > 1100);
	inputs[44] = (player_statistics.get_player_power(pn) >
	              player_statistics.get_old60_player_power(pn) +
	                 std::abs(management_data.get_military_number_at(136)) / 10);
	inputs[45] = !(player_statistics.get_player_power(pn) >
	               player_statistics.get_old60_player_power(pn) +
	                  std::abs(management_data.get_military_number_at(140)) / 10);
	inputs[46] =
	   (player_statistics.get_player_power(pn) > player_statistics.get_old_player_power(pn));
	inputs[47] =
	   !(player_statistics.get_player_power(pn) > player_statistics.get_old_player_power(pn));
	inputs[48] = (bakeries_count_ == 0);
	inputs[49] = (bakeries_count_ <= 1);
	inputs[50] = (bakeries_count_ <= 1);
	inputs[51] = (numof_psites_in_constr > 8);
	inputs[52] = (numof_psites_in_constr < 8);
	inputs[53] = (mine_fields_stat.has_critical_ore_fields());
	inputs[54] = (!mine_fields_stat.has_critical_ore_fields());
	inputs[55] = (mine_fields_stat.count_types() == kMineTypes);
	inputs[56] = (mine_fields_stat.count_types() != kMineTypes);
	inputs[57] = (mine_fields_stat.has_critical_ore_fields());
	inputs[58] = (!mine_fields_stat.has_critical_ore_fields());

	static int16_t needs_boost_economy_score = management_data.get_military_number_at(61) / 5;
	needs_boost_economy_score = management_data.get_military_number_at(61) / 5;
	static int16_t increase_score_limit_score = 0;
	increase_score_limit_score = 0;

	for (uint8_t i = 0; i < kFNeuronBitSize; ++i) {
		if (management_data.f_neuron_pool[51].get_position(i)) {
			needs_boost_economy_score += (inputs[i]) ? 1 : -1;
		}
		if (management_data.f_neuron_pool[52].get_position(i)) {
			increase_score_limit_score += (inputs[i]) ? 1 : -1;
		}
		if (management_data.f_neuron_pool[21].get_position(i)) {
			needs_boost_economy_score += (inputs[kFNeuronBitSize + i]) ? 1 : -1;
		}
		if (management_data.f_neuron_pool[22].get_position(i)) {
			increase_score_limit_score += (inputs[kFNeuronBitSize + i]) ? 1 : -1;
		}
	}

	// Finding expansion policy
	// Do we need basic resources? Do we have basic mines?
	const bool needs_fishers = resource_necessity_water_needed_ && fishers_count_ < 1;

	if (!mine_fields_stat.has_critical_ore_fields() ||
	    mines_per_type[iron_resource_id].total_count() < 1 || needs_fishers) {
		expansion_type.set_expantion_type(ExpansionMode::kResources);
	} else {
		// now we must decide if we go after spots or economy boost
		if (needs_boost_economy_score >= 3) {
			expansion_type.set_expantion_type(ExpansionMode::kEconomy);
		} else if (needs_boost_economy_score >= -2) {
			expansion_type.set_expantion_type(ExpansionMode::kBoth);
		} else {
			expansion_type.set_expantion_type(ExpansionMode::kSpace);
		}
	}

	const bool increase_least_score_limit =
	   (increase_score_limit_score > management_data.get_military_number_at(45) / 5);

	static uint16_t concurent_ms_in_constr_no_enemy = 1;
	concurent_ms_in_constr_no_enemy = 1;
	static uint16_t concurent_ms_in_constr_enemy_nearby = 2;
	concurent_ms_in_constr_enemy_nearby = 2;

	// resetting highest_nonmil_prio_ so it can be recalculated anew
	highest_nonmil_prio_ = 0;

	if (increase_least_score_limit) {
		if (persistent_data->least_military_score <
		    persistent_data
		       ->ai_personality_mil_upper_limit) {  // No sense in letting it grow too high
			persistent_data->least_military_score += 20;
			if (persistent_data->least_military_score > persistent_data->target_military_score) {
				persistent_data->target_military_score = persistent_data->least_military_score;
			}
			if (persistent_data->target_military_score >
			    persistent_data->ai_personality_mil_upper_limit) {
				persistent_data->ai_personality_mil_upper_limit =
				   persistent_data->target_military_score;
			}
		}
	} else {

		uint16_t divider = 1;  // this is to slow down decrementing the least military score
		switch (expansion_type.get_expansion_type()) {
		case ExpansionMode::kEconomy:
			divider = 3;
			break;
		case ExpansionMode::kBoth:
			divider = 2;
			break;
		default:
			divider = 1;
		}

		// least_military_score is decreased, but depending on the size of territory
		switch (static_cast<uint32_t>(log10(buildable_fields.size()))) {
		case 0:
			persistent_data->least_military_score -= 10 / divider;
			break;
		case 1:
			persistent_data->least_military_score -= 8 / divider;
			break;
		case 2:
			persistent_data->least_military_score -= 5 / divider;
			break;
		case 3:
			persistent_data->least_military_score -= 3 / divider;
			break;
		default:
			persistent_data->least_military_score -= 2 / divider;
		}
		if (persistent_data->least_military_score < 0) {
			persistent_data->least_military_score = 0;
		}
	}

	assert(persistent_data->least_military_score <= persistent_data->target_military_score);
	assert(persistent_data->target_military_score <=
	       persistent_data->ai_personality_mil_upper_limit);
	persistent_data->target_military_score = 9 * persistent_data->target_military_score / 10;
	if (persistent_data->target_military_score < persistent_data->least_military_score) {
		persistent_data->target_military_score = persistent_data->least_military_score;
	}
	assert(persistent_data->target_military_score >= persistent_data->least_military_score);

	// we must calculate wood policy for each type of rangers
	for (BuildingObserver& bo : rangers_) {
		// stocked level of supported wares (only lowest counts) is to be in some proportion to
		// productionsites and constructionsites (this proportion is bit artifical, or we can say
		// it is proportion to the size of economy). Plus some positive 'margin'.
		const int32_t stocked_wood_margin = get_stocklevel(bo, gametime) -
		                                    productionsites.size() * 2 - numof_psites_in_constr +
		                                    management_data.get_military_number_at(87) / 5;
		if (gametime < Time(15 * 60 * 1000)) {  // NOLINT
			wood_policy_[bo.id] = WoodPolicy::kAllowRangers;
		} else if (stocked_wood_margin > 80) {
			wood_policy_[bo.id] = WoodPolicy::kDismantleRangers;
		} else if (stocked_wood_margin > 25) {
			wood_policy_[bo.id] = WoodPolicy::kStopRangers;
		} else {
			wood_policy_[bo.id] = WoodPolicy::kAllowRangers;
		}
		verb_log_dbg_time(gametime,
		                  "Name: %-30s id:%d stock: %d actual policy: %hhu policies(allow, stop, "
		                  "dismantle): %hhu, %hhu, %hhu \n",
		                  bo.name, bo.id, stocked_wood_margin,
		                  static_cast<uint8_t>(wood_policy_.at(bo.id)),
		                  static_cast<uint8_t>(WoodPolicy::kAllowRangers),
		                  static_cast<uint8_t>(WoodPolicy::kStopRangers),
		                  static_cast<uint8_t>(WoodPolicy::kDismantleRangers));
	}

	BuildingObserver* best_building = nullptr;
	int32_t proposed_priority = 0;
	Widelands::Coords proposed_coords;

	// Remove outdated fields from blocker list
	blocked_fields.remove_expired(gametime);

	// testing big military buildings, whether critical construction
	// material is available (at least in amount of
	// 2/3 of default target amount)
	for (BuildingObserver& bo : buildings_) {
		if (!bo.buildable(*player_)) {
			continue;
		}

		// not doing this for non-military buildins
		if (!(bo.type == BuildingObserver::Type::kMilitarysite ||
		      bo.type == BuildingObserver::Type::kTrainingsite ||
		      bo.type == BuildingObserver::Type::kProductionsite)) {
			continue;
		}

		// and neither for small military buildings
		if (bo.type == BuildingObserver::Type::kMilitarysite &&
		    bo.desc->get_size() == Widelands::BaseImmovable::SMALL) {
			continue;
		}

		bo.build_material_shortage = false;

		// checking we have enough critical material on stock
		for (uint32_t m = 0; m < bo.critical_building_material.size(); ++m) {
			Widelands::DescriptionIndex wt(static_cast<size_t>(bo.critical_building_material.at(m)));
			uint32_t treshold = 7;
			// generally trainingsites are more important
			if (bo.type == BuildingObserver::Type::kTrainingsite) {
				treshold = 4;
			}

			if (bo.type == BuildingObserver::Type::kProductionsite) {
				treshold = 2;
			}

			if (calculate_stocklevel(wt) <= treshold) {
				bo.build_material_shortage = true;
				break;
			}
		}
	}

	// Calculating actual neededness
	for (BuildingObserver& bo : buildings_) {
		// we check if a previously not buildable Building of the basic economy is buildable again
		// If so and we don't have basic economy achieved we add readd it to basic buildings list
		// This should only happen in scenarios via scripting
		if (!basic_economy_established && bo.basic_amount > static_cast<uint32_t>(bo.total_count()) &&
		    bo.buildable(*player_)) {
			persistent_data->remaining_basic_buildings.emplace(std::make_pair(bo.id, bo.basic_amount));
		}
		if (!bo.buildable(*player_)) {
			bo.new_building = BuildingNecessity::kNotNeeded;
			// This line removes buildings from basic economy if they are not allowed for the player
			// this should only happen by scripting.
			if (bo.basic_amount) {
				persistent_data->remaining_basic_buildings.erase(bo.id);
			}
		} else if (bo.type == BuildingObserver::Type::kProductionsite ||
		           bo.type == BuildingObserver::Type::kMine) {

			bo.new_building = check_building_necessity(bo, PerfEvaluation::kForConstruction, gametime);

			if (bo.is(BuildingAttribute::kShipyard)) {
				assert(bo.new_building == BuildingNecessity::kAllowed ||
				       bo.new_building == BuildingNecessity::kNeeded ||
				       bo.new_building == BuildingNecessity::kForbidden);
			}

			if (bo.new_building == BuildingNecessity::kAllowed) {
				bo.new_building_overdue = 0;
			}

			// Now verifying that all 'buildable' buildings has positive max_needed_preciousness
			// if they have outputs, all other must have zero max_needed_preciousness

			if (bo.new_building == BuildingNecessity::kForbidden) {
				bo.max_needed_preciousness = 0;
			} else if ((bo.new_building == BuildingNecessity::kNeeded ||
			            bo.new_building == BuildingNecessity::kForced ||
			            bo.new_building == BuildingNecessity::kAllowed ||
			            bo.new_building == BuildingNecessity::kNeededPending) &&
			           (!bo.ware_outputs.empty() ||
			            bo.initial_preciousness >
			               0)) {  // bo.initial_preciousness signals that we have a worker output
				bo.max_needed_preciousness =
				   std::max(bo.max_needed_preciousness, bo.initial_preciousness);
				bo.max_preciousness = std::max(bo.max_preciousness, bo.initial_preciousness);

				if (bo.max_needed_preciousness <= 0) {
					throw wexception("AI: Max preciousness must not be <= 0 for building: %s",
					                 bo.desc->name().c_str());
				}
			} else {
				// For other situations we make sure max_needed_preciousness is zero
				assert(bo.max_needed_preciousness == 0);
			}

			// Positive max_needed_preciousness says a building type is needed
			// here we increase or reset the counter
			// The counter is added to score when considering new building
			if (bo.max_needed_preciousness > 0) {
				++bo.new_building_overdue;
			} else {
				bo.new_building_overdue = 0;
			}

			// Here we consider a time how long a building needed
			// We calculate primary_priority used later in construct_building(),
			// it is basically max_needed_preciousness_ plus some 'bonus' for due time
			// Following scenarios are possible:
			// a) building is needed or forced: primary_priority grows with time
			// b) building is allowed: primary_priority = max_needed_preciousness (no time
			// consideration)
			// c) all other cases: primary_priority = 0;
			if (bo.max_needed_preciousness > 0) {
				if (bo.new_building == BuildingNecessity::kAllowed) {
					bo.primary_priority += bo.max_needed_preciousness;
				} else {
					bo.primary_priority += bo.primary_priority * bo.new_building_overdue *
					                       std::abs(management_data.get_military_number_at(120)) / 25;
					bo.primary_priority += bo.max_needed_preciousness +
					                       bo.max_needed_preciousness * bo.new_building_overdue *
					                          std::abs(management_data.get_military_number_at(70)) /
					                          100 +
					                       bo.new_building_overdue *
					                          std::abs(management_data.get_military_number_at(71)) / 10;
					if (bo.new_building == BuildingNecessity::kForced) {
						bo.primary_priority += bo.new_building_overdue *
						                       std::abs(management_data.get_military_number_at(119)) / 25;
					}
				}
			} else {
				bo.primary_priority = 0;
			}

		} else if (bo.type == BuildingObserver::Type::kMilitarysite) {
			bo.new_building = check_building_necessity(bo, gametime);
		} else if (bo.type == BuildingObserver::Type::kTrainingsite) {
			bo.new_building = check_building_necessity(bo, PerfEvaluation::kForConstruction, gametime);
		} else if (bo.type == BuildingObserver::Type::kWarehouse) {
			bo.new_building = check_warehouse_necessity(bo, gametime);
		} else if (bo.aimode_limit_status() != AiModeBuildings::kAnotherAllowed) {
			bo.new_building = BuildingNecessity::kNotNeeded;
		} else {
			bo.new_building = BuildingNecessity::kAllowed;
			bo.primary_priority = 0;
		}

		const bool log_needed = (bo.new_building == BuildingNecessity::kAllowed ||
		                         bo.new_building == BuildingNecessity::kForced ||
		                         bo.new_building == BuildingNecessity::kNeeded);
		if (ai_training_mode_ && bo.type == BuildingObserver::Type::kProductionsite &&
		    (gametime.get() % 20 == 0 || log_needed)) {
			log_dbg_time(
			   gametime,
			   "AI %2d: %-35s(%2d now) %-11s: max prec: %2d/%2d, primary priority: %4d, overdue: "
			   "%3d\n",
			   player_number(), bo.name, bo.total_count(), (log_needed) ? "needed" : "not needed",
			   bo.max_needed_preciousness, bo.max_preciousness, bo.primary_priority,
			   bo.new_building_overdue);
		}
	}

	// first scan all buildable fields for regular buildings
	for (BuildableField* const bf : buildable_fields) {
		if (bf->field_info_expiration < gametime) {
			continue;
		}

		// Continue if field is blocked at the moment
		if (blocked_fields.is_blocked(bf->coords)) {
			continue;
		}

		assert(player_);
		int32_t const maxsize = player_->get_buildcaps(bf->coords) & Widelands::BUILDCAPS_SIZEMASK;

		// Some buildings needs to consider distance from nearest warehouse
		// It is non-negative value, and should be deducted from prio for some productionsites
		const int32_t wh_distance_malus =
		   management_data.neuron_pool[35].get_result_safe(bf->average_flag_dist_to_wh, kAbsValue) +
		   management_data.neuron_pool[42].get_result_safe(
		      bf->average_flag_dist_to_wh / 3, kAbsValue);
		// printf("wh distance malus: %3d [dist to wh: %3d]\n", wh_distance_malus,
		// bf->average_flag_dist_to_wh);

		// For every field test all buildings
		for (BuildingObserver& bo : buildings_) {
			if (!bo.buildable(*player_)) {
				continue;
			}

			if (bo.new_building == BuildingNecessity::kNotNeeded ||
			    bo.new_building == BuildingNecessity::kNeededPending ||
			    bo.new_building == BuildingNecessity::kForbidden) {
				continue;
			}

			assert(bo.new_building == BuildingNecessity::kForced ||
			       bo.new_building == BuildingNecessity::kNeeded ||
			       bo.new_building == BuildingNecessity::kAllowed);

			assert(bo.aimode_limit_status() == AiModeBuildings::kAnotherAllowed);

			// if current field is not big enough
			if (bo.desc->get_size() > maxsize) {
				continue;
			}

			if (RNG::static_rand(3) == 0 && bo.total_count() > 0) {
				continue;
			}  // add randomnes and ease AI

			if (bo.type == BuildingObserver::Type::kMine) {
				continue;
			}

			// here we do an exemption for lumberjacks, mainly in early stages of game
			// sometimes the first one is not built and AI waits too long for second attempt
			if (gametime - bo.construction_decision_time < kBuildingMinInterval &&
			    !bo.is(BuildingAttribute::kLumberjack)) {
				continue;
			}

			if (!(bo.type == BuildingObserver::Type::kMilitarysite) &&
			    bo.cnt_under_construction >= 2) {
				continue;
			}

			int32_t prio = 0;  // score of a bulding on a field

			// testing for reserved ports
			if (!bo.is(BuildingAttribute::kPort)) {
				if (bf->portspace_nearby == ExtendedBool::kTrue) {
					if (num_ports == 0) {
						continue;
					}
					// If we have at least on port, we can perhaps build here something
					// but decreasing the score to discourage it
					prio -= 5 * std::abs(management_data.get_military_number_at(52));
				}
			}

			if (bo.type == BuildingObserver::Type::kProductionsite) {

				prio += management_data.neuron_pool[44].get_result_safe(bf->military_score_ / 20) / 5;

				// Some productionsites strictly require supporting sites nearby
				uint8_t number_of_supporters_nearby = 0;
				if (bo.requires_supporters) {
					if (bf->supporters_nearby.count(bo.name) == 0) {
						prio -= 100 + std::abs(management_data.get_military_number_at(18)) * 3;
					} else {
						number_of_supporters_nearby += bf->supporters_nearby.at(bo.desc->name());
					}
				}

				// Priorities will be adjusted according to nearby buildings needing support
				uint8_t number_of_supported_producers_nearby = 0;
				auto it = bf->supported_producers_nearby.find(bo.id);
				if (it != bf->supported_producers_nearby.end()) {
					number_of_supported_producers_nearby += it->second;
				}

				// Priorities will be adjusted according to nearby competitors
				uint8_t number_of_same_nearby = 0;
				auto same_it = bf->buildings_nearby.find(bo.id);
				if (same_it != bf->buildings_nearby.end()) {
					number_of_same_nearby += same_it->second;
				}

				// Considering distance to wh for various types of productionsites:
				if (bo.is(BuildingAttribute::kWell) || bo.is(BuildingAttribute::kRanger) ||
				    bo.is(BuildingAttribute::kHunter) || bo.is(BuildingAttribute::kSpaceConsumer)) {
					prio += wh_distance_malus;  // push farer
				} else if ((!bo.inputs.empty() && !bo.ware_outputs.empty() &&
				            !bo.requires_supporters) ||
				           bo.is(BuildingAttribute::kRecruitment)) {
					prio -= wh_distance_malus;  // push closer
				}

				// this can be only a well (as by now)
				if (bo.is(BuildingAttribute::kWell)) {

					if (bo.new_building == BuildingNecessity::kForced) {
						assert(bo.total_count() - bo.unconnected_count == 0);
					}

					if (bf->ground_water < 2) {
						continue;
					}

					prio += bo.primary_priority;

					// keep wells more distant
					if (number_of_same_nearby > 2) {
						continue;
					}

					// one well is forced
					if (bo.new_building == BuildingNecessity::kForced) {
						prio += 200;
					}

					prio += -10 +
					        std::abs(management_data.get_military_number_at(59) / 50) * bf->ground_water;

				} else if (bo.is(BuildingAttribute::kLumberjack)) {

					prio += bo.primary_priority;

					if (bo.new_building == BuildingNecessity::kForced) {
						prio += 5 * std::abs(management_data.get_military_number_at(17));
					}

					if (bf->immovables_by_name_nearby[bo.name] < trees_nearby_treshold_ &&
					    bo.new_building == BuildingNecessity::kAllowed) {
						continue;
					}

					prio += std::abs(management_data.get_military_number_at(26)) *
					        (bf->immovables_by_name_nearby[bo.name] - trees_nearby_treshold_) / 10;

					// consider cutters and rangers nearby
					prio += 2 * number_of_supporters_nearby *
					        std::abs(management_data.get_military_number_at(25));
					prio -=
					   number_of_same_nearby * std::abs(management_data.get_military_number_at(36)) * 3;

				} else if (bo.is(BuildingAttribute::kNeedsRocks)) {

					// Quarries are generally to be built everywhere where rocks are
					// no matter the need for granite, as rocks are considered an obstacle
					// to expansion
					const uint8_t rocks_nearby = bf->immovables_by_name_nearby[bo.name];
					if (rocks_nearby < 1) {
						continue;
					}
					prio += 2 * rocks_nearby;

					if (rocks_nearby > 0 && bf->near_border) {
						prio += management_data.get_military_number_at(27) / 2;
					}

					// value is initialized with 1 but minimal value that can be
					// calculated is 11
					if (prio <= 1) {
						continue;
					}

					if (bo.total_count() - bo.unconnected_count == 0) {
						prio += 150;
					}

					if (get_stocklevel(bo, gametime) == 0) {
						prio *= 2;
					}

					// to prevent too many quarries on one spot
					prio = prio - 50 * number_of_same_nearby;

				} else if (bo.is(BuildingAttribute::kHunter)) {

					if (bf->critters_nearby < 5) {
						continue;
					}

					if (bo.new_building == BuildingNecessity::kForced) {
						prio += 20;
					}

					// Overdue priority here
					prio += bo.primary_priority;

					prio += number_of_supporters_nearby * 5;

					prio += (bf->critters_nearby * 3) - 8 - 5 * number_of_same_nearby;

				} else if (bo.is(BuildingAttribute::kFisher)) {  // fisher

					if (bf->fish_nearby <= 15) {
						continue;
					}

					if (bo.new_building == BuildingNecessity::kForced) {
						prio += 200;
					}

					// Overdue priority here
					prio += bo.primary_priority;
					prio -= number_of_same_nearby * 20;
					prio += number_of_supporters_nearby * 20;

					prio += -5 + bf->fish_nearby *
					                (1 + std::abs(management_data.get_military_number_at(63) / 15));
					if (resource_necessity_water_needed_) {
						prio *= 3;
					}

				} else if (!bo.supported_producers.empty()) {
					if (bo.is(BuildingAttribute::kRanger)) {
						assert(bo.cnt_target > 0);
					}

					prio += bo.primary_priority;

					if (bo.is(BuildingAttribute::kRanger)) {

						assert(bo.new_building == BuildingNecessity::kNeeded ||
						       bo.new_building == BuildingNecessity::kForced);

						if (bo.total_count() == 0) {
							prio += 200;
						} else {
							prio += std::abs(management_data.get_military_number_at(66)) *
							        (bo.cnt_target - bo.total_count());
						}

						prio -= bf->water_nearby / 5;

						prio += management_data.neuron_pool[67].get_result_safe(
						           number_of_supported_producers_nearby * 5, kAbsValue) /
						        2;

						prio += management_data.neuron_pool[49].get_result_safe(
						           bf->immovables_by_name_nearby[bo.name], kAbsValue) /
						        5;

						prio += number_of_supported_producers_nearby * 5 -
						        (expansion_type.get_expansion_type() != ExpansionMode::kEconomy) * 15 -
						        bf->space_consumers_nearby *
						           std::abs(management_data.get_military_number_at(101)) / 5 -
						        bf->immovables_by_attribute_nearby[BuildingAttribute::kNeedsRocks] / 3;

						prio += number_of_same_nearby * 3;
						// don't block port building spots with trees
						if (bf->unowned_portspace_vicinity_nearby > 0) {
							prio -= 500;
						}
						// frisian claypit and frisian farm
					} else if (bo.is(BuildingAttribute::kSupportingProducer)) {
						// we dont like trees nearby
						prio += 1 - std::max(
						               bf->immovables_by_attribute_nearby[BuildingAttribute::kLumberjack],
						               bf->immovables_by_attribute_nearby[BuildingAttribute::kRanger]) /
						               3;
						// and be far from rangers
						prio += 1 - bf->rangers_nearby *
						               std::abs(management_data.get_military_number_at(102)) / 5;

						// This is for a special case this is also supporter, it considers
						// producers nearby
						prio += management_data.neuron_pool[51].get_result_safe(
						           number_of_supported_producers_nearby * 5, kAbsValue) /
						        2;

						// taking into account the vicinity
						prio += number_of_supported_producers_nearby * 10;
						prio -= number_of_same_nearby * 15;

						if (bf->enemy_nearby) {  // not close to the enemy
							prio -= 20;
						}

						// don't block port building spots with immovables
						if (bo.is(BuildingAttribute::kSpaceConsumer) &&
						    bf->unowned_portspace_vicinity_nearby > 0) {
							prio -= 500;
						}

						if (bo.is(BuildingAttribute::kSpaceConsumer) &&
						    bf->water_nearby) {  // not close to water
							prio -= std::abs(management_data.get_military_number_at(103)) / 5;
						}

						if (bo.is(BuildingAttribute::kSpaceConsumer) &&
						    bf->unowned_mines_spots_nearby) {  // not close to mountains
							prio -= std::abs(management_data.get_military_number_at(104)) / 5;
						}
						// frisian berry farm
					} else if (bo.is(BuildingAttribute::kSpaceConsumer)) {
						// we dont like trees nearby
						prio += 1 - std::max(
						               bf->immovables_by_attribute_nearby[BuildingAttribute::kLumberjack],
						               bf->immovables_by_attribute_nearby[BuildingAttribute::kRanger]) /
						               4;
						// and be far from rangers
						prio += 1 - bf->rangers_nearby *
						               std::abs(management_data.get_military_number_at(161)) / 5;

						// taking into account the vicinity
						prio += number_of_supported_producers_nearby * 10;
						prio -= number_of_same_nearby * 8;

						if (bf->enemy_nearby) {  // not close to the enemy
							prio -= 20;
						}

						// don't block port building spots with immovables
						if (bf->unowned_portspace_vicinity_nearby > 0) {
							prio -= 500;
						}

						if (bf->water_nearby) {  // not close to water
							prio -= std::abs(management_data.get_military_number_at(124)) / 5;
						}

						if (bf->unowned_mines_spots_nearby) {  // not close to mountains
							prio -= std::abs(management_data.get_military_number_at(148)) / 5;
						}

					} else {  // FISH BREEDERS and GAME KEEPERS

						// especially for fish breeders
						if (bo.is(BuildingAttribute::kNeedsCoast) &&
						    (bf->water_nearby < 6 || bf->fish_nearby < 6)) {
							continue;
						}
						if (bo.is(BuildingAttribute::kNeedsCoast)) {
							prio += (-6 + bf->water_nearby) / 3;
							prio += (-6 + bf->fish_nearby) / 3;
						}

						prio += number_of_supported_producers_nearby * 10;
						prio -= number_of_same_nearby * 20;

						if (bf->enemy_nearby) {
							prio -= 20;
						}

						if (bf->unowned_portspace_vicinity_nearby > 0) {
							prio -= 500;
						}
					}

				} else if (bo.is(BuildingAttribute::kRecruitment)) {
					prio += bo.primary_priority;
					prio -= bf->unowned_land_nearby * 2;
					prio -= (bf->enemy_nearby) * 100;
					prio -= (expansion_type.get_expansion_type() != ExpansionMode::kEconomy) * 100;
				} else {  // finally normal productionsites
					assert(bo.supported_producers.empty());

					if (bo.new_building == BuildingNecessity::kForced) {
						prio += 150;
						assert(!bo.is(BuildingAttribute::kShipyard));
					} else if (bo.is(BuildingAttribute::kShipyard)) {
						if (!map_allows_seafaring_) {
							continue;
						}
					} else {
						assert(bo.new_building == BuildingNecessity::kNeeded);
					}

					// This considers supporters nearby
					prio += management_data.neuron_pool[52].get_result_safe(
					           number_of_supporters_nearby * 5, kAbsValue) /
					        2;

					// Overdue priority here
					prio += bo.primary_priority;

					// we check separatelly buildings with no inputs and some inputs
					if (bo.inputs.empty()) {

						assert(!bo.is(BuildingAttribute::kShipyard));

						if (bo.is(BuildingAttribute::kSpaceConsumer)) {  // e.g. farms
							// we dont like trees nearby
							prio +=
							   1 -
							   std::max(bf->immovables_by_attribute_nearby[BuildingAttribute::kLumberjack],
							            bf->immovables_by_attribute_nearby[BuildingAttribute::kRanger]) /
							      4;
							// we attempt to cluster space consumers together
							prio += number_of_same_nearby * 2;
							// and be far from rangers
							prio += 1 - bf->rangers_nearby *
							               std::abs(management_data.get_military_number_at(162)) / 5;
						} else {
							// leave some free space between them
							prio -= number_of_same_nearby *
							        std::abs(management_data.get_military_number_at(108)) / 5;
						}

						if (bo.is(BuildingAttribute::kSpaceConsumer) &&
						    bf->water_nearby) {  // not close to water
							prio -= std::abs(management_data.get_military_number_at(125)) / 5;
						}

						if (bo.is(BuildingAttribute::kSpaceConsumer) &&
						    bf->unowned_mines_spots_nearby) {  // not close to mountains
							prio -= std::abs(management_data.get_military_number_at(149)) / 5;
						}
						if (bo.is(BuildingAttribute::kSpaceConsumer) &&
						    bf->unowned_portspace_vicinity_nearby > 0) {  // do not block Ports
							prio -= 500;
						}
						if (bo.is(BuildingAttribute::kNeedsBerry)) {
							prio += std::abs(management_data.get_military_number_at(13)) *
							        bf->immovables_by_name_nearby[bo.name] / 12;
							prio += management_data.neuron_pool[39].get_result_safe(
							           number_of_supporters_nearby * 5, kAbsValue) /
							        2;
						}
						// buildings that need coast and are not considered above e.g. amazons
						// water_gatherers
						if (bo.is(BuildingAttribute::kNeedsCoast) && (bf->water_nearby < 3)) {
							continue;
						}
						if (bo.is(BuildingAttribute::kNeedsCoast)) {
							prio += (-3 + bf->water_nearby);
						}
					} else if (bo.is(BuildingAttribute::kShipyard)) {
						// for now AI builds only one shipyard
						assert(bo.total_count() == 0);
						if (bf->open_water_nearby > 3 && map_allows_seafaring_ &&
						    bf->shipyard_preferred == ExtendedBool::kTrue) {
							prio += productionsites.size() * 5 +
							        bf->open_water_nearby *
							           std::abs(management_data.get_military_number_at(109)) / 10;
						} else {
							continue;
						}
					}

					if (prio <= 0) {
						continue;
					}

					// bonus for big buildings if shortage of big fields
					if (spots_avail.at(Widelands::BUILDCAPS_BIG) <= 5 && bo.desc->get_size() == 3) {
						prio += std::abs(management_data.get_military_number_at(105)) / 5;
					}

					if (spots_avail.at(Widelands::BUILDCAPS_MEDIUM) <= 5 && bo.desc->get_size() == 2) {
						prio += std::abs(management_data.get_military_number_at(106)) / 5;
					}

					// +1 if any consumers_ are nearby
					consumers_nearby_count = 0;

					for (const Widelands::DescriptionIndex& output : bo.ware_outputs) {
						consumers_nearby_count += bf->consumers_nearby.at(output);
					}

					if (consumers_nearby_count > 0) {
						prio += std::abs(management_data.get_military_number_at(107)) / 3;
					}
				}

				// Consider border with exemption of some huts
				if (!(bo.is(BuildingAttribute::kLumberjack) || bo.is(BuildingAttribute::kNeedsCoast) ||
				      bo.is(BuildingAttribute::kFisher))) {
					prio += recalc_with_border_range(*bf, prio);
				} else if (bf->near_border && (bo.is(BuildingAttribute::kLumberjack) ||
				                               bo.is(BuildingAttribute::kNeedsCoast))) {
					prio /= 2;
				}

			}  // production sites done
			else if (bo.type == BuildingObserver::Type::kMilitarysite) {

				prio += bo.primary_priority;

				// Two possibilities why to construct militarysite here
				if (!bf->defense_msite_allowed &&
				    (bf->nearest_buildable_spot_nearby < bo.desc->get_conquers() ||
				     bf->unowned_portspace_vicinity_nearby > 0) &&
				    (bf->military_in_constr_nearby + bf->military_unstationed) <
				       concurent_ms_in_constr_no_enemy) {
					// it will conquer new buildable spots for buildings or mines
				} else if (bf->defense_msite_allowed &&
				           (bf->military_in_constr_nearby + bf->military_unstationed) <
				              concurent_ms_in_constr_enemy_nearby) {
					// we need it to increase capacity on the field
					if (bo.fighting_type) {
						prio += 5;
					}
				} else {
					continue;
				}
				if (bf->unowned_mines_spots_nearby > 2 && bo.mountain_conqueror) {
					prio += 5;
				}
				prio += std::abs(management_data.get_military_number_at(35)) / 5 *
				        (static_cast<int16_t>(bo.desc->get_conquers()) -
				         static_cast<int16_t>(bf->nearest_buildable_spot_nearby));

				prio += bf->military_score_;

				// if place+building is not good enough
				if (prio <= persistent_data->target_military_score) {
					continue;
				}
				if (prio > persistent_data->ai_personality_mil_upper_limit) {
					persistent_data->ai_personality_mil_upper_limit = prio;
				}
			} else if (bo.type == BuildingObserver::Type::kWarehouse) {

				// exclude spots on border
				if (bf->near_border && !bo.is(BuildingAttribute::kPort)) {
					continue;
				}
				assert(bf->is_portspace != ExtendedBool::kUnset);
				if (bf->is_portspace != ExtendedBool::kTrue && bo.is(BuildingAttribute::kPort)) {
					continue;
				}

				if (!bo.is(BuildingAttribute::kPort)) {
					assert(numof_warehouses_in_const_ == 0);
					// New warehouse should not be build too close to another one
					if (bf->average_flag_dist_to_wh <= 15) {
						continue;
					}
				}

				prio += bo.primary_priority;
				prio += wh_distance_malus;  // Here it increases priority, more distant is better

				prio += bf->own_non_military_nearby * 3;

				// dont be close to enemies
				if (bf->enemy_nearby) {
					prio -= 40;
				}

				// being too close to a border is not good either
				if ((bf->unowned_land_nearby || bf->enemy_owned_land_nearby > 10) &&
				    !bo.is(BuildingAttribute::kPort) && prio > 0) {
					prio /= 2;
					prio -= 10;
				}

			} else if (bo.type == BuildingObserver::Type::kTrainingsite) {

				// Even if a site is forced it has kNeeded necessity now
				assert(bo.primary_priority > 0 && bo.new_building == BuildingNecessity::kNeeded);

				prio += bo.primary_priority;

				prio -= wh_distance_malus;

				// for spots close to a border
				if (bf->near_border) {
					prio -= 5;
				}

				// take care about borders and enemies
				if (bf->enemy_nearby) {
					prio -= 20;
				}

				if (bf->unowned_land_nearby || bf->enemy_owned_land_nearby) {
					prio -= 15;
				}
			}

			// think of space consuming buildings nearby like farms or vineyards
			if (bo.type != BuildingObserver::Type::kMilitarysite) {
				prio -= bf->space_consumers_nearby * 10;
			}

			// Stop here, if priority is 0 or less.
			if (prio <= 0) {
				continue;
			}

			// Prefer road side fields
			prio += bf->preferred ? 5 : 0;

			// don't waste good land for small huts
			const bool space_stress = (spots_avail.at(Widelands::BUILDCAPS_MEDIUM) < 5 ||
			                           spots_avail.at(Widelands::BUILDCAPS_BIG) < 5);

			if (space_stress && bo.type == BuildingObserver::Type::kMilitarysite) {
				prio -= (bf->max_buildcap_nearby - bo.desc->get_size()) * 10;
			} else if (space_stress) {
				prio -= (bf->max_buildcap_nearby - bo.desc->get_size()) * 30;
			} else {
				prio -= (bf->max_buildcap_nearby - bo.desc->get_size()) * 5;
			}

			// prefer vicinity of ports (with exemption of warehouses)
			if (bf->port_nearby && bo.type == BuildingObserver::Type::kMilitarysite) {
				prio *= 2;
			}

			if (bo.type != BuildingObserver::Type::kMilitarysite && highest_nonmil_prio_ < prio) {
				highest_nonmil_prio_ = prio;
			}

			if (bo.type == BuildingObserver::Type::kMilitarysite) {
				if (prio <= persistent_data->target_military_score) {
					continue;
				}
			}

			if (prio > proposed_priority) {
				best_building = &bo;
				proposed_priority = prio;
				proposed_coords = bf->coords;
			}
		}  // ending loop over buildings
	}     // ending loop over fields

	// then try all mines_ - as soon as basic economy is build up.
	if (gametime > next_mine_construction_due_) {

		// not done here
		// update_all_mineable_fields(gametime);
		next_mine_construction_due_ = gametime + kNewMineConstInterval;

		if (!mineable_fields.empty()) {

			for (BuildingObserver& bo : buildings_) {
				if (productionsites.size() <= 8) {
					break;
				}

				if (bo.type != BuildingObserver::Type::kMine) {
					continue;
				}

				assert(bo.new_building != BuildingNecessity::kAllowed);

				// skip if a mine is not required
				if (!(bo.new_building == BuildingNecessity::kNeeded ||
				      bo.new_building == BuildingNecessity::kForced)) {
					continue;
				}

				// iterating over fields
				for (MineableField* const mf : mineable_fields) {
					if (mf->field_info_expiration <= gametime) {
						continue;
					}

					if (mf->coords.field->get_resources() != bo.mines) {
						continue;
					}

					// Continue if field is blocked at the moment
					if (blocked_fields.is_blocked(mf->coords)) {
						continue;
					}

					int32_t prio = 0;
					Widelands::MapRegion<Widelands::Area<Widelands::FCoords>> mr(
					   map, Widelands::Area<Widelands::FCoords>(mf->coords, 2));
					do {
						if (bo.mines == mr.location().field->get_resources()) {
							prio += mr.location().field->get_resources_amount();
						}
					} while (mr.advance(map));

					prio /= 10;

					// Only build mines_ on locations where some material can be mined
					if (prio < 1) {
						continue;
					}

					// applying nearnest penalty
					prio -= mf->mines_nearby * std::abs(management_data.get_military_number_at(126));

					// applying max needed
					prio += bo.primary_priority;

					// prefer mines in the middle of mine fields of the
					// same type, so we add a small bonus here
					// depending on count of same mines nearby,
					// though this does not reflects how many resources
					// are (left) in nearby mines
					prio += mf->same_mine_fields_nearby;

					// Continue if field is blocked at the moment
					if (blocked_fields.is_blocked(mf->coords)) {
						continue;
					}

					// Prefer road side fields
					prio += mf->preferred ? 1 : 0;

					prio += bo.primary_priority;

					if (prio > proposed_priority) {
						best_building = &bo;
						proposed_priority = prio;
						proposed_coords = mf->coords;
						mine = true;
					}

					if (prio > highest_nonmil_prio_) {
						highest_nonmil_prio_ = prio;
					}
				}  // end of evaluation of field
			}

		}  // section if mine size >0
	}     // end of mines_ section

	// if there is no winner:
	if (best_building == nullptr) {
		return false;
	}

	if (best_building->type == BuildingObserver::Type::kMilitarysite) {
		assert(proposed_priority >= persistent_data->least_military_score);
		persistent_data->target_military_score = proposed_priority;
		if (persistent_data->target_military_score >
		    persistent_data->ai_personality_mil_upper_limit) {
			persistent_data->ai_personality_mil_upper_limit = persistent_data->target_military_score;
		}
		assert(proposed_priority >= persistent_data->least_military_score);
	}

	// send the command to construct a new building
	game().send_player_build(player_number(), proposed_coords, best_building->id);
	blocked_fields.add(proposed_coords, game().get_gametime() + Duration(2 * 60 * 1000));

	// resetting new_building_overdue
	best_building->new_building_overdue = 0;

	// we block also nearby fields
	// if farms and so on, for quite a long time
	// if military sites only for short time for AI can update information on near buildable fields
	if ((best_building->is(BuildingAttribute::kSpaceConsumer) &&
	     !best_building->is(BuildingAttribute::kRanger)) ||
	    best_building->type == BuildingObserver::Type::kMilitarysite) {
		Time block_time(0);
		uint32_t block_area = 0;
		if (best_building->is(BuildingAttribute::kSpaceConsumer)) {
			if (spots_ > kSpotsEnough) {
				block_time = Time(45 * 60 * 1000);
			} else {
				block_time = Time(15 * 60 * 1000);
			}
			block_area = 5;
		} else {  // militray buildings for a very short time
			block_time = Time(25 * 1000);
			block_area = 6;
		}

		Widelands::MapRegion<Widelands::Area<Widelands::FCoords>> mr(
		   map, Widelands::Area<Widelands::FCoords>(map.get_fcoords(proposed_coords), block_area));
		do {
			blocked_fields.add(mr.location(), game().get_gametime() + Duration(block_time.get()));
		} while (mr.advance(map));
	}

	if (best_building->is(BuildingAttribute::kRecruitment)) {
		verb_log_info_time(gametime, "AI %2d: Building a recruitment site: %s\n", player_number(),
		                   best_building->name);
	}

	if (best_building->is(BuildingAttribute::kShipyard)) {
		verb_log_info_time(gametime, "AI %2d: Building a shipyard site: %s Prio:%d \n",
		                   player_number(), best_building->name, proposed_priority);
	}

	if (!(best_building->type == BuildingObserver::Type::kMilitarysite)) {
		best_building->construction_decision_time = gametime;
	} else {
		military_last_build_ = gametime;
		best_building->construction_decision_time = gametime - Duration(kBuildingMinInterval / 2);
	}

	// set the type of update that is needed
	if (mine) {
		next_mine_construction_due_ = gametime + kBusyMineUpdateInterval;
	}

	return true;
}

// Re-calculating warehouse to flag distances
void DefaultAI::check_flag_distances(const Time& gametime) {
	for (WarehouseSiteObserver& wh_obs : warehousesites) {
		const uint32_t this_wh_hash = wh_obs.site->get_position().hash();
		uint32_t highest_distance_set = 0;

		std::queue<Widelands::Flag*>
		   remaining_flags;  // only used to collect flags reachable walk over roads
		remaining_flags.push(&wh_obs.site->base_flag());
		flag_warehouse_distance.set_distance(
		   wh_obs.site->base_flag().get_position().hash(), 0, gametime, this_wh_hash);
		assert(flag_warehouse_distance.get_wh_distance(
		          wh_obs.site->base_flag().get_position().hash(), gametime, nullptr) == 0);

		// Algorithm to walk on roads
		// All nodes are marked as to_be_checked == true first and once the node is checked it is
		// changed to false. Under some conditions, the same node can be checked twice, the
		// to_be_checked can be set back to true. Because less hoops (fewer flag-to-flag roads) does
		// not always mean shortest road.
		while (!remaining_flags.empty()) {
			// looking for a node with shortest existing road distance from starting flag and one that
			// has to be checked Now going over roads leading from this flag
			const uint16_t current_flag_distance = flag_warehouse_distance.get_wh_distance(
			   remaining_flags.front()->get_position().hash(), gametime, nullptr);
			for (uint8_t i = Widelands::WalkingDir::FIRST_DIRECTION;
			     i <= Widelands::WalkingDir::LAST_DIRECTION; ++i) {
				Widelands::Road* const road = remaining_flags.front()->get_road(i);

				if (!road) {
					continue;
				}

				Widelands::Flag* endflag = &road->get_flag(Widelands::Road::FlagStart);

				if (endflag == remaining_flags.front()) {
					endflag = &road->get_flag(Widelands::Road::FlagEnd);
				}
				const uint16_t steps_count = road->get_path().get_nsteps();

				// Calculated distance can be used or ignored if f.e. longer than via other route
				bool const updated = flag_warehouse_distance.set_distance(
				   endflag->get_position().hash(), current_flag_distance + steps_count, gametime,
				   this_wh_hash);

				if (updated && highest_distance_set < current_flag_distance + steps_count) {
					highest_distance_set = current_flag_distance + steps_count;
				}

				if (updated) {
					remaining_flags.push(endflag);
				}
			}
			remaining_flags.pop();
		}
	}

	// Now let do some lazy pruning - remove the flags that were not updated for long
	flag_warehouse_distance.remove_old_flag(gametime);
}

// Here we pick about 25 roads and investigate them. If it is a dead end we dismantle it
bool DefaultAI::dismantle_dead_ends() {
	bool road_dismantled = false;
	const uint16_t stepping = roads.size() / 25 + 1;

	for (uint16_t i = 0; i < roads.size(); i += stepping) {
		const Widelands::Flag& roadstartflag = roads[i]->get_flag(Widelands::RoadBase::FlagStart);
		const Widelands::Flag& roadendflag = roads[i]->get_flag(Widelands::RoadBase::FlagEnd);

		if (!roadstartflag.get_building() && roadstartflag.is_dead_end()) {
			game().send_player_bulldoze(*const_cast<Widelands::Flag*>(&roadstartflag));
			road_dismantled = true;
		}

		if (!roadendflag.get_building() && roadendflag.is_dead_end()) {
			game().send_player_bulldoze(*const_cast<Widelands::Flag*>(&roadendflag));
			road_dismantled = true;
		}
	}
	return road_dismantled;
}

// improves current road system
bool DefaultAI::improve_roads(const Time& gametime) {

	// First try to dismantle some dead ends on road
	if (dead_ends_check_ || gametime.get() % 50 == 0) {
		if (dismantle_dead_ends()) {
			return true;
		}
		dead_ends_check_ = false;
		return false;
	}

	if (!roads.empty()) {
		const Widelands::Path& path = roads.front()->get_path();

		// first force a split on roads that are longer than 3 parts
		if (path.get_nsteps() > 3 && spots_ > kSpotsEnough) {
			const Widelands::Map& map = game().map();
			Widelands::CoordPath cp(map, path);
			// try to split after two steps
			Widelands::CoordPath::StepVector::size_type i = cp.get_nsteps() - 1;
			Widelands::CoordPath::StepVector::size_type j = 1;

			for (; i >= j; --i, ++j) {
				{
					const Widelands::Coords c = cp.get_coords().at(i);

					if (map[c].nodecaps() & Widelands::BUILDCAPS_FLAG) {
						game().send_player_build_flag(player_number(), c);
						return true;
					}
				}
				{
					const Widelands::Coords c = cp.get_coords().at(j);

					if (map[c].nodecaps() & Widelands::BUILDCAPS_FLAG) {
						game().send_player_build_flag(player_number(), c);
						return true;
					}
				}
			}

			// Unable to set a flag - perhaps the road was build stupid
			game().send_player_bulldoze(*const_cast<Widelands::Road*>(roads.front()));
			dead_ends_check_ = true;
			return true;
		}

		roads.push_back(roads.front());
		roads.pop_front();

		// Occasionaly (not more then once in 15 seconds) we test if the road can be dismantled
		// if there is shortage of spots we do it always
		if (last_road_dismantled_ + Duration(15 * 1000) < gametime &&
		    (gametime.get() % 40 == 0 || spots_ <= kSpotsEnough)) {
			const Widelands::Road& road = *roads.front();
			if (dispensable_road_test(*const_cast<Widelands::Road*>(&road))) {
				game().send_player_bulldoze(*const_cast<Widelands::Road*>(&road));
				last_road_dismantled_ = gametime;
				dead_ends_check_ = true;
				return true;
			}
		}
	}
	// now we rotate economies and flags to get one flag to go on with
	if (economies.empty()) {
		check_economies();
		return false;
	}

	if (economies.size() >= 2) {  // rotating economies
		economies.push_back(economies.front());
		economies.pop_front();
	}

	EconomyObserver* eco = economies.front();
	if (eco->flags.empty()) {
		check_economies();
		return false;
	}
	if (eco->flags.size() > 1) {
		eco->flags.push_back(eco->flags.front());
		eco->flags.pop_front();
	}

	const Widelands::Flag& flag = *eco->flags.front();

	// now we test if it is dead end flag, if yes, destroying it
	if (flag.is_dead_end() && flag.current_wares() == 0) {
		game().send_player_bulldoze(*const_cast<Widelands::Flag*>(&flag));
		eco->flags.pop_front();
		return true;
	}

	bool is_warehouse = false;
	if (Widelands::Building* b = flag.get_building()) {
		BuildingObserver& bo = get_building_observer(b->descr().name().c_str());
		if (bo.type == BuildingObserver::Type::kWarehouse) {
			is_warehouse = true;
		}
	}
	const uint32_t flag_coords_hash = flag.get_position().hash();

	if (flag_warehouse_distance.is_road_prohibited(flag_coords_hash, gametime)) {
		return false;
	}
	// TODO(Nordfriese): Someone should update the code since the big economy splitting for the
	// ferries
	const bool needs_warehouse = flag.get_economy(Widelands::wwWORKER)->warehouses().empty();

	// when deciding if we attempt to build a road from here we use probability
	uint16_t probability_score = 0;
	if (flag.nr_of_roads() == 1) {
		probability_score += 20;
	}
	if (is_warehouse && flag.nr_of_roads() <= 3) {
		probability_score += 20;
	}
	probability_score += flag.current_wares() * 5;
	if (needs_warehouse) {
		probability_score += 500;
	}
	if (RNG::static_rand(10) == 0) {
		probability_score +=
		   flag_warehouse_distance.get_wh_distance(flag_coords_hash, gametime, nullptr);
	}

	if (RNG::static_rand(200) < probability_score) {
		create_shortcut_road(flag, 14, gametime);
		return true;
	}

	return false;
}

// This function takes a road (road is smallest section of roads with two flags on the ends)
// look for longer section of road that starts and ends with building/road crossing
// and tries to find alternative route from one end flag to another.
// If route exists, it is not too long, and current road is not intensively used
// the road can be dismantled
bool DefaultAI::dispensable_road_test(const Widelands::Road& road) {

	Widelands::Flag& roadstartflag = road.get_flag(Widelands::RoadBase::FlagStart);
	Widelands::Flag& roadendflag = road.get_flag(Widelands::RoadBase::FlagEnd);

	// Calculating full road (from crossing/building to another crossing/building),
	// this means we calculate vector of all flags of the "full road"
	std::vector<Widelands::Flag*> full_road;
	full_road.push_back(&roadstartflag);
	full_road.push_back(&roadendflag);

	uint16_t road_length = road.get_path().get_nsteps();

	for (int j = 0; j < 2; ++j) {
		bool new_road_found = true;
		while (new_road_found && full_road.back()->nr_of_roads() <= 2 &&
		       full_road.back()->get_building() == nullptr) {
			new_road_found = false;
			for (uint8_t i = Widelands::WalkingDir::FIRST_DIRECTION;
			     i <= Widelands::WalkingDir::LAST_DIRECTION; ++i) {
				Widelands::Road* const near_road = full_road.back()->get_road(i);

				if (!near_road) {
					continue;
				}

				Widelands::Flag* other_end;
				if (near_road->get_flag(Widelands::RoadBase::FlagStart).get_position().hash() ==
				    full_road.back()->get_position().hash()) {
					other_end = &near_road->get_flag(Widelands::RoadBase::FlagEnd);
				} else {
					other_end = &near_road->get_flag(Widelands::RoadBase::FlagStart);
				}

				// Have we already the end of road in our full_road?
				if (std::find(full_road.begin(), full_road.end(), other_end) == full_road.end()) {
					full_road.push_back(other_end);
					road_length += near_road->get_path().get_nsteps();
					new_road_found = true;
					break;
				}
			}
		}
		// we walked to one end, now let revert the content of full_road and repeat in opposite
		// direction
		std::reverse(full_road.begin(), full_road.end());
	}

	// To make decision how intensively the road is used, we count wares on it, but we distinguish
	// situation when entire road has only 2 flags or is longer
	uint16_t wares_on_road = 0;
	assert(full_road.size() > 1);
	if (full_road.size() == 2) {
		wares_on_road = roadstartflag.current_wares() + roadendflag.current_wares();
	} else {
		// We count wares only on inner flags
		for (uint16_t k = 1; k < full_road.size() - 1; ++k) {
			wares_on_road += full_road[k]->current_wares();
		}
	}

	// If it by chance starts or ends next to a warehouse...
	if (Widelands::Building* b = full_road.front()->get_building()) {
		BuildingObserver& bo = get_building_observer(b->descr().name().c_str());
		if (bo.type == BuildingObserver::Type::kWarehouse) {
			return false;
		}
	}
	if (Widelands::Building* b = full_road.back()->get_building()) {
		BuildingObserver& bo = get_building_observer(b->descr().name().c_str());
		if (bo.type == BuildingObserver::Type::kWarehouse) {
			return false;
		}
	}

	if (wares_on_road > 8 || (spots_ > kSpotsEnough && wares_on_road > 5)) {
		return false;
	}

	std::priority_queue<NearFlag> queue;
	// only used to collect flags reachable walking over roads
	std::vector<NearFlag> reachableflags;

	queue.push(NearFlag(full_road.front(), 0));
	uint16_t alternative_path = std::numeric_limits<uint16_t>::max();
	const uint8_t checkradius = 3 * game().map().calc_distance(full_road.front()->get_position(),
	                                                           full_road.back()->get_position());

	// algorithm to walk on roads
	while (!queue.empty()) {

		// Testing if we stand on the roadendflag... if yes, the alternative path is found, no reason
		// to go on
		if (full_road.back()->get_position().x == queue.top().flag->get_position().x &&
		    full_road.back()->get_position().y == queue.top().flag->get_position().y) {
			alternative_path = queue.top().current_road_distance;
			break;
		}

		// If we were here, do not evaluate the flag again
		std::vector<NearFlag>::iterator f =
		   find(reachableflags.begin(), reachableflags.end(), queue.top().flag);
		if (f != reachableflags.end()) {
			queue.pop();
			continue;
		}

		reachableflags.push_back(queue.top());
		queue.pop();
		NearFlag& nf = reachableflags.back();

		// Now go over roads going from this flag
		for (uint8_t i = Widelands::WalkingDir::FIRST_DIRECTION;
		     i <= Widelands::WalkingDir::LAST_DIRECTION; ++i) {
			Widelands::Road* const near_road = nf.flag->get_road(i);

			if (!near_road) {
				continue;
			}

			// alternate road cannot lead via road to be dismantled
			if (near_road->serial() == road.serial()) {
				continue;
			}

			Widelands::Flag* endflag = &near_road->get_flag(Widelands::RoadBase::FlagStart);

			if (endflag == nf.flag) {
				endflag = &near_road->get_flag(Widelands::RoadBase::FlagEnd);
			}

			// When walking on nearby roads, we do not go too far from start and end of road
			const int32_t dist1 =
			   game().map().calc_distance(full_road.front()->get_position(), endflag->get_position());
			const int32_t dist2 =
			   game().map().calc_distance(full_road.back()->get_position(), endflag->get_position());
			if ((dist1 + dist2) > checkradius) {
				continue;
			}

			const uint32_t new_length = nf.current_road_distance + near_road->get_path().get_nsteps();
			queue.push(NearFlag(endflag, new_length));
		}
	}

	return alternative_path + wares_on_road <= road_length + 12;
}

// Trying to connect the flag to another one, be it from own economy
// or other economy
// The procedure is:
// - Collect all flags within checkradius into RoadCandidates, but first we dont even know if a road
// can be built to them
// - Walking over road network to collect info on flags that are accessible over road network
// - Then merge info from NearFlags to RoadCandidates and consider roads to few best candidates from
// RoadCandidates. We use score named "reduction" that is basically diff between connection over
// existing roads minus possible road from starting flag to candidate flag. Of course there are two
// special cases:
// - the candidate flag does not belong to the same economy, so no road connection exists
// - they are from same economy, but are connected beyond range of checkradius, so actual length of
// connection is not known
bool DefaultAI::create_shortcut_road(const Widelands::Flag& flag,
                                     uint16_t checkradius,
                                     const Time& gametime) {

	// Increasing the failed_connection_tries counter
	// At the same time it indicates a time an economy is without a warehouse
	// TODO(Nordfriese): Someone should update the code since the big economy splitting for the
	// ferries
	EconomyObserver* eco = get_economy_observer(flag.economy(Widelands::wwWORKER));
	// if we passed grace time this will be last attempt and if it fails
	// building is destroyed
	bool last_attempt_ = false;

	// this should not happen, but if the economy has a warehouse and a dismantle
	// grace time set, we must 'zero' the dismantle grace time
	if (!flag.get_economy(Widelands::wwWORKER)->warehouses().empty() &&
	    eco->dismantle_grace_time.is_valid()) {
		eco->dismantle_grace_time = Time();
	}

	// first we deal with situations when this is economy with no warehouses
	// and this is a flag belonging to a building/constructionsite
	// such economy must get dismantle grace time (if not set yet)
	// end sometimes extended checkradius
	if (flag.get_economy(Widelands::wwWORKER)->warehouses().empty() && flag.get_building()) {

		// occupied military buildings get special treatment
		// (extended grace time + longer radius)
		bool occupied_military_ = false;
		Widelands::Building* b = flag.get_building();
		if (upcast(Widelands::MilitarySite, militb, b)) {
			occupied_military_ = !militb->soldier_control()->stationed_soldiers().empty();
		}

		// check if we are within grace time, if not or gracetime unset we need to do something
		// if we are within gracetime we do nothing (this loop is skipped)

		// if grace time is not set, this is probably first time without a warehouse and we must set
		// it
		if (eco->dismantle_grace_time.is_invalid()) {

			// constructionsites
			if (upcast(Widelands::ConstructionSite const, constructionsite, flag.get_building())) {
				BuildingObserver& bo =
				   get_building_observer(constructionsite->building().name().c_str());
				// first very special case - a port (in the phase of constructionsite)
				// this might be a new colonization port
				if (bo.is(BuildingAttribute::kPort)) {
					eco->dismantle_grace_time =
					   gametime + Duration(60 * 60 * 1000);  // one hour should be enough
				} else {  // other constructionsites, usually new (standalone) constructionsites
					eco->dismantle_grace_time =
					   gametime + Duration(30 * 1000 +  // very short time is enough
					                       (eco->flags.size() * 30 *
					                        1000));  // + 30 seconds for every flag in economy
				}

				// buildings
			} else {

				if (occupied_military_) {
					eco->dismantle_grace_time =
					   gametime + Duration((90 * 60 * 1000) + (eco->flags.size() * 20 * 1000));

				} else {  // for other normal buildings
					eco->dismantle_grace_time =
					   gametime + Duration((45 * 60 * 1000) + (eco->flags.size() * 20 * 1000));
				}
			}

			// we have passed grace_time - it is time to dismantle
		} else if (eco->dismantle_grace_time <= gametime) {
			last_attempt_ = true;
			// we increase a check radius in last attempt
			checkradius += 2;
		}

		// and bonus for occupied military buildings:
		if (occupied_military_) {
			checkradius += 4;
		}

		// and generally increase radius for unconnected buildings
		checkradius += 2;
	}

	// Now own roadfinding stuff
	const Widelands::Map& map = game().map();

	// Initializing new object of FlagsForRoads, we will push there all candidate flags
	// First we dont even know if a road can be built there (from current flag)
	// Adding also distance of this flag to nearest wh
	const uint32_t current_flag_dist_to_wh =
	   flag_warehouse_distance.get_wh_distance(flag.get_position().hash(), gametime, nullptr);

	FlagCandidates flag_candidates(current_flag_dist_to_wh);

	FindNodeWithFlagOrRoad functor;
	CheckStepRoadAI check(player_, Widelands::MOVECAPS_WALK, true);

	// get all flags within radius
	std::vector<Widelands::Coords> reachable;
	map.find_reachable_fields(
	   game(),
	   Widelands::Area<Widelands::FCoords>(map.get_fcoords(flag.get_position()), checkradius),
	   &reachable, check, functor);

	for (const Widelands::Coords& reachable_coords : reachable) {

		// ignore starting flag, of course
		if (reachable_coords == flag.get_position()) {
			continue;
		}

		const uint32_t reachable_coords_hash = reachable_coords.hash();

		// first make sure there is an immovable (should be, but still)
		Widelands::BaseImmovable* this_immovable = map[reachable_coords].get_immovable();
		if (upcast(Widelands::PlayerImmovable const, player_immovable, this_immovable)) {

			// if it is the road, make a flag there
			if (this_immovable->descr().type() == Widelands::MapObjectType::ROAD) {
				game().send_player_build_flag(player_number(), reachable_coords);
			}

			// do not go on if it is not a flag
			if (this_immovable->descr().type() != Widelands::MapObjectType::FLAG) {
				continue;
			}

			// testing if a flag/road's economy has a warehouse, if not we are not
			// interested to connect to it
			// TODO(Nordfriese): Someone should update the code since the big economy splitting for the
			// ferries
			if (player_immovable->economy(Widelands::wwWORKER).warehouses().empty()) {
				continue;
			}

			// This is a candidate, sending all necessary info to RoadCandidates
			const bool is_different_economy = (player_immovable->get_economy(Widelands::wwWORKER) !=
			                                   flag.get_economy(Widelands::wwWORKER));
			const uint16_t air_distance = map.calc_distance(flag.get_position(), reachable_coords);

			if (!flag_candidates.has_candidate(reachable_coords_hash) &&
			    !flag_warehouse_distance.is_road_prohibited(reachable_coords_hash, gametime)) {
				flag_candidates.add_flag(
				   reachable_coords_hash, is_different_economy,
				   flag_warehouse_distance.get_wh_distance(reachable_coords_hash, gametime, nullptr),
				   air_distance);
			}
		}
	}

	// now we walk over roads and if field is reachable by roads, we change the distance assigned
	// above
	std::map<uint32_t, NearFlag> nearflags;  // only used to collect flags reachable walk over roads
	nearflags[flag.get_position().hash()] = NearFlag(&flag, 0);

	collect_nearflags(nearflags, flag, checkradius);

	// Sending calculated walking costs from nearflags to RoadCandidates to update info on
	// Candidate flags/roads
	for (auto& nf_walk : nearflags) {
		const uint32_t nf_hash = nf_walk.second.flag->get_position().hash();
		// NearFlag contains also flags beyond check radius, these are not relevant for us
		if (flag_candidates.has_candidate(nf_hash)) {
			flag_candidates.set_cur_road_distance(nf_hash, nf_walk.second.current_road_distance);
		}
	}

	// Here we must consider how much are buildable fields lacking
	// the number will be transformed to a weight passed to findpath function
	int32_t fields_necessity = 0;
	if (spots_ < kSpotsTooLittle) {
		fields_necessity += 10;
	}
	if (map_allows_seafaring_ && num_ports == 0) {
		fields_necessity += 10;
	}
	if (num_ports < 4) {
		fields_necessity += 5;
	}
	if (spots_ < kSpotsEnough) {
		fields_necessity += 5;
	}

	fields_necessity *= std::abs(management_data.get_military_number_at(64)) * 5;

	// Now we calculate roads from here to few best looking RoadCandidates....
	flag_candidates.sort_by_air_distance();
	uint32_t possible_roads_count = 0;
	for (const auto& flag_candidate : flag_candidates.flags()) {
		if (possible_roads_count > 10) {
			break;
		}
		const Widelands::Coords coords = Widelands::Coords::unhash(flag_candidate.coords_hash);
		Widelands::Path path;

		// value of pathcost is not important, it just indicates, that the path can be built
		// We send this information to RoadCandidates, with length of possible road if applicable
		const int32_t pathcost =
		   map.findpath(flag.get_position(), coords, 0, path, check, 0, fields_necessity);
		if (pathcost >= 0) {
			flag_candidates.set_road_possible(flag_candidate.coords_hash, path.get_nsteps());
			++possible_roads_count;
		}
	}

	// re-sorting again now by default by a score
	flag_candidates.sort();

	// Well and finally building the winning road (if any)
	const int32_t winner_min_score = (spots_ < kSpotsTooLittle) ? 50 : 25;

	FlagCandidates::Candidate* winner = flag_candidates.get_winner(winner_min_score);
	if (winner) {
		const Widelands::Coords target_coords = Widelands::Coords::unhash(winner->coords_hash);

		// This is to prohibit the flag for some time but with exemption of warehouse
		if (flag_warehouse_distance.get_wh_distance(winner->coords_hash, gametime, nullptr) > 0) {
			flag_warehouse_distance.set_road_built(winner->coords_hash, gametime);
		}
		// and we straight away set distance of future flag
		flag_warehouse_distance.set_distance(
		   flag.get_position().hash(), winner->start_flag_dist_to_wh + winner->possible_road_distance,
		   gametime, 0);  // faking the warehouse

		Widelands::Path& path = *new Widelands::Path();
#ifndef NDEBUG
		const int32_t pathcost =
		   map.findpath(flag.get_position(), target_coords, 0, path, check, 0, fields_necessity);
		assert(pathcost >= 0);
#else
		map.findpath(flag.get_position(), target_coords, 0, path, check, 0, fields_necessity);
#endif
		game().send_player_build_road(player_number(), path);
		return true;
	}
	// We can't build a road so let's block the vicinity as an indication this area is not
	// connectible
	// Usually we block for 2 minutes, but if it is a last attempt we block for 10 minutes
	// Note: we block the vicinity only if this economy (usually a sole flag with a building) is not
	// connected to a warehouse
	// TODO(Nordfriese): Someone should update the code since the big economy splitting for the
	// ferries
	if (flag.get_economy(Widelands::wwWORKER)->warehouses().empty()) {

		// blocking only if latest block was less then 60 seconds ago or it is last attempt
		if (eco->fields_block_last_time + Duration((60 * 1000)) < gametime || last_attempt_) {
			eco->fields_block_last_time = gametime;

			const Duration block_time((last_attempt_ ? 10 : 2) * 60 * 1000);

			FindNodeAcceptAll buildable_functor;
			CheckStepOwnTerritory check_own(player_, Widelands::MOVECAPS_WALK, true);

			// get all flags within radius
			std::vector<Widelands::Coords> reachable_to_block;
			map.find_reachable_fields(
			   game(),
			   Widelands::Area<Widelands::FCoords>(map.get_fcoords(flag.get_position()), checkradius),
			   &reachable_to_block, check_own, buildable_functor);

			for (auto coords : reachable_to_block) {
				blocked_fields.add(coords, game().get_gametime() + block_time);
			}
		}

		// If it last attempt we also destroy the flag (with a building if any attached)
		if (last_attempt_) {
			remove_from_dqueue<Widelands::Flag>(eco->flags, &flag);
			game().send_player_bulldoze(*const_cast<Widelands::Flag*>(&flag));
			dead_ends_check_ = true;
			return true;
		}
	}
	return false;
}

void DefaultAI::collect_nearflags(std::map<uint32_t, NearFlag>& nearflags,
                                  const Widelands::Flag& flag,
                                  const uint16_t checkradius) {
	// Algorithm to walk on roads
	// All nodes are marked as to_be_checked == true first and once the node is checked it is changed
	// to false. Under some conditions, the same node can be checked twice, the to_be_checked can
	// be set back to true. Because less hoops (fewer flag-to-flag roads) does not always mean
	// shortest road.

	const Widelands::Map& map = game().map();

	for (;;) {
		// looking for a node with shortest existing road distance from starting flag and one that has
		// to be checked
		uint32_t start_field = kNoField;
		uint32_t nearest_distance = 10000;
		for (auto item : nearflags) {
			if (item.second.current_road_distance < nearest_distance && item.second.to_be_checked) {
				nearest_distance = item.second.current_road_distance;
				start_field = item.first;
			}
		}
		// OK, we failed to find a NearFlag where to_be_checked == true, so quitting the loop now
		if (start_field == kNoField) {
			break;
		}

		nearflags[start_field].to_be_checked = false;

		// Now going over roads leading from this flag
		for (uint8_t i = Widelands::WalkingDir::FIRST_DIRECTION;
		     i <= Widelands::WalkingDir::LAST_DIRECTION; ++i) {
			Widelands::Road* const road = nearflags[start_field].flag->get_road(i);

			if (!road) {
				continue;
			}

			Widelands::Flag* endflag = &road->get_flag(Widelands::Road::FlagStart);

			if (endflag == nearflags[start_field].flag) {
				endflag = &road->get_flag(Widelands::Road::FlagEnd);
			}

			const uint32_t endflag_hash = endflag->get_position().hash();

			const int32_t dist = map.calc_distance(flag.get_position(), endflag->get_position());

			if (dist > checkradius + 2) {  //  Testing bigger vicinity then checkradius....
				continue;
			}

			// There is few scenarios for this neighbour flag
			if (nearflags.count(endflag_hash) == 0) {
				// This is brand new flag
				// calculating diff how much closer we will get to the flag
				nearflags[endflag_hash] =
				   NearFlag(endflag, nearflags[start_field].current_road_distance +
				                        road->get_path().get_nsteps());
			} else {
				// We know about this flag already
				if (nearflags[endflag_hash].current_road_distance >
				    nearflags[start_field].current_road_distance + road->get_path().get_nsteps()) {
					// ..but this current connection is shorter than one found before
					nearflags[endflag_hash].current_road_distance =
					   nearflags[start_field].current_road_distance + road->get_path().get_nsteps();
					// So let re-check neighbours once more
					nearflags[endflag_hash].to_be_checked = true;
				}
			}
		}
	}
}

/**
 * Checks if anything in one of the economies changed and takes care for these
 * changes.
 *
 * \returns true, if something was changed.
 */
bool DefaultAI::check_economies() {
	while (!new_flags.empty()) {
		const Widelands::Flag& flag = *new_flags.front();
		new_flags.pop_front();
		// TODO(Nordfriese): Someone must urgently update the code since the big economy splitting for
		// the ferries
		get_economy_observer(flag.economy(Widelands::wwWORKER))->flags.push_back(&flag);
	}

	for (std::deque<EconomyObserver*>::iterator obs_iter = economies.begin();
	     obs_iter != economies.end(); ++obs_iter) {
		// check if any flag has changed its economy
		std::deque<Widelands::Flag const*>& fl = (*obs_iter)->flags;

		for (std::deque<Widelands::Flag const*>::iterator j = fl.begin(); j != fl.end();) {
			if (&(*obs_iter)->economy != &(*j)->economy(Widelands::wwWORKER)) {
				// the flag belongs to other economy so we must assign it there
				get_economy_observer((*j)->economy(Widelands::wwWORKER))->flags.push_back(*j);
				// and erase from this economy's observer
				j = fl.erase(j);
			} else {
				++j;
			}
		}

		// if there are no more flags in this economy,
		// we no longer need it's observer
		if ((*obs_iter)->flags.empty()) {
			delete *obs_iter;
			economies.erase(obs_iter);
			return true;
		}
	}
	return false;
}

/**
 * checks the first productionsite in list, takes care if it runs out of
 * resources and finally reenqueues it at the end of the list.
 *
 * \returns true, if something was changed.
 */
bool DefaultAI::check_productionsites(const Time& gametime) {
	if (productionsites.empty()) {
		return false;
	}

	// Reorder and set new values; - better now because there are multiple returns in the function
	productionsites.push_back(productionsites.front());
	productionsites.pop_front();

	// Get link to productionsite that should be checked
	ProductionSiteObserver& site = productionsites.front();

	// Inform if we are above ai type limit.
	if (site.bo->total_count() > site.bo->cnt_limit_by_aimode) {
		verb_log_warn_time(gametime, "AI check_productionsites: Too many %s: %d, ai limit: %d\n",
		                   site.bo->name, site.bo->total_count(), site.bo->cnt_limit_by_aimode);
	}

	// first we werify if site is working yet (can be unoccupied since the start)
	if (!site.site->can_start_working()) {
		site.unoccupied_till = game().get_gametime();
	}

	// is it connected to wh at all?
	// TODO(Nordfriese): Someone should update the code since the big economy splitting for the
	// ferries
	const bool connected_to_wh = !site.site->get_economy(Widelands::wwWORKER)->warehouses().empty();

	// do not dismantle or upgrade the same type of building too soon - to give some time to update
	// statistics
	if (game().get_gametime() <
	    site.bo->last_dismantle_time +
	       Duration((std::abs(management_data.get_military_number_at(164)) / 25 + 1) * 60 * 1000)) {
		return false;
	}

	const Widelands::Map& map = game().map();

	// First we check if we must release an experienced worker
	// iterate over all working positions of the actual productionsite
	for (uint8_t i = 0; i < site.site->descr().nr_working_positions(); i++) {
		// get the pointer to the worker assigned to the actual position
		const Widelands::Worker* cw = site.site->working_positions()->at(i).worker.get(game());
		if (cw) {  // a worker is assigned to the position
			// get the descritpion index of the worker assigned on this position
			Widelands::DescriptionIndex current_worker = cw->descr().worker_index();
			// if description indexes of assigned worker and normal worker differ
			// (this means an experienced worker is assigned to the position)
			// and we have none of the experienced workers on stock
			if (current_worker != site.bo->positions.at(i) &&
			    calculate_stocklevel(current_worker, WareWorker::kWorker) < 1) {
				// kick out the worker
				game().send_player_evict_worker(
				   *site.site->working_positions()->at(i).worker.get(game()));
				return true;
			}
		}
	}

	// The code here is bit complicated
	// a) Either this site is pending for upgrade, if ready, order the upgrade
	// b) other site of type is pending for upgrade
	// c) if none of above, we can consider upgrade of this one

	const Widelands::DescriptionIndex enhancement = site.site->descr().enhancement();

	bool considering_upgrade = enhancement != Widelands::INVALID_INDEX;

	if (considering_upgrade && !basic_economy_established &&
	    management_data.f_neuron_pool[17].get_position(2)) {
		const Widelands::BuildingDescr& bld = *tribe_->get_building_descr(enhancement);
		BuildingObserver& en_bo = get_building_observer(bld.name().c_str());
		if (en_bo.basic_amount < 1) {
			considering_upgrade = false;
		}
	}

	// First we check for rare case when input wares are set to 0 but AI is not aware that
	// the site is pending for upgrade - one possible cause is this is a freshly loaded game
	if (!site.upgrade_pending) {
		bool resetting_wares = false;
		for (const auto& queue : site.site->inputqueues()) {
			if (queue->get_max_fill() == 0) {
				resetting_wares = true;
				game().send_player_set_input_max_fill(
				   *site.site, queue->get_index(), queue->get_type(), queue->get_max_size());
			}
		}
		if (resetting_wares) {
			verb_log_info_time(gametime,
			                   " %d: AI: input queues were reset to max for %s (game just loaded?)\n",
			                   player_number(), site.bo->name);
			return true;
		}
	}

	if (site.upgrade_pending) {
		// The site is in process of emptying its input queues
		// Do nothing when some wares are left, but do not wait more then 4 minutes
		if (site.bo->construction_decision_time + Duration(4 * 60 * 1000) > gametime &&
		    !set_inputs_to_zero(site)) {
			return false;
		}
		assert(site.bo->cnt_upgrade_pending == 1);
		assert(enhancement != Widelands::INVALID_INDEX);
		game().send_player_enhance_building(*site.site, enhancement, true);
		return true;
	}
	if (site.bo->cnt_upgrade_pending > 0) {
		// some other site of this type is in pending for upgrade
		assert(site.bo->cnt_upgrade_pending == 1);
		return false;
	}
	assert(site.bo->cnt_upgrade_pending == 0);

	// Of course type of productionsite must be allowed
	if (considering_upgrade && !player_->is_building_type_allowed(enhancement)) {
		considering_upgrade = false;
	}

	// Site must be connected to warehouse
	if (considering_upgrade && !connected_to_wh) {
		considering_upgrade = false;
	}

	// If upgrade produces new outputs, we upgrade unless the site is younger
	// then 10 minutes. Otherwise the site must be older then 20 minutes and
	// gametime > 45 minutes.
	if (considering_upgrade) {
		const Widelands::BuildingDescr& bld = *tribe_->get_building_descr(enhancement);
		BuildingObserver& en_bo = get_building_observer(bld.name().c_str());
		Widelands::FCoords f = map.get_fcoords(site.site->get_position());
		BuildableField bf(f);
		update_buildable_field(bf);

		if (site.bo->is(BuildingAttribute::kUpgradeExtends)) {
			if (gametime < site.built_time + Duration(10 * 60 * 1000)) {
				considering_upgrade = false;
			}
		} else {
			if (gametime < Time(45 * 60 * 1000) ||
			    gametime < site.built_time + Duration(20 * 60 * 1000)) {
				considering_upgrade = false;
			}
		}
		// if supporters are required only upgrade if there are any nearby
		if (en_bo.requires_supporters && bf.supporters_nearby.count(en_bo.name) < 1) {
			considering_upgrade = false;
		}
		// if upgraded building is part of basic economy we allow earlier upgrade
		if (en_bo.cnt_built < static_cast<int32_t>(en_bo.basic_amount)) {
			considering_upgrade = true;
		}
	}

	// No upgrade without proper workers
	if (considering_upgrade && !site.site->has_workers(enhancement, game())) {
		const Widelands::BuildingDescr& bld = *tribe_->get_building_descr(enhancement);
		BuildingObserver& en_bo = get_building_observer(bld.name().c_str());
		if (get_stocklevel(en_bo, gametime, WareWorker::kWorker) < 1) {
			considering_upgrade = false;
		}
	}

	if (considering_upgrade) {

		const Widelands::BuildingDescr& bld = *tribe_->get_building_descr(enhancement);
		BuildingObserver& en_bo = get_building_observer(bld.name().c_str());
		bool doing_upgrade = false;

		// 10 minutes is a time to productions statics to settle
		if ((en_bo.last_building_built.is_invalid() ||
		     gametime - en_bo.last_building_built >= Duration(10 * 60 * 1000)) &&
		    (en_bo.cnt_under_construction + en_bo.unoccupied_count) == 0) {

			// forcing first upgrade
			if (en_bo.total_count() == 0 &&
			    (site.bo->cnt_built > 1 || site.bo->is(BuildingAttribute::kUpgradeSubstitutes))) {
				doing_upgrade = true;
			}

			if (en_bo.total_count() == 1 &&
			    (site.bo->cnt_built > 1 || site.bo->is(BuildingAttribute::kUpgradeSubstitutes))) {
				if (en_bo.current_stats > 55) {
					doing_upgrade = true;
				}
			}

			if (en_bo.total_count() > 1 &&
			    (site.bo->cnt_built > 2 || site.bo->is(BuildingAttribute::kUpgradeSubstitutes))) {
				if (en_bo.current_stats > 75) {
					doing_upgrade = true;
				}
			}

			// Don't forget about limitation of number of buildings
			if (en_bo.aimode_limit_status() != AiModeBuildings::kAnotherAllowed) {
				doing_upgrade = false;
			}
		}

		// Here we just restrict input wares to 0 and set flag 'upgrade_pending' to true
		if (doing_upgrade) {
			set_inputs_to_zero(site);
			site.bo->construction_decision_time = gametime;
			en_bo.construction_decision_time = gametime;
			site.upgrade_pending = true;
			++site.bo->cnt_upgrade_pending;
			return true;
		}
	}

	// Barracks
	if (site.bo->is(BuildingAttribute::kBarracks)) {
		// If we somehow have more than one barracks we will dismantle current one
		if (site.bo->total_count() > 1) {
			verb_log_info_time(
			   gametime,
			   "AI %2d: We have %d barracks, that is not supported by AI and if caused by AI it is an "
			   "error; dismantling the barracks at %3dx%3d\n",
			   player_number(), site.bo->total_count(), site.site->get_position().x,
			   site.site->get_position().y);
			if (connected_to_wh) {
				game().send_player_dismantle(*site.site, true);
			} else {
				game().send_player_bulldoze(*site.site);
			}
			return true;
		}

		assert(site.bo->total_count() == 1);
		for (const auto& queue : site.site->inputqueues()) {
			if (queue->get_max_fill() > 4) {
				game().send_player_set_input_max_fill(
				   *site.site, queue->get_index(), queue->get_type(), 4);
			}
		}

		// AI takes multiple inputs into account and makes decision if barracks to be stopped/started
		int16_t tmp_score = 0;
		int16_t inputs[kFNeuronBitSize] = {0};
		const Widelands::PlayerNumber pn = player_number();
		tmp_score += (soldier_status_ == SoldiersStatus::kBadShortage) * 8;
		tmp_score += (soldier_status_ == SoldiersStatus::kShortage) * 4;
		tmp_score += (soldier_status_ == SoldiersStatus::kEnough) * 2;
		tmp_score += (soldier_status_ == SoldiersStatus::kFull) * 1;
		inputs[2] = (expansion_type.get_expansion_type() == ExpansionMode::kEconomy) * -1;
		inputs[3] = (expansion_type.get_expansion_type() == ExpansionMode::kSpace) * 1;
		inputs[4] = -1;
		inputs[5] = -2;
		inputs[6] = -3;
		inputs[14] =
		   (player_statistics.get_player_power(pn) < player_statistics.get_old_player_power(pn)) * 1;
		inputs[15] =
		   (player_statistics.get_player_power(pn) < player_statistics.get_old60_player_power(pn)) *
		   1;
		inputs[16] =
		   (player_statistics.get_player_power(pn) > player_statistics.get_old_player_power(pn)) * 1;
		inputs[17] =
		   (player_statistics.get_player_power(pn) > player_statistics.get_old60_player_power(pn)) *
		   1;
		inputs[18] = (expansion_type.get_expansion_type() == ExpansionMode::kSpace) * -1;
		inputs[19] = (expansion_type.get_expansion_type() == ExpansionMode::kEconomy) * 1;
		inputs[20] = 1;
		inputs[21] = 2;
		inputs[22] = 3;
		inputs[23] = (ts_without_trainers_ > 0) ? -1 : 0;
		inputs[24] = (ts_without_trainers_ > 0) ? -2 : 0;
		inputs[25] = (ts_without_trainers_ > 0) ? -3 : 0;
		for (uint8_t i = 0; i < kFNeuronBitSize; ++i) {
			if (management_data.f_neuron_pool[24].get_position(i)) {
				tmp_score += inputs[i];
			}
		}

		// starting the site
		if (site.site->is_stopped() && tmp_score >= 0) {
			game().send_player_start_stop_building(*site.site);
			for (const auto& queue : site.site->inputqueues()) {
				game().send_player_set_input_max_fill(
				   *site.site, queue->get_index(), queue->get_type(), 4);
			}
		}
		// stopping the site
		if (!site.site->is_stopped() && tmp_score < 0) {
			game().send_player_start_stop_building(*site.site);
			for (const auto& queue : site.site->inputqueues()) {
				game().send_player_set_input_max_fill(
				   *site.site, queue->get_index(), queue->get_type(), 2);
			}
		}
	}

	// Lumberjack / Woodcutter handling
	if (site.bo->is(BuildingAttribute::kLumberjack)) {

		// do not dismantle immediately
		if ((game().get_gametime() - site.built_time) < Duration(6 * 60 * 1000)) {
			return false;
		}

		// Do not destruct the last few lumberjacks
		if (site.bo->cnt_built <= site.bo->cnt_target) {
			return false;
		}

		if (site.site->get_statistics_percent() >
		    std::abs(management_data.get_military_number_at(117)) / 2) {
			return false;
		}

		unsigned trees_nearby = find_immovables_nearby(site.site->descr().collected_attributes(),
		                                               map.get_fcoords(site.site->get_position()),
		                                               site.bo->desc->workarea_info_);

		if (trees_nearby > trees_nearby_treshold_ / 3) {
			return false;
		}

		// so finally we dismantle the lumberjack
		site.bo->last_dismantle_time = game().get_gametime();
		if (connected_to_wh) {
			game().send_player_dismantle(*site.site, true);
		} else {
			game().send_player_bulldoze(*site.site);
		}

		return true;
	}

	// Wells handling
	if (site.bo->is(BuildingAttribute::kWell)) {
		// Never get below target count of wells
		if (site.bo->total_count() <= site.bo->cnt_target) {
			return false;
		}

		if (site.unoccupied_till + Duration(6 * 60 * 1000) < gametime &&
		    site.site->get_statistics_percent() == 0) {
			site.bo->last_dismantle_time = gametime;
			if (connected_to_wh) {
				game().send_player_dismantle(*site.site, true);
			} else {
				game().send_player_bulldoze(*site.site);
			}

			return true;
		}

		// do not consider dismantling if we are under target
		if (site.bo->last_dismantle_time + Duration(90 * 1000) > game().get_gametime()) {
			return false;
		}

		// now we test the stocklevel and dismantle the well if we have enough water
		// but first we make sure we do not dismantle a well too soon
		// after dismantling previous one
		if (get_stocklevel(*site.bo, gametime) > 250 + productionsites.size() * 5) {  // dismantle
			site.bo->last_dismantle_time = game().get_gametime();
			if (connected_to_wh) {
				game().send_player_dismantle(*site.site, true);
			} else {
				game().send_player_bulldoze(*site.site);
			}
			return true;
		}

		return false;
	}

	// Quarry handling
	if (site.bo->is(BuildingAttribute::kNeedsRocks)) {

		unsigned rocks_nearby = find_immovables_nearby(site.site->descr().collected_attributes(),
		                                               map.get_fcoords(site.site->get_position()),
		                                               site.bo->desc->workarea_info_);

		if (rocks_nearby == 0) {
			// destruct the building and it's flag (via flag destruction)
			// the destruction of the flag avoids that defaultAI will have too many
			// unused roads - if needed the road will be rebuild directly.
			if (connected_to_wh) {
				game().send_player_dismantle(*site.site, true);
			} else {
				game().send_player_bulldoze(*site.site);
			}
			return true;
		}

		if (site.unoccupied_till + Duration(6 * 60 * 1000) < gametime &&
		    site.site->get_statistics_percent() == 0) {
			// it is possible that there are rocks but quarry is not able to mine them
			site.bo->last_dismantle_time = game().get_gametime();
			if (connected_to_wh) {
				game().send_player_dismantle(*site.site, true);
			} else {
				game().send_player_bulldoze(*site.site);
			}

			return true;
		}

		return false;
	}

	// All other SPACE_CONSUMERS without input and above target_count
	if (site.bo->inputs.empty()                  // does not consume anything
	    && site.bo->supported_producers.empty()  // not a renewing building (forester...)
	    && site.bo->is(BuildingAttribute::kSpaceConsumer) &&
	    !site.bo->is(BuildingAttribute::kRanger)) {

		// if we have more buildings then target
		if ((site.bo->cnt_built - site.bo->unconnected_count) > site.bo->cnt_target &&
		    site.unoccupied_till +
		          Duration((std::abs(management_data.get_military_number_at(166)) / 5 + 1) * 60 *
		                   1000) <
		       gametime &&
		    site.site->can_start_working()) {

			if (site.site->get_statistics_percent() < 30 && get_stocklevel(*site.bo, gametime) > 100) {
				site.bo->last_dismantle_time = game().get_gametime();
				if (connected_to_wh) {
					game().send_player_dismantle(*site.site, true);
				} else {
					game().send_player_bulldoze(*site.site);
				}
				return true;
			}
		}

		// a building can be dismanteld if it performs too bad, if it is not the last one
		if (site.site->get_statistics_percent() <= 10 && site.bo->cnt_built > 1 &&
		    site.unoccupied_till +
		          Duration((std::abs(management_data.get_military_number_at(167)) / 5 + 1) * 60 *
		                   1000) <
		       gametime &&
		    site.site->can_start_working() &&
		    get_stocklevel(*site.bo, gametime) >
		       static_cast<unsigned int>(
		          (std::abs(management_data.get_military_number_at(168)) / 5))) {

			if (connected_to_wh) {
				game().send_player_dismantle(*site.site, true);
			} else {
				game().send_player_bulldoze(*site.site);
			}
			return true;
		}

		// Blocking the vicinity if too low performance and ware is still needed
		if (site.site->get_statistics_percent() <= 50 || get_stocklevel(*site.bo, gametime) < 5) {
			Widelands::MapRegion<Widelands::Area<Widelands::FCoords>> mr(
			   map, Widelands::Area<Widelands::FCoords>(
			           map.get_fcoords(site.site->base_flag().get_position()), 5));
			do {
				blocked_fields.add(mr.location(), gametime + Duration(5 * 60 * 100));
			} while (mr.advance(map));
		}

		return false;
	}

	// buildings with inputs, checking if we can a dismantle some due to low performance
	if (!site.bo->inputs.empty() && (site.bo->cnt_built - site.bo->unoccupied_count) >= 3 &&
	    site.site->can_start_working() &&
	    check_building_necessity(*site.bo, PerfEvaluation::kForDismantle, gametime) ==
	       BuildingNecessity::kNotNeeded &&
	    gametime - site.bo->last_dismantle_time >
	       Duration(static_cast<uint32_t>(
	          (std::abs(management_data.get_military_number_at(169)) / 5 + 1) * 60 * 1000)) &&

	    site.bo->current_stats > site.site->get_statistics_percent() &&  // underperformer
	    (game().get_gametime() - site.unoccupied_till) > Duration(10 * 60 * 1000)) {

		site.bo->last_dismantle_time = game().get_gametime();

		if (connected_to_wh) {
			game().send_player_dismantle(*site.site, true);
		} else {
			game().send_player_bulldoze(*site.site);
		}
		return true;
	}

	// remaining buildings without inputs and not supporting ones (fishers only left probably and
	// hunters)
	if (site.bo->inputs.empty() && site.bo->supported_producers.empty() &&
	    site.site->can_start_working() && !site.bo->is(BuildingAttribute::kSpaceConsumer) &&
	    site.site->get_statistics_percent() < 5 &&
	    ((game().get_gametime() - site.built_time) > Duration(10 * 60 * 1000))) {

		site.bo->last_dismantle_time = game().get_gametime();
		if (connected_to_wh) {
			game().send_player_dismantle(*site.site, true);
		} else {
			game().send_player_bulldoze(*site.site);
		}
		return true;
	}

	// supporting productionsites (rangers)
	// stop/start them based on stock avaiable
	if (!site.bo->supported_producers.empty()) {

		if (!site.bo->is(BuildingAttribute::kRanger)) {
			// other supporting sites, like fish breeders, gamekeepers are not dismantled at all
			return false;
		}

		// dismantling the rangers hut, but only if we have them above a target
		if (wood_policy_.at(site.bo->id) == WoodPolicy::kDismantleRangers &&
		    site.bo->cnt_built > site.bo->cnt_target) {

			site.bo->last_dismantle_time = game().get_gametime();
			if (connected_to_wh) {
				game().send_player_dismantle(*site.site, true);
			} else {
				game().send_player_bulldoze(*site.site);
			}
			return true;
		}

		// stopping a ranger (sometimes the policy can be kDismantleRangers,
		// but we still preserve some rangers for sure)
		if ((wood_policy_.at(site.bo->id) == WoodPolicy::kStopRangers ||
		     wood_policy_.at(site.bo->id) == WoodPolicy::kDismantleRangers) &&
		    !site.site->is_stopped()) {

			game().send_player_start_stop_building(*site.site);
			return false;
		}

		uint8_t trees_nearby = 0;
		for (const auto& supported_building : site.bo->supported_producers) {
			trees_nearby += find_immovables_nearby(supported_building.second->collected_attributes(),
			                                       map.get_fcoords(site.site->get_position()),
			                                       site.bo->desc->workarea_info_);
		}

		// stop ranger if enough trees around regardless of policy
		if (trees_nearby > 25) {
			if (!site.site->is_stopped()) {
				game().send_player_start_stop_building(*site.site);
			}
			// if not enough trees nearby, we can start them if required
		} else if ((wood_policy_.at(site.bo->id) == WoodPolicy::kAllowRangers) &&
		           site.site->is_stopped()) {
			game().send_player_start_stop_building(*site.site);
		}
	}

	return false;
}

/**
 * checks the first mine in list, takes care if it runs out of
 * resources and finally reenqueues it at the end of the list.
 *
 * \returns true, if something was changed.
 */
bool DefaultAI::check_mines_(const Time& gametime) {
	if (mines_.empty()) {
		return false;
	}

	// Reorder and set new values; - due to returns within the function
	mines_.push_back(mines_.front());
	mines_.pop_front();

	// Get link to productionsite that should be checked
	ProductionSiteObserver& site = mines_.front();

	// TODO(Nordfriese): Someone should update the code since the big economy splitting for the
	// ferries
	const bool connected_to_wh = !site.site->get_economy(Widelands::wwWORKER)->warehouses().empty();

	// First we dismantle mines that are marked as such, generally we wait till all wares all gone
	if (site.dismantle_pending_since.is_valid()) {
		assert(site.dismantle_pending_since <= gametime);
		if (set_inputs_to_zero(site) ||
		    site.dismantle_pending_since + Duration(5 * 60 * 1000) < gametime) {
			if (connected_to_wh) {
				game().send_player_dismantle(*site.site, true);
			} else {
				game().send_player_bulldoze(*site.site);
			}

			return true;
		}
		if (site.dismantle_pending_since + Duration(3 * 60 * 1000) < gametime) {
			stop_site(site);
			return false;
		}
		return false;
	}
	if (site.site->can_start_working()) {
		set_inputs_to_max(site);
	} else {
		set_inputs_to_zero(site);
	}

	// First we check if we must release an experienced worker
	for (uint8_t i = 0; i < site.site->descr().nr_working_positions(); i++) {
		const Widelands::Worker* cw = site.site->working_positions()->at(i).worker.get(game());
		if (cw) {
			Widelands::DescriptionIndex current_worker = cw->descr().worker_index();
			if (current_worker != site.bo->positions.at(i) &&
			    calculate_stocklevel(current_worker, WareWorker::kWorker) < 1) {
				game().send_player_evict_worker(
				   *site.site->working_positions()->at(i).worker.get(game()));
				return true;
			}
		}
	}

	// Single _critical is a critical mine if it is the only one of its type, so it needs special
	// treatment
	bool single_critical = false;
	if ((site.bo->is(BuildingAttribute::kBuildingMatProducer) ||
	     site.bo->mines == iron_resource_id) &&
	    mines_per_type[site.bo->mines].finished == 1) {
		single_critical = true;
	}

	// first get rid of mines that have been  missing workers for some time (10 minutes),
	// released worker (if any) can be useful elsewhere !
	if (!single_critical && site.built_time + Duration(10 * 60 * 1000) < gametime &&
	    !site.site->can_start_working() && mines_per_type[site.bo->mines].total_count() > 2) {
		initiate_dismantling(site, gametime);
		return false;
	}

	// to avoid problems with uint underflow, we discourage considerations below
	if (gametime < Time(10 * 60 * 1000)) {
		return false;
	}

	// After 15 minutes in existence we check whether a miner is needed for a critical unoccupied
	// mine elsewhere
	if (site.built_time + Duration(15 * 60 * 1000) < gametime) {
		if (!mines_per_type[site.bo->mines].is_critical && critical_mine_unoccupied(gametime)) {
			for (uint8_t i = 0; i < site.site->descr().nr_working_positions(); i++) {
				const Widelands::Worker* cw = site.site->working_positions()->at(i).worker.get(game());
				if (cw) {
					game().send_player_evict_worker(
					   *site.site->working_positions()->at(i).worker.get(game()));
				}
			}
			return true;
		}
	}

	// if mine is working, doing nothing
	if (site.no_resources_since.is_invalid() ||
	    gametime < site.no_resources_since + Duration(5 * 60 * 1000)) {
		return false;
	}

	// Out of resources, first check whether a mine is not needed for critical mine
	if (!mines_per_type[site.bo->mines].is_critical && critical_mine_unoccupied(gametime)) {
		initiate_dismantling(site, gametime);
		return true;
	}

	// Check whether building is enhanceable. If yes consider an upgrade.
	const Widelands::DescriptionIndex enhancement = site.site->descr().enhancement();
	bool has_upgrade = false;
	if (enhancement != Widelands::INVALID_INDEX) {
		if (player_->is_building_type_allowed(enhancement)) {
			has_upgrade = true;
		}
	}

	// every type of mine has minimal number of mines that are to be preserved
	// (we will not dismantle even if there are no mineable resources left for this level of mine
	// and output is not needed)
	bool forcing_upgrade = false;
	const uint16_t minimal_mines_count =
	   (site.bo->is(BuildingAttribute::kBuildingMatProducer)) ? 2 : 1;
	if (has_upgrade && mines_per_type[site.bo->mines].total_count() <= minimal_mines_count) {
		forcing_upgrade = true;
	}

	// dismantling a mine
	if (!has_upgrade ||
	    (site.no_resources_since + Duration(30 * 60 * 1000) < gametime && !forcing_upgrade)) {
		// If no upgrade, now; if having an upgrade, after half an hour.
		initiate_dismantling(site, gametime);
		return true;
	}

	// if we are here, a mine is upgradeable

	// if we don't need the output, and we have other buildings of the same type, the function
	// returns
	// and building will be dismantled later.
	check_building_necessity(*site.bo, PerfEvaluation::kForDismantle, gametime);
	if (site.bo->max_needed_preciousness == 0 && !forcing_upgrade) {
		return false;
	}

	// again similarly, no upgrading if not connected, other parts of AI will dismantle it,
	// or connect to a warehouse
	if (!connected_to_wh) {
		return false;
	}

	// don't upgrade now if other mines of the same type are right now in construction
	if (mines_per_type[site.bo->mines].in_construction > 0) {
		return false;
	}

	bool changed = false;

	// first exclude possibility there are enhancements in construction or unoccupied_count
	const Widelands::BuildingDescr& bld = *tribe_->get_building_descr(enhancement);
	BuildingObserver& en_bo = get_building_observer(bld.name().c_str());

	// Make sure we do not exceed limit given by AI mode
	if (en_bo.aimode_limit_status() == AiModeBuildings::kAnotherAllowed) {

		// if it is too soon for enhancement
		if (gametime - en_bo.construction_decision_time >= kBuildingMinInterval) {
			// now verify that there are enough workers
			if (site.site->has_workers(enhancement, game())) {  // enhancing
				game().send_player_enhance_building(*site.site, enhancement, true);
				if (site.bo->max_needed_preciousness == 0) {
					assert(mines_per_type[site.bo->mines].total_count() <= minimal_mines_count);
				}
				if (mines_per_type[site.bo->mines].total_count() > minimal_mines_count) {
					assert(site.bo->max_needed_preciousness > 0);
				}
				en_bo.construction_decision_time = gametime;
				changed = true;
			}
		}
	}

	return changed;
}

BuildingNecessity DefaultAI::check_warehouse_necessity(BuildingObserver& bo, const Time& gametime) {
	bo.primary_priority = 0;

	// First there are situation when we cannot built the warehouse/port
	// a) This is port and map is not seafaring one
	if (bo.is(BuildingAttribute::kPort) && !map_allows_seafaring_) {
		bo.new_building_overdue = 0;
		return BuildingNecessity::kForbidden;
	}

	// b) the site is prohibited
	if (bo.prohibited_till > gametime) {
		bo.new_building_overdue = 0;
		return BuildingNecessity::kForbidden;
	}

	// If this is a port and is the first bo be built
	const bool first_port_allowed = (bo.is(BuildingAttribute::kPort) && bo.total_count() == 0);

	// c) there are warehouses in construction (first port is exemption)
	if (numof_warehouses_in_const_ > 0 && !first_port_allowed) {
		bo.new_building_overdue = 0;
		return BuildingNecessity::kForbidden;
	}

	// d) there is ai limit for this bulding
	if (bo.aimode_limit_status() != AiModeBuildings::kAnotherAllowed) {
		bo.new_building_overdue = 0;
		return BuildingNecessity::kForbidden;
	}

	// e) basic economy not established, but first port is an exemption
	if (!basic_economy_established && !first_port_allowed) {
		bo.new_building_overdue = 0;
		return BuildingNecessity::kForbidden;
	}

	// Number of needed warehouses decides if new one is needed and also
	// converts to the score
	int32_t needed_count = 0;
	if (first_port_allowed) {
		needed_count += numof_warehouses_ + numof_warehouses_in_const_ + 1;
	} else {
		needed_count += static_cast<int32_t>(productionsites.size() + mines_.size()) /
		                   (50 + management_data.get_military_number_at(21) / 10) +
		                1;
	}

	assert(needed_count >= 0 &&
	       needed_count <= (static_cast<uint16_t>(productionsites.size() + mines_.size()) / 10) + 2);

	if (player_statistics.any_enemy_seen_lately(gametime) +
	       (productionsites.size() + mines_.size()) >
	    10) {
		++needed_count;
	}

	// Port should always have higher score than a warehouse
	if (bo.is(BuildingAttribute::kPort)) {
		++needed_count;
	}

	// suppres a warehouse if not enough spots
	if (spots_ < kSpotsEnough && !bo.is(BuildingAttribute::kPort)) {
		--needed_count;
	}

	if (needed_count <= numof_warehouses_in_const_ + numof_warehouses_) {
		bo.new_building_overdue = 0;
		return BuildingNecessity::kForbidden;
	}

	// Do not allow normal warehouse if another warehouse is in construction
	if (!bo.is(BuildingAttribute::kPort) && numof_warehouses_in_const_) {
		return BuildingNecessity::kForbidden;
	}

	// So now we know the warehouse here is needed.
	bo.primary_priority = 1 + (needed_count - numof_warehouses_) *
	                             std::abs(management_data.get_military_number_at(22) / 10);
	++bo.new_building_overdue;
	bo.primary_priority +=
	   bo.new_building_overdue * std::abs(management_data.get_military_number_at(16));
	if (bo.is(BuildingAttribute::kPort) && spots_ < kSpotsTooLittle) {
		bo.primary_priority += std::abs(management_data.get_military_number_at(152)) * 10;
	}
	return BuildingNecessity::kAllowed;
}

// this receives an building observer and have to decide if new/one of
// current buildings of this type is needed
// This is core of construct_building() function
// This is run once when construct_building() is run, or when considering
// dismantle
BuildingNecessity DefaultAI::check_building_necessity(BuildingObserver& bo,
                                                      const PerfEvaluation purpose,
                                                      const Time& gametime) {
	bo.primary_priority = 0;

	static BasicEconomyBuildingStatus site_needed_for_economy = BasicEconomyBuildingStatus::kNone;
	site_needed_for_economy = BasicEconomyBuildingStatus::kNone;
	if (gametime > Time(2 * 60 * 1000) && gametime < Time(120 * 60 * 1000) &&
	    !basic_economy_established) {
		if (persistent_data->remaining_basic_buildings.count(bo.id) &&
		    bo.cnt_under_construction == 0) {
			assert(persistent_data->remaining_basic_buildings.count(bo.id) > 0);
			if (spots_ < kSpotsTooLittle && bo.type != BuildingObserver::Type::kMine) {
				site_needed_for_economy = BasicEconomyBuildingStatus::kNeutral;
			} else {
				site_needed_for_economy = BasicEconomyBuildingStatus::kEncouraged;
			}

		} else {
			site_needed_for_economy = BasicEconomyBuildingStatus::kDiscouraged;
		}
	}

	// Very first we finds if AI is allowed to build such building due to its mode
	if (purpose == PerfEvaluation::kForConstruction &&
	    bo.aimode_limit_status() != AiModeBuildings::kAnotherAllowed) {
		return BuildingNecessity::kForbidden;
	}

	// Perhaps buildings are not allowed because the map is no seafaring
	if (purpose == PerfEvaluation::kForConstruction && !map_allows_seafaring_ &&
	    bo.is(BuildingAttribute::kNeedsSeafaring)) {
		return BuildingNecessity::kForbidden;
	}

	// First we deal with training sites, they are separate category
	if (bo.type == BuildingObserver::Type::kTrainingsite) {
		if ((!basic_economy_established && management_data.f_neuron_pool[17].get_position(1)) ||
		    bo.aimode_limit_status() != AiModeBuildings::kAnotherAllowed ||
		    ts_without_trainers_ > 0 || bo.cnt_under_construction > 0 || ts_in_const_count_ > 1 ||
		    bo.prohibited_till > gametime ||
		    (bo.total_count() > 0 &&
		     soldier_trained_log.count(gametime, bo.id) / bo.total_count() < 5)) {
			return BuildingNecessity::kNotNeeded;
		}

		// It seems we might need it after all
		bo.primary_priority = -30;
		if (bo.build_material_shortage) {
			bo.primary_priority -= std::abs(management_data.get_military_number_at(72));
		}

		if (bo.forced_after > gametime && bo.total_count() == 0) {
			bo.primary_priority += 50 + std::abs(management_data.get_military_number_at(112) / 5);
		}

		// If we are close to enemy (was seen in last 15 minutes)
		if (player_statistics.any_enemy_seen_lately(gametime)) {
			bo.primary_priority += std::abs(management_data.get_military_number_at(57) / 2);
		}

		// Do we own some minefields for each critical mine
		if (!mine_fields_stat.has_critical_ore_fields()) {
			bo.primary_priority -= std::abs(management_data.get_military_number_at(156));
		}

		// We build one trainig site per X military sites
		// with some variations, of course
		int32_t target = 1 + static_cast<int32_t>(militarysites.size() + productionsites.size()) /
		                        (std::abs(management_data.get_military_number_at(113) / 2) + 1);
		assert(target > 0 && target < 500);

		uint16_t current_proportion = 0;
		if (ts_finished_count_ + ts_in_const_count_ > 0) {
			current_proportion = bo.total_count() * 100 / (ts_finished_count_ + ts_in_const_count_);
		}

		bo.primary_priority += (target - ts_finished_count_ - ts_in_const_count_) *
		                       std::abs(management_data.get_military_number_at(114) * 2);
		bo.primary_priority += (static_cast<int32_t>(militarysites.size() + productionsites.size()) -
		                        target * std::abs(management_data.get_military_number_at(78) / 4)) *
		                       3;

		// Special bonus for very first site of type
		if (bo.total_count() == 0) {
			bo.primary_priority += std::abs(management_data.get_military_number_at(56)) +
			                       bo.max_trainingsites_proportion - current_proportion;
		} else if (bo.max_trainingsites_proportion < current_proportion) {
			bo.primary_priority -= std::abs(management_data.get_military_number_at(128) * 3);
		}

		if (bo.primary_priority > 0) {
			return BuildingNecessity::kNeeded;
		}
		return BuildingNecessity::kNotNeeded;
	}

	if (bo.is(BuildingAttribute::kRecruitment)) {
		if (bo.total_count() > 1) {
			return BuildingNecessity::kForbidden;
		}
		if (critical_mine_unoccupied(gametime)) {
			return BuildingNecessity::kForbidden;
		}
		if (!basic_economy_established) {
			return BuildingNecessity::kForbidden;
		}
		const uint16_t min_roads_count =
		   40 + std::abs(management_data.get_military_number_at(33)) / 2;
		if (static_cast<int>(roads.size()) < min_roads_count * (1 + bo.total_count())) {
			return BuildingNecessity::kForbidden;
		}
		bo.primary_priority += (roads.size() - min_roads_count * (1 + bo.total_count())) *
		                       (2 + std::abs(management_data.get_military_number_at(143)) / 5);
		return BuildingNecessity::kNeeded;
	}

	// Let deal with productionsites now
	// First we iterate over outputs of building, count warehoused stock
	// and deciding if we have enough on stock (in warehouses)

	// Calulate preciousness
	bo.max_preciousness = bo.initial_preciousness;
	bo.max_needed_preciousness = bo.initial_preciousness;
	for (uint32_t m = 0; m < bo.ware_outputs.size(); ++m) {
		Widelands::DescriptionIndex wt(static_cast<size_t>(bo.ware_outputs.at(m)));

		uint16_t target = tribe_->get_ware_descr(wt)->default_target_quantity(tribe_->name());
		if (target == Widelands::kInvalidWare) {
			target = kTargetQuantCap;
		}
		target /= 3;

		// at least  1
		target = std::max<uint16_t>(target, 1);

		// it seems there are wares with 0 preciousness (no entry in init files?), but we need
		// positive value here.
		// TODO(GunChleoc): Since we require in TribeDescr::load_wares that this is set for all wares
		// used
		// by a tribe, something seems to be wrong here. It should always be > 0.
		const uint16_t preciousness =
		   std::max<uint16_t>(wares.at(bo.ware_outputs.at(m)).preciousness, 1);

		if (calculate_stocklevel(wt) < target ||
		    site_needed_for_economy == BasicEconomyBuildingStatus::kEncouraged) {
			if (bo.max_needed_preciousness < preciousness) {
				bo.max_needed_preciousness = preciousness;
			}
			if (site_needed_for_economy == BasicEconomyBuildingStatus::kEncouraged) {
				bo.max_needed_preciousness +=
				   std::abs(management_data.get_military_number_at(144)) / 10;
			}
		}

		if (bo.max_preciousness < preciousness) {
			bo.max_preciousness = preciousness;
		}
	}

	// Do we have enough input materials on stock?
	bool inputs_on_stock = true;
	if (bo.type == BuildingObserver::Type::kProductionsite ||
	    bo.type == BuildingObserver::Type::kMine) {
		for (auto input : bo.inputs) {
			if (calculate_stocklevel(input) < 2) {
				inputs_on_stock = false;
				break;
			}
		}
	}

	// Do we have enough workers available in warehouses?
	bool workers_on_stock = true;
	if (bo.type == BuildingObserver::Type::kProductionsite ||
	    bo.type == BuildingObserver::Type::kMine) {
		for (auto worker : bo.positions) {
			if (calculate_stocklevel(worker, WareWorker::kWorker) < 1) {
				workers_on_stock = false;
				break;
			}
		}
	}

	// Do we have suppliers productionsites?
	const bool suppliers_exist = check_supply(bo);

	if (!bo.ware_outputs.empty()) {
		assert(bo.max_preciousness > 0);
	}

	if (bo.is(BuildingAttribute::kShipyard)) {
		assert(bo.max_preciousness == 0);
	}

	// This flag is to be used when buildig is forced. AI will not build another building when
	// a substitution exists. F.e. mines or pairs like tavern-inn
	// To skip unnecessary calculation, we calculate this only if we have 0 count of the buildings
	bool has_substitution_building = false;
	if (bo.total_count() == 0 && bo.is(BuildingAttribute::kUpgradeSubstitutes) &&
	    bo.type == BuildingObserver::Type::kProductionsite) {
		const Widelands::DescriptionIndex enhancement = bo.desc->enhancement();
		BuildingObserver& en_bo =
		   get_building_observer(tribe_->get_building_descr(enhancement)->name().c_str());
		if (en_bo.total_count() > 0) {
			has_substitution_building = true;
		}
	}
	if (bo.total_count() == 0 && bo.type == BuildingObserver::Type::kMine) {
		if (mines_per_type[bo.mines].total_count() > 0) {
			has_substitution_building = true;
		}
	}

	// Some buildings are upgraded to ones that does not produce current output, so we need to have
	// two of current buildings to have at least one left after one of them is upgraded
	// Logic is: after 30th minute we need second building if there is no enhanced building yet,
	// and after 90th minute we want second building unconditionally
	bool needs_second_for_upgrade = false;
	if (gametime > Time(30 * 60 * 1000) && bo.cnt_built == 1 && bo.cnt_under_construction == 0 &&
	    bo.is(BuildingAttribute::kUpgradeExtends) &&
	    !bo.is(BuildingAttribute::kUpgradeSubstitutes) &&
	    bo.type == BuildingObserver::Type::kProductionsite) {
		const Widelands::DescriptionIndex enhancement = bo.desc->enhancement();
		BuildingObserver& en_bo =
		   get_building_observer(tribe_->get_building_descr(enhancement)->name().c_str());
		if ((gametime > Time(30 * 60 * 1000) && en_bo.total_count() == 0) ||
		    gametime > Time(90 * 60 * 1000)) {
			// We fake this
			bo.max_needed_preciousness = bo.max_preciousness * 2;
			needs_second_for_upgrade = true;
		}
	}

	// And finally the 'core' of this function
	// First deal with construction of new sites
	if (purpose == PerfEvaluation::kForConstruction) {
		// Inform if we are above ai type limit.
		if (bo.total_count() > bo.cnt_limit_by_aimode) {
			verb_log_warn_time(gametime,
			                   "AI check_building_necessity: Too many %s: %d, ai limit: %d\n", bo.name,
			                   bo.total_count(), bo.cnt_limit_by_aimode);
		}

		if (bo.forced_after < gametime && bo.total_count() == 0 && !has_substitution_building) {
			bo.max_needed_preciousness = bo.max_preciousness;
			return BuildingNecessity::kForced;
		} else if (bo.prohibited_till > gametime) {  // NOLINT
			return BuildingNecessity::kForbidden;
		} else if (bo.is(BuildingAttribute::kHunter) || bo.is(BuildingAttribute::kFisher) ||
		           bo.is(BuildingAttribute::kWell)) {

			bo.cnt_target = 1 + static_cast<int32_t>(2 * mines_.size() + 2 * trainingsites.size() +
			                                         productionsites.size()) /
			                       40;

			if (bo.cnt_under_construction + bo.unoccupied_count > 0) {
				return BuildingNecessity::kForbidden;
			}

			static int16_t inputs[kFNeuronBitSize] = {0};
			// Resetting values as the variable is static
			std::fill(std::begin(inputs), std::end(inputs), 0);
			inputs[0] = (bo.max_needed_preciousness == 0) ? -1 : 0;
			inputs[1] = (bo.max_needed_preciousness > 0) ? 2 : 0;
			inputs[2] = (bo.max_needed_preciousness == 0) ? -3 : 0;
			inputs[3] = (bo.total_count() > 0) ? -1 : 0;
			inputs[4] = (bo.total_count() > 1) ? -1 : 0;
			inputs[5] = (bo.total_count() > 0) ? -1 : 0;
			inputs[6] = (expansion_type.get_expansion_type() == ExpansionMode::kEconomy) ? +1 : 0;
			inputs[7] = (expansion_type.get_expansion_type() == ExpansionMode::kEconomy) ? +2 : 0;
			inputs[8] = (expansion_type.get_expansion_type() == ExpansionMode::kEconomy) ? +3 : 0;
			inputs[9] = (expansion_type.get_expansion_type() == ExpansionMode::kBoth) ? +1 : 0;
			inputs[10] = (expansion_type.get_expansion_type() == ExpansionMode::kBoth) ? +1 : 0;
			inputs[11] = (bo.last_building_built.is_valid() &&
			              bo.last_building_built + Duration(5 * 60 * 100) < gametime) ?
                         +1 :
                         0;
			inputs[12] = (bo.last_building_built.is_valid() &&
			              bo.last_building_built + Duration(10 * 60 * 100) < gametime) ?
                         +1 :
                         0;
			inputs[13] = (bo.last_building_built.is_valid() &&
			              bo.last_building_built + Duration(20 * 60 * 100) < gametime) ?
                         +1 :
                         0;
			inputs[14] = (bo.total_count() >= bo.cnt_target) ? -1 : 0;
			inputs[15] = (bo.total_count() >= bo.cnt_target) ? -2 : 0;
			inputs[16] = (bo.total_count() < bo.cnt_target) ? -1 : 0;
			inputs[17] = (bo.total_count() < bo.cnt_target) ? -2 : 0;
			inputs[18] = +1;
			inputs[19] = +2;
			inputs[20] = -1;
			inputs[21] = -2;
			inputs[22] = -3;
			inputs[23] = -4;
			inputs[24] = -5;
			inputs[25] = (basic_economy_established) ? 1 : -1;
			inputs[26] = (basic_economy_established) ? 1 : -1;
			inputs[27] = (bo.total_count() > 0 && spots_ < kSpotsEnough) ? -2 : 0;
			inputs[28] = (bo.total_count() > 0 && spots_ < kSpotsTooLittle) ? -2 : 0;
			inputs[29] = (spots_ < kSpotsEnough) ? -1 : 0;
			inputs[30] = (spots_ < kSpotsTooLittle) ? -1 : 0;
			int16_t tmp_score = 0;
			for (uint8_t i = 0; i < kFNeuronBitSize; ++i) {
				if (management_data.f_neuron_pool[53].get_position(i)) {
					tmp_score += inputs[i];
				}
			}
			if (site_needed_for_economy == BasicEconomyBuildingStatus::kEncouraged) {
				tmp_score += 10 + std::abs(management_data.get_military_number_at(160));
			}
			if (site_needed_for_economy == BasicEconomyBuildingStatus::kDiscouraged) {
				tmp_score -= std::abs(management_data.get_military_number_at(178));
			}

			// now we find out if the building is needed depending on output stocklevel
			const uint32_t current_stocklevel = (get_stocklevel(bo, gametime));
			const uint8_t stocklevel_threshhold =
			   10 + std::abs(management_data.get_military_number_at(180));

			if (current_stocklevel > stocklevel_threshhold &&
			    persistent_data->remaining_basic_buildings.count(bo.id) == 0) {
				tmp_score -= management_data.neuron_pool[26].get_result_safe(
				                stocklevel_threshhold / 10, kAbsValue) /
				             5;
			}

			if (current_stocklevel < stocklevel_threshhold / 2) {
				tmp_score += management_data.neuron_pool[20].get_result_safe(
				                (stocklevel_threshhold / 2 - current_stocklevel) / 2, kAbsValue) /
				             4;
			}

			if (tmp_score < 0) {
				return BuildingNecessity::kForbidden;
<<<<<<< HEAD
=======
			} else {
				if (bo.max_needed_preciousness <= 0) {
					bo.max_needed_preciousness = 1;
				}
				bo.primary_priority =
				   1 + tmp_score * std::abs(management_data.get_military_number_at(137) / 20);
				return BuildingNecessity::kNeeded;
>>>>>>> d195b772
			}
			if (bo.max_needed_preciousness <= 0) {
				bo.max_needed_preciousness = 1;
			}
			bo.primary_priority =
			   1 + tmp_score * std::abs(management_data.get_military_number_at(137) / 2);
			return BuildingNecessity::kNeeded;

		} else if (bo.is(BuildingAttribute::kLumberjack)) {
			if (bo.total_count() > 1 && (bo.cnt_under_construction + bo.unoccupied_count > 0)) {
				return BuildingNecessity::kForbidden;
			}
			bo.cnt_target = 2;
			// adjusting/decreasing based on cnt_limit_by_aimode
			bo.cnt_target = std::min(bo.cnt_target, bo.cnt_limit_by_aimode);

			// for case the wood is not needed yet, to avoid inconsistency later on
			bo.max_needed_preciousness = bo.max_preciousness;

			bo.primary_priority = 0;

			if (bo.total_count() < bo.cnt_target) {
				bo.primary_priority += 10 * std::abs(management_data.get_military_number_at(34));
			}
			if (get_stocklevel(bo, gametime) < 10) {
				bo.primary_priority += std::abs(management_data.get_military_number_at(118));
			}
			if (bo.total_count() < bo.cnt_target) {
				return BuildingNecessity::kNeeded;
			}
			return BuildingNecessity::kAllowed;

		} else if (bo.is(BuildingAttribute::kRanger)) {

			// making sure we have one completed supported lumberjack
			uint16_t supported_lumberjack_built = 0;
			for (const auto& supported_building : bo.supported_producers) {
				supported_lumberjack_built += get_building_observer(supported_building.first).cnt_built;
			}
			if (supported_lumberjack_built < 1) {
				return BuildingNecessity::kForbidden;
			}

			// genetic algorithm to decide whether new rangers are needed
			static int16_t tmp_target = 2;
			tmp_target = 2;
			static int16_t inputs[2 * kFNeuronBitSize] = {0};
			// Resetting values as the variable is static
			std::fill(std::begin(inputs), std::end(inputs), 0);

			inputs[0] = (persistent_data->trees_around_cutters < 10) * 2;
			inputs[1] = (persistent_data->trees_around_cutters < 20) * 2;
			inputs[2] = (persistent_data->trees_around_cutters < 30) * 2;
			inputs[3] = (persistent_data->trees_around_cutters < 40) * 2;
			inputs[4] = (persistent_data->trees_around_cutters < 50) * 1;
			inputs[5] = (persistent_data->trees_around_cutters < 60) * 1;
			inputs[6] = (persistent_data->trees_around_cutters < 10) * 1;
			inputs[7] = (persistent_data->trees_around_cutters < 20) * 1;
			inputs[8] = (persistent_data->trees_around_cutters < 100) * 1;
			inputs[9] = (persistent_data->trees_around_cutters < 200) * 1;
			inputs[10] = (persistent_data->trees_around_cutters < 300) * 1;
			inputs[11] = (persistent_data->trees_around_cutters < 400) * 1;
			inputs[12] = (wood_policy_.at(bo.id) == WoodPolicy::kAllowRangers) ? 1 : 0;
			inputs[13] = (wood_policy_.at(bo.id) == WoodPolicy::kAllowRangers) ? 1 : 0;
			inputs[14] = (get_stocklevel(bo, gametime) < 10) * 1;
			inputs[15] = (get_stocklevel(bo, gametime) < 10) * 1;
			inputs[16] = (get_stocklevel(bo, gametime) < 2) * 1;
			if (gametime > Time(15 * 60 * 1000)) {
				inputs[17] = (get_stocklevel(bo, gametime) > 30) * -1;
				inputs[18] = (get_stocklevel(bo, gametime) > 20) * -1;
				inputs[19] = (get_stocklevel(bo, gametime) > 10) * -1;
			} else {
				inputs[20] = 1;
				inputs[21] = 1;
			}
			inputs[22] = (basic_economy_established) ? -1 : 1;
			inputs[23] = (msites_in_constr() > 0) ? 1 : -2;
			inputs[24] = (msites_in_constr() > 1) ? 1 : -2;
			inputs[25] = (wood_policy_.at(bo.id) != WoodPolicy::kAllowRangers) ? 1 : 0;
			if (gametime > Time(90 * 60 * 1000)) {
				inputs[26] = (wood_policy_.at(bo.id) == WoodPolicy::kAllowRangers) ? 1 : 0;
				inputs[27] = (persistent_data->trees_around_cutters < 20) * 1;
			}
			if (gametime > Time(45 * 60 * 1000)) {
				inputs[28] = (wood_policy_.at(bo.id) == WoodPolicy::kAllowRangers) ? 1 : 0;
				inputs[29] = (persistent_data->trees_around_cutters < 20) * 1;
				inputs[30] = (get_stocklevel(bo, gametime) > 30) * -1;
			}
			inputs[31] = (persistent_data->trees_around_cutters < 100) * 2;
			inputs[32] = (persistent_data->trees_around_cutters < 200) * 2;
			inputs[33] = (mines_per_type[iron_resource_id].total_count() <= 1) * -1;
			inputs[34] = (mines_per_type[iron_resource_id].total_count() <= 1) * -1;
			inputs[35] = (mines_per_type[iron_resource_id].total_count() == 0) * -1;
			inputs[36] = (mines_per_type[iron_resource_id].total_count() == 0) * -1;
			inputs[37] = -1;
			inputs[38] = -1;
			inputs[39] = -1;
			if (productionsites.size() / 3 > static_cast<uint32_t>(bo.total_count()) &&
			    get_stocklevel(bo, gametime) < 20) {
				inputs[40] = (persistent_data->trees_around_cutters < 40) * 1;
				inputs[41] = (persistent_data->trees_around_cutters < 60) * 1;
				inputs[42] = (persistent_data->trees_around_cutters < 80) * 1;
			}
			if (productionsites.size() / 4 > static_cast<uint32_t>(bo.total_count()) &&
			    get_stocklevel(bo, gametime) < 20) {
				inputs[43] = (persistent_data->trees_around_cutters < 40) * 2;
				inputs[44] = (persistent_data->trees_around_cutters < 60) * 2;
				inputs[45] = (persistent_data->trees_around_cutters < 80) * 2;
			}

			if (productionsites.size() / 2 > static_cast<uint32_t>(bo.total_count()) &&
			    get_stocklevel(bo, gametime) < 10) {
				inputs[46] = (persistent_data->trees_around_cutters < 20) * 1;
				inputs[47] = (persistent_data->trees_around_cutters < 40) * 1;
				inputs[48] = (persistent_data->trees_around_cutters < 60) * 1;
				inputs[49] = (persistent_data->trees_around_cutters < 80) * 1;
			}
			inputs[50] = (bo.last_building_built.is_valid() &&
			              bo.last_building_built + Duration(1 * 60 * 100) > gametime) *
			             -2;
			inputs[51] = (bo.last_building_built.is_valid() &&
			              bo.last_building_built + Duration(2 * 60 * 100) > gametime) *
			             -2;
			inputs[52] = (bo.last_building_built.is_valid() &&
			              bo.last_building_built + Duration(4 * 60 * 100) > gametime) *
			             -2;
			inputs[53] = (bo.last_building_built.is_valid() &&
			              bo.last_building_built + Duration(6 * 60 * 100) > gametime) *
			             -2;
			inputs[54] = (Time(5 * 60 * 1000) > gametime) * -2;
			inputs[55] = (Time(6 * 60 * 1000) > gametime) * -2;
			inputs[56] = (Time(8 * 60 * 1000) > gametime) * -2;
			inputs[57] = (Time(10 * 60 * 1000) > gametime) * -2;
			inputs[58] = (spots_ < kSpotsEnough) ? -2 : 0;
			inputs[59] = (spots_ < kSpotsTooLittle) ? -2 : 0;
			inputs[60] = (spots_ < kSpotsTooLittle) ? -2 : 0;
			inputs[61] = (spots_ < kSpotsTooLittle) ? -2 : 0;
			inputs[62] = (basic_economy_established) ? 0 : -2;
			inputs[63] = (spots_ < kSpotsTooLittle) ? 0 : -2;

			for (uint8_t i = 0; i < kFNeuronBitSize; ++i) {
				if (management_data.f_neuron_pool[14].get_position(i)) {
					assert(inputs[i] >= -2 && inputs[i] <= 2);
					tmp_target += inputs[i];
				}
				if (management_data.f_neuron_pool[15].get_position(i)) {
					tmp_target += inputs[kFNeuronBitSize + i];
					assert(inputs[kFNeuronBitSize + i] >= -2 && inputs[kFNeuronBitSize + i] <= 2);
				}
			}

			if (site_needed_for_economy == BasicEconomyBuildingStatus::kDiscouraged) {
				tmp_target -= std::abs(management_data.get_military_number_at(145) / 10);
			}

			tmp_target = std::max<int16_t>(tmp_target, 2);

			bo.cnt_target = tmp_target;

			// adjusting/decreasing based on cnt_limit_by_aimode
			bo.cnt_target = std::min(bo.cnt_target, bo.cnt_limit_by_aimode);

			assert(bo.cnt_target > 1 && bo.cnt_target < 1000);

			// allow them always if basic economy not established and building is a basic one
			if (bo.total_count() < static_cast<int32_t>(bo.basic_amount)) {
				return BuildingNecessity::kNeeded;
			}

			if (wood_policy_.at(bo.id) != WoodPolicy::kAllowRangers ||
			    bo.total_count() > bo.cnt_target) {
				return BuildingNecessity::kForbidden;
			}

			const bool parallel_construction = (bo.total_count() + 2 < bo.cnt_target);
			if ((parallel_construction && (bo.cnt_under_construction + bo.unoccupied_count <= 1)) ||
			    bo.cnt_under_construction + bo.unoccupied_count == 0) {
				return BuildingNecessity::kNeeded;
			}
			return BuildingNecessity::kForbidden;
		} else if (bo.is(BuildingAttribute::kNeedsRocks) &&
		           bo.cnt_under_construction + bo.unoccupied_count == 0) {
			bo.max_needed_preciousness = bo.max_preciousness;  // even when rocks are not needed
			return BuildingNecessity::kAllowed;
		} else if (!bo.supported_producers.empty() &&
		           !bo.is(BuildingAttribute::kSupportingProducer)) {
			// Pure supporting sites only

			if (bo.cnt_under_construction + bo.unoccupied_count - bo.unconnected_count > 0) {
				return BuildingNecessity::kForbidden;
			}

			// Rangers have been processed above
			assert(!bo.is(BuildingAttribute::kRanger));

			bo.primary_priority = 0;

			if (!basic_economy_established) {
				bo.cnt_target = bo.basic_amount;
			} else {
				bo.cnt_target = 1 + static_cast<int32_t>(2 * mines_.size() + 2 * trainingsites.size() +
				                                         productionsites.size()) /
				                       50;
			}
			// Determine whether we need more buildings due to low stocklevel
			const uint32_t current_stocklevel = (get_stocklevel(bo, gametime));
			const uint8_t stocklevel_threshhold =
			   10 + std::abs(management_data.get_military_number_at(179));

			if (current_stocklevel > stocklevel_threshhold &&
			    persistent_data->remaining_basic_buildings.count(bo.id) == 0) {
				--bo.cnt_target;
			}

			if (current_stocklevel < stocklevel_threshhold / 2 &&
			    bo.cnt_under_construction + bo.unoccupied_count < 2) {
				++bo.cnt_target;  // increase target
				// here we increase primary priority if stock gets low to get higher prio on each field
				bo.primary_priority += management_data.neuron_pool[41].get_result_safe(
				   (stocklevel_threshhold / 2 - current_stocklevel) / 2, kAbsValue);
			}
			if (bo.total_count() > bo.cnt_target + 1) {
				return BuildingNecessity::kForbidden;
			}

			// We allow another helper site if:
			// a) we are under target
			// b) if there is shortage of supported ware
			if (bo.total_count() < bo.cnt_target ||
			    (get_stocklevel(bo, gametime) == 0 &&
			     (bo.last_building_built.is_invalid() ||
			      bo.last_building_built + Duration(10 * 60 * 100) < gametime))) {

				if (persistent_data->remaining_basic_buildings.count(bo.id)) {
					bo.primary_priority += std::abs(management_data.get_military_number_at(60) * 10);
				}

				if (bo.total_count() < bo.cnt_target) {
					if (basic_economy_established) {
						bo.primary_priority += std::abs(management_data.get_military_number_at(51) * 6);
					} else if (persistent_data->remaining_basic_buildings.count(bo.id)) {
						bo.primary_priority += std::abs(management_data.get_military_number_at(146) * 6);
					} else {
						bo.primary_priority +=
						   -200 + std::abs(management_data.get_military_number_at(147) * 8);
					}
				}

				return BuildingNecessity::kAllowed;
			}
			return BuildingNecessity::kForbidden;

		} else if (bo.is(BuildingAttribute::kBarracks)) {
			if (site_needed_for_economy == BasicEconomyBuildingStatus::kDiscouraged) {
				return BuildingNecessity::kForbidden;
			}
			if (gametime > Time(30 * 60 * 1000) && bo.total_count() == 0) {

				int16_t tmp_score = 1;
				tmp_score += mines_per_type[iron_resource_id].total_count();
				tmp_score += (soldier_status_ == SoldiersStatus::kBadShortage) * 2;
				tmp_score += (soldier_status_ == SoldiersStatus::kShortage) * 2;
				tmp_score += (gametime.get() / 60 / 1000 - 20) / 4;
				bo.max_needed_preciousness =
				   1 + tmp_score * std::abs(management_data.get_military_number_at(134)) / 15;
				bo.max_preciousness = bo.max_needed_preciousness;
				return BuildingNecessity::kNeeded;
			}
			bo.max_needed_preciousness = 0;
			bo.max_preciousness = 0;
			return BuildingNecessity::kForbidden;

		} else if (bo.type == BuildingObserver::Type::kMine) {
			bo.primary_priority = bo.max_needed_preciousness;
			const uint32_t current_stats_threshold =
			   85 + std::abs(management_data.get_military_number_at(129)) / 10;
			if ((mines_per_type[bo.mines].total_count() == 0 &&
			     site_needed_for_economy != BasicEconomyBuildingStatus::kDiscouraged) ||
			    (mines_per_type[bo.mines].finished == mines_per_type[bo.mines].total_count() &&
			     bo.current_stats > current_stats_threshold &&
			     site_needed_for_economy != BasicEconomyBuildingStatus::kDiscouraged)) {
				// unless a mine is prohibited, we want to have at least one of the kind
				bo.max_needed_preciousness = bo.max_preciousness;
				return BuildingNecessity::kNeeded;
			}
			if (bo.max_needed_preciousness == 0) {
				return BuildingNecessity::kNotNeeded;
			}
			if (gametime - bo.construction_decision_time < kBuildingMinInterval ||
			    mines_per_type[bo.mines].in_construction > 0 ||
			    (mines_per_type[bo.mines].finished >= 1 && bo.current_stats < 50) ||
			    (bo.last_building_built.is_valid() &&
			     gametime < bo.last_building_built + Duration(3 * 60 * 1000))) {
				return BuildingNecessity::kForbidden;
			}

			static int16_t inputs[kFNeuronBitSize] = {0};
			// Resetting values as the variable is static
			std::fill(std::begin(inputs), std::end(inputs), 0);
			inputs[0] = (gametime < Time(15 * 60 * 1000)) ? -2 : 0;
			inputs[1] = (gametime < Time(30 * 60 * 1000)) ? -2 : 0;
			inputs[2] = (gametime < Time(45 * 60 * 1000)) ? -2 : 0;
			inputs[3] = (mines_per_type[bo.mines].total_count() == 1) ? 3 : 0;
			inputs[4] = (mines_per_type[bo.mines].total_count() == 1) ? 2 : 0;
			inputs[5] = (bo.mines == iron_resource_id) ? 2 : 1;
			inputs[6] = (bo.current_stats - 50) / 10;
			inputs[7] = (gametime < Time(15 * 60 * 1000)) ? -1 : 0;
			inputs[8] = (gametime < Time(30 * 60 * 1000)) ? -1 : 0;
			inputs[9] = (gametime < Time(45 * 60 * 1000)) ? -1 : 0;
			inputs[10] = (mines_per_type[bo.mines].total_count() == 1) ? 2 : 0;
			inputs[11] = (mines_per_type[bo.mines].total_count() == 1) ? 1 : 0;
			inputs[12] = (bo.mines == iron_resource_id) ? 2 : 0;
			inputs[13] = (bo.current_stats - 50) / 10;
			inputs[14] = (bo.current_stats - 50) / 10;
			inputs[15] = management_data.get_military_number_at(123) / 10;
			inputs[16] = 0;
			inputs[17] = (inputs_on_stock) ? 0 : -2;
			inputs[18] = (suppliers_exist) ? 0 : -3;
			inputs[19] = (inputs_on_stock) ? 0 : -4;
			inputs[20] = (mines_per_type[bo.mines].total_count() == 1) ? 3 : 0;
			inputs[21] = (mines_per_type[bo.mines].total_count() == 1) ? 2 : 0;
			inputs[22] = (bo.current_stats - 50) / 10;
			inputs[23] = (bo.current_stats - 50) / 20;
			inputs[24] = (suppliers_exist) ? 0 : -5;
			inputs[25] = (suppliers_exist) ? 0 : -2;
			inputs[26] = (workers_on_stock) ? 0 : -5;
			inputs[27] = (workers_on_stock) ? 0 : -2;
			inputs[28] = (bo.is(BuildingAttribute::kBuildingMatProducer)) ? 1 : 0;
			inputs[29] = (bo.is(BuildingAttribute::kBuildingMatProducer)) ? 3 : 0;
			inputs[30] = (mines_per_type[bo.mines].is_critical) ? 1 : -1;

			int16_t tmp_score = management_data.get_military_number_at(83) / 5;

			// Building productionsites above limit in Basic economy mode is strongly discouraged, but
			// still possible
			const int16_t basic_economy_score =
			   25 + std::abs(management_data.get_military_number_at(122) * 2);

			if (site_needed_for_economy == BasicEconomyBuildingStatus::kEncouraged) {
				tmp_score += basic_economy_score;
			}

			if (site_needed_for_economy == BasicEconomyBuildingStatus::kDiscouraged) {
				tmp_score -= basic_economy_score;
			}

			for (uint8_t i = 0; i < kFNeuronBitSize; ++i) {
				if (management_data.f_neuron_pool[36].get_position(i)) {
					tmp_score += inputs[i];
				}
			}
			if (tmp_score < 0) {
				return BuildingNecessity::kNeededPending;
			}
			bo.primary_priority +=
			   tmp_score * std::abs(management_data.get_military_number_at(127) / 5);
			return BuildingNecessity::kNeeded;

		} else if (bo.max_needed_preciousness > 0) {

			// help variable to determine wood availability in the economy
			const int32_t stocked_wood_level = calculate_stocklevel(tribe_->safe_ware_index("log")) -
			                                   productionsites.size() * 2 - numof_psites_in_constr +
			                                   management_data.get_military_number_at(187) / 5;
			static int16_t inputs[4 * kFNeuronBitSize] = {0};
			// Resetting values as the variable is static
			std::fill(std::begin(inputs), std::end(inputs), 0);
			inputs[0] = (bo.total_count() <= 1) ?
                        std::abs(management_data.get_military_number_at(110)) / 10 :
                        0;
			inputs[1] = bo.total_count() * -3 / 2;
			inputs[2] =
			   (bo.total_count() == 0) ? std::abs(management_data.get_military_number_at(0)) / 10 : 0;
			inputs[3] = (gametime >= Time(25 * 60 * 1000) && bo.inputs.empty()) ?
                        management_data.get_military_number_at(1) / 10 :
                        0;
			inputs[4] = (bo.max_needed_preciousness >= 10) ?
                        std::abs(management_data.get_military_number_at(2)) / 10 :
                        0;
			inputs[5] =
			   (!bo.ware_outputs.empty() && bo.current_stats > 10 + 70 / bo.ware_outputs.size()) ?
               management_data.get_military_number_at(3) / 10 :
               0;
			inputs[6] = (needs_second_for_upgrade) ?
                        std::abs(management_data.get_military_number_at(4)) / 5 :
                        0;
			inputs[7] = (bo.cnt_under_construction + bo.unoccupied_count) * -1 *
			            std::abs(management_data.get_military_number_at(9)) / 5;
			inputs[8] =
			   (!bo.ware_outputs.empty() && bo.current_stats > 25 + 70 / bo.ware_outputs.size()) ?
               management_data.get_military_number_at(7) / 8 :
               0;
			inputs[9] = (bo.is(BuildingAttribute::kBuildingMatProducer)) ?
                        std::abs(management_data.get_military_number_at(10)) / 10 :
                        0;
			inputs[10] =
			   (bo.build_material_shortage) ? -management_data.get_military_number_at(39) / 10 : 0;
			inputs[11] =
			   stocked_wood_level > 25 ? std::abs(management_data.get_military_number_at(15)) / 10 : 0;
			inputs[12] = (gametime >= Time(15 * 60 * 1000)) ?
                         std::abs(management_data.get_military_number_at(94)) / 10 :
                         0;
			inputs[13] = management_data.get_military_number_at(8) / 10;
			inputs[14] = (persistent_data->trees_around_cutters < 20) ?
                         -1 * std::abs(management_data.get_military_number_at(95)) / 10 :
                         0;
			inputs[15] = (persistent_data->trees_around_cutters > 100) ?
                         std::abs(management_data.get_military_number_at(96)) / 10 :
                         0;
			inputs[16] = (player_statistics.any_enemy_seen_lately(gametime)) ?
                         management_data.get_military_number_at(97) / 10 :
                         0;
			inputs[17] =
			   (spots_ > kSpotsEnough) ? std::abs(management_data.get_military_number_at(74)) / 8 : 0;
			inputs[18] = management_data.get_military_number_at(98) / 10;
			inputs[19] = (expansion_type.get_expansion_type() != ExpansionMode::kEconomy) ?
                         -1 * std::abs(management_data.get_military_number_at(40)) / 10 :
                         0;
			inputs[20] = (expansion_type.get_expansion_type() == ExpansionMode::kEconomy) ?
                         std::abs(management_data.get_military_number_at(50)) / 10 :
                         0;
			inputs[21] = (expansion_type.get_expansion_type() == ExpansionMode::kEconomy ||
			              expansion_type.get_expansion_type() == ExpansionMode::kBoth) ?
                         3 :
                         0;
			inputs[22] =
			   (bo.total_count() == 0 && bo.is(BuildingAttribute::kBuildingMatProducer)) ? 3 : 0;
			if (bo.cnt_built > 0 && !bo.ware_outputs.empty()) {
				inputs[22] += bo.current_stats / 10;
			}
			inputs[23] = (!player_statistics.strong_enough(player_number())) ? 5 : 0;
			inputs[24] = (bo.inputs.empty()) ? 6 : 0;
			inputs[25] =
			   (bo.total_count() == 0 && bo.is(BuildingAttribute::kBuildingMatProducer)) ? 4 : 0;
			inputs[26] = (expansion_type.get_expansion_type() == ExpansionMode::kEconomy) ? 2 : 0;
			inputs[27] = stocked_wood_level > 25 ? 4 : 0;
			inputs[28] = (bo.max_needed_preciousness >= 10) ? 4 : 0;
			inputs[29] = (bo.inputs.empty() && bo.max_needed_preciousness >= 10) ? 3 : 0;
			inputs[30] = bo.max_needed_preciousness / 2;
			inputs[31] = ((bo.cnt_under_construction + bo.unoccupied_count) > 0) ? -5 : 0;
			inputs[32] = bo.max_needed_preciousness / 2;
			inputs[33] = -1 * (bo.cnt_under_construction + bo.unoccupied_count) * 4;
			if (bo.cnt_built > 0 && !bo.ware_outputs.empty() && !bo.inputs.empty()) {
				inputs[34] +=
				   bo.current_stats / (std::abs(management_data.get_military_number_at(192)) + 1) * 10;
			}
			inputs[35] = (!bo.ware_outputs.empty() && !bo.inputs.empty() &&
			              bo.current_stats > 10 + 70 / bo.ware_outputs.size()) ?
                         2 :
                         0;
			inputs[36] = (!bo.ware_outputs.empty() && !bo.inputs.empty() &&
			              bo.cnt_under_construction + bo.unoccupied_count == 0) ?
                         bo.current_stats / 12 :
                         0;
			if (bo.cnt_built > 0 && !bo.inputs.empty() && !bo.ware_outputs.empty() &&
			    bo.current_stats < 20) {
				inputs[37] = -5;
			}
			inputs[38] = (bo.cnt_under_construction + bo.unoccupied_count > 0) ? -10 : 0;
			if (bo.cnt_built > 0 && !bo.ware_outputs.empty() && bo.current_stats < 15) {
				inputs[39] = -10;
			}
			inputs[40] = (expansion_type.get_expansion_type() == ExpansionMode::kEconomy) ? 3 : 0;
			inputs[41] = (bo.build_material_shortage) ? -3 : 0;
			inputs[42] = (!player_statistics.strong_enough(player_number())) ? 2 : 0;
			inputs[43] = (bo.inputs.empty()) ? 3 : 0;
			inputs[44] = (bo.inputs.empty() && bo.max_needed_preciousness >= 10) ? 3 : 0;
			inputs[45] = bo.max_needed_preciousness / 2;
			inputs[46] =
			   (!bo.ware_outputs.empty() && bo.current_stats > 10 + 70 / bo.ware_outputs.size()) ? 4 :
                                                                                                0;
			inputs[47] = (!bo.ware_outputs.empty() && bo.current_stats > 85) ? 4 : 0;
			inputs[48] = (bo.max_needed_preciousness >= 10 &&
			              (bo.cnt_under_construction + bo.unoccupied_count) == 1) ?
                         5 :
                         0;
			inputs[49] = (expansion_type.get_expansion_type() != ExpansionMode::kEconomy) ? -4 : 1;
			inputs[50] = (expansion_type.get_expansion_type() != ExpansionMode::kEconomy) ? -1 : 1;
			inputs[51] = (gametime < Time(20 * 60 * 1000)) ? -4 : 0;
			inputs[52] = (bo.total_count() == 0) ? 4 : 0;
			inputs[53] = (bo.total_count() == 0) ? 2 : 0;
			inputs[54] = (spots_ < kSpotsEnough) ? -5 : 0;
			inputs[55] = (bo.max_needed_preciousness >= 10 &&
			              (bo.cnt_under_construction + bo.unoccupied_count) == 1) ?
                         3 :
                         0;
			inputs[56] = (expansion_type.get_expansion_type() != ExpansionMode::kEconomy) ? -8 : 1;
			inputs[57] = (expansion_type.get_expansion_type() != ExpansionMode::kEconomy) ? -6 : 1;
			inputs[58] = (bo.total_count() == 0 && inputs_on_stock) ? 4 : 0;
			inputs[59] = (bo.inputs.empty()) ? 5 : bo.current_stats / 10 - 5;
			inputs[60] = (spots_ < kSpotsTooLittle) ? -10 : 0;
			inputs[61] = (player_statistics.any_enemy_seen_lately(gametime)) ? 2 : 0;
			inputs[62] = (player_statistics.any_enemy_seen_lately(gametime) &&
			              bo.cnt_under_construction + bo.unoccupied_count == 0) ?
                         6 :
                         0;
			inputs[63] = (!bo.ware_outputs.empty() && !bo.inputs.empty()) ? bo.current_stats / 10 : 0;
			inputs[64] = (gametime > Time(20 * 60 * 1000) && bo.total_count() == 0) ? 3 : 0;
			inputs[65] = (gametime > Time(45 * 60 * 1000) && bo.total_count() == 0) ? 3 : 0;
			inputs[66] = (gametime > Time(60 * 60 * 1000) && bo.total_count() <= 1) ? 3 : 0;
			inputs[67] = (gametime > Time(50 * 60 * 1000) && bo.total_count() <= 1) ? 2 : 0;
			inputs[68] =
			   (bo.inputs.empty() && gametime > Time(50 * 60 * 1000) && bo.total_count() <= 1) ? 2 : 0;
			inputs[69] =
			   (!bo.inputs.empty() && gametime > Time(50 * 60 * 1000) && bo.total_count() <= 1) ? 2 :
                                                                                               0;
			inputs[70] =
			   (bo.inputs.empty() && gametime > Time(25 * 60 * 1000) && bo.total_count() <= 1) ? 2 : 0;
			inputs[71] =
			   (!bo.inputs.empty() && gametime > Time(25 * 60 * 1000) && bo.total_count() <= 1) ? 2 :
                                                                                               0;
			if (bo.last_building_built.is_valid()) {
				inputs[72] = (gametime < bo.last_building_built + Duration(3 * 60 * 1000)) ? -4 : 0;
				inputs[73] = (gametime < bo.last_building_built + Duration(5 * 60 * 1000)) ? -2 : 0;
				inputs[74] = (gametime < bo.last_building_built + Duration(2 * 60 * 1000)) ? -5 : 0;
				inputs[75] = (gametime < bo.last_building_built + Duration(10 * 60 * 1000)) ? -2 : 0;
				inputs[76] = (gametime < bo.last_building_built + Duration(20 * 60 * 1000)) ? -2 : 0;
			}
			inputs[77] = (gametime > Time(35 * 60 * 1000) && bo.total_count() == 0) ? 3 : 0;
			inputs[78] = (gametime > Time(60 * 60 * 1000) && bo.total_count() == 0) ? 3 : 0;
			inputs[79] = (expansion_type.get_expansion_type() == ExpansionMode::kResources ||
			              expansion_type.get_expansion_type() == ExpansionMode::kSpace) *
			             management_data.get_military_number_at(37) / 10;
			inputs[80] = (expansion_type.get_expansion_type() == ExpansionMode::kEconomy) *
			             management_data.get_military_number_at(38) / 10;
			inputs[81] = (expansion_type.get_expansion_type() == ExpansionMode::kSpace) *
			             management_data.get_military_number_at(46) / 10;
			inputs[82] = (inputs_on_stock) ? 0 : -2;
			inputs[83] = (suppliers_exist) ? 0 : -2;
			inputs[84] = (inputs_on_stock) ? 0 : -4;
			inputs[85] = (suppliers_exist) ? 0 : -4;
			inputs[86] = (inputs_on_stock) ? 0 : -8;
			inputs[87] = (suppliers_exist) ? 0 : -8;
			inputs[88] = (workers_on_stock) ? 0 : -2;
			inputs[89] = (workers_on_stock) ? 0 : -6;
			inputs[90] = (bo.is(BuildingAttribute::kBuildingMatProducer)) ?
                         std::abs(management_data.get_military_number_at(42)) / 10 :
                         0;
			inputs[91] = (bo.build_material_shortage) ? -2 : 0;
			inputs[92] = (numof_psites_in_constr < 4) ? 3 : 0;
			inputs[93] = (numof_psites_in_constr < 8) ? 3 : 0;
			inputs[94] = (bo.inputs.empty()) ? 5 : 0;
			inputs[95] = (bo.inputs.empty()) ? 3 : 0;
			inputs[96] = stocked_wood_level < 25 ? -2 : 0;
			inputs[97] = stocked_wood_level < 25 ? -8 : 0;
			inputs[98] = stocked_wood_level < 25 ? -4 : 0;
			inputs[99] = stocked_wood_level < 25 ? -1 : 0;
			inputs[100] = (bo.total_count() == 0) ? 3 : 0;
			inputs[101] = (bo.total_count() == 0) ? 6 : 0;
			if (bo.is(BuildingAttribute::kSupportingProducer)) {
				if (bo.total_count() == 0) {
					inputs[102] = 1;
					inputs[103] = 2;
					inputs[104] = -2;
				}
				inputs[105] = -3;
				inputs[106] = -2;
			}
			inputs[107] =
			   std::abs(management_data.get_military_number_at(194)) - get_stocklevel(bo, gametime);
			inputs[108] =
			   std::abs(management_data.get_military_number_at(191)) - get_stocklevel(bo, gametime);
			inputs[109] =
			   (!bo.inputs.empty() && gametime > Time(50 * 60 * 1000) && bo.total_count() <= 1) ?
               std::abs(management_data.get_military_number_at(163)) / 10 :
               0;
			inputs[110] = (bo.ware_outputs.size() == 1) ?
                          (tribe_->get_ware_descr(bo.ware_outputs.at(0))
			                     ->default_target_quantity(tribe_->name()) -
			                  get_stocklevel(bo, gametime)) *
			                    std::abs(management_data.get_military_number_at(165)) / 20 :
                          0;
			inputs[111] = bo.current_stats / (bo.ware_outputs.size() + 1);
			// boost for buildings supporting seafaring
			if (bo.is(BuildingAttribute::kSupportsSeafaring) && map_allows_seafaring_) {
				inputs[112] = std::abs(management_data.get_military_number_at(170)) / 10;
				inputs[113] = 4;
				if (bo.total_count() == 0) {
					inputs[114] = std::abs(management_data.get_military_number_at(172)) / 10;
					inputs[115] = 4;
				}
			}
			inputs[116] = -1 * (bo.unoccupied_count * bo.unoccupied_count);
			inputs[117] = -1 * (2 * bo.unoccupied_count);

			int16_t tmp_score = 0;
			for (uint8_t i = 0; i < kFNeuronBitSize; ++i) {
				if (management_data.f_neuron_pool[8].get_position(i)) {
					const int16_t partial_input = inputs[i];
					tmp_score += partial_input;
				}
				if (management_data.f_neuron_pool[11].get_position(i)) {
					const int16_t partial_input = inputs[i + kFNeuronBitSize];
					tmp_score += partial_input;
				}
				if (management_data.f_neuron_pool[59].get_position(i)) {
					const int16_t partial_input = inputs[i + 2 * kFNeuronBitSize];
					tmp_score += partial_input;
				}
				if (management_data.f_neuron_pool[12].get_position(i)) {
					const int16_t partial_input = inputs[i + 3 * kFNeuronBitSize];
					tmp_score += partial_input;
				}
			}

			const int32_t base_economy_bonus =
			   30 + std::abs(management_data.get_military_number_at(142));
			if (site_needed_for_economy == BasicEconomyBuildingStatus::kDiscouraged) {
				tmp_score -= base_economy_bonus;
			} else if (site_needed_for_economy == BasicEconomyBuildingStatus::kEncouraged) {
				tmp_score += base_economy_bonus;
			}

			const int16_t bottom_limit = management_data.get_military_number_at(73) / 2 +
			                             management_data.get_military_number_at(47) / 10;
			const int16_t upper_limit =
			   bottom_limit + std::abs(management_data.get_military_number_at(44) / 3);

			// now we find out if the building is needed depending on output stocklevel
			// and supported stocklevel if it supports another site
			const uint32_t combined_stocklevel = (get_stocklevel(bo, gametime));

			if (combined_stocklevel > 50 &&
			    persistent_data->remaining_basic_buildings.count(bo.id) == 0) {
				tmp_score -= 5 * management_data.neuron_pool[23].get_result_safe(
				                    (combined_stocklevel) / 5, kAbsValue);
			}

			if (combined_stocklevel < 40) {
				tmp_score += 5 * management_data.neuron_pool[24].get_result_safe(
				                    (40 - combined_stocklevel) / 2, kAbsValue);
			}

			if (tmp_score > upper_limit) {
				// Productionsite is needed
				bo.primary_priority += (tmp_score - bottom_limit) / 2;
				return BuildingNecessity::kNeeded;
			}
			if (tmp_score > bottom_limit) {
				// Site is needed, but not right now
				return BuildingNecessity::kNeededPending;
			}
			// Not allowed
			return BuildingNecessity::kForbidden;

		} else if (bo.is(BuildingAttribute::kShipyard)) {
			if (bo.total_count() > 0 ||
			    (!basic_economy_established &&
			     site_needed_for_economy == BasicEconomyBuildingStatus::kDiscouraged) ||
			    !map_allows_seafaring_) {
				return BuildingNecessity::kForbidden;
			}
			bo.primary_priority = 0;
			if (num_ports > 0) {
				bo.primary_priority += std::abs(management_data.get_military_number_at(150) * 3);
			}
			if (spots_ < kSpotsTooLittle) {
				bo.primary_priority += std::abs(management_data.get_military_number_at(151) * 3);
			}
			if (bo.primary_priority > 0) {
				return BuildingNecessity::kNeeded;
			}
			return BuildingNecessity::kAllowed;
		} else if (bo.max_needed_preciousness == 0) {
			return BuildingNecessity::kNotNeeded;
		} else {
			return BuildingNecessity::kForbidden;
		}
	} else if (purpose == PerfEvaluation::kForDismantle) {  // now for dismantling
		// never dismantle last building (a care should be taken elsewhere)
		assert(bo.total_count() > 0);

		if (bo.total_count() == 1 || (bo.max_preciousness >= 10 && bo.total_count() == 2) ||
		    (!bo.ware_outputs.empty() && bo.current_stats > (10 + 60 / bo.ware_outputs.size()) / 2) ||
		    (bo.inputs.size() == 1 &&
		     calculate_stocklevel(static_cast<size_t>(bo.inputs.at(0))) >
		        static_cast<unsigned int>(std::abs(management_data.get_military_number_at(171))))) {
			return BuildingNecessity::kNeeded;
		}
		return BuildingNecessity::kNotNeeded;
	}
	NEVER_HERE();
}

// counts produced output on stock
uint32_t DefaultAI::calculate_stocklevel(Widelands::DescriptionIndex wt,
                                         const WareWorker what) const {
	uint32_t count = 0;

	for (const WarehouseSiteObserver& obs : warehousesites) {
		if (what == WareWorker::kWare) {
			count += obs.site->get_wares().stock(wt);
		} else {
			count += obs.site->get_workers().stock(wt);
		}
	}
	return count;
}

// This is a wrapper function to prevent too frequent recalculation of stocklevel
// and distinguish if we count stocks for production hint, for outputs or for workers of a
// productionsite
// if multiple outputs, it returns lowest value
uint32_t
DefaultAI::get_stocklevel(BuildingObserver& bo, const Time& gametime, const WareWorker what) const {
	if (bo.stocklevel_time + Duration(5 * 1000) < gametime) {
		if (what == WareWorker::kWare &&
		    (!bo.supported_producers.empty() || !bo.ware_outputs.empty())) {
			// looking for smallest value
			bo.stocklevel_count = std::numeric_limits<uint32_t>::max();
			for (const auto& supported_building : bo.supported_producers) {
				for (Widelands::DescriptionIndex output_ware :
				     supported_building.second->output_ware_types()) {
					const uint32_t res = calculate_stocklevel(static_cast<size_t>(output_ware), what);
					if (res < bo.stocklevel_count) {
						bo.stocklevel_count = res;
					}
				}
			}
			for (auto ph : bo.ware_outputs) {
				const uint32_t res = calculate_stocklevel(static_cast<size_t>(ph), what);
				if (res < bo.stocklevel_count) {
					bo.stocklevel_count = res;
				}
			}
		} else if (what == WareWorker::kWorker) {
			bo.stocklevel_count = std::numeric_limits<uint32_t>::max();
			for (auto ph : bo.positions) {
				const uint32_t res = calculate_stocklevel(static_cast<size_t>(ph), what);
				if (res < bo.stocklevel_count) {
					bo.stocklevel_count = res;
				}
			}
		} else {
			bo.stocklevel_count = 0;
		}
		assert(bo.stocklevel_count < std::numeric_limits<uint32_t>::max());
		bo.stocklevel_time = gametime;
	}
	return bo.stocklevel_count;
}

/**
 * This function takes care about the unowned and opposing territory and
 * recalculates the priority for non-military buildings
 * The goal is to minimize losses when territory is lost
 *
 * \arg bf   = BuildableField to be checked
 * \arg prio = priority until now.
 *
 * \returns the recalculated priority
 */
int32_t DefaultAI::recalc_with_border_range(const BuildableField& bf, int32_t prio) {

	// no change when priority is not positive number
	if (prio <= 0) {
		return prio;
	}

	if (bf.enemy_nearby || bf.near_border) {
		prio /= 2;
	}

	// if unowned territory nearby
	prio -= bf.unowned_land_nearby / 4;
	prio -= bf.enemy_owned_land_nearby / 3;

	// further decrease the score if enemy nearby
	if (bf.enemy_nearby) {
		prio -= 10;
	}

	// and if close (up to 2 fields away) from border
	if (bf.near_border) {
		prio -= 10;
		if (spots_ > 0 && spots_ < kSpotsEnough) {
			prio -= std::abs(management_data.neuron_pool[60].get_result_safe(
			           kSpotsEnough / spots_, kAbsValue)) /
			        4;
		}
	}

	return prio;
}

void DefaultAI::consider_own_psites(Widelands::FCoords fcoords, BuildableField& bf) {
	Widelands::BaseImmovable* player_immovable = fcoords.field->get_immovable();
	if (player_immovable->descr().type() == Widelands::MapObjectType::PRODUCTIONSITE) {
		BuildingObserver& bo = get_building_observer(player_immovable->descr().name().c_str());
		consider_productionsite_influence(bf, fcoords, bo);
	} else if (upcast(Widelands::ConstructionSite const, constructionsite, player_immovable)) {
		const Widelands::BuildingDescr& target_descr = constructionsite->building();
		if (target_descr.type() == Widelands::MapObjectType::PRODUCTIONSITE) {
			BuildingObserver& bo = get_building_observer(target_descr.name().c_str());
			consider_productionsite_influence(bf, fcoords, bo);
		}
	}
}

void DefaultAI::consider_enemy_sites(Widelands::FCoords fcoords, BuildableField& bf) {
	Widelands::BaseImmovable* player_immovable = fcoords.field->get_immovable();
	bf.enemy_nearby = true;
	if (upcast(Widelands::MilitarySite const, militarysite, player_immovable)) {
		bf.enemy_military_presence += militarysite->soldier_control()->stationed_soldiers().size();
		++bf.enemy_military_sites;
	}
	if (upcast(Widelands::ConstructionSite const, constructionsite, player_immovable)) {
		const Widelands::BuildingDescr& target_descr = constructionsite->building();
		if (target_descr.type() == Widelands::MapObjectType::MILITARYSITE) {
			++bf.enemy_military_sites;
		}
	}

	// Warehouses are counted here too as they can host soldiers as well
	if (upcast(Widelands::Warehouse const, warehouse, player_immovable)) {
		bf.enemy_military_presence += warehouse->soldier_control()->stationed_soldiers().size();
		++bf.enemy_military_sites;
		bf.enemy_wh_nearby = true;
		enemy_warehouses.insert(fcoords.hash());
	}
}

void DefaultAI::consider_ally_sites(Widelands::FCoords fcoords, BuildableField& bf) {
	Widelands::BaseImmovable* player_immovable = fcoords.field->get_immovable();
	if (upcast(Widelands::MilitarySite const, militarysite, player_immovable)) {
		bf.ally_military_presence += militarysite->soldier_control()->stationed_soldiers().size();
	}
}

void DefaultAI::consider_own_msites(Widelands::FCoords fcoords,
                                    BuildableField& bf,
                                    bool& any_unconnected_imm) {
	// last two are about being connected to any warehouse
	// TODO(Nordfriese): Someone should update the code since the big economy splitting for the
	// ferries
	Widelands::BaseImmovable* player_immovable = fcoords.field->get_immovable();
	const Widelands::Map& map = game().map();

	if (upcast(Widelands::ConstructionSite const, constructionsite, player_immovable)) {

		const Widelands::BuildingDescr& target_descr = constructionsite->building();

		if (constructionsite->get_economy(Widelands::wwWORKER)->warehouses().empty()) {
			any_unconnected_imm = true;
		}

		if (upcast(Widelands::MilitarySiteDescr const, target_ms_d, &target_descr)) {
			const int32_t dist = map.calc_distance(bf.coords, constructionsite->get_position());
			const int32_t radius = target_ms_d->get_conquers() + 4;

			if (radius > dist) {
				bf.area_military_capacity += target_ms_d->get_max_number_of_soldiers() / 2 + 1;
				if (bf.coords != constructionsite->get_position()) {
					bf.military_loneliness *= static_cast<double_t>(dist) / radius;
				}
				++bf.military_in_constr_nearby;
			}
		}
	}

	if (upcast(Widelands::MilitarySite const, militarysite, player_immovable)) {
		const int32_t dist = map.calc_distance(bf.coords, militarysite->get_position());
		const int32_t radius = militarysite->descr().get_conquers() + 4;

		if (militarysite->get_economy(Widelands::wwWORKER)->warehouses().empty()) {
			any_unconnected_imm = true;
		}

		if (radius > dist) {
			bf.area_military_capacity += militarysite->soldier_control()->max_soldier_capacity();
			bf.own_military_presence += militarysite->soldier_control()->stationed_soldiers().size();

			if (militarysite->soldier_control()->stationed_soldiers().empty()) {
				++bf.military_unstationed;
			} else {
				++bf.military_stationed;
			}

			if (bf.coords != militarysite->get_position()) {
				bf.military_loneliness *= static_cast<double_t>(dist) / radius;
			}
		}
	} else {
		++bf.own_non_military_nearby;
	}
}

// for buildable field, it considers effect of building of type bo on position coords
void DefaultAI::consider_productionsite_influence(BuildableField& field,
                                                  Widelands::Coords coords,
                                                  const BuildingObserver& bo) {
	if (bo.is(BuildingAttribute::kSpaceConsumer) && !bo.is(BuildingAttribute::kRanger) &&
	    game().map().calc_distance(coords, field.coords) < 8) {
		++field.space_consumers_nearby;
	}

	for (const Widelands::DescriptionIndex& i : bo.inputs) {
		++field.consumers_nearby.at(i);
	}

	for (const Widelands::DescriptionIndex& i : bo.ware_outputs) {
		++field.producers_nearby.at(i);
	}

	const Widelands::ProductionSiteDescr* productionsite =
	   dynamic_cast<const Widelands::ProductionSiteDescr*>(bo.desc);
	for (const auto& supported : productionsite->supported_productionsites()) {
		if (field.supporters_nearby.count(supported) != 1) {
			field.supporters_nearby[supported] = 0;
		}
		++field.supporters_nearby[supported];
	}
	for (const auto& supporter : productionsite->supported_by_productionsites()) {
		Widelands::DescriptionIndex supporter_building_index = tribe_->building_index(supporter);
		++field.supported_producers_nearby[supporter_building_index];
	}

	if (bo.is(BuildingAttribute::kRanger)) {
		++field.rangers_nearby;
	}

	++field.buildings_nearby[bo.id];
}

/// \returns the economy observer containing \arg economy
EconomyObserver* DefaultAI::get_economy_observer(Widelands::Economy& economy) {
	for (EconomyObserver* eco : economies) {
		if (&eco->economy == &economy) {
			return eco;
		}
	}

	economies.push_front(new EconomyObserver(economy));
	return economies.front();
}

// counts buildings with the BuildingAttribute
// Type of buildings, not individual buildings are meant
uint8_t DefaultAI::count_buildings_with_attribute(BuildingAttribute attribute) {
	uint8_t count = 0;
	if (tribe_ == nullptr) {
		late_initialization();
	}

	for (BuildingObserver& bo : buildings_) {
		if (bo.is(attribute)) {
			++count;
		}
	}

	return count;
}

// Calculates ratio of the buildings that the player has in comparison to all buildings that
// are buildable by the player
// In range 0 - 1000, to avoid floats
uint32_t DefaultAI::count_productionsites_without_buildings() {
	uint32_t total = 0;
	uint32_t existing = 0;
	if (tribe_ == nullptr) {
		late_initialization();
	}

	for (BuildingObserver& bo : buildings_) {
		if (bo.type == BuildingObserver::Type::kProductionsite &&
		    bo.is(BuildingAttribute::kBuildable)) {
			++total;
			if (bo.cnt_built > 0) {
				existing += 1000;
			} else if (bo.cnt_under_construction > 0) {
				existing += 500;
			}
		}
	}

	return (total > 0) ? (existing / total) : 0;
}

// \returns the building observer
BuildingObserver& DefaultAI::get_building_observer(char const* const name) {
	if (tribe_ == nullptr) {
		late_initialization();
	}

	for (BuildingObserver& bo : buildings_) {
		if (!strcmp(bo.name, name)) {
			return bo;
		}
	}

	throw wexception("Help: I (player %d / tribe %s) do not know what to do with a %s",
	                 player_number(), tribe_->name().c_str(), name);
}

// checks if the building has a building observer (for debug purposes)
bool DefaultAI::has_building_observer(char const* const name) {
	if (tribe_ == nullptr) {
		late_initialization();
	}

	for (BuildingObserver& bo : buildings_) {
		if (!strcmp(bo.name, name)) {
			return true;
		}
	}

	return false;
}

// return observer for a first (only) building that has required attribute
BuildingObserver& DefaultAI::get_building_observer(BuildingAttribute attribute) {
	if (tribe_ == nullptr) {
		late_initialization();
	}

	for (BuildingObserver& bo : buildings_) {
		if (bo.is(attribute)) {
			return bo;
		}
	}

	throw wexception(
	   "Sorry, cannot find building with attribute %d", static_cast<int32_t>(attribute));
}

// return observer for a building with the id
BuildingObserver& DefaultAI::get_building_observer(const Widelands::DescriptionIndex di) {
	if (tribe_ == nullptr) {
		late_initialization();
	}

	for (BuildingObserver& bo : buildings_) {
		if (bo.id == di) {
			return bo;
		}
	}

	log_err_time(
	   game().get_gametime(), "Sorry, cannot find building with id %d", static_cast<int32_t>(di));
	// I noticed that exception test is being lost so will will print it into log as well
	throw wexception("Sorry, cannot find building with id %d", static_cast<int32_t>(di));
}

// this is called whenever we gain ownership of a PlayerImmovable
void DefaultAI::gain_immovable(Widelands::PlayerImmovable& pi, const bool found_on_load) {
	if (upcast(Widelands::Building, building, &pi)) {
		gain_building(*building, found_on_load);
	} else if (upcast(Widelands::Flag const, flag, &pi)) {
		new_flags.push_back(flag);
	} else if (upcast(Widelands::Road const, road, &pi)) {
		roads.push_front(road);
	}
}

// this is called whenever we lose ownership of a PlayerImmovable
void DefaultAI::lose_immovable(const Widelands::PlayerImmovable& pi) {
	if (upcast(Widelands::Building const, building, &pi)) {
		lose_building(*building);
	} else if (upcast(Widelands::Flag const, flag, &pi)) {
		// Flag to be removed can be:
		// 1. In one of our economies
		for (EconomyObserver* eco_obs : economies) {
			if (remove_from_dqueue<Widelands::Flag>(eco_obs->flags, flag)) {
				return;
			}
		}

		// 2. in new flags to be processed yet
		if (remove_from_dqueue<Widelands::Flag>(new_flags, flag)) {
			return;
		}

		// 3. Or in neither of them
	} else if (upcast(Widelands::Road const, road, &pi)) {
		remove_from_dqueue<Widelands::Road>(roads, road);
	}
}

// this is called when a mine reports "out of resources"
void DefaultAI::out_of_resources_site(const Widelands::ProductionSite& site) {

	const Time& gametime = game().get_gametime();

	// we must identify which mine matches the productionsite a note refers to
	for (ProductionSiteObserver& mine : mines_) {
		if (mine.site == &site) {
			if (mine.no_resources_since > gametime) {
				mine.no_resources_since = gametime;
			}
			break;
		}
	}
}

// walk and search for territory controlled by some player type
// usually scanning radius is enough but sometimes we must walk to
// verify that an enemy territory is really accessible by land
bool DefaultAI::other_player_accessible(const uint32_t max_distance,
                                        uint32_t* tested_fields,
                                        uint16_t* mineable_fields_count,
                                        const Widelands::Coords& starting_spot,
                                        const WalkSearch& type) {
	const Widelands::Map& map = game().map();
	std::list<uint32_t> queue;
	std::unordered_set<uint32_t> done;
	queue.push_front(starting_spot.hash());
	Widelands::PlayerNumber const pn = player_->player_number();

	while (!queue.empty()) {
		// if already processed
		if (done.count(queue.front()) > 0) {
			queue.pop_front();
			continue;
		}

		done.insert(queue.front());

		Widelands::Coords tmp_coords = Widelands::Coords::unhash(queue.front());

		// if beyond range
		if (map.calc_distance(starting_spot, tmp_coords) > max_distance) {
			continue;
		}

		Widelands::Field* f = map.get_fcoords(tmp_coords).field;

		// not interested if not walkable (starting spot is an exemption.
		if (tmp_coords != starting_spot && !(f->nodecaps() & Widelands::MOVECAPS_WALK)) {
			continue;
		}

		// sometimes we search for any owned territory (f.e. when considering
		// a port location), but when testing (starting from) own military building
		// we must ignore own territory, of course
		const Widelands::PlayerNumber field_owner = f->get_owned_by();
		if (field_owner > 0) {

			// if field is owned by anybody
			if (type == WalkSearch::kAnyPlayer) {
				*tested_fields = done.size();
				return true;
			}

			// if somebody but not me
			if (type == WalkSearch::kOtherPlayers && field_owner != pn) {
				*tested_fields = done.size();
				return true;
			}

			// if owned by enemy
			if (type == WalkSearch::kEnemy && field_owner != pn) {
				// if not in the same team => it is an enemy
				if (!player_statistics.players_in_same_team(pn, field_owner)) {
					*tested_fields = done.size();
					return true;
				}
			}
		}

		// increase mines counter
		// (used when testing possible port location)
		if (f->nodecaps() & Widelands::BUILDCAPS_MINE) {
			++mineable_fields_count;
		}

		// add neighbours to a queue (duplicates are no problem)
		// to relieve AI/CPU we skip every second field in each direction
		// obstacles are usually wider then one field
		for (Widelands::Direction dir = Widelands::FIRST_DIRECTION; dir <= Widelands::LAST_DIRECTION;
		     ++dir) {
			Widelands::Coords neigh_coords1;
			map.get_neighbour(tmp_coords, dir, &neigh_coords1);
			Widelands::Coords neigh_coords2;
			map.get_neighbour(neigh_coords1, dir, &neigh_coords2);
			queue.push_front(neigh_coords2.hash());
		}
	}
	*tested_fields = done.size();
	return false;  // no players found
}

// this is called whenever we gain a new building
void DefaultAI::gain_building(Widelands::Building& b, const bool found_on_load) {

	BuildingObserver& bo = get_building_observer(b.descr().name().c_str());

	if (bo.type == BuildingObserver::Type::kConstructionsite) {
		BuildingObserver& target_bo = get_building_observer(
		   dynamic_cast<const Widelands::ConstructionSite&>(b).building().name().c_str());
		++target_bo.cnt_under_construction;
		if (target_bo.type == BuildingObserver::Type::kProductionsite) {
			++numof_psites_in_constr;
		}
		if (target_bo.type == BuildingObserver::Type::kMilitarysite) {
			++msites_per_size[target_bo.desc->get_size()].in_construction;
		}
		if (target_bo.type == BuildingObserver::Type::kMine) {
			++mines_per_type[target_bo.mines].in_construction;
		}
		if (target_bo.type == BuildingObserver::Type::kWarehouse) {
			++numof_warehouses_in_const_;
		}
		if (target_bo.type == BuildingObserver::Type::kTrainingsite) {
			++ts_in_const_count_;
		}

		set_taskpool_task_time(game().get_gametime(), SchedulerTaskId::kRoadCheck);

	} else {
		++bo.cnt_built;
		const Time& gametime = game().get_gametime();
		bo.last_building_built = gametime;
		// erase building from remaining_basic_buildings, unless we are loading a saved game
		if (!found_on_load && persistent_data->remaining_basic_buildings.count(bo.id) > 0) {
			if (persistent_data->remaining_basic_buildings[bo.id] > 1) {
				--persistent_data->remaining_basic_buildings[bo.id];
			} else {
				persistent_data->remaining_basic_buildings.erase(bo.id);
			}
		}
		// Remaining basic buildings map contain either no entry for the building, or the number is
		// nonzero
		assert(persistent_data->remaining_basic_buildings.count(bo.id) == 0 ||
		       persistent_data->remaining_basic_buildings[bo.id] > 0);

		if (bo.type == BuildingObserver::Type::kProductionsite) {
			productionsites.emplace_back();
			productionsites.back().site = &dynamic_cast<Widelands::ProductionSite&>(b);
			productionsites.back().bo = &bo;
			productionsites.back().bo->new_building_overdue = 0;
			if (found_on_load && gametime > Time(5 * 60 * 1000)) {
				productionsites.back().built_time = gametime - Duration(5 * 60 * 1000);
			} else {
				productionsites.back().built_time = gametime;
			}
			productionsites.back().unoccupied_till = gametime;
			++productionsites.back().bo->unoccupied_count;
			if (bo.is(BuildingAttribute::kShipyard)) {
				marine_task_queue.push_back(kStopShipyard);
				marine_task_queue.push_back(kReprioritize);
			}
			if (bo.is(BuildingAttribute::kFisher)) {
				++fishers_count_;
			}

		} else if (bo.type == BuildingObserver::Type::kMine) {
			mines_.emplace_back();
			mines_.back().site = &dynamic_cast<Widelands::ProductionSite&>(b);
			mines_.back().bo = &bo;
			mines_.back().built_time = gametime;
			assert(mines_.back().no_resources_since.is_invalid());
			assert(!mines_.back().upgrade_pending);
			assert(mines_.back().dismantle_pending_since.is_invalid());
			++mines_.back().bo->unoccupied_count;

			++mines_per_type[bo.mines].finished;

			if (bo.is(BuildingAttribute::kBuildingMatProducer)) {
				++buil_material_mines_count;
			}

			set_inputs_to_zero(mines_.back());

			// Is this first mine?
			if (bo.mines == iron_resource_id && gametime < first_iron_mine_built) {
				first_iron_mine_built = gametime;
			}

		} else if (bo.type == BuildingObserver::Type::kMilitarysite) {
			militarysites.emplace_back();
			militarysites.back().site = &dynamic_cast<Widelands::MilitarySite&>(b);
			militarysites.back().bo = &bo;
			militarysites.back().understaffed = 0;
			if (found_on_load && gametime > Time(5 * 60 * 1000)) {
				militarysites.back().built_time = gametime - Duration(5 * 60 * 1000);
			} else {
				militarysites.back().built_time = gametime;
			}
			militarysites.back().last_change = Time(0);
			++msites_per_size[bo.desc->get_size()].finished;

		} else if (bo.type == BuildingObserver::Type::kTrainingsite) {
			++ts_without_trainers_;
			++ts_finished_count_;
			trainingsites.emplace_back();
			trainingsites.back().site = &dynamic_cast<Widelands::TrainingSite&>(b);
			trainingsites.back().bo = &bo;

		} else if (bo.type == BuildingObserver::Type::kWarehouse) {
			++numof_warehouses_;
			warehousesites.emplace_back();
			warehousesites.back().site = &dynamic_cast<Widelands::Warehouse&>(b);
			warehousesites.back().bo = &bo;
			if (bo.is(BuildingAttribute::kPort)) {
				++num_ports;
			}
			if (!found_on_load) {
				// recalculate distance ASAP
				set_taskpool_task_time(gametime, SchedulerTaskId::kWarehouseFlagDist);
			}
		}
	}
}

// this is called whenever we lose a building
void DefaultAI::lose_building(const Widelands::Building& b) {

	BuildingObserver& bo = get_building_observer(b.descr().name().c_str());

	if (bo.type == BuildingObserver::Type::kConstructionsite) {
		BuildingObserver& target_bo = get_building_observer(
		   dynamic_cast<const Widelands::ConstructionSite&>(b).building().name().c_str());
		--target_bo.cnt_under_construction;
		if (target_bo.type == BuildingObserver::Type::kProductionsite) {
			--numof_psites_in_constr;
		}
		if (target_bo.type == BuildingObserver::Type::kMilitarysite) {
			--msites_per_size[target_bo.desc->get_size()].in_construction;
		}
		if (target_bo.type == BuildingObserver::Type::kMine) {
			--mines_per_type[target_bo.mines].in_construction;
		}
		if (target_bo.type == BuildingObserver::Type::kWarehouse) {
			--numof_warehouses_in_const_;
		}
		if (target_bo.type == BuildingObserver::Type::kTrainingsite) {
			assert(ts_in_const_count_ > 0);
			--ts_in_const_count_;
		}

	} else {
		--bo.cnt_built;

		// we are not able to reliably identify if lost building is counted in
		// unconnected or unoccupied count, but we must adjust the value to
		// avoid inconsistency
		const uint32_t cnt_built = bo.cnt_built;
		if (bo.unconnected_count > cnt_built) {
			bo.unconnected_count = cnt_built;
		}
		if (bo.unoccupied_count > cnt_built) {
			bo.unoccupied_count = cnt_built;
		}

		if (bo.type == BuildingObserver::Type::kProductionsite) {
			for (std::deque<ProductionSiteObserver>::iterator i = productionsites.begin();
			     i != productionsites.end(); ++i) {
				if (i->site == &b) {
					if (i->upgrade_pending) {
						--bo.cnt_upgrade_pending;
					}
					assert(bo.cnt_upgrade_pending == 0 || bo.cnt_upgrade_pending == 1);
					productionsites.erase(i);
					break;
				}
			}

			if (bo.is(BuildingAttribute::kFisher)) {
				assert(fishers_count_ > 0);
				--fishers_count_;
			}

		} else if (bo.type == BuildingObserver::Type::kMine) {
			for (std::deque<ProductionSiteObserver>::iterator i = mines_.begin(); i != mines_.end();
			     ++i) {
				if (i->site == &b) {
					mines_.erase(i);
					break;
				}
			}

			--mines_per_type[bo.mines].finished;

			if (bo.is(BuildingAttribute::kBuildingMatProducer)) {
				assert(buil_material_mines_count > 0);
				++buil_material_mines_count;
			}

		} else if (bo.type == BuildingObserver::Type::kMilitarysite) {
			--msites_per_size[bo.desc->get_size()].finished;

			for (std::deque<MilitarySiteObserver>::iterator i = militarysites.begin();
			     i != militarysites.end(); ++i) {
				if (i->site == &b) {
					militarysites.erase(i);
					break;
				}
			}
		} else if (bo.type == BuildingObserver::Type::kTrainingsite) {
			assert(ts_finished_count_ >= 1);
			--ts_finished_count_;

			for (std::deque<TrainingSiteObserver>::iterator i = trainingsites.begin();
			     i != trainingsites.end(); ++i) {
				if (i->site == &b) {
					trainingsites.erase(i);
					break;
				}
			}
		} else if (bo.type == BuildingObserver::Type::kWarehouse) {
			assert(numof_warehouses_ > 0);
			--numof_warehouses_;
			if (bo.is(BuildingAttribute::kPort)) {
				--num_ports;
			}

			for (std::deque<WarehouseSiteObserver>::iterator i = warehousesites.begin();
			     i != warehousesites.end(); ++i) {
				if (i->site == &b) {
					warehousesites.erase(i);
					break;
				}
			}
		}
	}
}

// Checks that supply line exists for given building.
// Recursively verify that all inputs have a producer.
// TODO(unknown): this function leads to periodic freezes of ~1 second on big games on my system.
// TODO(unknown): It needs profiling and optimization.
bool DefaultAI::check_supply(const BuildingObserver& bo) {
	size_t supplied = 0;
	for (const Widelands::DescriptionIndex& temp_inputs : bo.inputs) {
		for (const BuildingObserver& temp_building : buildings_) {
			if (temp_building.cnt_built &&
			    std::find(temp_building.ware_outputs.begin(), temp_building.ware_outputs.end(),
			              temp_inputs) != temp_building.ware_outputs.end() &&
			    check_supply(temp_building)) {
				++supplied;
				break;
			}
		}
	}

	return supplied == bo.inputs.size();
}

// TODO(tiborb): - should be called from scheduler, once in 60s is enough
void DefaultAI::update_player_stat(const Time& gametime) {
	if (player_statistics.get_update_time() > Time(0) &&
	    player_statistics.get_update_time() + Duration(15 * 1000) > gametime) {
		return;
	}
	player_statistics.set_update_time(gametime);
	Widelands::PlayerNumber const pn = player_number();
	Widelands::PlayerNumber const nr_players = game().map().get_nrplayers();

	// receiving games statistics and parsing it (reading latest entry)
	const Widelands::Game::GeneralStatsVector& genstats = game().get_general_statistics();

	// Collecting statistics and saving them in player_statistics object
	const Widelands::Player* me = game().get_player(pn);
	for (Widelands::PlayerNumber j = 1; j <= nr_players; ++j) {
		const Widelands::Player* this_player = game().get_player(j);
		if (this_player) {
			try {
				const uint32_t vsize = genstats.at(j - 1).miltary_strength.size();

				uint32_t cur_strength = 0;
				uint32_t cur_land = 0;
				uint32_t old_strength = 0;
				uint32_t old60_strength = 0;
				uint32_t old_land = 0;
				uint32_t old60_land = 0;
				uint32_t cass = 0;
				if (vsize > 0) {
					cur_strength = genstats.at(j - 1).miltary_strength.back();
					cur_land = genstats.at(j - 1).land_size.back();
					cass = genstats.at(j - 1).nr_casualties.back();

					if (vsize > 21) {
						old_strength = genstats.at(j - 1).miltary_strength[vsize - 20];
						old_land = genstats.at(j - 1).land_size[vsize - 20];
					} else {
						old_strength = genstats.at(j - 1).miltary_strength[0];
						old_land = genstats.at(j - 1).land_size[0];
					}
					if (vsize > 91) {
						old60_strength = genstats.at(j - 1).miltary_strength[vsize - 90];
						old60_land = genstats.at(j - 1).land_size[vsize - 90];
					} else {
						old60_strength = genstats.at(j - 1).miltary_strength[0];
						old60_land = genstats.at(j - 1).land_size[0];
					}
				}

				player_statistics.add(pn, j, me->team_number(), this_player->team_number(),
				                      cur_strength, old_strength, old60_strength, cass, cur_land,
				                      old_land, old60_land);
			} catch (const std::out_of_range&) {
				verb_log_warn_time(gametime, "ComputerPlayer(%d): genstats entry missing - size :%d\n",
				                   static_cast<unsigned int>(player_number()),
				                   static_cast<unsigned int>(genstats.size()));
			}
		} else {
			// Well, under some circumstances it is possible we have stat for this player and he does
			// not exist anymore
			player_statistics.remove_stat(j);
		}
	}

	player_statistics.recalculate_team_power();
}

// This runs once in 15 minutes, and adjust wares targets based on number of
// productionsites and ports
void DefaultAI::review_wares_targets(const Time& gametime) {

	player_ = game().get_player(player_number());
	tribe_ = &player_->tribe();

	// to avoid floats real multiplier is multiplier/10
	const uint16_t multiplier = std::max<uint16_t>((productionsites.size() + num_ports * 5) / 5, 10);

	for (EconomyObserver* observer : economies) {
		if (observer->economy.type() != Widelands::wwWARE) {
			// Don't set ware target quantities for worker economies
			continue;
		}

		Widelands::DescriptionIndex nritems = player_->egbase().descriptions().nr_wares();
		for (Widelands::DescriptionIndex id = 0; id < nritems; ++id) {

			// Just skip wares that are not used by a tribe
			if (!tribe_->has_ware(id)) {
				continue;
			}

			uint16_t default_target =
			   tribe_->get_ware_descr(id)->default_target_quantity(tribe_->name());

			// It seems that when default target for ware is not set, it returns
			// kInvalidWare (=254), this is confusing for AI so we change it to 10
			if (default_target == Widelands::kInvalidWare) {
				default_target = kTargetQuantCap;
			}

			const uint16_t new_target = std::max<uint16_t>(default_target * multiplier / 10, 3);
			assert(new_target > 1);

			game().send_player_command(new Widelands::CmdSetWareTargetQuantity(
			   gametime, player_number(), observer->economy.serial(), id, new_target));
		}
	}
}

// Sets due_time based on job ID
void DefaultAI::set_taskpool_task_time(const Time& gametime, const SchedulerTaskId task) {

	for (auto& item : taskPool) {
		if (item->id == task) {
			item->due_time = gametime;
			return;
		}
	}
	NEVER_HERE();
}

// Retrieves due time of the task based on its ID
const Time& DefaultAI::get_taskpool_task_time(const SchedulerTaskId task) {
	for (const auto& item : taskPool) {
		if (item->id == task) {
			return item->due_time;
		}
	}

	throw wexception("AI internal error: nonexistent task.");
}

// This performs one "iteration" of sorting based on due_time
// We by design do not need full sorting...
void DefaultAI::sort_task_pool() {
	assert(taskPool.size() >= 2);
	for (int8_t i = taskPool.size() - 1; i > 0; --i) {
		if (taskPool[i - 1]->due_time > taskPool[i]->due_time) {
			std::iter_swap(taskPool.begin() + i - 1, taskPool.begin() + i);
		}
	}
}

// following two functions count mines of the same type (same output,
// all levels)
uint32_t DefaultAI::mines_in_constr() const {
	uint32_t count = 0;
	for (const auto& m : mines_per_type) {
		count += m.second.in_construction;
	}
	return count;
}

uint32_t DefaultAI::mines_built() const {
	uint32_t count = 0;
	for (const auto& m : mines_per_type) {
		count += m.second.finished;
	}
	return count;
}

// following two functions count militarysites of the same size
uint32_t DefaultAI::msites_in_constr() const {
	uint32_t count = 0;
	for (const auto& m : msites_per_size) {
		count += m.second.in_construction;
	}
	return count;
}
uint32_t DefaultAI::msites_built() const {
	uint32_t count = 0;
	for (const auto& m : msites_per_size) {
		count += m.second.finished;
	}
	return count;
}

// This prints some basic statistics during a game to the command line -
// missing materials and counts of different types of buildings.
// The main purpose of this is when a game creator needs to finetune a map
// and needs to know what resourcess are missing for which player and so on.
// By default it is off (see kEnablePrintStats)
// TODO(tiborb): - it would be nice to have this activated by a command line switch
void DefaultAI::print_stats(const Time& gametime) {

	Widelands::PlayerNumber const pn = player_number();

	const Widelands::DescriptionIndex& nr_buildings = game().descriptions().nr_buildings();
	std::set<Widelands::DescriptionIndex> materials;

	// Collect information about the different buildings that our tribe can have
	for (Widelands::DescriptionIndex building_index = 0; building_index < nr_buildings;
	     ++building_index) {
		const Widelands::BuildingDescr& bld = *tribe_->get_building_descr(building_index);
		if (!tribe_->has_building(building_index)) {
			continue;
		}
		if (bld.type() == Widelands::MapObjectType::PRODUCTIONSITE) {
			const Widelands::ProductionSiteDescr& prod =
			   dynamic_cast<const Widelands::ProductionSiteDescr&>(bld);
			for (const auto& temp_input : prod.input_wares()) {
				materials.insert(temp_input.first);
			}
			for (const auto& temp_cost : prod.buildcost()) {
				materials.insert(temp_cost.first);
			}
		}

		if (bld.type() == Widelands::MapObjectType::TRAININGSITE) {
			const Widelands::ProductionSiteDescr& train =
			   dynamic_cast<const Widelands::TrainingSiteDescr&>(bld);
			for (const auto& temp_cost : train.buildcost()) {
				materials.insert(temp_cost.first);
			}
		}
	}

	verb_log_dbg_time(
	   gametime, " AI %1d: %s Buildings count: Pr:%3u, Ml:%3u, Mi:%2u, Wh:%2u, Po:%u.\n", pn,
	   gamestring_with_leading_zeros(gametime.get()), static_cast<uint32_t>(productionsites.size()),
	   static_cast<uint32_t>(militarysites.size()), static_cast<uint32_t>(mines_.size()),
	   static_cast<uint32_t>(warehousesites.size() - num_ports), num_ports);
	verb_log_dbg_time(gametime, " %1s %-30s   %5s(perf)  %6s %6s %6s %8s %5s %5s %5s %5s\n", "T",
	                  "Buildings", "work.", "const.", "unocc.", "uncon.", "needed", "prec.", "pprio",
	                  "stock", "targ.");
	for (BuildingObserver& bo : buildings_) {
		if ((bo.total_count() > 0 || bo.new_building == BuildingNecessity::kNeeded ||
		     bo.new_building == BuildingNecessity::kForced ||
		     bo.new_building == BuildingNecessity::kNeededPending ||
		     bo.new_building == BuildingNecessity::kAllowed) &&
		    bo.type != BuildingObserver::Type::kMilitarysite) {
			std::string needeness;
			if (bo.new_building == BuildingNecessity::kNeededPending) {
				needeness = "pend";
			} else if (bo.new_building == BuildingNecessity::kForced) {
				needeness = "forc";
			} else if (bo.new_building == BuildingNecessity::kAllowed) {
				needeness = "allw";
			} else if (bo.new_building == BuildingNecessity::kNotNeeded ||
			           bo.new_building == BuildingNecessity::kForbidden) {
				needeness = "no";
			} else {
				needeness = "yes";
			}
			std::string btype;
			switch (bo.type) {
			case BuildingObserver::Type::kWarehouse:
				btype = "W";
				break;
			case BuildingObserver::Type::kMine:
				btype = "M";
				break;
			case BuildingObserver::Type::kTrainingsite:
				btype = "T";
				break;
			case BuildingObserver::Type::kProductionsite:
				btype = "P";
				break;
			default:
				btype = "?";
			}

			verb_log_dbg_time(gametime, " %1s %-30s %5d(%3d%%)  %6d %6d %6d %8s %5d %5d %5d %5d\n",
			                  btype.c_str(), bo.name,
			                  bo.total_count() - bo.cnt_under_construction - bo.unoccupied_count -
			                     bo.unconnected_count,
			                  bo.current_stats, bo.cnt_under_construction, bo.unoccupied_count,
			                  bo.unconnected_count, needeness.c_str(), bo.max_needed_preciousness,
			                  bo.primary_priority, get_stocklevel(bo, gametime), bo.cnt_target);
		}
	}

	std::string why = "; Why: ";

	if ((numof_psites_in_constr + mines_in_constr()) >
	    (productionsites.size() + mines_built()) / persistent_data->ai_productionsites_ratio + 2) {
		why += " too many constr.";
	}
	// 3. too keep some proportions production sites vs military sites
	if ((numof_psites_in_constr + productionsites.size()) >
	    (msites_in_constr() + militarysites.size()) * 5) {
		why += ", too many productionsites";
	}
	// 4. if we do not have 2 mines at least
	if (mines_.size() < 2) {
		why += ", less then 2 mines";
	}

	verb_log_dbg_time(
	   gametime, "Prodsites in constr: %2d, mines in constr: %2d %s %s\n", numof_psites_in_constr,
	   mines_in_constr(),
	   (expansion_type.get_expansion_type() != ExpansionMode::kEconomy) ? "NEW BUILDING STOP" : "",
	   why.c_str());

	verb_log_dbg_time(gametime,
	                  "Least military score: %5d/%3d, msites in constr: %3d,"
	                  "soldier st: %2d, strength: %3d\n",
	                  persistent_data->least_military_score,
	                  persistent_data->ai_personality_mil_upper_limit, msites_in_constr(),
	                  static_cast<int8_t>(soldier_status_),
	                  player_statistics.get_modified_player_power(player_number()));

	// 5. printing some performance data
	if (kCollectPerfData) {
		log_dbg_time(gametime,
		             "Player: %d, AI tasks statistics:  call count  ms total   avg     max\n",
		             player_number());
		for (const auto& task : taskPool) {
			log_dbg_time(gametime, "  %-28s:  %6u   %8.0f  %6.0f %7.0f\n", task->descr.c_str(),
			             task->call_count, task->total_exec_time_ms / 1000,
			             (task->call_count) ? task->total_exec_time_ms / 1000 / task->call_count : 0,
			             task->max_exec_time_ms / 1000);
		}
	}
}

template <typename T>
void DefaultAI::check_range(T value, T bottom_range, T upper_range, const char* value_name) {
	if (value < bottom_range || value > upper_range) {
		verb_log_dbg_time(game().get_gametime(), " %d: unexpected value for %s: %d\n",
		                  player_number(), value_name, value);
	}
}

template <typename T> void DefaultAI::check_range(T value, T upper_range, const char* value_name) {
	if (value > upper_range) {
		verb_log_dbg_time(game().get_gametime(), " %d: unexpected value for %s: %d\n",
		                  player_number(), value_name, value.get());
	}
}

template <typename T>
bool DefaultAI::remove_from_dqueue(std::deque<T const*>& dq, T const* member) {
	for (auto it = dq.begin(); it != dq.end(); ++it) {
		if (*it == member) {
			it = dq.erase(it);
			return true;
		}
	}
	return false;
}

// Looking for situation where for a critical mine (iron, or marble) there is just one mine and it
// is
// unoccupied, probably we need to dismantle another one to release a miner
bool DefaultAI::critical_mine_unoccupied(const Time& gametime) {
	// resetting unoccupied
	for (auto& mine : mines_per_type) {
		mine.second.unoccupied = 0;
	}
	for (auto& mine : mines_) {
		if (!mines_per_type[mine.bo->mines].is_critical) {
			continue;
		}
		if (mine.built_time + Duration(3 * 60 * 1000) < gametime && !mine.site->can_start_working()) {
			++mines_per_type[mine.bo->mines].unoccupied;
		}
	}

	// Now check that that there is no working mine of the critical type
	for (auto& mine : mines_per_type) {
		if (mine.second.is_critical && mine.second.finished > 0 &&
		    mine.second.unoccupied == mine.second.finished) {
			return true;
		}
		assert(mine.second.unoccupied <= mines_.size());
		assert(mine.second.unoccupied <= mine.second.total_count());
	}
	return false;
}

// Sets all inputs to zero and return true if inputs are already empty
bool DefaultAI::set_inputs_to_zero(const ProductionSiteObserver& site) {
	uint16_t remaining_wares = 0;

	for (const auto& queue : site.site->inputqueues()) {
		remaining_wares += queue->get_filled();
		if (queue->get_max_fill() > 0) {
			game().send_player_set_input_max_fill(
			   *site.site, queue->get_index(), queue->get_type(), 0);
		}
	}
	return remaining_wares == 0;
}

void DefaultAI::set_inputs_to_max(const ProductionSiteObserver& site) {
	for (const auto& queue : site.site->inputqueues()) {
		if (queue->get_max_fill() < queue->get_max_size()) {
			game().send_player_set_input_max_fill(
			   *site.site, queue->get_index(), queue->get_type(), queue->get_max_size());
		}
	}
}
void DefaultAI::stop_site(const ProductionSiteObserver& site) {
	if (!site.site->is_stopped()) {
		game().send_player_start_stop_building(*site.site);
	}
}

void DefaultAI::initiate_dismantling(ProductionSiteObserver& site, const Time& gametime) {
	site.dismantle_pending_since = gametime;
	set_inputs_to_zero(site);
	site.bo->construction_decision_time = gametime;
}

Widelands::PlayerNumber DefaultAI::get_land_owner(const Widelands::Map& map,
                                                  const uint32_t coords) const {
	Widelands::FCoords f = map.get_fcoords(Widelands::Coords::unhash(coords));
	return f.field->get_owned_by();
}
}  // namespace AI<|MERGE_RESOLUTION|>--- conflicted
+++ resolved
@@ -5632,23 +5632,13 @@
 
 			if (tmp_score < 0) {
 				return BuildingNecessity::kForbidden;
-<<<<<<< HEAD
-=======
-			} else {
-				if (bo.max_needed_preciousness <= 0) {
-					bo.max_needed_preciousness = 1;
-				}
-				bo.primary_priority =
-				   1 + tmp_score * std::abs(management_data.get_military_number_at(137) / 20);
-				return BuildingNecessity::kNeeded;
->>>>>>> d195b772
-			}
-			if (bo.max_needed_preciousness <= 0) {
-				bo.max_needed_preciousness = 1;
-			}
-			bo.primary_priority =
-			   1 + tmp_score * std::abs(management_data.get_military_number_at(137) / 2);
-			return BuildingNecessity::kNeeded;
+			}
+      if (bo.max_needed_preciousness <= 0) {
+        bo.max_needed_preciousness = 1;
+      }
+      bo.primary_priority =
+         1 + tmp_score * std::abs(management_data.get_military_number_at(137) / 20);
+      return BuildingNecessity::kNeeded;
 
 		} else if (bo.is(BuildingAttribute::kLumberjack)) {
 			if (bo.total_count() > 1 && (bo.cnt_under_construction + bo.unoccupied_count > 0)) {
