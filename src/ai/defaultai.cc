--- conflicted
+++ resolved
@@ -2641,17 +2641,12 @@
 		} else {
 			wood_policy_[bo.id] = WoodPolicy::kAllowRangers;
 		}
-<<<<<<< HEAD
-		verb_log_dbg_time(gametime, "Name: %-30s id:%d stock: %d actual policy: %hhu policies(allow, stop, dismantle): %hhu, %hhu, %hhu \n",
-			                  bo.name, bo.id, stocked_wood_margin, wood_policy_.at(bo.id), WoodPolicy::kAllowRangers, WoodPolicy::kStopRangers, WoodPolicy::kDismantleRangers);
-=======
 		verb_log_dbg_time(gametime,
 		                  "Name: %-30s id:%d stock: %d actual policy: %hhu policies(allow, stop, "
 		                  "dismantle): %hhu, %hhu, %hhu \n",
-		                  bo.name, bo.id, stocked_wood_margin, wood_policy_[bo.id],
+		                  bo.name, bo.id, stocked_wood_margin, wood_policy_.at(bo.id),
 		                  WoodPolicy::kAllowRangers, WoodPolicy::kStopRangers,
 		                  WoodPolicy::kDismantleRangers);
->>>>>>> 1f229a37
 	}
 
 	BuildingObserver* best_building = nullptr;
@@ -4998,12 +4993,8 @@
 				game().send_player_start_stop_building(*site.site);
 			}
 			// if not enough trees nearby, we can start them if required
-<<<<<<< HEAD
-		} else if ((wood_policy_.at(site.bo->id) == WoodPolicy::kAllowRangers) && site.site->is_stopped()) {
-=======
-		} else if ((wood_policy_[site.bo->id] == WoodPolicy::kAllowRangers) &&
+		} else if ((wood_policy_.at(site.bo->id) == WoodPolicy::kAllowRangers) &&
 		           site.site->is_stopped()) {
->>>>>>> 1f229a37
 			game().send_player_start_stop_building(*site.site);
 		}
 	}
