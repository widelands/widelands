/*
 * Copyright (C) 2004-2019 by the Widelands Development Team
 *
 * This program is free software; you can redistribute it and/or
 * modify it under the terms of the GNU General Public License
 * as published by the Free Software Foundation; either version 2
 * of the License, or (at your option) any later version.
 *
 * This program is distributed in the hope that it will be useful,
 * but WITHOUT ANY WARRANTY; without even the implied warranty of
 * MERCHANTABILITY or FITNESS FOR A PARTICULAR PURPOSE.  See the
 * GNU General Public License for more details.
 *
 * You should have received a copy of the GNU General Public License
 * along with this program; if not, write to the Free Software
 * Foundation, Inc., 51 Franklin Street, Fifth Floor, Boston, MA  02110-1301, USA.
 *
 */

#include "ai/defaultai.h"

#include <algorithm>
#include <cmath>
#include <ctime>
#include <memory>
#include <queue>
#include <typeinfo>
#include <unordered_set>

#include "ai/ai_hints.h"
#include "base/log.h"
#include "base/macros.h"
#include "base/time_string.h"
#include "base/wexception.h"
#include "economy/flag.h"
#include "economy/portdock.h"
#include "economy/road.h"
#include "logic/map.h"
#include "logic/map_objects/findbob.h"
#include "logic/map_objects/findimmovable.h"
#include "logic/map_objects/findnode.h"
#include "logic/map_objects/tribes/constructionsite.h"
#include "logic/map_objects/tribes/militarysite.h"
#include "logic/map_objects/tribes/productionsite.h"
#include "logic/map_objects/tribes/ship.h"
#include "logic/map_objects/tribes/soldier.h"
#include "logic/map_objects/tribes/trainingsite.h"
#include "logic/map_objects/tribes/tribe_descr.h"
#include "logic/map_objects/tribes/tribes.h"
#include "logic/map_objects/tribes/warehouse.h"
#include "logic/map_objects/world/world.h"
#include "logic/player.h"
#include "logic/playercommand.h"

// following is in milliseconds (widelands counts time in ms)
constexpr int kFieldInfoExpiration = 12 * 1000;
constexpr int kMineFieldInfoExpiration = 20 * 1000;
constexpr int kNewMineConstInterval = 19000;
constexpr int kBusyMineUpdateInterval = 2000;
// building of the same building can be started after 25s at earliest
constexpr int kBuildingMinInterval = 25 * 1000;
constexpr int kMinBFCheckInterval = 5 * 1000;
constexpr int kMinMFCheckInterval = 19 * 1000;
constexpr int kMarineDecisionInterval = 20 * 1000;
constexpr int kRemainingBasicBuildingsResetTime = 1 * 60 * 1000;

// following two are used for roads management, for creating shortcuts and dismantling dispensable
// roads
constexpr int32_t kSpotsEnough = 25;

constexpr uint16_t kTargetQuantCap = 30;

// this is intended for map developers & testers, should be off by default
constexpr bool kPrintStats = false;

// for scheduler
constexpr int kMaxJobs = 4;

// Count of mine types / ground resources
constexpr int kMineTypes = 4;

using namespace Widelands;

DefaultAI::NormalImpl DefaultAI::normal_impl;
DefaultAI::WeakImpl DefaultAI::weak_impl;
DefaultAI::VeryWeakImpl DefaultAI::very_weak_impl;

uint32_t DefaultAI::last_seafaring_check_ = 0;
bool DefaultAI::map_allows_seafaring_ = false;

/// Constructor of DefaultAI
DefaultAI::DefaultAI(Game& ggame, PlayerNumber const pid, Widelands::AiType const t)
   : ComputerPlayer(ggame, pid),
     type_(t),
     player_(nullptr),
     tribe_(nullptr),
     attackers_count_(0),
     next_ai_think_(0),
     scheduler_delay_counter_(0),
     wood_policy_(WoodPolicy::kAllowRangers),
     numof_psites_in_constr(0),
     num_ports(0),
     numof_warehouses_(0),
     numof_warehouses_in_const_(0),
     military_last_dismantle_(0),
     military_last_build_(0),
     time_of_last_construction_(0),
     next_mine_construction_due_(0),
     fishers_count_(0),
     bakeries_count_(),
     first_iron_mine_built(50 * 60 * 60 * 1000),
     ts_finished_count_(0),
     ts_in_const_count_(0),
     ts_without_trainers_(0),
     enemysites_check_delay_(30),
     spots_(0),
     resource_necessity_water_needed_(false),
     highest_nonmil_prio_(0),
     expedition_ship_(kNoShip) {

	// Subscribe to NoteFieldPossession.
	field_possession_subscriber_ =
	   Notifications::subscribe<NoteFieldPossession>([this](const NoteFieldPossession& note) {
		   if (note.player != player_) {
			   return;
		   }
		   if (note.ownership == NoteFieldPossession::Ownership::GAINED) {
			   unusable_fields.push_back(note.fc);
		   }
	   });

	// Subscribe to NoteImmovables.
	immovable_subscriber_ =
	   Notifications::subscribe<NoteImmovable>([this](const NoteImmovable& note) {
		   if (player_ == nullptr) {
			   return;
		   }
		   if (note.pi->owner().player_number() != player_->player_number()) {
			   return;
		   }
		   if (note.ownership == NoteImmovable::Ownership::GAINED) {
			   gain_immovable(*note.pi);
		   } else {
			   lose_immovable(*note.pi);
		   }
	   });

	// Subscribe to ProductionSiteOutOfResources.
	outofresource_subscriber_ = Notifications::subscribe<NoteProductionSiteOutOfResources>(
	   [this](const NoteProductionSiteOutOfResources& note) {
		   if (note.ps->owner().player_number() != player_->player_number()) {
			   return;
		   }

		   out_of_resources_site(*note.ps);
	   });

	// Subscribe to TrainingSiteSoldierTrained.
	soldiertrained_subscriber_ = Notifications::subscribe<NoteTrainingSiteSoldierTrained>(
	   [this](const NoteTrainingSiteSoldierTrained& note) {
		   if (note.ts->owner().player_number() != player_->player_number()) {
			   return;
		   }

		   soldier_trained(*note.ts);
	   });

	// Subscribe to ShipNotes.
	shipnotes_subscriber_ = Notifications::subscribe<NoteShip>([this](const NoteShip& note) {
		// in a short time between start and late_initialization the player
		// can get notes that can not be processed.
		// It seems that this causes no problem, at least no substantial
		if (player_ == nullptr) {
			return;
		}
		if (note.ship->get_owner()->player_number() != player_->player_number()) {
			return;
		}

		switch (note.action) {

		case NoteShip::Action::kGained:
			gain_ship(*note.ship, NewShip::kBuilt);
			break;

		case NoteShip::Action::kLost:
			for (std::deque<ShipObserver>::iterator i = allships.begin(); i != allships.end(); ++i) {
				if (i->ship == note.ship) {
					allships.erase(i);
					break;
				}
			}
			break;

		case NoteShip::Action::kWaitingForCommand:
			for (std::deque<ShipObserver>::iterator i = allships.begin(); i != allships.end(); ++i) {
				if (i->ship == note.ship) {
					i->waiting_for_command_ = true;
					break;
				}
			}
			break;
		default:
			// Do nothing
			break;
		}
	});
}

DefaultAI::~DefaultAI() {
	while (!buildable_fields.empty()) {
		delete buildable_fields.back();
		buildable_fields.pop_back();
	}

	while (!mineable_fields.empty()) {
		delete mineable_fields.back();
		mineable_fields.pop_back();
	}

	while (!economies.empty()) {
		delete economies.back();
		economies.pop_back();
	}
}

/**
 * Main loop of computer player_ "defaultAI"
 *
 * General behaviour is defined here.
 */
void DefaultAI::think() {

	if (tribe_ == nullptr) {
		late_initialization();
	}

	const uint32_t gametime = static_cast<uint32_t>(game().get_gametime());

	if (next_ai_think_ > gametime) {
		return;
	}

	// AI now thinks twice in a seccond, if the game engine allows this
	// if too busy, the period can be many seconds.
	next_ai_think_ = gametime + 500;
	SchedulerTaskId due_task = SchedulerTaskId::kUnset;

	sort_task_pool();

	const int32_t delay_time = gametime - taskPool.front().due_time;

	// Here we decide how many jobs will be run now (none - 5)
	// in case no job is due now, it can be zero
	uint32_t jobs_to_run_count = (delay_time < 0) ? 0 : 1;

	// Here we collect data for "too late ..." message
	if (delay_time > 5000) {
		++scheduler_delay_counter_;
	} else {
		scheduler_delay_counter_ = 0;
	}

	if (jobs_to_run_count == 0) {
		// well we have nothing to do now
		return;
	}

	// And printing it now and resetting counter
	if (scheduler_delay_counter_ > 10) {
		log(" %d: AI: game speed too high, jobs are too late (now %2d seconds)\n", player_number(),
		    static_cast<int32_t>(delay_time / 1000));
		scheduler_delay_counter_ = 0;
	}

	// 400 provides that second job is run if delay time is longer then 1.6 sec
	if (delay_time / 400 > 1) {
		jobs_to_run_count = sqrt(static_cast<uint32_t>(delay_time / 500));
	}

	jobs_to_run_count = (jobs_to_run_count > kMaxJobs) ? kMaxJobs : jobs_to_run_count;
	assert(jobs_to_run_count > 0 && jobs_to_run_count <= kMaxJobs);
	assert(jobs_to_run_count < taskPool.size());

	// Pool of tasks to be executed this run. In ideal situation it will consist of one task only.
	std::vector<SchedulerTask> current_task_queue;
	assert(current_task_queue.empty());
	// Here we push SchedulerTask members into the temporary queue, providing that a task is due now
	// and
	// the limit (jobs_to_run_count) is not exceeded
	for (uint8_t i = 0; i < jobs_to_run_count; ++i) {
		if (taskPool[i].due_time <= gametime) {
			current_task_queue.push_back(taskPool[i]);
			sort_task_pool();
		} else {
			break;
		}
	}

	assert(!current_task_queue.empty() && current_task_queue.size() <= jobs_to_run_count);

	// Ordering temporary queue so that higher priority (lower number) is on the beginning
	std::sort(current_task_queue.begin(), current_task_queue.end());

	// Performing tasks from temporary queue one by one
	for (uint8_t i = 0; i < current_task_queue.size(); ++i) {

		due_task = current_task_queue[i].id;

		++sched_stat_[static_cast<uint32_t>(due_task)];

		// Now AI runs a job selected above to be performed in this turn
		// (only one but some of them needs to run check_economies() to
		// guarantee consistency)
		// job names are selfexplanatory
		switch (due_task) {
		case SchedulerTaskId::kBbuildableFieldsCheck:
			update_all_buildable_fields(gametime);
			set_taskpool_task_time(
			   gametime + kMinBFCheckInterval, SchedulerTaskId::kBbuildableFieldsCheck);
			break;
		case SchedulerTaskId::kMineableFieldsCheck:
			update_all_mineable_fields(gametime);
			set_taskpool_task_time(
			   gametime + kMinMFCheckInterval, SchedulerTaskId::kMineableFieldsCheck);
			break;
		case SchedulerTaskId::kRoadCheck:
			if (check_economies()) {  // is a must
				return;
			}
			set_taskpool_task_time(gametime + 1000, SchedulerTaskId::kRoadCheck);
			// testing 5 roads
			{
				const int32_t roads_to_check = roads.size() / 30 + 1;
				for (int j = 0; j < roads_to_check; ++j) {
					// improve_roads function will test one road and rotate roads vector
					if (improve_roads(gametime)) {
						// if significant change takes place do not go on
						break;
					}
				}
			}
			break;
		case SchedulerTaskId::kUnbuildableFCheck:
			set_taskpool_task_time(gametime + 4000, SchedulerTaskId::kUnbuildableFCheck);
			update_all_not_buildable_fields();
			break;
		case SchedulerTaskId::kCheckEconomies:
			check_economies();
			set_taskpool_task_time(gametime + 8000, SchedulerTaskId::kCheckEconomies);
			break;
		case SchedulerTaskId::kProductionsitesStats:
			update_productionsite_stats();
			// Updating the stats every 10 seconds should be enough
			set_taskpool_task_time(gametime + 10000, SchedulerTaskId::kProductionsitesStats);
			break;
		case SchedulerTaskId::kConstructBuilding:
			if (check_economies()) {  // economies must be consistent
				return;
			}
			if (gametime < 15000) {  // More frequent at the beginning of game
				set_taskpool_task_time(gametime + 2000, SchedulerTaskId::kConstructBuilding);
			} else {
				set_taskpool_task_time(gametime + 6000, SchedulerTaskId::kConstructBuilding);
			}
			if (construct_building(gametime)) {
				time_of_last_construction_ = gametime;
			}
			break;
		case SchedulerTaskId::kCheckProductionsites:
			if (check_economies()) {  // economies must be consistent
				return;
			}
			{
				set_taskpool_task_time(gametime + 15000, SchedulerTaskId::kCheckProductionsites);
				// testing 5 productionsites (if there are 5 of them)
				int32_t ps_to_check = (productionsites.size() < 5) ? productionsites.size() : 5;
				for (int j = 0; j < ps_to_check; ++j) {
					// one productionsite per one check_productionsites() call
					if (check_productionsites(gametime)) {
						// if significant change takes place do not go on
						break;
					}
				}
			}
			break;
		case SchedulerTaskId::kCheckShips:
			// if function returns false, we can postpone next call
			{
				const uint8_t wait_multiplier = (check_ships(gametime)) ? 1 : 5;
				set_taskpool_task_time(
				   gametime + wait_multiplier * kShipCheckInterval, SchedulerTaskId::kCheckShips);
			}
			break;
		case SchedulerTaskId::KMarineDecisions:
			// if function returns false, we can postpone for next call
			{
				const uint8_t wait_multiplier = (marine_main_decisions(gametime)) ? 1 : 5;
				set_taskpool_task_time(gametime + wait_multiplier * kMarineDecisionInterval,
				                       SchedulerTaskId::KMarineDecisions);
			}
			break;
		case SchedulerTaskId::kCheckMines:
			if (check_economies()) {  // economies must be consistent
				return;
			}
			set_taskpool_task_time(gametime + 15000, SchedulerTaskId::kCheckMines);
			// checking 3 mines if possible
			{
				int32_t mines_to_check = (mines_.size() < 5) ? mines_.size() : 5;
				for (int j = 0; j < mines_to_check; ++j) {
					// every run of check_mines_() checks one mine
					if (check_mines_(gametime)) {
						// if significant change takes place do not go on
						break;
					}
				}
			}
			break;
		case SchedulerTaskId::kCheckMilitarysites:
			// just to be sure the value is reset
			if (check_militarysites(gametime)) {
				set_taskpool_task_time(gametime + 15 * 1000, SchedulerTaskId::kCheckMilitarysites);
			} else {
				set_taskpool_task_time(gametime + 4 * 1000, SchedulerTaskId::kCheckMilitarysites);
			}
			break;
		case SchedulerTaskId::kCheckTrainingsites:
			set_taskpool_task_time(
			   gametime + kTrainingSitesCheckInterval, SchedulerTaskId::kCheckTrainingsites);
			check_trainingsites(gametime);
			break;
		case SchedulerTaskId::kCountMilitaryVacant:
			count_military_vacant_positions();
			set_taskpool_task_time(gametime + 25 * 1000, SchedulerTaskId::kCountMilitaryVacant);
			break;
		case SchedulerTaskId::kWareReview:
			if (check_economies()) {  // economies must be consistent
				return;
			}
			set_taskpool_task_time(gametime + 15 * 60 * 1000, SchedulerTaskId::kWareReview);
			review_wares_targets(gametime);
			break;
		case SchedulerTaskId::kPrintStats:
			if (check_economies()) {  // economies must be consistent
				return;
			}
			set_taskpool_task_time(gametime + 10 * 60 * 1000, SchedulerTaskId::kPrintStats);
			print_stats(gametime);
			break;
		case SchedulerTaskId::kCheckEnemySites:
			check_enemy_sites(gametime);
			set_taskpool_task_time(gametime + 19 * 1000, SchedulerTaskId::kCheckEnemySites);
			break;
		case SchedulerTaskId::kManagementUpdate:
			// This task is used for training the AI, so it should be usually disabled
			{  // statistics for spotted warehouses
				uint16_t conquered_wh = 0;
				for (auto coords : enemy_warehouses) {
					if (get_land_owner(game().map(), coords) == player_number()) {
						++conquered_wh;
					}
				}
				if (!basic_economy_established) {
					assert(!persistent_data->remaining_basic_buildings.empty());
					log("%2d: Basic economy not achieved, %" PRIuS " building(s) missing, f.e.: %s\n",
					    player_number(), persistent_data->remaining_basic_buildings.size(),
					    get_building_observer(persistent_data->remaining_basic_buildings.begin()->first)
					       .name);
				}
				if (!enemy_warehouses.empty())
					log(
					   "Conquered warehouses: %d / %" PRIuS "\n", conquered_wh, enemy_warehouses.size());
				management_data.review(
				   gametime, player_number(), player_statistics.get_player_land(player_number()),
				   player_statistics.get_enemies_max_land(),
				   player_statistics.get_old60_player_land(player_number()), attackers_count_,
				   soldier_trained_log.count(gametime),
				   player_statistics.get_player_power(player_number()),
				   count_productionsites_without_buildings(), first_iron_mine_built);
				set_taskpool_task_time(
				   gametime + kManagementUpdateInterval, SchedulerTaskId::kManagementUpdate);
			}
			break;
		case SchedulerTaskId::kUpdateStats:
			update_player_stat(gametime);
			set_taskpool_task_time(gametime + kStatUpdateInterval, SchedulerTaskId::kUpdateStats);
			break;
		case SchedulerTaskId::kWarehouseFlagDist:
			check_flag_distances(gametime);
			set_taskpool_task_time(
			   gametime + kFlagWarehouseUpdInterval, SchedulerTaskId::kWarehouseFlagDist);
			break;
		case SchedulerTaskId::kUnset:
			NEVER_HERE();
		}
	}
}

/**
 * Cares for all variables not initialised during construction
 *
 * When DefaultAI is constructed, some information is not yet available (e.g.
 * world), so this is done after complete loading of the map.
 */
void DefaultAI::late_initialization() {
	player_ = game().get_player(player_number());
	tribe_ = &player_->tribe();
	if (game().is_ai_training_mode()) {
		ai_training_mode_ = true;
		management_data.set_ai_training_mode();
	}
	const uint32_t gametime = game().get_gametime();

	log("ComputerPlayer(%d): initializing as type %u%s\n", player_number(),
	    static_cast<unsigned int>(type_), (ai_training_mode_) ? ", in ai training mode" : "");
	if (player_->team_number() > 0) {
		log("    ... member of team %d\n", player_->team_number());
	}

	wares.resize(game().tribes().nrwares());
	for (DescriptionIndex i = 0; i < static_cast<DescriptionIndex>(game().tribes().nrwares()); ++i) {
		wares.at(i).producers = 0;
		wares.at(i).consumers = 0;
		wares.at(i).preciousness =
		   game().tribes().get_ware_descr(i)->ai_hints().preciousness(tribe_->name());
	}

	const DescriptionIndex& nr_buildings = game().tribes().nrbuildings();

	// The data struct below is owned by Player object, the purpose is to have them saved therein
	persistent_data = player_->get_mutable_ai_persistent_state();
	management_data.persistent_data = player_->get_mutable_ai_persistent_state();
	const bool create_basic_buildings_list =
	   !persistent_data->initialized || (gametime < kRemainingBasicBuildingsResetTime);

	if (!persistent_data->initialized) {
		// As all data are initialized without given values, they must be populated with reasonable
		// values first
		persistent_data->initialize();

		// AI's DNA population
		management_data.new_dna_for_persistent(player_number(), type_);
		management_data.copy_persistent_to_local();
		management_data.mutate(player_number());
		if (ai_training_mode_) {
			management_data.dump_data(player_number());
		}

		management_data.test_consistency(true);
		assert(management_data.get_military_number_at(42) ==
		       management_data.get_military_number_at(kMutationRatePosition));

	} else {
		// Doing some consistency checks
		check_range<uint32_t>(
		   persistent_data->expedition_start_time, gametime, "expedition_start_time");
		check_range<uint16_t>(persistent_data->ships_utilization, 0, 10000, "ships_utilization_");

		// for backward consistency
		if (persistent_data->ai_personality_mil_upper_limit <
		    persistent_data->target_military_score) {
			persistent_data->ai_personality_mil_upper_limit = persistent_data->target_military_score;
		}
		if (persistent_data->least_military_score > persistent_data->target_military_score) {
			persistent_data->least_military_score = persistent_data->target_military_score;
		}

		if (ai_training_mode_) {
			log("%2d: reinitializing dna (kAITrainingMode set true)", player_number());
			management_data.new_dna_for_persistent(player_number(), type_);
			management_data.copy_persistent_to_local();
			management_data.mutate(player_number());
			management_data.dump_data(player_number());

		} else {
			management_data.copy_persistent_to_local();
		}

		management_data.test_consistency(true);

		log(" %2d: %" PRIuS " basic buildings in savegame file. %s\n", player_number(),
		    persistent_data->remaining_basic_buildings.size(),
		    (create_basic_buildings_list) ?
		       "New list will be recreated though (kAITrainingMode is true)" :
		       "");
	}

	// Even if we have basic buildings from savefile, we ignore them and recreate them based
	// on lua conf files
	if (create_basic_buildings_list) {
		persistent_data->remaining_basic_buildings.clear();
	}

	for (DescriptionIndex building_index = 0; building_index < nr_buildings; ++building_index) {
		const BuildingDescr& bld = *tribe_->get_building_descr(building_index);
		if (!tribe_->has_building(building_index) && bld.type() != MapObjectType::MILITARYSITE) {
			continue;
		}

		const std::string& building_name = bld.name();
		const BuildingHints& bh = bld.hints();
		buildings_.resize(buildings_.size() + 1);
		BuildingObserver& bo = buildings_.back();
		bo.name = building_name.c_str();
		bo.id = building_index;
		bo.desc = &bld;
		bo.type = BuildingObserver::Type::kBoring;
		bo.cnt_built = 0;
		bo.cnt_under_construction = 0;
		bo.cnt_target = 1;  // default for everything
		bo.cnt_limit_by_aimode = std::numeric_limits<int32_t>::max();
		bo.cnt_upgrade_pending = 0;
		bo.stocklevel_count = 0;
		bo.stocklevel_time = 0;
		bo.last_dismantle_time = 0;
		// this is set to negative number, otherwise the AI would wait 25 sec
		// after game start not building anything
		bo.construction_decision_time = -60 * 60 * 1000;
		bo.last_building_built = kNever;
		bo.build_material_shortage = false;
		bo.current_stats = 0;
		bo.unoccupied_count = 0;
		bo.unconnected_count = 0;
		bo.new_building_overdue = 0;
		bo.primary_priority = 0;
		if (bld.is_buildable()) {
			bo.set_is(BuildingAttribute::kBuildable);
		}
		if (bld.needs_seafaring()) {
			bo.set_is(BuildingAttribute::kNeedsSeafaring);
		}
		if (create_basic_buildings_list &&
		    bh.basic_amount() > 0) {  // This is the very begining of the game
			assert(persistent_data->remaining_basic_buildings.count(bo.id) == 0);
			persistent_data->remaining_basic_buildings.emplace(
			   std::make_pair(bo.id, bh.basic_amount()));
		}
		bo.basic_amount = bh.basic_amount();
		if (bh.get_needs_water()) {
			bo.set_is(BuildingAttribute::kNeedsCoast);
		}
		if (bh.is_space_consumer()) {
			bo.set_is(BuildingAttribute::kSpaceConsumer);
		}
		bo.expansion_type = bh.is_expansion_type();
		bo.fighting_type = bh.is_fighting_type();
		bo.mountain_conqueror = bh.is_mountain_conqueror();
		bo.requires_supporters = bh.requires_supporters();
		bo.set_collected_map_resource(*tribe_, bh.collects_ware_from_map());
		if (bo.requires_supporters) {
			log(" %d: %s strictly requires supporters\n", player_number(), bo.name);
		}
		bo.prohibited_till = bh.get_prohibited_till() * 1000;  // value in conf is in seconds
		bo.forced_after = bh.get_forced_after() * 1000;        // value in conf is in seconds
		if (bld.get_isport()) {
			bo.set_is(BuildingAttribute::kPort);
		}
		bo.max_trainingsites_proportion = 100;
		bo.initial_preciousness = 0;
		bo.max_preciousness = 0;
		bo.max_needed_preciousness = 0;

		for (auto ph : bh.supported_production()) {
			bo.production_hints.insert(tribe_->safe_ware_index(ph));
		}
		// I just presume cut wood is named "log" in the game
		if (bo.production_hints.count(tribe_->safe_ware_index("log"))) {
			bo.set_is(BuildingAttribute::kRanger);
		}
		// Is total count of this building limited by AI mode?
		if (bh.get_ai_limit(type_) >= 0) {
			bo.cnt_limit_by_aimode = bh.get_ai_limit(type_);
		}

		// Read all interesting data from ware producing buildings
		if (bld.type() == MapObjectType::PRODUCTIONSITE) {
			const ProductionSiteDescr& prod = dynamic_cast<const ProductionSiteDescr&>(bld);
			bo.type = bld.get_ismine() ? BuildingObserver::Type::kMine :
			                             BuildingObserver::Type::kProductionsite;
			for (const auto& temp_input : prod.input_wares()) {
				bo.inputs.push_back(temp_input.first);
			}
			for (const DescriptionIndex& temp_output : prod.output_ware_types()) {
				bo.ware_outputs.push_back(temp_output);
			}

			// Read information about worker outputs
			if (prod.output_worker_types().size() > 0) {
				for (const DescriptionIndex& temp_output : prod.output_worker_types()) {
					if (temp_output == tribe_->soldier()) {
						bo.set_is(BuildingAttribute::kBarracks);
					}
					const WorkerHints* worker_hints = tribe_->get_worker_descr(temp_output)->ai_hints();
					if (worker_hints != nullptr) {
						const int worker_preciousness = worker_hints->preciousness(tribe_->name());
						if (worker_preciousness != Widelands::kInvalidWare) {
							bo.initial_preciousness += worker_preciousness;
						}
					}
				}
				if (!bo.is(BuildingAttribute::kBarracks) && bo.ware_outputs.empty()) {
					bo.set_is(BuildingAttribute::kRecruitment);
				}
			}

			for (const auto& temp_position : prod.working_positions()) {
				for (uint8_t i = 0; i < temp_position.second; i++) {
					bo.positions.push_back(temp_position.first);
				}
			}

			// If this is a producer, does it act also as supporter?
			if (!bo.ware_outputs.empty() && !bo.production_hints.empty()) {
				bo.set_is(BuildingAttribute::kSupportingProducer);
			}

			iron_resource_id = game().world().get_resource("iron");
			if (iron_resource_id == INVALID_INDEX) {
				throw wexception("The AI needs the world to define the resource 'iron'");
			}

			if (bo.type == BuildingObserver::Type::kMine) {
				// get the resource needed by the mine
				if (bh.get_mines()) {
					bo.mines = game().world().get_resource(bh.get_mines());
				}

				bo.mines_percent = bh.get_mines_percent();

				// populating mines_per_type map
				if (mines_per_type.count(bo.mines) == 0) {
					mines_per_type[bo.mines] = MineTypesObserver();
				}
				// Identify iron mines based on output
				if (bo.ware_outputs[0] == tribe_->ironore()) {
					bo.set_is(BuildingAttribute::kIronMine);
					mines_per_type[bo.mines].is_critical = true;
					mine_fields_stat.add_critical_ore(bo.mines);
				}
			}

			if (bh.is_shipyard()) {
				bo.set_is(BuildingAttribute::kShipyard);
			}
			if (bh.supports_seafaring()) {
				bo.set_is(BuildingAttribute::kSupportsSeafaring);
			}
			// Identify refined log producer
			if (bo.ware_outputs.size() == 1 && bo.ware_outputs[0] == tribe_->refinedlog()) {
				bo.set_is(BuildingAttribute::kLogRefiner);
			}

			// now we find out if the upgrade of the building is a full substitution
			// (produces all wares as current one)
			const DescriptionIndex enhancement = bld.enhancement();
			if (enhancement != INVALID_INDEX && bo.type == BuildingObserver::Type::kProductionsite) {
				std::unordered_set<DescriptionIndex> enh_outputs;
				const ProductionSiteDescr& enh_prod =
				   dynamic_cast<const ProductionSiteDescr&>(*tribe_->get_building_descr(enhancement));

				// collecting wares that are produced in enhanced building
				for (const DescriptionIndex& ware : enh_prod.output_ware_types()) {
					enh_outputs.insert(ware);
				}
				// now testing outputs of current building
				// and comparing
				bo.set_is(BuildingAttribute::kUpgradeSubstitutes);
				for (DescriptionIndex ware : bo.ware_outputs) {
					if (enh_outputs.count(ware) == 0) {
						bo.unset_is(BuildingAttribute::kUpgradeSubstitutes);
						break;
					}
				}

				std::unordered_set<DescriptionIndex> cur_outputs;
				// collecting wares that are produced in enhanced building
				for (const DescriptionIndex& ware : bo.ware_outputs) {
					cur_outputs.insert(ware);
				}
				// Does upgraded building produce any different outputs?
				for (DescriptionIndex ware : enh_outputs) {
					if (cur_outputs.count(ware) == 0) {
						bo.set_is(BuildingAttribute::kUpgradeExtends);
						break;
					}
				}
			}

			// now we identify producers of critical build materials
			for (DescriptionIndex ware : bo.ware_outputs) {
				// building material except for trivial material
				if (tribe_->is_construction_material(ware) &&
				    !(ware == tribe_->rawlog() || ware == tribe_->granite())) {
					bo.set_is(BuildingAttribute::kBuildingMatProducer);
					if (bo.type == BuildingObserver::Type::kMine) {
						mines_per_type[bo.mines].is_critical = true;
						mine_fields_stat.add_critical_ore(bo.mines);
					}
				}
			}

			for (const auto& temp_buildcosts : prod.buildcost()) {
				// building material except for trivial material
				if (tribe_->is_construction_material(temp_buildcosts.first) &&
				    !(temp_buildcosts.first == tribe_->rawlog() ||
				      temp_buildcosts.first == tribe_->granite())) {
					bo.critical_building_material.push_back(temp_buildcosts.first);
				}
			}

			// some important buildings are identified first the woodcutter/lumberjack
			if (bh.collects_ware_from_map() == "log") {
				bo.set_is(BuildingAttribute::kLumberjack);
			}
			// quarries
			if (bh.collects_ware_from_map() == "granite") {
				bo.set_is(BuildingAttribute::kNeedsRocks);
			}
			// wells
			if (bh.collects_ware_from_map() == "water") {
				bo.set_is(BuildingAttribute::kWell);
			}
			// here we identify hunters
			if (bh.collects_ware_from_map() == "meat") {
				bo.set_is(BuildingAttribute::kHunter);
			}
			// and fishers
			if (bh.collects_ware_from_map() == "fish" && bo.inputs.empty()) {
				bo.set_is(BuildingAttribute::kFisher);
			}
			// and collectors
			if (bh.collects_ware_from_map() == "fruit") {
				bo.set_is(BuildingAttribute::kNeedsBerry);
			}

			continue;
		}

		// now for every military building, we fill critical_building_material vector
		// with critical construction wares
		if (bld.type() == MapObjectType::MILITARYSITE) {
			bo.type = BuildingObserver::Type::kMilitarysite;
			const MilitarySiteDescr& milit = dynamic_cast<const MilitarySiteDescr&>(bld);
			for (const auto& temp_buildcosts : milit.buildcost()) {
				// Below are non-critical wares (well, various types of wood)
				if (temp_buildcosts.first == tribe_->rawlog() ||
				    temp_buildcosts.first == tribe_->refinedlog())
					continue;
				bo.critical_building_material.push_back(temp_buildcosts.first);
			}
			continue;
		}

		if (bld.type() == MapObjectType::WAREHOUSE) {
			bo.type = BuildingObserver::Type::kWarehouse;
			continue;
		}

		if (bld.type() == MapObjectType::TRAININGSITE) {
			bo.type = BuildingObserver::Type::kTrainingsite;
			bo.max_trainingsites_proportion = bh.trainingsites_max_percent();
			assert(bo.max_trainingsites_proportion <= 100);
			const TrainingSiteDescr& train = dynamic_cast<const TrainingSiteDescr&>(bld);
			for (const auto& temp_input : train.input_wares()) {
				bo.inputs.push_back(temp_input.first);

				// collecting subsitutes
				if (tribe_->ware_index("meat") == temp_input.first ||
				    tribe_->ware_index("fish") == temp_input.first ||
				    tribe_->ware_index("smoked_meat") == temp_input.first ||
				    tribe_->ware_index("smoked_fish") == temp_input.first) {
					bo.substitute_inputs.insert(temp_input.first);
				}

				// Creating vector with critical material, to be used to discourage
				// building of new sites if ware is lacking
				for (const auto& temp_buildcosts : train.buildcost()) {
					// building material except for trivial material
					if (!(temp_buildcosts.first == tribe_->rawlog() ||
					      temp_buildcosts.first == tribe_->refinedlog() ||
					      temp_buildcosts.first == tribe_->granite())) {
						bo.critical_building_material.push_back(temp_buildcosts.first);
					}
				}
			}
			continue;
		}

		if (bld.type() == MapObjectType::CONSTRUCTIONSITE) {
			bo.type = BuildingObserver::Type::kConstructionsite;
			continue;
		}
	}

	// We must verify that some buildings has been identified
	// Also note that the AI assumes that some buildings are unique, if you want to
	// create e.g. two barracks or bakeries, the impact on the AI must be considered
	if (count_buildings_with_attribute(BuildingAttribute::kBarracks) != 1) {
		throw wexception("The AI needs the tribe '%s' to define 1 type of barracks building. "
		                 "This is the building that produces the tribe's 'soldier' worker.",
		                 tribe_->name().c_str());
	}
	if (count_buildings_with_attribute(BuildingAttribute::kLogRefiner) != 1) {
		throw wexception("The AI needs the tribe '%s' to define 1 type of log refiner's building. "
		                 "This is the building that produces the tribe's 'refinedlog' ware.",
		                 tribe_->name().c_str());
	}
	if (count_buildings_with_attribute(BuildingAttribute::kRanger) != 1) {
		throw wexception(
		   "The AI needs the tribe '%s' to define 1 type of ranger's building. "
		   "This is the building that has 'supports_production_of = { \"log\" }' in its AI hints.",
		   tribe_->name().c_str());
	}
	if (count_buildings_with_attribute(BuildingAttribute::kWell) != 1) {
		throw wexception(
		   "The AI needs the tribe '%s' to define 1 type of well. "
		   "This is the building that has 'collects_ware_from_map = \"water\"' in its AI hints.",
		   tribe_->name().c_str());
	}
	if (count_buildings_with_attribute(BuildingAttribute::kLumberjack) != 1) {
		throw wexception(
		   "The AI needs the tribe '%s' to define 1 type of lumberjack's building. "
		   "This is the building that has 'collects_ware_from_map = \"log\"' in its AI hints.",
		   tribe_->name().c_str());
	}

	if (count_buildings_with_attribute(BuildingAttribute::kHunter) != 0 &&
	    count_buildings_with_attribute(BuildingAttribute::kHunter) != 1) {
		throw wexception(
		   "The AI needs the tribe '%s' to define 1 type of hunter's building at the most. "
		   "Hunters are buildings that have 'collects_ware_from_map = \"meat\"' in their AI hints.",
		   tribe_->name().c_str());
	}

	if (count_buildings_with_attribute(BuildingAttribute::kFisher) != 1) {
		throw wexception(
		   "The AI needs the tribe '%s' to define 1 type of fisher's building. "
		   "This is the building that has 'collects_ware_from_map = \"fish\"' in its AI hints "
		   "and doesn't have any ware inputs.",
		   tribe_->name().c_str());
	}
	// If there will be a tribe with more than 3 mines of the same type, just increase the number
	if (count_buildings_with_attribute(BuildingAttribute::kIronMine) < 1 ||
	    count_buildings_with_attribute(BuildingAttribute::kIronMine) > 3) {
		throw wexception("The AI needs the tribe '%s' to define 1-3 types of iron mines. "
		                 "These are the buildings that produces the tribe's 'ironore' ware.",
		                 tribe_->name().c_str());
	}

	// atlanteans they consider water as a resource
	// (together with mines, rocks and wood)
	if (tribe_->name() == "atlanteans") {
		resource_necessity_water_needed_ = true;
	}

	// Populating taskPool with all AI jobs and their starting times
	taskPool.push_back(SchedulerTask(std::max<uint32_t>(gametime, 0),
	                                 SchedulerTaskId::kConstructBuilding, 6,
	                                 "construct a building"));
	taskPool.push_back(SchedulerTask(
	   std::max<uint32_t>(gametime, 1 * 1000), SchedulerTaskId::kRoadCheck, 2, "roads check"));
	taskPool.push_back(SchedulerTask(std::max<uint32_t>(gametime, 15 * 1000),
	                                 SchedulerTaskId::kCheckProductionsites, 5,
	                                 "productionsites check"));
	taskPool.push_back(SchedulerTask(std::max<uint32_t>(gametime, 30 * 1000),
	                                 SchedulerTaskId::kProductionsitesStats, 1,
	                                 "productionsites statistics"));
	taskPool.push_back(SchedulerTask(
	   std::max<uint32_t>(gametime, 30 * 1000), SchedulerTaskId::kCheckMines, 5, "check mines"));
	taskPool.push_back(SchedulerTask(std::max<uint32_t>(gametime, 0 * 1000),
	                                 SchedulerTaskId::kCheckMilitarysites, 5,
	                                 "check militarysites"));
	taskPool.push_back(SchedulerTask(
	   std::max<uint32_t>(gametime, 30 * 1000), SchedulerTaskId::kCheckShips, 5, "check ships"));
	taskPool.push_back(SchedulerTask(std::max<uint32_t>(gametime, 1 * 1000),
	                                 SchedulerTaskId::kCheckEconomies, 1, "check economies"));
	taskPool.push_back(SchedulerTask(std::max<uint32_t>(gametime, 30 * 1000),
	                                 SchedulerTaskId::KMarineDecisions, 5, "marine decisions"));
	taskPool.push_back(SchedulerTask(std::max<uint32_t>(gametime, 2 * 60 * 1000),
	                                 SchedulerTaskId::kCheckTrainingsites, 5,
	                                 "check training sites"));
	taskPool.push_back(SchedulerTask(std::max<uint32_t>(gametime, 1 * 1000),
	                                 SchedulerTaskId::kBbuildableFieldsCheck, 2,
	                                 "check buildable fields"));
	taskPool.push_back(SchedulerTask(std::max<uint32_t>(gametime, 1 * 1000),
	                                 SchedulerTaskId::kMineableFieldsCheck, 2,
	                                 "check mineable fields"));
	taskPool.push_back(SchedulerTask(std::max<uint32_t>(gametime, 1 * 1000),
	                                 SchedulerTaskId::kUnbuildableFCheck, 1,
	                                 "check unbuildable fields"));
	taskPool.push_back(SchedulerTask(std::max<uint32_t>(gametime, 15 * 60 * 1000),
	                                 SchedulerTaskId::kWareReview, 9, "wares review"));
	taskPool.push_back(SchedulerTask(std::max<uint32_t>(gametime, 10 * 60 * 1000),
	                                 SchedulerTaskId::kPrintStats, 9, "print statistics"));
	taskPool.push_back(SchedulerTask(std::max<uint32_t>(gametime, 1 * 60 * 1000),
	                                 SchedulerTaskId::kCountMilitaryVacant, 2,
	                                 "count military vacant"));
	taskPool.push_back(SchedulerTask(std::max<uint32_t>(gametime, 10 * 60 * 1000),
	                                 SchedulerTaskId::kCheckEnemySites, 6, "check enemy sites"));
	if (ai_training_mode_) {
		taskPool.push_back(SchedulerTask(std::max<uint32_t>(gametime, 10 * 1000),
		                                 SchedulerTaskId::kManagementUpdate, 8, "reviewing"));
	}
	taskPool.push_back(SchedulerTask(std::max<uint32_t>(gametime, 9 * 1000),
	                                 SchedulerTaskId::kUpdateStats, 6, "update player stats"));
	taskPool.push_back(SchedulerTask(
	   std::max<uint32_t>(gametime, 10 * 1000), SchedulerTaskId::kUpdateStats, 15, "review"));

	taskPool.push_back(SchedulerTask(std::max<uint32_t>(gametime, 10 * 1000),
	                                 SchedulerTaskId::kWarehouseFlagDist, 5,
	                                 "Flag-Warehouse Update"));

	const Map& map = game().map();

	// here we scan entire map for own ships
	std::set<OPtr<Ship>> found_ships;
	for (int16_t y = 0; y < map.get_height(); ++y) {
		for (int16_t x = 0; x < map.get_width(); ++x) {
			FCoords f = map.get_fcoords(Coords(x, y));
			// there are too many bobs on the map so we investigate
			// only bobs on water
			if (f.field->nodecaps() & MOVECAPS_SWIM) {
				for (Bob* bob = f.field->get_first_bob(); bob; bob = bob->get_next_on_field()) {
					if (upcast(Ship, ship, bob)) {
						if (ship->get_owner() == player_ && !found_ships.count(ship)) {
							found_ships.insert(ship);
							gain_ship(*ship, NewShip::kFoundOnLoad);
						}
					}
				}
			}
		}
	}

	// here we scan entire map for owned unused fields and own buildings
	std::set<OPtr<PlayerImmovable>> found_immovables;
	for (int16_t y = 0; y < map.get_height(); ++y) {
		for (int16_t x = 0; x < map.get_width(); ++x) {
			FCoords f = map.get_fcoords(Coords(x, y));

			if (f.field->get_owned_by() != player_number()) {
				continue;
			}

			unusable_fields.push_back(f);

			if (upcast(PlayerImmovable, imm, f.field->get_immovable())) {
				//  Guard by a set - immovables might be on several nodes at once.
				if (&imm->owner() == player_ && !found_immovables.count(imm)) {
					found_immovables.insert(imm);
					gain_immovable(*imm, true);
				}
			}
		}
	}

	// blocking space consumers vicinity (when reloading a game)
	for (const ProductionSiteObserver& ps_obs : productionsites) {
		if (ps_obs.bo->is(BuildingAttribute::kSpaceConsumer) &&
		    !ps_obs.bo->is(BuildingAttribute::kRanger)) {
			MapRegion<Area<FCoords>> mr(
			   map, Area<FCoords>(map.get_fcoords(ps_obs.site->get_position()), 4));
			do {
				blocked_fields.add(mr.location(), game().get_gametime() + 20 * 60 * 1000);
			} while (mr.advance(map));
		}
	}

	// getting list of all fields nearby port space
	// TODO(tiborb): it seems port spaces can change over time so ports_vicinity needs to be
	// refreshed from
	// time to time
	for (const Coords& c : map.get_port_spaces()) {
		MapRegion<Area<FCoords>> mr(map, Area<FCoords>(map.get_fcoords(c), 3));
		do {
			const uint32_t hash = mr.location().hash();
			if (!ports_vicinity.count(hash)) {
				ports_vicinity.insert(hash);
			}
		} while (mr.advance(map));
	}

	// printing identified basic buildings if we are in the basic economy mode
	basic_economy_established = persistent_data->remaining_basic_buildings.empty();
	if (!basic_economy_established) {
		log("%2d: Initializing in the basic economy mode, required buildings:\n", player_number());
		for (auto bb : persistent_data->remaining_basic_buildings) {
			log("   %3d / %-28s- target %d\n", bb.first, get_building_observer(bb.first).name,
			    bb.second);
		}
	}

	update_player_stat(gametime);

	// Initialise the max duration of a single ship's expedition
	const uint32_t map_area = uint32_t(map.get_height()) * map.get_width();
	const uint32_t map_area_root = round(sqrt(map_area));
	int scope = 320 - 64;
	int off = map_area_root - 64;
	if (off < 0)
		off = 0;
	if (off > scope)
		off = scope;
	expedition_max_duration =
	   kExpeditionMinDuration +
	   static_cast<double>(off) * (kExpeditionMaxDuration - kExpeditionMinDuration) / scope;
	log(" %d: expedition max duration = %u (%u minutes), map area root: %u\n", player_number(),
	    expedition_max_duration / 1000, expedition_max_duration / kOneMinute, map_area_root);
	assert(expedition_max_duration >= kExpeditionMinDuration);
	assert(expedition_max_duration <= kExpeditionMaxDuration);

	// Sometimes there can be a ship in expedition, but expedition start time is not given
	// e.g. human player played this player before
	if (expedition_ship_ != kNoShip &&
	    persistent_data->expedition_start_time == Player::AiPersistentState::kNoExpedition) {
		// Current gametime is better then 'Player::AiPersistentState::kNoExpedition'
		persistent_data->expedition_start_time = gametime;
	}

	productionsites_ratio_ = management_data.get_military_number_at(86) / 10 + 12;

	// Just to be initialized
	soldier_status_ = SoldiersStatus::kEnough;
	vacant_mil_positions_average_ = 0;
	spots_avail.resize(4);
	trees_nearby_treshold_ = 3 + std::abs(management_data.get_military_number_at(121)) / 2;
	last_road_dismantled_ = 0;
	dead_ends_check_ = true;
}

/**
 * Checks PART of available buildable fields.
 *
 * this checks about 40-50 buildable fields. In big games, the player can have thousands
 * of them, so we rotate the buildable_fields container and check 35 fields, and in addition
 * we look for medium & big fields and near border fields if needed.
 */
void DefaultAI::update_all_buildable_fields(const uint32_t gametime) {

	// Every call we try to check first 35 buildable fields
	constexpr uint16_t kMinimalFieldsCheck = 35;

	uint16_t i = 0;

	// To be sure we have some info about enemies we might see
	update_player_stat(gametime);

	// Generally we check fields as they are in the container, but we need also given
	// number of "special" fields. So if given number of fields are not found within
	// "regular" check, we must go on and look also on other fields...
	uint8_t non_small_needed = 4;
	uint8_t near_border_needed = 10;

	// we test 35 fields that were update more than 1 seconds ago
	while (!buildable_fields.empty() &&
	       i < std::min<uint16_t>(kMinimalFieldsCheck, buildable_fields.size())) {
		BuildableField& bf = *buildable_fields.front();

		if ((buildable_fields.front()->field_info_expiration - kFieldInfoExpiration + 1000) <=
		    gametime) {

			//  check whether we lost ownership of the node
			if (bf.coords.field->get_owned_by() != player_number()) {
				delete &bf;
				buildable_fields.pop_front();
				continue;
			}

			//  check whether we can still construct regular buildings on the node
			if ((player_->get_buildcaps(bf.coords) & BUILDCAPS_SIZEMASK) == 0) {
				unusable_fields.push_back(bf.coords);
				delete &bf;
				buildable_fields.pop_front();
				continue;
			}

			update_buildable_field(bf);
			if (non_small_needed > 0) {
				int32_t const maxsize = player_->get_buildcaps(bf.coords) & BUILDCAPS_SIZEMASK;
				if (maxsize > 1) {
					--non_small_needed;
				}
			}
			if (near_border_needed > 0) {
				if (bf.near_border) {
					--near_border_needed;
				}
			}
		}
		bf.field_info_expiration = gametime + kFieldInfoExpiration;
		buildable_fields.push_back(&bf);
		buildable_fields.pop_front();

		++i;
	}

	// If needed we iterate once more and look for 'special' fields
	// starting in the middle of buildable_fields to skip fields tested lately
	// But not doing this if the count of buildable fields is too low
	// (no need to bother)
	if (buildable_fields.size() < kMinimalFieldsCheck * 3) {
		return;
	}

	for (uint32_t j = buildable_fields.size() / 2; j < buildable_fields.size(); j++) {
		// If we dont need to iterate (anymore) ...
		if (non_small_needed + near_border_needed == 0) {
			break;
		}

		// Skip if the field is not ours or was updated lately
		if (buildable_fields[j]->coords.field->get_owned_by() != player_number()) {
			continue;
		}
		// We are not interested in fields where info has expired less than 20s ago
		if (buildable_fields[j]->field_info_expiration + 20000 > gametime) {
			continue;
		}

		// Continue if field is blocked at the moment
		if (blocked_fields.is_blocked(buildable_fields[j]->coords)) {
			continue;
		}

		// Few constants to keep the code cleaner
		const int32_t field_maxsize =
		   player_->get_buildcaps(buildable_fields[j]->coords) & BUILDCAPS_SIZEMASK;
		const bool field_near_border = buildable_fields[j]->near_border;

		// Let decide if we need to update and for what reason
		const bool update_due_size = non_small_needed && field_maxsize > 1;
		const bool update_due_border = near_border_needed && field_near_border;

		if (!(update_due_size || update_due_border)) {
			continue;
		}

		// decreasing the counters
		if (update_due_size) {
			assert(non_small_needed > 0);
			--non_small_needed;
		}
		if (update_due_border) {
			assert(near_border_needed > 0);
			--near_border_needed;
		}

		// and finnaly update the buildable field
		update_buildable_field(*buildable_fields[j]);
		buildable_fields[j]->field_info_expiration = gametime + kFieldInfoExpiration;
	}
}

/**
 * Checks ALL available mineable fields.
 *
 * this shouldn't be used often, as it might hang the game for some 100
 * milliseconds if the area the computer owns is big.
 */
void DefaultAI::update_all_mineable_fields(const uint32_t gametime) {

	uint16_t i = 0;  // counter, used to track # of checked fields

	// we test 30 fields that were updated more than 1 seconds ago
	// to avoid re-test of the same field twice
	while (!mineable_fields.empty() &&
	       (mineable_fields.front()->field_info_expiration - kMineFieldInfoExpiration + 1000) <=
	          gametime &&
	       i < 30) {
		MineableField* mf = mineable_fields.front();

		//  check whether we lost ownership of the node
		if (mf->coords.field->get_owned_by() != player_number()) {
			delete mf;
			mineable_fields.pop_front();
			continue;
		}

		//  check whether we can still construct regular buildings on the node
		if ((player_->get_buildcaps(mf->coords) & BUILDCAPS_MINE) == 0) {
			unusable_fields.push_back(mf->coords);
			delete mf;
			mineable_fields.pop_front();
			continue;
		}

		update_mineable_field(*mf);
		mf->field_info_expiration = gametime + kMineFieldInfoExpiration;
		mineable_fields.push_back(mf);
		mineable_fields.pop_front();

		++i;
	}
	// Updating overall statistics, first we flush the data and then iterate over all mine fields
	// ignoring fields that are blocked usually because they are not accessible
	mine_fields_stat.zero();
	for (const auto& mineable_field : mineable_fields) {
		if (mineable_field->coords.field->get_resources_amount() > 0 &&
		    !blocked_fields.is_blocked(mineable_field->coords)) {
			mine_fields_stat.add(mineable_field->coords.field->get_resources());
		}
	}

	// Following asserts presume that there are 1-3 critical mines
	if (mine_fields_stat.count_types() == kMineTypes) {
		assert(mine_fields_stat.has_critical_ore_fields());
	}
	if (mine_fields_stat.count_types() == 0) {
		assert(!mine_fields_stat.has_critical_ore_fields());
	}
}

/**
 * Checks up to 50 fields that weren't buildable the last time.
 *
 * milliseconds if the area the computer owns is big.
 */
void DefaultAI::update_all_not_buildable_fields() {
	int32_t const pn = player_number();

	// We are checking at least 5 unusable fields (or less if there are not 5 of them)
	// at once, but not more then 200...
	// The idea is to check each field at least once a minute, of course with big maps
	// it will take longer
	uint32_t maxchecks = unusable_fields.size();
	if (maxchecks > 5) {
		maxchecks = std::min<uint32_t>(5 + (unusable_fields.size() - 5) / 15, 200);
	}

	for (uint32_t i = 0; i < maxchecks; ++i) {
		//  check whether we lost ownership of the node
		if (unusable_fields.front().field->get_owned_by() != pn) {
			unusable_fields.pop_front();
			continue;
		}

		// check whether building capabilities have improved
		if (player_->get_buildcaps(unusable_fields.front()) & BUILDCAPS_SIZEMASK) {
			buildable_fields.push_back(new BuildableField(unusable_fields.front()));
			unusable_fields.pop_front();
			update_buildable_field(*buildable_fields.back());
			continue;
		}

		if (player_->get_buildcaps(unusable_fields.front()) & BUILDCAPS_MINE) {
			mineable_fields.push_back(new MineableField(unusable_fields.front()));
			unusable_fields.pop_front();
			update_mineable_field(*mineable_fields.back());
			continue;
		}

		unusable_fields.push_back(unusable_fields.front());
		unusable_fields.pop_front();
	}
}

/// Updates one buildable field
void DefaultAI::update_buildable_field(BuildableField& field) {
	// look if there is any unowned land nearby
	const Map& map = game().map();
	const uint32_t gametime = game().get_gametime();
	FindNodeUnownedWalkable find_unowned_walkable(player_, game());
	FindEnemyNodeWalkable find_enemy_owned_walkable(player_, game());
	FindNodeUnownedBuildable find_unowned_buildable(player_, game());
	FindNodeUnownedMineable find_unowned_mines_pots(player_, game());
	FindNodeUnownedMineable find_unowned_iron_mines(player_, game(), iron_resource_id);
	FindNodeAllyOwned find_ally(player_, game(), player_number());
	PlayerNumber const pn = player_->player_number();
	const World& world = game().world();

	constexpr uint16_t kProductionArea = 6;
	constexpr uint16_t kBuildableSpotsCheckArea = 10;
	constexpr uint16_t kEnemyCheckArea = 16;
	const uint16_t ms_enemy_check_area =
	   kEnemyCheckArea + std::abs(management_data.get_military_number_at(75)) / 10;
	constexpr uint16_t kDistantResourcesArea = 20;

	uint16_t actual_enemy_check_area = kEnemyCheckArea;
	field.is_militarysite = false;
	if (field.coords.field->get_immovable()) {
		if (field.coords.field->get_immovable()->descr().type() ==
		    Widelands::MapObjectType::MILITARYSITE) {
			field.is_militarysite = true;
			actual_enemy_check_area = ms_enemy_check_area;
		}
	}

	field.unowned_land_nearby = map.find_fields(
	   game(), Area<FCoords>(field.coords, actual_enemy_check_area), nullptr, find_unowned_walkable);

	field.enemy_owned_land_nearby =
	   map.find_fields(game(), Area<FCoords>(field.coords, actual_enemy_check_area), nullptr,
	                   find_enemy_owned_walkable);

	field.nearest_buildable_spot_nearby = std::numeric_limits<uint16_t>::max();
	field.unowned_buildable_spots_nearby = 0;
	field.unowned_portspace_vicinity_nearby = 0;
	if (field.unowned_land_nearby > 0 ||
	    (field.enemy_owned_land_nearby > 0 &&
	     field.enemy_military_presence <
	        std::abs(management_data.get_military_number_at(174)) / 10)) {
		std::vector<Coords> found_buildable_fields;

		// first looking for unowned buildable spots
		field.unowned_buildable_spots_nearby =
		   map.find_fields(game(), Area<FCoords>(field.coords, kBuildableSpotsCheckArea),
		                   &found_buildable_fields, find_unowned_buildable);
		field.unowned_buildable_spots_nearby +=
		   map.find_fields(game(), Area<FCoords>(field.coords, kBuildableSpotsCheckArea),
		                   &found_buildable_fields, find_enemy_owned_walkable);
		// Now iterate over fields to collect statistics
		for (auto& coords : found_buildable_fields) {
			// We are not interested in blocked fields
			if (blocked_fields.is_blocked(coords)) {
				continue;
			}
			// And now looking for nearest field
			const uint32_t cur_distance = map.calc_distance(coords, field.coords);
			if (cur_distance < field.nearest_buildable_spot_nearby) {
				field.nearest_buildable_spot_nearby = cur_distance;
			}
		}

		// now looking for unowned_portspace_vicinity_nearby
		MapRegion<Area<FCoords>> mr(map, Area<FCoords>(field.coords, kBuildableSpotsCheckArea));
		do {

			if (mr.location().field->get_owned_by() == 0 &&
			    ports_vicinity.count(mr.location().hash()) > 0) {
				++field.unowned_portspace_vicinity_nearby;
			}
		} while (mr.advance(map));
	}

	// Is this near the border? Get rid of fields owned by ally
	if (map.find_fields(game(), Area<FCoords>(field.coords, 3), nullptr, find_ally) ||
	    map.find_fields(game(), Area<FCoords>(field.coords, 3), nullptr, find_unowned_walkable)) {
		field.near_border = true;
	} else {
		field.near_border = false;
	}

	// are we going to count resources now?
	static bool resource_count_now = false;
	resource_count_now = false;
	// Testing in first 10 seconds or if last testing was more then 60 sec ago
	if (field.last_resources_check_time < 10000 ||
	    field.last_resources_check_time - gametime > 60 * 1000) {
		resource_count_now = true;
		field.last_resources_check_time = gametime;
	}

	// testing mines
	if (resource_count_now) {
		uint32_t close_mines = map.find_fields(
		   game(), Area<FCoords>(field.coords, kProductionArea), nullptr, find_unowned_mines_pots);
		uint32_t distant_mines =
		   map.find_fields(game(), Area<FCoords>(field.coords, kDistantResourcesArea), nullptr,

		                   find_unowned_mines_pots);
		distant_mines = distant_mines - close_mines;
		field.unowned_mines_spots_nearby = 4 * close_mines + distant_mines / 2;
		if (distant_mines > 0) {
			field.unowned_mines_spots_nearby += 15;
		}
		if (field.unowned_mines_spots_nearby > 0 &&
		    // for performance considerations we count iron nodes only if we have less than 2 iron
		    // mines now...
		    (mines_per_type[iron_resource_id].in_construction +
		     mines_per_type[iron_resource_id].finished) <= 1) {
			// counting iron mines, if we have less than two iron mines
			field.unowned_iron_mines_nearby =
			   map.find_fields(game(), Area<FCoords>(field.coords, kDistantResourcesArea), nullptr,
			                   find_unowned_iron_mines);
		} else {
			field.unowned_iron_mines_nearby = 0;
		}
	}

	// identifying portspace fields
	if (player_->get_buildcaps(field.coords) & BUILDCAPS_PORT) {
		field.is_portspace = ExtendedBool::kTrue;
	} else {
		field.is_portspace = ExtendedBool::kFalse;
	}

	// testing for near portspaces
	if (ports_vicinity.count(field.coords.hash()) > 0) {
		field.portspace_nearby = ExtendedBool::kTrue;
	} else {
		field.portspace_nearby = ExtendedBool::kFalse;
	}

	// testing if a port is nearby, such field will get a priority boost
	if (resource_count_now) {  // misusing a bit
		uint16_t nearest_distance = std::numeric_limits<uint16_t>::max();
		for (const WarehouseSiteObserver& wh_obs : warehousesites) {
			if (wh_obs.bo->is(BuildingAttribute::kPort)) {
				const uint16_t actual_distance =
				   map.calc_distance(field.coords, wh_obs.site->get_position());
				nearest_distance = std::min(nearest_distance, actual_distance);
			}
		}
		if (nearest_distance < 15) {
			field.port_nearby = true;
		} else {
			field.port_nearby = false;
		}
	}

	// testing fields in radius 1 to find biggest buildcaps.
	// This is to calculate capacity that will be lost if something is
	// built here
	field.max_buildcap_nearby = 0;
	MapRegion<Area<FCoords>> mr(map, Area<FCoords>(field.coords, 1));
	do {
		if ((player_->get_buildcaps(mr.location()) & BUILDCAPS_SIZEMASK) >
		    field.max_buildcap_nearby) {
			field.max_buildcap_nearby = player_->get_buildcaps(mr.location()) & BUILDCAPS_SIZEMASK;
		}
	} while (mr.advance(map));

	assert((player_->get_buildcaps(field.coords) & BUILDCAPS_SIZEMASK) <= field.max_buildcap_nearby);

	// Testing surface water (once only)
	// TODO(GunChleoc): We can change the terrain by scripting, so we should work with notifications
	// here.
	// Let's leave this as it is for now for performance reasons - terrain change of water is
	// currently only
	// used in the Atlantean scenario.
	if (field.water_nearby == kUncalculated) {
		assert(field.open_water_nearby == kUncalculated);

		FindNodeWater find_water(game().world());
		field.water_nearby =
		   map.find_fields(game(), Area<FCoords>(field.coords, kProductionArea), nullptr, find_water);

		if (field.water_nearby > 0) {
			FindNodeOpenWater find_open_water(game().world());
			field.open_water_nearby = map.find_fields(
			   game(), Area<FCoords>(field.coords, kProductionArea), nullptr, find_open_water);
		}

		if (resource_necessity_water_needed_) {  // for atlanteans
			field.distant_water =
			   map.find_fields(
			      game(), Area<FCoords>(field.coords, kDistantResourcesArea), nullptr, find_water) -
			   field.water_nearby;
			assert(field.open_water_nearby <= field.water_nearby);
		}
	}

	FCoords fse;
	map.get_neighbour(field.coords, WALK_SE, &fse);
	field.preferred = false;
	if (BaseImmovable const* const imm = fse.field->get_immovable()) {
		if (dynamic_cast<Flag const*>(imm) ||
		    (dynamic_cast<Road const*>(imm) && (fse.field->nodecaps() & BUILDCAPS_FLAG))) {
			field.preferred = true;
		}
	}

	// counting fields with fish, doing it roughly every 10-th minute is enough
	if (field.water_nearby > 0 &&
	    (field.fish_nearby == kUncalculated || (resource_count_now && gametime % 10 == 0))) {
		CheckStepWalkOn fisher_cstep(MOVECAPS_WALK, true);
		static std::vector<Coords> fish_fields_list;  // pity this contains duplicates
		fish_fields_list.clear();
		map.find_reachable_fields(game(), Area<FCoords>(field.coords, kProductionArea),
		                          &fish_fields_list, fisher_cstep,
		                          FindNodeResource(world.get_resource("fish")));

		// This is "list" of unique fields in fish_fields_list we got above
		static std::set<Coords> counted_fields;
		counted_fields.clear();
		field.fish_nearby = 0;
		for (auto fish_coords : fish_fields_list) {
			if (counted_fields.insert(fish_coords).second) {
				field.fish_nearby += map.get_fcoords(fish_coords).field->get_resources_amount();
			}
		}
	}

	// Counting resources that do not change fast
	if (resource_count_now) {
		// Counting fields with critters (game)
		field.critters_nearby = map.find_bobs(
		   game(), Area<FCoords>(field.coords, kProductionArea), nullptr, FindBobCritter());

		// Rocks are not renewable, we will count them only if previous state is nonzero
		if (field.rocks_nearby > 0) {
			field.rocks_nearby = map.find_immovables(
			   game(), Area<FCoords>(map.get_fcoords(field.coords), kProductionArea), nullptr,
			   FindImmovableAttribute(MapObjectDescr::get_attribute_id("rocks")));

			// adding 5 if rocks found
			field.rocks_nearby = (field.rocks_nearby > 0) ? field.rocks_nearby + 2 : 0;
		}

		// ground water is not renewable and its amount can only fall, we will count them only if
		// previous state is nonzero
		if (field.ground_water > 0) {
			field.ground_water = field.coords.field->get_resources_amount();
		}

		// Counting trees nearby
		int32_t const tree_attr = MapObjectDescr::get_attribute_id("tree");
		field.trees_nearby =
		   map.find_immovables(game(), Area<FCoords>(map.get_fcoords(field.coords), kProductionArea),
		                       nullptr, FindImmovableAttribute(tree_attr));

		// Counting bushes nearby
		int32_t const bush_attr = MapObjectDescr::get_attribute_id("ripe_bush");
		field.bushes_nearby =
		   map.find_immovables(game(), Area<FCoords>(map.get_fcoords(field.coords), kProductionArea),
		                       nullptr, FindImmovableAttribute(bush_attr));
	}

	// resetting some values
	field.enemy_nearby =
	   (field.enemy_owned_land_nearby > std::abs(management_data.get_military_number_at(41) / 4)) ?
	      true :
	      false;
	if (field.enemy_owned_land_nearby == 0) {
		assert(!field.enemy_nearby);
	}

	// resetting a bunch of values for the field
	field.ally_military_presence = 0;
	field.area_military_capacity = 0;
	field.consumers_nearby.clear();
	field.consumers_nearby.resize(wares.size());
	field.enemy_military_presence = 0;
	field.enemy_military_sites = 0;
	field.enemy_wh_nearby = false;
	field.military_in_constr_nearby = 0;
	field.military_loneliness = 1000;
	field.military_stationed = 0;
	field.military_unstationed = 0;
	field.own_military_presence = 0;
	field.own_non_military_nearby = 0;
	field.producers_nearby.clear();
	field.collecting_producers_nearby.clear();
	field.producers_nearby.resize(wares.size());
	field.collecting_producers_nearby.resize(wares.size());
	field.rangers_nearby = 0;
	field.space_consumers_nearby = 0;
	field.supporters_nearby.clear();
	field.supporters_nearby.resize(wares.size());
	field.unconnected_nearby = false;

	// collect information about productionsites nearby
	static std::vector<ImmovableFound> immovables;
	immovables.reserve(50);
	immovables.clear();
	// Search in a radius of range
	map.find_immovables(game(), Area<FCoords>(field.coords, kProductionArea + 2), &immovables);

	// function seems to return duplicates, so we will use serial numbers to filter them out
	static std::set<uint32_t> unique_serials;
	unique_serials.clear();

	for (uint32_t i = 0; i < immovables.size(); ++i) {
		const BaseImmovable& base_immovable = *immovables.at(i).object;
		if (!unique_serials.insert(base_immovable.serial()).second) {
			continue;  // serial was not inserted in the set, so this is a duplicate
		}

		if (upcast(PlayerImmovable const, player_immovable, &base_immovable)) {

			// TODO(unknown): Only continue if this is an opposing site
			// allied sites should be counted for military influence
			if (player_immovable->owner().player_number() != pn) {
				continue;
			}
			// here we identify the buiding (including expected building if constructionsite)
			// and calculate some statistics about nearby buildings
			if (player_immovable->descr().type() == MapObjectType::PRODUCTIONSITE) {
				BuildingObserver& bo = get_building_observer(player_immovable->descr().name().c_str());
				consider_productionsite_influence(field, immovables.at(i).coords, bo);
			} else if (upcast(ConstructionSite const, constructionsite, player_immovable)) {
				const BuildingDescr& target_descr = constructionsite->building();
				BuildingObserver& bo = get_building_observer(target_descr.name().c_str());
				consider_productionsite_influence(field, immovables.at(i).coords, bo);
			}
		}
	}

	// Now testing military aspects
	immovables.clear();
	map.find_immovables(game(), Area<FCoords>(field.coords, actual_enemy_check_area), &immovables);

	// We are interested in unconnected immovables, but we must be also close to connected ones
	static bool any_connected_imm = false;
	any_connected_imm = false;
	static bool any_unconnected_imm = false;
	any_unconnected_imm = false;
	unique_serials.clear();

	for (uint32_t i = 0; i < immovables.size(); ++i) {
		const BaseImmovable& base_immovable = *immovables.at(i).object;

		if (!unique_serials.insert(base_immovable.serial()).second) {
			continue;  // serial was not inserted in the set, so this is duplicate
		}

		// testing if immovable is owned by someone else and collecting some statistics
		if (upcast(Building const, building, &base_immovable)) {

			const PlayerNumber bpn = building->owner().player_number();
			if (player_statistics.get_is_enemy(bpn)) {  // owned by enemy
				assert(!player_statistics.players_in_same_team(bpn, pn));
				field.enemy_nearby = true;
				if (upcast(MilitarySite const, militarysite, building)) {
					field.enemy_military_presence +=
					   militarysite->soldier_control()->stationed_soldiers().size();
					++field.enemy_military_sites;
				}
				if (upcast(ConstructionSite const, constructionsite, building)) {
					const BuildingDescr& target_descr = constructionsite->building();
					if (target_descr.type() == MapObjectType::MILITARYSITE) {
						++field.enemy_military_sites;
					}
				}

				// Warehouses are counted here too as they can host soldiers as well
				if (upcast(Warehouse const, warehouse, building)) {
					field.enemy_military_presence +=
					   warehouse->soldier_control()->stationed_soldiers().size();
					++field.enemy_military_sites;
					field.enemy_wh_nearby = true;
					enemy_warehouses.insert(building->get_position().hash());
				}
				continue;
			} else if (bpn != pn) {  // it is an ally
				assert(!player_statistics.get_is_enemy(bpn));
				if (upcast(MilitarySite const, militarysite, building)) {
					field.ally_military_presence +=
					   militarysite->soldier_control()->stationed_soldiers().size();
				}
				continue;
			}

			// if we are here, the immovable is ours
			assert(building->owner().player_number() == pn);

			// connected to a warehouse
			bool connected = !building->get_economy()->warehouses().empty();
			if (connected) {
				any_connected_imm = true;
			}

			if (upcast(ConstructionSite const, constructionsite, building)) {
				const BuildingDescr& target_descr = constructionsite->building();

				if (upcast(MilitarySiteDescr const, target_ms_d, &target_descr)) {
					const int32_t dist = map.calc_distance(field.coords, immovables.at(i).coords);
					const int32_t radius = target_ms_d->get_conquers() + 4;

					if (radius > dist) {
						field.area_military_capacity += target_ms_d->get_max_number_of_soldiers() / 2 + 1;
						if (field.coords != immovables.at(i).coords) {
							field.military_loneliness *= static_cast<double_t>(dist) / radius;
						}
						++field.military_in_constr_nearby;
					}
				}
			} else if (!connected) {
				// we don't care about unconnected constructionsites
				any_unconnected_imm = true;
			}

			if (upcast(MilitarySite const, militarysite, building)) {
				const int32_t dist = map.calc_distance(field.coords, immovables.at(i).coords);
				const int32_t radius = militarysite->descr().get_conquers() + 4;

				if (radius > dist) {
					field.area_military_capacity +=
					   militarysite->soldier_control()->max_soldier_capacity();
					field.own_military_presence +=
					   militarysite->soldier_control()->stationed_soldiers().size();

					if (militarysite->soldier_control()->stationed_soldiers().empty()) {
						++field.military_unstationed;
					} else {
						++field.military_stationed;
					}

					if (field.coords != immovables.at(i).coords) {
						field.military_loneliness *= static_cast<double_t>(dist) / radius;
					}
				}
			} else {
				++field.own_non_military_nearby;
			}
		}
	}

	assert(field.military_loneliness <= 1000);

	if (any_unconnected_imm && any_connected_imm && field.military_in_constr_nearby == 0) {
		field.unconnected_nearby = true;
	}

	// if there is a militarysite on the field, we try to walk to enemy
	field.enemy_accessible_ = false;
	field.local_soldier_capacity = 0;
	if (field.is_militarysite) {
		if (upcast(MilitarySite, ms, field.coords.field->get_immovable())) {
			if (field.enemy_nearby) {
				uint32_t unused1 = 0;
				uint16_t unused2 = 0;
				field.enemy_accessible_ = other_player_accessible(
				   actual_enemy_check_area + 3, &unused1, &unused2, field.coords, WalkSearch::kEnemy);
			}
			field.local_soldier_capacity = ms->soldier_control()->max_soldier_capacity();
			field.is_militarysite = true;
		} else {
			NEVER_HERE();
		}
	}

	// Calculating field score
	field.military_score_ = 0;
	field.inland = false;

	if (!(field.enemy_nearby || field.near_border)) {
		field.inland = true;
	}

	const uint8_t score_parts_size = 69;
	int32_t score_parts[score_parts_size] = {0};
	if (field.enemy_owned_land_nearby) {
		score_parts[0] = 3 * management_data.neuron_pool[73].get_result_safe(
		                        field.enemy_owned_land_nearby / 5, kAbsValue);
		score_parts[1] = 3 * management_data.neuron_pool[76].get_result_safe(
		                        field.enemy_owned_land_nearby, kAbsValue);
		score_parts[2] = 3 * management_data.neuron_pool[54].get_result_safe(
		                        field.enemy_military_presence * 2, kAbsValue);
		score_parts[3] = 3 * management_data.neuron_pool[61].get_result_safe(
		                        field.enemy_military_presence / 3, kAbsValue);
		score_parts[4] =
		   (!field.enemy_accessible_) ? (-100 + management_data.get_military_number_at(55)) : 0;
		score_parts[5] = 2 * management_data.neuron_pool[50].get_result_safe(
		                        field.enemy_owned_land_nearby, kAbsValue);

		score_parts[6] =
		   field.enemy_military_sites * std::abs(management_data.get_military_number_at(67) / 2);
		score_parts[7] = 2 * management_data.neuron_pool[34].get_result_safe(
		                        field.enemy_military_sites * 2, kAbsValue);
		score_parts[8] = management_data.neuron_pool[56].get_result_safe(
		   field.enemy_military_presence * 2, kAbsValue);

		score_parts[9] = management_data.neuron_pool[65].get_result_safe(
		   (field.unowned_land_nearby + field.enemy_owned_land_nearby) / 2, kAbsValue);
		score_parts[10] = (field.enemy_accessible_) ? management_data.get_military_number_at(80) : 0;

		score_parts[11] =
		   -3 * management_data.neuron_pool[8].get_result_safe(
		           (field.military_in_constr_nearby + field.military_unstationed) * 3, kAbsValue);
		score_parts[12] =
		   -3 * management_data.neuron_pool[74].get_result_safe(
		           (field.military_in_constr_nearby + field.military_unstationed) * 5, kAbsValue);
		score_parts[13] = ((field.military_in_constr_nearby + field.military_unstationed) > 0) ?
		                     -std::abs(management_data.get_military_number_at(32)) :
		                     0;
		score_parts[14] = -1 * (field.military_in_constr_nearby + field.military_unstationed) *
		                  std::abs(management_data.get_military_number_at(12));

		score_parts[15] =
		   -2 * management_data.neuron_pool[75].get_result_safe(field.own_military_presence);
		score_parts[16] = -5 * std::min<int16_t>(field.area_military_capacity, 20);
		score_parts[17] = 3 * management_data.get_military_number_at(28);
		score_parts[18] =
		   (field.enemy_nearby) ? 3 * std::abs(management_data.get_military_number_at(68)) : 0;
		score_parts[19] =
		   (field.enemy_wh_nearby) ? 3 * std::abs(management_data.get_military_number_at(132)) : 0;
		score_parts[64] = (field.enemy_wh_nearby) ?
		                     std::abs(management_data.get_military_number_at(135)) :
		                     -std::abs(management_data.get_military_number_at(135));

	} else {  // for expansion or inner land

		score_parts[20] = management_data.neuron_pool[22].get_result_safe(
		   (field.unowned_mines_spots_nearby + 2) / 3, kAbsValue);
		score_parts[21] = (field.unowned_mines_spots_nearby > 0) ?
		                     std::abs(management_data.get_military_number_at(58)) :
		                     0;
		if (expansion_type.get_expansion_type() == ExpansionMode::kResources) {
			score_parts[23] = 2 * management_data.neuron_pool[78].get_result_safe(
			                         (field.unowned_mines_spots_nearby + 2) / 3, kAbsValue);
		}

		score_parts[24] =
		   (field.unowned_land_nearby) ?
		      management_data.neuron_pool[25].get_result_safe(field.water_nearby / 2, kAbsValue) :
		      0;
		score_parts[25] =
		   (field.unowned_land_nearby) ?
		      management_data.neuron_pool[27].get_result_safe(field.trees_nearby / 2, kAbsValue) :
		      0;

		if (resource_necessity_water_needed_) {
			score_parts[26] =
			   (field.unowned_land_nearby) ?
			      management_data.neuron_pool[15].get_result_safe(field.water_nearby, kAbsValue) :
			      0;
			score_parts[27] =
			   resource_necessity_water_needed_ *
			   management_data.neuron_pool[17].get_result_safe(field.distant_water, kAbsValue) / 100;
		}
		score_parts[28] =
		   (field.unowned_land_nearby) ?
		      management_data.neuron_pool[33].get_result_safe(field.water_nearby, kAbsValue) :
		      0;
		score_parts[29] =
		   management_data.neuron_pool[10].get_result_safe(field.military_loneliness / 50, kAbsValue);

		score_parts[30] =
		   -10 * management_data.neuron_pool[8].get_result_safe(
		            3 * (field.military_in_constr_nearby + field.military_unstationed), kAbsValue);
		score_parts[31] =
		   -10 * management_data.neuron_pool[31].get_result_safe(
		            3 * (field.military_in_constr_nearby + field.military_unstationed), kAbsValue);
		score_parts[32] = -4 * field.military_in_constr_nearby *
		                  std::abs(management_data.get_military_number_at(82));
		score_parts[33] = (field.military_in_constr_nearby > 0) ?
		                     -5 * management_data.get_military_number_at(85) :
		                     0;

		score_parts[34] = -1 * management_data.neuron_pool[4].get_result_safe(
		                          (field.area_military_capacity + 4) / 5, kAbsValue);
		score_parts[35] = 3 * management_data.get_military_number_at(133);

		if (expansion_type.get_expansion_type() == ExpansionMode::kEconomy) {
			score_parts[36] = -100 - 4 * std::abs(management_data.get_military_number_at(139));
		} else if (expansion_type.get_expansion_type() == ExpansionMode::kResources ||
		           expansion_type.get_expansion_type() == ExpansionMode::kSpace) {
			score_parts[37] =
			   +100 + 4 * std::abs(management_data.get_military_number_at(139));  // The same as above
		}
		if (msites_in_constr() > 0 && field.max_buildcap_nearby == BUILDCAPS_BIG &&
		    spots_avail.at(BUILDCAPS_BIG) <= 2) {
			score_parts[65] = -10 * std::abs(management_data.get_military_number_at(54));
		}
	}

	// common inputs
	if (field.unowned_iron_mines_nearby > 0 && ((mines_per_type[iron_resource_id].in_construction +
	                                             mines_per_type[iron_resource_id].finished) == 0)) {
		score_parts[40] = field.unowned_iron_mines_nearby *
		                  std::abs(management_data.get_military_number_at(92)) / 50;
	}
	if (field.unowned_iron_mines_nearby && ((mines_per_type[iron_resource_id].in_construction +
	                                         mines_per_type[iron_resource_id].finished) <= 1)) {
		score_parts[41] = 3 * std::abs(management_data.get_military_number_at(93));
	}

	score_parts[42] = (field.unowned_land_nearby) ? management_data.neuron_pool[18].get_result_safe(
	                                                   field.own_non_military_nearby, kAbsValue) :
	                                                0;

	score_parts[43] = 2 * management_data.neuron_pool[11].get_result_safe(
	                         field.unowned_buildable_spots_nearby, kAbsValue);
	score_parts[44] =
	   management_data.neuron_pool[12].get_result_safe(field.unowned_mines_spots_nearby, kAbsValue);
	score_parts[45] =
	   (field.unowned_land_nearby) ?
	      field.military_loneliness * std::abs(management_data.get_military_number_at(53)) / 800 :
	      0;

	score_parts[46] =
	   -1 * management_data.neuron_pool[55].get_result_safe(field.ally_military_presence, kAbsValue);
	score_parts[47] = -1 * management_data.neuron_pool[53].get_result_safe(
	                          2 * field.ally_military_presence, kAbsValue);
	score_parts[48] = -2 * management_data.neuron_pool[4].get_result_safe(
	                          (field.area_military_capacity + 4) / 5, kAbsValue);
	score_parts[49] = ((field.military_in_constr_nearby + field.military_unstationed) > 0) ?
	                     -std::abs(management_data.get_military_number_at(81)) :
	                     0;
	score_parts[55] = (field.military_loneliness < 10) ?
	                     2 * std::abs(management_data.get_military_number_at(141)) :
	                     0;
	score_parts[56] =
	   (any_unconnected_imm) ? 2 * std::abs(management_data.get_military_number_at(23)) : 0;
	score_parts[57] = 1 * management_data.neuron_pool[18].get_result_safe(
	                         2 * field.unowned_portspace_vicinity_nearby, kAbsValue);
	score_parts[58] = 3 * management_data.neuron_pool[19].get_result_safe(
	                         5 * field.unowned_portspace_vicinity_nearby, kAbsValue);
	score_parts[59] = (field.unowned_portspace_vicinity_nearby) ?
	                     10 * std::abs(management_data.get_military_number_at(31)) :
	                     0;
	score_parts[60] = 3 * management_data.neuron_pool[21].get_result_safe(
	                         20 - field.nearest_buildable_spot_nearby, kAbsValue);
	score_parts[61] = (field.nearest_buildable_spot_nearby < 8) ?
	                     std::abs(management_data.get_military_number_at(153) * 2) :
	                     0;
	score_parts[62] = (field.nearest_buildable_spot_nearby > 20) ?
	                     -std::abs(management_data.get_military_number_at(154) * 2) :
	                     0;
	score_parts[63] = (field.nearest_buildable_spot_nearby < 4) ?
	                     std::abs(management_data.get_military_number_at(155) * 2) :
	                     0;
	// 64 and 65 are used above
	score_parts[66] =
	   (field.unowned_mines_spots_nearby > 0 && !mine_fields_stat.has_critical_ore_fields()) ?
	      std::abs(management_data.get_military_number_at(157)) :
	      0;
	score_parts[67] = (field.unowned_mines_spots_nearby > 0 && mine_fields_stat.count_types() <= 4) ?
	                     std::abs(management_data.get_military_number_at(158)) :
	                     0;
	score_parts[68] =
	   (field.unowned_mines_spots_nearby == 0 && mine_fields_stat.count_types() <= 4) ?
	      -std::abs(management_data.get_military_number_at(159)) :
	      0;

	for (uint16_t i = 0; i < score_parts_size; i++) {
		field.military_score_ += score_parts[i];
	}

	if (ai_training_mode_) {
		if (field.military_score_ < -5000 || field.military_score_ > 2000) {
			log("Warning field.military_score_ %5d, compounds: ", field.military_score_);
			for (uint16_t i = 0; i < score_parts_size; i++) {
				log("%d, ", score_parts[i]);
			}
			log("\n");
		}
	}

	// is new site allowed at all here?
	field.defense_msite_allowed = false;
	static int16_t multiplicator = 10;
	multiplicator = 10;
	if (soldier_status_ == SoldiersStatus::kBadShortage) {
		multiplicator = 4;
	} else if (soldier_status_ == SoldiersStatus::kShortage) {
		multiplicator = 7;
	}
	if (field.area_military_capacity < field.enemy_military_presence * multiplicator / 10) {
		field.defense_msite_allowed = true;
	}
}

/// Updates one mineable field
void DefaultAI::update_mineable_field(MineableField& field) {
	// collect information about resources in the area
	std::vector<ImmovableFound> immovables;
	const Map& map = game().map();
	map.find_immovables(game(), Area<FCoords>(field.coords, 5), &immovables);
	field.preferred = false;
	field.mines_nearby = 0;
	FCoords fse;
	map.get_brn(field.coords, &fse);

	if (BaseImmovable const* const imm = fse.field->get_immovable()) {
		if (dynamic_cast<Flag const*>(imm) ||
		    (dynamic_cast<Road const*>(imm) && (fse.field->nodecaps() & BUILDCAPS_FLAG))) {
			field.preferred = true;
		}
	}

	for (const ImmovableFound& temp_immovable : immovables) {
		if (upcast(Building const, bld, temp_immovable.object)) {
			if (player_number() != bld->owner().player_number()) {
				continue;
			}
			if (bld->descr().get_ismine()) {
				if (get_building_observer(bld->descr().name().c_str()).mines ==
				    field.coords.field->get_resources()) {
					++field.mines_nearby;
				}
			} else if (upcast(ConstructionSite const, cs, bld)) {
				if (cs->building().get_ismine()) {
					if (get_building_observer(cs->building().name().c_str()).mines ==
					    field.coords.field->get_resources()) {
						++field.mines_nearby;
					}
				}
			}
		}
	}

	// 0 is default, and thus indicates that counting must be done
	if (field.same_mine_fields_nearby == 0) {
		FindNodeMineable find_mines_spots_nearby(game(), field.coords.field->get_resources());
		field.same_mine_fields_nearby =
		   map.find_fields(game(), Area<FCoords>(field.coords, 4), nullptr, find_mines_spots_nearby);
	}
}

/// Updates the production and MINE sites statistics needed for construction decision.
void DefaultAI::update_productionsite_stats() {

	// Reset statistics for all buildings
	for (uint32_t i = 0; i < buildings_.size(); ++i) {
		buildings_.at(i).current_stats = 0;
		buildings_.at(i).unoccupied_count = 0;
		buildings_.at(i).unconnected_count = 0;
	}

	// Check all available productionsites
	for (uint32_t i = 0; i < productionsites.size(); ++i) {
		assert(productionsites.front().bo->cnt_built > 0);
		// is connected
		const bool connected_to_wh =
		   !productionsites.front().site->get_economy()->warehouses().empty();

		// unconnected buildings are excluded from statistics review
		if (connected_to_wh) {
			// Add statistics value
			productionsites.front().bo->current_stats +=
			   productionsites.front().site->get_crude_statistics();

			// Check whether this building is completely occupied
			if (!productionsites.front().site->can_start_working()) {
				++productionsites.front().bo->unoccupied_count;
			}
		} else {
			++productionsites.front().bo->unconnected_count;
		}

		// Now reorder the buildings
		productionsites.push_back(productionsites.front());
		productionsites.pop_front();
	}

	// for mines_ also
	// Check all available mines
	for (uint32_t i = 0; i < mines_.size(); ++i) {
		assert(mines_.front().bo->cnt_built > 0);

		const bool connected_to_wh = !mines_.front().site->get_economy()->warehouses().empty();

		// unconnected mines are excluded from statistics review
		if (connected_to_wh) {
			// Add statistics value
			mines_.front().bo->current_stats += mines_.front().site->get_statistics_percent();
			// Check whether this building is completely occupied
			if (!mines_.front().site->can_start_working()) {
				++mines_.front().bo->unoccupied_count;
			}
		} else {
			++mines_.front().bo->unconnected_count;
		}

		// Now reorder the buildings
		mines_.push_back(mines_.front());
		mines_.pop_front();
	}

	// Scale statistics down
	for (uint32_t i = 0; i < buildings_.size(); ++i) {
		if ((buildings_.at(i).cnt_built - buildings_.at(i).unconnected_count) > 0) {
			buildings_.at(i).current_stats /=
			   (buildings_.at(i).cnt_built - buildings_.at(i).unconnected_count);
		}
	}
}

// * Constructs the most needed building
//   algorithm goes over all available spots and all allowed buildings,
//   scores every combination and one with highest and positive score
//   is built.
// * Buildings are split into categories
// * The logic is complex but approximately:
// - some buildings belong to "basic economy" - these are preferred
// - some small huts are exempt from basic economy logic
// - first bulding of a type is preferred
// - algorithm is trying to take into account actual utlization of buildings
//   (the one shown in GUI/game is not reliable, it calculates own statistics)
// * military buildings use genetic algorithm logic to score fields
//   Currently more military buildings are built than needed
//   so there are always some vacant positions
bool DefaultAI::construct_building(uint32_t gametime) {
	if (buildable_fields.empty()) {
		return false;
	}

	// Just used for easy checking whether a mine or something else was built.
	static bool mine = false;
	mine = false;
	static uint32_t consumers_nearby_count = 0;
	consumers_nearby_count = 0;

	const Map& map = game().map();

	if (gametime > last_seafaring_check_ + 20000U) {
		map_allows_seafaring_ = map.allows_seafaring();
		last_seafaring_check_ = gametime;
	}

	for (int32_t i = 0; i < 4; ++i)
		spots_avail.at(i) = 0;

	// We calculate owned buildable spots, of course ignoring ones that are blocked
	// for now
	for (std::deque<BuildableField*>::iterator i = buildable_fields.begin();
	     i != buildable_fields.end(); ++i) {
		if (blocked_fields.is_blocked((*i)->coords)) {
			continue;
		}
		++spots_avail.at((*i)->coords.field->nodecaps() & BUILDCAPS_SIZEMASK);
	}

	spots_ = spots_avail.at(BUILDCAPS_SMALL);
	spots_ += spots_avail.at(BUILDCAPS_MEDIUM);
	spots_ += spots_avail.at(BUILDCAPS_BIG);

	// helper variable - we need some proportion of free spots vs productionsites
	// the proportion depends on size of economy
	// this proportion defines how dense the buildings will be
	// it is degressive (allows high density on the beginning)
	static int32_t needed_spots = 0;
	if (productionsites.size() < 50) {
		needed_spots = productionsites.size();
	} else if (productionsites.size() < 100) {
		needed_spots = 50 + (productionsites.size() - 50) * 5;
	} else if (productionsites.size() < 200) {
		needed_spots = 300 + (productionsites.size() - 100) * 10;
	} else {
		needed_spots = 1300 + (productionsites.size() - 200) * 20;
	}
	const bool has_enough_space = (spots_ > needed_spots);

	// Do we have basic economy established? Informing that we just left the basic economy mode.
	if (!basic_economy_established && persistent_data->remaining_basic_buildings.empty()) {
		log("%2d: Player has achieved the basic economy at %s\n", player_number(),
		    gamestring_with_leading_zeros(gametime));
		basic_economy_established = true;
		assert(persistent_data->remaining_basic_buildings.empty());
	}

	if (!basic_economy_established && player_statistics.any_enemy_seen_lately(gametime) &&
	    management_data.f_neuron_pool[17].get_position(0)) {
		log("%2d: Player has not all buildings for basic economy yet (%" PRIuS
		    " missing), but enemy is "
		    "nearby, so quitting the mode at %s\n",
		    player_number(), persistent_data->remaining_basic_buildings.size(),
		    gamestring_with_leading_zeros(gametime));
		basic_economy_established = true;
		// Zeroing following to preserve consistency
		persistent_data->remaining_basic_buildings.clear();
	}

	// *_military_scores are used as minimal score for a new military building
	// to be built. As AI does not traverse all building fields at once, these thresholds
	// are gradually going down until it finds a field&building that are above threshold
	// and this combination is used...
	// least_military_score is hardlimit, floating very slowly
	// target_military_score is always set according to latest best building (using the same
	// score) and quickly falling down until it reaches the least_military_score
	// this one (=target_military_score) is actually used to decide if building&field is allowed
	// candidate

	const PlayerNumber pn = player_number();

	// Genetic algorithm is used here
	static bool inputs[2 * kFNeuronBitSize] = {0};
	for (int i = 0; i < 2 * kFNeuronBitSize; i++) {
		inputs[i] = 0;
	}
	inputs[0] = (pow(msites_in_constr(), 2) > militarysites.size() + 2);
	inputs[1] = !(pow(msites_in_constr(), 2) > militarysites.size() + 2);
	inputs[2] =
	   (highest_nonmil_prio_ > 18 + std::abs(management_data.get_military_number_at(29) / 10));
	inputs[3] =
	   !(highest_nonmil_prio_ > 18 + std::abs(management_data.get_military_number_at(29) / 10));
	inputs[4] = (highest_nonmil_prio_ > 18 + std::abs(management_data.get_military_number_at(48)));
	inputs[5] = !(highest_nonmil_prio_ > 18 + std::abs(management_data.get_military_number_at(49)));
	inputs[6] = ((numof_psites_in_constr + mines_in_constr()) >
	             (productionsites.size() + mines_built()) / productionsites_ratio_);
	inputs[7] = !((numof_psites_in_constr + mines_in_constr()) >
	              (productionsites.size() + mines_built()) / productionsites_ratio_);

	inputs[8] = (has_enough_space);
	inputs[9] = !(has_enough_space);
	inputs[10] = (has_enough_space);
	inputs[11] = !(has_enough_space);

	inputs[12] = (gametime > 45 * 60 * 1000);
	inputs[13] = !(gametime > 45 * 60 * 1000);

	inputs[14] = (expansion_type.get_expansion_type() == ExpansionMode::kEconomy);
	inputs[15] = !(expansion_type.get_expansion_type() == ExpansionMode::kEconomy);
	inputs[16] = (expansion_type.get_expansion_type() == ExpansionMode::kSpace);
	inputs[17] = !(expansion_type.get_expansion_type() == ExpansionMode::kSpace);

	inputs[18] = (player_statistics.any_enemy_seen_lately(gametime));
	inputs[19] = !(player_statistics.any_enemy_seen_lately(gametime));
	inputs[20] = (player_statistics.get_player_power(pn) >
	              player_statistics.get_old60_player_power(pn) +
	                 std::abs(management_data.get_military_number_at(130)) / 10);
	inputs[21] = !(player_statistics.get_player_power(pn) >
	               player_statistics.get_old60_player_power(pn) +
	                  std::abs(management_data.get_military_number_at(131)) / 10);
	inputs[22] =
	   (player_statistics.get_player_power(pn) > player_statistics.get_old_player_power(pn));
	inputs[23] =
	   !(player_statistics.get_player_power(pn) > player_statistics.get_old_player_power(pn));
	inputs[24] = (highest_nonmil_prio_ > 18 + management_data.get_military_number_at(65) / 10);
	inputs[25] = !(highest_nonmil_prio_ > 18 + management_data.get_military_number_at(65) / 10);
	inputs[26] = (player_statistics.get_modified_player_power(pn) >
	              player_statistics.get_visible_enemies_power(pn));
	inputs[27] = (player_statistics.get_modified_player_power(pn) <=
	              player_statistics.get_visible_enemies_power(pn));
	inputs[28] =
	   (player_statistics.get_player_power(pn) > player_statistics.get_enemies_average_power());
	inputs[29] =
	   !(player_statistics.get_player_power(pn) > player_statistics.get_enemies_average_power());
	inputs[30] =
	   (player_statistics.get_player_power(pn) > player_statistics.get_enemies_max_power());
	inputs[31] =
	   !(player_statistics.get_player_power(pn) > player_statistics.get_enemies_max_power());

	inputs[32] = (persistent_data->least_military_score <
	              persistent_data->ai_personality_mil_upper_limit *
	                 std::abs(management_data.get_military_number_at(69)) / 100);
	inputs[33] = !(persistent_data->least_military_score <
	               persistent_data->ai_personality_mil_upper_limit *
	                  std::abs(management_data.get_military_number_at(69)) / 100);
	inputs[34] = player_statistics.strong_enough(pn);
	inputs[35] = !player_statistics.strong_enough(pn);

	inputs[36] = (player_statistics.get_player_land(pn) < 500);
	inputs[37] = (player_statistics.get_player_land(pn) < 700);
	inputs[38] = (player_statistics.get_player_land(pn) < 900);
	inputs[39] = (player_statistics.get_player_land(pn) < 1100);
	inputs[40] = (player_statistics.get_player_land(pn) > 500);
	inputs[41] = (player_statistics.get_player_land(pn) > 700);
	inputs[42] = (player_statistics.get_player_land(pn) > 900);
	inputs[43] = (player_statistics.get_player_land(pn) > 1100);
	inputs[44] = (player_statistics.get_player_power(pn) >
	              player_statistics.get_old60_player_power(pn) +
	                 std::abs(management_data.get_military_number_at(130)) / 10);
	inputs[45] = !(player_statistics.get_player_power(pn) >
	               player_statistics.get_old60_player_power(pn) +
	                  std::abs(management_data.get_military_number_at(131)) / 10);
	inputs[46] =
	   (player_statistics.get_player_power(pn) > player_statistics.get_old_player_power(pn));
	inputs[47] =
	   !(player_statistics.get_player_power(pn) > player_statistics.get_old_player_power(pn));
	inputs[48] = (bakeries_count_ == 0);
	inputs[49] = (bakeries_count_ <= 1);
	inputs[50] = (bakeries_count_ <= 1);
	inputs[51] = (numof_psites_in_constr > 8);
	inputs[52] = (numof_psites_in_constr < 8);
	inputs[53] = (mine_fields_stat.has_critical_ore_fields());
	inputs[54] = (!mine_fields_stat.has_critical_ore_fields());
	inputs[55] = (mine_fields_stat.count_types() == kMineTypes);
	inputs[56] = (mine_fields_stat.count_types() != kMineTypes);
	inputs[57] = (mine_fields_stat.has_critical_ore_fields());
	inputs[58] = (!mine_fields_stat.has_critical_ore_fields());

	static int16_t needs_boost_economy_score = management_data.get_military_number_at(61) / 5;
	needs_boost_economy_score = management_data.get_military_number_at(61) / 5;
	static int16_t increase_score_limit_score = 0;
	increase_score_limit_score = 0;

	for (uint8_t i = 0; i < kFNeuronBitSize; ++i) {
		if (management_data.f_neuron_pool[51].get_position(i)) {
			needs_boost_economy_score += (inputs[i]) ? 1 : -1;
		}
		if (management_data.f_neuron_pool[52].get_position(i)) {
			increase_score_limit_score += (inputs[i]) ? 1 : -1;
		}
		if (management_data.f_neuron_pool[21].get_position(i)) {
			needs_boost_economy_score += (inputs[kFNeuronBitSize + i]) ? 1 : -1;
		}
		if (management_data.f_neuron_pool[22].get_position(i)) {
			increase_score_limit_score += (inputs[kFNeuronBitSize + i]) ? 1 : -1;
		}
	}

	// Finding expansion policy
	// Do we need basic resources? Do we have basic mines?
	const bool needs_fishers = resource_necessity_water_needed_ && fishers_count_ < 1;

	if (!mine_fields_stat.has_critical_ore_fields() ||
	    mines_per_type[iron_resource_id].total_count() < 1 || needs_fishers) {
		expansion_type.set_expantion_type(ExpansionMode::kResources);
	} else {
		// now we must decide if we go after spots or economy boost
		if (needs_boost_economy_score >= 3) {
			expansion_type.set_expantion_type(ExpansionMode::kEconomy);
		} else if (needs_boost_economy_score >= -2) {
			expansion_type.set_expantion_type(ExpansionMode::kBoth);
		} else {
			expansion_type.set_expantion_type(ExpansionMode::kSpace);
		}
	}

	const bool increase_least_score_limit =
	   (increase_score_limit_score > management_data.get_military_number_at(45) / 5);

	static uint16_t concurent_ms_in_constr_no_enemy = 1;
	concurent_ms_in_constr_no_enemy = 1;
	static uint16_t concurent_ms_in_constr_enemy_nearby = 2;
	concurent_ms_in_constr_enemy_nearby = 2;

	// resetting highest_nonmil_prio_ so it can be recalculated anew
	highest_nonmil_prio_ = 0;

	if (increase_least_score_limit) {
		if (persistent_data->least_military_score <
		    persistent_data
		       ->ai_personality_mil_upper_limit) {  // No sense in letting it grow too high
			persistent_data->least_military_score += 20;
			if (persistent_data->least_military_score > persistent_data->target_military_score) {
				persistent_data->target_military_score = persistent_data->least_military_score;
			}
			if (persistent_data->target_military_score >
			    persistent_data->ai_personality_mil_upper_limit) {
				persistent_data->ai_personality_mil_upper_limit =
				   persistent_data->target_military_score;
			}
		}
	} else {

		uint16_t divider = 1;  // this is to slow down decrementing the least military score
		switch (expansion_type.get_expansion_type()) {
		case ExpansionMode::kEconomy:
			divider = 3;
			break;
		case ExpansionMode::kBoth:
			divider = 2;
			break;
		default:
			divider = 1;
		}

		// least_military_score is decreased, but depending on the size of territory
		switch (static_cast<uint32_t>(log10(buildable_fields.size()))) {
		case 0:
			persistent_data->least_military_score -= 10 / divider;
			break;
		case 1:
			persistent_data->least_military_score -= 8 / divider;
			break;
		case 2:
			persistent_data->least_military_score -= 5 / divider;
			break;
		case 3:
			persistent_data->least_military_score -= 3 / divider;
			break;
		default:
			persistent_data->least_military_score -= 2 / divider;
		}
		if (persistent_data->least_military_score < 0) {
			persistent_data->least_military_score = 0;
		}
	}

	assert(persistent_data->least_military_score <= persistent_data->target_military_score);
	assert(persistent_data->target_military_score <=
	       persistent_data->ai_personality_mil_upper_limit);
	persistent_data->target_military_score = 9 * persistent_data->target_military_score / 10;
	if (persistent_data->target_military_score < persistent_data->least_military_score) {
		persistent_data->target_military_score = persistent_data->least_military_score;
	}
	assert(persistent_data->target_military_score >= persistent_data->least_military_score);

	// we must calculate wood policy
	const DescriptionIndex wood_index = tribe_->safe_ware_index("log");
	// stocked wood is to be in some propotion to productionsites and
	// constructionsites (this proportion is bit artifical, or we can say
	// it is proportion to the size of economy). Plus some positive 'margin'
	const int32_t stocked_wood_margin = calculate_stocklevel(wood_index) -
	                                    productionsites.size() * 2 - numof_psites_in_constr +
	                                    management_data.get_military_number_at(87) / 5;
	if (gametime < 15 * 60 * 1000) {
		wood_policy_ = WoodPolicy::kAllowRangers;
	} else if (stocked_wood_margin > 80) {
		wood_policy_ = WoodPolicy::kDismantleRangers;
	} else if (stocked_wood_margin > 25) {
		wood_policy_ = WoodPolicy::kStopRangers;
	} else {
		wood_policy_ = WoodPolicy::kAllowRangers;
	}

	BuildingObserver* best_building = nullptr;
	int32_t proposed_priority = 0;
	Coords proposed_coords;

	// Remove outdated fields from blocker list
	blocked_fields.remove_expired(gametime);

	// testing big military buildings, whether critical construction
	// material is available (at least in amount of
	// 2/3 of default target amount)
	for (BuildingObserver& bo : buildings_) {
		if (!bo.buildable(*player_)) {
			continue;
		}

		// not doing this for non-military buildins
		if (!(bo.type == BuildingObserver::Type::kMilitarysite ||
		      bo.type == BuildingObserver::Type::kTrainingsite ||
		      bo.type == BuildingObserver::Type::kProductionsite))
			continue;

		// and neither for small military buildings
		if (bo.type == BuildingObserver::Type::kMilitarysite &&
		    bo.desc->get_size() == BaseImmovable::SMALL)
			continue;

		bo.build_material_shortage = false;

		// checking we have enough critical material on stock
		for (uint32_t m = 0; m < bo.critical_building_material.size(); ++m) {
			DescriptionIndex wt(static_cast<size_t>(bo.critical_building_material.at(m)));
			uint32_t treshold = 7;
			// generally trainingsites are more important
			if (bo.type == BuildingObserver::Type::kTrainingsite) {
				treshold = 4;
			}

			if (bo.type == BuildingObserver::Type::kProductionsite) {
				treshold = 2;
			}

			if (calculate_stocklevel(wt) <= treshold) {
				bo.build_material_shortage = true;
				break;
			}
		}
	}

	// Calculating actual needness
	for (uint32_t j = 0; j < buildings_.size(); ++j) {
		BuildingObserver& bo = buildings_.at(j);

		// we check if a previously not buildable Building of the basic economy is buildable again
		// If so and we don't have basic economy achieved we add readd it to basic buildings list
		// This should only happen in scenarios via scripting
		if (!basic_economy_established && bo.basic_amount > static_cast<uint32_t>(bo.total_count()) &&
		    bo.buildable(*player_)) {
			persistent_data->remaining_basic_buildings.emplace(std::make_pair(bo.id, bo.basic_amount));
		}
		if (!bo.buildable(*player_)) {
			bo.new_building = BuildingNecessity::kNotNeeded;
			// This line removes buildings from basic economy if they are not allowed for the player
			// this should only happen by scripting.
			if (bo.basic_amount) {
				persistent_data->remaining_basic_buildings.erase(bo.id);
			}
		} else if (bo.type == BuildingObserver::Type::kProductionsite ||
		           bo.type == BuildingObserver::Type::kMine) {

			bo.new_building = check_building_necessity(bo, PerfEvaluation::kForConstruction, gametime);

			if (bo.is(BuildingAttribute::kShipyard)) {
				assert(bo.new_building == BuildingNecessity::kAllowed ||
				       bo.new_building == BuildingNecessity::kNeeded ||
				       bo.new_building == BuildingNecessity::kForbidden);
			}

			if (bo.new_building == BuildingNecessity::kAllowed) {
				bo.new_building_overdue = 0;
			}

			// Now verifying that all 'buildable' buildings has positive max_needed_preciousness
			// if they have outputs, all other must have zero max_needed_preciousness

			if (bo.new_building == BuildingNecessity::kForbidden) {
				bo.max_needed_preciousness = 0;
			} else if ((bo.new_building == BuildingNecessity::kNeeded ||
			            bo.new_building == BuildingNecessity::kForced ||
			            bo.new_building == BuildingNecessity::kAllowed ||
			            bo.new_building == BuildingNecessity::kNeededPending) &&
			           (!bo.ware_outputs.empty() ||
			            bo.initial_preciousness >
			               0)) {  // bo.initial_preciousness signals that we have a worker output
				bo.max_needed_preciousness =
				   std::max(bo.max_needed_preciousness, bo.initial_preciousness);
				bo.max_preciousness = std::max(bo.max_preciousness, bo.initial_preciousness);

				if (bo.max_needed_preciousness <= 0) {
					throw wexception("AI: Max preciousness must not be <= 0 for building: %s",
					                 bo.desc->name().c_str());
				}
			} else {
				// For other situations we make sure max_needed_preciousness is zero
				assert(bo.max_needed_preciousness == 0);
			}

			// Positive max_needed_preciousness says a building type is needed
			// here we increase or reset the counter
			// The counter is added to score when considering new building
			if (bo.max_needed_preciousness > 0) {
				++bo.new_building_overdue;
			} else {
				bo.new_building_overdue = 0;
			}

			// Here we consider a time how long a building needed
			// We calculate primary_priority used later in construct_building(),
			// it is basically max_needed_preciousness_ plus some 'bonus' for due time
			// Following scenarios are possible:
			// a) building is needed or forced: primary_priority grows with time
			// b) building is allowed: primary_priority = max_needed_preciousness (no time
			// consideration)
			// c) all other cases: primary_priority = 0;
			if (bo.max_needed_preciousness > 0) {
				if (bo.new_building == BuildingNecessity::kAllowed) {
					bo.primary_priority += bo.max_needed_preciousness;
				} else {
					bo.primary_priority += bo.primary_priority * bo.new_building_overdue *
					                       std::abs(management_data.get_military_number_at(120)) / 25;
					bo.primary_priority += bo.max_needed_preciousness +
					                       bo.max_needed_preciousness * bo.new_building_overdue *
					                          std::abs(management_data.get_military_number_at(70)) /
					                          100 +
					                       bo.new_building_overdue *
					                          std::abs(management_data.get_military_number_at(71)) / 10;
					if (bo.new_building == BuildingNecessity::kForced) {
						bo.primary_priority += bo.new_building_overdue *
						                       std::abs(management_data.get_military_number_at(119)) / 25;
					}
				}
			} else {
				bo.primary_priority = 0;
			}

		} else if (bo.type == BuildingObserver::Type::kMilitarysite) {
			bo.new_building = check_building_necessity(bo, gametime);
		} else if (bo.type == BuildingObserver::Type::kTrainingsite) {
			bo.new_building = check_building_necessity(bo, PerfEvaluation::kForConstruction, gametime);
		} else if (bo.type == BuildingObserver::Type::kWarehouse) {
			bo.new_building = check_warehouse_necessity(bo, gametime);
		} else if (bo.aimode_limit_status() != AiModeBuildings::kAnotherAllowed) {
			bo.new_building = BuildingNecessity::kNotNeeded;
		} else {
			bo.new_building = BuildingNecessity::kAllowed;
			bo.primary_priority = 0;
		}

		const bool log_needed = (bo.new_building == BuildingNecessity::kAllowed ||
		                         bo.new_building == BuildingNecessity::kForced ||
		                         bo.new_building == BuildingNecessity::kNeeded);
		if (ai_training_mode_ && bo.type == BuildingObserver::Type::kProductionsite &&
		    (gametime % 20 == 0 || log_needed)) {
			log("%2d: %-35s(%2d now) %-11s: max prec: %2d/%2d, primary priority: %4d, overdue: %3d\n",
			    player_number(), bo.name, bo.total_count(), (log_needed) ? "needed" : "not needed",
			    bo.max_needed_preciousness, bo.max_preciousness, bo.primary_priority,
			    bo.new_building_overdue);
		}
	}

	// first scan all buildable fields for regular buildings
	for (std::deque<BuildableField*>::iterator i = buildable_fields.begin();
	     i != buildable_fields.end(); ++i) {
		BuildableField* const bf = *i;

		if (bf->field_info_expiration < gametime) {
			continue;
		}

		// Continue if field is blocked at the moment
		if (blocked_fields.is_blocked(bf->coords)) {
			continue;
		}

		assert(player_);
		int32_t const maxsize = player_->get_buildcaps(bf->coords) & BUILDCAPS_SIZEMASK;

		// For every field test all buildings
		for (BuildingObserver& bo : buildings_) {
			if (!bo.buildable(*player_)) {
				continue;
			}

			if (bo.new_building == BuildingNecessity::kNotNeeded ||
			    bo.new_building == BuildingNecessity::kNeededPending ||
			    bo.new_building == BuildingNecessity::kForbidden) {
				continue;
			}

			assert(bo.new_building == BuildingNecessity::kForced ||
			       bo.new_building == BuildingNecessity::kNeeded ||
			       bo.new_building == BuildingNecessity::kAllowed);

			assert(bo.aimode_limit_status() == AiModeBuildings::kAnotherAllowed);

			// if current field is not big enough
			if (bo.desc->get_size() > maxsize) {
				continue;
			}

			if (std::rand() % 3 == 0 && bo.total_count() > 0) {
				continue;
			}  // add randomnes and ease AI

			if (bo.type == BuildingObserver::Type::kMine) {
				continue;
			}

			// here we do an exemption for lumberjacks, mainly in early stages of game
			// sometimes the first one is not built and AI waits too long for second attempt
			if (gametime - bo.construction_decision_time < kBuildingMinInterval &&
			    !bo.is(BuildingAttribute::kLumberjack)) {
				continue;
			}

			if (!(bo.type == BuildingObserver::Type::kMilitarysite) &&
			    bo.cnt_under_construction >= 2) {
				continue;
			}

			int32_t prio = 0;  // score of a bulding on a field

			// testing for reserved ports
			if (!bo.is(BuildingAttribute::kPort)) {
				if (bf->portspace_nearby == ExtendedBool::kTrue) {
					if (num_ports == 0) {
						continue;
					}
					// If we have at least on port, we can perhaps build here something
					// but decreasing the score to discourage it
					prio -= 5 * std::abs(management_data.get_military_number_at(52));
				}
			}

			if (bo.type == BuildingObserver::Type::kProductionsite) {

				prio += management_data.neuron_pool[44].get_result_safe(bf->military_score_ / 20) / 5;

				// Some productionsites strictly require supporting sites nearby
				if (bo.requires_supporters) {
					uint16_t supporters_nearby = 0;
					for (auto output : bo.ware_outputs) {
						supporters_nearby += bf->supporters_nearby.at(output);
					}
					if (supporters_nearby == 0) {
						continue;
					}
				}

				// this can be only a well (as by now)
				if (bo.is(BuildingAttribute::kWell)) {

					if (bo.new_building == BuildingNecessity::kForced) {
						assert(bo.total_count() - bo.unconnected_count == 0);
					}

					if (bf->ground_water < 2) {
						continue;
					}

					prio += bo.primary_priority;

					// keep wells more distant
					if (bf->collecting_producers_nearby.at(bo.get_collected_map_resource()) > 2) {
						continue;
					}

					// one well is forced
					if (bo.new_building == BuildingNecessity::kForced) {
						prio += 200;
					}

					prio += -10 +
					        std::abs(management_data.get_military_number_at(59) / 50) * bf->ground_water;

				} else if (bo.is(BuildingAttribute::kLumberjack)) {

					prio += bo.primary_priority;

					if (bo.new_building == BuildingNecessity::kForced) {
						prio += 5 * std::abs(management_data.get_military_number_at(17));
					}

					if (bf->trees_nearby < trees_nearby_treshold_ &&
					    bo.new_building == BuildingNecessity::kAllowed) {
						continue;
					}

					prio += std::abs(management_data.get_military_number_at(26)) *
					        (bf->trees_nearby - trees_nearby_treshold_) / 10;

					// consider cutters and rangers nearby
					prio += 2 * bf->supporters_nearby.at(bo.get_collected_map_resource()) *
					        std::abs(management_data.get_military_number_at(25));
					prio -= bf->collecting_producers_nearby.at(bo.get_collected_map_resource()) *
					        std::abs(management_data.get_military_number_at(36)) * 3;

				} else if (bo.is(BuildingAttribute::kNeedsRocks)) {

					// Quarries are generally to be built everywhere where rocks are
					// no matter the need for granite, as rocks are considered an obstacle
					// to expansion
					if (bf->rocks_nearby < 1) {
						continue;
					}
					prio += 2 * bf->rocks_nearby;

					if (bf->rocks_nearby > 0 && bf->near_border) {
						prio += management_data.get_military_number_at(27) / 2;
					}

					// value is initialized with 1 but minimal value that can be
					// calculated is 11
					if (prio <= 1) {
						continue;
					}

					if (bo.total_count() - bo.unconnected_count == 0) {
						prio += 150;
					}

					if (get_stocklevel(bo, gametime) == 0) {
						prio *= 2;
					}

					// to prevent to many quaries on one spot
					prio =
					   prio - 50 * bf->collecting_producers_nearby.at(bo.get_collected_map_resource());

				} else if (bo.is(BuildingAttribute::kHunter)) {

					if (bf->critters_nearby < 5) {
						continue;
					}

					if (bo.new_building == BuildingNecessity::kForced) {
						prio += 20;
					}

					// Overdue priority here
					prio += bo.primary_priority;

					prio += bf->supporters_nearby.at(bo.get_collected_map_resource()) * 5;

					prio += (bf->critters_nearby * 3) - 8 -
					        5 * bf->collecting_producers_nearby.at(bo.get_collected_map_resource());

				} else if (bo.is(BuildingAttribute::kFisher)) {  // fisher

					if (bf->fish_nearby <= 15) {
						continue;
					}

					if (bo.new_building == BuildingNecessity::kForced) {
						prio += 200;
					}

					// Overdue priority here
					prio += bo.primary_priority;

					prio -= bf->collecting_producers_nearby.at(bo.get_collected_map_resource()) * 20;
					prio += bf->supporters_nearby.at(bo.get_collected_map_resource()) * 20;

					prio += -5 + bf->fish_nearby *
					                (1 + std::abs(management_data.get_military_number_at(63) / 15));
					if (resource_necessity_water_needed_) {
						prio *= 3;
					}

				} else if (!bo.production_hints.empty()) {
					if (bo.is(BuildingAttribute::kRanger)) {
						assert(bo.cnt_target > 0);
					}

					prio += bo.primary_priority;

					if (bo.is(BuildingAttribute::kRanger)) {

						assert(bo.new_building == BuildingNecessity::kNeeded);

						if (bo.total_count() == 0) {
							prio += 200;
						} else {
							prio += std::abs(management_data.get_military_number_at(66)) *
							        (bo.cnt_target - bo.total_count());
						}

						prio -= bf->water_nearby / 5;

						for (auto ph : bo.production_hints) {
							assert(ph != INVALID_INDEX);
							prio += management_data.neuron_pool[67].get_result_safe(
							           bf->collecting_producers_nearby.at(ph) * 5, kAbsValue) /
							        2;
						}

						prio +=
						   management_data.neuron_pool[49].get_result_safe(bf->trees_nearby, kAbsValue) /
						   5;

						for (auto ph : bo.production_hints) {
							assert(ph != INVALID_INDEX);
							prio += bf->collecting_producers_nearby.at(ph) * 5 -
							        (expansion_type.get_expansion_type() != ExpansionMode::kEconomy) * 15 -
							        bf->space_consumers_nearby *
							           std::abs(management_data.get_military_number_at(102)) / 5 -
							        bf->rocks_nearby / 3 + bf->supporters_nearby.at(ph) * 3;
						}
						// don't block port building spots with trees
						if (bf->unowned_portspace_vicinity_nearby > 0) {
							prio -= 500;
						}
						// frisian claypit and frisian farm
					} else if (bo.is(BuildingAttribute::kSupportingProducer)) {
						// we dont like trees nearby
						prio += 1 - bf->trees_nearby / 3;
						// and be far from rangers
						prio += 1 - bf->rangers_nearby *
						               std::abs(management_data.get_military_number_at(102)) / 5;

						// This is for a special case this is also supporter, it considers
						// producers nearby
						for (auto ph : bo.production_hints) {
							assert(ph != INVALID_INDEX);
							prio += management_data.neuron_pool[51].get_result_safe(
							           bf->collecting_producers_nearby.at(ph) * 5, kAbsValue) /
							        2;
						}
						// now we find out if the supporter is needed depending on output stocklevel
						// and supported stocklevel
						const uint32_t combined_stocklevel = (get_stocklevel(bo, gametime));

						if (combined_stocklevel > 50 &&
						    persistent_data->remaining_basic_buildings.count(bo.id) == 0) {
							continue;
						}

						if (combined_stocklevel < 40) {
							prio += 5 * management_data.neuron_pool[23].get_result_safe(
							               (40 - combined_stocklevel) / 2, kAbsValue);
						}

						// taking into account the vicinity
						for (auto ph : bo.production_hints) {
							assert(ph != INVALID_INDEX);
							prio += bf->collecting_producers_nearby.at(ph) * 10;
							prio -= bf->supporters_nearby.at(ph) * 15;
						}

						if (bf->enemy_nearby) {  // not close to the enemy
							prio -= 20;
						}

						// don't block port building spots with immovables
						if (bo.is(BuildingAttribute::kSpaceConsumer) &&
						    bf->unowned_portspace_vicinity_nearby > 0) {
							prio -= 500;
						}

						if (bo.is(BuildingAttribute::kSpaceConsumer) &&
						    bf->water_nearby) {  // not close to water
							prio -= std::abs(management_data.get_military_number_at(103)) / 5;
						}

						if (bo.is(BuildingAttribute::kSpaceConsumer) &&
						    bf->unowned_mines_spots_nearby) {  // not close to mountains
							prio -= std::abs(management_data.get_military_number_at(104)) / 5;
						}
						// frisian berry farm
					} else if (bo.is(BuildingAttribute::kSpaceConsumer)) {
						// we dont like trees nearby
						prio += 1 - bf->trees_nearby / 4;
						// and be far from rangers
						prio += 1 - bf->rangers_nearby *
						               std::abs(management_data.get_military_number_at(102)) / 5;

						// now we find out if the supporter is needed depending on stocklevel
						const uint32_t current_stocklevel = (get_stocklevel(bo, gametime));

						if (current_stocklevel > 50 &&
						    persistent_data->remaining_basic_buildings.count(bo.id) == 0) {
							continue;
						}

						if (current_stocklevel < 40) {
							prio += 5 * management_data.neuron_pool[23].get_result_safe(
							               (40 - current_stocklevel) / 2, kAbsValue);
						}
						// taking into account the vicinity
						for (auto ph : bo.production_hints) {
							assert(ph != INVALID_INDEX);
							prio += bf->collecting_producers_nearby.at(ph) * 10;
							prio -= bf->supporters_nearby.at(ph) * 8;
						}

						if (bf->enemy_nearby) {  // not close to the enemy
							prio -= 20;
						}

						// don't block port building spots with immovables
						if (bf->unowned_portspace_vicinity_nearby > 0) {
							prio -= 500;
						}

						if (bf->water_nearby) {  // not close to water
							prio -= std::abs(management_data.get_military_number_at(103)) / 5;
						}

						if (bf->unowned_mines_spots_nearby) {  // not close to mountains
							prio -= std::abs(management_data.get_military_number_at(104)) / 5;
						}

					} else {  // FISH BREEDERS and GAME KEEPERS

						// especially for fish breeders
						if (bo.is(BuildingAttribute::kNeedsCoast) &&
						    (bf->water_nearby < 6 || bf->fish_nearby < 6)) {
							continue;
						}
						if (bo.is(BuildingAttribute::kNeedsCoast)) {
							prio += (-6 + bf->water_nearby) / 3;
							prio += (-6 + bf->fish_nearby) / 3;
						}

						const uint32_t current_stocklevel = (get_stocklevel(bo, gametime));

						if (current_stocklevel > 50 &&
						    persistent_data->remaining_basic_buildings.count(bo.id) == 0) {
							continue;
						}

						if (current_stocklevel < 40) {
							prio += 5 * management_data.neuron_pool[23].get_result_safe(
							               (40 - current_stocklevel) / 2, kAbsValue);
						}

						for (auto ph : bo.production_hints) {
							assert(ph != INVALID_INDEX);
							prio += bf->collecting_producers_nearby.at(ph) * 10;
							prio -= bf->supporters_nearby.at(ph) * 20;
						}

						if (bf->enemy_nearby) {
							prio -= 20;
						}

						if (bf->unowned_portspace_vicinity_nearby > 0) {
							prio -= 500;
						}
					}

				} else if (bo.is(BuildingAttribute::kRecruitment)) {
					prio += bo.primary_priority;
					prio -= bf->unowned_land_nearby * 2;
					prio -= (bf->enemy_nearby) * 100;
					prio -= (expansion_type.get_expansion_type() != ExpansionMode::kEconomy) * 100;
				} else {  // finally normal productionsites
					assert(bo.production_hints.empty());

					if (bo.new_building == BuildingNecessity::kForced) {
						prio += 150;
						assert(!bo.is(BuildingAttribute::kShipyard));
					} else if (bo.is(BuildingAttribute::kShipyard)) {
						if (!map_allows_seafaring_) {
							continue;
						}
					} else {
						assert(bo.new_building == BuildingNecessity::kNeeded);
					}

					// Overdue priority here
					prio += bo.primary_priority;

					// we check separatelly buildings with no inputs and some inputs
					if (bo.inputs.empty()) {

						assert(!bo.is(BuildingAttribute::kShipyard));

						if (bo.is(BuildingAttribute::kSpaceConsumer)) {  // e.g. farms
							// we dont like trees nearby
							prio += 1 - bf->trees_nearby / 4;
							// we attempt to cluster space consumers together
							prio += bf->space_consumers_nearby * 2;
							// and be far from rangers
							prio += 1 - bf->rangers_nearby *
							               std::abs(management_data.get_military_number_at(102)) / 5;
						} else {
							// leave some free space between them
							prio -= bf->collecting_producers_nearby.at(bo.get_collected_map_resource()) *
							        std::abs(management_data.get_military_number_at(108)) / 5;
						}

						if (bo.is(BuildingAttribute::kSpaceConsumer) &&
						    bf->water_nearby) {  // not close to water
							prio -= std::abs(management_data.get_military_number_at(103)) / 5;
						}

						if (bo.is(BuildingAttribute::kSpaceConsumer) &&
						    bf->unowned_mines_spots_nearby) {  // not close to mountains
							prio -= std::abs(management_data.get_military_number_at(104)) / 5;
						}
						if (bo.is(BuildingAttribute::kSpaceConsumer) &&
						    bf->unowned_portspace_vicinity_nearby > 0) {  // do not block Ports
							prio -= 500;
						}
						if (bo.is(BuildingAttribute::kNeedsBerry)) {
							prio += std::abs(management_data.get_military_number_at(13)) *
							        bf->bushes_nearby / 12;
						}
					} else if (bo.is(BuildingAttribute::kShipyard)) {
						// for now AI builds only one shipyard
						assert(bo.total_count() == 0);
						if (bf->open_water_nearby > 3 && map_allows_seafaring_) {
							prio += productionsites.size() * 5 +
							        bf->open_water_nearby *
							           std::abs(management_data.get_military_number_at(109)) / 10;
						} else {
							continue;
						}
					}

					// considering neededness depending on stocklevel
					const uint32_t current_stocklevel = (get_stocklevel(bo, gametime));
					if (current_stocklevel > 50 &&
					    persistent_data->remaining_basic_buildings.count(bo.id) == 0) {
						continue;
					}
					if (current_stocklevel < 40) {
						prio += 5 * management_data.neuron_pool[23].get_result_safe(
						               (40 - current_stocklevel) / 2, kAbsValue);
					}
					// This considers supporters nearby
					for (auto ph : bo.ware_outputs) {
						prio += management_data.neuron_pool[52].get_result_safe(
						           bf->supporters_nearby.at(ph) * 5, kAbsValue) /
						        2;
					}

					if (prio <= 0) {
						continue;
					}

					// bonus for big buildings if shortage of big fields
					if (spots_avail.at(BUILDCAPS_BIG) <= 5 && bo.desc->get_size() == 3) {
						prio += std::abs(management_data.get_military_number_at(105)) / 5;
					}

					if (spots_avail.at(BUILDCAPS_MEDIUM) <= 5 && bo.desc->get_size() == 2) {
						prio += std::abs(management_data.get_military_number_at(106)) / 5;
					}

					// +1 if any consumers_ are nearby
					consumers_nearby_count = 0;

					for (size_t k = 0; k < bo.ware_outputs.size(); ++k)
						consumers_nearby_count += bf->consumers_nearby.at(bo.ware_outputs.at(k));

					if (consumers_nearby_count > 0) {
						prio += std::abs(management_data.get_military_number_at(107)) / 3;
					}
				}

				// Consider border with exemption of some huts
				if (!(bo.is(BuildingAttribute::kLumberjack) || bo.is(BuildingAttribute::kNeedsCoast) ||
				      bo.is(BuildingAttribute::kFisher))) {
					prio += recalc_with_border_range(*bf, prio);
				} else if (bf->near_border && (bo.is(BuildingAttribute::kLumberjack) ||
				                               bo.is(BuildingAttribute::kNeedsCoast))) {
					prio /= 2;
				}

			}  // production sites done
			else if (bo.type == BuildingObserver::Type::kMilitarysite) {

				prio += bo.primary_priority;

				// Two possibilities why to construct militarysite here
				if (!bf->defense_msite_allowed &&
				    (bf->nearest_buildable_spot_nearby < bo.desc->get_conquers() ||
				     bf->unowned_portspace_vicinity_nearby > 0) &&
				    (bf->military_in_constr_nearby + bf->military_unstationed) <
				       concurent_ms_in_constr_no_enemy) {
					// it will conquer new buildable spots for buildings or mines
				} else if (bf->defense_msite_allowed &&
				           (bf->military_in_constr_nearby + bf->military_unstationed) <
				              concurent_ms_in_constr_enemy_nearby) {
					// we need it to increase capacity on the field
					if (bo.fighting_type) {
						prio += 5;
					}
				} else {
					continue;
				}
				if (bf->unowned_mines_spots_nearby > 2 && bo.mountain_conqueror) {
					prio += 5;
				}
				prio += std::abs(management_data.get_military_number_at(35)) / 5 *
				        (static_cast<int16_t>(bo.desc->get_conquers()) -
				         static_cast<int16_t>(bf->nearest_buildable_spot_nearby));

				prio += bf->military_score_;

				// if place+building is not good enough
				if (prio <= persistent_data->target_military_score) {
					continue;
				}
				if (prio > persistent_data->ai_personality_mil_upper_limit) {
					persistent_data->ai_personality_mil_upper_limit = prio;
				}
			} else if (bo.type == BuildingObserver::Type::kWarehouse) {

				// exclude spots on border
				if (bf->near_border && !bo.is(BuildingAttribute::kPort)) {
					continue;
				}
				assert(bf->is_portspace != ExtendedBool::kUnset);
				if (bf->is_portspace != ExtendedBool::kTrue && bo.is(BuildingAttribute::kPort)) {
					continue;
				}
				prio += bo.primary_priority;

				// iterating over current warehouses and testing a distance
				// getting distance to nearest warehouse and adding it to a score
				uint16_t nearest_distance = std::numeric_limits<uint16_t>::max();
				for (const WarehouseSiteObserver& wh_obs : warehousesites) {
					const uint16_t actual_distance =
					   map.calc_distance(bf->coords, wh_obs.site->get_position());
					nearest_distance = std::min(nearest_distance, actual_distance);
				}
				// but limit to 30
				const uint16_t max_distance_considered = 30;
				nearest_distance = std::min(nearest_distance, max_distance_considered);
				if (nearest_distance < 13) {
					continue;
				}
				prio +=
				   management_data.neuron_pool[47].get_result_safe(nearest_distance / 2, kAbsValue) / 2;

				prio += bf->own_non_military_nearby * 3;

				// dont be close to enemies
				if (bf->enemy_nearby) {
					prio -= 40;
				}

				// being too close to a border is not good either
				if ((bf->unowned_land_nearby || bf->enemy_owned_land_nearby > 10) &&
				    !bo.is(BuildingAttribute::kPort) && prio > 0) {
					prio /= 2;
					prio -= 10;
				}

			} else if (bo.type == BuildingObserver::Type::kTrainingsite) {

				// Even if a site is forced it has kNeeded necessity now
				assert(bo.primary_priority > 0 && bo.new_building == BuildingNecessity::kNeeded);

				prio += bo.primary_priority;

				// for spots close to a border
				if (bf->near_border) {
					prio -= 5;
				}

				// take care about borders and enemies
				if (bf->enemy_nearby) {
					prio -= 20;
				}

				if (bf->unowned_land_nearby || bf->enemy_owned_land_nearby) {
					prio -= 15;
				}
			}

			// think of space consuming buildings nearby like farms or vineyards
			if (bo.type != BuildingObserver::Type::kMilitarysite) {
				prio -= bf->space_consumers_nearby * 10;
			}

			// Stop here, if priority is 0 or less.
			if (prio <= 0) {
				continue;
			}

			// Prefer road side fields
			prio += bf->preferred ? 5 : 0;

			// don't waste good land for small huts
			const bool space_stress =
			   (spots_avail.at(BUILDCAPS_MEDIUM) < 5 || spots_avail.at(BUILDCAPS_BIG) < 5);

			if (space_stress && bo.type == BuildingObserver::Type::kMilitarysite) {
				prio -= (bf->max_buildcap_nearby - bo.desc->get_size()) * 10;
			} else if (space_stress) {
				prio -= (bf->max_buildcap_nearby - bo.desc->get_size()) * 30;
			} else {
				prio -= (bf->max_buildcap_nearby - bo.desc->get_size()) * 5;
			}

			// prefer vicinity of ports (with exemption of warehouses)
			if (bf->port_nearby && bo.type == BuildingObserver::Type::kMilitarysite) {
				prio *= 2;
			}

			if (bo.type != BuildingObserver::Type::kMilitarysite && highest_nonmil_prio_ < prio) {
				highest_nonmil_prio_ = prio;
			}

			if (bo.type == BuildingObserver::Type::kMilitarysite) {
				if (prio <= persistent_data->target_military_score) {
					continue;
				}
			}

			if (prio > proposed_priority) {
				best_building = &bo;
				proposed_priority = prio;
				proposed_coords = bf->coords;
			}
		}  // ending loop over buildings
	}     // ending loop over fields

	// then try all mines_ - as soon as basic economy is build up.
	if (gametime > next_mine_construction_due_) {

		// not done here
		// update_all_mineable_fields(gametime);
		next_mine_construction_due_ = gametime + kNewMineConstInterval;

		if (!mineable_fields.empty()) {

			for (BuildingObserver& bo : buildings_) {
				if (productionsites.size() <= 8)
					break;

				if (bo.type != BuildingObserver::Type::kMine) {
					continue;
				}

				assert(bo.new_building != BuildingNecessity::kAllowed);

				// skip if a mine is not required
				if (!(bo.new_building == BuildingNecessity::kNeeded ||
				      bo.new_building == BuildingNecessity::kForced)) {
					continue;
				}

				// iterating over fields
				for (std::deque<MineableField*>::iterator j = mineable_fields.begin();
				     j != mineable_fields.end(); ++j) {

					MineableField* const mf = *j;

					if (mf->field_info_expiration <= gametime) {
						continue;
					}

					if (mf->coords.field->get_resources() != bo.mines) {
						continue;
					}

					// Continue if field is blocked at the moment
					if (blocked_fields.is_blocked(mf->coords)) {
						continue;
					}

					int32_t prio = 0;
					MapRegion<Area<FCoords>> mr(map, Area<FCoords>(mf->coords, 2));
					do {
						if (bo.mines == mr.location().field->get_resources()) {
							prio += mr.location().field->get_resources_amount();
						}
					} while (mr.advance(map));

					prio /= 10;

					// Only build mines_ on locations where some material can be mined
					if (prio < 1) {
						continue;
					}

					// applying nearnest penalty
					prio -= mf->mines_nearby * std::abs(management_data.get_military_number_at(126));

					// applying max needed
					prio += bo.primary_priority;

					// prefer mines in the middle of mine fields of the
					// same type, so we add a small bonus here
					// depending on count of same mines nearby,
					// though this does not reflects how many resources
					// are (left) in nearby mines
					prio += mf->same_mine_fields_nearby;

					// Continue if field is blocked at the moment
					if (blocked_fields.is_blocked(mf->coords)) {
						continue;
					}

					// Prefer road side fields
					prio += mf->preferred ? 1 : 0;

					prio += bo.primary_priority;

					if (prio > proposed_priority) {
						best_building = &bo;
						proposed_priority = prio;
						proposed_coords = mf->coords;
						mine = true;
					}

					if (prio > highest_nonmil_prio_) {
						highest_nonmil_prio_ = prio;
					}
				}  // end of evaluation of field
			}

		}  // section if mine size >0
	}     // end of mines_ section

	// if there is no winner:
	if (best_building == nullptr) {
		return false;
	}

	if (best_building->type == BuildingObserver::Type::kMilitarysite) {
		assert(proposed_priority >= persistent_data->least_military_score);
		persistent_data->target_military_score = proposed_priority;
		if (persistent_data->target_military_score >
		    persistent_data->ai_personality_mil_upper_limit) {
			persistent_data->ai_personality_mil_upper_limit = persistent_data->target_military_score;
		}
		assert(proposed_priority >= persistent_data->least_military_score);
	}

	// send the command to construct a new building
	game().send_player_build(player_number(), proposed_coords, best_building->id);
	blocked_fields.add(proposed_coords, game().get_gametime() + 2 * 60 * 1000);

	// resetting new_building_overdue
	best_building->new_building_overdue = 0;

	// we block also nearby fields
	// if farms and so on, for quite a long time
	// if military sites only for short time for AI can update information on near buildable fields
	if ((best_building->is(BuildingAttribute::kSpaceConsumer) &&
	     !best_building->is(BuildingAttribute::kRanger)) ||
	    best_building->type == BuildingObserver::Type::kMilitarysite) {
		uint32_t block_time = 0;
		uint32_t block_area = 0;
		if (best_building->is(BuildingAttribute::kSpaceConsumer)) {
			if (spots_ > kSpotsEnough) {
				block_time = 45 * 60 * 1000;
			} else {
				block_time = 15 * 60 * 1000;
			}
			block_area = 5;
		} else {  // militray buildings for a very short time
			block_time = 25 * 1000;
			block_area = 6;
		}

		MapRegion<Area<FCoords>> mr(map, Area<FCoords>(map.get_fcoords(proposed_coords), block_area));
		do {
			blocked_fields.add(mr.location(), game().get_gametime() + block_time);
		} while (mr.advance(map));
	}

	if (best_building->is(BuildingAttribute::kRecruitment)) {
		log("%2d: Building a recruitment site: %s\n", player_number(), best_building->name);
	}

	if (!(best_building->type == BuildingObserver::Type::kMilitarysite)) {
		best_building->construction_decision_time = gametime;
	} else {
		military_last_build_ = gametime;
		best_building->construction_decision_time = gametime - kBuildingMinInterval / 2;
	}

	// set the type of update that is needed
	if (mine) {
		next_mine_construction_due_ = gametime + kBusyMineUpdateInterval;
	}

	return true;
}

// Re-calculating warehouse to flag distances
void DefaultAI::check_flag_distances(const uint32_t gametime) {
	for (WarehouseSiteObserver& wh_obs : warehousesites) {
		uint16_t checked_flags = 0;
		const uint32_t this_wh_hash = wh_obs.site->get_position().hash();
		uint32_t highest_distance_set = 0;

		std::queue<Widelands::Flag*>
		   remaining_flags;  // only used to collect flags reachable walk over roads
		remaining_flags.push(&wh_obs.site->base_flag());
		flag_warehouse_distance.set_distance(
		   wh_obs.site->base_flag().get_position().hash(), 0, gametime, this_wh_hash);
		uint32_t tmp_wh;
		assert(flag_warehouse_distance.get_distance(
		          wh_obs.site->base_flag().get_position().hash(), gametime, &tmp_wh) == 0);

		// Algorithm to walk on roads
		// All nodes are marked as to_be_checked == true first and once the node is checked it is
		// changed to false. Under some conditions, the same node can be checked twice, the
		// to_be_checked can be set back to true. Because less hoops (fewer flag-to-flag roads) does
		// not always mean shortest road.
		while (!remaining_flags.empty()) {
			++checked_flags;
			// looking for a node with shortest existing road distance from starting flag and one that
			// has to be checked Now going over roads leading from this flag
			const uint16_t current_flag_distance = flag_warehouse_distance.get_distance(
			   remaining_flags.front()->get_position().hash(), gametime, &tmp_wh);
			for (uint8_t i = 1; i <= 6; ++i) {
				Road* const road = remaining_flags.front()->get_road(i);

				if (!road) {
					continue;
				}

				Flag* endflag = &road->get_flag(Road::FlagStart);

				if (endflag == remaining_flags.front()) {
					endflag = &road->get_flag(Road::FlagEnd);
				}
				const uint16_t steps_count = road->get_path().get_nsteps();

				// Calculated distance can be used or ignored if f.e. longer than via other route
				bool const updated = flag_warehouse_distance.set_distance(
				   endflag->get_position().hash(), current_flag_distance + steps_count, gametime,
				   this_wh_hash);

				if (highest_distance_set < current_flag_distance + steps_count) {
					highest_distance_set = current_flag_distance + steps_count;
				}

				if (updated) {
					remaining_flags.push(endflag);
				}
			}
			remaining_flags.pop();
		}
	}

	// Now let do some lazy pruning - remove the flags that were not updated for long
	flag_warehouse_distance.remove_old_flag(gametime);
}

// Here we pick about 25 roads and investigate them. If it is a dead end we dismantle it
bool DefaultAI::dismantle_dead_ends() {
	bool road_dismantled = false;
	const uint16_t stepping = roads.size() / 25 + 1;

	for (uint16_t i = 0; i < roads.size(); i += stepping) {
		const Flag& roadstartflag = roads[i]->get_flag(Road::FlagStart);
		const Flag& roadendflag = roads[i]->get_flag(Road::FlagEnd);

		if (!roadstartflag.get_building() && roadstartflag.is_dead_end()) {
			game().send_player_bulldoze(*const_cast<Flag*>(&roadstartflag));
			road_dismantled = true;
		}

		if (!roadendflag.get_building() && roadendflag.is_dead_end()) {
			game().send_player_bulldoze(*const_cast<Flag*>(&roadendflag));
			road_dismantled = true;
		}
	}
	return road_dismantled;
}

// improves current road system
bool DefaultAI::improve_roads(uint32_t gametime) {

	// First try to dismantle some dead ends on road
	if (dead_ends_check_ || gametime % 50 == 0) {
		if (dismantle_dead_ends()) {
			return true;
		}
		dead_ends_check_ = false;
		return false;
	}

	if (!roads.empty()) {
		const Path& path = roads.front()->get_path();

		// first force a split on roads that are longer than 3 parts
		if (path.get_nsteps() > 3 && spots_ > kSpotsEnough) {
			const Map& map = game().map();
			CoordPath cp(map, path);
			// try to split after two steps
			CoordPath::StepVector::size_type i = cp.get_nsteps() - 1, j = 1;

			for (; i >= j; --i, ++j) {
				{
					const Coords c = cp.get_coords().at(i);

					if (map[c].nodecaps() & BUILDCAPS_FLAG) {
						game().send_player_build_flag(player_number(), c);
						return true;
					}
				}
				{
					const Coords c = cp.get_coords().at(j);

					if (map[c].nodecaps() & BUILDCAPS_FLAG) {
						game().send_player_build_flag(player_number(), c);
						return true;
					}
				}
			}

			// Unable to set a flag - perhaps the road was build stupid
			game().send_player_bulldoze(*const_cast<Road*>(roads.front()));
			dead_ends_check_ = true;
			return true;
		}

		roads.push_back(roads.front());
		roads.pop_front();

		// Occasionaly (not more then once in 15 seconds) we test if the road can be dismantled
		// if there is shortage of spots we do it always
		if (last_road_dismantled_ + 15 * 1000 < gametime &&
		    (gametime % 40 == 0 || spots_ <= kSpotsEnough)) {
			const Road& road = *roads.front();
			if (dispensable_road_test(*const_cast<Road*>(&road))) {
				game().send_player_bulldoze(*const_cast<Road*>(&road));
				last_road_dismantled_ = gametime;
				dead_ends_check_ = true;
				return true;
			}
		}
	}
	// now we rotate economies and flags to get one flag to go on with
	if (economies.empty()) {
		check_economies();
		return false;
	}

	if (economies.size() >= 2) {  // rotating economies
		economies.push_back(economies.front());
		economies.pop_front();
	}

	EconomyObserver* eco = economies.front();
	if (eco->flags.empty()) {
		check_economies();
		return false;
	}
	if (eco->flags.size() > 1) {
		eco->flags.push_back(eco->flags.front());
		eco->flags.pop_front();
	}

	const Flag& flag = *eco->flags.front();

	// now we test if it is dead end flag, if yes, destroying it
	if (flag.is_dead_end() && flag.current_wares() == 0) {
		game().send_player_bulldoze(*const_cast<Flag*>(&flag));
		eco->flags.pop_front();
		return true;
	}

	bool is_warehouse = false;
	if (Building* b = flag.get_building()) {
		BuildingObserver& bo = get_building_observer(b->descr().name().c_str());
		if (bo.type == BuildingObserver::Type::kWarehouse) {
			is_warehouse = true;
		}
	}
	const uint32_t flag_coords_hash = flag.get_position().hash();

	if (flag_warehouse_distance.is_road_prohibited(flag_coords_hash, gametime)) {
		return false;
	}
	const bool needs_warehouse = flag.get_economy()->warehouses().empty();

	uint32_t tmp_wh;

	// when deciding if we attempt to build a road from here we use probability
	uint16_t probability_score = 0;
	if (flag.nr_of_roads() == 1) {
		probability_score += 20;
	}
	if (is_warehouse && flag.nr_of_roads() <= 3) {
		probability_score += 20;
	}
	probability_score += flag.current_wares() * 5;
	if (needs_warehouse) {
		probability_score += 500;
	}
	if (std::rand() % 10 == 0) {
		probability_score +=
		   flag_warehouse_distance.get_distance(flag_coords_hash, gametime, &tmp_wh);
	}

	if (std::rand() % 200 < probability_score) {
		create_shortcut_road(flag, 14, gametime);
		return true;
	}

	return false;
}

// This function takes a road (road is smallest section of roads with two flags on the ends)
// look for longer section of road that starts and ends with building/road crossing
// and tries to find alternative route from one end flag to another.
// If route exists, it is not too long, and current road is not intensively used
// the road can be dismantled
bool DefaultAI::dispensable_road_test(const Widelands::Road& road) {

	Flag& roadstartflag = road.get_flag(Road::FlagStart);
	Flag& roadendflag = road.get_flag(Road::FlagEnd);

	// Calculating full road (from crossing/building to another crossing/building),
	// this means we calculate vector of all flags of the "full road"
	std::vector<Widelands::Flag*> full_road;
	full_road.push_back(&roadstartflag);
	full_road.push_back(&roadendflag);

	uint16_t road_length = road.get_path().get_nsteps();

	for (int j = 0; j < 2; ++j) {
		bool new_road_found = true;
		while (new_road_found && full_road.back()->nr_of_roads() <= 2 &&
		       full_road.back()->get_building() == nullptr) {
			new_road_found = false;
			for (uint8_t i = 1; i <= 6; ++i) {
				Road* const near_road = full_road.back()->get_road(i);

				if (!near_road) {
					continue;
				}

				Flag* other_end;
				if (near_road->get_flag(Road::FlagStart).get_position().hash() ==
				    full_road.back()->get_position().hash()) {
					other_end = &near_road->get_flag(Road::FlagEnd);
				} else {
					other_end = &near_road->get_flag(Road::FlagStart);
				}

				// Have we already the end of road in our full_road?
				if (std::find(full_road.begin(), full_road.end(), other_end) == full_road.end()) {
					full_road.push_back(other_end);
					road_length += near_road->get_path().get_nsteps();
					new_road_found = true;
					break;
				}
			}
		}
		// we walked to one end, now let revert the content of full_road and repeat in opposite
		// direction
		std::reverse(full_road.begin(), full_road.end());
	}

	// To make decision how intensively the road is used, we count wares on it, but we distinguish
	// situation when entire road has only 2 flags or is longer
	uint16_t wares_on_road = 0;
	assert(full_road.size() > 1);
	if (full_road.size() == 2) {
		wares_on_road = roadstartflag.current_wares() + roadendflag.current_wares();
	} else {
		// We count wares only on inner flags
		for (uint16_t k = 1; k < full_road.size() - 1; ++k) {
			wares_on_road += full_road[k]->current_wares();
		}
	}

	// If it by chance starts or ends next to a warehouse...
	if (Building* b = full_road.front()->get_building()) {
		BuildingObserver& bo = get_building_observer(b->descr().name().c_str());
		if (bo.type == BuildingObserver::Type::kWarehouse) {
			return false;
		}
	}
	if (Building* b = full_road.back()->get_building()) {
		BuildingObserver& bo = get_building_observer(b->descr().name().c_str());
		if (bo.type == BuildingObserver::Type::kWarehouse) {
			return false;
		}
	}

	if (spots_ > kSpotsEnough && wares_on_road > 5) {
		return false;
	} else if (wares_on_road > 8) {
		return false;
	}

	std::priority_queue<NearFlag> queue;
	// only used to collect flags reachable walking over roads
	std::vector<NearFlag> reachableflags;

	queue.push(NearFlag(full_road.front(), 0));
	uint16_t alternative_path = std::numeric_limits<uint16_t>::max();
	const uint8_t checkradius = 3 * game().map().calc_distance(full_road.front()->get_position(),
	                                                           full_road.back()->get_position());

	// algorithm to walk on roads
	while (!queue.empty()) {

		// Testing if we stand on the roadendflag... if yes, the alternative path is found, no reason
		// to go on
		if (full_road.back()->get_position().x == queue.top().flag->get_position().x &&
		    full_road.back()->get_position().y == queue.top().flag->get_position().y) {
			alternative_path = queue.top().current_road_distance;
			break;
		}

		// If we were here, do not evaluate the flag again
		std::vector<NearFlag>::iterator f =
		   find(reachableflags.begin(), reachableflags.end(), queue.top().flag);
		if (f != reachableflags.end()) {
			queue.pop();
			continue;
		}

		reachableflags.push_back(queue.top());
		queue.pop();
		NearFlag& nf = reachableflags.back();

		// Now go over roads going from this flag
		for (uint8_t i = 1; i <= 6; ++i) {
			Road* const near_road = nf.flag->get_road(i);

			if (!near_road) {
				continue;
			}

			// alternate road cannot lead via road to be dismantled
			if (near_road->serial() == road.serial()) {
				continue;
			}

			Flag* endflag = &near_road->get_flag(Road::FlagStart);

			if (endflag == nf.flag) {
				endflag = &near_road->get_flag(Road::FlagEnd);
			}

			// When walking on nearby roads, we do not go too far from start and end of road
			const int32_t dist1 =
			   game().map().calc_distance(full_road.front()->get_position(), endflag->get_position());
			const int32_t dist2 =
			   game().map().calc_distance(full_road.back()->get_position(), endflag->get_position());
			if ((dist1 + dist2) > checkradius) {
				continue;
			}

			const uint32_t new_length = nf.current_road_distance + near_road->get_path().get_nsteps();
			queue.push(NearFlag(endflag, new_length));
		}
	}

	if (alternative_path + wares_on_road <= road_length + 12) {
		return true;
	}

	return false;
}

// Trying to connect the flag to another one, be it from own economy
// or other economy
// The procedure is:
// - Collect all flags within checkradius into RoadCandidates, but first we dont even know if a road
// can be built to them
// - Walking over road network to collect info on flags that are accessible over road network
// - Then merge info from NearFlags to RoadCandidates and consider roads to few best candidates from
// RoadCandidates. We use score named "reduction" that is basically diff between connection over
// existing roads minus possible road from starting flag to candidate flag. Of course there are two
// special cases:
// - the candidate flag does not belong to the same economy, so no road connection exists
// - they are from same economy, but are connected beyond range of checkradius, so actual length of
// connection is not known
bool DefaultAI::create_shortcut_road(const Flag& flag, uint16_t checkradius, uint32_t gametime) {

	// Increasing the failed_connection_tries counter
	// At the same time it indicates a time an economy is without a warehouse
	EconomyObserver* eco = get_economy_observer(flag.economy());
	// if we passed grace time this will be last attempt and if it fails
	// building is destroyed
	bool last_attempt_ = false;

	// this should not happen, but if the economy has a warehouse and a dismantle
	// grace time set, we must 'zero' the dismantle grace time
	if (!flag.get_economy()->warehouses().empty() && eco->dismantle_grace_time != kNever) {
		eco->dismantle_grace_time = kNever;
	}

	// first we deal with situations when this is economy with no warehouses
	// and this is a flag belonging to a building/constructionsite
	// such economy must get dismantle grace time (if not set yet)
	// end sometimes extended checkradius
	if (flag.get_economy()->warehouses().empty() && flag.get_building()) {

		// occupied military buildings get special treatment
		// (extended grace time + longer radius)
		bool occupied_military_ = false;
		Building* b = flag.get_building();
		if (upcast(MilitarySite, militb, b)) {
			if (militb->soldier_control()->stationed_soldiers().size() > 0) {
				occupied_military_ = true;
			}
		}

		// check if we are within grace time, if not or gracetime unset we need to do something
		// if we are within gracetime we do nothing (this loop is skipped)

		// if grace time is not set, this is probably first time without a warehouse and we must set
		// it
		if (eco->dismantle_grace_time == kNever) {

			// constructionsites
			if (upcast(ConstructionSite const, constructionsite, flag.get_building())) {
				BuildingObserver& bo =
				   get_building_observer(constructionsite->building().name().c_str());
				// first very special case - a port (in the phase of constructionsite)
				// this might be a new colonization port
				if (bo.is(BuildingAttribute::kPort)) {
					eco->dismantle_grace_time = gametime + 60 * 60 * 1000;  // one hour should be enough
				} else {  // other constructionsites, usually new (standalone) constructionsites
					eco->dismantle_grace_time =
					   gametime + 30 * 1000 +            // very shot time is enough
					   (eco->flags.size() * 30 * 1000);  // + 30 seconds for every flag in economy
				}

				// buildings
			} else {

				if (occupied_military_) {
					eco->dismantle_grace_time =
					   (gametime + 90 * 60 * 1000) + (eco->flags.size() * 20 * 1000);

				} else {  // for other normal buildings
					eco->dismantle_grace_time =
					   gametime + (45 * 60 * 1000) + (eco->flags.size() * 20 * 1000);
				}
			}

			// we have passed grace_time - it is time to dismantle
		} else if (eco->dismantle_grace_time <= gametime) {
			last_attempt_ = true;
			// we increase a check radius in last attempt
			checkradius += 2;
		}

		// and bonus for occupied military buildings:
		if (occupied_military_) {
			checkradius += 4;
		}

		// and generally increase radius for unconnected buildings
		checkradius += 2;
	}

	// Now own roadfinding stuff
	const Map& map = game().map();

	// Initializing new object of FlagsForRoads, we will push there all candidate flags
	// First we dont even know if a road can be built there (from current flag)
	// Adding also distance of this flag to nearest wh
	uint32_t tmp_wh;  // This information is not used, but we need it
	const uint32_t current_flag_dist_to_wh =
	   flag_warehouse_distance.get_distance(flag.get_position().hash(), gametime, &tmp_wh);

	FlagCandidates flag_candidates(current_flag_dist_to_wh);

	FindNodeWithFlagOrRoad functor;
	CheckStepRoadAI check(player_, MOVECAPS_WALK, true);

	// get all flags within radius
	std::vector<Coords> reachable;
	map.find_reachable_fields(game(),
	                          Area<FCoords>(map.get_fcoords(flag.get_position()), checkradius),
	                          &reachable, check, functor);

	for (const Coords& reachable_coords : reachable) {

		// ignore starting flag, of course
		if (reachable_coords == flag.get_position()) {
			continue;
		}

		const uint32_t reachable_coords_hash = reachable_coords.hash();

		// first make sure there is an immovable (should be, but still)
		Widelands::BaseImmovable* this_immovable = map[reachable_coords].get_immovable();
		if (upcast(PlayerImmovable const, player_immovable, this_immovable)) {

			// if it is the road, make a flag there
			if (this_immovable->descr().type() == MapObjectType::ROAD) {
				game().send_player_build_flag(player_number(), reachable_coords);
			}

			// do not go on if it is not a flag
			if (this_immovable->descr().type() != MapObjectType::FLAG) {
				continue;
			}

			// testing if a flag/road's economy has a warehouse, if not we are not
			// interested to connect to it
			if (player_immovable->economy().warehouses().size() == 0) {
				continue;
			}

			// This is a candidate, sending all necessary info to RoadCandidates
			const bool is_different_economy = (player_immovable->get_economy() != flag.get_economy());
			const uint16_t air_distance = map.calc_distance(flag.get_position(), reachable_coords);

			if (!flag_candidates.has_candidate(reachable_coords_hash) &&
			    !flag_warehouse_distance.is_road_prohibited(reachable_coords_hash, gametime)) {
				flag_candidates.add_flag(
				   reachable_coords_hash, is_different_economy,
				   flag_warehouse_distance.get_distance(reachable_coords_hash, gametime, &tmp_wh),
				   air_distance);
			}
		}
	}

	// now we walk over roads and if field is reachable by roads, we change the distance assigned
	// above
	std::map<uint32_t, NearFlag> nearflags;  // only used to collect flags reachable walk over roads
	nearflags[flag.get_position().hash()] = NearFlag(&flag, 0);

	collect_nearflags(nearflags, flag, checkradius);

	// Sending calculated walking costs from nearflags to RoadCandidates to update info on
	// Candidate flags/roads
	for (auto& nf_walk : nearflags) {
		const uint32_t nf_hash = nf_walk.second.flag->get_position().hash();
		// NearFlag contains also flags beyond check radius, these are not relevant for us
		if (flag_candidates.has_candidate(nf_hash)) {
			flag_candidates.set_cur_road_distance(nf_hash, nf_walk.second.current_road_distance);
		}
	}

	// Here we must consider how much are buildable fields lacking
	// the number will be transformed to a weight passed to findpath function
	int32_t fields_necessity = 0;
	if (spots_ < kSpotsTooLittle) {
		fields_necessity += 10;
	}
	if (map_allows_seafaring_ && num_ports == 0) {
		fields_necessity += 10;
	}
	if (num_ports < 4) {
		fields_necessity += 5;
	}
	if (spots_ < kSpotsEnough) {
		fields_necessity += 5;
	}

	fields_necessity *= std::abs(management_data.get_military_number_at(64)) * 5;

	// Now we calculate roads from here to few best looking RoadCandidates....
	flag_candidates.sort_by_air_distance();
	uint32_t possible_roads_count = 0;
	for (const auto& flag_candidate : flag_candidates.flags()) {
		if (possible_roads_count > 10) {
			break;
		}
		const Widelands::Coords coords = Coords::unhash(flag_candidate.coords_hash);
		Path path;

		// value of pathcost is not important, it just indicates, that the path can be built
		// We send this information to RoadCandidates, with length of possible road if applicable
		const int32_t pathcost =
		   map.findpath(flag.get_position(), coords, 0, path, check, 0, fields_necessity);
		if (pathcost >= 0) {
			flag_candidates.set_road_possible(flag_candidate.coords_hash, path.get_nsteps());
			++possible_roads_count;
		}
	}

	// re-sorting again now by default by a score
	flag_candidates.sort();

	// Well and finally building the winning road (if any)
	const int32_t winner_min_score = (spots_ < kSpotsTooLittle) ? 50 : 25;

	FlagCandidates::Candidate* winner = flag_candidates.get_winner(winner_min_score);
	if (winner) {
		const Widelands::Coords target_coords = Coords::unhash(winner->coords_hash);

		// This is to prohibit the flag for some time but with exemption of warehouse
		if (flag_warehouse_distance.get_distance(winner->coords_hash, gametime, &tmp_wh) > 0) {
			flag_warehouse_distance.set_road_built(winner->coords_hash, gametime);
		}
		// and we straight away set distance of future flag
		flag_warehouse_distance.set_distance(
		   flag.get_position().hash(), winner->start_flag_dist_to_wh + winner->possible_road_distance,
		   gametime, 0);  // faking the warehouse

		Path& path = *new Path();
#ifndef NDEBUG
		const int32_t pathcost =
		   map.findpath(flag.get_position(), target_coords, 0, path, check, 0, fields_necessity);
		assert(pathcost >= 0);
#else
		map.findpath(flag.get_position(), target_coords, 0, path, check, 0, fields_necessity);
#endif
		game().send_player_build_road(player_number(), path);
		return true;
	}
	// We can't build a road so let's block the vicinity as an indication this area is not
	// connectible
	// Usually we block for 2 minutes, but if it is a last attempt we block for 10 minutes
	// Note: we block the vicinity only if this economy (usually a sole flag with a building) is not
	// connected to a warehouse
	if (flag.get_economy()->warehouses().empty()) {

		// blocking only if latest block was less then 60 seconds ago or it is last attempt
		if (eco->fields_block_last_time + kOneMinute < gametime || last_attempt_) {
			eco->fields_block_last_time = gametime;

			const uint32_t block_time = last_attempt_ ? 10 * kOneMinute : 2 * kOneMinute;

			FindNodeAcceptAll buildable_functor;
			CheckStepOwnTerritory check_own(player_, MOVECAPS_WALK, true);

			// get all flags within radius
			std::vector<Coords> reachable_to_block;
			map.find_reachable_fields(game(),
			                          Area<FCoords>(map.get_fcoords(flag.get_position()), checkradius),
			                          &reachable_to_block, check_own, buildable_functor);

			for (auto coords : reachable_to_block) {
				blocked_fields.add(coords, game().get_gametime() + block_time);
			}
		}

		// If it last attempt we also destroy the flag (with a building if any attached)
		if (last_attempt_) {
			remove_from_dqueue<Widelands::Flag>(eco->flags, &flag);
			game().send_player_bulldoze(*const_cast<Flag*>(&flag));
			dead_ends_check_ = true;
			return true;
		}
	}
	return false;
}

void DefaultAI::collect_nearflags(std::map<uint32_t, NearFlag>& nearflags,
                                  const Flag& flag,
                                  const uint16_t checkradius) {
	// Algorithm to walk on roads
	// All nodes are marked as to_be_checked == true first and once the node is checked it is changed
	// to false. Under some conditions, the same node can be checked twice, the to_be_checked can
	// be set back to true. Because less hoops (fewer flag-to-flag roads) does not always mean
	// shortest road.

	const Map& map = game().map();

	for (;;) {
		// looking for a node with shortest existing road distance from starting flag and one that has
		// to be checked
		uint32_t start_field = kNoField;
		uint32_t nearest_distance = 10000;
		for (auto item : nearflags) {
			if (item.second.current_road_distance < nearest_distance && item.second.to_be_checked) {
				nearest_distance = item.second.current_road_distance;
				start_field = item.first;
			}
		}
		// OK, we failed to find a NearFlag where to_be_checked == true, so quitting the loop now
		if (start_field == kNoField) {
			break;
		}

		nearflags[start_field].to_be_checked = false;

		// Now going over roads leading from this flag
		for (uint8_t i = 1; i <= 6; ++i) {
			Road* const road = nearflags[start_field].flag->get_road(i);

			if (!road) {
				continue;
			}

			Flag* endflag = &road->get_flag(Road::FlagStart);

			if (endflag == nearflags[start_field].flag) {
				endflag = &road->get_flag(Road::FlagEnd);
			}

			const uint32_t endflag_hash = endflag->get_position().hash();

			const int32_t dist = map.calc_distance(flag.get_position(), endflag->get_position());

			if (dist > checkradius + 2) {  //  Testing bigger vicinity then checkradius....
				continue;
			}

			// There is few scenarios for this neighbour flag
			if (nearflags.count(endflag_hash) == 0) {
				// This is brand new flag
				// calculating diff how much closer we will get to the flag
				nearflags[endflag_hash] =
				   NearFlag(endflag, nearflags[start_field].current_road_distance +
				                        road->get_path().get_nsteps());
			} else {
				// We know about this flag already
				if (nearflags[endflag_hash].current_road_distance >
				    nearflags[start_field].current_road_distance + road->get_path().get_nsteps()) {
					// ..but this current connection is shorter than one found before
					nearflags[endflag_hash].current_road_distance =
					   nearflags[start_field].current_road_distance + road->get_path().get_nsteps();
					// So let re-check neighbours once more
					nearflags[endflag_hash].to_be_checked = true;
				}
			}
		}
	}
}

/**
 * Checks if anything in one of the economies changed and takes care for these
 * changes.
 *
 * \returns true, if something was changed.
 */
bool DefaultAI::check_economies() {
	while (!new_flags.empty()) {
		const Flag& flag = *new_flags.front();
		new_flags.pop_front();
		get_economy_observer(flag.economy())->flags.push_back(&flag);
	}

	for (std::deque<EconomyObserver*>::iterator obs_iter = economies.begin();
	     obs_iter != economies.end(); ++obs_iter) {
		// check if any flag has changed its economy
		std::deque<Flag const*>& fl = (*obs_iter)->flags;

		for (std::deque<Flag const*>::iterator j = fl.begin(); j != fl.end();) {
			if (&(*obs_iter)->economy != &(*j)->economy()) {
				// the flag belongs to other economy so we must assign it there
				get_economy_observer((*j)->economy())->flags.push_back(*j);
				// and erase from this economy's observer
				j = fl.erase(j);
			} else {
				++j;
			}
		}

		// if there are no more flags in this economy,
		// we no longer need it's observer
		if ((*obs_iter)->flags.empty()) {
			delete *obs_iter;
			economies.erase(obs_iter);
			return true;
		}
	}
	return false;
}

/**
 * checks the first productionsite in list, takes care if it runs out of
 * resources and finally reenqueues it at the end of the list.
 *
 * \returns true, if something was changed.
 */
bool DefaultAI::check_productionsites(uint32_t gametime) {
	if (productionsites.empty()) {
		return false;
	}

	// Reorder and set new values; - better now because there are multiple returns in the function
	productionsites.push_back(productionsites.front());
	productionsites.pop_front();

	// Get link to productionsite that should be checked
	ProductionSiteObserver& site = productionsites.front();



	// Inform if we are above ai type limit.
	if (site.bo->total_count() > site.bo->cnt_limit_by_aimode) {
		log("AI check_productionsites: Too many %s: %d, ai limit: %d\n", site.bo->name,
		    site.bo->total_count(), site.bo->cnt_limit_by_aimode);
	}

	// first we werify if site is working yet (can be unoccupied since the start)
	if (!site.site->can_start_working()) {
		site.unoccupied_till = game().get_gametime();
	}

	// is it connected to wh at all?
	const bool connected_to_wh = !site.site->get_economy()->warehouses().empty();

	// do not dismantle or upgrade the same type of building too soon - to give some time to update
	// statistics
	if (site.bo->last_dismantle_time >
	    game().get_gametime() -
	       (std::abs(management_data.get_military_number_at(164)) / 25 + 1) * 60 * 1000) {
		return false;
	}

	// Get max radius of recursive workarea
	WorkareaInfo::size_type radius = 0;
	const WorkareaInfo& workarea_info = site.bo->desc->workarea_info_;
	for (const auto& temp_info : workarea_info) {
		if (radius < temp_info.first) {
			radius = temp_info.first;
		}
	}

	const Map& map = game().map();

	// First we check if we must release an experienced worker
	// iterate over all working positions of the actual productionsite
<<<<<<< HEAD
	for (uint8_t i = 0; i <  site.site->descr().nr_working_positions(); i++) {
=======
	for (uint8_t i = 0; i < site.site->descr().nr_working_positions(); i++) {
>>>>>>> ab05f982
		// get the pointer to the worker assigned to the actual position
		const Worker* cw = site.site->working_positions()[i].worker;
		if (cw) {  // a worker is assigned to the position
			// get the descritpion index of the worker assigned on this position
			DescriptionIndex current_worker = cw->descr().worker_index();
			// if description indexes of assigned worker and normal worker differ
			// (this means an experienced worker is assigned to the position)
			// and we have none of the experienced workers on stock
			if (current_worker != site.bo->positions.at(i) &&
<<<<<<< HEAD
				calculate_stocklevel(current_worker, WareWorker::kWorker) < 1) {
=======
			    calculate_stocklevel(current_worker, WareWorker::kWorker) < 1) {
>>>>>>> ab05f982
				// kick out the worker
				game().send_player_evict_worker(*site.site->working_positions()[i].worker);
				return true;
			}
		}
	}

	// The code here is bit complicated
	// a) Either this site is pending for upgrade, if ready, order the upgrade
	// b) other site of type is pending for upgrade
	// c) if none of above, we can consider upgrade of this one

	const DescriptionIndex enhancement = site.site->descr().enhancement();

	bool considering_upgrade = enhancement != INVALID_INDEX;

	if (!basic_economy_established && management_data.f_neuron_pool[17].get_position(2)) {
		considering_upgrade = false;
	}

	// First we check for rare case when input wares are set to 0 but AI is not aware that
	// the site is pending for upgrade - one possible cause is this is a freshly loaded game
	if (!site.upgrade_pending) {
		bool resetting_wares = false;
		for (auto& queue : site.site->inputqueues()) {
			if (queue->get_max_fill() == 0) {
				resetting_wares = true;
				game().send_player_set_input_max_fill(
				   *site.site, queue->get_index(), queue->get_type(), queue->get_max_size());
			}
		}
		if (resetting_wares) {
			log(" %d: AI: input queues were reset to max for %s (game just loaded?)\n",
			    player_number(), site.bo->name);
			return true;
		}
	}

	if (site.upgrade_pending) {
		// The site is in process of emptying its input queues
		// Do nothing when some wares are left, but do not wait more then 4 minutes
		if (site.bo->construction_decision_time + 4 * 60 * 1000 > gametime &&
		    !set_inputs_to_zero(site)) {
			return false;
		}
		assert(site.bo->cnt_upgrade_pending == 1);
		assert(enhancement != INVALID_INDEX);
		game().send_player_enhance_building(*site.site, enhancement);
		return true;
	} else if (site.bo->cnt_upgrade_pending > 0) {
		// some other site of this type is in pending for upgrade
		assert(site.bo->cnt_upgrade_pending == 1);
		return false;
	}
	assert(site.bo->cnt_upgrade_pending == 0);

	// Of course type of productionsite must be allowed
	if (considering_upgrade && !player_->is_building_type_allowed(enhancement)) {
		considering_upgrade = false;
	}

	// Site must be connected to warehouse
	if (considering_upgrade && !connected_to_wh) {
		considering_upgrade = false;
	}

	// If upgrade produces new outputs, we upgrade unless the site is younger
	// then 10 minutes. Otherwise the site must be older then 20 minutes and
	// gametime > 45 minutes.
	if (considering_upgrade) {
		if (site.bo->is(BuildingAttribute::kUpgradeExtends)) {
			if (gametime < site.built_time + 10 * 60 * 1000) {
				considering_upgrade = false;
			}
		} else {
			if (gametime < 45 * 60 * 1000 || gametime < site.built_time + 20 * 60 * 1000) {
				considering_upgrade = false;
			}
		}
	}

	// No upgrade without proper workers
	if (considering_upgrade && !site.site->has_workers(enhancement, game())) {
		const BuildingDescr& bld = *tribe_->get_building_descr(enhancement);
		BuildingObserver& en_bo = get_building_observer(bld.name().c_str());
<<<<<<< HEAD
			if (get_stocklevel(en_bo, gametime, WareWorker::kWorker) < 1) {
				considering_upgrade = false;
			}
=======
		if (get_stocklevel(en_bo, gametime, WareWorker::kWorker) < 1) {
			considering_upgrade = false;
		}
>>>>>>> ab05f982
	}

	if (considering_upgrade) {

		const BuildingDescr& bld = *tribe_->get_building_descr(enhancement);
		BuildingObserver& en_bo = get_building_observer(bld.name().c_str());
		bool doing_upgrade = false;

		// 10 minutes is a time to productions statics to settle
		if ((en_bo.last_building_built == kNever ||
		     gametime - en_bo.last_building_built >= 10 * 60 * 1000) &&
		    (en_bo.cnt_under_construction + en_bo.unoccupied_count) == 0) {

			// forcing first upgrade
			if (en_bo.total_count() == 0 &&
			    (site.bo->cnt_built > 1 || site.bo->is(BuildingAttribute::kUpgradeSubstitutes))) {
				doing_upgrade = true;
			}

			if (en_bo.total_count() == 1 &&
			    (site.bo->cnt_built > 1 || site.bo->is(BuildingAttribute::kUpgradeSubstitutes))) {
				if (en_bo.current_stats > 55) {
					doing_upgrade = true;
				}
			}

			if (en_bo.total_count() > 1 &&
			    (site.bo->cnt_built > 2 || site.bo->is(BuildingAttribute::kUpgradeSubstitutes))) {
				if (en_bo.current_stats > 75) {
					doing_upgrade = true;
				}
			}

			// Don't forget about limitation of number of buildings
			if (en_bo.aimode_limit_status() != AiModeBuildings::kAnotherAllowed) {
				doing_upgrade = false;
			}
		}

		// Here we just restrict input wares to 0 and set flag 'upgrade_pending' to true
		if (doing_upgrade) {
			set_inputs_to_zero(site);
			site.bo->construction_decision_time = gametime;
			en_bo.construction_decision_time = gametime;
			site.upgrade_pending = true;
			++site.bo->cnt_upgrade_pending;
			return true;
		}
	}

	// Barracks
	if (site.bo->is(BuildingAttribute::kBarracks)) {
		// If we somehow have more than one barracks we will dismantle current one
		if (site.bo->total_count() > 1) {
			log("%2d: We have %d barracks, that is not supported by AI and if caused by AI it is an "
			    "error; dismantling the barracks at %3dx%3d\n",
			    player_number(), site.bo->total_count(), site.site->get_position().x,
			    site.site->get_position().y);
			if (connected_to_wh) {
				game().send_player_dismantle(*site.site);
			} else {
				game().send_player_bulldoze(*site.site);
			}
			return true;
		}

		assert(site.bo->total_count() == 1);
		for (auto& queue : site.site->inputqueues()) {
			if (queue->get_max_fill() > 4) {
				game().send_player_set_input_max_fill(
				   *site.site, queue->get_index(), queue->get_type(), 4);
			}
		}

		// AI takes multiple inputs into account and makes decision if barracks to be stopped/started
		int16_t tmp_score = 0;
		int16_t inputs[kFNeuronBitSize] = {0};
		const PlayerNumber pn = player_number();
		tmp_score += (soldier_status_ == SoldiersStatus::kBadShortage) * 8;
		tmp_score += (soldier_status_ == SoldiersStatus::kShortage) * 4;
		tmp_score += (soldier_status_ == SoldiersStatus::kEnough) * 2;
		tmp_score += (soldier_status_ == SoldiersStatus::kFull) * 1;
		inputs[2] = (expansion_type.get_expansion_type() == ExpansionMode::kEconomy) * -1;
		inputs[3] = (expansion_type.get_expansion_type() == ExpansionMode::kSpace) * 1;
		inputs[4] = -1;
		inputs[5] = -2;
		inputs[6] = -3;
		inputs[14] =
		   (player_statistics.get_player_power(pn) < player_statistics.get_old_player_power(pn)) * 1;
		inputs[15] =
		   (player_statistics.get_player_power(pn) < player_statistics.get_old60_player_power(pn)) *
		   1;
		inputs[16] =
		   (player_statistics.get_player_power(pn) > player_statistics.get_old_player_power(pn)) * 1;
		inputs[17] =
		   (player_statistics.get_player_power(pn) > player_statistics.get_old60_player_power(pn)) *
		   1;
		inputs[18] = (expansion_type.get_expansion_type() == ExpansionMode::kSpace) * -1;
		inputs[19] = (expansion_type.get_expansion_type() == ExpansionMode::kEconomy) * 1;
		inputs[20] = 1;
		inputs[21] = 2;
		inputs[22] = 3;
		inputs[23] = (ts_without_trainers_ > 0) ? -1 : 0;
		inputs[24] = (ts_without_trainers_ > 0) ? -2 : 0;
		inputs[25] = (ts_without_trainers_ > 0) ? -3 : 0;
		for (uint8_t i = 0; i < kFNeuronBitSize; ++i) {
			if (management_data.f_neuron_pool[24].get_position(i)) {
				tmp_score += inputs[i];
			}
		}

		// starting the site
		if (site.site->is_stopped() && tmp_score >= 0) {
			game().send_player_start_stop_building(*site.site);
			for (auto& queue : site.site->inputqueues()) {
				game().send_player_set_input_max_fill(
				   *site.site, queue->get_index(), queue->get_type(), 4);
			}
		}
		// stopping the site
		if (!site.site->is_stopped() && tmp_score < 0) {
			game().send_player_start_stop_building(*site.site);
			for (auto& queue : site.site->inputqueues()) {
				game().send_player_set_input_max_fill(
				   *site.site, queue->get_index(), queue->get_type(), 2);
			}
		}
	}

	// Lumberjack / Woodcutter handling
	if (site.bo->is(BuildingAttribute::kLumberjack)) {

		// do not dismantle immediatelly
		if ((game().get_gametime() - site.built_time) < 6 * 60 * 1000) {
			return false;
		}

		// Do not destruct the last few lumberjacks
		if (site.bo->cnt_built <= site.bo->cnt_target) {
			return false;
		}

		const uint32_t remaining_trees = map.find_immovables(
		   game(), Area<FCoords>(map.get_fcoords(site.site->get_position()), radius), nullptr,
		   FindImmovableAttribute(MapObjectDescr::get_attribute_id("tree")));

		if (site.site->get_statistics_percent() >
		    std::abs(management_data.get_military_number_at(117)) / 2) {
			return false;
		}

		if (remaining_trees > trees_nearby_treshold_ / 3) {
			return false;
		}

		// so finally we dismantle the lumberjac
		site.bo->last_dismantle_time = game().get_gametime();
		if (connected_to_wh) {
			game().send_player_dismantle(*site.site);
		} else {
			game().send_player_bulldoze(*site.site);
		}

		return true;
	}

	// Wells handling
	if (site.bo->is(BuildingAttribute::kWell)) {
		// Never get below target count of wells
		if (site.bo->total_count() <= site.bo->cnt_target) {
			return false;
		}

		if (site.unoccupied_till + 6 * 60 * 1000 < gametime &&
		    site.site->get_statistics_percent() == 0) {
			site.bo->last_dismantle_time = gametime;
			if (connected_to_wh) {
				game().send_player_dismantle(*site.site);
			} else {
				game().send_player_bulldoze(*site.site);
			}

			return true;
		}

		// do not consider dismantling if we are under target
		if (site.bo->last_dismantle_time + 90 * 1000 > game().get_gametime()) {
			return false;
		}

		// now we test the stocklevel and dismantle the well if we have enough water
		// but first we make sure we do not dismantle a well too soon
		// after dismantling previous one
		if (get_stocklevel(*site.bo, gametime) > 250 + productionsites.size() * 5) {  // dismantle
			site.bo->last_dismantle_time = game().get_gametime();
			if (connected_to_wh) {
				game().send_player_dismantle(*site.site);
			} else {
				game().send_player_bulldoze(*site.site);
			}
			return true;
		}

		return false;
	}

	// Quarry handling
	if (site.bo->is(BuildingAttribute::kNeedsRocks)) {

		if (map.find_immovables(
		       game(), Area<FCoords>(map.get_fcoords(site.site->get_position()), 6), nullptr,

		       FindImmovableAttribute(MapObjectDescr::get_attribute_id("rocks"))) == 0) {
			// destruct the building and it's flag (via flag destruction)
			// the destruction of the flag avoids that defaultAI will have too many
			// unused roads - if needed the road will be rebuild directly.
			if (connected_to_wh) {
				game().send_player_dismantle(*site.site);
			} else {
				game().send_player_bulldoze(*site.site);
			}
			return true;
		}

		if (site.unoccupied_till + 6 * 60 * 1000 < gametime &&
		    site.site->get_statistics_percent() == 0) {
			// it is possible that there are rocks but quarry is not able to mine them
			site.bo->last_dismantle_time = game().get_gametime();
			if (connected_to_wh) {
				game().send_player_dismantle(*site.site);
			} else {
				game().send_player_bulldoze(*site.site);
			}

			return true;
		}

		return false;
	}

	// All other SPACE_CONSUMERS without input and above target_count
	if (site.bo->inputs.empty()               // does not consume anything
	    && site.bo->production_hints.empty()  // not a renewing building (forester...)
	    && site.bo->is(BuildingAttribute::kSpaceConsumer) &&
	    !site.bo->is(BuildingAttribute::kRanger)) {

		// if we have more buildings then target
		if ((site.bo->cnt_built - site.bo->unconnected_count) > site.bo->cnt_target &&
		    site.unoccupied_till +
		          (std::abs(management_data.get_military_number_at(166)) / 5 + 1) * 60 * 1000 <
		       gametime &&
		    site.site->can_start_working()) {

			if (site.site->get_statistics_percent() < 30 && get_stocklevel(*site.bo, gametime) > 100) {
				site.bo->last_dismantle_time = game().get_gametime();
				if (connected_to_wh) {
					game().send_player_dismantle(*site.site);
				} else {
					game().send_player_bulldoze(*site.site);
				}
				return true;
			}
		}

		// a building can be dismanteld if it performs too bad, if it is not the last one
		if (site.site->get_statistics_percent() <= 10 && site.bo->cnt_built > 1 &&
		    site.unoccupied_till +
		          (std::abs(management_data.get_military_number_at(167)) / 5 + 1) * 60 * 1000 <
		       gametime &&
		    site.site->can_start_working() &&
		    get_stocklevel(*site.bo, gametime) >
		       static_cast<unsigned int>(
		          (std::abs(management_data.get_military_number_at(168)) / 5))) {

			if (connected_to_wh) {
				game().send_player_dismantle(*site.site);
			} else {
				game().send_player_bulldoze(*site.site);
			}
			return true;
		}

		// Blocking the vicinity if too low performance and ware is still needed
		if (site.site->get_statistics_percent() <= 50 || get_stocklevel(*site.bo, gametime) < 5) {
			MapRegion<Area<FCoords>> mr(
			   map, Area<FCoords>(map.get_fcoords(site.site->base_flag().get_position()), 5));
			do {
				blocked_fields.add(mr.location(), gametime + 5 * 60 * 100);
			} while (mr.advance(map));
		}

		return false;
	}

	// buildings with inputs, checking if we can a dismantle some due to low performance
	if (!site.bo->inputs.empty() && (site.bo->cnt_built - site.bo->unoccupied_count) >= 3 &&
	    site.site->can_start_working() &&
	    check_building_necessity(*site.bo, PerfEvaluation::kForDismantle, gametime) ==
	       BuildingNecessity::kNotNeeded &&
	    gametime - site.bo->last_dismantle_time >
	       static_cast<uint32_t>((std::abs(management_data.get_military_number_at(169)) / 5 + 1) *
	                             60 * 1000) &&

	    site.bo->current_stats > site.site->get_statistics_percent() &&  // underperformer
	    (game().get_gametime() - site.unoccupied_till) > 10 * 60 * 1000) {

		site.bo->last_dismantle_time = game().get_gametime();

		if (connected_to_wh) {
			game().send_player_dismantle(*site.site);
		} else {
			game().send_player_bulldoze(*site.site);
		}
		return true;
	}

	// remaining buildings without inputs and not supporting ones (fishers only left probably and
	// hunters)
	if (site.bo->inputs.empty() && site.bo->production_hints.empty() &&
	    site.site->can_start_working() && !site.bo->is(BuildingAttribute::kSpaceConsumer) &&
	    site.site->get_statistics_percent() < 5 &&
	    ((game().get_gametime() - site.built_time) > 10 * 60 * 1000)) {

		site.bo->last_dismantle_time = game().get_gametime();
		if (connected_to_wh) {
			game().send_player_dismantle(*site.site);
		} else {
			game().send_player_bulldoze(*site.site);
		}
		return true;
	}

	// supporting productionsites (rangers)
	// stop/start them based on stock avaiable
	if (!site.bo->production_hints.empty()) {

		if (!site.bo->is(BuildingAttribute::kRanger)) {
			// other supporting sites, like fish breeders, gamekeepers are not dismantled at all
			return false;
		}

		// dismantling the rangers hut, but only if we have them above a target
		if (wood_policy_ == WoodPolicy::kDismantleRangers &&
		    site.bo->cnt_built > site.bo->cnt_target) {

			site.bo->last_dismantle_time = game().get_gametime();
			if (connected_to_wh) {
				game().send_player_dismantle(*site.site);
			} else {
				game().send_player_bulldoze(*site.site);
			}
			return true;
		}

		// stopping a ranger (sometimes the policy can be kDismantleRangers,
		// but we still preserve some rangers for sure)
		if ((wood_policy_ == WoodPolicy::kStopRangers ||
		     wood_policy_ == WoodPolicy::kDismantleRangers) &&
		    !site.site->is_stopped()) {

			game().send_player_start_stop_building(*site.site);
			return false;
		}

		const uint32_t trees_in_vicinity = map.find_immovables(
		   game(), Area<FCoords>(map.get_fcoords(site.site->get_position()), 5), nullptr,
		   FindImmovableAttribute(MapObjectDescr::get_attribute_id("tree")));

		// stop ranger if enough trees around regardless of policy
		if (trees_in_vicinity > 25) {
			if (!site.site->is_stopped()) {
				game().send_player_start_stop_building(*site.site);
			}
			// if not enough trees nearby, we can start them if required
		} else if ((wood_policy_ == WoodPolicy::kAllowRangers) && site.site->is_stopped()) {
			game().send_player_start_stop_building(*site.site);
		}
	}

	return false;
}

/**
 * checks the first mine in list, takes care if it runs out of
 * resources and finally reenqueues it at the end of the list.
 *
 * \returns true, if something was changed.
 */
bool DefaultAI::check_mines_(uint32_t const gametime) {
	if (mines_.empty()) {
		return false;
	}

	// Reorder and set new values; - due to returns within the function
	mines_.push_back(mines_.front());
	mines_.pop_front();

	// Get link to productionsite that should be checked
	ProductionSiteObserver& site = mines_.front();

	const bool connected_to_wh = !site.site->get_economy()->warehouses().empty();

	// First we dismantle mines that are marked as such, generally we wait till all wares all gone
	if (site.dismantle_pending_since != kNever) {
		assert(site.dismantle_pending_since <= gametime);
		if (set_inputs_to_zero(site) || site.dismantle_pending_since + 5 * 60 * 1000 < gametime) {
			if (connected_to_wh) {
				game().send_player_dismantle(*site.site);
			} else {
				game().send_player_bulldoze(*site.site);
			}

			return true;
		} else if (site.dismantle_pending_since + 3 * 60 * 1000 < gametime) {
			stop_site(site);
			return false;
		} else {
			return false;
		}
	} else if (site.site->can_start_working()) {
		set_inputs_to_max(site);
	} else {
		set_inputs_to_zero(site);
	}

	// First we check if we must release an experienced worker
<<<<<<< HEAD
	for (uint8_t i = 0; i <  site.site->descr().nr_working_positions(); i++) {
=======
	for (uint8_t i = 0; i < site.site->descr().nr_working_positions(); i++) {
>>>>>>> ab05f982
		const Worker* cw = site.site->working_positions()[i].worker;
		if (cw) {
			DescriptionIndex current_worker = cw->descr().worker_index();
			if (current_worker != site.bo->positions.at(i) &&
<<<<<<< HEAD
				calculate_stocklevel(current_worker, WareWorker::kWorker) < 1) {
=======
			    calculate_stocklevel(current_worker, WareWorker::kWorker) < 1) {
>>>>>>> ab05f982
				game().send_player_evict_worker(*site.site->working_positions()[i].worker);
				return true;
			}
		}
	}

	// Single _critical is a critical mine if it is the only one of its type, so it needs special
	// treatment
	bool single_critical = false;
	if ((site.bo->is(BuildingAttribute::kBuildingMatProducer) ||
	     site.bo->mines == iron_resource_id) &&
	    mines_per_type[site.bo->mines].total_count() == 1) {
		single_critical = true;
	}

	// first get rid of mines that have been  missing workers for some time (6 minutes),
	// released worker (if any) can be useful elsewhere !
	if (!single_critical && site.built_time + 6 * 60 * 1000 < gametime &&
	    !site.site->can_start_working()) {
		initiate_dismantling(site, gametime);
		return false;
	}

	// to avoid problems with uint underflow, we discourage considerations below
	if (gametime < 10 * 60 * 1000) {
		return false;
	}

	// After 20 minutes in existence we check whether a miner is needed for a critical unoccupied
	// mine elsewhere
	if (site.built_time + 20 * 60 * 1000 < gametime && gametime % 5 == 0) {
		if (!mines_per_type[site.bo->mines].is_critical && critical_mine_unoccupied(gametime)) {
			initiate_dismantling(site, gametime);
			return true;
		}
	}

	// if mine is working, doing nothing
	if (site.no_resources_since > gametime - 5 * 60 * 1000) {
		return false;
	}

	// Out of resources, first check whether a mine is not needed for critical mine
	if (!mines_per_type[site.bo->mines].is_critical && critical_mine_unoccupied(gametime)) {
		initiate_dismantling(site, gametime);
		return true;
	}

	// Check whether building is enhanceable. If yes consider an upgrade.
	const DescriptionIndex enhancement = site.site->descr().enhancement();
	bool has_upgrade = false;
	if (enhancement != INVALID_INDEX) {
		if (player_->is_building_type_allowed(enhancement)) {
			has_upgrade = true;
		}
	}

	// every type of mine has minimal number of mines that are to be preserved
	// (we will not dismantle even if there are no mineable resources left for this level of mine
	// and output is not needed)
	bool forcing_upgrade = false;
	const uint16_t minimal_mines_count =
	   (site.bo->is(BuildingAttribute::kBuildingMatProducer)) ? 2 : 1;
	if (has_upgrade && mines_per_type[site.bo->mines].total_count() <= minimal_mines_count) {
		forcing_upgrade = true;
	}

	// dismantling a mine
	if (!has_upgrade) {  // if no upgrade, now
		initiate_dismantling(site, gametime);
		return true;
		// if having an upgrade, after half hour
	} else if (site.no_resources_since < gametime - 30 * 60 * 1000 && !forcing_upgrade) {
		initiate_dismantling(site, gametime);
		return true;
	}

	// if we are here, a mine is upgradeable

	// if we don't need the output, and we have other buildings of the same type, the function
	// returns
	// and building will be dismantled later.
	check_building_necessity(*site.bo, PerfEvaluation::kForDismantle, gametime);
	if (site.bo->max_needed_preciousness == 0 && !forcing_upgrade) {
		return false;
	}

	// again similarly, no upgrading if not connected, other parts of AI will dismantle it,
	// or connect to a warehouse
	if (!connected_to_wh) {
		return false;
	}

	// don't upgrade now if other mines of the same type are right now in construction
	if (mines_per_type[site.bo->mines].in_construction > 0) {
		return false;
	}

	bool changed = false;

	// first exclude possibility there are enhancements in construction or unoccupied_count
	const BuildingDescr& bld = *tribe_->get_building_descr(enhancement);
	BuildingObserver& en_bo = get_building_observer(bld.name().c_str());

	// Make sure we do not exceed limit given by AI mode
	if (en_bo.aimode_limit_status() == AiModeBuildings::kAnotherAllowed) {

		// if it is too soon for enhancement
		if (gametime - en_bo.construction_decision_time >= kBuildingMinInterval) {
			// now verify that there are enough workers
			if (site.site->has_workers(enhancement, game())) {  // enhancing
				game().send_player_enhance_building(*site.site, enhancement);
				if (site.bo->max_needed_preciousness == 0) {
					assert(mines_per_type[site.bo->mines].total_count() <= minimal_mines_count);
				}
				if (mines_per_type[site.bo->mines].total_count() > minimal_mines_count) {
					assert(site.bo->max_needed_preciousness > 0);
				}
				en_bo.construction_decision_time = gametime;
				changed = true;
			}
		}
	}

	return changed;
}

BuildingNecessity DefaultAI::check_warehouse_necessity(BuildingObserver& bo,
                                                       const uint32_t gametime) {
	bo.primary_priority = 0;

	// First there are situation when we cannot built the warehouse/port
	// a) This is port and map is not seafaring one
	if (bo.is(BuildingAttribute::kPort) && !map_allows_seafaring_) {
		bo.new_building_overdue = 0;
		return BuildingNecessity::kForbidden;
	}

	// b) the site is prohibited
	if (bo.prohibited_till > gametime) {
		bo.new_building_overdue = 0;
		return BuildingNecessity::kForbidden;
	}

	// If this is a port and is the first bo be built
	const bool first_port_allowed = (bo.is(BuildingAttribute::kPort) && bo.total_count() == 0);

	// c) there are warehouses in construction (first port is exemption)
	if (numof_warehouses_in_const_ > 0 && !first_port_allowed) {
		bo.new_building_overdue = 0;
		return BuildingNecessity::kForbidden;
	}

	// d) there is ai limit for this bulding
	if (bo.aimode_limit_status() != AiModeBuildings::kAnotherAllowed) {
		bo.new_building_overdue = 0;
		return BuildingNecessity::kForbidden;
	}

	// e) basic economy not established, but first port is an exemption
	if (!basic_economy_established && !first_port_allowed) {
		bo.new_building_overdue = 0;
		return BuildingNecessity::kForbidden;
	}

	// Number of needed warehouses decides if new one is needed and also
	// converts to the score
	int32_t needed_count = 0;
	if (first_port_allowed) {
		needed_count += numof_warehouses_ + numof_warehouses_in_const_ + 1;
	} else {
		needed_count += static_cast<int32_t>(productionsites.size() + mines_.size()) /
		                   (40 + management_data.get_military_number_at(21) / 10) +
		                1;
	}

	assert(needed_count >= 0 &&
	       needed_count <= (static_cast<uint16_t>(productionsites.size() + mines_.size()) / 10) + 2);

	if (player_statistics.any_enemy_seen_lately(gametime) +
	       (productionsites.size() + mines_.size()) >
	    10) {
		++needed_count;
	}

	// Port should always have higher score than a warehouse
	if (bo.is(BuildingAttribute::kPort)) {
		++needed_count;
	}

	// suppres a warehouse if not enough spots
	if (spots_ < kSpotsEnough && !bo.is(BuildingAttribute::kPort)) {
		--needed_count;
	}

	if (needed_count <= numof_warehouses_in_const_ + numof_warehouses_) {
		bo.new_building_overdue = 0;
		return BuildingNecessity::kForbidden;
	}

	// So now we know the warehouse here is needed.
	bo.primary_priority = 1 + (needed_count - numof_warehouses_) *
	                             std::abs(management_data.get_military_number_at(22) * 20);
	++bo.new_building_overdue;
	bo.primary_priority +=
	   bo.new_building_overdue * std::abs(management_data.get_military_number_at(16));
	if (bo.is(BuildingAttribute::kPort) && spots_ < kSpotsTooLittle) {
		bo.primary_priority += std::abs(management_data.get_military_number_at(152)) * 10;
	}
	return BuildingNecessity::kAllowed;
}

// this receives an building observer and have to decide if new/one of
// current buildings of this type is needed
// This is core of construct_building() function
// This is run once when construct_building() is run, or when considering
// dismantle
BuildingNecessity DefaultAI::check_building_necessity(BuildingObserver& bo,
                                                      const PerfEvaluation purpose,
                                                      const uint32_t gametime) {
	bo.primary_priority = 0;

	static BasicEconomyBuildingStatus site_needed_for_economy = BasicEconomyBuildingStatus::kNone;
	site_needed_for_economy = BasicEconomyBuildingStatus::kNone;
	if (gametime > 2 * 60 * 1000 && gametime < 120 * 60 * 1000 && !basic_economy_established) {
		if (persistent_data->remaining_basic_buildings.count(bo.id) &&
		    bo.cnt_under_construction == 0) {
			assert(persistent_data->remaining_basic_buildings.count(bo.id) > 0);
			if (spots_ < kSpotsTooLittle && bo.type != BuildingObserver::Type::kMine) {
				site_needed_for_economy = BasicEconomyBuildingStatus::kNeutral;
			} else {
				site_needed_for_economy = BasicEconomyBuildingStatus::kEncouraged;
			}

		} else {
			site_needed_for_economy = BasicEconomyBuildingStatus::kDiscouraged;
		}
	}

	// Very first we finds if AI is allowed to build such building due to its mode
	if (purpose == PerfEvaluation::kForConstruction &&
	    bo.aimode_limit_status() != AiModeBuildings::kAnotherAllowed) {
		return BuildingNecessity::kForbidden;
	}

	// Perhaps buildings are not allowed because the map is no seafaring
	if (purpose == PerfEvaluation::kForConstruction && !map_allows_seafaring_ &&
	    bo.is(BuildingAttribute::kNeedsSeafaring)) {
		return BuildingNecessity::kForbidden;
	}

	// First we deal with training sites, they are separate category
	if (bo.type == BuildingObserver::Type::kTrainingsite) {

		if (!basic_economy_established && management_data.f_neuron_pool[17].get_position(1)) {
			return BuildingNecessity::kNotNeeded;
		} else if (bo.aimode_limit_status() != AiModeBuildings::kAnotherAllowed) {
			return BuildingNecessity::kNotNeeded;
		} else if (ts_without_trainers_ > 0 || bo.cnt_under_construction > 0 ||
		           ts_in_const_count_ > 1) {
			return BuildingNecessity::kNotNeeded;
		} else if (bo.prohibited_till > gametime) {
			return BuildingNecessity::kNotNeeded;
		} else if (ts_without_trainers_ > 1) {
			return BuildingNecessity::kNotNeeded;
		} else if (bo.total_count() > 0) {
			if (soldier_trained_log.count(gametime, bo.id) / bo.total_count() < 5) {
				return BuildingNecessity::kNotNeeded;
			}
		}

		// It seems we might need it after all
		bo.primary_priority = -30;
		if (bo.build_material_shortage) {
			bo.primary_priority -= std::abs(management_data.get_military_number_at(72));
		}

		if (bo.forced_after > gametime && bo.total_count() == 0) {
			bo.primary_priority += 50 + std::abs(management_data.get_military_number_at(112) / 5);
		}

		// If we are close to enemy (was seen in last 15 minutes)
		if (player_statistics.any_enemy_seen_lately(gametime)) {
			bo.primary_priority += std::abs(management_data.get_military_number_at(57) / 2);
		}

		// Do we own some minefields for each critical mine
		if (!mine_fields_stat.has_critical_ore_fields()) {
			bo.primary_priority -= std::abs(management_data.get_military_number_at(156));
		}

		// We build one trainig site per X military sites
		// with some variations, of course
		int32_t target = 1 + static_cast<int32_t>(militarysites.size() + productionsites.size()) /
		                        (std::abs(management_data.get_military_number_at(113) / 2) + 1);
		assert(target > 0 && target < 500);

		uint16_t current_proportion = 0;
		if (ts_finished_count_ + ts_in_const_count_ > 0) {
			current_proportion = bo.total_count() * 100 / (ts_finished_count_ + ts_in_const_count_);
		}

		bo.primary_priority += (target - ts_finished_count_ - ts_in_const_count_) *
		                       std::abs(management_data.get_military_number_at(114) * 2);
		bo.primary_priority += (static_cast<int32_t>(militarysites.size() + productionsites.size()) -
		                        target * std::abs(management_data.get_military_number_at(78) / 4)) *
		                       3;

		// Special bonus for very first site of type
		if (bo.total_count() == 0) {
			bo.primary_priority += std::abs(management_data.get_military_number_at(56)) +
			                       bo.max_trainingsites_proportion - current_proportion;
		} else if (bo.max_trainingsites_proportion < current_proportion) {
			bo.primary_priority -= std::abs(management_data.get_military_number_at(128) * 3);
		}

		if (bo.primary_priority > 0) {
			return BuildingNecessity::kNeeded;
		} else {
			return BuildingNecessity::kNotNeeded;
		}
	}

	if (bo.is(BuildingAttribute::kRecruitment)) {
		if (bo.total_count() > 1) {
			return BuildingNecessity::kForbidden;
		}
		if (critical_mine_unoccupied(gametime)) {
			return BuildingNecessity::kForbidden;
		}
		if (!basic_economy_established) {
			return BuildingNecessity::kForbidden;
		}
		const uint16_t min_roads_count =
		   40 + std::abs(management_data.get_military_number_at(33)) / 2;
		if (roads.size() < static_cast<size_t>(min_roads_count * (1 + bo.total_count()))) {
			return BuildingNecessity::kForbidden;
		}
		bo.primary_priority += (roads.size() - min_roads_count * (1 + bo.total_count())) *
		                       (2 + std::abs(management_data.get_military_number_at(143)) / 5);
		return BuildingNecessity::kNeeded;
	}

	// Let deal with productionsites now
	// First we iterate over outputs of building, count warehoused stock
	// and deciding if we have enough on stock (in warehouses)

	// Calulate preciousness
	bo.max_preciousness = bo.initial_preciousness;
	bo.max_needed_preciousness = bo.initial_preciousness;
	for (uint32_t m = 0; m < bo.ware_outputs.size(); ++m) {
		DescriptionIndex wt(static_cast<size_t>(bo.ware_outputs.at(m)));

		uint16_t target = tribe_->get_ware_descr(wt)->default_target_quantity(tribe_->name());
		if (target == Widelands::kInvalidWare) {
			target = kTargetQuantCap;
		}
		target /= 3;

		// at least  1
		target = std::max<uint16_t>(target, 1);

		// it seems there are wares with 0 preciousness (no entry in init files?), but we need
		// positive value here.
		// TODO(GunChleoc): Since we require in Tribes::postload() that this is set for all wares used
		// by a tribe, something seems to be wrong here. It should always be > 0.
		const uint16_t preciousness =
		   std::max<uint16_t>(wares.at(bo.ware_outputs.at(m)).preciousness, 1);

		if (calculate_stocklevel(wt) < target ||
		    site_needed_for_economy == BasicEconomyBuildingStatus::kEncouraged) {
			if (bo.max_needed_preciousness < preciousness) {
				bo.max_needed_preciousness = preciousness;
			}
			if (site_needed_for_economy == BasicEconomyBuildingStatus::kEncouraged) {
				bo.max_needed_preciousness +=
				   std::abs(management_data.get_military_number_at(144)) / 10;
			}
		}

		if (bo.max_preciousness < preciousness) {
			bo.max_preciousness = preciousness;
		}
	}

	// Do we have enough input materials on stock?
	bool inputs_on_stock = true;
	if (bo.type == BuildingObserver::Type::kProductionsite ||
	    bo.type == BuildingObserver::Type::kMine) {
		for (auto input : bo.inputs) {
			if (calculate_stocklevel(input) < 2) {
				inputs_on_stock = false;
				break;
			}
		}
	}

	// Do we have enough workers available in warehouses?
	bool workers_on_stock = true;
	if (bo.type == BuildingObserver::Type::kProductionsite ||
	    bo.type == BuildingObserver::Type::kMine) {
		for (auto worker : bo.positions) {
			if (calculate_stocklevel(worker, WareWorker::kWorker) < 1) {
				workers_on_stock = false;
				break;
			}
		}
	}

	// Do we have suppliers productionsites?
	const bool suppliers_exist = check_supply(bo);

	if (!bo.ware_outputs.empty()) {
		assert(bo.max_preciousness > 0);
	}

	if (bo.is(BuildingAttribute::kShipyard)) {
		assert(bo.max_preciousness == 0);
	}

	// This flag is to be used when buildig is forced. AI will not build another building when
	// a substitution exists. F.e. mines or pairs like tavern-inn
	// To skip unnecessary calculation, we calculate this only if we have 0 count of the buildings
	bool has_substitution_building = false;
	if (bo.total_count() == 0 && bo.is(BuildingAttribute::kUpgradeSubstitutes) &&
	    bo.type == BuildingObserver::Type::kProductionsite) {
		const DescriptionIndex enhancement = bo.desc->enhancement();
		BuildingObserver& en_bo =
		   get_building_observer(tribe_->get_building_descr(enhancement)->name().c_str());
		if (en_bo.total_count() > 0) {
			has_substitution_building = true;
		}
	}
	if (bo.total_count() == 0 && bo.type == BuildingObserver::Type::kMine) {
		if (mines_per_type[bo.mines].in_construction + mines_per_type[bo.mines].finished > 0) {
			has_substitution_building = true;
		}
	}

	// Some buildings are upgraded to ones that does not produce current output, so we need to have
	// two of current buildings to have at least one left after one of them is upgraded
	// Logic is: after 30th minute we need second building if there is no enhanced building yet,
	// and after 90th minute we want second building unconditionally
	bool needs_second_for_upgrade = false;
	if (gametime > 30 * 60 * 1000 && bo.cnt_built == 1 && bo.cnt_under_construction == 0 &&
	    bo.is(BuildingAttribute::kUpgradeExtends) &&
	    !bo.is(BuildingAttribute::kUpgradeSubstitutes) &&
	    bo.type == BuildingObserver::Type::kProductionsite) {
		const DescriptionIndex enhancement = bo.desc->enhancement();
		BuildingObserver& en_bo =
		   get_building_observer(tribe_->get_building_descr(enhancement)->name().c_str());
		if ((gametime > 30 * 60 * 1000 && en_bo.total_count() == 0) || gametime > 90 * 60 * 1000) {
			// We fake this
			bo.max_needed_preciousness = bo.max_preciousness * 2;
			needs_second_for_upgrade = true;
		}
	}

	// And finally the 'core' of this function
	// First deal with construction of new sites
	if (purpose == PerfEvaluation::kForConstruction) {
		// Inform if we are above ai type limit.
		if (bo.total_count() > bo.cnt_limit_by_aimode) {
			log("AI check_building_necessity: Too many %s: %d, ai limit: %d\n", bo.name,
			    bo.total_count(), bo.cnt_limit_by_aimode);
		}

		if (bo.forced_after < gametime && bo.total_count() == 0 && !has_substitution_building) {
			bo.max_needed_preciousness = bo.max_preciousness;
			return BuildingNecessity::kForced;
		} else if (bo.prohibited_till > gametime) {
			return BuildingNecessity::kForbidden;
		} else if (bo.is(BuildingAttribute::kHunter) || bo.is(BuildingAttribute::kFisher) ||
		           bo.is(BuildingAttribute::kWell)) {

			bo.cnt_target = 1 + static_cast<int32_t>(mines_.size() + productionsites.size()) / 25;

			if (bo.cnt_under_construction + bo.unoccupied_count > 0) {
				return BuildingNecessity::kForbidden;
			}

			static int16_t inputs[kFNeuronBitSize] = {0};
			// Reseting values as the variable is static
			for (int i = 0; i < kFNeuronBitSize; i++) {
				inputs[i] = 0;
			}
			inputs[0] = (bo.max_needed_preciousness == 0) ? -1 : 0;
			inputs[1] = (bo.max_needed_preciousness > 0) ? 2 : 0;
			inputs[2] = (bo.max_needed_preciousness == 0) ? -3 : 0;
			inputs[3] = (bo.total_count() > 0) ? -1 : 0;
			inputs[4] = (bo.total_count() > 1) ? -1 : 0;
			inputs[5] = (bo.total_count() > 0) ? -1 : 0;
			inputs[6] = (expansion_type.get_expansion_type() == ExpansionMode::kEconomy) ? +1 : 0;
			inputs[7] = (expansion_type.get_expansion_type() == ExpansionMode::kEconomy) ? +2 : 0;
			inputs[8] = (expansion_type.get_expansion_type() == ExpansionMode::kEconomy) ? +3 : 0;
			inputs[9] = (expansion_type.get_expansion_type() == ExpansionMode::kBoth) ? +1 : 0;
			inputs[10] = (expansion_type.get_expansion_type() == ExpansionMode::kBoth) ? +1 : 0;
			inputs[11] = (bo.last_building_built + 5 * 60 * 100 < gametime) ? +1 : 0;
			inputs[12] = (bo.last_building_built + 10 * 60 * 100 < gametime) ? +1 : 0;
			inputs[13] = (bo.last_building_built + 20 * 60 * 100 < gametime) ? +1 : 0;
			inputs[14] = (bo.total_count() >= bo.cnt_target) ? -1 : 0;
			inputs[15] = (bo.total_count() >= bo.cnt_target) ? -2 : 0;
			inputs[16] = (bo.total_count() < bo.cnt_target) ? -1 : 0;
			inputs[17] = (bo.total_count() < bo.cnt_target) ? -2 : 0;
			inputs[18] = +1;
			inputs[19] = +2;
			inputs[20] = -1;
			inputs[21] = -2;
			inputs[22] = -3;
			inputs[23] = -4;
			inputs[24] = -5;
			inputs[25] = (basic_economy_established) ? 1 : -1;
			inputs[26] = (basic_economy_established) ? 1 : -1;
			inputs[27] = (bo.total_count() > 0 && spots_ < kSpotsEnough) ? -2 : 0;
			inputs[28] = (bo.total_count() > 0 && spots_ < kSpotsTooLittle) ? -2 : 0;
			inputs[29] = (spots_ < kSpotsEnough) ? -1 : 0;
			inputs[30] = (spots_ < kSpotsTooLittle) ? -1 : 0;
			int16_t tmp_score = 0;
			for (uint8_t i = 0; i < kFNeuronBitSize; ++i) {
				if (management_data.f_neuron_pool[53].get_position(i)) {
					tmp_score += inputs[i];
				}
			}
			if (site_needed_for_economy == BasicEconomyBuildingStatus::kEncouraged) {
				tmp_score += 4;
			}
			if (site_needed_for_economy == BasicEconomyBuildingStatus::kDiscouraged) {
				tmp_score -= 2;
			}

			if (tmp_score < 0) {
				return BuildingNecessity::kForbidden;
			} else {
				if (bo.max_needed_preciousness <= 0) {
					bo.max_needed_preciousness = 1;
				}
				bo.primary_priority =
				   1 + tmp_score * std::abs(management_data.get_military_number_at(137) / 2);
				return BuildingNecessity::kNeeded;
			}
		} else if (bo.is(BuildingAttribute::kLumberjack)) {
			if (bo.total_count() > 1 && (bo.cnt_under_construction + bo.unoccupied_count > 0)) {
				return BuildingNecessity::kForbidden;
			}
			bo.cnt_target = 2;
			// adjusting/decreasing based on cnt_limit_by_aimode
			bo.cnt_target = std::min(bo.cnt_target, bo.cnt_limit_by_aimode);

			// for case the wood is not needed yet, to avoid inconsistency later on
			bo.max_needed_preciousness = bo.max_preciousness;

			bo.primary_priority = 0;

			if (bo.total_count() < bo.cnt_target) {
				bo.primary_priority += 10 * std::abs(management_data.get_military_number_at(34));
			}
			if (get_stocklevel(bo, gametime) < 10) {
				bo.primary_priority += std::abs(management_data.get_military_number_at(118));
			}
			if (bo.total_count() < bo.cnt_target) {
				return BuildingNecessity::kNeeded;
			} else {
				return BuildingNecessity::kAllowed;
			}
		} else if (bo.is(BuildingAttribute::kRanger)) {

			// making sure we have one completed lumberjack
			if (get_building_observer(BuildingAttribute::kLumberjack).cnt_built < 1) {
				return BuildingNecessity::kForbidden;
			}

			// genetic algorithm to decide whether new rangers are needed
			static int16_t tmp_target = 2;
			tmp_target = 2;
			static int16_t inputs[2 * kFNeuronBitSize] = {0};
			// Reseting values as the variable is static
			for (int i = 0; i < 2 * kFNeuronBitSize; i++) {
				inputs[i] = 0;
			}

			inputs[0] = (persistent_data->trees_around_cutters < 10) * 2;
			inputs[1] = (persistent_data->trees_around_cutters < 20) * 2;
			inputs[2] = (persistent_data->trees_around_cutters < 30) * 2;
			inputs[3] = (persistent_data->trees_around_cutters < 40) * 2;
			inputs[4] = (persistent_data->trees_around_cutters < 50) * 1;
			inputs[5] = (persistent_data->trees_around_cutters < 60) * 1;
			inputs[6] = (persistent_data->trees_around_cutters < 10) * 1;
			inputs[7] = (persistent_data->trees_around_cutters < 20) * 1;
			inputs[8] = (persistent_data->trees_around_cutters < 100) * 1;
			inputs[9] = (persistent_data->trees_around_cutters < 200) * 1;
			inputs[10] = (persistent_data->trees_around_cutters < 300) * 1;
			inputs[11] = (persistent_data->trees_around_cutters < 400) * 1;
			inputs[12] = (wood_policy_ != WoodPolicy::kAllowRangers) * 1;
			inputs[13] = (wood_policy_ != WoodPolicy::kAllowRangers) * 1;
			inputs[14] = (get_stocklevel(bo, gametime) < 10) * 1;
			inputs[15] = (get_stocklevel(bo, gametime) < 10) * 1;
			inputs[16] = (get_stocklevel(bo, gametime) < 2) * 1;
			if (gametime > 15 * 60) {
				inputs[17] = (get_stocklevel(bo, gametime) > 30) * -1;
				inputs[18] = (get_stocklevel(bo, gametime) > 20) * -1;
				inputs[19] = (get_stocklevel(bo, gametime) > 10) * -1;
			} else {
				inputs[20] = 1;
				inputs[21] = 1;
			}
			inputs[22] = (basic_economy_established) ? -1 : 1;
			inputs[23] = (msites_in_constr() > 0) ? 1 : -2;
			inputs[24] = (msites_in_constr() > 1) ? 1 : -2;
			inputs[25] = (wood_policy_ != WoodPolicy::kAllowRangers) * 1;
			if (gametime > 90 * 60) {
				inputs[26] = (wood_policy_ != WoodPolicy::kAllowRangers) * 1;
				inputs[27] = (persistent_data->trees_around_cutters < 20) * 1;
			}
			if (gametime > 45 * 60) {
				inputs[28] = (wood_policy_ != WoodPolicy::kAllowRangers) * 1;
				inputs[29] = (persistent_data->trees_around_cutters < 20) * 1;
				inputs[30] = (get_stocklevel(bo, gametime) > 30) * -1;
			}
			inputs[31] = (persistent_data->trees_around_cutters < 100) * 2;
			inputs[32] = (persistent_data->trees_around_cutters < 200) * 2;
			inputs[33] = ((mines_per_type[iron_resource_id].in_construction +
			               mines_per_type[iron_resource_id].finished) <= 1) *
			             -1;
			inputs[34] = ((mines_per_type[iron_resource_id].in_construction +
			               mines_per_type[iron_resource_id].finished) <= 1) *
			             -1;
			inputs[35] = ((mines_per_type[iron_resource_id].in_construction +
			               mines_per_type[iron_resource_id].finished) == 0) *
			             -1;
			inputs[36] = ((mines_per_type[iron_resource_id].in_construction +
			               mines_per_type[iron_resource_id].finished) == 0) *
			             -1;
			inputs[37] = -1;
			inputs[38] = -1;
			inputs[39] = -1;
			if (productionsites.size() / 3 > static_cast<uint32_t>(bo.total_count()) &&
			    get_stocklevel(bo, gametime) < 20) {
				inputs[40] = (persistent_data->trees_around_cutters < 40) * 1;
				inputs[41] = (persistent_data->trees_around_cutters < 60) * 1;
				inputs[42] = (persistent_data->trees_around_cutters < 80) * 1;
			}
			if (productionsites.size() / 4 > static_cast<uint32_t>(bo.total_count()) &&
			    get_stocklevel(bo, gametime) < 20) {
				inputs[43] = (persistent_data->trees_around_cutters < 40) * 2;
				inputs[44] = (persistent_data->trees_around_cutters < 60) * 2;
				inputs[45] = (persistent_data->trees_around_cutters < 80) * 2;
			}

			if (productionsites.size() / 2 > static_cast<uint32_t>(bo.total_count()) &&
			    get_stocklevel(bo, gametime) < 10) {
				inputs[46] = (persistent_data->trees_around_cutters < 20) * 1;
				inputs[47] = (persistent_data->trees_around_cutters < 40) * 1;
				inputs[48] = (persistent_data->trees_around_cutters < 60) * 1;
				inputs[49] = (persistent_data->trees_around_cutters < 80) * 1;
			}
			inputs[50] = (bo.last_building_built + 1 * 60 * 100 > gametime) * -2;
			inputs[51] = (bo.last_building_built + 2 * 60 * 100 > gametime) * -2;
			inputs[52] = (bo.last_building_built + 4 * 60 * 100 > gametime) * -2;
			inputs[53] = (bo.last_building_built + 6 * 60 * 100 > gametime) * -2;
			inputs[54] = (5 * 60 * 100 > gametime) * -2;
			inputs[55] = (6 * 60 * 100 > gametime) * -2;
			inputs[56] = (8 * 60 * 100 > gametime) * -2;
			inputs[57] = (10 * 60 * 100 > gametime) * -2;
			inputs[58] = (spots_ < kSpotsEnough) ? -2 : 0;
			inputs[59] = (spots_ < kSpotsTooLittle) ? -2 : 0;
			inputs[60] = (spots_ < kSpotsTooLittle) ? -2 : 0;
			inputs[61] = (spots_ < kSpotsTooLittle) ? -2 : 0;
			inputs[62] = (basic_economy_established) ? 0 : -2;
			inputs[63] = (spots_ < kSpotsTooLittle) ? 0 : -2;

			for (uint8_t i = 0; i < kFNeuronBitSize; ++i) {
				if (management_data.f_neuron_pool[14].get_position(i)) {
					assert(inputs[i] >= -2 && inputs[i] <= 2);
					tmp_target += inputs[i];
				}
				if (management_data.f_neuron_pool[15].get_position(i)) {
					tmp_target += inputs[kFNeuronBitSize + i];
					assert(inputs[kFNeuronBitSize + i] >= -2 && inputs[kFNeuronBitSize + i] <= 2);
				}
			}

			if (site_needed_for_economy == BasicEconomyBuildingStatus::kDiscouraged) {
				tmp_target -= std::abs(management_data.get_military_number_at(145) / 10);
			}

			tmp_target = std::max<int16_t>(tmp_target, 2);

			bo.cnt_target = tmp_target;

			// adjusting/decreasing based on cnt_limit_by_aimode
			bo.cnt_target = std::min(bo.cnt_target, bo.cnt_limit_by_aimode);

			assert(bo.cnt_target > 1 && bo.cnt_target < 1000);

			if (wood_policy_ != WoodPolicy::kAllowRangers) {
				return BuildingNecessity::kForbidden;
			}

			if (bo.total_count() > bo.cnt_target) {
				return BuildingNecessity::kForbidden;
			}

			const bool parallel_construction = (bo.total_count() + 2 < bo.cnt_target);
			if (parallel_construction && (bo.cnt_under_construction + bo.unoccupied_count <= 1)) {
				return BuildingNecessity::kNeeded;
			} else if (bo.cnt_under_construction + bo.unoccupied_count == 0) {
				return BuildingNecessity::kNeeded;
			}
			return BuildingNecessity::kForbidden;
		} else if (bo.is(BuildingAttribute::kNeedsRocks) &&
		           bo.cnt_under_construction + bo.unoccupied_count == 0) {
			bo.max_needed_preciousness = bo.max_preciousness;  // even when rocks are not needed
			return BuildingNecessity::kAllowed;
		} else if (!bo.production_hints.empty() && !bo.is(BuildingAttribute::kSupportingProducer)) {
			// Pure supporting sites only

			if (bo.cnt_under_construction + bo.unoccupied_count - bo.unconnected_count > 0) {
				return BuildingNecessity::kForbidden;
			}

			// Rangers have been processed above
			assert(!bo.is(BuildingAttribute::kRanger));

			bo.primary_priority = 0;

			if (!basic_economy_established) {
				bo.cnt_target = bo.basic_amount;
			} else {
				bo.cnt_target = 1 + static_cast<int32_t>(mines_.size() + productionsites.size()) / 30;
			}

			if (bo.total_count() > bo.cnt_target + 1) {
				return BuildingNecessity::kForbidden;
			}

			// We allow another helper site if:
			// a) we are under target
			// b) if there is shortage of supported ware
			if (bo.total_count() < bo.cnt_target ||
			    (get_stocklevel(bo, gametime) == 0 &&
			     bo.last_building_built + 10 * 60 * 100 < gametime)) {

				if (persistent_data->remaining_basic_buildings.count(bo.id)) {
					bo.primary_priority += std::abs(management_data.get_military_number_at(60) * 10);
				}

				if (bo.total_count() < bo.cnt_target) {
					if (basic_economy_established) {
						bo.primary_priority += std::abs(management_data.get_military_number_at(51) * 6);
					} else if (persistent_data->remaining_basic_buildings.count(bo.id)) {
						bo.primary_priority += std::abs(management_data.get_military_number_at(146) * 6);
					} else {
						bo.primary_priority +=
						   -200 + std::abs(management_data.get_military_number_at(147) * 8);
					}
				}

				return BuildingNecessity::kAllowed;
			}
			return BuildingNecessity::kForbidden;

		} else if (bo.is(BuildingAttribute::kBarracks)) {
			if (site_needed_for_economy == BasicEconomyBuildingStatus::kDiscouraged) {
				return BuildingNecessity::kForbidden;
			}
			if (gametime > 30 * 60 * 1000 && bo.total_count() == 0) {

				int16_t tmp_score = 1;
				tmp_score += mines_per_type[iron_resource_id].in_construction +
				             mines_per_type[iron_resource_id].finished;
				tmp_score += (soldier_status_ == SoldiersStatus::kBadShortage) * 2;
				tmp_score += (soldier_status_ == SoldiersStatus::kShortage) * 2;
				tmp_score += (gametime / 60 / 1000 - 20) / 4;
				bo.max_needed_preciousness =
				   1 + tmp_score * std::abs(management_data.get_military_number_at(134)) / 15;
				bo.max_preciousness = bo.max_needed_preciousness;
				return BuildingNecessity::kNeeded;
			} else {
				bo.max_needed_preciousness = 0;
				bo.max_preciousness = 0;
				return BuildingNecessity::kForbidden;
			}
		} else if (bo.type == BuildingObserver::Type::kMine) {
			bo.primary_priority = bo.max_needed_preciousness;
			if ((mines_per_type[bo.mines].in_construction + mines_per_type[bo.mines].finished) == 0 &&
			    site_needed_for_economy != BasicEconomyBuildingStatus::kDiscouraged) {
				// unless a mine is prohibited, we want to have at least one of the kind
				bo.max_needed_preciousness = bo.max_preciousness;
				return BuildingNecessity::kNeeded;
			} else if (((mines_per_type[bo.mines].in_construction +
			             mines_per_type[bo.mines].finished) == 1) &&
			           bo.is(BuildingAttribute::kBuildingMatProducer) &&
			           site_needed_for_economy != BasicEconomyBuildingStatus::kDiscouraged) {
				bo.max_needed_preciousness = bo.max_preciousness;
				bo.primary_priority += bo.max_needed_preciousness *
				                       std::abs(management_data.get_military_number_at(129)) / 10;
				return BuildingNecessity::kNeeded;
			}
			if (bo.max_needed_preciousness == 0) {
				return BuildingNecessity::kNotNeeded;
			}
			if (gametime - bo.construction_decision_time < kBuildingMinInterval) {
				return BuildingNecessity::kForbidden;
			}
			if (mines_per_type[bo.mines].in_construction > 0) {
				return BuildingNecessity::kForbidden;
			}
			if (mines_per_type[bo.mines].finished >= 1 && bo.current_stats < 50) {
				return BuildingNecessity::kForbidden;
			}

			if (gametime < bo.last_building_built + 3 * 60 * 1000) {
				return BuildingNecessity::kForbidden;
			}

			static int16_t inputs[kFNeuronBitSize] = {0};
			// Reseting values as the variable is static
			for (int i = 0; i < kFNeuronBitSize; i++) {
				inputs[i] = 0;
			}
			inputs[0] = (gametime < 15 * 60 * 1000) ? -2 : 0;
			inputs[1] = (gametime < 30 * 60 * 1000) ? -2 : 0;
			inputs[2] = (gametime < 45 * 60 * 1000) ? -2 : 0;
			inputs[3] =
			   (mines_per_type[bo.mines].in_construction + mines_per_type[bo.mines].finished == 1) ?
			      3 :
			      0;
			inputs[4] =
			   (mines_per_type[bo.mines].in_construction + mines_per_type[bo.mines].finished == 1) ?
			      2 :
			      0;
			inputs[5] = (bo.mines == iron_resource_id) ? 2 : 1;
			inputs[6] = (bo.current_stats - 50) / 10;
			inputs[7] = (gametime < 15 * 60 * 1000) ? -1 : 0;
			inputs[8] = (gametime < 30 * 60 * 1000) ? -1 : 0;
			inputs[9] = (gametime < 45 * 60 * 1000) ? -1 : 0;
			inputs[10] =
			   (mines_per_type[bo.mines].in_construction + mines_per_type[bo.mines].finished == 1) ?
			      2 :
			      0;
			inputs[11] =
			   (mines_per_type[bo.mines].in_construction + mines_per_type[bo.mines].finished == 1) ?
			      1 :
			      0;
			inputs[12] = (bo.mines == iron_resource_id) ? 2 : 0;
			inputs[13] = (bo.current_stats - 50) / 10;
			inputs[14] = (bo.current_stats - 50) / 10;
			inputs[15] = management_data.get_military_number_at(123) / 10;
			inputs[16] = 0;
			inputs[17] = (inputs_on_stock) ? 0 : -2;
			inputs[18] = (suppliers_exist) ? 0 : -3;
			inputs[19] = (inputs_on_stock) ? 0 : -4;
			inputs[20] =
			   (mines_per_type[bo.mines].in_construction + mines_per_type[bo.mines].finished == 1) ?
			      3 :
			      0;
			inputs[21] =
			   (mines_per_type[bo.mines].in_construction + mines_per_type[bo.mines].finished == 1) ?
			      2 :
			      0;
			inputs[22] = (bo.current_stats - 50) / 10;
			inputs[23] = (bo.current_stats - 50) / 20;
			inputs[24] = (suppliers_exist) ? 0 : -5;
			inputs[25] = (suppliers_exist) ? 0 : -2;
			inputs[26] = (workers_on_stock) ? 0 : -5;
			inputs[27] = (workers_on_stock) ? 0 : -2;
			inputs[28] = (bo.is(BuildingAttribute::kBuildingMatProducer)) ? 1 : 0;
			inputs[29] = (bo.is(BuildingAttribute::kBuildingMatProducer)) ? 3 : 0;
			inputs[30] = (mines_per_type[bo.mines].is_critical) ? 1 : -1;

			int16_t tmp_score = management_data.get_military_number_at(83) / 5;

			// Building productionsites above limit in Basic economy mode is strongly discouraged, but
			// still possible
			const int16_t basic_economy_score =
			   25 + std::abs(management_data.get_military_number_at(122) * 2);

			if (site_needed_for_economy == BasicEconomyBuildingStatus::kEncouraged) {
				tmp_score += basic_economy_score;
			}

			if (site_needed_for_economy == BasicEconomyBuildingStatus::kDiscouraged) {
				tmp_score -= basic_economy_score;
			}

			for (uint8_t i = 0; i < kFNeuronBitSize; ++i) {
				if (management_data.f_neuron_pool[36].get_position(i)) {
					tmp_score += inputs[i];
				}
			}
			if (tmp_score < 0) {
				return BuildingNecessity::kNeededPending;
			} else {
				bo.primary_priority +=
				   tmp_score * std::abs(management_data.get_military_number_at(127) / 5);
				return BuildingNecessity::kNeeded;
			}

		} else if (bo.max_needed_preciousness > 0) {

			static int16_t inputs[4 * kFNeuronBitSize] = {0};
			// Reseting values as the variable is static
			for (int i = 0; i < 4 * kFNeuronBitSize; i++) {
				inputs[i] = 0;
			}
			inputs[0] = (bo.total_count() <= 1) ?
			               std::abs(management_data.get_military_number_at(110)) / 10 :
			               0;
			inputs[1] = bo.total_count() * -3 / 2;
			inputs[2] =
			   (bo.total_count() == 0) ? std::abs(management_data.get_military_number_at(0)) / 10 : 0;
			inputs[3] = (gametime >= 25 * 60 * 1000 && bo.inputs.empty()) ?
			               management_data.get_military_number_at(1) / 10 :
			               0;
			inputs[4] = (bo.max_needed_preciousness >= 10) ?
			               std::abs(management_data.get_military_number_at(2)) / 10 :
			               0;
			inputs[5] =
			   (!bo.ware_outputs.empty() && bo.current_stats > 10 + 70 / bo.ware_outputs.size()) ?
			      management_data.get_military_number_at(3) / 10 :
			      0;
			inputs[6] = (needs_second_for_upgrade) ?
			               std::abs(management_data.get_military_number_at(4)) / 5 :
			               0;
			inputs[7] = (bo.cnt_under_construction + bo.unoccupied_count) * -1 *
			            std::abs(management_data.get_military_number_at(9)) / 5;
			inputs[8] =
			   (!bo.ware_outputs.empty() && bo.current_stats > 25 + 70 / bo.ware_outputs.size()) ?
			      management_data.get_military_number_at(7) / 8 :
			      0;
			inputs[9] = (bo.is(BuildingAttribute::kBuildingMatProducer)) ?
			               std::abs(management_data.get_military_number_at(10)) / 10 :
			               0;
			inputs[10] =
			   (bo.build_material_shortage) ? -management_data.get_military_number_at(39) / 10 : 0;
			inputs[11] = (wood_policy_ == WoodPolicy::kDismantleRangers ||
			              wood_policy_ == WoodPolicy::kStopRangers) ?
			                std::abs(management_data.get_military_number_at(15)) / 10 :
			                0;
			inputs[12] = (gametime >= 15 * 60 * 1000) ?
			                std::abs(management_data.get_military_number_at(94)) / 10 :
			                0;
			inputs[13] = management_data.get_military_number_at(8) / 10;
			inputs[14] = (persistent_data->trees_around_cutters < 20) ?
			                -1 * std::abs(management_data.get_military_number_at(95)) / 10 :
			                0;
			inputs[15] = (persistent_data->trees_around_cutters > 100) ?
			                std::abs(management_data.get_military_number_at(96)) / 10 :
			                0;
			inputs[16] = (player_statistics.any_enemy_seen_lately(gametime)) ?
			                management_data.get_military_number_at(97) / 10 :
			                0;
			inputs[17] =
			   (spots_ > kSpotsEnough) ? std::abs(management_data.get_military_number_at(74)) / 8 : 0;
			inputs[18] = management_data.get_military_number_at(98) / 10;
			inputs[19] = (expansion_type.get_expansion_type() != ExpansionMode::kEconomy) ?
			                -1 * std::abs(management_data.get_military_number_at(40)) / 10 :
			                0;
			inputs[20] = (expansion_type.get_expansion_type() == ExpansionMode::kEconomy) ?
			                std::abs(management_data.get_military_number_at(50)) / 10 :
			                0;
			inputs[21] = (expansion_type.get_expansion_type() == ExpansionMode::kEconomy ||
			              expansion_type.get_expansion_type() == ExpansionMode::kBoth) ?
			                3 :
			                0;
			inputs[22] =
			   (bo.total_count() == 0 && bo.is(BuildingAttribute::kBuildingMatProducer)) ? 3 : 0;
			if (bo.cnt_built > 0 && !bo.ware_outputs.empty()) {
				inputs[22] += bo.current_stats / 10;
			}
			inputs[23] = (!player_statistics.strong_enough(player_number())) ? 5 : 0;
			inputs[24] = (bo.inputs.empty()) ? 6 : 0;
			inputs[25] =
			   (bo.total_count() == 0 && bo.is(BuildingAttribute::kBuildingMatProducer)) ? 4 : 0;
			inputs[26] = (expansion_type.get_expansion_type() == ExpansionMode::kEconomy) ? 2 : 0;
			inputs[27] = (wood_policy_ == WoodPolicy::kDismantleRangers ||
			              wood_policy_ == WoodPolicy::kStopRangers) ?
			                4 :
			                0;
			inputs[28] = (bo.max_needed_preciousness >= 10) ? 4 : 0;
			inputs[29] = (bo.inputs.empty() && bo.max_needed_preciousness >= 10) ? 3 : 0;
			inputs[30] = bo.max_needed_preciousness / 2;
			inputs[31] = ((bo.cnt_under_construction + bo.unoccupied_count) > 0) ? -5 : 0;
			inputs[32] = bo.max_needed_preciousness / 2;
			inputs[33] = -(bo.cnt_under_construction + bo.unoccupied_count) * 4;
			if (bo.cnt_built > 0 && !bo.ware_outputs.empty() && !bo.inputs.empty()) {
				inputs[34] +=
				   bo.current_stats / std::abs(management_data.get_military_number_at(192)) * 10;
			}
			inputs[35] = (!bo.ware_outputs.empty() && !bo.inputs.empty() &&
			              bo.current_stats > 10 + 70 / bo.ware_outputs.size()) ?
			                2 :
			                0;
			inputs[36] = (!bo.ware_outputs.empty() && !bo.inputs.empty() &&
			              bo.cnt_under_construction + bo.unoccupied_count == 0) ?
			                bo.current_stats / 12 :
			                0;
			if (bo.cnt_built > 0 && !bo.inputs.empty() && !bo.ware_outputs.empty() &&
			    bo.current_stats < 20) {
				inputs[37] = -5;
			}
			inputs[38] = (bo.cnt_under_construction + bo.unoccupied_count > 0) ? -10 : 0;
			if (bo.cnt_built > 0 && !bo.ware_outputs.empty() && bo.current_stats < 15) {
				inputs[39] = -10;
			}
			inputs[40] = (expansion_type.get_expansion_type() == ExpansionMode::kEconomy) ? 3 : 0;
			inputs[41] = (bo.build_material_shortage) ? -3 : 0;
			inputs[42] = (!player_statistics.strong_enough(player_number())) ? 2 : 0;
			inputs[43] = (bo.inputs.empty()) ? 3 : 0;
			inputs[44] = (bo.inputs.empty() && bo.max_needed_preciousness >= 10) ? 3 : 0;
			inputs[45] = bo.max_needed_preciousness / 2;
			inputs[46] =
			   (!bo.ware_outputs.empty() && bo.current_stats > 10 + 70 / bo.ware_outputs.size()) ? 4 :
			                                                                                       0;
			inputs[47] = (!bo.ware_outputs.empty() && bo.current_stats > 85) ? 4 : 0;
			inputs[48] = (bo.max_needed_preciousness >= 10 &&
			              (bo.cnt_under_construction + bo.unoccupied_count) == 1) ?
			                5 :
			                0;
			inputs[49] = (expansion_type.get_expansion_type() != ExpansionMode::kEconomy) ? -4 : 1;
			inputs[50] = (expansion_type.get_expansion_type() != ExpansionMode::kEconomy) ? -1 : 1;
			inputs[51] = (gametime < 20 * 60 * 1000) ? -4 : 0;
			inputs[52] = (bo.total_count() == 0) ? 4 : 0;
			inputs[53] = (bo.total_count() == 0) ? 2 : 0;
			inputs[54] = (spots_ < kSpotsEnough) ? -5 : 0;
			inputs[55] = (bo.max_needed_preciousness >= 10 &&
			              (bo.cnt_under_construction + bo.unoccupied_count) == 1) ?
			                3 :
			                0;
			inputs[56] = (expansion_type.get_expansion_type() != ExpansionMode::kEconomy) ? -8 : 1;
			inputs[57] = (expansion_type.get_expansion_type() != ExpansionMode::kEconomy) ? -6 : 1;
			inputs[58] = (bo.total_count() == 0 && inputs_on_stock) ? 4 : 0;
			inputs[59] = (bo.inputs.empty()) ? 5 : bo.current_stats / 10 - 5;
			inputs[60] = (spots_ < kSpotsTooLittle) ? -10 : 0;
			inputs[61] = (player_statistics.any_enemy_seen_lately(gametime)) ? 2 : 0;
			inputs[62] = (player_statistics.any_enemy_seen_lately(gametime) &&
			              bo.cnt_under_construction + bo.unoccupied_count == 0) ?
			                6 :
			                0;
			inputs[63] = (!bo.ware_outputs.empty() && !bo.inputs.empty()) ? bo.current_stats / 10 : 0;
			inputs[64] = (gametime > 20 * 60 * 1000 && bo.total_count() == 0) ? 3 : 0;
			inputs[65] = (gametime > 45 * 60 * 1000 && bo.total_count() == 0) ? 3 : 0;
			inputs[66] = (gametime > 60 * 60 * 1000 && bo.total_count() <= 1) ? 3 : 0;
			inputs[67] = (gametime > 50 * 60 * 1000 && bo.total_count() <= 1) ? 2 : 0;
			inputs[68] =
			   (bo.inputs.empty() && gametime > 50 * 60 * 1000 && bo.total_count() <= 1) ? 2 : 0;
			inputs[69] =
			   (!bo.inputs.empty() && gametime > 50 * 60 * 1000 && bo.total_count() <= 1) ? 2 : 0;
			inputs[70] =
			   (bo.inputs.empty() && gametime > 25 * 60 * 1000 && bo.total_count() <= 1) ? 2 : 0;
			inputs[71] =
			   (!bo.inputs.empty() && gametime > 25 * 60 * 1000 && bo.total_count() <= 1) ? 2 : 0;
			if (bo.last_building_built != kNever) {
				inputs[72] = (gametime < bo.last_building_built + 3 * 60 * 1000) ? -4 : 0;
				inputs[73] = (gametime < bo.last_building_built + 5 * 60 * 1000) ? -2 : 0;
				inputs[74] = (gametime < bo.last_building_built + 2 * 60 * 1000) ? -5 : 0;
				inputs[75] = (gametime < bo.last_building_built + 10 * 60 * 1000) ? -2 : 0;
				inputs[76] = (gametime < bo.last_building_built + 20 * 60 * 1000) ? -2 : 0;
			}
			inputs[77] = (gametime > 35 * 60 * 1000 && bo.total_count() == 0) ? 3 : 0;
			inputs[78] = (gametime > 60 * 60 * 1000 && bo.total_count() == 0) ? 3 : 0;
			inputs[79] = (expansion_type.get_expansion_type() == ExpansionMode::kResources ||
			              expansion_type.get_expansion_type() == ExpansionMode::kSpace) *
			             management_data.get_military_number_at(37) / 10;
			inputs[80] = (expansion_type.get_expansion_type() == ExpansionMode::kEconomy) *
			             management_data.get_military_number_at(38) / 10;
			inputs[81] = (expansion_type.get_expansion_type() == ExpansionMode::kSpace) *
			             management_data.get_military_number_at(46) / 10;
			inputs[82] = (inputs_on_stock) ? 0 : -2;
			inputs[83] = (suppliers_exist) ? 0 : -2;
			inputs[84] = (inputs_on_stock) ? 0 : -4;
			inputs[85] = (suppliers_exist) ? 0 : -4;
			inputs[86] = (inputs_on_stock) ? 0 : -8;
			inputs[87] = (suppliers_exist) ? 0 : -8;
			inputs[88] = (workers_on_stock) ? 0 : -2;
			inputs[89] = (workers_on_stock) ? 0 : -6;
			inputs[90] = (bo.is(BuildingAttribute::kBuildingMatProducer)) ?
			                std::abs(management_data.get_military_number_at(10)) / 10 :
			                0;
			inputs[91] = (bo.build_material_shortage) ? -2 : 0;
			inputs[92] = (numof_psites_in_constr < 4) ? 3 : 0;
			inputs[93] = (numof_psites_in_constr < 8) ? 3 : 0;
			inputs[94] = (bo.inputs.empty()) ? 5 : 0;
			inputs[95] = (bo.inputs.empty()) ? 3 : 0;
			inputs[96] = (wood_policy_ == WoodPolicy::kAllowRangers) ? -2 : 0;
			inputs[97] = (wood_policy_ == WoodPolicy::kAllowRangers) ? -8 : 0;
			inputs[98] = (wood_policy_ == WoodPolicy::kAllowRangers) ? -4 : 0;
			inputs[99] = (wood_policy_ == WoodPolicy::kAllowRangers) ? -1 : 0;
			inputs[100] = (bo.total_count() == 0) ? 3 : 0;
			inputs[101] = (bo.total_count() == 0) ? 6 : 0;
			if (bo.is(BuildingAttribute::kSupportingProducer)) {
				if (bo.total_count() == 0) {
					inputs[102] = 1;
					inputs[103] = 2;
					inputs[104] = -2;
				}
				inputs[105] = -3;
				inputs[106] = -2;
			}
			inputs[107] =
			   std::abs(management_data.get_military_number_at(194)) - get_stocklevel(bo, gametime);
			inputs[108] =
			   std::abs(management_data.get_military_number_at(191)) - get_stocklevel(bo, gametime);
			inputs[109] = (!bo.inputs.empty() && gametime > 50 * 60 * 1000 && bo.total_count() <= 1) ?
			                 std::abs(management_data.get_military_number_at(163)) / 10 :
			                 0;
			inputs[110] = (bo.ware_outputs.size() == 1) ?
			                 (tribe_->get_ware_descr(bo.ware_outputs.at(0))
			                     ->default_target_quantity(tribe_->name()) -
			                  get_stocklevel(bo, gametime)) *
			                    std::abs(management_data.get_military_number_at(165)) / 20 :
			                 0;
			inputs[111] = bo.current_stats / (bo.ware_outputs.size() + 1);
			// boost for buildings supporting seafaring
			if (bo.is(BuildingAttribute::kSupportsSeafaring) && map_allows_seafaring_) {
				inputs[112] = std::abs(management_data.get_military_number_at(170)) / 10;
				inputs[113] = 4;
				if (bo.total_count() == 0) {
					inputs[114] = std::abs(management_data.get_military_number_at(172)) / 10;
					inputs[115] = 4;
				}
			}
			inputs[116] = -(bo.unoccupied_count * bo.unoccupied_count);
			inputs[117] = -(2 * bo.unoccupied_count);

			int16_t tmp_score = 0;
			for (uint8_t i = 0; i < kFNeuronBitSize; ++i) {
				if (management_data.f_neuron_pool[8].get_position(i)) {
					const int16_t partial_input = inputs[i];
					tmp_score += partial_input;
				}
				if (management_data.f_neuron_pool[11].get_position(i)) {
					const int16_t partial_input = inputs[i + kFNeuronBitSize];
					tmp_score += partial_input;
				}
				if (management_data.f_neuron_pool[59].get_position(i)) {
					const int16_t partial_input = inputs[i + 2 * kFNeuronBitSize];
					tmp_score += partial_input;
				}
				if (management_data.f_neuron_pool[12].get_position(i)) {
					const int16_t partial_input = inputs[i + 3 * kFNeuronBitSize];
					tmp_score += partial_input;
				}
			}

			const int32_t base_economy_bonus =
			   30 + std::abs(management_data.get_military_number_at(142));
			if (site_needed_for_economy == BasicEconomyBuildingStatus::kDiscouraged) {
				tmp_score -= base_economy_bonus;
			} else if (site_needed_for_economy == BasicEconomyBuildingStatus::kEncouraged) {
				tmp_score += base_economy_bonus;
			}

			const int16_t bottom_limit = management_data.get_military_number_at(73) / 2 +
			                             management_data.get_military_number_at(47) / 10;
			const int16_t upper_limit =
			   bottom_limit + std::abs(management_data.get_military_number_at(44) / 3);

			if (tmp_score > upper_limit) {
				// Productionsite is needed
				bo.primary_priority += (tmp_score - bottom_limit) / 2;
				return BuildingNecessity::kNeeded;
			} else if (tmp_score > bottom_limit) {
				// Site is needed, but not right now
				return BuildingNecessity::kNeededPending;
			} else {
				// Not allowed
				return BuildingNecessity::kForbidden;
			}

		} else if (bo.is(BuildingAttribute::kShipyard)) {
			if (bo.total_count() > 0 ||
			    (!basic_economy_established &&
			     site_needed_for_economy == BasicEconomyBuildingStatus::kDiscouraged) ||
			    !map_allows_seafaring_) {
				return BuildingNecessity::kForbidden;
			}
			bo.primary_priority = 0;
			if (num_ports > 0) {
				bo.primary_priority += std::abs(management_data.get_military_number_at(150) * 3);
			}
			if (spots_ < kSpotsTooLittle) {
				bo.primary_priority += std::abs(management_data.get_military_number_at(151) * 3);
			}
			if (bo.primary_priority > 0) {
				return BuildingNecessity::kNeeded;
			}
			return BuildingNecessity::kAllowed;
		} else if (bo.max_needed_preciousness == 0) {
			return BuildingNecessity::kNotNeeded;
		} else {
			return BuildingNecessity::kForbidden;
		}
	} else if (purpose == PerfEvaluation::kForDismantle) {  // now for dismantling
		// never dismantle last building (a care should be taken elsewhere)
		assert(bo.total_count() > 0);
		if (bo.total_count() == 1) {
			return BuildingNecessity::kNeeded;
		} else if (bo.max_preciousness >= 10 && bo.total_count() == 2) {
			return BuildingNecessity::kNeeded;
		} else if (!bo.ware_outputs.empty() &&
		           bo.current_stats > (10 + 60 / bo.ware_outputs.size()) / 2) {
			return BuildingNecessity::kNeeded;
		} else if (bo.inputs.size() == 1 &&
		           calculate_stocklevel(static_cast<size_t>(bo.inputs.at(0))) >
		              static_cast<unsigned int>(
		                 std::abs(management_data.get_military_number_at(171)))) {
			return BuildingNecessity::kNeeded;
		} else {
			return BuildingNecessity::kNotNeeded;
		}
	}
	NEVER_HERE();
}

// counts produced output on stock
uint32_t DefaultAI::calculate_stocklevel(Widelands::DescriptionIndex wt, const WareWorker what) {
	uint32_t count = 0;

	for (std::deque<WarehouseSiteObserver>::iterator i = warehousesites.begin();
	     i != warehousesites.end(); ++i) {
		if (what == WareWorker::kWare) {
			count += i->site->get_wares().stock(wt);
		} else {
			count += i->site->get_workers().stock(wt);
		}
	}
	return count;
}

// This is a wrapper function to prevent too frequent recalculation of stocklevel
// and distinguish if we count stocks for production hint, for outputs or for workers of a
// productionsite
// if multiple outputs, it returns lowest value
uint32_t
DefaultAI::get_stocklevel(BuildingObserver& bo, const uint32_t gametime, const WareWorker what) {
	if (bo.stocklevel_time < gametime - 5 * 1000) {
		if (what == WareWorker::kWare && (!bo.production_hints.empty() || !bo.ware_outputs.empty())) {
			// looking for smallest value
			bo.stocklevel_count = std::numeric_limits<uint32_t>::max();
			for (auto ph : bo.production_hints) {
				const uint32_t res = calculate_stocklevel(static_cast<size_t>(ph), what);
				if (res < bo.stocklevel_count) {
					bo.stocklevel_count = res;
				}
			}
			for (auto ph : bo.ware_outputs) {
				const uint32_t res = calculate_stocklevel(static_cast<size_t>(ph), what);
				if (res < bo.stocklevel_count) {
					bo.stocklevel_count = res;
				}
			}
		} else if (what == WareWorker::kWorker) {
			bo.stocklevel_count = std::numeric_limits<uint32_t>::max();
			for (auto ph : bo.positions) {
				const uint32_t res = calculate_stocklevel(static_cast<size_t>(ph), what);
				if (res < bo.stocklevel_count) {
					bo.stocklevel_count = res;
				}
			}
		} else {
			bo.stocklevel_count = 0;
		}
		assert(bo.stocklevel_count < std::numeric_limits<uint32_t>::max());
		bo.stocklevel_time = gametime;
	}
	return bo.stocklevel_count;
}

/**
 * This function takes care about the unowned and opposing territory and
 * recalculates the priority for non-military buildings
 * The goal is to minimize losses when territory is lost
 *
 * \arg bf   = BuildableField to be checked
 * \arg prio = priority until now.
 *
 * \returns the recalculated priority
 */
int32_t DefaultAI::recalc_with_border_range(const BuildableField& bf, int32_t prio) {

	// no change when priority is not positive number
	if (prio <= 0) {
		return prio;
	}

	if (bf.enemy_nearby || bf.near_border) {
		prio /= 2;
	}

	// if unowned territory nearby
	prio -= bf.unowned_land_nearby / 4;
	prio -= bf.enemy_owned_land_nearby / 3;

	// further decrease the score if enemy nearby
	if (bf.enemy_nearby) {
		prio -= 10;
	}

	// and if close (up to 2 fields away) from border
	if (bf.near_border) {
		prio -= 10;
		if (spots_ > 0 && spots_ < kSpotsEnough) {
			prio -= std::abs(management_data.neuron_pool[60].get_result_safe(
			           kSpotsEnough / spots_, kAbsValue)) /
			        4;
		}
	}

	return prio;
}
// for buildable field, it considers effect of building of type bo on position coords
void DefaultAI::consider_productionsite_influence(BuildableField& field,
                                                  Coords coords,
                                                  const BuildingObserver& bo) {
	if (bo.is(BuildingAttribute::kSpaceConsumer) && !bo.is(BuildingAttribute::kRanger) &&
	    game().map().calc_distance(coords, field.coords) < 8) {
		++field.space_consumers_nearby;
	}

	for (size_t i = 0; i < bo.inputs.size(); ++i) {
		++field.consumers_nearby.at(bo.inputs.at(i));
	}

	for (size_t i = 0; i < bo.ware_outputs.size(); ++i) {
		++field.producers_nearby.at(bo.ware_outputs.at(i));
	}
	if (bo.has_collected_map_resource()) {
		++field.collecting_producers_nearby.at(bo.get_collected_map_resource());
	}

	if (!bo.production_hints.empty()) {
		for (auto ph : bo.production_hints) {
			++field.supporters_nearby.at(ph);
		}
	}

	if (bo.is(BuildingAttribute::kRanger)) {
		++field.rangers_nearby;
	}
}

/// \returns the economy observer containing \arg economy
EconomyObserver* DefaultAI::get_economy_observer(Economy& economy) {
	for (std::deque<EconomyObserver*>::iterator i = economies.begin(); i != economies.end(); ++i)
		if (&(*i)->economy == &economy)
			return *i;

	economies.push_front(new EconomyObserver(economy));
	return economies.front();
}

// counts buildings with the BuildingAttribute
// Type of buildings, not individual buildings are meant
uint8_t DefaultAI::count_buildings_with_attribute(BuildingAttribute attribute) {
	uint8_t count = 0;
	if (tribe_ == nullptr) {
		late_initialization();
	}

	for (BuildingObserver& bo : buildings_) {
		if (bo.is(attribute)) {
			++count;
		}
	}

	return count;
}

// Calculates ratio of the buildings that the player has in comparison to all buildings that
// are buildable by the player
// In range 0 - 1000, to avoid floats
uint32_t DefaultAI::count_productionsites_without_buildings() {
	uint32_t total = 0;
	uint32_t existing = 0;
	if (tribe_ == nullptr) {
		late_initialization();
	}

	for (BuildingObserver& bo : buildings_) {
		if (bo.type == BuildingObserver::Type::kProductionsite &&
		    bo.is(BuildingAttribute::kBuildable)) {
			++total;
			if (bo.cnt_built > 0) {
				existing += 1000;
			} else if (bo.cnt_under_construction > 0) {
				existing += 500;
			}
		}
	}

	return (total > 0) ? (existing / total) : 0;
}

// \returns the building observer
BuildingObserver& DefaultAI::get_building_observer(char const* const name) {
	if (tribe_ == nullptr) {
		late_initialization();
	}

	for (BuildingObserver& bo : buildings_) {
		if (!strcmp(bo.name, name)) {
			return bo;
		}
	}

	throw wexception("Help: I (player %d / tribe %s) do not know what to do with a %s",
	                 player_number(), tribe_->name().c_str(), name);
}

// checks if the building has a building observer (for debug purposes)
bool DefaultAI::has_building_observer(char const* const name) {
	if (tribe_ == nullptr) {
		late_initialization();
	}

	for (BuildingObserver& bo : buildings_) {
		if (!strcmp(bo.name, name)) {
			return true;
		}
	}

	return false;
}

// return observer for a first (only) building that has required attribute
Widelands::BuildingObserver& DefaultAI::get_building_observer(BuildingAttribute attribute) {
	if (tribe_ == nullptr) {
		late_initialization();
	}

	for (BuildingObserver& bo : buildings_) {
		if (bo.is(attribute)) {
			return bo;
		}
	}

	throw wexception(
	   "Sorry, cannot find building with attribute %d", static_cast<int32_t>(attribute));
}

// return observer for a building with the id
Widelands::BuildingObserver& DefaultAI::get_building_observer(const DescriptionIndex di) {
	if (tribe_ == nullptr) {
		late_initialization();
	}

	for (BuildingObserver& bo : buildings_) {
		if (bo.id == di) {
			return bo;
		}
	}

	log("Sorry, cannot find building with id %d", static_cast<int32_t>(di));
	// I noticed that exception test is being lost so will will print it into log as well
	throw wexception("Sorry, cannot find building with id %d", static_cast<int32_t>(di));
}

// this is called whenever we gain ownership of a PlayerImmovable
void DefaultAI::gain_immovable(PlayerImmovable& pi, const bool found_on_load) {
	if (upcast(Building, building, &pi)) {
		gain_building(*building, found_on_load);
	} else if (upcast(Flag const, flag, &pi)) {
		new_flags.push_back(flag);
	} else if (upcast(Road const, road, &pi)) {
		roads.push_front(road);
	}
}

// this is called whenever we lose ownership of a PlayerImmovable
void DefaultAI::lose_immovable(const PlayerImmovable& pi) {
	if (upcast(Building const, building, &pi)) {
		lose_building(*building);
	} else if (upcast(Flag const, flag, &pi)) {
		// Flag to be removed can be:
		// 1. In one of our economies
		for (EconomyObserver* eco_obs : economies) {
			if (remove_from_dqueue<Widelands::Flag>(eco_obs->flags, flag)) {
				return;
			}
		}

		// 2. in new flags to be processed yet
		if (remove_from_dqueue<Widelands::Flag>(new_flags, flag)) {
			return;
		}

		// 3. Or in neither of them
	} else if (upcast(Road const, road, &pi)) {
		remove_from_dqueue<Widelands::Road>(roads, road);
	}
}

// this is called when a mine reports "out of resources"
void DefaultAI::out_of_resources_site(const ProductionSite& site) {

	const uint32_t gametime = game().get_gametime();

	// we must identify which mine matches the productionsite a note reffers to
	for (std::deque<ProductionSiteObserver>::iterator i = mines_.begin(); i != mines_.end(); ++i)
		if (i->site == &site) {
			if (i->no_resources_since > gametime) {
				i->no_resources_since = gametime;
			}
			break;
		}
}

// walk and search for territory controlled by some player type
// usually scanning radius is enough but sometimes we must walk to
// verify that an enemy territory is really accessible by land
bool DefaultAI::other_player_accessible(const uint32_t max_distance,
                                        uint32_t* tested_fields,
                                        uint16_t* mineable_fields_count,
                                        const Coords& starting_spot,
                                        const WalkSearch& type) {
	const Map& map = game().map();
	std::list<uint32_t> queue;
	std::unordered_set<uint32_t> done;
	queue.push_front(starting_spot.hash());
	PlayerNumber const pn = player_->player_number();

	while (!queue.empty()) {
		// if already processed
		if (done.count(queue.front()) > 0) {
			queue.pop_front();
			continue;
		}

		done.insert(queue.front());

		Coords tmp_coords = Coords::unhash(queue.front());

		// if beyond range
		if (map.calc_distance(starting_spot, tmp_coords) > max_distance) {
			continue;
		}

		Field* f = map.get_fcoords(tmp_coords).field;

		// not interested if not walkable (starting spot is an exemption.
		if (tmp_coords != starting_spot && !(f->nodecaps() & MOVECAPS_WALK)) {
			continue;
		}

		// sometimes we search for any owned territory (f.e. when considering
		// a port location), but when testing (starting from) own military building
		// we must ignore own territory, of course
		const PlayerNumber field_owner = f->get_owned_by();
		if (field_owner > 0) {

			// if field is owned by anybody
			if (type == WalkSearch::kAnyPlayer) {
				*tested_fields = done.size();
				return true;
			}

			// if somebody but not me
			if (type == WalkSearch::kOtherPlayers && field_owner != pn) {
				*tested_fields = done.size();
				return true;
			}

			// if owned by enemy
			if (type == WalkSearch::kEnemy && field_owner != pn) {
				// if not in the same team => it is an enemy
				if (!player_statistics.players_in_same_team(pn, field_owner)) {
					*tested_fields = done.size();
					return true;
				}
			}
		}

		// increase mines counter
		// (used when testing possible port location)
		if (f->nodecaps() & BUILDCAPS_MINE) {
			++mineable_fields_count;
		}

		// add neighbours to a queue (duplicates are no problem)
		// to relieve AI/CPU we skip every second field in each direction
		// obstacles are usually wider then one field
		for (Direction dir = FIRST_DIRECTION; dir <= LAST_DIRECTION; ++dir) {
			Coords neigh_coords1;
			map.get_neighbour(tmp_coords, dir, &neigh_coords1);
			Coords neigh_coords2;
			map.get_neighbour(neigh_coords1, dir, &neigh_coords2);
			queue.push_front(neigh_coords2.hash());
		}
	}
	*tested_fields = done.size();
	return false;  // no players found
}

// this is called whenever we gain a new building
void DefaultAI::gain_building(Building& b, const bool found_on_load) {

	BuildingObserver& bo = get_building_observer(b.descr().name().c_str());

	if (bo.type == BuildingObserver::Type::kConstructionsite) {
		BuildingObserver& target_bo =
		   get_building_observer(dynamic_cast<const ConstructionSite&>(b).building().name().c_str());
		++target_bo.cnt_under_construction;
		if (target_bo.type == BuildingObserver::Type::kProductionsite) {
			++numof_psites_in_constr;
		}
		if (target_bo.type == BuildingObserver::Type::kMilitarysite) {
			++msites_per_size[target_bo.desc->get_size()].in_construction;
		}
		if (target_bo.type == BuildingObserver::Type::kMine) {
			++mines_per_type[target_bo.mines].in_construction;
		}
		if (target_bo.type == BuildingObserver::Type::kWarehouse) {
			++numof_warehouses_in_const_;
		}
		if (target_bo.type == BuildingObserver::Type::kTrainingsite) {
			++ts_in_const_count_;
		}

		set_taskpool_task_time(game().get_gametime(), SchedulerTaskId::kRoadCheck);

	} else {
		++bo.cnt_built;
		const uint32_t gametime = game().get_gametime();
		bo.last_building_built = gametime;
		// erase building from remaining_basic_buildings, unless we are loading a saved game
		if (!found_on_load && persistent_data->remaining_basic_buildings.count(bo.id) > 0) {
			if (persistent_data->remaining_basic_buildings[bo.id] > 1) {
				--persistent_data->remaining_basic_buildings[bo.id];
			} else {
				persistent_data->remaining_basic_buildings.erase(bo.id);
			}
		}
		// Remaining basic buildings map contain either no entry for the building, or the number is
		// nonzero
		assert(persistent_data->remaining_basic_buildings.count(bo.id) == 0 ||
		       persistent_data->remaining_basic_buildings[bo.id] > 0);

		if (bo.type == BuildingObserver::Type::kProductionsite) {
			productionsites.push_back(ProductionSiteObserver());
			productionsites.back().site = &dynamic_cast<ProductionSite&>(b);
			productionsites.back().bo = &bo;
			productionsites.back().bo->new_building_overdue = 0;
			if (found_on_load && gametime > 5 * 60 * 1000) {
				productionsites.back().built_time = gametime - 5 * 60 * 1000;
			} else {
				productionsites.back().built_time = gametime;
			}
			productionsites.back().unoccupied_till = gametime;
			++productionsites.back().bo->unoccupied_count;
			if (bo.is(BuildingAttribute::kShipyard)) {
				marine_task_queue.push_back(kStopShipyard);
				marine_task_queue.push_back(kReprioritize);
			}
			if (bo.is(BuildingAttribute::kFisher)) {
				++fishers_count_;
			}

			for (uint32_t i = 0; i < bo.ware_outputs.size(); ++i)
				++wares.at(bo.ware_outputs.at(i)).producers;

			for (uint32_t i = 0; i < bo.inputs.size(); ++i)
				++wares.at(bo.inputs.at(i)).consumers;
		} else if (bo.type == BuildingObserver::Type::kMine) {
			mines_.push_back(ProductionSiteObserver());
			mines_.back().site = &dynamic_cast<ProductionSite&>(b);
			mines_.back().bo = &bo;
			mines_.back().built_time = gametime;
			assert(mines_.back().no_resources_since == kNever);
			assert(!mines_.back().upgrade_pending);
			assert(mines_.back().dismantle_pending_since == kNever);
			++mines_.back().bo->unoccupied_count;

			for (uint32_t i = 0; i < bo.ware_outputs.size(); ++i)
				++wares.at(bo.ware_outputs.at(i)).producers;

			for (uint32_t i = 0; i < bo.inputs.size(); ++i)
				++wares.at(bo.inputs.at(i)).consumers;

			++mines_per_type[bo.mines].finished;

			if (bo.is(BuildingAttribute::kBuildingMatProducer)) {
				++buil_material_mines_count;
			}

			set_inputs_to_zero(mines_.back());

			// Is this first mine?
			if (bo.mines == iron_resource_id && gametime < first_iron_mine_built) {
				first_iron_mine_built = gametime;
			}

		} else if (bo.type == BuildingObserver::Type::kMilitarysite) {
			militarysites.push_back(MilitarySiteObserver());
			militarysites.back().site = &dynamic_cast<MilitarySite&>(b);
			militarysites.back().bo = &bo;
			militarysites.back().understaffed = 0;
			if (found_on_load && gametime > 5 * 60 * 1000) {
				militarysites.back().built_time = gametime - 5 * 60 * 1000;
			} else {
				militarysites.back().built_time = gametime;
			}
			militarysites.back().last_change = 0;
			++msites_per_size[bo.desc->get_size()].finished;

		} else if (bo.type == BuildingObserver::Type::kTrainingsite) {
			++ts_without_trainers_;
			++ts_finished_count_;
			trainingsites.push_back(TrainingSiteObserver());
			trainingsites.back().site = &dynamic_cast<TrainingSite&>(b);
			trainingsites.back().bo = &bo;

		} else if (bo.type == BuildingObserver::Type::kWarehouse) {
			++numof_warehouses_;
			warehousesites.push_back(WarehouseSiteObserver());
			warehousesites.back().site = &dynamic_cast<Warehouse&>(b);
			warehousesites.back().bo = &bo;
			if (bo.is(BuildingAttribute::kPort)) {
				++num_ports;
			}
		}
	}
}

// this is called whenever we lose a building
void DefaultAI::lose_building(const Building& b) {

	BuildingObserver& bo = get_building_observer(b.descr().name().c_str());

	if (bo.type == BuildingObserver::Type::kConstructionsite) {
		BuildingObserver& target_bo =
		   get_building_observer(dynamic_cast<const ConstructionSite&>(b).building().name().c_str());
		--target_bo.cnt_under_construction;
		if (target_bo.type == BuildingObserver::Type::kProductionsite) {
			--numof_psites_in_constr;
		}
		if (target_bo.type == BuildingObserver::Type::kMilitarysite) {
			--msites_per_size[target_bo.desc->get_size()].in_construction;
		}
		if (target_bo.type == BuildingObserver::Type::kMine) {
			--mines_per_type[target_bo.mines].in_construction;
		}
		if (target_bo.type == BuildingObserver::Type::kWarehouse) {
			--numof_warehouses_in_const_;
		}
		if (target_bo.type == BuildingObserver::Type::kTrainingsite) {
			assert(ts_in_const_count_ > 0);
			--ts_in_const_count_;
		}

	} else {
		--bo.cnt_built;

		// we are not able to reliably identify if lost building is counted in
		// unconnected or unoccupied count, but we must adjust the value to
		// avoid inconsistency
		const uint32_t cnt_built = bo.cnt_built;
		if (bo.unconnected_count > cnt_built) {
			bo.unconnected_count = cnt_built;
		}
		if (bo.unoccupied_count > cnt_built) {
			bo.unoccupied_count = cnt_built;
		}

		if (bo.type == BuildingObserver::Type::kProductionsite) {

			for (std::deque<ProductionSiteObserver>::iterator i = productionsites.begin();
			     i != productionsites.end(); ++i)
				if (i->site == &b) {
					if (i->upgrade_pending) {
						--bo.cnt_upgrade_pending;
					}
					assert(bo.cnt_upgrade_pending == 0 || bo.cnt_upgrade_pending == 1);
					productionsites.erase(i);
					break;
				}

			for (uint32_t i = 0; i < bo.ware_outputs.size(); ++i) {
				--wares.at(bo.ware_outputs.at(i)).producers;
			}

			for (uint32_t i = 0; i < bo.inputs.size(); ++i) {
				--wares.at(bo.inputs.at(i)).consumers;
			}
			if (bo.is(BuildingAttribute::kFisher)) {
				assert(fishers_count_ > 0);
				--fishers_count_;
			}

		} else if (bo.type == BuildingObserver::Type::kMine) {
			for (std::deque<ProductionSiteObserver>::iterator i = mines_.begin(); i != mines_.end();
			     ++i) {
				if (i->site == &b) {
					mines_.erase(i);
					break;
				}
			}

			for (uint32_t i = 0; i < bo.ware_outputs.size(); ++i) {
				--wares.at(bo.ware_outputs.at(i)).producers;
			}

			for (uint32_t i = 0; i < bo.inputs.size(); ++i) {
				--wares.at(bo.inputs.at(i)).consumers;
			}

			--mines_per_type[bo.mines].finished;

			if (bo.is(BuildingAttribute::kBuildingMatProducer)) {
				assert(buil_material_mines_count > 0);
				++buil_material_mines_count;
			}

		} else if (bo.type == BuildingObserver::Type::kMilitarysite) {
			--msites_per_size[bo.desc->get_size()].finished;

			for (std::deque<MilitarySiteObserver>::iterator i = militarysites.begin();
			     i != militarysites.end(); ++i) {
				if (i->site == &b) {
					militarysites.erase(i);
					break;
				}
			}
		} else if (bo.type == BuildingObserver::Type::kTrainingsite) {
			assert(ts_finished_count_ >= 1);
			--ts_finished_count_;

			for (std::deque<TrainingSiteObserver>::iterator i = trainingsites.begin();
			     i != trainingsites.end(); ++i) {
				if (i->site == &b) {
					trainingsites.erase(i);
					break;
				}
			}
		} else if (bo.type == BuildingObserver::Type::kWarehouse) {
			assert(numof_warehouses_ > 0);
			--numof_warehouses_;
			if (bo.is(BuildingAttribute::kPort)) {
				--num_ports;
			}

			for (std::deque<WarehouseSiteObserver>::iterator i = warehousesites.begin();
			     i != warehousesites.end(); ++i) {
				if (i->site == &b) {
					warehousesites.erase(i);
					break;
				}
			}
		}
	}
}

// Checks that supply line exists for given building.
// Recursively verify that all inputs have a producer.
// TODO(unknown): this function leads to periodic freezes of ~1 second on big games on my system.
// TODO(unknown): It needs profiling and optimization.
bool DefaultAI::check_supply(const BuildingObserver& bo) {
	size_t supplied = 0;
	for (const Widelands::DescriptionIndex& temp_inputs : bo.inputs) {
		for (const BuildingObserver& temp_building : buildings_) {
			if (temp_building.cnt_built &&
			    std::find(temp_building.ware_outputs.begin(), temp_building.ware_outputs.end(),
			              temp_inputs) != temp_building.ware_outputs.end() &&
			    check_supply(temp_building)) {
				++supplied;
				break;
			}
		}
	}

	return supplied == bo.inputs.size();
}

// TODO(tiborb): - should be called from scheduler, once in 60s is enough
void DefaultAI::update_player_stat(const uint32_t gametime) {
	if (player_statistics.get_update_time() > 0 &&
	    player_statistics.get_update_time() + 15 * 1000 > gametime) {
		return;
	}
	player_statistics.set_update_time(gametime);
	Widelands::PlayerNumber const pn = player_number();
	PlayerNumber const nr_players = game().map().get_nrplayers();

	// receiving games statistics and parsing it (reading latest entry)
	const Game::GeneralStatsVector& genstats = game().get_general_statistics();

	// Collecting statistics and saving them in player_statistics object
	const Player* me = game().get_player(pn);
	for (Widelands::PlayerNumber j = 1; j <= nr_players; ++j) {
		const Player* this_player = game().get_player(j);
		if (this_player) {
			try {
				const uint32_t vsize = genstats.at(j - 1).miltary_strength.size();

				uint32_t cur_strength = 0;
				uint32_t cur_land = 0;
				uint32_t old_strength = 0;
				uint32_t old60_strength = 0;
				uint32_t old_land = 0;
				uint32_t old60_land = 0;
				uint32_t cass = 0;
				if (vsize > 0) {
					cur_strength = genstats.at(j - 1).miltary_strength.back();
					cur_land = genstats.at(j - 1).land_size.back();
					cass = genstats.at(j - 1).nr_casualties.back();

					if (vsize > 21) {
						old_strength = genstats.at(j - 1).miltary_strength[vsize - 20];
						old_land = genstats.at(j - 1).land_size[vsize - 20];
					} else {
						old_strength = genstats.at(j - 1).miltary_strength[0];
						old_land = genstats.at(j - 1).land_size[0];
					}
					if (vsize > 91) {
						old60_strength = genstats.at(j - 1).miltary_strength[vsize - 90];
						old60_land = genstats.at(j - 1).land_size[vsize - 90];
					} else {
						old60_strength = genstats.at(j - 1).miltary_strength[0];
						old60_land = genstats.at(j - 1).land_size[0];
					}
				}

				player_statistics.add(pn, j, me->team_number(), this_player->team_number(),
				                      cur_strength, old_strength, old60_strength, cass, cur_land,
				                      old_land, old60_land);
			} catch (const std::out_of_range&) {
				log("ComputerPlayer(%d): genstats entry missing - size :%d\n",
				    static_cast<unsigned int>(player_number()),
				    static_cast<unsigned int>(genstats.size()));
			}
		} else {
			// Well, under some circumstances it is possible we have stat for this player and he does
			// not exist anymore
			player_statistics.remove_stat(j);
		}
	}

	player_statistics.recalculate_team_power();
}

// This runs once in 15 minutes, and adjust wares targets based on number of
// productionsites and ports
void DefaultAI::review_wares_targets(uint32_t const gametime) {

	player_ = game().get_player(player_number());
	tribe_ = &player_->tribe();

	// to avoid floats real multiplier is multiplier/10
	const uint16_t multiplier = std::max<uint16_t>((productionsites.size() + num_ports * 5) / 5, 10);

	for (EconomyObserver* observer : economies) {
		DescriptionIndex nritems = player_->egbase().tribes().nrwares();
		for (Widelands::DescriptionIndex id = 0; id < nritems; ++id) {

			// Just skip wares that are not used by a tribe
			if (!tribe_->has_ware(id)) {
				continue;
			}

			uint16_t default_target =
			   tribe_->get_ware_descr(id)->default_target_quantity(tribe_->name());

			// It seems that when default target for ware is not set, it returns
			// kInvalidWare (=254), this is confusing for AI so we change it to 10
			if (default_target == Widelands::kInvalidWare) {
				default_target = kTargetQuantCap;
			}

			const uint16_t new_target = std::max<uint16_t>(default_target * multiplier / 10, 3);
			assert(new_target > 1);

			game().send_player_command(new Widelands::CmdSetWareTargetQuantity(
			   gametime, player_number(), observer->economy.serial(), id, new_target));
		}
	}
}

// Sets due_time based on job ID
void DefaultAI::set_taskpool_task_time(const uint32_t gametime,
                                       const Widelands::SchedulerTaskId task) {

	for (auto& item : taskPool) {
		if (item.id == task) {
			item.due_time = gametime;
			return;
		}
	}
	NEVER_HERE();
}

// Retrieves due time of the task based on its ID
uint32_t DefaultAI::get_taskpool_task_time(const Widelands::SchedulerTaskId task) {
	for (const auto& item : taskPool) {
		if (item.id == task) {
			return item.due_time;
		}
	}

	throw wexception("AI internal error: nonexistent task.");
}

// This performs one "iteration" of sorting based on due_time
// We by design do not need full sorting...
void DefaultAI::sort_task_pool() {
	assert(!taskPool.empty());
	for (int8_t i = taskPool.size() - 1; i > 0; --i) {
		if (taskPool[i - 1].due_time > taskPool[i].due_time) {
			std::iter_swap(taskPool.begin() + i - 1, taskPool.begin() + i);
		}
	}
}

// following two functions count mines of the same type (same output,
// all levels)
uint32_t DefaultAI::mines_in_constr() const {
	uint32_t count = 0;
	for (const auto& m : mines_per_type) {
		count += m.second.in_construction;
	}
	return count;
}

uint32_t DefaultAI::mines_built() const {
	uint32_t count = 0;
	for (const auto& m : mines_per_type) {
		count += m.second.finished;
	}
	return count;
}

// following two functions count militarysites of the same size
uint32_t DefaultAI::msites_in_constr() const {
	uint32_t count = 0;
	for (const auto& m : msites_per_size) {
		count += m.second.in_construction;
	}
	return count;
}
uint32_t DefaultAI::msites_built() const {
	uint32_t count = 0;
	for (const auto& m : msites_per_size) {
		count += m.second.finished;
	}
	return count;
}

// This prints some basic statistics during a game to the command line -
// missing materials and counts of different types of buildings.
// The main purpose of this is when a game creator needs to finetune a map
// and needs to know what resourcess are missing for which player and so on.
// By default it is off (see kPrintStats)
// TODO(tiborb): - it would be nice to have this activated by a command line switch
void DefaultAI::print_stats(uint32_t const gametime) {

	if (!kPrintStats) {
		set_taskpool_task_time(std::numeric_limits<int32_t>::max(), SchedulerTaskId::kPrintStats);
		return;
	}

	PlayerNumber const pn = player_number();

	const DescriptionIndex& nr_buildings = game().tribes().nrbuildings();
	std::set<DescriptionIndex> materials;

	// Collect information about the different buildings that our tribe can have
	for (DescriptionIndex building_index = 0; building_index < nr_buildings; ++building_index) {
		const BuildingDescr& bld = *tribe_->get_building_descr(building_index);
		if (!tribe_->has_building(building_index)) {
			continue;
		}
		if (bld.type() == MapObjectType::PRODUCTIONSITE) {
			const ProductionSiteDescr& prod = dynamic_cast<const ProductionSiteDescr&>(bld);
			for (const auto& temp_input : prod.input_wares()) {
				if (materials.count(temp_input.first) == 0) {
					materials.insert(temp_input.first);
				}
			}
			for (const auto& temp_cost : prod.buildcost()) {
				if (materials.count(temp_cost.first) == 0) {
					materials.insert(temp_cost.first);
				}
			}
		}

		if (bld.type() == MapObjectType::TRAININGSITE) {
			const ProductionSiteDescr& train = dynamic_cast<const TrainingSiteDescr&>(bld);
			for (const auto& temp_cost : train.buildcost()) {
				if (materials.count(temp_cost.first) == 0) {
					materials.insert(temp_cost.first);
				}
			}
		}
	}

	if (false)
		log(" %1d: %s Buildings count: Pr:%3u, Ml:%3u, Mi:%2u, Wh:%2u, Po:%u.\n", pn,
		    gamestring_with_leading_zeros(gametime), static_cast<uint32_t>(productionsites.size()),
		    static_cast<uint32_t>(militarysites.size()), static_cast<uint32_t>(mines_.size()),
		    static_cast<uint32_t>(warehousesites.size() - num_ports), num_ports);

	if (false)
		log(" %1s %-30s   %5s(perf)  %6s %6s %6s %8s %5s %5s %5s %5s\n", "T", "Buildings", "work.",
		    "const.", "unocc.", "uncon.", "needed", "prec.", "pprio", "stock", "targ.");
	for (uint32_t j = 0; j < buildings_.size(); ++j) {
		BuildingObserver& bo = buildings_.at(j);
		if ((bo.total_count() > 0 || bo.new_building == BuildingNecessity::kNeeded ||
		     bo.new_building == BuildingNecessity::kForced ||
		     bo.new_building == BuildingNecessity::kNeededPending ||
		     bo.new_building == BuildingNecessity::kAllowed) &&
		    bo.type != BuildingObserver::Type::kMilitarysite) {
			std::string needeness;
			if (bo.new_building == BuildingNecessity::kNeededPending) {
				needeness = "pend";
			} else if (bo.new_building == BuildingNecessity::kForced) {
				needeness = "forc";
			} else if (bo.new_building == BuildingNecessity::kAllowed) {
				needeness = "allw";
			} else if (bo.new_building == BuildingNecessity::kNotNeeded ||
			           bo.new_building == BuildingNecessity::kForbidden) {
				needeness = "no";
			} else {
				needeness = "yes";
			}
			std::string btype;
			switch (bo.type) {
			case BuildingObserver::Type::kWarehouse:
				btype = "W";
				break;
			case BuildingObserver::Type::kMine:
				btype = "M";
				break;
			case BuildingObserver::Type::kTrainingsite:
				btype = "T";
				break;
			case BuildingObserver::Type::kProductionsite:
				btype = "P";
				break;
			default:
				btype = "?";
			}

			if (true)
				log(" %1s %-30s %5d(%3d%%)  %6d %6d %6d %8s %5d %5d %5d %5d\n", btype.c_str(), bo.name,
				    bo.total_count() - bo.cnt_under_construction - bo.unoccupied_count -
				       bo.unconnected_count,
				    bo.current_stats, bo.cnt_under_construction, bo.unoccupied_count,
				    bo.unconnected_count, needeness.c_str(), bo.max_needed_preciousness,
				    bo.primary_priority, get_stocklevel(bo, gametime), bo.cnt_target);
		}
	}

	std::string why = "; Why: ";

	if ((numof_psites_in_constr + mines_in_constr()) >
	    (productionsites.size() + mines_built()) / persistent_data->ai_productionsites_ratio + 2) {
		why += " too many constr.";
	}
	// 3. too keep some proportions production sites vs military sites
	if ((numof_psites_in_constr + productionsites.size()) >
	    (msites_in_constr() + militarysites.size()) * 5) {
		why += ", too many productionsites";
	}
	// 4. if we do not have 2 mines at least
	if (mines_.size() < 2) {
		why += ", less then 2 mines";
	}

	if (false) {
		log("Prodsites in constr: %2d, mines in constr: %2d %s %s\n", numof_psites_in_constr,
		    mines_in_constr(),
		    (expansion_type.get_expansion_type() != ExpansionMode::kEconomy) ? "NEW BUILDING STOP" :
		                                                                       "",
		    why.c_str());
	}

	if (false) {
		log("Least military score: %5d/%3d, msites in constr: %3d,"
		    "soldier st: %2d, strength: %3d\n",
		    persistent_data->least_military_score, persistent_data->ai_personality_mil_upper_limit,
		    msites_in_constr(), static_cast<int8_t>(soldier_status_),
		    player_statistics.get_modified_player_power(player_number()));
	}
}

template <typename T>
void DefaultAI::check_range(T value, T bottom_range, T upper_range, const char* value_name) {
	if (value < bottom_range || value > upper_range) {
		log(" %d: unexpected value for %s: %d\n", player_number(), value_name, value);
	}
}

template <typename T> void DefaultAI::check_range(T value, T upper_range, const char* value_name) {
	if (value > upper_range) {
		log(" %d: unexpected value for %s: %d\n", player_number(), value_name, value);
	}
}

template <typename T>
bool DefaultAI::remove_from_dqueue(std::deque<T const*>& dq, T const* member) {
	for (auto it = dq.begin(); it != dq.end(); ++it) {
		if (*it == member) {
			it = dq.erase(it);
			return true;
		}
	}
	return false;
}

// Looking for situation where for a critical mine (iron, or marble) there is just one mine and it
// is
// unoccupied, probably we need to dismantle another one to release a miner
bool DefaultAI::critical_mine_unoccupied(uint32_t gametime) {
	// resetting unoccupied
	for (auto& mine : mines_per_type) {
		mine.second.unoccupied = 0;
	}
	for (auto& mine : mines_) {
		if (!mines_per_type[mine.bo->mines].is_critical) {
			continue;
		}
		if (mine.built_time + 3 * 60 * 1000 < gametime && !mine.site->can_start_working()) {
			++mines_per_type[mine.bo->mines].unoccupied;
		}
	}

	// Now check that that there is a single and unworking mine of the critical type
	for (auto& mine : mines_per_type) {
		if (mine.second.is_critical && mine.second.total_count() == 1 &&
		    mine.second.unoccupied == 1) {
			return true;
		}
		assert(mine.second.unoccupied <= mines_.size());
		assert(mine.second.unoccupied <= mine.second.total_count());
	}
	return false;
}

// Sets all inputs to zero and return true if inputs are already empty
bool DefaultAI::set_inputs_to_zero(const Widelands::ProductionSiteObserver& site) {
	uint16_t remaining_wares = 0;

	for (auto& queue : site.site->inputqueues()) {
		remaining_wares += queue->get_filled();
		if (queue->get_max_fill() > 0) {
			game().send_player_set_input_max_fill(
			   *site.site, queue->get_index(), queue->get_type(), 0);
		}
	}
	return remaining_wares == 0;
}

void DefaultAI::set_inputs_to_max(const Widelands::ProductionSiteObserver& site) {
	for (auto& queue : site.site->inputqueues()) {
		if (queue->get_max_fill() < queue->get_max_size()) {
			game().send_player_set_input_max_fill(
			   *site.site, queue->get_index(), queue->get_type(), queue->get_max_size());
		}
	}
}
void DefaultAI::stop_site(const Widelands::ProductionSiteObserver& site) {
	if (!site.site->is_stopped()) {
		game().send_player_start_stop_building(*site.site);
	}
}

void DefaultAI::initiate_dismantling(Widelands::ProductionSiteObserver& site, uint32_t gametime) {
	site.dismantle_pending_since = gametime;
	set_inputs_to_zero(site);
	site.bo->construction_decision_time = gametime;
}

Widelands::PlayerNumber DefaultAI::get_land_owner(const Widelands::Map& map,
                                                  const uint32_t coords) {
	FCoords f = map.get_fcoords(Widelands::Coords::unhash(coords));
	return f.field->get_owned_by();
}<|MERGE_RESOLUTION|>--- conflicted
+++ resolved
@@ -4299,11 +4299,7 @@
 
 	// First we check if we must release an experienced worker
 	// iterate over all working positions of the actual productionsite
-<<<<<<< HEAD
-	for (uint8_t i = 0; i <  site.site->descr().nr_working_positions(); i++) {
-=======
 	for (uint8_t i = 0; i < site.site->descr().nr_working_positions(); i++) {
->>>>>>> ab05f982
 		// get the pointer to the worker assigned to the actual position
 		const Worker* cw = site.site->working_positions()[i].worker;
 		if (cw) {  // a worker is assigned to the position
@@ -4313,11 +4309,7 @@
 			// (this means an experienced worker is assigned to the position)
 			// and we have none of the experienced workers on stock
 			if (current_worker != site.bo->positions.at(i) &&
-<<<<<<< HEAD
-				calculate_stocklevel(current_worker, WareWorker::kWorker) < 1) {
-=======
 			    calculate_stocklevel(current_worker, WareWorker::kWorker) < 1) {
->>>>>>> ab05f982
 				// kick out the worker
 				game().send_player_evict_worker(*site.site->working_positions()[i].worker);
 				return true;
@@ -4403,15 +4395,9 @@
 	if (considering_upgrade && !site.site->has_workers(enhancement, game())) {
 		const BuildingDescr& bld = *tribe_->get_building_descr(enhancement);
 		BuildingObserver& en_bo = get_building_observer(bld.name().c_str());
-<<<<<<< HEAD
-			if (get_stocklevel(en_bo, gametime, WareWorker::kWorker) < 1) {
-				considering_upgrade = false;
-			}
-=======
 		if (get_stocklevel(en_bo, gametime, WareWorker::kWorker) < 1) {
 			considering_upgrade = false;
 		}
->>>>>>> ab05f982
 	}
 
 	if (considering_upgrade) {
@@ -4838,20 +4824,12 @@
 	}
 
 	// First we check if we must release an experienced worker
-<<<<<<< HEAD
-	for (uint8_t i = 0; i <  site.site->descr().nr_working_positions(); i++) {
-=======
 	for (uint8_t i = 0; i < site.site->descr().nr_working_positions(); i++) {
->>>>>>> ab05f982
 		const Worker* cw = site.site->working_positions()[i].worker;
 		if (cw) {
 			DescriptionIndex current_worker = cw->descr().worker_index();
 			if (current_worker != site.bo->positions.at(i) &&
-<<<<<<< HEAD
-				calculate_stocklevel(current_worker, WareWorker::kWorker) < 1) {
-=======
 			    calculate_stocklevel(current_worker, WareWorker::kWorker) < 1) {
->>>>>>> ab05f982
 				game().send_player_evict_worker(*site.site->working_positions()[i].worker);
 				return true;
 			}
