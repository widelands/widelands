--- conflicted
+++ resolved
@@ -6144,11 +6144,7 @@
 			     site_needed_for_economy == BasicEconomyBuildingStatus::kDiscouraged) ||
 			    !map_allows_seafaring_) {
 				return BuildingNecessity::kForbidden;
-<<<<<<< HEAD
-				}
-=======
-			}
->>>>>>> af0d1dad
+			}
 			bo.primary_priority = 0;
 			if (num_ports > 0) {
 				bo.primary_priority +=
