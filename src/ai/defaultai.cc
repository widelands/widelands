/*
 * Copyright (C) 2004-2020 by the Widelands Development Team
 *
 * This program is free software; you can redistribute it and/or
 * modify it under the terms of the GNU General Public License
 * as published by the Free Software Foundation; either version 2
 * of the License, or (at your option) any later version.
 *
 * This program is distributed in the hope that it will be useful,
 * but WITHOUT ANY WARRANTY; without even the implied warranty of
 * MERCHANTABILITY or FITNESS FOR A PARTICULAR PURPOSE.  See the
 * GNU General Public License for more details.
 *
 * You should have received a copy of the GNU General Public License
 * along with this program; if not, write to the Free Software
 * Foundation, Inc., 51 Franklin Street, Fifth Floor, Boston, MA  02110-1301, USA.
 *
 */

#include "ai/defaultai.h"

#include <algorithm>
#include <cstdlib>
#include <memory>

#include "ai/ai_hints.h"
#include "base/log.h"
#include "base/macros.h"
#include "base/time_string.h"
#include "base/wexception.h"
#include "economy/flag.h"
#include "economy/portdock.h"
#include "economy/road.h"
#include "economy/wares_queue.h"
#include "logic/map.h"
#include "logic/map_objects/descriptions.h"
#include "logic/map_objects/findbob.h"
#include "logic/map_objects/findimmovable.h"
#include "logic/map_objects/findnode.h"
#include "logic/map_objects/tribes/constructionsite.h"
#include "logic/map_objects/tribes/militarysite.h"
#include "logic/map_objects/tribes/productionsite.h"
#include "logic/map_objects/tribes/ship.h"
#include "logic/map_objects/tribes/soldier.h"
#include "logic/map_objects/tribes/trainingsite.h"
#include "logic/map_objects/tribes/tribe_descr.h"
#include "logic/map_objects/tribes/warehouse.h"
#include "logic/mapregion.h"
#include "logic/player.h"
#include "logic/playercommand.h"

// following is in milliseconds (widelands counts time in ms)
constexpr Duration kFieldInfoExpiration(12 * 1000);
constexpr Duration kMineFieldInfoExpiration(20 * 1000);
constexpr Duration kNewMineConstInterval(19000);
constexpr Duration kBusyMineUpdateInterval(2000);
// building of the same building can be started after 25s at earliest
constexpr Duration kBuildingMinInterval(25 * 1000);
constexpr Duration kMinBFCheckInterval(5 * 1000);
constexpr Duration kMinMFCheckInterval(19 * 1000);
constexpr Duration kMarineDecisionInterval(20 * 1000);
constexpr Duration kRemainingBasicBuildingsResetTime(1 * 60 * 1000);

// following two are used for roads management, for creating shortcuts and dismantling dispensable
// roads
constexpr int32_t kSpotsEnough = 25;

constexpr uint16_t kTargetQuantCap = 30;

// this is intended for map developers & testers, should be off by default
constexpr bool kPrintStats = false;

// for scheduler
constexpr int kMaxJobs = 4;

// Count of mine types / ground resources
constexpr int kMineTypes = 4;

namespace AI {

// Fix undefined references
constexpr Duration DefaultAI::kManagementUpdateInterval;
constexpr Duration DefaultAI::kStatUpdateInterval;
constexpr Duration DefaultAI::kFlagWarehouseUpdInterval;
constexpr Duration DefaultAI::kExpeditionMinDuration;
constexpr Duration DefaultAI::kExpeditionMaxDuration;
constexpr Duration DefaultAI::kShipCheckInterval;
constexpr Duration DefaultAI::kCampaignDuration;
constexpr Duration DefaultAI::kTrainingSitesCheckInterval;

DefaultAI::NormalImpl DefaultAI::normal_impl;
DefaultAI::WeakImpl DefaultAI::weak_impl;
DefaultAI::VeryWeakImpl DefaultAI::very_weak_impl;

Time DefaultAI::last_seafaring_check_ = Time(0);
bool DefaultAI::map_allows_seafaring_ = false;

/// Constructor of DefaultAI
DefaultAI::DefaultAI(Widelands::Game& ggame, Widelands::PlayerNumber const pid, AiType const t)
   : ComputerPlayer(ggame, pid),
     type_(t),
     player_(nullptr),
     tribe_(nullptr),
     attackers_count_(0),
     next_ai_think_(0),
     scheduler_delay_counter_(0),
     wood_policy_(WoodPolicy::kAllowRangers),
     numof_psites_in_constr(0),
     num_ports(0),
     numof_warehouses_(0),
     numof_warehouses_in_const_(0),
     military_last_dismantle_(0),
     military_last_build_(0),
     time_of_last_construction_(0),
     next_mine_construction_due_(0),
     fishers_count_(0),
     bakeries_count_(),
     first_iron_mine_built(50 * 60 * 60 * 1000),
     ts_finished_count_(0),
     ts_in_const_count_(0),
     ts_without_trainers_(0),
     enemysites_check_delay_(30),
     spots_(0),
     resource_necessity_water_needed_(false),
     highest_nonmil_prio_(0),
     expedition_ship_(kNoShip) {

	// Subscribe to NoteFieldPossession.
	field_possession_subscriber_ = Notifications::subscribe<Widelands::NoteFieldPossession>(
	   [this](const Widelands::NoteFieldPossession& note) {
		   if (note.player != player_) {
			   return;
		   }
		   if (note.ownership == Widelands::NoteFieldPossession::Ownership::GAINED) {
			   unusable_fields.push_back(note.fc);
		   }
	   });

	// Subscribe to NoteImmovables.
	immovable_subscriber_ = Notifications::subscribe<Widelands::NoteImmovable>(
	   [this](const Widelands::NoteImmovable& note) {
		   if (player_ == nullptr) {
			   return;
		   }
		   if (note.pi->owner().player_number() != player_->player_number()) {
			   return;
		   }
		   if (note.ownership == Widelands::NoteImmovable::Ownership::GAINED) {
			   gain_immovable(*note.pi);
		   } else {
			   lose_immovable(*note.pi);
		   }
	   });

	// Subscribe to ProductionSiteOutOfResources.
	outofresource_subscriber_ =
	   Notifications::subscribe<Widelands::NoteProductionSiteOutOfResources>(
	      [this](const Widelands::NoteProductionSiteOutOfResources& note) {
		      if (note.ps->owner().player_number() != player_->player_number()) {
			      return;
		      }

		      out_of_resources_site(*note.ps);
	      });

	// Subscribe to TrainingSiteSoldierTrained.
	soldiertrained_subscriber_ = Notifications::subscribe<Widelands::NoteTrainingSiteSoldierTrained>(
	   [this](const Widelands::NoteTrainingSiteSoldierTrained& note) {
		   if (note.ts->owner().player_number() != player_->player_number()) {
			   return;
		   }

		   soldier_trained(*note.ts);
	   });

	// Subscribe to ShipNotes.
	shipnotes_subscriber_ =
	   Notifications::subscribe<Widelands::NoteShip>([this](const Widelands::NoteShip& note) {
		   // in a short time between start and late_initialization the player
		   // can get notes that can not be processed.
		   // It seems that this causes no problem, at least no substantial
		   if (player_ == nullptr) {
			   return;
		   }
		   if (note.ship->get_owner()->player_number() != player_->player_number()) {
			   return;
		   }

		   switch (note.action) {

		   case Widelands::NoteShip::Action::kGained:
			   gain_ship(*note.ship, NewShip::kBuilt);
			   break;

		   case Widelands::NoteShip::Action::kLost:
			   for (std::deque<ShipObserver>::iterator i = allships.begin(); i != allships.end();
			        ++i) {
				   if (i->ship == note.ship) {
					   allships.erase(i);
					   break;
				   }
			   }
			   break;

		   case Widelands::NoteShip::Action::kWaitingForCommand:
			   for (ShipObserver& observer : allships) {
				   if (observer.ship == note.ship) {
					   observer.waiting_for_command_ = true;
					   break;
				   }
			   }
			   break;
		   default:
			   // Do nothing
			   break;
		   }
	   });
}

DefaultAI::~DefaultAI() {
	while (!buildable_fields.empty()) {
		delete buildable_fields.back();
		buildable_fields.pop_back();
	}

	while (!mineable_fields.empty()) {
		delete mineable_fields.back();
		mineable_fields.pop_back();
	}

	while (!economies.empty()) {
		delete economies.back();
		economies.pop_back();
	}
}

/**
 * Main loop of computer player_ "defaultAI"
 *
 * General behaviour is defined here.
 */
void DefaultAI::think() {

	if (tribe_ == nullptr) {
		late_initialization();
	}

	const Time& gametime = game().get_gametime();

	if (next_ai_think_ > gametime) {
		return;
	}

	// AI now thinks twice in a seccond, if the game engine allows this
	// if too busy, the period can be many seconds.
	next_ai_think_ = gametime + Duration(500);

	if (player_->is_picking_custom_starting_position()) {
		// TODO(Nordfriese): In picking_custom_starting_position mode, try to find
		// a nice spot somewhere instead of just picking the default position.
		// This here will not work if another player has already chosen a spot
		// close to our default location…
		if (!player_->pick_custom_starting_position(game().map().get_starting_pos(player_number()))) {
			log_warn_time(gametime, "AI %u: default starting position already taken!\n",
			              static_cast<unsigned>(player_number()));
		}
		return;
	}

	SchedulerTaskId due_task = SchedulerTaskId::kUnset;

	sort_task_pool();

	const int32_t delay_time = gametime.get() - taskPool.front().due_time.get();

	// Here we decide how many jobs will be run now (none - 5)
	// in case no job is due now, it can be zero
	uint32_t jobs_to_run_count = (delay_time < 0) ? 0 : 1;

	// Here we collect data for "too late ..." message
	if (delay_time > 5000) {
		++scheduler_delay_counter_;
	} else {
		scheduler_delay_counter_ = 0;
	}

	if (jobs_to_run_count == 0) {
		// well we have nothing to do now
		return;
	}

	// And printing it now and resetting counter
	if (scheduler_delay_counter_ > 10) {
		log_info_time(gametime, " %d: AI: game speed too high, jobs are too late (now %2d seconds)\n",
		              player_number(), static_cast<int32_t>(delay_time / 1000));
		scheduler_delay_counter_ = 0;
	}

	// 400 provides that second job is run if delay time is longer then 1.6 sec
	if (delay_time / 400 > 1) {
		jobs_to_run_count = sqrt(static_cast<uint32_t>(delay_time / 500));
	}

	jobs_to_run_count = (jobs_to_run_count > kMaxJobs) ? kMaxJobs : jobs_to_run_count;
	assert(jobs_to_run_count > 0 && jobs_to_run_count <= kMaxJobs);
	assert(jobs_to_run_count < taskPool.size());

	// Pool of tasks to be executed this run. In ideal situation it will consist of one task only.
	std::vector<SchedulerTask> current_task_queue;
	assert(current_task_queue.empty());
	// Here we push SchedulerTask members into the temporary queue, providing that a task is due now
	// and
	// the limit (jobs_to_run_count) is not exceeded
	for (uint8_t i = 0; i < jobs_to_run_count; ++i) {
		if (taskPool[i].due_time <= gametime) {
			current_task_queue.push_back(taskPool[i]);
			sort_task_pool();
		} else {
			break;
		}
	}

	assert(!current_task_queue.empty() && current_task_queue.size() <= jobs_to_run_count);

	// Ordering temporary queue so that higher priority (lower number) is on the beginning
	std::sort(current_task_queue.begin(), current_task_queue.end());

	// Performing tasks from temporary queue one by one
	for (const SchedulerTask& task : current_task_queue) {

		due_task = task.id;

		++sched_stat_[static_cast<uint32_t>(due_task)];

		// Now AI runs a job selected above to be performed in this turn
		// (only one but some of them needs to run check_economies() to
		// guarantee consistency)
		// job names are selfexplanatory
		switch (due_task) {
		case SchedulerTaskId::kBbuildableFieldsCheck:
			update_all_buildable_fields(gametime);
			set_taskpool_task_time(
			   gametime + kMinBFCheckInterval, SchedulerTaskId::kBbuildableFieldsCheck);
			break;
		case SchedulerTaskId::kMineableFieldsCheck:
			update_all_mineable_fields(gametime);
			set_taskpool_task_time(
			   gametime + kMinMFCheckInterval, SchedulerTaskId::kMineableFieldsCheck);
			break;
		case SchedulerTaskId::kRoadCheck:
			if (check_economies()) {  // is a must
				return;
			}
			set_taskpool_task_time(gametime + Duration(1000), SchedulerTaskId::kRoadCheck);
			// testing 5 roads
			{
				const int32_t roads_to_check = roads.size() / 30 + 1;
				for (int j = 0; j < roads_to_check; ++j) {
					// improve_roads function will test one road and rotate roads vector
					if (improve_roads(gametime)) {
						// if significant change takes place do not go on
						break;
					}
				}
			}
			break;
		case SchedulerTaskId::kUnbuildableFCheck:
			set_taskpool_task_time(gametime + Duration(4000), SchedulerTaskId::kUnbuildableFCheck);
			update_all_not_buildable_fields();
			break;
		case SchedulerTaskId::kCheckEconomies:
			check_economies();
			set_taskpool_task_time(gametime + Duration(8000), SchedulerTaskId::kCheckEconomies);
			break;
		case SchedulerTaskId::kProductionsitesStats:
			update_productionsite_stats();
			// Updating the stats every 10 seconds should be enough
			set_taskpool_task_time(gametime + Duration(10000), SchedulerTaskId::kProductionsitesStats);
			break;
		case SchedulerTaskId::kConstructBuilding:
			if (check_economies()) {  // economies must be consistent
				return;
			}
			if (gametime < Time(15000)) {  // More frequent at the beginning of game
				set_taskpool_task_time(gametime + Duration(2000), SchedulerTaskId::kConstructBuilding);
			} else {
				set_taskpool_task_time(gametime + Duration(6000), SchedulerTaskId::kConstructBuilding);
			}
			if (construct_building(gametime)) {
				time_of_last_construction_ = gametime;
			}
			break;
		case SchedulerTaskId::kCheckProductionsites:
			if (check_economies()) {  // economies must be consistent
				return;
			}
			{
				set_taskpool_task_time(
				   gametime + Duration(15000), SchedulerTaskId::kCheckProductionsites);
				// testing 5 productionsites (if there are 5 of them)
				int32_t ps_to_check = (productionsites.size() < 5) ? productionsites.size() : 5;
				for (int j = 0; j < ps_to_check; ++j) {
					// one productionsite per one check_productionsites() call
					if (check_productionsites(gametime)) {
						// if significant change takes place do not go on
						break;
					}
				}
			}
			break;
		case SchedulerTaskId::kCheckShips:
			// if function returns false, we can postpone next call
			{
				const uint8_t wait_multiplier = (check_ships(gametime)) ? 1 : 5;
				set_taskpool_task_time(
				   gametime + kShipCheckInterval * wait_multiplier, SchedulerTaskId::kCheckShips);
			}
			break;
		case SchedulerTaskId::KMarineDecisions:
			// if function returns false, we can postpone for next call
			{
				const uint8_t wait_multiplier = (marine_main_decisions(gametime)) ? 1 : 5;
				set_taskpool_task_time(gametime + kMarineDecisionInterval * wait_multiplier,
				                       SchedulerTaskId::KMarineDecisions);
			}
			break;
		case SchedulerTaskId::kCheckMines:
			if (check_economies()) {  // economies must be consistent
				return;
			}
			set_taskpool_task_time(gametime + Duration(15000), SchedulerTaskId::kCheckMines);
			// checking 3 mines if possible
			{
				int32_t mines_to_check = (mines_.size() < 5) ? mines_.size() : 5;
				for (int j = 0; j < mines_to_check; ++j) {
					// every run of check_mines_() checks one mine
					if (check_mines_(gametime)) {
						// if significant change takes place do not go on
						break;
					}
				}
			}
			break;
		case SchedulerTaskId::kCheckMilitarysites:
			// just to be sure the value is reset
			if (check_militarysites(gametime)) {
				set_taskpool_task_time(
				   gametime + Duration(15 * 1000), SchedulerTaskId::kCheckMilitarysites);
			} else {
				set_taskpool_task_time(
				   gametime + Duration(4 * 1000), SchedulerTaskId::kCheckMilitarysites);
			}
			break;
		case SchedulerTaskId::kCheckTrainingsites:
			set_taskpool_task_time(
			   gametime + kTrainingSitesCheckInterval, SchedulerTaskId::kCheckTrainingsites);
			check_trainingsites(gametime);
			break;
		case SchedulerTaskId::kCountMilitaryVacant:
			count_military_vacant_positions();
			set_taskpool_task_time(
			   gametime + Duration(25 * 1000), SchedulerTaskId::kCountMilitaryVacant);
			break;
		case SchedulerTaskId::kWareReview:
			if (check_economies()) {  // economies must be consistent
				return;
			}
			set_taskpool_task_time(gametime + Duration(15 * 60 * 1000), SchedulerTaskId::kWareReview);
			review_wares_targets(gametime);
			break;
		case SchedulerTaskId::kPrintStats:
			if (check_economies()) {  // economies must be consistent
				return;
			}
			set_taskpool_task_time(gametime + Duration(10 * 60 * 1000), SchedulerTaskId::kPrintStats);
			print_stats(gametime);
			break;
		case SchedulerTaskId::kCheckEnemySites:
			check_enemy_sites(gametime);
			set_taskpool_task_time(gametime + Duration(19 * 1000), SchedulerTaskId::kCheckEnemySites);
			break;
		case SchedulerTaskId::kManagementUpdate:
			// This task is used for training the AI, so it should be usually disabled
			{  // statistics for spotted warehouses
				uint16_t conquered_wh = 0;
				for (auto coords : enemy_warehouses) {
					if (get_land_owner(game().map(), coords) == player_number()) {
						++conquered_wh;
					}
				}
				if (!basic_economy_established) {
					assert(!persistent_data->remaining_basic_buildings.empty());
					log_info_time(
					   gametime,
					   "AI %2d: Basic economy not achieved, %" PRIuS " building(s) missing, f.e.: %s\n",
					   player_number(), persistent_data->remaining_basic_buildings.size(),
					   get_building_observer(persistent_data->remaining_basic_buildings.begin()->first)
					      .name);
				}
				if (!enemy_warehouses.empty()) {
					log_info_time(gametime, "Conquered warehouses: %d / %" PRIuS "\n", conquered_wh,
					              enemy_warehouses.size());
				}
				management_data.review(
				   gametime, player_number(), player_statistics.get_player_land(player_number()),
				   player_statistics.get_enemies_max_land(),
				   player_statistics.get_old60_player_land(player_number()), attackers_count_,
				   soldier_trained_log.count(gametime),
				   player_statistics.get_player_power(player_number()),
				   count_productionsites_without_buildings(), first_iron_mine_built);
				set_taskpool_task_time(
				   gametime + kManagementUpdateInterval, SchedulerTaskId::kManagementUpdate);
			}
			break;
		case SchedulerTaskId::kUpdateStats:
			update_player_stat(gametime);
			set_taskpool_task_time(gametime + kStatUpdateInterval, SchedulerTaskId::kUpdateStats);
			break;
		case SchedulerTaskId::kWarehouseFlagDist:
			check_flag_distances(gametime);
			set_taskpool_task_time(
			   gametime + kFlagWarehouseUpdInterval, SchedulerTaskId::kWarehouseFlagDist);
			break;
		case SchedulerTaskId::kUnset:
			NEVER_HERE();
		}
	}
}

/**
 * Cares for all variables not initialised during construction
 *
 * When DefaultAI is constructed, some information is not yet available (e.g.
 * descriptions), so this is done after complete loading of the map.
 */
void DefaultAI::late_initialization() {
	player_ = game().get_player(player_number());
	tribe_ = &player_->tribe();
	if (game().is_ai_training_mode()) {
		ai_training_mode_ = true;
		management_data.set_ai_training_mode();
	}
	const Time& gametime = game().get_gametime();

	log_info_time(gametime, "ComputerPlayer(%d): initializing as type %u%s\n", player_number(),
	              static_cast<unsigned int>(type_),
	              (ai_training_mode_) ? ", in ai training mode" : "");
	if (player_->team_number() > 0) {
		log_info_time(gametime, "    ... member of team %d\n", player_->team_number());
	}

	wares.resize(game().descriptions().nr_wares());
	for (Widelands::DescriptionIndex i = 0;
	     i < static_cast<Widelands::DescriptionIndex>(game().descriptions().nr_wares()); ++i) {
		wares.at(i).preciousness =
		   game().descriptions().get_ware_descr(i)->ai_hints().preciousness(tribe_->name());
	}

	const Widelands::DescriptionIndex& nr_buildings = game().descriptions().nr_buildings();

	// The data struct below is owned by Player object, the purpose is to have them saved therein
	persistent_data = player_->get_mutable_ai_persistent_state();
	management_data.persistent_data = player_->get_mutable_ai_persistent_state();
	const bool create_basic_buildings_list =
	   !persistent_data->initialized || (gametime.get() < kRemainingBasicBuildingsResetTime.get());

	if (!persistent_data->initialized) {
		// As all data are initialized without given values, they must be populated with reasonable
		// values first
		persistent_data->initialize();

		// AI's DNA population
		management_data.new_dna_for_persistent(player_number(), type_);
		management_data.copy_persistent_to_local();
		management_data.mutate(player_number());
		if (ai_training_mode_) {
			management_data.dump_data(player_number());
		}

		management_data.test_consistency(true);
		assert(management_data.get_military_number_at(42) ==
		       management_data.get_military_number_at(kMutationRatePosition));

	} else {
		// Doing some consistency checks
		check_range<Time>(persistent_data->expedition_start_time, gametime, "expedition_start_time");
		check_range<uint16_t>(persistent_data->ships_utilization, 0, 10000, "ships_utilization_");

		// for backward consistency
		if (persistent_data->ai_personality_mil_upper_limit <
		    persistent_data->target_military_score) {
			persistent_data->ai_personality_mil_upper_limit = persistent_data->target_military_score;
		}
		if (persistent_data->least_military_score > persistent_data->target_military_score) {
			persistent_data->least_military_score = persistent_data->target_military_score;
		}

		if (ai_training_mode_) {
			log_dbg_time(
			   gametime, "AI %2d: reinitializing dna (kAITrainingMode set true)", player_number());
			management_data.new_dna_for_persistent(player_number(), type_);
			management_data.copy_persistent_to_local();
			management_data.mutate(player_number());
			management_data.dump_data(player_number());

		} else {
			management_data.copy_persistent_to_local();
		}

		management_data.test_consistency(true);

		log_info_time(gametime, " AI %2d: %" PRIuS " basic buildings in savegame file. %s\n",
		              player_number(), persistent_data->remaining_basic_buildings.size(),
		              (create_basic_buildings_list) ?
		                 "New list will be recreated though (kAITrainingMode is true)" :
		                 "");
	}

	// Even if we have basic buildings from savefile, we ignore them and recreate them based
	// on lua conf files
	if (create_basic_buildings_list) {
		persistent_data->remaining_basic_buildings.clear();
	}

	buildings_immovable_attributes_.clear();

	std::set<const Widelands::ProductionSiteDescr*> lumberjacks;

	for (Widelands::DescriptionIndex building_index = 0; building_index < nr_buildings;
	     ++building_index) {
		const Widelands::BuildingDescr& bld = *tribe_->get_building_descr(building_index);
		if (!tribe_->has_building(building_index) &&
		    bld.type() != Widelands::MapObjectType::MILITARYSITE) {
			continue;
		}

		const std::string& building_name = bld.name();
		const BuildingHints& bh = bld.hints();
		buildings_.resize(buildings_.size() + 1);
		BuildingObserver& bo = buildings_.back();
		bo.name = building_name.c_str();
		bo.id = building_index;
		bo.desc = &bld;
		bo.type = BuildingObserver::Type::kBoring;
		bo.cnt_built = 0;
		bo.cnt_under_construction = 0;
		bo.cnt_target = 1;  // default for everything
		bo.cnt_limit_by_aimode = std::numeric_limits<int32_t>::max();
		bo.cnt_upgrade_pending = 0;
		bo.stocklevel_count = 0;
		bo.stocklevel_time = Time(0);
		bo.last_dismantle_time = Time(0);
		// this is set to negative number, otherwise the AI would wait 25 sec
		// after game start not building anything
		// TODO(Nordfriese): …but times can no longer be negative. Seems to be working fine though…
		bo.construction_decision_time = Time(0);  // -60 * 60 * 1000;
		bo.last_building_built = Time();
		bo.build_material_shortage = false;
		bo.current_stats = 0;
		bo.unoccupied_count = 0;
		bo.unconnected_count = 0;
		bo.new_building_overdue = 0;
		bo.primary_priority = 0;
		if (bld.is_buildable()) {
			bo.set_is(BuildingAttribute::kBuildable);
		}
		if (bld.needs_seafaring()) {
			bo.set_is(BuildingAttribute::kNeedsSeafaring);
		}
		if (create_basic_buildings_list &&
		    bh.basic_amount() > 0) {  // This is the very begining of the game
			assert(persistent_data->remaining_basic_buildings.count(bo.id) == 0);
			persistent_data->remaining_basic_buildings.emplace(
			   std::make_pair(bo.id, bh.basic_amount()));
		}
		bo.basic_amount = bh.basic_amount();
		if (bh.needs_water()) {
			bo.set_is(BuildingAttribute::kNeedsCoast);
		}
		if (bh.is_space_consumer()) {
			bo.set_is(BuildingAttribute::kSpaceConsumer);
		}
		bo.expansion_type = bh.is_expansion_type();
		bo.fighting_type = bh.is_fighting_type();
		bo.mountain_conqueror = bh.is_mountain_conqueror();
		bo.prohibited_till = Time(bh.get_prohibited_till() * 1000);  // value in conf is in seconds
		bo.forced_after = Time(bh.get_forced_after() * 1000);        // value in conf is in seconds
		if (bld.get_isport()) {
			bo.set_is(BuildingAttribute::kPort);
		}
		bo.max_trainingsites_proportion = 100;
		bo.initial_preciousness = 0;
		bo.max_preciousness = 0;
		bo.max_needed_preciousness = 0;

		// Is total count of this building limited by AI mode?
		if (bh.get_ai_limit(type_) >= 0) {
			bo.cnt_limit_by_aimode = bh.get_ai_limit(type_);
		}

		// Read all interesting data from ware producing buildings
		if (bld.type() == Widelands::MapObjectType::PRODUCTIONSITE) {
			const Widelands::ProductionSiteDescr& prod =
			   dynamic_cast<const Widelands::ProductionSiteDescr&>(bld);
			bo.type = bld.get_ismine() ? BuildingObserver::Type::kMine :
			                             BuildingObserver::Type::kProductionsite;
			for (const auto& temp_input : prod.input_wares()) {
				bo.inputs.push_back(temp_input.first);
			}
			for (const Widelands::DescriptionIndex& temp_output : prod.output_ware_types()) {
				bo.ware_outputs.push_back(temp_output);
				if (tribe_->is_construction_material(temp_output) && !bo.inputs.empty()) {
					wares.at(temp_output).refined_build_material = true;
				}
			}

			// Read information about worker outputs
			if (!prod.output_worker_types().empty()) {
				for (const Widelands::DescriptionIndex& temp_output : prod.output_worker_types()) {
					if (temp_output == tribe_->soldier()) {
						bo.set_is(BuildingAttribute::kBarracks);
					}
					const WareWorkerHints* worker_hints =
					   tribe_->get_worker_descr(temp_output)->ai_hints();
					const int worker_preciousness = worker_hints->preciousness(tribe_->name());
					if (worker_preciousness != Widelands::kInvalidWare) {
						bo.initial_preciousness += worker_preciousness;
					}
				}
				if (!bo.is(BuildingAttribute::kBarracks) && bo.ware_outputs.empty()) {
					bo.set_is(BuildingAttribute::kRecruitment);
				}
			}

			for (const auto& temp_position : prod.working_positions()) {
				for (uint8_t i = 0; i < temp_position.second; i++) {
					bo.positions.push_back(temp_position.first);
				}
			}

			// If this is a producer, does it act also as supporter?
			if (!bo.ware_outputs.empty() && !prod.supported_productionsites().empty()) {
				log_dbg_time(
				   gametime, "AI %d detected supporting producer: %s", player_number(), bo.name);
				for (const auto& supp : prod.supported_productionsites()) {
					log_dbg_time(gametime, "  -> %s", supp.c_str());
				}
				bo.set_is(BuildingAttribute::kSupportingProducer);
				/* Buildings detected at the time of writing:
				 *
				 *   amazons_rare_tree_plantation -> amazons_liana_cutters_hut
				 *                                -> amazons_rare_tree_cutters_hut
				 *                                -> amazons_wilderness_keepers_tent
				 *
				 *   amazons_rare_tree_cutters_hut, amazons_woodcutters_hut NOCOM removed, they are lumberjacks
				 *
				 *   frisians_clay_pit -> frisians_aqua_farm
				 *                     -> frisians_charcoal_burners_house
				 *                     -> frisians_fishers_house
				 *
				 *
				 *   frisians_farm -> frisians_beekeepers_house
				 *
				 *   frisians_reed_farm -> frisians_beekeepers_house NOCOM new
				 *
				 * */
			}

			bo.supported_producers.clear();
			for (const std::string& supported_building_name : prod.supported_productionsites()) {
				Widelands::DescriptionIndex supported_building_index =
				   tribe_->building_index(supported_building_name);
				bo.supported_producers.insert(std::make_pair(
				   supported_building_index, dynamic_cast<const Widelands::ProductionSiteDescr*>(
				                                tribe_->get_building_descr(supported_building_index))));
			}
			bo.supported_by_buildings.clear();
			for (const std::string& supporting_building_name : prod.supported_by_productionsites()) {
				bo.supported_by_buildings.insert(tribe_->building_index(supporting_building_name));
			}

			iron_resource_id = game().descriptions().resource_index("resource_iron");
			if (iron_resource_id == Widelands::INVALID_INDEX) {
				throw wexception(
				   "The AI needs the descriptions to define the resource 'resource_iron'");
			}

			if (bo.type == BuildingObserver::Type::kMine) {
				// get the resource needed by the mine
				if (bh.get_mines()) {
					bo.mines = game().descriptions().resource_index(bh.get_mines());
				}

				bo.mines_percent = bh.get_mines_percent();

				// populating mines_per_type map
				if (mines_per_type.count(bo.mines) == 0) {
					mines_per_type[bo.mines] = MineTypesObserver();
				}
				// Identify iron mines based on mines value
				if (bo.mines == iron_resource_id) {
					mines_per_type[bo.mines].is_critical = true;
					mine_fields_stat.add_critical_ore(bo.mines);
				}
			}

			if (bh.is_shipyard()) {
				bo.set_is(BuildingAttribute::kShipyard);
			}
			if (bh.supports_seafaring()) {
				bo.set_is(BuildingAttribute::kSupportsSeafaring);
			}

			// now we find out if the upgrade of the building is a full substitution
			// (produces all wares as current one)
			const Widelands::DescriptionIndex enhancement = bld.enhancement();
			if (enhancement != Widelands::INVALID_INDEX &&
			    bo.type == BuildingObserver::Type::kProductionsite) {
				std::unordered_set<Widelands::DescriptionIndex> enh_outputs;
				const Widelands::ProductionSiteDescr& enh_prod =
				   dynamic_cast<const Widelands::ProductionSiteDescr&>(
				      *tribe_->get_building_descr(enhancement));

				// collecting wares that are produced in enhanced building
				for (const Widelands::DescriptionIndex& ware : enh_prod.output_ware_types()) {
					enh_outputs.insert(ware);
				}
				// now testing outputs of current building
				// and comparing
				bo.set_is(BuildingAttribute::kUpgradeSubstitutes);
				for (Widelands::DescriptionIndex ware : bo.ware_outputs) {
					if (enh_outputs.count(ware) == 0) {
						bo.unset_is(BuildingAttribute::kUpgradeSubstitutes);
						break;
					}
				}

				std::unordered_set<Widelands::DescriptionIndex> cur_outputs;
				// collecting wares that are produced in enhanced building
				for (const Widelands::DescriptionIndex& ware : bo.ware_outputs) {
					cur_outputs.insert(ware);
				}
				// Does upgraded building produce any different outputs?
				for (Widelands::DescriptionIndex ware : enh_outputs) {
					if (cur_outputs.count(ware) == 0) {
						bo.set_is(BuildingAttribute::kUpgradeExtends);
						break;
					}
				}
			}

			// now we identify producers of critical build materials
			for (Widelands::DescriptionIndex ware : bo.ware_outputs) {
				// building material except for trivial material
				if (wares.at(ware).refined_build_material) {
					bo.set_is(BuildingAttribute::kBuildingMatProducer);
					if (bo.type == BuildingObserver::Type::kMine) {
						mines_per_type[bo.mines].is_critical = true;
						mine_fields_stat.add_critical_ore(bo.mines);
					}
				}
			}

			for (const auto& temp_buildcosts : prod.buildcost()) {
				// building material except for trivial material
				if (wares.at(temp_buildcosts.first).refined_build_material) {
					bo.critical_building_material.push_back(temp_buildcosts.first);
				}
			}

			// Some important buildings are identified
			if (prod.input_wares().empty() && !prod.output_ware_types().empty() &&
			    prod.created_immovables().empty() && !prod.collected_immovables().empty()) {
				bool produces_construction_material = false;
				bool produces_non_construction_material = false;
				for (Widelands::DescriptionIndex output_idx : prod.output_ware_types()) {
					if (tribe_->is_construction_material(output_idx)) {
						produces_construction_material = true;
					} else {
						produces_non_construction_material = true;
					}
				}
				if (produces_construction_material) {
					// TODO(GunChleoc): We should lose the hard distinction between quarry and
					// lumberjack, so that a building can be both
					if (prod.supported_by_productionsites().empty()) {
						log_dbg_time(gametime, "AI %d detected quarry: %s", player_number(), bo.name);
						bo.set_is(BuildingAttribute::kNeedsRocks);
						/* Buildings detected at the time of writing:
						 *
						 *   amazons_stonecutters_hut
						 *   atlanteans_quarry
						 *   barbarians_quarry
						 *   empire_quarry
						 *   frisians_quarry
						 *
						 * */
						for (const auto& attribute : prod.collected_attributes()) {
							buildings_immovable_attributes_[attribute.second].insert(ImmovableAttribute(bo.name, BuildingAttribute::kNeedsRocks));
						}
					} else {
						log_dbg_time(gametime, "AI %d detected lumberjack: %s", player_number(), bo.name);
						bo.set_is(BuildingAttribute::kLumberjack);
						/* Buildings detected at the time of writing:
						 *
						 *   amazons_rare_tree_cutters_hut NOCOM new, used to be kSupportingProducer
						 *   amazons_woodcutters_hut
						 *   atlanteans_woodcutters_house
						 *   barbarians_lumberjacks_hut
						 *   empire_lumberjacks_house
						 *   frisians_woodcutters_house
						 *
						 * */
						for (const auto& attribute : prod.collected_attributes()) {
							buildings_immovable_attributes_[attribute.second].insert(ImmovableAttribute(bo.name, BuildingAttribute::kLumberjack));
						}
						lumberjacks.insert(&prod);
					}
				}
				if (produces_non_construction_material) {
					log_dbg_time(
					   gametime, "AI %d detected berry collector: %s", player_number(), bo.name);
					bo.set_is(BuildingAttribute::kNeedsBerry);
					/* Buildings detected at the time of writing:
					 *
					 *   frisians_collectors_house
					 *
					 * */

					for (const auto& attribute : prod.collected_attributes()) {
						buildings_immovable_attributes_[attribute.second].insert(ImmovableAttribute(bo.name, BuildingAttribute::kNeedsBerry));
					}
				}
			}

			// here we identify hunters
			if (!prod.collected_bobs().empty()) {
				log_dbg_time(gametime, "AI %d detected hunter: %s", player_number(), bo.name);
				bo.set_is(BuildingAttribute::kHunter);
				/* Buildings detected at the time of writing:
				 *
				 *   amazons_hunter_gatherers_hut NOCOM new
				 *   atlanteans_hunters_house
				 *   barbarians_hunters_hut
				 *   empire_hunters_house
				 *   frisians_hunters_house
				 *
				 * */
			}

			// fishers
			if (bh.needs_water() && prod.collected_resources().count("resource_fish") == 1) {
				log_dbg_time(gametime, "AI %d detected fisher: %s", player_number(), bo.name);
				bo.set_is(BuildingAttribute::kFisher);
				/* Buildings detected at the time of writing:
				 *
				 *   amazons_hunter_gatherers_hut
				 *   atlanteans_fishers_house
				 *   barbarians_fishers_hut
				 *   empire_fishers_house
				 *   frisians_fishers_house
				 *
				 * */
			}

			// wells
			if (prod.input_wares().empty()) {
				for (Widelands::DescriptionIndex ware_index : prod.output_ware_types()) {
					if (tribe_->get_ware_descr(ware_index)->name() == "water") {
						log_dbg_time(gametime, "AI %d detected well: %s", player_number(), bo.name);
						bo.set_is(BuildingAttribute::kWell);
						/* Buildings detected at the time of writing:
						 *
						 *   amazons_water_gatherers_hut
						 *   atlanteans_well
						 *   barbarians_well
						 *   empire_well
						 *   frisians_well
						 *
						 * */
					}
				}
			}

			bo.requires_supporters = bh.requires_supporters();
			if (bo.requires_supporters) {
				log_dbg_time(
				   gametime, "AI %d: %s strictly requires supporters\n", player_number(), bo.name);
				/* Buildings detected at the time of writing:
				 *
				 *   amazons_rare_tree_cutters_hut
				 *   amazons_hunter_gatherers_hut
				 *   amazons_liana_cutters_hut
				 *   amazons_rare_tree_plantation
				 *
				 *   frisians_charcoal_burners_house
				 *   frisians_collectors_house
				 *   frisians_beekeepers_house
				 *   frisians_aqua_farm
				 *
				 * */
			}
			continue;
		}

		// now for every military building, we fill critical_building_material vector
		// with critical construction wares
		if (bld.type() == Widelands::MapObjectType::MILITARYSITE) {
			bo.type = BuildingObserver::Type::kMilitarysite;
			const Widelands::MilitarySiteDescr& milit =
			   dynamic_cast<const Widelands::MilitarySiteDescr&>(bld);
			for (const auto& temp_buildcosts : milit.buildcost()) {
				// Below are non-critical wares (wares produced without inputs)
				if (wares.at(temp_buildcosts.first).refined_build_material) {
					bo.critical_building_material.push_back(temp_buildcosts.first);
				}
			}
			continue;
		}

		if (bld.type() == Widelands::MapObjectType::WAREHOUSE) {
			bo.type = BuildingObserver::Type::kWarehouse;
			continue;
		}

		if (bld.type() == Widelands::MapObjectType::TRAININGSITE) {
			bo.type = BuildingObserver::Type::kTrainingsite;
			bo.max_trainingsites_proportion = bh.trainingsites_max_percent();
			assert(bo.max_trainingsites_proportion <= 100);
			const Widelands::TrainingSiteDescr& train =
			   dynamic_cast<const Widelands::TrainingSiteDescr&>(bld);
			for (const auto& temp_input : train.input_wares()) {
				bo.inputs.push_back(temp_input.first);

				// collecting subsitutes
				if (tribe_->ware_index("meat") == temp_input.first ||
				    tribe_->ware_index("fish") == temp_input.first ||
				    tribe_->ware_index("smoked_meat") == temp_input.first ||
				    tribe_->ware_index("smoked_fish") == temp_input.first) {
					bo.substitute_inputs.insert(temp_input.first);
				}
			}
			// Creating vector with critical material, to be used to discourage
			// building of new sites if ware is lacking
			for (const auto& temp_buildcosts : train.buildcost()) {
				// building material except for trivial material
				if (wares.at(temp_buildcosts.first).refined_build_material) {
					bo.critical_building_material.push_back(temp_buildcosts.first);
				}
			}
			continue;
		}

		if (bld.type() == Widelands::MapObjectType::CONSTRUCTIONSITE) {
			bo.type = BuildingObserver::Type::kConstructionsite;
			continue;
		}
	}

	// Forester/Ranger
	for (BuildingObserver& bo : buildings_) {
		if (bo.type != BuildingObserver::Type::kProductionsite) {
			continue;
		}
		const Widelands::ProductionSiteDescr* prodsite =
		   dynamic_cast<const Widelands::ProductionSiteDescr*>(
		      tribe_->get_building_descr(tribe_->building_index(bo.name)));
		for (const std::string& candidate : prodsite->supported_productionsites()) {
			for (const Widelands::ProductionSiteDescr* lumberjack : lumberjacks) {
				if (lumberjack->name() == candidate) {
					log_dbg_time(gametime, "AI %d detected ranger: %s -> %s", player_number(), bo.name,
					             lumberjack->name().c_str());
					bo.set_is(BuildingAttribute::kRanger);
					/* Buildings detected at the time of writing:
					 *
					 *   amazons_jungle_preservers_hut
					 *   amazons_rare_tree_plantation NOCOM new
					 *   atlanteans_foresters_house
					 *   barbarians_rangers_hut
					 *   empire_foresters_house
					 *   frisians_foresters_house
					 *
					 * */
					for (const auto& attribute : prodsite->created_attributes()) {
						buildings_immovable_attributes_[attribute.second].insert(ImmovableAttribute(bo.name, BuildingAttribute::kRanger));
					}
				}
			}
		}
	}
	lumberjacks.clear();

	// We must verify that some buildings has been identified
	// Also note that the AI assumes that some buildings are unique, if you want to
	// create e.g. two barracks or bakeries, the impact on the AI must be considered
	if (count_buildings_with_attribute(BuildingAttribute::kBarracks) != 1) {
		log_warn("The AI needs the tribe '%s' to define 1 type of barracks building. "
		         "This is the building that produces the tribe's 'soldier' worker.",
		         tribe_->name().c_str());
	}
	if (count_buildings_with_attribute(BuildingAttribute::kWell) != 1) {
		log_warn("The AI needs the tribe '%s' to define 1 type of well. "
		         "This is the building that produces te ware 'water' and has no inputs.",
		         tribe_->name().c_str());
	}
	if (count_buildings_with_attribute(BuildingAttribute::kHunter) != 0 &&
	    count_buildings_with_attribute(BuildingAttribute::kHunter) != 1) {
		log_warn("The AI needs the tribe '%s' to define 1 type of hunter's building at the most. "
		         "Hunters are buildings that collect any bob from the map.",
		         tribe_->name().c_str());
	}

	if (count_buildings_with_attribute(BuildingAttribute::kFisher) != 1) {
		log_warn("The AI needs the tribe '%s' to define 1 type of fisher's building. "
		         "This is the building that collects the map resource 'resource_fish' and has 'needs_water' "
		         "in its AI hints.",
		         tribe_->name().c_str());
	}

	// atlanteans they consider water as a resource
	// (together with mines, rocks and wood)
	if (tribe_->name() == "atlanteans") {
		resource_necessity_water_needed_ = true;
	}

	// Populating taskPool with all AI jobs and their starting times
	taskPool.push_back(SchedulerTask(std::max<Time>(gametime, Time(0)),
	                                 SchedulerTaskId::kConstructBuilding, 6,
	                                 "construct a building"));
	taskPool.push_back(SchedulerTask(
	   std::max<Time>(gametime, Time(1000)), SchedulerTaskId::kRoadCheck, 2, "roads check"));
	taskPool.push_back(SchedulerTask(std::max<Time>(gametime, Time(15 * 1000)),
	                                 SchedulerTaskId::kCheckProductionsites, 5,
	                                 "productionsites check"));
	taskPool.push_back(SchedulerTask(std::max<Time>(gametime, Time(30 * 1000)),
	                                 SchedulerTaskId::kProductionsitesStats, 1,
	                                 "productionsites statistics"));
	taskPool.push_back(SchedulerTask(
	   std::max<Time>(gametime, Time(30 * 1000)), SchedulerTaskId::kCheckMines, 5, "check mines"));
	taskPool.push_back(SchedulerTask(std::max<Time>(gametime, Time(0)),
	                                 SchedulerTaskId::kCheckMilitarysites, 5,
	                                 "check militarysites"));
	taskPool.push_back(SchedulerTask(
	   std::max<Time>(gametime, Time(30 * 1000)), SchedulerTaskId::kCheckShips, 5, "check ships"));
	taskPool.push_back(SchedulerTask(std::max<Time>(gametime, Time(1000)),
	                                 SchedulerTaskId::kCheckEconomies, 1, "check economies"));
	taskPool.push_back(SchedulerTask(std::max<Time>(gametime, Time(30 * 1000)),
	                                 SchedulerTaskId::KMarineDecisions, 5, "marine decisions"));
	taskPool.push_back(SchedulerTask(std::max<Time>(gametime, Time(2 * 60 * 1000)),
	                                 SchedulerTaskId::kCheckTrainingsites, 5,
	                                 "check training sites"));
	taskPool.push_back(SchedulerTask(std::max<Time>(gametime, Time(1000)),
	                                 SchedulerTaskId::kBbuildableFieldsCheck, 2,
	                                 "check buildable fields"));
	taskPool.push_back(SchedulerTask(std::max<Time>(gametime, Time(1000)),
	                                 SchedulerTaskId::kMineableFieldsCheck, 2,
	                                 "check mineable fields"));
	taskPool.push_back(SchedulerTask(std::max<Time>(gametime, Time(1000)),
	                                 SchedulerTaskId::kUnbuildableFCheck, 1,
	                                 "check unbuildable fields"));
	taskPool.push_back(SchedulerTask(std::max<Time>(gametime, Time(15 * 60 * 1000)),
	                                 SchedulerTaskId::kWareReview, 9, "wares review"));
	taskPool.push_back(SchedulerTask(std::max<Time>(gametime, Time(10 * 60 * 1000)),
	                                 SchedulerTaskId::kPrintStats, 9, "print statistics"));
	taskPool.push_back(SchedulerTask(std::max<Time>(gametime, Time(60 * 1000)),
	                                 SchedulerTaskId::kCountMilitaryVacant, 2,
	                                 "count military vacant"));
	taskPool.push_back(SchedulerTask(std::max<Time>(gametime, Time(10 * 60 * 1000)),
	                                 SchedulerTaskId::kCheckEnemySites, 6, "check enemy sites"));
	if (ai_training_mode_) {
		taskPool.push_back(SchedulerTask(std::max<Time>(gametime, Time(10 * 1000)),
		                                 SchedulerTaskId::kManagementUpdate, 8, "reviewing"));
	}
	taskPool.push_back(SchedulerTask(std::max<Time>(gametime, Time(9 * 1000)),
	                                 SchedulerTaskId::kUpdateStats, 6, "update player stats"));
	taskPool.push_back(SchedulerTask(
	   std::max<Time>(gametime, Time(10 * 1000)), SchedulerTaskId::kUpdateStats, 15, "review"));

	taskPool.push_back(SchedulerTask(std::max<Time>(gametime, Time(10 * 1000)),
	                                 SchedulerTaskId::kWarehouseFlagDist, 5,
	                                 "Flag-Warehouse Update"));

	const Widelands::Map& map = game().map();

	// here we scan entire map for own ships
	std::set<Widelands::OPtr<Widelands::Ship>> found_ships;
	for (int16_t y = 0; y < map.get_height(); ++y) {
		for (int16_t x = 0; x < map.get_width(); ++x) {
			Widelands::FCoords f = map.get_fcoords(Widelands::Coords(x, y));
			// there are too many bobs on the map so we investigate
			// only bobs on water
			if (f.field->nodecaps() & Widelands::MOVECAPS_SWIM) {
				for (Widelands::Bob* bob = f.field->get_first_bob(); bob;
				     bob = bob->get_next_on_field()) {
					if (upcast(Widelands::Ship, ship, bob)) {
						if (ship->get_owner() == player_ && !found_ships.count(ship)) {
							found_ships.insert(ship);
							gain_ship(*ship, NewShip::kFoundOnLoad);
						}
					}
				}
			}
		}
	}

	// here we scan entire map for owned unused fields and own buildings
	std::set<Widelands::OPtr<Widelands::PlayerImmovable>> found_immovables;
	for (int16_t y = 0; y < map.get_height(); ++y) {
		for (int16_t x = 0; x < map.get_width(); ++x) {
			Widelands::FCoords f = map.get_fcoords(Widelands::Coords(x, y));

			if (f.field->get_owned_by() != player_number()) {
				continue;
			}

			unusable_fields.push_back(f);

			if (upcast(Widelands::PlayerImmovable, imm, f.field->get_immovable())) {
				//  Guard by a set - immovables might be on several nodes at once.
				if (&imm->owner() == player_ && !found_immovables.count(imm)) {
					found_immovables.insert(imm);
					gain_immovable(*imm, true);
				}
			}
		}
	}

	// blocking space consumers vicinity (when reloading a game)
	for (const ProductionSiteObserver& ps_obs : productionsites) {
		if (ps_obs.bo->is(BuildingAttribute::kSpaceConsumer) &&
		    !ps_obs.bo->is(BuildingAttribute::kRanger)) {
			Widelands::MapRegion<Widelands::Area<Widelands::FCoords>> mr(
			   map,
			   Widelands::Area<Widelands::FCoords>(map.get_fcoords(ps_obs.site->get_position()), 4));
			do {
				blocked_fields.add(mr.location(), game().get_gametime() + Duration(20 * 60 * 1000));
			} while (mr.advance(map));
		}
	}

	// getting list of all fields nearby port space
	// TODO(tiborb): it seems port spaces can change over time so ports_vicinity needs to be
	// refreshed from
	// time to time
	for (const Widelands::Coords& c : map.get_port_spaces()) {
		Widelands::MapRegion<Widelands::Area<Widelands::FCoords>> mr(
		   map, Widelands::Area<Widelands::FCoords>(map.get_fcoords(c), 3));
		do {
			const uint32_t hash = mr.location().hash();
			if (!ports_vicinity.count(hash)) {
				ports_vicinity.insert(hash);
			}
		} while (mr.advance(map));
	}

	// printing identified basic buildings if we are in the basic economy mode
	basic_economy_established = persistent_data->remaining_basic_buildings.empty();
	if (!basic_economy_established) {
		log_dbg_time(gametime, "%2d: Initializing in the basic economy mode, required buildings:\n",
		             player_number());
		for (auto bb : persistent_data->remaining_basic_buildings) {
			log_dbg_time(gametime, "   %3d / %-28s- target %d\n", bb.first,
			             get_building_observer(bb.first).name, bb.second);
		}
	}

	update_player_stat(gametime);

	// Initialise the max duration of a single ship's expedition
	const uint32_t map_area = uint32_t(map.get_height()) * map.get_width();
	const uint32_t map_area_root = round(sqrt(map_area));
	int scope = 320 - 64;
	int off = map_area_root - 64;
	if (off < 0) {
		off = 0;
	}
	if (off > scope) {
		off = scope;
	}
	expedition_max_duration =
	   kExpeditionMinDuration +
	   Duration(static_cast<double>(off) * (kExpeditionMaxDuration - kExpeditionMinDuration).get() /
	            scope);
	log_dbg_time(gametime, " %d: expedition max duration = %u (%u minutes), map area root: %u\n",
	             player_number(), expedition_max_duration.get() / 1000,
	             expedition_max_duration.get() / (60 * 1000), map_area_root);
	assert(expedition_max_duration >= kExpeditionMinDuration);
	assert(expedition_max_duration <= kExpeditionMaxDuration);

	// Sometimes there can be a ship in expedition, but expedition start time is not given
	// e.g. human player played this player before
	if (expedition_ship_ != kNoShip && persistent_data->expedition_start_time ==
	                                      Widelands::Player::AiPersistentState::kNoExpedition) {
		// Current gametime is better then 'Player::AiPersistentState::kNoExpedition'
		persistent_data->expedition_start_time = gametime;
	}

	productionsites_ratio_ = management_data.get_military_number_at(86) / 10 + 12;

	// Just to be initialized
	soldier_status_ = SoldiersStatus::kEnough;
	vacant_mil_positions_average_ = 0;
	spots_avail.resize(4);
	trees_nearby_treshold_ = 3 + std::abs(management_data.get_military_number_at(121)) / 2;
	last_road_dismantled_ = Time(0);
	dead_ends_check_ = true;
	last_attack_time_ = Time(0);
}

/**
 * Checks PART of available buildable fields.
 *
 * this checks about 40-50 buildable fields. In big games, the player can have thousands
 * of them, so we rotate the buildable_fields container and check 35 fields, and in addition
 * we look for medium & big fields and near border fields if needed.
 */
void DefaultAI::update_all_buildable_fields(const Time& gametime) {

	// Every call we try to check first 35 buildable fields
	constexpr uint16_t kMinimalFieldsCheck = 35;

	uint16_t i = 0;

	// To be sure we have some info about enemies we might see
	update_player_stat(gametime);

	// Generally we check fields as they are in the container, but we need also given
	// number of "special" fields. So if given number of fields are not found within
	// "regular" check, we must go on and look also on other fields...
	uint8_t non_small_needed = 4;
	uint8_t near_border_needed = 10;

	// we test 35 fields that were update more than 1 seconds ago
	while (!buildable_fields.empty() &&
	       i < std::min<uint16_t>(kMinimalFieldsCheck, buildable_fields.size())) {
		BuildableField& bf = *buildable_fields.front();

		if ((buildable_fields.front()->field_info_expiration - kFieldInfoExpiration +
		     Duration(1000)) <= gametime) {

			//  check whether we lost ownership of the node
			if (bf.coords.field->get_owned_by() != player_number()) {
				delete &bf;
				buildable_fields.pop_front();
				continue;
			}

			//  check whether we can still construct regular buildings on the node
			if ((player_->get_buildcaps(bf.coords) & Widelands::BUILDCAPS_SIZEMASK) == 0) {
				unusable_fields.push_back(bf.coords);
				delete &bf;
				buildable_fields.pop_front();
				continue;
			}

			update_buildable_field(bf);
			if (non_small_needed > 0) {
				int32_t const maxsize =
				   player_->get_buildcaps(bf.coords) & Widelands::BUILDCAPS_SIZEMASK;
				if (maxsize > 1) {
					--non_small_needed;
				}
			}
			if (near_border_needed > 0) {
				if (bf.near_border) {
					--near_border_needed;
				}
			}
		}
		bf.field_info_expiration = gametime + kFieldInfoExpiration;
		buildable_fields.push_back(&bf);
		buildable_fields.pop_front();

		++i;
	}

	// If needed we iterate once more and look for 'special' fields
	// starting in the middle of buildable_fields to skip fields tested lately
	// But not doing this if the count of buildable fields is too low
	// (no need to bother)
	if (buildable_fields.size() < kMinimalFieldsCheck * 3) {
		return;
	}

	for (uint32_t j = buildable_fields.size() / 2; j < buildable_fields.size(); j++) {
		// If we dont need to iterate (anymore) ...
		if (non_small_needed + near_border_needed == 0) {
			break;
		}

		// Skip if the field is not ours or was updated lately
		if (buildable_fields[j]->coords.field->get_owned_by() != player_number()) {
			continue;
		}
		// We are not interested in fields where info has expired less than 20s ago
		if (buildable_fields[j]->field_info_expiration + Duration(20 * 1000) > gametime) {
			continue;
		}

		// Continue if field is blocked at the moment
		if (blocked_fields.is_blocked(buildable_fields[j]->coords)) {
			continue;
		}

		// Few constants to keep the code cleaner
		const int32_t field_maxsize =
		   player_->get_buildcaps(buildable_fields[j]->coords) & Widelands::BUILDCAPS_SIZEMASK;
		const bool field_near_border = buildable_fields[j]->near_border;

		// Let decide if we need to update and for what reason
		const bool update_due_size = non_small_needed && field_maxsize > 1;
		const bool update_due_border = near_border_needed && field_near_border;

		if (!(update_due_size || update_due_border)) {
			continue;
		}

		// decreasing the counters
		if (update_due_size) {
			assert(non_small_needed > 0);
			--non_small_needed;
		}
		if (update_due_border) {
			assert(near_border_needed > 0);
			--near_border_needed;
		}

		// and finnaly update the buildable field
		update_buildable_field(*buildable_fields[j]);
		buildable_fields[j]->field_info_expiration = gametime + kFieldInfoExpiration;
	}
}

/**
 * Checks ALL available mineable fields.
 *
 * this shouldn't be used often, as it might hang the game for some 100
 * milliseconds if the area the computer owns is big.
 */
void DefaultAI::update_all_mineable_fields(const Time& gametime) {

	uint16_t i = 0;  // counter, used to track # of checked fields

	// we test 30 fields that were updated more than 1 seconds ago
	// to avoid re-test of the same field twice
	while (!mineable_fields.empty() &&
	       (mineable_fields.front()->field_info_expiration - kMineFieldInfoExpiration +
	        Duration(1000)) <= gametime &&
	       i < 30) {
		MineableField* mf = mineable_fields.front();

		//  check whether we lost ownership of the node
		if (mf->coords.field->get_owned_by() != player_number()) {
			delete mf;
			mineable_fields.pop_front();
			continue;
		}

		//  check whether we can still construct regular buildings on the node
		if ((player_->get_buildcaps(mf->coords) & Widelands::BUILDCAPS_MINE) == 0) {
			unusable_fields.push_back(mf->coords);
			delete mf;
			mineable_fields.pop_front();
			continue;
		}

		update_mineable_field(*mf);
		mf->field_info_expiration = gametime + kMineFieldInfoExpiration;
		mineable_fields.push_back(mf);
		mineable_fields.pop_front();

		++i;
	}
	// Updating overall statistics, first we flush the data and then iterate over all mine fields
	// ignoring fields that are blocked usually because they are not accessible
	mine_fields_stat.zero();
	for (const auto& mineable_field : mineable_fields) {
		if (mineable_field->coords.field->get_resources_amount() > 0 &&
		    !blocked_fields.is_blocked(mineable_field->coords)) {
			mine_fields_stat.add(mineable_field->coords.field->get_resources());
		}
	}

	// Following asserts presume that there are 1-3 critical mines
	if (mine_fields_stat.count_types() == kMineTypes) {
		assert(mine_fields_stat.has_critical_ore_fields());
	}
	if (mine_fields_stat.count_types() == 0) {
		assert(!mine_fields_stat.has_critical_ore_fields());
	}
}

/**
 * Checks up to 50 fields that weren't buildable the last time.
 *
 * milliseconds if the area the computer owns is big.
 */
void DefaultAI::update_all_not_buildable_fields() {
	int32_t const pn = player_number();

	// We are checking at least 5 unusable fields (or less if there are not 5 of them)
	// at once, but not more then 200...
	// The idea is to check each field at least once a minute, of course with big maps
	// it will take longer
	uint32_t maxchecks = unusable_fields.size();
	if (maxchecks > 5) {
		maxchecks = std::min<uint32_t>(5 + (unusable_fields.size() - 5) / 15, 200);
	}

	for (uint32_t i = 0; i < maxchecks; ++i) {
		//  check whether we lost ownership of the node
		if (unusable_fields.front().field->get_owned_by() != pn) {
			unusable_fields.pop_front();
			continue;
		}

		// check whether building capabilities have improved
		if (player_->get_buildcaps(unusable_fields.front()) & Widelands::BUILDCAPS_SIZEMASK) {
			buildable_fields.push_back(new BuildableField(unusable_fields.front()));
			unusable_fields.pop_front();
			update_buildable_field(*buildable_fields.back());
			continue;
		}

		if (player_->get_buildcaps(unusable_fields.front()) & Widelands::BUILDCAPS_MINE) {
			mineable_fields.push_back(new MineableField(unusable_fields.front()));
			unusable_fields.pop_front();
			update_mineable_field(*mineable_fields.back());
			continue;
		}

		unusable_fields.push_back(unusable_fields.front());
		unusable_fields.pop_front();
	}
}

/// Updates one buildable field
void DefaultAI::update_buildable_field(BuildableField& field) {
	// look if there is any unowned land nearby
	const Widelands::Map& map = game().map();
	const Time& gametime = game().get_gametime();
	FindNodeUnownedWalkable find_unowned_walkable(player_, game());
	FindEnemyNodeWalkable find_enemy_owned_walkable(player_, game());
	FindNodeUnownedBuildable find_unowned_buildable(player_, game());
	FindNodeUnownedMineable find_unowned_mines_pots(player_, game());
	FindNodeUnownedMineable find_unowned_iron_mines(player_, game(), iron_resource_id);
	FindNodeAllyOwned find_ally(player_, game(), player_number());
	Widelands::PlayerNumber const pn = player_->player_number();
	const Widelands::Descriptions& descriptions = game().descriptions();

	constexpr uint16_t kProductionArea = 6;
	constexpr uint16_t kBuildableSpotsCheckArea = 10;
	constexpr uint16_t kEnemyCheckArea = 16;
	const uint16_t ms_enemy_check_area =
	   kEnemyCheckArea + std::abs(management_data.get_military_number_at(75)) / 10;
	constexpr uint16_t kDistantResourcesArea = 20;

	uint16_t actual_enemy_check_area = kEnemyCheckArea;
	field.is_militarysite = false;
	if (field.coords.field->get_immovable()) {
		if (field.coords.field->get_immovable()->descr().type() ==
		    Widelands::MapObjectType::MILITARYSITE) {
			field.is_militarysite = true;
			actual_enemy_check_area = ms_enemy_check_area;
		}
	}

	field.unowned_land_nearby = map.find_fields(
	   game(), Widelands::Area<Widelands::FCoords>(field.coords, actual_enemy_check_area), nullptr,
	   find_unowned_walkable);

	field.enemy_owned_land_nearby = map.find_fields(
	   game(), Widelands::Area<Widelands::FCoords>(field.coords, actual_enemy_check_area), nullptr,
	   find_enemy_owned_walkable);

	field.nearest_buildable_spot_nearby = std::numeric_limits<uint16_t>::max();
	field.unowned_buildable_spots_nearby = 0;
	field.unowned_portspace_vicinity_nearby = 0;
	if (field.unowned_land_nearby > 0 ||
	    (field.enemy_owned_land_nearby > 0 &&
	     field.enemy_military_presence <
	        std::abs(management_data.get_military_number_at(174)) / 10)) {
		std::vector<Widelands::Coords> found_buildable_fields;

		// first looking for unowned buildable spots
		field.unowned_buildable_spots_nearby = map.find_fields(
		   game(), Widelands::Area<Widelands::FCoords>(field.coords, kBuildableSpotsCheckArea),
		   &found_buildable_fields, find_unowned_buildable);
		field.unowned_buildable_spots_nearby += map.find_fields(
		   game(), Widelands::Area<Widelands::FCoords>(field.coords, kBuildableSpotsCheckArea),
		   &found_buildable_fields, find_enemy_owned_walkable);
		// Now iterate over fields to collect statistics
		for (auto& coords : found_buildable_fields) {
			// We are not interested in blocked fields
			if (blocked_fields.is_blocked(coords)) {
				continue;
			}
			// And now looking for nearest field
			const uint32_t cur_distance = map.calc_distance(coords, field.coords);
			if (cur_distance < field.nearest_buildable_spot_nearby) {
				field.nearest_buildable_spot_nearby = cur_distance;
			}
		}

		// now looking for unowned_portspace_vicinity_nearby
		Widelands::MapRegion<Widelands::Area<Widelands::FCoords>> mr(
		   map, Widelands::Area<Widelands::FCoords>(field.coords, kBuildableSpotsCheckArea));
		do {

			if (mr.location().field->get_owned_by() == 0 &&
			    ports_vicinity.count(mr.location().hash()) > 0) {
				++field.unowned_portspace_vicinity_nearby;
			}
		} while (mr.advance(map));
	}

	// Is this near the border? Get rid of fields owned by ally
	if (map.find_fields(
	       game(), Widelands::Area<Widelands::FCoords>(field.coords, 3), nullptr, find_ally) ||
	    map.find_fields(game(), Widelands::Area<Widelands::FCoords>(field.coords, 3), nullptr,
	                    find_unowned_walkable)) {
		field.near_border = true;
	} else {
		field.near_border = false;
	}

	// are we going to count resources now?
	static bool resource_count_now = false;
	resource_count_now = false;
	// Testing in first 10 seconds or if last testing was more then 60 sec ago
	if (field.last_resources_check_time < Time(10000) ||
	    field.last_resources_check_time > gametime + Duration(60 * 1000)) {
		resource_count_now = true;
		field.last_resources_check_time = gametime;
	}

	// testing mines
	if (resource_count_now) {
		uint32_t close_mines =
		   map.find_fields(game(), Widelands::Area<Widelands::FCoords>(field.coords, kProductionArea),
		                   nullptr, find_unowned_mines_pots);
		uint32_t distant_mines = map.find_fields(
		   game(), Widelands::Area<Widelands::FCoords>(field.coords, kDistantResourcesArea), nullptr,
		   find_unowned_mines_pots);
		distant_mines = distant_mines - close_mines;
		field.unowned_mines_spots_nearby = 4 * close_mines + distant_mines / 2;
		if (distant_mines > 0) {
			field.unowned_mines_spots_nearby += 15;
		}
		if (field.unowned_mines_spots_nearby > 0 &&
		    // for performance considerations we count iron nodes only if we have less than 2 iron
		    // mines now...
		    mines_per_type[iron_resource_id].total_count() <= 1) {
			// counting iron mines, if we have less than two iron mines
			field.unowned_iron_mines_nearby = map.find_fields(
			   game(), Widelands::Area<Widelands::FCoords>(field.coords, kDistantResourcesArea),
			   nullptr, find_unowned_iron_mines);
		} else {
			field.unowned_iron_mines_nearby = 0;
		}
	}

	// identifying portspace fields
	if (player_->get_buildcaps(field.coords) & Widelands::BUILDCAPS_PORT) {
		field.is_portspace = ExtendedBool::kTrue;
	} else {
		field.is_portspace = ExtendedBool::kFalse;
	}

	// testing for near portspaces
	if (ports_vicinity.count(field.coords.hash()) > 0) {
		field.portspace_nearby = ExtendedBool::kTrue;
	} else {
		field.portspace_nearby = ExtendedBool::kFalse;
	}

	// testing if a port is nearby, such field will get a priority boost
	if (resource_count_now) {  // misusing a bit
		uint16_t nearest_distance = std::numeric_limits<uint16_t>::max();
		for (const WarehouseSiteObserver& wh_obs : warehousesites) {
			if (wh_obs.bo->is(BuildingAttribute::kPort)) {
				const uint16_t actual_distance =
				   map.calc_distance(field.coords, wh_obs.site->get_position());
				nearest_distance = std::min(nearest_distance, actual_distance);
			}
		}
		if (nearest_distance < 15) {
			field.port_nearby = true;
		} else {
			field.port_nearby = false;
		}
	}

	// testing fields in radius 1 to find biggest buildcaps.
	// This is to calculate capacity that will be lost if something is
	// built here
	field.max_buildcap_nearby = 0;
	Widelands::MapRegion<Widelands::Area<Widelands::FCoords>> mr(
	   map, Widelands::Area<Widelands::FCoords>(field.coords, 1));
	do {
		if ((player_->get_buildcaps(mr.location()) & Widelands::BUILDCAPS_SIZEMASK) >
		    field.max_buildcap_nearby) {
			field.max_buildcap_nearby =
			   player_->get_buildcaps(mr.location()) & Widelands::BUILDCAPS_SIZEMASK;
		}
	} while (mr.advance(map));

	assert((player_->get_buildcaps(field.coords) & Widelands::BUILDCAPS_SIZEMASK) <=
	       field.max_buildcap_nearby);

	// Testing surface water (once only)
	// TODO(GunChleoc): We can change the terrain by scripting, so we should work with notifications
	// here.
	// Let's leave this as it is for now for performance reasons - terrain change of water is
	// currently only
	// used in the Atlantean scenario.
	if (field.water_nearby == kUncalculated) {
		assert(field.open_water_nearby == kUncalculated);

		FindNodeWater find_water(game().descriptions());
		field.water_nearby =
		   map.find_fields(game(), Widelands::Area<Widelands::FCoords>(field.coords, kProductionArea),
		                   nullptr, find_water);

		if (field.water_nearby > 0) {
			FindNodeOpenWater find_open_water(game().descriptions());
			field.open_water_nearby = map.find_fields(
			   game(), Widelands::Area<Widelands::FCoords>(field.coords, kProductionArea), nullptr,
			   find_open_water);
		}

		if (resource_necessity_water_needed_) {  // for atlanteans
			field.distant_water =
			   map.find_fields(
			      game(), Widelands::Area<Widelands::FCoords>(field.coords, kDistantResourcesArea),
			      nullptr, find_water) -
			   field.water_nearby;
			assert(field.open_water_nearby <= field.water_nearby);
		}
	}

	Widelands::FCoords fse;
	map.get_neighbour(field.coords, Widelands::WALK_SE, &fse);
	field.preferred = false;
	if (Widelands::BaseImmovable const* const imm = fse.field->get_immovable()) {
		if ((imm->descr().type() == Widelands::MapObjectType::FLAG ||
		     imm->descr().type() == Widelands::MapObjectType::ROAD) &&
		    (fse.field->nodecaps() & Widelands::BUILDCAPS_FLAG)) {
			field.preferred = true;
		}
	}

	// counting fields with fish, doing it roughly every 10-th minute is enough
	if (field.water_nearby > 0 &&
	    (field.fish_nearby == kUncalculated || (resource_count_now && gametime.get() % 10 == 0))) {
		Widelands::CheckStepWalkOn fisher_cstep(Widelands::MOVECAPS_WALK, true);
		static std::vector<Widelands::Coords> fish_fields_list;  // pity this contains duplicates
		fish_fields_list.clear();
		map.find_reachable_fields(
		   game(), Widelands::Area<Widelands::FCoords>(field.coords, kProductionArea),
		   &fish_fields_list, fisher_cstep,
		   Widelands::FindNodeResource(descriptions.resource_index("resource_fish")));

		// This is "list" of unique fields in fish_fields_list we got above
		static std::set<Widelands::Coords> counted_fields;
		counted_fields.clear();
		field.fish_nearby = 0;
		for (auto fish_coords : fish_fields_list) {
			if (counted_fields.insert(fish_coords).second) {
				field.fish_nearby += map.get_fcoords(fish_coords).field->get_resources_amount();
			}
		}
	}

	// Counting resources that do not change fast
	if (resource_count_now) {
		// Counting fields with critters (game)
		field.critters_nearby =
		   map.find_bobs(game(), Widelands::Area<Widelands::FCoords>(field.coords, kProductionArea),
		                 nullptr, Widelands::FindBobCritter());

		// Counting trees, rocks, berry bushes nearby
		for (const auto& attribute_category : buildings_immovable_attributes_) {
			for (const ImmovableAttribute& attribute_info : attribute_category.second) {
				// Rocks are not renewable, we will count them only if they were never counted or previous state is nonzero.
				// This is done to save some work for AI (CPU utilization).
				if (attribute_info.building_attribute == BuildingAttribute::kNeedsRocks) {
					auto needs_rocks_it = field.immovables_by_attribute_nearby.find(BuildingAttribute::kNeedsRocks);
					if (needs_rocks_it != field.immovables_by_attribute_nearby.end() && needs_rocks_it->second == 0) {
						continue;
					}
				}
				const uint8_t amount =
						map.find_immovables(
						   game(),
						   Widelands::Area<Widelands::FCoords>(map.get_fcoords(field.coords), kProductionArea),
						   nullptr, Widelands::FindImmovableAttribute(attribute_category.first));

				field.immovables_by_attribute_nearby[attribute_info.building_attribute] = amount;
				field.immovables_by_name_nearby[attribute_info.building_name] = amount;

				// adding 2 if rocks found
				if (attribute_info.building_attribute == BuildingAttribute::kNeedsRocks) {
					field.immovables_by_attribute_nearby[attribute_info.building_attribute] += 2;
					field.immovables_by_name_nearby[attribute_info.building_name] += 2;
				}
			}
		}

		// ground water is not renewable and its amount can only fall, we will count them only if
		// previous state is nonzero
		if (field.ground_water > 0) {
			field.ground_water = field.coords.field->get_resources_amount();
		}
	}

	// resetting some values
	field.enemy_nearby =
	   field.enemy_owned_land_nearby > std::abs(management_data.get_military_number_at(41) / 4);
	if (field.enemy_owned_land_nearby == 0) {
		assert(!field.enemy_nearby);
	}

	// resetting a bunch of values for the field
	field.ally_military_presence = 0;
	field.area_military_capacity = 0;
	field.consumers_nearby.clear();
	field.consumers_nearby.resize(wares.size());
	field.enemy_military_presence = 0;
	field.enemy_military_sites = 0;
	field.enemy_wh_nearby = false;
	field.military_in_constr_nearby = 0;
	field.military_loneliness = 1000;
	field.military_stationed = 0;
	field.military_unstationed = 0;
	field.own_military_presence = 0;
	field.own_non_military_nearby = 0;
	field.producers_nearby.clear();
	field.supported_producers_nearby.clear();
	field.producers_nearby.resize(wares.size());
	field.rangers_nearby = 0;
	field.space_consumers_nearby = 0;
	field.supporters_nearby.clear();
	field.unconnected_nearby = false;

	// collect information about productionsites nearby
	static std::vector<Widelands::ImmovableFound> immovables;
	immovables.reserve(50);
	immovables.clear();
	// Search in a radius of range
	map.find_immovables(
	   game(), Widelands::Area<Widelands::FCoords>(field.coords, kProductionArea + 2), &immovables);

	// function seems to return duplicates, so we will use serial numbers to filter them out
	static std::set<uint32_t> unique_serials;
	unique_serials.clear();

	for (const Widelands::ImmovableFound& imm_found : immovables) {
		const Widelands::BaseImmovable& base_immovable = *imm_found.object;
		if (!unique_serials.insert(base_immovable.serial()).second) {
			continue;  // serial was not inserted in the set, so this is a duplicate
		}

		if (upcast(Widelands::PlayerImmovable const, player_immovable, &base_immovable)) {

			// TODO(unknown): Only continue if this is an opposing site
			// allied sites should be counted for military influence
			if (player_immovable->owner().player_number() != pn) {
				continue;
			}
			// here we identify the buiding (including expected building if constructionsite)
			// and calculate some statistics about nearby buildings
			if (player_immovable->descr().type() == Widelands::MapObjectType::PRODUCTIONSITE) {
				BuildingObserver& bo = get_building_observer(player_immovable->descr().name().c_str());
				consider_productionsite_influence(field, imm_found.coords, bo);
			} else if (upcast(Widelands::ConstructionSite const, constructionsite, player_immovable)) {
				const Widelands::BuildingDescr& target_descr = constructionsite->building();
				if (target_descr.type() == Widelands::MapObjectType::PRODUCTIONSITE) {
					BuildingObserver& bo = get_building_observer(target_descr.name().c_str());
					consider_productionsite_influence(field, imm_found.coords, bo);
				}
			}
		}
	}

	// Now testing military aspects
	immovables.clear();
	map.find_immovables(game(),
	                    Widelands::Area<Widelands::FCoords>(field.coords, actual_enemy_check_area),
	                    &immovables);

	// We are interested in unconnected immovables, but we must be also close to connected ones
	static bool any_connected_imm = false;
	any_connected_imm = false;
	static bool any_unconnected_imm = false;
	any_unconnected_imm = false;
	unique_serials.clear();

	for (const Widelands::ImmovableFound& imm_found : immovables) {
		const Widelands::BaseImmovable& base_immovable = *imm_found.object;

		if (!unique_serials.insert(base_immovable.serial()).second) {
			continue;  // serial was not inserted in the set, so this is duplicate
		}

		// testing if immovable is owned by someone else and collecting some statistics
		if (upcast(Widelands::Building const, building, &base_immovable)) {

			const Widelands::PlayerNumber bpn = building->owner().player_number();
			if (player_statistics.get_is_enemy(bpn)) {  // owned by enemy
				assert(!player_statistics.players_in_same_team(bpn, pn));
				field.enemy_nearby = true;
				if (upcast(Widelands::MilitarySite const, militarysite, building)) {
					field.enemy_military_presence +=
					   militarysite->soldier_control()->stationed_soldiers().size();
					++field.enemy_military_sites;
				}
				if (upcast(Widelands::ConstructionSite const, constructionsite, building)) {
					const Widelands::BuildingDescr& target_descr = constructionsite->building();
					if (target_descr.type() == Widelands::MapObjectType::MILITARYSITE) {
						++field.enemy_military_sites;
					}
				}

				// Warehouses are counted here too as they can host soldiers as well
				if (upcast(Widelands::Warehouse const, warehouse, building)) {
					field.enemy_military_presence +=
					   warehouse->soldier_control()->stationed_soldiers().size();
					++field.enemy_military_sites;
					field.enemy_wh_nearby = true;
					enemy_warehouses.insert(building->get_position().hash());
				}
				continue;
			} else if (bpn != pn) {  // it is an ally
				assert(!player_statistics.get_is_enemy(bpn));
				if (upcast(Widelands::MilitarySite const, militarysite, building)) {
					field.ally_military_presence +=
					   militarysite->soldier_control()->stationed_soldiers().size();
				}
				continue;
			}

			// if we are here, the immovable is ours
			assert(building->owner().player_number() == pn);

			// connected to a warehouse
			// TODO(Nordfriese): Someone should update the code since the big economy splitting for the
			// ferries
			bool connected = !building->get_economy(Widelands::wwWORKER)->warehouses().empty();
			if (connected) {
				any_connected_imm = true;
			}

			if (upcast(Widelands::ConstructionSite const, constructionsite, building)) {
				const Widelands::BuildingDescr& target_descr = constructionsite->building();

				if (upcast(Widelands::MilitarySiteDescr const, target_ms_d, &target_descr)) {
					const int32_t dist = map.calc_distance(field.coords, imm_found.coords);
					const int32_t radius = target_ms_d->get_conquers() + 4;

					if (radius > dist) {
						field.area_military_capacity += target_ms_d->get_max_number_of_soldiers() / 2 + 1;
						if (field.coords != imm_found.coords) {
							field.military_loneliness *= static_cast<double_t>(dist) / radius;
						}
						++field.military_in_constr_nearby;
					}
				}
			} else if (!connected) {
				// we don't care about unconnected constructionsites
				any_unconnected_imm = true;
			}

			if (upcast(Widelands::MilitarySite const, militarysite, building)) {
				const int32_t dist = map.calc_distance(field.coords, imm_found.coords);
				const int32_t radius = militarysite->descr().get_conquers() + 4;

				if (radius > dist) {
					field.area_military_capacity +=
					   militarysite->soldier_control()->max_soldier_capacity();
					field.own_military_presence +=
					   militarysite->soldier_control()->stationed_soldiers().size();

					if (militarysite->soldier_control()->stationed_soldiers().empty()) {
						++field.military_unstationed;
					} else {
						++field.military_stationed;
					}

					if (field.coords != imm_found.coords) {
						field.military_loneliness *= static_cast<double_t>(dist) / radius;
					}
				}
			} else {
				++field.own_non_military_nearby;
			}
		}
	}

	assert(field.military_loneliness <= 1000);

	if (any_unconnected_imm && any_connected_imm && field.military_in_constr_nearby == 0) {
		field.unconnected_nearby = true;
	}

	// if there is a militarysite on the field, we try to walk to enemy
	field.enemy_accessible_ = false;
	field.local_soldier_capacity = 0;
	if (field.is_militarysite) {
		if (upcast(Widelands::MilitarySite, ms, field.coords.field->get_immovable())) {
			if (field.enemy_nearby) {
				uint32_t unused1 = 0;
				uint16_t unused2 = 0;
				field.enemy_accessible_ = other_player_accessible(
				   actual_enemy_check_area + 3, &unused1, &unused2, field.coords, WalkSearch::kEnemy);
			}
			field.local_soldier_capacity = ms->soldier_control()->max_soldier_capacity();
			field.is_militarysite = true;
		} else {
			NEVER_HERE();
		}
	}

	// Calculating field score
	field.military_score_ = 0;
	field.inland = false;

	if (!(field.enemy_nearby || field.near_border)) {
		field.inland = true;
	}

	const uint8_t score_parts_size = 69;
	int32_t score_parts[score_parts_size] = {0};
	if (field.enemy_owned_land_nearby) {
		score_parts[0] = 3 * management_data.neuron_pool[73].get_result_safe(
		                        field.enemy_owned_land_nearby / 5, kAbsValue);
		score_parts[1] = 3 * management_data.neuron_pool[76].get_result_safe(
		                        field.enemy_owned_land_nearby, kAbsValue);
		score_parts[2] = 3 * management_data.neuron_pool[54].get_result_safe(
		                        field.enemy_military_presence * 2, kAbsValue);
		score_parts[3] = 3 * management_data.neuron_pool[61].get_result_safe(
		                        field.enemy_military_presence / 3, kAbsValue);
		score_parts[4] =
		   (!field.enemy_accessible_) ? (-100 + management_data.get_military_number_at(55)) : 0;
		score_parts[5] = 2 * management_data.neuron_pool[50].get_result_safe(
		                        field.enemy_owned_land_nearby, kAbsValue);

		score_parts[6] =
		   field.enemy_military_sites * std::abs(management_data.get_military_number_at(67) / 2);
		score_parts[7] = 2 * management_data.neuron_pool[34].get_result_safe(
		                        field.enemy_military_sites * 2, kAbsValue);
		score_parts[8] = management_data.neuron_pool[56].get_result_safe(
		   field.enemy_military_presence * 2, kAbsValue);

		score_parts[9] = management_data.neuron_pool[65].get_result_safe(
		   (field.unowned_land_nearby + field.enemy_owned_land_nearby) / 2, kAbsValue);
		score_parts[10] = (field.enemy_accessible_) ? management_data.get_military_number_at(80) : 0;

		score_parts[11] =
		   -3 * management_data.neuron_pool[8].get_result_safe(
		           (field.military_in_constr_nearby + field.military_unstationed) * 3, kAbsValue);
		score_parts[12] =
		   -3 * management_data.neuron_pool[74].get_result_safe(
		           (field.military_in_constr_nearby + field.military_unstationed) * 5, kAbsValue);
		score_parts[13] = ((field.military_in_constr_nearby + field.military_unstationed) > 0) ?
		                     -std::abs(management_data.get_military_number_at(32)) :
		                     0;
		score_parts[14] = -1 * (field.military_in_constr_nearby + field.military_unstationed) *
		                  std::abs(management_data.get_military_number_at(12));

		score_parts[15] =
		   -2 * management_data.neuron_pool[75].get_result_safe(field.own_military_presence);
		score_parts[16] = -5 * std::min<int16_t>(field.area_military_capacity, 20);
		score_parts[17] = 3 * management_data.get_military_number_at(28);
		score_parts[18] =
		   (field.enemy_nearby) ? 3 * std::abs(management_data.get_military_number_at(68)) : 0;
		score_parts[19] =
		   (field.enemy_wh_nearby) ? 3 * std::abs(management_data.get_military_number_at(132)) : 0;
		score_parts[64] = (field.enemy_wh_nearby) ?
		                     std::abs(management_data.get_military_number_at(135)) :
		                     -std::abs(management_data.get_military_number_at(135));

	} else {  // for expansion or inner land

		score_parts[20] = management_data.neuron_pool[22].get_result_safe(
		   (field.unowned_mines_spots_nearby + 2) / 3, kAbsValue);
		score_parts[21] = (field.unowned_mines_spots_nearby > 0) ?
		                     std::abs(management_data.get_military_number_at(58)) :
		                     0;
		if (expansion_type.get_expansion_type() == ExpansionMode::kResources) {
			score_parts[23] = 2 * management_data.neuron_pool[78].get_result_safe(
			                         (field.unowned_mines_spots_nearby + 2) / 3, kAbsValue);
		}

		score_parts[24] =
		   (field.unowned_land_nearby) ?
		      management_data.neuron_pool[25].get_result_safe(field.water_nearby / 2, kAbsValue) :
		      0;
		score_parts[25] = (field.unowned_land_nearby) ?
		                     management_data.neuron_pool[27].get_result_safe(
		                        std::max(field.immovables_by_attribute_nearby[BuildingAttribute::kLumberjack],
		                                 field.immovables_by_attribute_nearby[BuildingAttribute::kRanger]) /
		                           2,
		                        kAbsValue) :
		                     0;

		if (resource_necessity_water_needed_) {
			score_parts[26] =
			   (field.unowned_land_nearby) ?
			      management_data.neuron_pool[15].get_result_safe(field.water_nearby, kAbsValue) :
			      0;
			score_parts[27] =
			   resource_necessity_water_needed_ *
			   management_data.neuron_pool[17].get_result_safe(field.distant_water, kAbsValue) / 100;
		}
		score_parts[28] =
		   (field.unowned_land_nearby) ?
		      management_data.neuron_pool[33].get_result_safe(field.water_nearby, kAbsValue) :
		      0;
		score_parts[29] =
		   management_data.neuron_pool[10].get_result_safe(field.military_loneliness / 50, kAbsValue);

		score_parts[30] =
		   -10 * management_data.neuron_pool[8].get_result_safe(
		            3 * (field.military_in_constr_nearby + field.military_unstationed), kAbsValue);
		score_parts[31] =
		   -10 * management_data.neuron_pool[31].get_result_safe(
		            3 * (field.military_in_constr_nearby + field.military_unstationed), kAbsValue);
		score_parts[32] = -4 * field.military_in_constr_nearby *
		                  std::abs(management_data.get_military_number_at(82));
		score_parts[33] = (field.military_in_constr_nearby > 0) ?
		                     -5 * management_data.get_military_number_at(85) :
		                     0;

		score_parts[34] = -1 * management_data.neuron_pool[4].get_result_safe(
		                          (field.area_military_capacity + 4) / 5, kAbsValue);
		score_parts[35] = 3 * management_data.get_military_number_at(133);

		if (expansion_type.get_expansion_type() == ExpansionMode::kEconomy) {
			score_parts[36] = -100 - 4 * std::abs(management_data.get_military_number_at(139));
		} else if (expansion_type.get_expansion_type() == ExpansionMode::kResources ||
		           expansion_type.get_expansion_type() == ExpansionMode::kSpace) {
			score_parts[37] =
			   +100 + 4 * std::abs(management_data.get_military_number_at(139));  // The same as above
		}
		if (msites_in_constr() > 0 && field.max_buildcap_nearby == Widelands::BUILDCAPS_BIG &&
		    spots_avail.at(Widelands::BUILDCAPS_BIG) <= 2) {
			score_parts[65] = -10 * std::abs(management_data.get_military_number_at(54));
		}
	}

	// common inputs
	if (field.unowned_iron_mines_nearby > 0 && mines_per_type[iron_resource_id].total_count() == 0) {
		score_parts[40] = field.unowned_iron_mines_nearby *
		                  std::abs(management_data.get_military_number_at(92)) / 50;
	}
	if (field.unowned_iron_mines_nearby && mines_per_type[iron_resource_id].total_count() <= 1) {
		score_parts[41] = 3 * std::abs(management_data.get_military_number_at(93));
	}

	score_parts[42] = (field.unowned_land_nearby) ? management_data.neuron_pool[18].get_result_safe(
	                                                   field.own_non_military_nearby, kAbsValue) :
	                                                0;

	score_parts[43] = 2 * management_data.neuron_pool[11].get_result_safe(
	                         field.unowned_buildable_spots_nearby, kAbsValue);
	score_parts[44] =
	   management_data.neuron_pool[12].get_result_safe(field.unowned_mines_spots_nearby, kAbsValue);
	score_parts[45] =
	   (field.unowned_land_nearby) ?
	      field.military_loneliness * std::abs(management_data.get_military_number_at(53)) / 800 :
	      0;

	score_parts[46] =
	   -1 * management_data.neuron_pool[55].get_result_safe(field.ally_military_presence, kAbsValue);
	score_parts[47] = -1 * management_data.neuron_pool[53].get_result_safe(
	                          2 * field.ally_military_presence, kAbsValue);
	score_parts[48] = -2 * management_data.neuron_pool[4].get_result_safe(
	                          (field.area_military_capacity + 4) / 5, kAbsValue);
	score_parts[49] = ((field.military_in_constr_nearby + field.military_unstationed) > 0) ?
	                     -std::abs(management_data.get_military_number_at(81)) :
	                     0;
	score_parts[55] = (field.military_loneliness < 10) ?
	                     2 * std::abs(management_data.get_military_number_at(141)) :
	                     0;
	score_parts[56] =
	   (any_unconnected_imm) ? 2 * std::abs(management_data.get_military_number_at(23)) : 0;
	score_parts[57] = 1 * management_data.neuron_pool[18].get_result_safe(
	                         2 * field.unowned_portspace_vicinity_nearby, kAbsValue);
	score_parts[58] = 3 * management_data.neuron_pool[19].get_result_safe(
	                         5 * field.unowned_portspace_vicinity_nearby, kAbsValue);
	score_parts[59] = (field.unowned_portspace_vicinity_nearby) ?
	                     10 * std::abs(management_data.get_military_number_at(31)) :
	                     0;
	score_parts[60] = 3 * management_data.neuron_pool[21].get_result_safe(
	                         20 - field.nearest_buildable_spot_nearby, kAbsValue);
	score_parts[61] = (field.nearest_buildable_spot_nearby < 8) ?
	                     std::abs(management_data.get_military_number_at(153) * 2) :
	                     0;
	score_parts[62] = (field.nearest_buildable_spot_nearby > 20) ?
	                     -std::abs(management_data.get_military_number_at(154) * 2) :
	                     0;
	score_parts[63] = (field.nearest_buildable_spot_nearby < 4) ?
	                     std::abs(management_data.get_military_number_at(155) * 2) :
	                     0;
	// 64 and 65 are used above
	score_parts[66] =
	   (field.unowned_mines_spots_nearby > 0 && !mine_fields_stat.has_critical_ore_fields()) ?
	      std::abs(management_data.get_military_number_at(157)) :
	      0;
	score_parts[67] = (field.unowned_mines_spots_nearby > 0 && mine_fields_stat.count_types() <= 4) ?
	                     std::abs(management_data.get_military_number_at(158)) :
	                     0;
	score_parts[68] =
	   (field.unowned_mines_spots_nearby == 0 && mine_fields_stat.count_types() <= 4) ?
	      -std::abs(management_data.get_military_number_at(159)) :
	      0;

	for (int32_t part : score_parts) {
		field.military_score_ += part;
	}

	if (ai_training_mode_) {
		if (field.military_score_ < -5000 || field.military_score_ > 2000) {
			log_dbg_time(
			   gametime, "Warning field.military_score_ %5d, compounds: ", field.military_score_);
			for (int32_t part : score_parts) {
				log_dbg_time(gametime, "%d, ", part);
			}
			log_dbg_time(gametime, "\n");
		}
	}

	// is new site allowed at all here?
	field.defense_msite_allowed = false;
	static int16_t multiplicator = 10;
	multiplicator = 10;
	if (soldier_status_ == SoldiersStatus::kBadShortage) {
		multiplicator = 4;
	} else if (soldier_status_ == SoldiersStatus::kShortage) {
		multiplicator = 7;
	}
	if (field.area_military_capacity < field.enemy_military_presence * multiplicator / 10) {
		field.defense_msite_allowed = true;
	}
}

/// Updates one mineable field
void DefaultAI::update_mineable_field(MineableField& field) {
	// collect information about resources in the area
	std::vector<Widelands::ImmovableFound> immovables;
	const Widelands::Map& map = game().map();
	map.find_immovables(game(), Widelands::Area<Widelands::FCoords>(field.coords, 5), &immovables);
	field.preferred = false;
	field.mines_nearby = 0;
	Widelands::FCoords fse;
	map.get_brn(field.coords, &fse);

	if (Widelands::BaseImmovable const* const imm = fse.field->get_immovable()) {
		if ((imm->descr().type() == Widelands::MapObjectType::FLAG ||
		     imm->descr().type() == Widelands::MapObjectType::ROAD) &&
		    (fse.field->nodecaps() & Widelands::BUILDCAPS_FLAG)) {
			field.preferred = true;
		}
	}

	for (const Widelands::ImmovableFound& temp_immovable : immovables) {
		if (upcast(Widelands::Building const, bld, temp_immovable.object)) {
			if (player_number() != bld->owner().player_number()) {
				continue;
			}
			if (bld->descr().get_ismine()) {
				if (get_building_observer(bld->descr().name().c_str()).mines ==
				    field.coords.field->get_resources()) {
					++field.mines_nearby;
				}
			} else if (upcast(Widelands::ConstructionSite const, cs, bld)) {
				if (cs->building().get_ismine()) {
					if (get_building_observer(cs->building().name().c_str()).mines ==
					    field.coords.field->get_resources()) {
						++field.mines_nearby;
					}
				}
			}
		}
	}

	// 0 is default, and thus indicates that counting must be done
	if (field.same_mine_fields_nearby == 0) {
		FindNodeMineable find_mines_spots_nearby(game(), field.coords.field->get_resources());
		field.same_mine_fields_nearby =
		   map.find_fields(game(), Widelands::Area<Widelands::FCoords>(field.coords, 4), nullptr,
		                   find_mines_spots_nearby);
	}
}

/// Updates the production and MINE sites statistics needed for construction decision.
void DefaultAI::update_productionsite_stats() {

	// Reset statistics for all buildings
	for (BuildingObserver& bo : buildings_) {
		bo.current_stats = 0;
		bo.unoccupied_count = 0;
		bo.unconnected_count = 0;
	}

	// Check all available productionsites
	for (uint32_t i = 0; i < productionsites.size(); ++i) {
		assert(productionsites.front().bo->cnt_built > 0);
		// is connected
		// TODO(Nordfriese): Someone should update the code since the big economy splitting for the
		// ferries
		const bool connected_to_wh =
		   !productionsites.front().site->get_economy(Widelands::wwWORKER)->warehouses().empty();

		// unconnected buildings are excluded from statistics review
		if (connected_to_wh) {
			// Add statistics value
			productionsites.front().bo->current_stats +=
			   productionsites.front().site->get_statistics_percent();

			// Check whether this building is completely occupied
			if (!productionsites.front().site->can_start_working()) {
				++productionsites.front().bo->unoccupied_count;
			}
		} else {
			++productionsites.front().bo->unconnected_count;
		}

		// Now reorder the buildings
		productionsites.push_back(productionsites.front());
		productionsites.pop_front();
	}

	// for mines_ also
	// Check all available mines
	for (uint32_t i = 0; i < mines_.size(); ++i) {
		assert(mines_.front().bo->cnt_built > 0);

		const bool connected_to_wh =
		   !mines_.front().site->get_economy(Widelands::wwWORKER)->warehouses().empty();

		// unconnected mines are excluded from statistics review
		if (connected_to_wh) {
			// Add statistics value
			mines_.front().bo->current_stats += mines_.front().site->get_statistics_percent();
			// Check whether this building is completely occupied
			if (!mines_.front().site->can_start_working()) {
				++mines_.front().bo->unoccupied_count;
			}
		} else {
			++mines_.front().bo->unconnected_count;
		}

		// Now reorder the buildings
		mines_.push_back(mines_.front());
		mines_.pop_front();
	}

	// Scale statistics down
	for (BuildingObserver& bo : buildings_) {
		if (bo.cnt_built - bo.unconnected_count > 0) {
			bo.current_stats /= bo.cnt_built - bo.unconnected_count;
		}
	}
}

// * Constructs the most needed building
//   algorithm goes over all available spots and all allowed buildings,
//   scores every combination and one with highest and positive score
//   is built.
// * Buildings are split into categories
// * The logic is complex but approximately:
// - some buildings belong to "basic economy" - these are preferred
// - some small huts are exempt from basic economy logic
// - first bulding of a type is preferred
// - algorithm is trying to take into account actual utlization of buildings
//   (the one shown in GUI/game is not reliable, it calculates own statistics)
// * military buildings use genetic algorithm logic to score fields
//   Currently more military buildings are built than needed
//   so there are always some vacant positions
bool DefaultAI::construct_building(const Time& gametime) {
	if (buildable_fields.empty()) {
		return false;
	}

	// Just used for easy checking whether a mine or something else was built.
	static bool mine = false;
	mine = false;
	static uint32_t consumers_nearby_count = 0;
	consumers_nearby_count = 0;

	const Widelands::Map& map = game().map();

	if (gametime > last_seafaring_check_ + Duration(20 * 1000)) {
		map_allows_seafaring_ = map.allows_seafaring();
		last_seafaring_check_ = gametime;
	}

	for (int32_t i = 0; i < 4; ++i) {
		spots_avail.at(i) = 0;
	}

	// We calculate owned buildable spots, of course ignoring ones that are blocked
	// for now
	for (const BuildableField* bf : buildable_fields) {
		if (blocked_fields.is_blocked(bf->coords)) {
			continue;
		}
		++spots_avail.at(bf->coords.field->nodecaps() & Widelands::BUILDCAPS_SIZEMASK);
	}

	spots_ = spots_avail.at(Widelands::BUILDCAPS_SMALL);
	spots_ += spots_avail.at(Widelands::BUILDCAPS_MEDIUM);
	spots_ += spots_avail.at(Widelands::BUILDCAPS_BIG);

	// helper variable - we need some proportion of free spots vs productionsites
	// the proportion depends on size of economy
	// this proportion defines how dense the buildings will be
	// it is degressive (allows high density on the beginning)
	static int32_t needed_spots = 0;
	if (productionsites.size() < 50) {
		needed_spots = productionsites.size();
	} else if (productionsites.size() < 100) {
		needed_spots = 50 + (productionsites.size() - 50) * 5;
	} else if (productionsites.size() < 200) {
		needed_spots = 300 + (productionsites.size() - 100) * 10;
	} else {
		needed_spots = 1300 + (productionsites.size() - 200) * 20;
	}
	const bool has_enough_space = (spots_ > needed_spots);

	// Do we have basic economy established? Informing that we just left the basic economy mode.
	if (!basic_economy_established && persistent_data->remaining_basic_buildings.empty()) {
		log_info_time(gametime, "AI %2d: Player has achieved the basic economy at %s\n",
		              player_number(), gamestring_with_leading_zeros(gametime.get()));
		basic_economy_established = true;
		assert(persistent_data->remaining_basic_buildings.empty());
	}

	if (!basic_economy_established && player_statistics.any_enemy_seen_lately(gametime) &&
	    management_data.f_neuron_pool[17].get_position(0)) {
		log_info_time(gametime,
		              "AI %2d: Player has not all buildings for basic economy yet (%" PRIuS
		              " missing), but enemy is "
		              "nearby, so quitting the mode at %s\n",
		              player_number(), persistent_data->remaining_basic_buildings.size(),
		              gamestring_with_leading_zeros(gametime.get()));
		basic_economy_established = true;
		// Zeroing following to preserve consistency
		persistent_data->remaining_basic_buildings.clear();
	}

	// *_military_scores are used as minimal score for a new military building
	// to be built. As AI does not traverse all building fields at once, these thresholds
	// are gradually going down until it finds a field&building that are above threshold
	// and this combination is used...
	// least_military_score is hardlimit, floating very slowly
	// target_military_score is always set according to latest best building (using the same
	// score) and quickly falling down until it reaches the least_military_score
	// this one (=target_military_score) is actually used to decide if building&field is allowed
	// candidate

	const Widelands::PlayerNumber pn = player_number();

	// Genetic algorithm is used here
	static bool inputs[2 * kFNeuronBitSize] = {false};
	// Resetting values as the variable is static
	std::fill(std::begin(inputs), std::end(inputs), false);
	inputs[0] = (pow(msites_in_constr(), 2) > militarysites.size() + 2);
	inputs[1] = !(pow(msites_in_constr(), 2) > militarysites.size() + 2);
	inputs[2] =
	   (highest_nonmil_prio_ > 18 + std::abs(management_data.get_military_number_at(29) / 10));
	inputs[3] =
	   !(highest_nonmil_prio_ > 18 + std::abs(management_data.get_military_number_at(29) / 10));
	inputs[4] = (highest_nonmil_prio_ > 18 + std::abs(management_data.get_military_number_at(48)));
	inputs[5] = !(highest_nonmil_prio_ > 18 + std::abs(management_data.get_military_number_at(49)));
	inputs[6] = ((numof_psites_in_constr + mines_in_constr()) >
	             (productionsites.size() + mines_built()) / productionsites_ratio_);
	inputs[7] = !((numof_psites_in_constr + mines_in_constr()) >
	              (productionsites.size() + mines_built()) / productionsites_ratio_);

	inputs[8] = (has_enough_space);
	inputs[9] = !(has_enough_space);
	inputs[10] = (has_enough_space);
	inputs[11] = !(has_enough_space);

	inputs[12] = (gametime > Time(45 * 60 * 1000));
	inputs[13] = !(gametime > Time(45 * 60 * 1000));

	inputs[14] = (expansion_type.get_expansion_type() == ExpansionMode::kEconomy);
	inputs[15] = !(expansion_type.get_expansion_type() == ExpansionMode::kEconomy);
	inputs[16] = (expansion_type.get_expansion_type() == ExpansionMode::kSpace);
	inputs[17] = !(expansion_type.get_expansion_type() == ExpansionMode::kSpace);

	inputs[18] = (player_statistics.any_enemy_seen_lately(gametime));
	inputs[19] = !(player_statistics.any_enemy_seen_lately(gametime));
	inputs[20] = (player_statistics.get_player_power(pn) >
	              player_statistics.get_old60_player_power(pn) +
	                 std::abs(management_data.get_military_number_at(130)) / 10);
	inputs[21] = !(player_statistics.get_player_power(pn) >
	               player_statistics.get_old60_player_power(pn) +
	                  std::abs(management_data.get_military_number_at(131)) / 10);
	inputs[22] =
	   (player_statistics.get_player_power(pn) > player_statistics.get_old_player_power(pn));
	inputs[23] =
	   !(player_statistics.get_player_power(pn) > player_statistics.get_old_player_power(pn));
	inputs[24] = (highest_nonmil_prio_ > 18 + management_data.get_military_number_at(65) / 10);
	inputs[25] = !(highest_nonmil_prio_ > 18 + management_data.get_military_number_at(65) / 10);
	inputs[26] = (player_statistics.get_modified_player_power(pn) >
	              player_statistics.get_visible_enemies_power(gametime));
	inputs[27] = (player_statistics.get_modified_player_power(pn) <=
	              player_statistics.get_visible_enemies_power(gametime));
	inputs[28] =
	   (player_statistics.get_player_power(pn) > player_statistics.get_enemies_average_power());
	inputs[29] =
	   !(player_statistics.get_player_power(pn) > player_statistics.get_enemies_average_power());
	inputs[30] =
	   (player_statistics.get_player_power(pn) > player_statistics.get_enemies_max_power());
	inputs[31] =
	   !(player_statistics.get_player_power(pn) > player_statistics.get_enemies_max_power());

	inputs[32] = (persistent_data->least_military_score <
	              persistent_data->ai_personality_mil_upper_limit *
	                 std::abs(management_data.get_military_number_at(69)) / 100);
	inputs[33] = !(persistent_data->least_military_score <
	               persistent_data->ai_personality_mil_upper_limit *
	                  std::abs(management_data.get_military_number_at(69)) / 100);
	inputs[34] = player_statistics.strong_enough(pn);
	inputs[35] = !player_statistics.strong_enough(pn);

	inputs[36] = (player_statistics.get_player_land(pn) < 500);
	inputs[37] = (player_statistics.get_player_land(pn) < 700);
	inputs[38] = (player_statistics.get_player_land(pn) < 900);
	inputs[39] = (player_statistics.get_player_land(pn) < 1100);
	inputs[40] = (player_statistics.get_player_land(pn) > 500);
	inputs[41] = (player_statistics.get_player_land(pn) > 700);
	inputs[42] = (player_statistics.get_player_land(pn) > 900);
	inputs[43] = (player_statistics.get_player_land(pn) > 1100);
	inputs[44] = (player_statistics.get_player_power(pn) >
	              player_statistics.get_old60_player_power(pn) +
	                 std::abs(management_data.get_military_number_at(130)) / 10);
	inputs[45] = !(player_statistics.get_player_power(pn) >
	               player_statistics.get_old60_player_power(pn) +
	                  std::abs(management_data.get_military_number_at(131)) / 10);
	inputs[46] =
	   (player_statistics.get_player_power(pn) > player_statistics.get_old_player_power(pn));
	inputs[47] =
	   !(player_statistics.get_player_power(pn) > player_statistics.get_old_player_power(pn));
	inputs[48] = (bakeries_count_ == 0);
	inputs[49] = (bakeries_count_ <= 1);
	inputs[50] = (bakeries_count_ <= 1);
	inputs[51] = (numof_psites_in_constr > 8);
	inputs[52] = (numof_psites_in_constr < 8);
	inputs[53] = (mine_fields_stat.has_critical_ore_fields());
	inputs[54] = (!mine_fields_stat.has_critical_ore_fields());
	inputs[55] = (mine_fields_stat.count_types() == kMineTypes);
	inputs[56] = (mine_fields_stat.count_types() != kMineTypes);
	inputs[57] = (mine_fields_stat.has_critical_ore_fields());
	inputs[58] = (!mine_fields_stat.has_critical_ore_fields());

	static int16_t needs_boost_economy_score = management_data.get_military_number_at(61) / 5;
	needs_boost_economy_score = management_data.get_military_number_at(61) / 5;
	static int16_t increase_score_limit_score = 0;
	increase_score_limit_score = 0;

	for (uint8_t i = 0; i < kFNeuronBitSize; ++i) {
		if (management_data.f_neuron_pool[51].get_position(i)) {
			needs_boost_economy_score += (inputs[i]) ? 1 : -1;
		}
		if (management_data.f_neuron_pool[52].get_position(i)) {
			increase_score_limit_score += (inputs[i]) ? 1 : -1;
		}
		if (management_data.f_neuron_pool[21].get_position(i)) {
			needs_boost_economy_score += (inputs[kFNeuronBitSize + i]) ? 1 : -1;
		}
		if (management_data.f_neuron_pool[22].get_position(i)) {
			increase_score_limit_score += (inputs[kFNeuronBitSize + i]) ? 1 : -1;
		}
	}

	// Finding expansion policy
	// Do we need basic resources? Do we have basic mines?
	const bool needs_fishers = resource_necessity_water_needed_ && fishers_count_ < 1;

	if (!mine_fields_stat.has_critical_ore_fields() ||
	    mines_per_type[iron_resource_id].total_count() < 1 || needs_fishers) {
		expansion_type.set_expantion_type(ExpansionMode::kResources);
	} else {
		// now we must decide if we go after spots or economy boost
		if (needs_boost_economy_score >= 3) {
			expansion_type.set_expantion_type(ExpansionMode::kEconomy);
		} else if (needs_boost_economy_score >= -2) {
			expansion_type.set_expantion_type(ExpansionMode::kBoth);
		} else {
			expansion_type.set_expantion_type(ExpansionMode::kSpace);
		}
	}

	const bool increase_least_score_limit =
	   (increase_score_limit_score > management_data.get_military_number_at(45) / 5);

	static uint16_t concurent_ms_in_constr_no_enemy = 1;
	concurent_ms_in_constr_no_enemy = 1;
	static uint16_t concurent_ms_in_constr_enemy_nearby = 2;
	concurent_ms_in_constr_enemy_nearby = 2;

	// resetting highest_nonmil_prio_ so it can be recalculated anew
	highest_nonmil_prio_ = 0;

	if (increase_least_score_limit) {
		if (persistent_data->least_military_score <
		    persistent_data
		       ->ai_personality_mil_upper_limit) {  // No sense in letting it grow too high
			persistent_data->least_military_score += 20;
			if (persistent_data->least_military_score > persistent_data->target_military_score) {
				persistent_data->target_military_score = persistent_data->least_military_score;
			}
			if (persistent_data->target_military_score >
			    persistent_data->ai_personality_mil_upper_limit) {
				persistent_data->ai_personality_mil_upper_limit =
				   persistent_data->target_military_score;
			}
		}
	} else {

		uint16_t divider = 1;  // this is to slow down decrementing the least military score
		switch (expansion_type.get_expansion_type()) {
		case ExpansionMode::kEconomy:
			divider = 3;
			break;
		case ExpansionMode::kBoth:
			divider = 2;
			break;
		default:
			divider = 1;
		}

		// least_military_score is decreased, but depending on the size of territory
		switch (static_cast<uint32_t>(log10(buildable_fields.size()))) {
		case 0:
			persistent_data->least_military_score -= 10 / divider;
			break;
		case 1:
			persistent_data->least_military_score -= 8 / divider;
			break;
		case 2:
			persistent_data->least_military_score -= 5 / divider;
			break;
		case 3:
			persistent_data->least_military_score -= 3 / divider;
			break;
		default:
			persistent_data->least_military_score -= 2 / divider;
		}
		if (persistent_data->least_military_score < 0) {
			persistent_data->least_military_score = 0;
		}
	}

	assert(persistent_data->least_military_score <= persistent_data->target_military_score);
	assert(persistent_data->target_military_score <=
	       persistent_data->ai_personality_mil_upper_limit);
	persistent_data->target_military_score = 9 * persistent_data->target_military_score / 10;
	if (persistent_data->target_military_score < persistent_data->least_military_score) {
		persistent_data->target_military_score = persistent_data->least_military_score;
	}
	assert(persistent_data->target_military_score >= persistent_data->least_military_score);

	// we must calculate wood policy
	const Widelands::DescriptionIndex wood_index = tribe_->safe_ware_index("log");
	// stocked wood is to be in some propotion to productionsites and
	// constructionsites (this proportion is bit artifical, or we can say
	// it is proportion to the size of economy). Plus some positive 'margin'
	const int32_t stocked_wood_margin = calculate_stocklevel(wood_index) -
	                                    productionsites.size() * 2 - numof_psites_in_constr +
	                                    management_data.get_military_number_at(87) / 5;
	if (gametime < Time(15 * 60 * 1000)) {
		wood_policy_ = WoodPolicy::kAllowRangers;
	} else if (stocked_wood_margin > 80) {
		wood_policy_ = WoodPolicy::kDismantleRangers;
	} else if (stocked_wood_margin > 25) {
		wood_policy_ = WoodPolicy::kStopRangers;
	} else {
		wood_policy_ = WoodPolicy::kAllowRangers;
	}

	BuildingObserver* best_building = nullptr;
	int32_t proposed_priority = 0;
	Widelands::Coords proposed_coords;

	// Remove outdated fields from blocker list
	blocked_fields.remove_expired(gametime);

	// testing big military buildings, whether critical construction
	// material is available (at least in amount of
	// 2/3 of default target amount)
	for (BuildingObserver& bo : buildings_) {
		if (!bo.buildable(*player_)) {
			continue;
		}

		// not doing this for non-military buildins
		if (!(bo.type == BuildingObserver::Type::kMilitarysite ||
		      bo.type == BuildingObserver::Type::kTrainingsite ||
		      bo.type == BuildingObserver::Type::kProductionsite)) {
			continue;
		}

		// and neither for small military buildings
		if (bo.type == BuildingObserver::Type::kMilitarysite &&
		    bo.desc->get_size() == Widelands::BaseImmovable::SMALL) {
			continue;
		}

		bo.build_material_shortage = false;

		// checking we have enough critical material on stock
		for (uint32_t m = 0; m < bo.critical_building_material.size(); ++m) {
			Widelands::DescriptionIndex wt(static_cast<size_t>(bo.critical_building_material.at(m)));
			uint32_t treshold = 7;
			// generally trainingsites are more important
			if (bo.type == BuildingObserver::Type::kTrainingsite) {
				treshold = 4;
			}

			if (bo.type == BuildingObserver::Type::kProductionsite) {
				treshold = 2;
			}

			if (calculate_stocklevel(wt) <= treshold) {
				bo.build_material_shortage = true;
				break;
			}
		}
	}

	// Calculating actual neededness
	for (BuildingObserver& bo : buildings_) {
		// we check if a previously not buildable Building of the basic economy is buildable again
		// If so and we don't have basic economy achieved we add readd it to basic buildings list
		// This should only happen in scenarios via scripting
		if (!basic_economy_established && bo.basic_amount > static_cast<uint32_t>(bo.total_count()) &&
		    bo.buildable(*player_)) {
			persistent_data->remaining_basic_buildings.emplace(std::make_pair(bo.id, bo.basic_amount));
		}
		if (!bo.buildable(*player_)) {
			bo.new_building = BuildingNecessity::kNotNeeded;
			// This line removes buildings from basic economy if they are not allowed for the player
			// this should only happen by scripting.
			if (bo.basic_amount) {
				persistent_data->remaining_basic_buildings.erase(bo.id);
			}
		} else if (bo.type == BuildingObserver::Type::kProductionsite ||
		           bo.type == BuildingObserver::Type::kMine) {

			bo.new_building = check_building_necessity(bo, PerfEvaluation::kForConstruction, gametime);

			if (bo.is(BuildingAttribute::kShipyard)) {
				assert(bo.new_building == BuildingNecessity::kAllowed ||
				       bo.new_building == BuildingNecessity::kNeeded ||
				       bo.new_building == BuildingNecessity::kForbidden);
			}

			if (bo.new_building == BuildingNecessity::kAllowed) {
				bo.new_building_overdue = 0;
			}

			// Now verifying that all 'buildable' buildings has positive max_needed_preciousness
			// if they have outputs, all other must have zero max_needed_preciousness

			if (bo.new_building == BuildingNecessity::kForbidden) {
				bo.max_needed_preciousness = 0;
			} else if ((bo.new_building == BuildingNecessity::kNeeded ||
			            bo.new_building == BuildingNecessity::kForced ||
			            bo.new_building == BuildingNecessity::kAllowed ||
			            bo.new_building == BuildingNecessity::kNeededPending) &&
			           (!bo.ware_outputs.empty() ||
			            bo.initial_preciousness >
			               0)) {  // bo.initial_preciousness signals that we have a worker output
				bo.max_needed_preciousness =
				   std::max(bo.max_needed_preciousness, bo.initial_preciousness);
				bo.max_preciousness = std::max(bo.max_preciousness, bo.initial_preciousness);

				if (bo.max_needed_preciousness <= 0) {
					throw wexception("AI: Max preciousness must not be <= 0 for building: %s",
					                 bo.desc->name().c_str());
				}
			} else {
				// For other situations we make sure max_needed_preciousness is zero
				assert(bo.max_needed_preciousness == 0);
			}

			// Positive max_needed_preciousness says a building type is needed
			// here we increase or reset the counter
			// The counter is added to score when considering new building
			if (bo.max_needed_preciousness > 0) {
				++bo.new_building_overdue;
			} else {
				bo.new_building_overdue = 0;
			}

			// Here we consider a time how long a building needed
			// We calculate primary_priority used later in construct_building(),
			// it is basically max_needed_preciousness_ plus some 'bonus' for due time
			// Following scenarios are possible:
			// a) building is needed or forced: primary_priority grows with time
			// b) building is allowed: primary_priority = max_needed_preciousness (no time
			// consideration)
			// c) all other cases: primary_priority = 0;
			if (bo.max_needed_preciousness > 0) {
				if (bo.new_building == BuildingNecessity::kAllowed) {
					bo.primary_priority += bo.max_needed_preciousness;
				} else {
					bo.primary_priority += bo.primary_priority * bo.new_building_overdue *
					                       std::abs(management_data.get_military_number_at(120)) / 25;
					bo.primary_priority += bo.max_needed_preciousness +
					                       bo.max_needed_preciousness * bo.new_building_overdue *
					                          std::abs(management_data.get_military_number_at(70)) /
					                          100 +
					                       bo.new_building_overdue *
					                          std::abs(management_data.get_military_number_at(71)) / 10;
					if (bo.new_building == BuildingNecessity::kForced) {
						bo.primary_priority += bo.new_building_overdue *
						                       std::abs(management_data.get_military_number_at(119)) / 25;
					}
				}
			} else {
				bo.primary_priority = 0;
			}

		} else if (bo.type == BuildingObserver::Type::kMilitarysite) {
			bo.new_building = check_building_necessity(bo, gametime);
		} else if (bo.type == BuildingObserver::Type::kTrainingsite) {
			bo.new_building = check_building_necessity(bo, PerfEvaluation::kForConstruction, gametime);
		} else if (bo.type == BuildingObserver::Type::kWarehouse) {
			bo.new_building = check_warehouse_necessity(bo, gametime);
		} else if (bo.aimode_limit_status() != AiModeBuildings::kAnotherAllowed) {
			bo.new_building = BuildingNecessity::kNotNeeded;
		} else {
			bo.new_building = BuildingNecessity::kAllowed;
			bo.primary_priority = 0;
		}

		const bool log_needed = (bo.new_building == BuildingNecessity::kAllowed ||
		                         bo.new_building == BuildingNecessity::kForced ||
		                         bo.new_building == BuildingNecessity::kNeeded);
		if (ai_training_mode_ && bo.type == BuildingObserver::Type::kProductionsite &&
		    (gametime.get() % 20 == 0 || log_needed)) {
			log_dbg_time(
			   gametime,
			   "AI %2d: %-35s(%2d now) %-11s: max prec: %2d/%2d, primary priority: %4d, overdue: "
			   "%3d\n",
			   player_number(), bo.name, bo.total_count(), (log_needed) ? "needed" : "not needed",
			   bo.max_needed_preciousness, bo.max_preciousness, bo.primary_priority,
			   bo.new_building_overdue);
		}
	}

	// first scan all buildable fields for regular buildings
	for (BuildableField* const bf : buildable_fields) {
		if (bf->field_info_expiration < gametime) {
			continue;
		}

		// Continue if field is blocked at the moment
		if (blocked_fields.is_blocked(bf->coords)) {
			continue;
		}

		assert(player_);
		int32_t const maxsize = player_->get_buildcaps(bf->coords) & Widelands::BUILDCAPS_SIZEMASK;

		// For every field test all buildings
		for (BuildingObserver& bo : buildings_) {
			if (!bo.buildable(*player_)) {
				continue;
			}

			if (bo.new_building == BuildingNecessity::kNotNeeded ||
			    bo.new_building == BuildingNecessity::kNeededPending ||
			    bo.new_building == BuildingNecessity::kForbidden) {
				continue;
			}

			assert(bo.new_building == BuildingNecessity::kForced ||
			       bo.new_building == BuildingNecessity::kNeeded ||
			       bo.new_building == BuildingNecessity::kAllowed);

			assert(bo.aimode_limit_status() == AiModeBuildings::kAnotherAllowed);

			// if current field is not big enough
			if (bo.desc->get_size() > maxsize) {
				continue;
			}

			if (std::rand() % 3 == 0 && bo.total_count() > 0) {  // NOLINT
				continue;
			}  // add randomnes and ease AI

			if (bo.type == BuildingObserver::Type::kMine) {
				continue;
			}

			// here we do an exemption for lumberjacks, mainly in early stages of game
			// sometimes the first one is not built and AI waits too long for second attempt
			if (gametime - bo.construction_decision_time < kBuildingMinInterval &&
			    !bo.is(BuildingAttribute::kLumberjack)) {
				continue;
			}

			if (!(bo.type == BuildingObserver::Type::kMilitarysite) &&
			    bo.cnt_under_construction >= 2) {
				continue;
			}

			int32_t prio = 0;  // score of a bulding on a field

			// testing for reserved ports
			if (!bo.is(BuildingAttribute::kPort)) {
				if (bf->portspace_nearby == ExtendedBool::kTrue) {
					if (num_ports == 0) {
						continue;
					}
					// If we have at least on port, we can perhaps build here something
					// but decreasing the score to discourage it
					prio -= 5 * std::abs(management_data.get_military_number_at(52));
				}
			}

			if (bo.type == BuildingObserver::Type::kProductionsite) {

				prio += management_data.neuron_pool[44].get_result_safe(bf->military_score_ / 20) / 5;

				// Some productionsites strictly require supporting sites nearby
				uint8_t count_supporters_nearby = 0;
				if (bo.requires_supporters) {
					if (bf->supporters_nearby.count(bo.name) != 1) {
						continue;
					}
					count_supporters_nearby = bf->supporters_nearby.at(bo.desc->name());
				}

				// Priorities will be adjusted according to nearby buildings needing support
				uint8_t supported_producers_nearby_count = 0;
				for (const auto& supported_building : bo.supported_producers) {
					assert(supported_building.first != Widelands::INVALID_INDEX);
					auto it = bf->supported_producers_nearby.find(supported_building.first);
					if (it != bf->supported_producers_nearby.end()) {
						supported_producers_nearby_count += it->second;
					}
				}

				// this can be only a well (as by now)
				if (bo.is(BuildingAttribute::kWell)) {

					if (bo.new_building == BuildingNecessity::kForced) {
						assert(bo.total_count() - bo.unconnected_count == 0);
					}

					if (bf->ground_water < 2) {
						continue;
					}

					prio += bo.primary_priority;

					// keep wells more distant
					if (supported_producers_nearby_count > 2) {
						continue;
					}

					// one well is forced
					if (bo.new_building == BuildingNecessity::kForced) {
						prio += 200;
					}

					prio += -10 +
					        std::abs(management_data.get_military_number_at(59) / 50) * bf->ground_water;

				} else if (bo.is(BuildingAttribute::kLumberjack)) {

					prio += bo.primary_priority;

					if (bo.new_building == BuildingNecessity::kForced) {
						prio += 5 * std::abs(management_data.get_military_number_at(17));
					}

					if (bf->immovables_by_name_nearby[bo.name] < trees_nearby_treshold_ &&
					    bo.new_building == BuildingNecessity::kAllowed) {
						continue;
					}

					prio += std::abs(management_data.get_military_number_at(26)) *
					        (bf->immovables_by_name_nearby[bo.name] - trees_nearby_treshold_) / 10;

					// consider cutters and rangers nearby
					prio += 2 * count_supporters_nearby *
					        std::abs(management_data.get_military_number_at(25));
					prio -= supported_producers_nearby_count *
					        std::abs(management_data.get_military_number_at(36)) * 3;

				} else if (bo.is(BuildingAttribute::kNeedsRocks)) {

					// Quarries are generally to be built everywhere where rocks are
					// no matter the need for granite, as rocks are considered an obstacle
					// to expansion
					const uint8_t rocks_nearby = bf->immovables_by_name_nearby[bo.name];
					if (rocks_nearby < 1) {
						continue;
					}
					prio += 2 * rocks_nearby;

					if (rocks_nearby > 0 && bf->near_border) {
						prio += management_data.get_military_number_at(27) / 2;
					}

					// value is initialized with 1 but minimal value that can be
					// calculated is 11
					if (prio <= 1) {
						continue;
					}

					if (bo.total_count() - bo.unconnected_count == 0) {
						prio += 150;
					}

					if (get_stocklevel(bo, gametime) == 0) {
						prio *= 2;
					}

					// to prevent too many quarries on one spot
					prio = prio - 50 * supported_producers_nearby_count;

				} else if (bo.is(BuildingAttribute::kHunter)) {

					if (bf->critters_nearby < 5) {
						continue;
					}

					if (bo.new_building == BuildingNecessity::kForced) {
						prio += 20;
					}

					// Overdue priority here
					prio += bo.primary_priority;

					prio += count_supporters_nearby * 5;

					prio += (bf->critters_nearby * 3) - 8 - 5 * supported_producers_nearby_count;

				} else if (bo.is(BuildingAttribute::kFisher)) {  // fisher

					if (bf->fish_nearby <= 15) {
						continue;
					}

					if (bo.new_building == BuildingNecessity::kForced) {
						prio += 200;
					}

					// Overdue priority here
					prio += bo.primary_priority;
					prio -= supported_producers_nearby_count * 20;
					prio += count_supporters_nearby * 20;

					prio += -5 + bf->fish_nearby *
					                (1 + std::abs(management_data.get_military_number_at(63) / 15));
					if (resource_necessity_water_needed_) {
						prio *= 3;
					}

				} else if (!bo.supported_producers.empty()) {
					if (bo.is(BuildingAttribute::kRanger)) {
						assert(bo.cnt_target > 0);
					}

					prio += bo.primary_priority;

					if (bo.is(BuildingAttribute::kRanger)) {

						assert(bo.new_building == BuildingNecessity::kNeeded);

						if (bo.total_count() == 0) {
							prio += 200;
						} else {
							prio += std::abs(management_data.get_military_number_at(66)) *
							        (bo.cnt_target - bo.total_count());
						}

						prio -= bf->water_nearby / 5;

						prio += management_data.neuron_pool[67].get_result_safe(
						           supported_producers_nearby_count * 5, kAbsValue) /
						        2;

<<<<<<< HEAD
						prio +=
						   management_data.neuron_pool[49].get_result_safe(bf->immovables_by_name_nearby[bo.name], kAbsValue) /
						   5;
=======
						prio += management_data.neuron_pool[49].get_result_safe(
						           bf->immovable_attributes_nearby[bo.name], kAbsValue) /
						        5;
>>>>>>> 00d45113

						prio += supported_producers_nearby_count * 5 -
						        (expansion_type.get_expansion_type() != ExpansionMode::kEconomy) * 15 -
						        bf->space_consumers_nearby *
						           std::abs(management_data.get_military_number_at(102)) / 5 -
						        bf->immovables_by_name_nearby[bo.name] / 3;

						prio += count_supporters_nearby * 3;
						// don't block port building spots with trees
						if (bf->unowned_portspace_vicinity_nearby > 0) {
							prio -= 500;
						}
						// frisian claypit and frisian farm
					} else if (bo.is(BuildingAttribute::kSupportingProducer)) {
						// we dont like trees nearby
						prio += 1 - std::max(bf->immovables_by_attribute_nearby[BuildingAttribute::kLumberjack],
								bf->immovables_by_attribute_nearby[BuildingAttribute::kRanger]) / 3;
						// and be far from rangers
						prio += 1 - bf->rangers_nearby *
						               std::abs(management_data.get_military_number_at(102)) / 5;

						// This is for a special case this is also supporter, it considers
						// producers nearby
						prio += management_data.neuron_pool[51].get_result_safe(
						           supported_producers_nearby_count * 5, kAbsValue) /
						        2;

						// now we find out if the supporter is needed depending on output stocklevel
						// and supported stocklevel
						const uint32_t combined_stocklevel = (get_stocklevel(bo, gametime));

						if (combined_stocklevel > 50 &&
						    persistent_data->remaining_basic_buildings.count(bo.id) == 0) {
							continue;
						}

						if (combined_stocklevel < 40) {
							prio += 5 * management_data.neuron_pool[23].get_result_safe(
							               (40 - combined_stocklevel) / 2, kAbsValue);
						}

						// taking into account the vicinity
						prio += supported_producers_nearby_count * 10;
						prio -= count_supporters_nearby * 15;

						if (bf->enemy_nearby) {  // not close to the enemy
							prio -= 20;
						}

						// don't block port building spots with immovables
						if (bo.is(BuildingAttribute::kSpaceConsumer) &&
						    bf->unowned_portspace_vicinity_nearby > 0) {
							prio -= 500;
						}

						if (bo.is(BuildingAttribute::kSpaceConsumer) &&
						    bf->water_nearby) {  // not close to water
							prio -= std::abs(management_data.get_military_number_at(103)) / 5;
						}

						if (bo.is(BuildingAttribute::kSpaceConsumer) &&
						    bf->unowned_mines_spots_nearby) {  // not close to mountains
							prio -= std::abs(management_data.get_military_number_at(104)) / 5;
						}
						// frisian berry farm
					} else if (bo.is(BuildingAttribute::kSpaceConsumer)) {
						// we dont like trees nearby
						prio += 1 - std::max(bf->immovables_by_attribute_nearby[BuildingAttribute::kLumberjack],
								bf->immovables_by_attribute_nearby[BuildingAttribute::kRanger]) / 4;
						// and be far from rangers
						prio += 1 - bf->rangers_nearby *
						               std::abs(management_data.get_military_number_at(102)) / 5;

						// now we find out if the supporter is needed depending on stocklevel
						const uint32_t current_stocklevel = (get_stocklevel(bo, gametime));

						if (current_stocklevel > 50 &&
						    persistent_data->remaining_basic_buildings.count(bo.id) == 0) {
							continue;
						}

						if (current_stocklevel < 40) {
							prio += 5 * management_data.neuron_pool[23].get_result_safe(
							               (40 - current_stocklevel) / 2, kAbsValue);
						}
						// taking into account the vicinity
						prio += supported_producers_nearby_count * 10;
						prio -= count_supporters_nearby * 8;

						if (bf->enemy_nearby) {  // not close to the enemy
							prio -= 20;
						}

						// don't block port building spots with immovables
						if (bf->unowned_portspace_vicinity_nearby > 0) {
							prio -= 500;
						}

						if (bf->water_nearby) {  // not close to water
							prio -= std::abs(management_data.get_military_number_at(103)) / 5;
						}

						if (bf->unowned_mines_spots_nearby) {  // not close to mountains
							prio -= std::abs(management_data.get_military_number_at(104)) / 5;
						}

					} else {  // FISH BREEDERS and GAME KEEPERS

						// especially for fish breeders
						if (bo.is(BuildingAttribute::kNeedsCoast) &&
						    (bf->water_nearby < 6 || bf->fish_nearby < 6)) {
							continue;
						}
						if (bo.is(BuildingAttribute::kNeedsCoast)) {
							prio += (-6 + bf->water_nearby) / 3;
							prio += (-6 + bf->fish_nearby) / 3;
						}

						const uint32_t current_stocklevel = (get_stocklevel(bo, gametime));

						if (current_stocklevel > 50 &&
						    persistent_data->remaining_basic_buildings.count(bo.id) == 0) {
							continue;
						}

						if (current_stocklevel < 40) {
							prio += 5 * management_data.neuron_pool[23].get_result_safe(
							               (40 - current_stocklevel) / 2, kAbsValue);
						}

						prio += supported_producers_nearby_count * 10;
						prio -= count_supporters_nearby * 20;

						if (bf->enemy_nearby) {
							prio -= 20;
						}

						if (bf->unowned_portspace_vicinity_nearby > 0) {
							prio -= 500;
						}
					}

				} else if (bo.is(BuildingAttribute::kRecruitment)) {
					prio += bo.primary_priority;
					prio -= bf->unowned_land_nearby * 2;
					prio -= (bf->enemy_nearby) * 100;
					prio -= (expansion_type.get_expansion_type() != ExpansionMode::kEconomy) * 100;
				} else {  // finally normal productionsites
					assert(bo.supported_producers.empty());

					if (bo.new_building == BuildingNecessity::kForced) {
						prio += 150;
						assert(!bo.is(BuildingAttribute::kShipyard));
					} else if (bo.is(BuildingAttribute::kShipyard)) {
						if (!map_allows_seafaring_) {
							continue;
						}
					} else {
						assert(bo.new_building == BuildingNecessity::kNeeded);
					}

					// Overdue priority here
					prio += bo.primary_priority;

					// we check separatelly buildings with no inputs and some inputs
					if (bo.inputs.empty()) {

						assert(!bo.is(BuildingAttribute::kShipyard));

						if (bo.is(BuildingAttribute::kSpaceConsumer)) {  // e.g. farms
							// we dont like trees nearby
							prio += 1 - bf->immovables_by_name_nearby[bo.name] / 4;
							// we attempt to cluster space consumers together
							prio += bf->space_consumers_nearby * 2;
							// and be far from rangers
							prio += 1 - bf->rangers_nearby *
							               std::abs(management_data.get_military_number_at(102)) / 5;
						} else {
							// leave some free space between them
							prio -= supported_producers_nearby_count *
							        std::abs(management_data.get_military_number_at(108)) / 5;
						}

						if (bo.is(BuildingAttribute::kSpaceConsumer) &&
						    bf->water_nearby) {  // not close to water
							prio -= std::abs(management_data.get_military_number_at(103)) / 5;
						}

						if (bo.is(BuildingAttribute::kSpaceConsumer) &&
						    bf->unowned_mines_spots_nearby) {  // not close to mountains
							prio -= std::abs(management_data.get_military_number_at(104)) / 5;
						}
						if (bo.is(BuildingAttribute::kSpaceConsumer) &&
						    bf->unowned_portspace_vicinity_nearby > 0) {  // do not block Ports
							prio -= 500;
						}
						if (bo.is(BuildingAttribute::kNeedsBerry)) {
							prio += std::abs(management_data.get_military_number_at(13)) *
							        bf->immovables_by_name_nearby[bo.name] / 12;
						}
					} else if (bo.is(BuildingAttribute::kShipyard)) {
						// for now AI builds only one shipyard
						assert(bo.total_count() == 0);
						if (bf->open_water_nearby > 3 && map_allows_seafaring_) {
							prio += productionsites.size() * 5 +
							        bf->open_water_nearby *
							           std::abs(management_data.get_military_number_at(109)) / 10;
						} else {
							continue;
						}
					}

					// considering neededness depending on stocklevel
					const uint32_t current_stocklevel = (get_stocklevel(bo, gametime));
					if (current_stocklevel > 50 &&
					    persistent_data->remaining_basic_buildings.count(bo.id) == 0) {
						continue;
					}
					if (current_stocklevel < 40) {
						prio += 5 * management_data.neuron_pool[23].get_result_safe(
						               (40 - current_stocklevel) / 2, kAbsValue);
					}
					// This considers supporters nearby
					prio += management_data.neuron_pool[52].get_result_safe(
					           count_supporters_nearby * 5, kAbsValue) /
					        2;

					if (prio <= 0) {
						continue;
					}

					// bonus for big buildings if shortage of big fields
					if (spots_avail.at(Widelands::BUILDCAPS_BIG) <= 5 && bo.desc->get_size() == 3) {
						prio += std::abs(management_data.get_military_number_at(105)) / 5;
					}

					if (spots_avail.at(Widelands::BUILDCAPS_MEDIUM) <= 5 && bo.desc->get_size() == 2) {
						prio += std::abs(management_data.get_military_number_at(106)) / 5;
					}

					// +1 if any consumers_ are nearby
					consumers_nearby_count = 0;

					for (const Widelands::DescriptionIndex& output : bo.ware_outputs) {
						consumers_nearby_count += bf->consumers_nearby.at(output);
					}

					if (consumers_nearby_count > 0) {
						prio += std::abs(management_data.get_military_number_at(107)) / 3;
					}
				}

				// Consider border with exemption of some huts
				if (!(bo.is(BuildingAttribute::kLumberjack) || bo.is(BuildingAttribute::kNeedsCoast) ||
				      bo.is(BuildingAttribute::kFisher))) {
					prio += recalc_with_border_range(*bf, prio);
				} else if (bf->near_border && (bo.is(BuildingAttribute::kLumberjack) ||
				                               bo.is(BuildingAttribute::kNeedsCoast))) {
					prio /= 2;
				}

			}  // production sites done
			else if (bo.type == BuildingObserver::Type::kMilitarysite) {

				prio += bo.primary_priority;

				// Two possibilities why to construct militarysite here
				if (!bf->defense_msite_allowed &&
				    (bf->nearest_buildable_spot_nearby < bo.desc->get_conquers() ||
				     bf->unowned_portspace_vicinity_nearby > 0) &&
				    (bf->military_in_constr_nearby + bf->military_unstationed) <
				       concurent_ms_in_constr_no_enemy) {
					// it will conquer new buildable spots for buildings or mines
				} else if (bf->defense_msite_allowed &&
				           (bf->military_in_constr_nearby + bf->military_unstationed) <
				              concurent_ms_in_constr_enemy_nearby) {
					// we need it to increase capacity on the field
					if (bo.fighting_type) {
						prio += 5;
					}
				} else {
					continue;
				}
				if (bf->unowned_mines_spots_nearby > 2 && bo.mountain_conqueror) {
					prio += 5;
				}
				prio += std::abs(management_data.get_military_number_at(35)) / 5 *
				        (static_cast<int16_t>(bo.desc->get_conquers()) -
				         static_cast<int16_t>(bf->nearest_buildable_spot_nearby));

				prio += bf->military_score_;

				// if place+building is not good enough
				if (prio <= persistent_data->target_military_score) {
					continue;
				}
				if (prio > persistent_data->ai_personality_mil_upper_limit) {
					persistent_data->ai_personality_mil_upper_limit = prio;
				}
			} else if (bo.type == BuildingObserver::Type::kWarehouse) {

				// exclude spots on border
				if (bf->near_border && !bo.is(BuildingAttribute::kPort)) {
					continue;
				}
				assert(bf->is_portspace != ExtendedBool::kUnset);
				if (bf->is_portspace != ExtendedBool::kTrue && bo.is(BuildingAttribute::kPort)) {
					continue;
				}
				prio += bo.primary_priority;

				// iterating over current warehouses and testing a distance
				// getting distance to nearest warehouse and adding it to a score
				uint16_t nearest_distance = std::numeric_limits<uint16_t>::max();
				for (const WarehouseSiteObserver& wh_obs : warehousesites) {
					const uint16_t actual_distance =
					   map.calc_distance(bf->coords, wh_obs.site->get_position());
					nearest_distance = std::min(nearest_distance, actual_distance);
				}
				// but limit to 30
				const uint16_t max_distance_considered = 30;
				nearest_distance = std::min(nearest_distance, max_distance_considered);
				if (nearest_distance < 13) {
					continue;
				}
				prio +=
				   management_data.neuron_pool[47].get_result_safe(nearest_distance / 2, kAbsValue) / 2;

				prio += bf->own_non_military_nearby * 3;

				// dont be close to enemies
				if (bf->enemy_nearby) {
					prio -= 40;
				}

				// being too close to a border is not good either
				if ((bf->unowned_land_nearby || bf->enemy_owned_land_nearby > 10) &&
				    !bo.is(BuildingAttribute::kPort) && prio > 0) {
					prio /= 2;
					prio -= 10;
				}

			} else if (bo.type == BuildingObserver::Type::kTrainingsite) {

				// Even if a site is forced it has kNeeded necessity now
				assert(bo.primary_priority > 0 && bo.new_building == BuildingNecessity::kNeeded);

				prio += bo.primary_priority;

				// for spots close to a border
				if (bf->near_border) {
					prio -= 5;
				}

				// take care about borders and enemies
				if (bf->enemy_nearby) {
					prio -= 20;
				}

				if (bf->unowned_land_nearby || bf->enemy_owned_land_nearby) {
					prio -= 15;
				}
			}

			// think of space consuming buildings nearby like farms or vineyards
			if (bo.type != BuildingObserver::Type::kMilitarysite) {
				prio -= bf->space_consumers_nearby * 10;
			}

			// Stop here, if priority is 0 or less.
			if (prio <= 0) {
				continue;
			}

			// Prefer road side fields
			prio += bf->preferred ? 5 : 0;

			// don't waste good land for small huts
			const bool space_stress = (spots_avail.at(Widelands::BUILDCAPS_MEDIUM) < 5 ||
			                           spots_avail.at(Widelands::BUILDCAPS_BIG) < 5);

			if (space_stress && bo.type == BuildingObserver::Type::kMilitarysite) {
				prio -= (bf->max_buildcap_nearby - bo.desc->get_size()) * 10;
			} else if (space_stress) {
				prio -= (bf->max_buildcap_nearby - bo.desc->get_size()) * 30;
			} else {
				prio -= (bf->max_buildcap_nearby - bo.desc->get_size()) * 5;
			}

			// prefer vicinity of ports (with exemption of warehouses)
			if (bf->port_nearby && bo.type == BuildingObserver::Type::kMilitarysite) {
				prio *= 2;
			}

			if (bo.type != BuildingObserver::Type::kMilitarysite && highest_nonmil_prio_ < prio) {
				highest_nonmil_prio_ = prio;
			}

			if (bo.type == BuildingObserver::Type::kMilitarysite) {
				if (prio <= persistent_data->target_military_score) {
					continue;
				}
			}

			if (prio > proposed_priority) {
				best_building = &bo;
				proposed_priority = prio;
				proposed_coords = bf->coords;
			}
		}  // ending loop over buildings
	}     // ending loop over fields

	// then try all mines_ - as soon as basic economy is build up.
	if (gametime > next_mine_construction_due_) {

		// not done here
		// update_all_mineable_fields(gametime);
		next_mine_construction_due_ = gametime + kNewMineConstInterval;

		if (!mineable_fields.empty()) {

			for (BuildingObserver& bo : buildings_) {
				if (productionsites.size() <= 8) {
					break;
				}

				if (bo.type != BuildingObserver::Type::kMine) {
					continue;
				}

				assert(bo.new_building != BuildingNecessity::kAllowed);

				// skip if a mine is not required
				if (!(bo.new_building == BuildingNecessity::kNeeded ||
				      bo.new_building == BuildingNecessity::kForced)) {
					continue;
				}

				// iterating over fields
				for (MineableField* const mf : mineable_fields) {
					if (mf->field_info_expiration <= gametime) {
						continue;
					}

					if (mf->coords.field->get_resources() != bo.mines) {
						continue;
					}

					// Continue if field is blocked at the moment
					if (blocked_fields.is_blocked(mf->coords)) {
						continue;
					}

					int32_t prio = 0;
					Widelands::MapRegion<Widelands::Area<Widelands::FCoords>> mr(
					   map, Widelands::Area<Widelands::FCoords>(mf->coords, 2));
					do {
						if (bo.mines == mr.location().field->get_resources()) {
							prio += mr.location().field->get_resources_amount();
						}
					} while (mr.advance(map));

					prio /= 10;

					// Only build mines_ on locations where some material can be mined
					if (prio < 1) {
						continue;
					}

					// applying nearnest penalty
					prio -= mf->mines_nearby * std::abs(management_data.get_military_number_at(126));

					// applying max needed
					prio += bo.primary_priority;

					// prefer mines in the middle of mine fields of the
					// same type, so we add a small bonus here
					// depending on count of same mines nearby,
					// though this does not reflects how many resources
					// are (left) in nearby mines
					prio += mf->same_mine_fields_nearby;

					// Continue if field is blocked at the moment
					if (blocked_fields.is_blocked(mf->coords)) {
						continue;
					}

					// Prefer road side fields
					prio += mf->preferred ? 1 : 0;

					prio += bo.primary_priority;

					if (prio > proposed_priority) {
						best_building = &bo;
						proposed_priority = prio;
						proposed_coords = mf->coords;
						mine = true;
					}

					if (prio > highest_nonmil_prio_) {
						highest_nonmil_prio_ = prio;
					}
				}  // end of evaluation of field
			}

		}  // section if mine size >0
	}     // end of mines_ section

	// if there is no winner:
	if (best_building == nullptr) {
		return false;
	}

	if (best_building->type == BuildingObserver::Type::kMilitarysite) {
		assert(proposed_priority >= persistent_data->least_military_score);
		persistent_data->target_military_score = proposed_priority;
		if (persistent_data->target_military_score >
		    persistent_data->ai_personality_mil_upper_limit) {
			persistent_data->ai_personality_mil_upper_limit = persistent_data->target_military_score;
		}
		assert(proposed_priority >= persistent_data->least_military_score);
	}

	// send the command to construct a new building
	game().send_player_build(player_number(), proposed_coords, best_building->id);
	blocked_fields.add(proposed_coords, game().get_gametime() + Duration(2 * 60 * 1000));

	// resetting new_building_overdue
	best_building->new_building_overdue = 0;

	// we block also nearby fields
	// if farms and so on, for quite a long time
	// if military sites only for short time for AI can update information on near buildable fields
	if ((best_building->is(BuildingAttribute::kSpaceConsumer) &&
	     !best_building->is(BuildingAttribute::kRanger)) ||
	    best_building->type == BuildingObserver::Type::kMilitarysite) {
		Time block_time(0);
		uint32_t block_area = 0;
		if (best_building->is(BuildingAttribute::kSpaceConsumer)) {
			if (spots_ > kSpotsEnough) {
				block_time = Time(45 * 60 * 1000);
			} else {
				block_time = Time(15 * 60 * 1000);
			}
			block_area = 5;
		} else {  // militray buildings for a very short time
			block_time = Time(25 * 1000);
			block_area = 6;
		}

		Widelands::MapRegion<Widelands::Area<Widelands::FCoords>> mr(
		   map, Widelands::Area<Widelands::FCoords>(map.get_fcoords(proposed_coords), block_area));
		do {
			blocked_fields.add(mr.location(), game().get_gametime() + Duration(block_time.get()));
		} while (mr.advance(map));
	}

	if (best_building->is(BuildingAttribute::kRecruitment)) {
		log_info_time(gametime, "AI %2d: Building a recruitment site: %s\n", player_number(),
		              best_building->name);
	}

	if (!(best_building->type == BuildingObserver::Type::kMilitarysite)) {
		best_building->construction_decision_time = gametime;
	} else {
		military_last_build_ = gametime;
		best_building->construction_decision_time = gametime - Duration(kBuildingMinInterval / 2);
	}

	// set the type of update that is needed
	if (mine) {
		next_mine_construction_due_ = gametime + kBusyMineUpdateInterval;
	}

	return true;
}

// Re-calculating warehouse to flag distances
void DefaultAI::check_flag_distances(const Time& gametime) {
	for (WarehouseSiteObserver& wh_obs : warehousesites) {
		uint16_t checked_flags = 0;
		const uint32_t this_wh_hash = wh_obs.site->get_position().hash();
		uint32_t highest_distance_set = 0;

		std::queue<Widelands::Flag*>
		   remaining_flags;  // only used to collect flags reachable walk over roads
		remaining_flags.push(&wh_obs.site->base_flag());
		flag_warehouse_distance.set_distance(
		   wh_obs.site->base_flag().get_position().hash(), 0, gametime, this_wh_hash);
		uint32_t tmp_wh;
		assert(flag_warehouse_distance.get_distance(
		          wh_obs.site->base_flag().get_position().hash(), gametime, &tmp_wh) == 0);

		// Algorithm to walk on roads
		// All nodes are marked as to_be_checked == true first and once the node is checked it is
		// changed to false. Under some conditions, the same node can be checked twice, the
		// to_be_checked can be set back to true. Because less hoops (fewer flag-to-flag roads) does
		// not always mean shortest road.
		while (!remaining_flags.empty()) {
			++checked_flags;
			// looking for a node with shortest existing road distance from starting flag and one that
			// has to be checked Now going over roads leading from this flag
			const uint16_t current_flag_distance = flag_warehouse_distance.get_distance(
			   remaining_flags.front()->get_position().hash(), gametime, &tmp_wh);
			for (uint8_t i = Widelands::WalkingDir::FIRST_DIRECTION;
			     i <= Widelands::WalkingDir::LAST_DIRECTION; ++i) {
				Widelands::Road* const road = remaining_flags.front()->get_road(i);

				if (!road) {
					continue;
				}

				Widelands::Flag* endflag = &road->get_flag(Widelands::Road::FlagStart);

				if (endflag == remaining_flags.front()) {
					endflag = &road->get_flag(Widelands::Road::FlagEnd);
				}
				const uint16_t steps_count = road->get_path().get_nsteps();

				// Calculated distance can be used or ignored if f.e. longer than via other route
				bool const updated = flag_warehouse_distance.set_distance(
				   endflag->get_position().hash(), current_flag_distance + steps_count, gametime,
				   this_wh_hash);

				if (highest_distance_set < current_flag_distance + steps_count) {
					highest_distance_set = current_flag_distance + steps_count;
				}

				if (updated) {
					remaining_flags.push(endflag);
				}
			}
			remaining_flags.pop();
		}
	}

	// Now let do some lazy pruning - remove the flags that were not updated for long
	flag_warehouse_distance.remove_old_flag(gametime);
}

// Here we pick about 25 roads and investigate them. If it is a dead end we dismantle it
bool DefaultAI::dismantle_dead_ends() {
	bool road_dismantled = false;
	const uint16_t stepping = roads.size() / 25 + 1;

	for (uint16_t i = 0; i < roads.size(); i += stepping) {
		const Widelands::Flag& roadstartflag = roads[i]->get_flag(Widelands::RoadBase::FlagStart);
		const Widelands::Flag& roadendflag = roads[i]->get_flag(Widelands::RoadBase::FlagEnd);

		if (!roadstartflag.get_building() && roadstartflag.is_dead_end()) {
			game().send_player_bulldoze(*const_cast<Widelands::Flag*>(&roadstartflag));
			road_dismantled = true;
		}

		if (!roadendflag.get_building() && roadendflag.is_dead_end()) {
			game().send_player_bulldoze(*const_cast<Widelands::Flag*>(&roadendflag));
			road_dismantled = true;
		}
	}
	return road_dismantled;
}

// improves current road system
bool DefaultAI::improve_roads(const Time& gametime) {

	// First try to dismantle some dead ends on road
	if (dead_ends_check_ || gametime.get() % 50 == 0) {
		if (dismantle_dead_ends()) {
			return true;
		}
		dead_ends_check_ = false;
		return false;
	}

	if (!roads.empty()) {
		const Widelands::Path& path = roads.front()->get_path();

		// first force a split on roads that are longer than 3 parts
		if (path.get_nsteps() > 3 && spots_ > kSpotsEnough) {
			const Widelands::Map& map = game().map();
			Widelands::CoordPath cp(map, path);
			// try to split after two steps
			Widelands::CoordPath::StepVector::size_type i = cp.get_nsteps() - 1, j = 1;

			for (; i >= j; --i, ++j) {
				{
					const Widelands::Coords c = cp.get_coords().at(i);

					if (map[c].nodecaps() & Widelands::BUILDCAPS_FLAG) {
						game().send_player_build_flag(player_number(), c);
						return true;
					}
				}
				{
					const Widelands::Coords c = cp.get_coords().at(j);

					if (map[c].nodecaps() & Widelands::BUILDCAPS_FLAG) {
						game().send_player_build_flag(player_number(), c);
						return true;
					}
				}
			}

			// Unable to set a flag - perhaps the road was build stupid
			game().send_player_bulldoze(*const_cast<Widelands::Road*>(roads.front()));
			dead_ends_check_ = true;
			return true;
		}

		roads.push_back(roads.front());
		roads.pop_front();

		// Occasionaly (not more then once in 15 seconds) we test if the road can be dismantled
		// if there is shortage of spots we do it always
		if (last_road_dismantled_ + Duration(15 * 1000) < gametime &&
		    (gametime.get() % 40 == 0 || spots_ <= kSpotsEnough)) {
			const Widelands::Road& road = *roads.front();
			if (dispensable_road_test(*const_cast<Widelands::Road*>(&road))) {
				game().send_player_bulldoze(*const_cast<Widelands::Road*>(&road));
				last_road_dismantled_ = gametime;
				dead_ends_check_ = true;
				return true;
			}
		}
	}
	// now we rotate economies and flags to get one flag to go on with
	if (economies.empty()) {
		check_economies();
		return false;
	}

	if (economies.size() >= 2) {  // rotating economies
		economies.push_back(economies.front());
		economies.pop_front();
	}

	EconomyObserver* eco = economies.front();
	if (eco->flags.empty()) {
		check_economies();
		return false;
	}
	if (eco->flags.size() > 1) {
		eco->flags.push_back(eco->flags.front());
		eco->flags.pop_front();
	}

	const Widelands::Flag& flag = *eco->flags.front();

	// now we test if it is dead end flag, if yes, destroying it
	if (flag.is_dead_end() && flag.current_wares() == 0) {
		game().send_player_bulldoze(*const_cast<Widelands::Flag*>(&flag));
		eco->flags.pop_front();
		return true;
	}

	bool is_warehouse = false;
	if (Widelands::Building* b = flag.get_building()) {
		BuildingObserver& bo = get_building_observer(b->descr().name().c_str());
		if (bo.type == BuildingObserver::Type::kWarehouse) {
			is_warehouse = true;
		}
	}
	const uint32_t flag_coords_hash = flag.get_position().hash();

	if (flag_warehouse_distance.is_road_prohibited(flag_coords_hash, gametime)) {
		return false;
	}
	// TODO(Nordfriese): Someone should update the code since the big economy splitting for the
	// ferries
	const bool needs_warehouse = flag.get_economy(Widelands::wwWORKER)->warehouses().empty();

	uint32_t tmp_wh;

	// when deciding if we attempt to build a road from here we use probability
	uint16_t probability_score = 0;
	if (flag.nr_of_roads() == 1) {
		probability_score += 20;
	}
	if (is_warehouse && flag.nr_of_roads() <= 3) {
		probability_score += 20;
	}
	probability_score += flag.current_wares() * 5;
	if (needs_warehouse) {
		probability_score += 500;
	}
	if (std::rand() % 10 == 0) {  // NOLINT
		probability_score +=
		   flag_warehouse_distance.get_distance(flag_coords_hash, gametime, &tmp_wh);
	}

	if (std::rand() % 200 < probability_score) {  // NOLINT
		create_shortcut_road(flag, 14, gametime);
		return true;
	}

	return false;
}

// This function takes a road (road is smallest section of roads with two flags on the ends)
// look for longer section of road that starts and ends with building/road crossing
// and tries to find alternative route from one end flag to another.
// If route exists, it is not too long, and current road is not intensively used
// the road can be dismantled
bool DefaultAI::dispensable_road_test(const Widelands::Road& road) {

	Widelands::Flag& roadstartflag = road.get_flag(Widelands::RoadBase::FlagStart);
	Widelands::Flag& roadendflag = road.get_flag(Widelands::RoadBase::FlagEnd);

	// Calculating full road (from crossing/building to another crossing/building),
	// this means we calculate vector of all flags of the "full road"
	std::vector<Widelands::Flag*> full_road;
	full_road.push_back(&roadstartflag);
	full_road.push_back(&roadendflag);

	uint16_t road_length = road.get_path().get_nsteps();

	for (int j = 0; j < 2; ++j) {
		bool new_road_found = true;
		while (new_road_found && full_road.back()->nr_of_roads() <= 2 &&
		       full_road.back()->get_building() == nullptr) {
			new_road_found = false;
			for (uint8_t i = Widelands::WalkingDir::FIRST_DIRECTION;
			     i <= Widelands::WalkingDir::LAST_DIRECTION; ++i) {
				Widelands::Road* const near_road = full_road.back()->get_road(i);

				if (!near_road) {
					continue;
				}

				Widelands::Flag* other_end;
				if (near_road->get_flag(Widelands::RoadBase::FlagStart).get_position().hash() ==
				    full_road.back()->get_position().hash()) {
					other_end = &near_road->get_flag(Widelands::RoadBase::FlagEnd);
				} else {
					other_end = &near_road->get_flag(Widelands::RoadBase::FlagStart);
				}

				// Have we already the end of road in our full_road?
				if (std::find(full_road.begin(), full_road.end(), other_end) == full_road.end()) {
					full_road.push_back(other_end);
					road_length += near_road->get_path().get_nsteps();
					new_road_found = true;
					break;
				}
			}
		}
		// we walked to one end, now let revert the content of full_road and repeat in opposite
		// direction
		std::reverse(full_road.begin(), full_road.end());
	}

	// To make decision how intensively the road is used, we count wares on it, but we distinguish
	// situation when entire road has only 2 flags or is longer
	uint16_t wares_on_road = 0;
	assert(full_road.size() > 1);
	if (full_road.size() == 2) {
		wares_on_road = roadstartflag.current_wares() + roadendflag.current_wares();
	} else {
		// We count wares only on inner flags
		for (uint16_t k = 1; k < full_road.size() - 1; ++k) {
			wares_on_road += full_road[k]->current_wares();
		}
	}

	// If it by chance starts or ends next to a warehouse...
	if (Widelands::Building* b = full_road.front()->get_building()) {
		BuildingObserver& bo = get_building_observer(b->descr().name().c_str());
		if (bo.type == BuildingObserver::Type::kWarehouse) {
			return false;
		}
	}
	if (Widelands::Building* b = full_road.back()->get_building()) {
		BuildingObserver& bo = get_building_observer(b->descr().name().c_str());
		if (bo.type == BuildingObserver::Type::kWarehouse) {
			return false;
		}
	}

	if (spots_ > kSpotsEnough && wares_on_road > 5) {
		return false;
	} else if (wares_on_road > 8) {
		return false;
	}

	std::priority_queue<NearFlag> queue;
	// only used to collect flags reachable walking over roads
	std::vector<NearFlag> reachableflags;

	queue.push(NearFlag(full_road.front(), 0));
	uint16_t alternative_path = std::numeric_limits<uint16_t>::max();
	const uint8_t checkradius = 3 * game().map().calc_distance(full_road.front()->get_position(),
	                                                           full_road.back()->get_position());

	// algorithm to walk on roads
	while (!queue.empty()) {

		// Testing if we stand on the roadendflag... if yes, the alternative path is found, no reason
		// to go on
		if (full_road.back()->get_position().x == queue.top().flag->get_position().x &&
		    full_road.back()->get_position().y == queue.top().flag->get_position().y) {
			alternative_path = queue.top().current_road_distance;
			break;
		}

		// If we were here, do not evaluate the flag again
		std::vector<NearFlag>::iterator f =
		   find(reachableflags.begin(), reachableflags.end(), queue.top().flag);
		if (f != reachableflags.end()) {
			queue.pop();
			continue;
		}

		reachableflags.push_back(queue.top());
		queue.pop();
		NearFlag& nf = reachableflags.back();

		// Now go over roads going from this flag
		for (uint8_t i = Widelands::WalkingDir::FIRST_DIRECTION;
		     i <= Widelands::WalkingDir::LAST_DIRECTION; ++i) {
			Widelands::Road* const near_road = nf.flag->get_road(i);

			if (!near_road) {
				continue;
			}

			// alternate road cannot lead via road to be dismantled
			if (near_road->serial() == road.serial()) {
				continue;
			}

			Widelands::Flag* endflag = &near_road->get_flag(Widelands::RoadBase::FlagStart);

			if (endflag == nf.flag) {
				endflag = &near_road->get_flag(Widelands::RoadBase::FlagEnd);
			}

			// When walking on nearby roads, we do not go too far from start and end of road
			const int32_t dist1 =
			   game().map().calc_distance(full_road.front()->get_position(), endflag->get_position());
			const int32_t dist2 =
			   game().map().calc_distance(full_road.back()->get_position(), endflag->get_position());
			if ((dist1 + dist2) > checkradius) {
				continue;
			}

			const uint32_t new_length = nf.current_road_distance + near_road->get_path().get_nsteps();
			queue.push(NearFlag(endflag, new_length));
		}
	}

	return alternative_path + wares_on_road <= road_length + 12;
}

// Trying to connect the flag to another one, be it from own economy
// or other economy
// The procedure is:
// - Collect all flags within checkradius into RoadCandidates, but first we dont even know if a road
// can be built to them
// - Walking over road network to collect info on flags that are accessible over road network
// - Then merge info from NearFlags to RoadCandidates and consider roads to few best candidates from
// RoadCandidates. We use score named "reduction" that is basically diff between connection over
// existing roads minus possible road from starting flag to candidate flag. Of course there are two
// special cases:
// - the candidate flag does not belong to the same economy, so no road connection exists
// - they are from same economy, but are connected beyond range of checkradius, so actual length of
// connection is not known
bool DefaultAI::create_shortcut_road(const Widelands::Flag& flag,
                                     uint16_t checkradius,
                                     const Time& gametime) {

	// Increasing the failed_connection_tries counter
	// At the same time it indicates a time an economy is without a warehouse
	// TODO(Nordfriese): Someone should update the code since the big economy splitting for the
	// ferries
	EconomyObserver* eco = get_economy_observer(flag.economy(Widelands::wwWORKER));
	// if we passed grace time this will be last attempt and if it fails
	// building is destroyed
	bool last_attempt_ = false;

	// this should not happen, but if the economy has a warehouse and a dismantle
	// grace time set, we must 'zero' the dismantle grace time
	if (!flag.get_economy(Widelands::wwWORKER)->warehouses().empty() &&
	    eco->dismantle_grace_time.is_valid()) {
		eco->dismantle_grace_time = Time();
	}

	// first we deal with situations when this is economy with no warehouses
	// and this is a flag belonging to a building/constructionsite
	// such economy must get dismantle grace time (if not set yet)
	// end sometimes extended checkradius
	if (flag.get_economy(Widelands::wwWORKER)->warehouses().empty() && flag.get_building()) {

		// occupied military buildings get special treatment
		// (extended grace time + longer radius)
		bool occupied_military_ = false;
		Widelands::Building* b = flag.get_building();
		if (upcast(Widelands::MilitarySite, militb, b)) {
			occupied_military_ = !militb->soldier_control()->stationed_soldiers().empty();
		}

		// check if we are within grace time, if not or gracetime unset we need to do something
		// if we are within gracetime we do nothing (this loop is skipped)

		// if grace time is not set, this is probably first time without a warehouse and we must set
		// it
		if (eco->dismantle_grace_time.is_invalid()) {

			// constructionsites
			if (upcast(Widelands::ConstructionSite const, constructionsite, flag.get_building())) {
				BuildingObserver& bo =
				   get_building_observer(constructionsite->building().name().c_str());
				// first very special case - a port (in the phase of constructionsite)
				// this might be a new colonization port
				if (bo.is(BuildingAttribute::kPort)) {
					eco->dismantle_grace_time =
					   gametime + Duration(60 * 60 * 1000);  // one hour should be enough
				} else {  // other constructionsites, usually new (standalone) constructionsites
					eco->dismantle_grace_time =
					   gametime + Duration(30 * 1000 +  // very short time is enough
					                       (eco->flags.size() * 30 *
					                        1000));  // + 30 seconds for every flag in economy
				}

				// buildings
			} else {

				if (occupied_military_) {
					eco->dismantle_grace_time =
					   gametime + Duration((90 * 60 * 1000) + (eco->flags.size() * 20 * 1000));

				} else {  // for other normal buildings
					eco->dismantle_grace_time =
					   gametime + Duration((45 * 60 * 1000) + (eco->flags.size() * 20 * 1000));
				}
			}

			// we have passed grace_time - it is time to dismantle
		} else if (eco->dismantle_grace_time <= gametime) {
			last_attempt_ = true;
			// we increase a check radius in last attempt
			checkradius += 2;
		}

		// and bonus for occupied military buildings:
		if (occupied_military_) {
			checkradius += 4;
		}

		// and generally increase radius for unconnected buildings
		checkradius += 2;
	}

	// Now own roadfinding stuff
	const Widelands::Map& map = game().map();

	// Initializing new object of FlagsForRoads, we will push there all candidate flags
	// First we dont even know if a road can be built there (from current flag)
	// Adding also distance of this flag to nearest wh
	uint32_t tmp_wh;  // This information is not used, but we need it
	const uint32_t current_flag_dist_to_wh =
	   flag_warehouse_distance.get_distance(flag.get_position().hash(), gametime, &tmp_wh);

	FlagCandidates flag_candidates(current_flag_dist_to_wh);

	FindNodeWithFlagOrRoad functor;
	CheckStepRoadAI check(player_, Widelands::MOVECAPS_WALK, true);

	// get all flags within radius
	std::vector<Widelands::Coords> reachable;
	map.find_reachable_fields(
	   game(),
	   Widelands::Area<Widelands::FCoords>(map.get_fcoords(flag.get_position()), checkradius),
	   &reachable, check, functor);

	for (const Widelands::Coords& reachable_coords : reachable) {

		// ignore starting flag, of course
		if (reachable_coords == flag.get_position()) {
			continue;
		}

		const uint32_t reachable_coords_hash = reachable_coords.hash();

		// first make sure there is an immovable (should be, but still)
		Widelands::BaseImmovable* this_immovable = map[reachable_coords].get_immovable();
		if (upcast(Widelands::PlayerImmovable const, player_immovable, this_immovable)) {

			// if it is the road, make a flag there
			if (this_immovable->descr().type() == Widelands::MapObjectType::ROAD) {
				game().send_player_build_flag(player_number(), reachable_coords);
			}

			// do not go on if it is not a flag
			if (this_immovable->descr().type() != Widelands::MapObjectType::FLAG) {
				continue;
			}

			// testing if a flag/road's economy has a warehouse, if not we are not
			// interested to connect to it
			// TODO(Nordfriese): Someone should update the code since the big economy splitting for the
			// ferries
			if (player_immovable->economy(Widelands::wwWORKER).warehouses().empty()) {
				continue;
			}

			// This is a candidate, sending all necessary info to RoadCandidates
			const bool is_different_economy = (player_immovable->get_economy(Widelands::wwWORKER) !=
			                                   flag.get_economy(Widelands::wwWORKER));
			const uint16_t air_distance = map.calc_distance(flag.get_position(), reachable_coords);

			if (!flag_candidates.has_candidate(reachable_coords_hash) &&
			    !flag_warehouse_distance.is_road_prohibited(reachable_coords_hash, gametime)) {
				flag_candidates.add_flag(
				   reachable_coords_hash, is_different_economy,
				   flag_warehouse_distance.get_distance(reachable_coords_hash, gametime, &tmp_wh),
				   air_distance);
			}
		}
	}

	// now we walk over roads and if field is reachable by roads, we change the distance assigned
	// above
	std::map<uint32_t, NearFlag> nearflags;  // only used to collect flags reachable walk over roads
	nearflags[flag.get_position().hash()] = NearFlag(&flag, 0);

	collect_nearflags(nearflags, flag, checkradius);

	// Sending calculated walking costs from nearflags to RoadCandidates to update info on
	// Candidate flags/roads
	for (auto& nf_walk : nearflags) {
		const uint32_t nf_hash = nf_walk.second.flag->get_position().hash();
		// NearFlag contains also flags beyond check radius, these are not relevant for us
		if (flag_candidates.has_candidate(nf_hash)) {
			flag_candidates.set_cur_road_distance(nf_hash, nf_walk.second.current_road_distance);
		}
	}

	// Here we must consider how much are buildable fields lacking
	// the number will be transformed to a weight passed to findpath function
	int32_t fields_necessity = 0;
	if (spots_ < kSpotsTooLittle) {
		fields_necessity += 10;
	}
	if (map_allows_seafaring_ && num_ports == 0) {
		fields_necessity += 10;
	}
	if (num_ports < 4) {
		fields_necessity += 5;
	}
	if (spots_ < kSpotsEnough) {
		fields_necessity += 5;
	}

	fields_necessity *= std::abs(management_data.get_military_number_at(64)) * 5;

	// Now we calculate roads from here to few best looking RoadCandidates....
	flag_candidates.sort_by_air_distance();
	uint32_t possible_roads_count = 0;
	for (const auto& flag_candidate : flag_candidates.flags()) {
		if (possible_roads_count > 10) {
			break;
		}
		const Widelands::Coords coords = Widelands::Coords::unhash(flag_candidate.coords_hash);
		Widelands::Path path;

		// value of pathcost is not important, it just indicates, that the path can be built
		// We send this information to RoadCandidates, with length of possible road if applicable
		const int32_t pathcost =
		   map.findpath(flag.get_position(), coords, 0, path, check, 0, fields_necessity);
		if (pathcost >= 0) {
			flag_candidates.set_road_possible(flag_candidate.coords_hash, path.get_nsteps());
			++possible_roads_count;
		}
	}

	// re-sorting again now by default by a score
	flag_candidates.sort();

	// Well and finally building the winning road (if any)
	const int32_t winner_min_score = (spots_ < kSpotsTooLittle) ? 50 : 25;

	FlagCandidates::Candidate* winner = flag_candidates.get_winner(winner_min_score);
	if (winner) {
		const Widelands::Coords target_coords = Widelands::Coords::unhash(winner->coords_hash);

		// This is to prohibit the flag for some time but with exemption of warehouse
		if (flag_warehouse_distance.get_distance(winner->coords_hash, gametime, &tmp_wh) > 0) {
			flag_warehouse_distance.set_road_built(winner->coords_hash, gametime);
		}
		// and we straight away set distance of future flag
		flag_warehouse_distance.set_distance(
		   flag.get_position().hash(), winner->start_flag_dist_to_wh + winner->possible_road_distance,
		   gametime, 0);  // faking the warehouse

		Widelands::Path& path = *new Widelands::Path();
#ifndef NDEBUG
		const int32_t pathcost =
		   map.findpath(flag.get_position(), target_coords, 0, path, check, 0, fields_necessity);
		assert(pathcost >= 0);
#else
		map.findpath(flag.get_position(), target_coords, 0, path, check, 0, fields_necessity);
#endif
		game().send_player_build_road(player_number(), path);
		return true;
	}
	// We can't build a road so let's block the vicinity as an indication this area is not
	// connectible
	// Usually we block for 2 minutes, but if it is a last attempt we block for 10 minutes
	// Note: we block the vicinity only if this economy (usually a sole flag with a building) is not
	// connected to a warehouse
	// TODO(Nordfriese): Someone should update the code since the big economy splitting for the
	// ferries
	if (flag.get_economy(Widelands::wwWORKER)->warehouses().empty()) {

		// blocking only if latest block was less then 60 seconds ago or it is last attempt
		if (eco->fields_block_last_time + Duration((60 * 1000)) < gametime || last_attempt_) {
			eco->fields_block_last_time = gametime;

			const Duration block_time((last_attempt_ ? 10 : 2) * 60 * 1000);

			FindNodeAcceptAll buildable_functor;
			CheckStepOwnTerritory check_own(player_, Widelands::MOVECAPS_WALK, true);

			// get all flags within radius
			std::vector<Widelands::Coords> reachable_to_block;
			map.find_reachable_fields(
			   game(),
			   Widelands::Area<Widelands::FCoords>(map.get_fcoords(flag.get_position()), checkradius),
			   &reachable_to_block, check_own, buildable_functor);

			for (auto coords : reachable_to_block) {
				blocked_fields.add(coords, game().get_gametime() + block_time);
			}
		}

		// If it last attempt we also destroy the flag (with a building if any attached)
		if (last_attempt_) {
			remove_from_dqueue<Widelands::Flag>(eco->flags, &flag);
			game().send_player_bulldoze(*const_cast<Widelands::Flag*>(&flag));
			dead_ends_check_ = true;
			return true;
		}
	}
	return false;
}

void DefaultAI::collect_nearflags(std::map<uint32_t, NearFlag>& nearflags,
                                  const Widelands::Flag& flag,
                                  const uint16_t checkradius) {
	// Algorithm to walk on roads
	// All nodes are marked as to_be_checked == true first and once the node is checked it is changed
	// to false. Under some conditions, the same node can be checked twice, the to_be_checked can
	// be set back to true. Because less hoops (fewer flag-to-flag roads) does not always mean
	// shortest road.

	const Widelands::Map& map = game().map();

	for (;;) {
		// looking for a node with shortest existing road distance from starting flag and one that has
		// to be checked
		uint32_t start_field = kNoField;
		uint32_t nearest_distance = 10000;
		for (auto item : nearflags) {
			if (item.second.current_road_distance < nearest_distance && item.second.to_be_checked) {
				nearest_distance = item.second.current_road_distance;
				start_field = item.first;
			}
		}
		// OK, we failed to find a NearFlag where to_be_checked == true, so quitting the loop now
		if (start_field == kNoField) {
			break;
		}

		nearflags[start_field].to_be_checked = false;

		// Now going over roads leading from this flag
		for (uint8_t i = Widelands::WalkingDir::FIRST_DIRECTION;
		     i <= Widelands::WalkingDir::LAST_DIRECTION; ++i) {
			Widelands::Road* const road = nearflags[start_field].flag->get_road(i);

			if (!road) {
				continue;
			}

			Widelands::Flag* endflag = &road->get_flag(Widelands::Road::FlagStart);

			if (endflag == nearflags[start_field].flag) {
				endflag = &road->get_flag(Widelands::Road::FlagEnd);
			}

			const uint32_t endflag_hash = endflag->get_position().hash();

			const int32_t dist = map.calc_distance(flag.get_position(), endflag->get_position());

			if (dist > checkradius + 2) {  //  Testing bigger vicinity then checkradius....
				continue;
			}

			// There is few scenarios for this neighbour flag
			if (nearflags.count(endflag_hash) == 0) {
				// This is brand new flag
				// calculating diff how much closer we will get to the flag
				nearflags[endflag_hash] =
				   NearFlag(endflag, nearflags[start_field].current_road_distance +
				                        road->get_path().get_nsteps());
			} else {
				// We know about this flag already
				if (nearflags[endflag_hash].current_road_distance >
				    nearflags[start_field].current_road_distance + road->get_path().get_nsteps()) {
					// ..but this current connection is shorter than one found before
					nearflags[endflag_hash].current_road_distance =
					   nearflags[start_field].current_road_distance + road->get_path().get_nsteps();
					// So let re-check neighbours once more
					nearflags[endflag_hash].to_be_checked = true;
				}
			}
		}
	}
}

/**
 * Checks if anything in one of the economies changed and takes care for these
 * changes.
 *
 * \returns true, if something was changed.
 */
bool DefaultAI::check_economies() {
	while (!new_flags.empty()) {
		const Widelands::Flag& flag = *new_flags.front();
		new_flags.pop_front();
		// TODO(Nordfriese): Someone must urgently update the code since the big economy splitting for
		// the ferries
		get_economy_observer(flag.economy(Widelands::wwWORKER))->flags.push_back(&flag);
	}

	for (std::deque<EconomyObserver*>::iterator obs_iter = economies.begin();
	     obs_iter != economies.end(); ++obs_iter) {
		// check if any flag has changed its economy
		std::deque<Widelands::Flag const*>& fl = (*obs_iter)->flags;

		for (std::deque<Widelands::Flag const*>::iterator j = fl.begin(); j != fl.end();) {
			if (&(*obs_iter)->economy != &(*j)->economy(Widelands::wwWORKER)) {
				// the flag belongs to other economy so we must assign it there
				get_economy_observer((*j)->economy(Widelands::wwWORKER))->flags.push_back(*j);
				// and erase from this economy's observer
				j = fl.erase(j);
			} else {
				++j;
			}
		}

		// if there are no more flags in this economy,
		// we no longer need it's observer
		if ((*obs_iter)->flags.empty()) {
			delete *obs_iter;
			economies.erase(obs_iter);
			return true;
		}
	}
	return false;
}

/**
 * checks the first productionsite in list, takes care if it runs out of
 * resources and finally reenqueues it at the end of the list.
 *
 * \returns true, if something was changed.
 */
bool DefaultAI::check_productionsites(const Time& gametime) {
	if (productionsites.empty()) {
		return false;
	}

	// Reorder and set new values; - better now because there are multiple returns in the function
	productionsites.push_back(productionsites.front());
	productionsites.pop_front();

	// Get link to productionsite that should be checked
	ProductionSiteObserver& site = productionsites.front();

	// Inform if we are above ai type limit.
	if (site.bo->total_count() > site.bo->cnt_limit_by_aimode) {
		log_warn_time(gametime, "AI check_productionsites: Too many %s: %d, ai limit: %d\n",
		              site.bo->name, site.bo->total_count(), site.bo->cnt_limit_by_aimode);
	}

	// first we werify if site is working yet (can be unoccupied since the start)
	if (!site.site->can_start_working()) {
		site.unoccupied_till = game().get_gametime();
	}

	// is it connected to wh at all?
	// TODO(Nordfriese): Someone should update the code since the big economy splitting for the
	// ferries
	const bool connected_to_wh = !site.site->get_economy(Widelands::wwWORKER)->warehouses().empty();

	// do not dismantle or upgrade the same type of building too soon - to give some time to update
	// statistics
	if (game().get_gametime() <
	    site.bo->last_dismantle_time +
	       Duration((std::abs(management_data.get_military_number_at(164)) / 25 + 1) * 60 * 1000)) {
		return false;
	}

	// Get max radius of recursive workarea
	WorkareaInfo::size_type radius = 0;
	const WorkareaInfo& workarea_info = site.bo->desc->workarea_info_;
	for (const auto& temp_info : workarea_info) {
		if (radius < temp_info.first) {
			radius = temp_info.first;
		}
	}

	const Widelands::Map& map = game().map();

	// First we check if we must release an experienced worker
	// iterate over all working positions of the actual productionsite
	for (uint8_t i = 0; i < site.site->descr().nr_working_positions(); i++) {
		// get the pointer to the worker assigned to the actual position
		const Widelands::Worker* cw = site.site->working_positions()[i].worker.get(game());
		if (cw) {  // a worker is assigned to the position
			// get the descritpion index of the worker assigned on this position
			Widelands::DescriptionIndex current_worker = cw->descr().worker_index();
			// if description indexes of assigned worker and normal worker differ
			// (this means an experienced worker is assigned to the position)
			// and we have none of the experienced workers on stock
			if (current_worker != site.bo->positions.at(i) &&
			    calculate_stocklevel(current_worker, WareWorker::kWorker) < 1) {
				// kick out the worker
				game().send_player_evict_worker(*site.site->working_positions()[i].worker.get(game()));
				return true;
			}
		}
	}

	// The code here is bit complicated
	// a) Either this site is pending for upgrade, if ready, order the upgrade
	// b) other site of type is pending for upgrade
	// c) if none of above, we can consider upgrade of this one

	const Widelands::DescriptionIndex enhancement = site.site->descr().enhancement();

	bool considering_upgrade = enhancement != Widelands::INVALID_INDEX;

	if (!basic_economy_established && management_data.f_neuron_pool[17].get_position(2)) {
		considering_upgrade = false;
	}

	// First we check for rare case when input wares are set to 0 but AI is not aware that
	// the site is pending for upgrade - one possible cause is this is a freshly loaded game
	if (!site.upgrade_pending) {
		bool resetting_wares = false;
		for (auto& queue : site.site->inputqueues()) {
			if (queue->get_max_fill() == 0) {
				resetting_wares = true;
				game().send_player_set_input_max_fill(
				   *site.site, queue->get_index(), queue->get_type(), queue->get_max_size());
			}
		}
		if (resetting_wares) {
			log_info_time(gametime,
			              " %d: AI: input queues were reset to max for %s (game just loaded?)\n",
			              player_number(), site.bo->name);
			return true;
		}
	}

	if (site.upgrade_pending) {
		// The site is in process of emptying its input queues
		// Do nothing when some wares are left, but do not wait more then 4 minutes
		if (site.bo->construction_decision_time + Duration(4 * 60 * 1000) > gametime &&
		    !set_inputs_to_zero(site)) {
			return false;
		}
		assert(site.bo->cnt_upgrade_pending == 1);
		assert(enhancement != Widelands::INVALID_INDEX);
		game().send_player_enhance_building(*site.site, enhancement, true);
		return true;
	} else if (site.bo->cnt_upgrade_pending > 0) {
		// some other site of this type is in pending for upgrade
		assert(site.bo->cnt_upgrade_pending == 1);
		return false;
	}
	assert(site.bo->cnt_upgrade_pending == 0);

	// Of course type of productionsite must be allowed
	if (considering_upgrade && !player_->is_building_type_allowed(enhancement)) {
		considering_upgrade = false;
	}

	// Site must be connected to warehouse
	if (considering_upgrade && !connected_to_wh) {
		considering_upgrade = false;
	}

	// If upgrade produces new outputs, we upgrade unless the site is younger
	// then 10 minutes. Otherwise the site must be older then 20 minutes and
	// gametime > 45 minutes.
	if (considering_upgrade) {
		if (site.bo->is(BuildingAttribute::kUpgradeExtends)) {
			if (gametime < site.built_time + Duration(10 * 60 * 1000)) {
				considering_upgrade = false;
			}
		} else {
			if (gametime < Time(45 * 60 * 1000) ||
			    gametime < site.built_time + Duration(20 * 60 * 1000)) {
				considering_upgrade = false;
			}
		}
	}

	// No upgrade without proper workers
	if (considering_upgrade && !site.site->has_workers(enhancement, game())) {
		const Widelands::BuildingDescr& bld = *tribe_->get_building_descr(enhancement);
		BuildingObserver& en_bo = get_building_observer(bld.name().c_str());
		if (get_stocklevel(en_bo, gametime, WareWorker::kWorker) < 1) {
			considering_upgrade = false;
		}
	}

	if (considering_upgrade) {

		const Widelands::BuildingDescr& bld = *tribe_->get_building_descr(enhancement);
		BuildingObserver& en_bo = get_building_observer(bld.name().c_str());
		bool doing_upgrade = false;

		// 10 minutes is a time to productions statics to settle
		if ((en_bo.last_building_built.is_invalid() ||
		     gametime - en_bo.last_building_built >= Duration(10 * 60 * 1000)) &&
		    (en_bo.cnt_under_construction + en_bo.unoccupied_count) == 0) {

			// forcing first upgrade
			if (en_bo.total_count() == 0 &&
			    (site.bo->cnt_built > 1 || site.bo->is(BuildingAttribute::kUpgradeSubstitutes))) {
				doing_upgrade = true;
			}

			if (en_bo.total_count() == 1 &&
			    (site.bo->cnt_built > 1 || site.bo->is(BuildingAttribute::kUpgradeSubstitutes))) {
				if (en_bo.current_stats > 55) {
					doing_upgrade = true;
				}
			}

			if (en_bo.total_count() > 1 &&
			    (site.bo->cnt_built > 2 || site.bo->is(BuildingAttribute::kUpgradeSubstitutes))) {
				if (en_bo.current_stats > 75) {
					doing_upgrade = true;
				}
			}

			// Don't forget about limitation of number of buildings
			if (en_bo.aimode_limit_status() != AiModeBuildings::kAnotherAllowed) {
				doing_upgrade = false;
			}
		}

		// Here we just restrict input wares to 0 and set flag 'upgrade_pending' to true
		if (doing_upgrade) {
			set_inputs_to_zero(site);
			site.bo->construction_decision_time = gametime;
			en_bo.construction_decision_time = gametime;
			site.upgrade_pending = true;
			++site.bo->cnt_upgrade_pending;
			return true;
		}
	}

	// Barracks
	if (site.bo->is(BuildingAttribute::kBarracks)) {
		// If we somehow have more than one barracks we will dismantle current one
		if (site.bo->total_count() > 1) {
			log_info_time(
			   gametime,
			   "AI %2d: We have %d barracks, that is not supported by AI and if caused by AI it is an "
			   "error; dismantling the barracks at %3dx%3d\n",
			   player_number(), site.bo->total_count(), site.site->get_position().x,
			   site.site->get_position().y);
			if (connected_to_wh) {
				game().send_player_dismantle(*site.site, true);
			} else {
				game().send_player_bulldoze(*site.site);
			}
			return true;
		}

		assert(site.bo->total_count() == 1);
		for (auto& queue : site.site->inputqueues()) {
			if (queue->get_max_fill() > 4) {
				game().send_player_set_input_max_fill(
				   *site.site, queue->get_index(), queue->get_type(), 4);
			}
		}

		// AI takes multiple inputs into account and makes decision if barracks to be stopped/started
		int16_t tmp_score = 0;
		int16_t inputs[kFNeuronBitSize] = {0};
		const Widelands::PlayerNumber pn = player_number();
		tmp_score += (soldier_status_ == SoldiersStatus::kBadShortage) * 8;
		tmp_score += (soldier_status_ == SoldiersStatus::kShortage) * 4;
		tmp_score += (soldier_status_ == SoldiersStatus::kEnough) * 2;
		tmp_score += (soldier_status_ == SoldiersStatus::kFull) * 1;
		inputs[2] = (expansion_type.get_expansion_type() == ExpansionMode::kEconomy) * -1;
		inputs[3] = (expansion_type.get_expansion_type() == ExpansionMode::kSpace) * 1;
		inputs[4] = -1;
		inputs[5] = -2;
		inputs[6] = -3;
		inputs[14] =
		   (player_statistics.get_player_power(pn) < player_statistics.get_old_player_power(pn)) * 1;
		inputs[15] =
		   (player_statistics.get_player_power(pn) < player_statistics.get_old60_player_power(pn)) *
		   1;
		inputs[16] =
		   (player_statistics.get_player_power(pn) > player_statistics.get_old_player_power(pn)) * 1;
		inputs[17] =
		   (player_statistics.get_player_power(pn) > player_statistics.get_old60_player_power(pn)) *
		   1;
		inputs[18] = (expansion_type.get_expansion_type() == ExpansionMode::kSpace) * -1;
		inputs[19] = (expansion_type.get_expansion_type() == ExpansionMode::kEconomy) * 1;
		inputs[20] = 1;
		inputs[21] = 2;
		inputs[22] = 3;
		inputs[23] = (ts_without_trainers_ > 0) ? -1 : 0;
		inputs[24] = (ts_without_trainers_ > 0) ? -2 : 0;
		inputs[25] = (ts_without_trainers_ > 0) ? -3 : 0;
		for (uint8_t i = 0; i < kFNeuronBitSize; ++i) {
			if (management_data.f_neuron_pool[24].get_position(i)) {
				tmp_score += inputs[i];
			}
		}

		// starting the site
		if (site.site->is_stopped() && tmp_score >= 0) {
			game().send_player_start_stop_building(*site.site);
			for (auto& queue : site.site->inputqueues()) {
				game().send_player_set_input_max_fill(
				   *site.site, queue->get_index(), queue->get_type(), 4);
			}
		}
		// stopping the site
		if (!site.site->is_stopped() && tmp_score < 0) {
			game().send_player_start_stop_building(*site.site);
			for (auto& queue : site.site->inputqueues()) {
				game().send_player_set_input_max_fill(
				   *site.site, queue->get_index(), queue->get_type(), 2);
			}
		}
	}

	// Lumberjack / Woodcutter handling
	if (site.bo->is(BuildingAttribute::kLumberjack)) {

		// do not dismantle immediatelly
		if ((game().get_gametime() - site.built_time) < Duration(6 * 60 * 1000)) {
			return false;
		}

		// Do not destruct the last few lumberjacks
		if (site.bo->cnt_built <= site.bo->cnt_target) {
			return false;
		}

		unsigned remaining_trees = 0;
		for (const auto& attribute_info : site.site->descr().collected_attributes()) {
			if (attribute_info.first != Widelands::MapObjectType::IMMOVABLE) {
				continue;
			}
			remaining_trees += map.find_immovables(
			   game(),
			   Widelands::Area<Widelands::FCoords>(map.get_fcoords(site.site->get_position()), radius),
			   nullptr, Widelands::FindImmovableAttribute(attribute_info.second));
		}
		if (site.site->get_statistics_percent() >
		    std::abs(management_data.get_military_number_at(117)) / 2) {
			return false;
		}

		if (remaining_trees > trees_nearby_treshold_ / 3) {
			return false;
		}

		// so finally we dismantle the lumberjack
		site.bo->last_dismantle_time = game().get_gametime();
		if (connected_to_wh) {
			game().send_player_dismantle(*site.site, true);
		} else {
			game().send_player_bulldoze(*site.site);
		}

		return true;
	}

	// Wells handling
	if (site.bo->is(BuildingAttribute::kWell)) {
		// Never get below target count of wells
		if (site.bo->total_count() <= site.bo->cnt_target) {
			return false;
		}

		if (site.unoccupied_till + Duration(6 * 60 * 1000) < gametime &&
		    site.site->get_statistics_percent() == 0) {
			site.bo->last_dismantle_time = gametime;
			if (connected_to_wh) {
				game().send_player_dismantle(*site.site, true);
			} else {
				game().send_player_bulldoze(*site.site);
			}

			return true;
		}

		// do not consider dismantling if we are under target
		if (site.bo->last_dismantle_time + Duration(90 * 1000) > game().get_gametime()) {
			return false;
		}

		// now we test the stocklevel and dismantle the well if we have enough water
		// but first we make sure we do not dismantle a well too soon
		// after dismantling previous one
		if (get_stocklevel(*site.bo, gametime) > 250 + productionsites.size() * 5) {  // dismantle
			site.bo->last_dismantle_time = game().get_gametime();
			if (connected_to_wh) {
				game().send_player_dismantle(*site.site, true);
			} else {
				game().send_player_bulldoze(*site.site);
			}
			return true;
		}

		return false;
	}

	// Quarry handling
	if (site.bo->is(BuildingAttribute::kNeedsRocks)) {

		unsigned rocks_in_vicinity = 0;
		for (const auto& attribute_info : site.site->descr().collected_attributes()) {
			if (attribute_info.first != Widelands::MapObjectType::IMMOVABLE) {
				continue;
			}
			rocks_in_vicinity += map.find_immovables(
			   game(),
			   Widelands::Area<Widelands::FCoords>(map.get_fcoords(site.site->get_position()), 6),
			   nullptr, Widelands::FindImmovableAttribute(attribute_info.second));
		}

		if (rocks_in_vicinity == 0) {
			// destruct the building and it's flag (via flag destruction)
			// the destruction of the flag avoids that defaultAI will have too many
			// unused roads - if needed the road will be rebuild directly.
			if (connected_to_wh) {
				game().send_player_dismantle(*site.site, true);
			} else {
				game().send_player_bulldoze(*site.site);
			}
			return true;
		}

		if (site.unoccupied_till + Duration(6 * 60 * 1000) < gametime &&
		    site.site->get_statistics_percent() == 0) {
			// it is possible that there are rocks but quarry is not able to mine them
			site.bo->last_dismantle_time = game().get_gametime();
			if (connected_to_wh) {
				game().send_player_dismantle(*site.site, true);
			} else {
				game().send_player_bulldoze(*site.site);
			}

			return true;
		}

		return false;
	}

	// All other SPACE_CONSUMERS without input and above target_count
	if (site.bo->inputs.empty()                  // does not consume anything
	    && site.bo->supported_producers.empty()  // not a renewing building (forester...)
	    && site.bo->is(BuildingAttribute::kSpaceConsumer) &&
	    !site.bo->is(BuildingAttribute::kRanger)) {

		// if we have more buildings then target
		if ((site.bo->cnt_built - site.bo->unconnected_count) > site.bo->cnt_target &&
		    site.unoccupied_till +
		          Duration((std::abs(management_data.get_military_number_at(166)) / 5 + 1) * 60 *
		                   1000) <
		       gametime &&
		    site.site->can_start_working()) {

			if (site.site->get_statistics_percent() < 30 && get_stocklevel(*site.bo, gametime) > 100) {
				site.bo->last_dismantle_time = game().get_gametime();
				if (connected_to_wh) {
					game().send_player_dismantle(*site.site, true);
				} else {
					game().send_player_bulldoze(*site.site);
				}
				return true;
			}
		}

		// a building can be dismanteld if it performs too bad, if it is not the last one
		if (site.site->get_statistics_percent() <= 10 && site.bo->cnt_built > 1 &&
		    site.unoccupied_till +
		          Duration((std::abs(management_data.get_military_number_at(167)) / 5 + 1) * 60 *
		                   1000) <
		       gametime &&
		    site.site->can_start_working() &&
		    get_stocklevel(*site.bo, gametime) >
		       static_cast<unsigned int>(
		          (std::abs(management_data.get_military_number_at(168)) / 5))) {

			if (connected_to_wh) {
				game().send_player_dismantle(*site.site, true);
			} else {
				game().send_player_bulldoze(*site.site);
			}
			return true;
		}

		// Blocking the vicinity if too low performance and ware is still needed
		if (site.site->get_statistics_percent() <= 50 || get_stocklevel(*site.bo, gametime) < 5) {
			Widelands::MapRegion<Widelands::Area<Widelands::FCoords>> mr(
			   map, Widelands::Area<Widelands::FCoords>(
			           map.get_fcoords(site.site->base_flag().get_position()), 5));
			do {
				blocked_fields.add(mr.location(), gametime + Duration(5 * 60 * 100));
			} while (mr.advance(map));
		}

		return false;
	}

	// buildings with inputs, checking if we can a dismantle some due to low performance
	if (!site.bo->inputs.empty() && (site.bo->cnt_built - site.bo->unoccupied_count) >= 3 &&
	    site.site->can_start_working() &&
	    check_building_necessity(*site.bo, PerfEvaluation::kForDismantle, gametime) ==
	       BuildingNecessity::kNotNeeded &&
	    gametime - site.bo->last_dismantle_time >
	       Duration(static_cast<uint32_t>(
	          (std::abs(management_data.get_military_number_at(169)) / 5 + 1) * 60 * 1000)) &&

	    site.bo->current_stats > site.site->get_statistics_percent() &&  // underperformer
	    (game().get_gametime() - site.unoccupied_till) > Duration(10 * 60 * 1000)) {

		site.bo->last_dismantle_time = game().get_gametime();

		if (connected_to_wh) {
			game().send_player_dismantle(*site.site, true);
		} else {
			game().send_player_bulldoze(*site.site);
		}
		return true;
	}

	// remaining buildings without inputs and not supporting ones (fishers only left probably and
	// hunters)
	if (site.bo->inputs.empty() && site.bo->supported_producers.empty() &&
	    site.site->can_start_working() && !site.bo->is(BuildingAttribute::kSpaceConsumer) &&
	    site.site->get_statistics_percent() < 5 &&
	    ((game().get_gametime() - site.built_time) > Duration(10 * 60 * 1000))) {

		site.bo->last_dismantle_time = game().get_gametime();
		if (connected_to_wh) {
			game().send_player_dismantle(*site.site, true);
		} else {
			game().send_player_bulldoze(*site.site);
		}
		return true;
	}

	// supporting productionsites (rangers)
	// stop/start them based on stock avaiable
	if (!site.bo->supported_producers.empty()) {

		if (!site.bo->is(BuildingAttribute::kRanger)) {
			// other supporting sites, like fish breeders, gamekeepers are not dismantled at all
			return false;
		}

		// dismantling the rangers hut, but only if we have them above a target
		if (wood_policy_ == WoodPolicy::kDismantleRangers &&
		    site.bo->cnt_built > site.bo->cnt_target) {

			site.bo->last_dismantle_time = game().get_gametime();
			if (connected_to_wh) {
				game().send_player_dismantle(*site.site, true);
			} else {
				game().send_player_bulldoze(*site.site);
			}
			return true;
		}

		// stopping a ranger (sometimes the policy can be kDismantleRangers,
		// but we still preserve some rangers for sure)
		if ((wood_policy_ == WoodPolicy::kStopRangers ||
		     wood_policy_ == WoodPolicy::kDismantleRangers) &&
		    !site.site->is_stopped()) {

			game().send_player_start_stop_building(*site.site);
			return false;
		}

		unsigned trees_in_vicinity = 0;
		for (const auto& attribute_info : site.site->descr().created_attributes()) {
			if (attribute_info.first != Widelands::MapObjectType::IMMOVABLE) {
				continue;
			}
			trees_in_vicinity += map.find_immovables(
			   game(),
			   Widelands::Area<Widelands::FCoords>(map.get_fcoords(site.site->get_position()), 5),
			   nullptr, Widelands::FindImmovableAttribute(attribute_info.second));
		}

		// stop ranger if enough trees around regardless of policy
		if (trees_in_vicinity > 25) {
			if (!site.site->is_stopped()) {
				game().send_player_start_stop_building(*site.site);
			}
			// if not enough trees nearby, we can start them if required
		} else if ((wood_policy_ == WoodPolicy::kAllowRangers) && site.site->is_stopped()) {
			game().send_player_start_stop_building(*site.site);
		}
	}

	return false;
}

/**
 * checks the first mine in list, takes care if it runs out of
 * resources and finally reenqueues it at the end of the list.
 *
 * \returns true, if something was changed.
 */
bool DefaultAI::check_mines_(const Time& gametime) {
	if (mines_.empty()) {
		return false;
	}

	// Reorder and set new values; - due to returns within the function
	mines_.push_back(mines_.front());
	mines_.pop_front();

	// Get link to productionsite that should be checked
	ProductionSiteObserver& site = mines_.front();

	// TODO(Nordfriese): Someone should update the code since the big economy splitting for the
	// ferries
	const bool connected_to_wh = !site.site->get_economy(Widelands::wwWORKER)->warehouses().empty();

	// First we dismantle mines that are marked as such, generally we wait till all wares all gone
	if (site.dismantle_pending_since.is_valid()) {
		assert(site.dismantle_pending_since <= gametime);
		if (set_inputs_to_zero(site) ||
		    site.dismantle_pending_since + Duration(5 * 60 * 1000) < gametime) {
			if (connected_to_wh) {
				game().send_player_dismantle(*site.site, true);
			} else {
				game().send_player_bulldoze(*site.site);
			}

			return true;
		} else if (site.dismantle_pending_since + Duration(3 * 60 * 1000) < gametime) {
			stop_site(site);
			return false;
		} else {
			return false;
		}
	} else if (site.site->can_start_working()) {
		set_inputs_to_max(site);
	} else {
		set_inputs_to_zero(site);
	}

	// First we check if we must release an experienced worker
	for (uint8_t i = 0; i < site.site->descr().nr_working_positions(); i++) {
		const Widelands::Worker* cw = site.site->working_positions()[i].worker.get(game());
		if (cw) {
			Widelands::DescriptionIndex current_worker = cw->descr().worker_index();
			if (current_worker != site.bo->positions.at(i) &&
			    calculate_stocklevel(current_worker, WareWorker::kWorker) < 1) {
				game().send_player_evict_worker(*site.site->working_positions()[i].worker.get(game()));
				return true;
			}
		}
	}

	// Single _critical is a critical mine if it is the only one of its type, so it needs special
	// treatment
	bool single_critical = false;
	if ((site.bo->is(BuildingAttribute::kBuildingMatProducer) ||
	     site.bo->mines == iron_resource_id) &&
	    mines_per_type[site.bo->mines].finished == 1) {
		single_critical = true;
	}

	// first get rid of mines that have been  missing workers for some time (10 minutes),
	// released worker (if any) can be useful elsewhere !
	if (!single_critical && site.built_time + Duration(10 * 60 * 1000) < gametime &&
	    !site.site->can_start_working() && mines_per_type[site.bo->mines].total_count() > 2) {
		initiate_dismantling(site, gametime);
		return false;
	}

	// to avoid problems with uint underflow, we discourage considerations below
	if (gametime < Time(10 * 60 * 1000)) {
		return false;
	}

	// After 15 minutes in existence we check whether a miner is needed for a critical unoccupied
	// mine elsewhere
	if (site.built_time + Duration(15 * 60 * 1000) < gametime) {
		if (!mines_per_type[site.bo->mines].is_critical && critical_mine_unoccupied(gametime)) {
			for (uint8_t i = 0; i < site.site->descr().nr_working_positions(); i++) {
				const Widelands::Worker* cw = site.site->working_positions()[i].worker.get(game());
				if (cw) {
					game().send_player_evict_worker(
					   *site.site->working_positions()[i].worker.get(game()));
				}
			}
			return true;
		}
	}

	// if mine is working, doing nothing
	if (site.no_resources_since.is_invalid() ||
	    gametime < site.no_resources_since + Duration(5 * 60 * 1000)) {
		return false;
	}

	// Out of resources, first check whether a mine is not needed for critical mine
	if (!mines_per_type[site.bo->mines].is_critical && critical_mine_unoccupied(gametime)) {
		initiate_dismantling(site, gametime);
		return true;
	}

	// Check whether building is enhanceable. If yes consider an upgrade.
	const Widelands::DescriptionIndex enhancement = site.site->descr().enhancement();
	bool has_upgrade = false;
	if (enhancement != Widelands::INVALID_INDEX) {
		if (player_->is_building_type_allowed(enhancement)) {
			has_upgrade = true;
		}
	}

	// every type of mine has minimal number of mines that are to be preserved
	// (we will not dismantle even if there are no mineable resources left for this level of mine
	// and output is not needed)
	bool forcing_upgrade = false;
	const uint16_t minimal_mines_count =
	   (site.bo->is(BuildingAttribute::kBuildingMatProducer)) ? 2 : 1;
	if (has_upgrade && mines_per_type[site.bo->mines].total_count() <= minimal_mines_count) {
		forcing_upgrade = true;
	}

	// dismantling a mine
	if (!has_upgrade) {  // if no upgrade, now
		initiate_dismantling(site, gametime);
		return true;
		// if having an upgrade, after half hour
	} else if (site.no_resources_since + Duration(30 * 60 * 1000) < gametime && !forcing_upgrade) {
		initiate_dismantling(site, gametime);
		return true;
	}

	// if we are here, a mine is upgradeable

	// if we don't need the output, and we have other buildings of the same type, the function
	// returns
	// and building will be dismantled later.
	check_building_necessity(*site.bo, PerfEvaluation::kForDismantle, gametime);
	if (site.bo->max_needed_preciousness == 0 && !forcing_upgrade) {
		return false;
	}

	// again similarly, no upgrading if not connected, other parts of AI will dismantle it,
	// or connect to a warehouse
	if (!connected_to_wh) {
		return false;
	}

	// don't upgrade now if other mines of the same type are right now in construction
	if (mines_per_type[site.bo->mines].in_construction > 0) {
		return false;
	}

	bool changed = false;

	// first exclude possibility there are enhancements in construction or unoccupied_count
	const Widelands::BuildingDescr& bld = *tribe_->get_building_descr(enhancement);
	BuildingObserver& en_bo = get_building_observer(bld.name().c_str());

	// Make sure we do not exceed limit given by AI mode
	if (en_bo.aimode_limit_status() == AiModeBuildings::kAnotherAllowed) {

		// if it is too soon for enhancement
		if (gametime - en_bo.construction_decision_time >= kBuildingMinInterval) {
			// now verify that there are enough workers
			if (site.site->has_workers(enhancement, game())) {  // enhancing
				game().send_player_enhance_building(*site.site, enhancement, true);
				if (site.bo->max_needed_preciousness == 0) {
					assert(mines_per_type[site.bo->mines].total_count() <= minimal_mines_count);
				}
				if (mines_per_type[site.bo->mines].total_count() > minimal_mines_count) {
					assert(site.bo->max_needed_preciousness > 0);
				}
				en_bo.construction_decision_time = gametime;
				changed = true;
			}
		}
	}

	return changed;
}

BuildingNecessity DefaultAI::check_warehouse_necessity(BuildingObserver& bo, const Time& gametime) {
	bo.primary_priority = 0;

	// First there are situation when we cannot built the warehouse/port
	// a) This is port and map is not seafaring one
	if (bo.is(BuildingAttribute::kPort) && !map_allows_seafaring_) {
		bo.new_building_overdue = 0;
		return BuildingNecessity::kForbidden;
	}

	// b) the site is prohibited
	if (bo.prohibited_till > gametime) {
		bo.new_building_overdue = 0;
		return BuildingNecessity::kForbidden;
	}

	// If this is a port and is the first bo be built
	const bool first_port_allowed = (bo.is(BuildingAttribute::kPort) && bo.total_count() == 0);

	// c) there are warehouses in construction (first port is exemption)
	if (numof_warehouses_in_const_ > 0 && !first_port_allowed) {
		bo.new_building_overdue = 0;
		return BuildingNecessity::kForbidden;
	}

	// d) there is ai limit for this bulding
	if (bo.aimode_limit_status() != AiModeBuildings::kAnotherAllowed) {
		bo.new_building_overdue = 0;
		return BuildingNecessity::kForbidden;
	}

	// e) basic economy not established, but first port is an exemption
	if (!basic_economy_established && !first_port_allowed) {
		bo.new_building_overdue = 0;
		return BuildingNecessity::kForbidden;
	}

	// Number of needed warehouses decides if new one is needed and also
	// converts to the score
	int32_t needed_count = 0;
	if (first_port_allowed) {
		needed_count += numof_warehouses_ + numof_warehouses_in_const_ + 1;
	} else {
		needed_count += static_cast<int32_t>(productionsites.size() + mines_.size()) /
		                   (40 + management_data.get_military_number_at(21) / 10) +
		                1;
	}

	assert(needed_count >= 0 &&
	       needed_count <= (static_cast<uint16_t>(productionsites.size() + mines_.size()) / 10) + 2);

	if (player_statistics.any_enemy_seen_lately(gametime) +
	       (productionsites.size() + mines_.size()) >
	    10) {
		++needed_count;
	}

	// Port should always have higher score than a warehouse
	if (bo.is(BuildingAttribute::kPort)) {
		++needed_count;
	}

	// suppres a warehouse if not enough spots
	if (spots_ < kSpotsEnough && !bo.is(BuildingAttribute::kPort)) {
		--needed_count;
	}

	if (needed_count <= numof_warehouses_in_const_ + numof_warehouses_) {
		bo.new_building_overdue = 0;
		return BuildingNecessity::kForbidden;
	}

	// So now we know the warehouse here is needed.
	bo.primary_priority = 1 + (needed_count - numof_warehouses_) *
	                             std::abs(management_data.get_military_number_at(22) * 20);
	++bo.new_building_overdue;
	bo.primary_priority +=
	   bo.new_building_overdue * std::abs(management_data.get_military_number_at(16));
	if (bo.is(BuildingAttribute::kPort) && spots_ < kSpotsTooLittle) {
		bo.primary_priority += std::abs(management_data.get_military_number_at(152)) * 10;
	}
	return BuildingNecessity::kAllowed;
}

// this receives an building observer and have to decide if new/one of
// current buildings of this type is needed
// This is core of construct_building() function
// This is run once when construct_building() is run, or when considering
// dismantle
BuildingNecessity DefaultAI::check_building_necessity(BuildingObserver& bo,
                                                      const PerfEvaluation purpose,
                                                      const Time& gametime) {
	bo.primary_priority = 0;

	static BasicEconomyBuildingStatus site_needed_for_economy = BasicEconomyBuildingStatus::kNone;
	site_needed_for_economy = BasicEconomyBuildingStatus::kNone;
	if (gametime > Time(2 * 60 * 1000) && gametime < Time(120 * 60 * 1000) &&
	    !basic_economy_established) {
		if (persistent_data->remaining_basic_buildings.count(bo.id) &&
		    bo.cnt_under_construction == 0) {
			assert(persistent_data->remaining_basic_buildings.count(bo.id) > 0);
			if (spots_ < kSpotsTooLittle && bo.type != BuildingObserver::Type::kMine) {
				site_needed_for_economy = BasicEconomyBuildingStatus::kNeutral;
			} else {
				site_needed_for_economy = BasicEconomyBuildingStatus::kEncouraged;
			}

		} else {
			site_needed_for_economy = BasicEconomyBuildingStatus::kDiscouraged;
		}
	}

	// Very first we finds if AI is allowed to build such building due to its mode
	if (purpose == PerfEvaluation::kForConstruction &&
	    bo.aimode_limit_status() != AiModeBuildings::kAnotherAllowed) {
		return BuildingNecessity::kForbidden;
	}

	// Perhaps buildings are not allowed because the map is no seafaring
	if (purpose == PerfEvaluation::kForConstruction && !map_allows_seafaring_ &&
	    bo.is(BuildingAttribute::kNeedsSeafaring)) {
		return BuildingNecessity::kForbidden;
	}

	// First we deal with training sites, they are separate category
	if (bo.type == BuildingObserver::Type::kTrainingsite) {

		if (!basic_economy_established && management_data.f_neuron_pool[17].get_position(1)) {
			return BuildingNecessity::kNotNeeded;
		} else if (bo.aimode_limit_status() != AiModeBuildings::kAnotherAllowed) {
			return BuildingNecessity::kNotNeeded;
		} else if (ts_without_trainers_ > 0 || bo.cnt_under_construction > 0 ||
		           ts_in_const_count_ > 1) {
			return BuildingNecessity::kNotNeeded;
		} else if (bo.prohibited_till > gametime) {
			return BuildingNecessity::kNotNeeded;
		} else if (ts_without_trainers_ > 1) {
			return BuildingNecessity::kNotNeeded;
		} else if (bo.total_count() > 0) {
			if (soldier_trained_log.count(gametime, bo.id) / bo.total_count() < 5) {
				return BuildingNecessity::kNotNeeded;
			}
		}

		// It seems we might need it after all
		bo.primary_priority = -30;
		if (bo.build_material_shortage) {
			bo.primary_priority -= std::abs(management_data.get_military_number_at(72));
		}

		if (bo.forced_after > gametime && bo.total_count() == 0) {
			bo.primary_priority += 50 + std::abs(management_data.get_military_number_at(112) / 5);
		}

		// If we are close to enemy (was seen in last 15 minutes)
		if (player_statistics.any_enemy_seen_lately(gametime)) {
			bo.primary_priority += std::abs(management_data.get_military_number_at(57) / 2);
		}

		// Do we own some minefields for each critical mine
		if (!mine_fields_stat.has_critical_ore_fields()) {
			bo.primary_priority -= std::abs(management_data.get_military_number_at(156));
		}

		// We build one trainig site per X military sites
		// with some variations, of course
		int32_t target = 1 + static_cast<int32_t>(militarysites.size() + productionsites.size()) /
		                        (std::abs(management_data.get_military_number_at(113) / 2) + 1);
		assert(target > 0 && target < 500);

		uint16_t current_proportion = 0;
		if (ts_finished_count_ + ts_in_const_count_ > 0) {
			current_proportion = bo.total_count() * 100 / (ts_finished_count_ + ts_in_const_count_);
		}

		bo.primary_priority += (target - ts_finished_count_ - ts_in_const_count_) *
		                       std::abs(management_data.get_military_number_at(114) * 2);
		bo.primary_priority += (static_cast<int32_t>(militarysites.size() + productionsites.size()) -
		                        target * std::abs(management_data.get_military_number_at(78) / 4)) *
		                       3;

		// Special bonus for very first site of type
		if (bo.total_count() == 0) {
			bo.primary_priority += std::abs(management_data.get_military_number_at(56)) +
			                       bo.max_trainingsites_proportion - current_proportion;
		} else if (bo.max_trainingsites_proportion < current_proportion) {
			bo.primary_priority -= std::abs(management_data.get_military_number_at(128) * 3);
		}

		if (bo.primary_priority > 0) {
			return BuildingNecessity::kNeeded;
		} else {
			return BuildingNecessity::kNotNeeded;
		}
	}

	if (bo.is(BuildingAttribute::kRecruitment)) {
		if (bo.total_count() > 1) {
			return BuildingNecessity::kForbidden;
		}
		if (critical_mine_unoccupied(gametime)) {
			return BuildingNecessity::kForbidden;
		}
		if (!basic_economy_established) {
			return BuildingNecessity::kForbidden;
		}
		const uint16_t min_roads_count =
		   40 + std::abs(management_data.get_military_number_at(33)) / 2;
		if (static_cast<int>(roads.size()) < min_roads_count * (1 + bo.total_count())) {
			return BuildingNecessity::kForbidden;
		}
		bo.primary_priority += (roads.size() - min_roads_count * (1 + bo.total_count())) *
		                       (2 + std::abs(management_data.get_military_number_at(143)) / 5);
		return BuildingNecessity::kNeeded;
	}

	// Let deal with productionsites now
	// First we iterate over outputs of building, count warehoused stock
	// and deciding if we have enough on stock (in warehouses)

	// Calulate preciousness
	bo.max_preciousness = bo.initial_preciousness;
	bo.max_needed_preciousness = bo.initial_preciousness;
	for (uint32_t m = 0; m < bo.ware_outputs.size(); ++m) {
		Widelands::DescriptionIndex wt(static_cast<size_t>(bo.ware_outputs.at(m)));

		uint16_t target = tribe_->get_ware_descr(wt)->default_target_quantity(tribe_->name());
		if (target == Widelands::kInvalidWare) {
			target = kTargetQuantCap;
		}
		target /= 3;

		// at least  1
		target = std::max<uint16_t>(target, 1);

		// it seems there are wares with 0 preciousness (no entry in init files?), but we need
		// positive value here.
		// TODO(GunChleoc): Since we require in TribeDescr::load_wares that this is set for all wares
		// used
		// by a tribe, something seems to be wrong here. It should always be > 0.
		const uint16_t preciousness =
		   std::max<uint16_t>(wares.at(bo.ware_outputs.at(m)).preciousness, 1);

		if (calculate_stocklevel(wt) < target ||
		    site_needed_for_economy == BasicEconomyBuildingStatus::kEncouraged) {
			if (bo.max_needed_preciousness < preciousness) {
				bo.max_needed_preciousness = preciousness;
			}
			if (site_needed_for_economy == BasicEconomyBuildingStatus::kEncouraged) {
				bo.max_needed_preciousness +=
				   std::abs(management_data.get_military_number_at(144)) / 10;
			}
		}

		if (bo.max_preciousness < preciousness) {
			bo.max_preciousness = preciousness;
		}
	}

	// Do we have enough input materials on stock?
	bool inputs_on_stock = true;
	if (bo.type == BuildingObserver::Type::kProductionsite ||
	    bo.type == BuildingObserver::Type::kMine) {
		for (auto input : bo.inputs) {
			if (calculate_stocklevel(input) < 2) {
				inputs_on_stock = false;
				break;
			}
		}
	}

	// Do we have enough workers available in warehouses?
	bool workers_on_stock = true;
	if (bo.type == BuildingObserver::Type::kProductionsite ||
	    bo.type == BuildingObserver::Type::kMine) {
		for (auto worker : bo.positions) {
			if (calculate_stocklevel(worker, WareWorker::kWorker) < 1) {
				workers_on_stock = false;
				break;
			}
		}
	}

	// Do we have suppliers productionsites?
	const bool suppliers_exist = check_supply(bo);

	if (!bo.ware_outputs.empty()) {
		assert(bo.max_preciousness > 0);
	}

	if (bo.is(BuildingAttribute::kShipyard)) {
		assert(bo.max_preciousness == 0);
	}

	// This flag is to be used when buildig is forced. AI will not build another building when
	// a substitution exists. F.e. mines or pairs like tavern-inn
	// To skip unnecessary calculation, we calculate this only if we have 0 count of the buildings
	bool has_substitution_building = false;
	if (bo.total_count() == 0 && bo.is(BuildingAttribute::kUpgradeSubstitutes) &&
	    bo.type == BuildingObserver::Type::kProductionsite) {
		const Widelands::DescriptionIndex enhancement = bo.desc->enhancement();
		BuildingObserver& en_bo =
		   get_building_observer(tribe_->get_building_descr(enhancement)->name().c_str());
		if (en_bo.total_count() > 0) {
			has_substitution_building = true;
		}
	}
	if (bo.total_count() == 0 && bo.type == BuildingObserver::Type::kMine) {
		if (mines_per_type[bo.mines].total_count() > 0) {
			has_substitution_building = true;
		}
	}

	// Some buildings are upgraded to ones that does not produce current output, so we need to have
	// two of current buildings to have at least one left after one of them is upgraded
	// Logic is: after 30th minute we need second building if there is no enhanced building yet,
	// and after 90th minute we want second building unconditionally
	bool needs_second_for_upgrade = false;
	if (gametime > Time(30 * 60 * 1000) && bo.cnt_built == 1 && bo.cnt_under_construction == 0 &&
	    bo.is(BuildingAttribute::kUpgradeExtends) &&
	    !bo.is(BuildingAttribute::kUpgradeSubstitutes) &&
	    bo.type == BuildingObserver::Type::kProductionsite) {
		const Widelands::DescriptionIndex enhancement = bo.desc->enhancement();
		BuildingObserver& en_bo =
		   get_building_observer(tribe_->get_building_descr(enhancement)->name().c_str());
		if ((gametime > Time(30 * 60 * 1000) && en_bo.total_count() == 0) ||
		    gametime > Time(90 * 60 * 1000)) {
			// We fake this
			bo.max_needed_preciousness = bo.max_preciousness * 2;
			needs_second_for_upgrade = true;
		}
	}

	// And finally the 'core' of this function
	// First deal with construction of new sites
	if (purpose == PerfEvaluation::kForConstruction) {
		// Inform if we are above ai type limit.
		if (bo.total_count() > bo.cnt_limit_by_aimode) {
			log_warn_time(gametime, "AI check_building_necessity: Too many %s: %d, ai limit: %d\n",
			              bo.name, bo.total_count(), bo.cnt_limit_by_aimode);
		}

		if (bo.forced_after < gametime && bo.total_count() == 0 && !has_substitution_building) {
			bo.max_needed_preciousness = bo.max_preciousness;
			return BuildingNecessity::kForced;
		} else if (bo.prohibited_till > gametime) {
			return BuildingNecessity::kForbidden;
		} else if (bo.is(BuildingAttribute::kHunter) || bo.is(BuildingAttribute::kFisher) ||
		           bo.is(BuildingAttribute::kWell)) {

			bo.cnt_target = 1 + static_cast<int32_t>(mines_.size() + productionsites.size()) / 25;

			if (bo.cnt_under_construction + bo.unoccupied_count > 0) {
				return BuildingNecessity::kForbidden;
			}

			static int16_t inputs[kFNeuronBitSize] = {0};
			// Resetting values as the variable is static
			std::fill(std::begin(inputs), std::end(inputs), 0);
			inputs[0] = (bo.max_needed_preciousness == 0) ? -1 : 0;
			inputs[1] = (bo.max_needed_preciousness > 0) ? 2 : 0;
			inputs[2] = (bo.max_needed_preciousness == 0) ? -3 : 0;
			inputs[3] = (bo.total_count() > 0) ? -1 : 0;
			inputs[4] = (bo.total_count() > 1) ? -1 : 0;
			inputs[5] = (bo.total_count() > 0) ? -1 : 0;
			inputs[6] = (expansion_type.get_expansion_type() == ExpansionMode::kEconomy) ? +1 : 0;
			inputs[7] = (expansion_type.get_expansion_type() == ExpansionMode::kEconomy) ? +2 : 0;
			inputs[8] = (expansion_type.get_expansion_type() == ExpansionMode::kEconomy) ? +3 : 0;
			inputs[9] = (expansion_type.get_expansion_type() == ExpansionMode::kBoth) ? +1 : 0;
			inputs[10] = (expansion_type.get_expansion_type() == ExpansionMode::kBoth) ? +1 : 0;
			inputs[11] = (bo.last_building_built.is_valid() &&
			              bo.last_building_built + Duration(5 * 60 * 100) < gametime) ?
			                +1 :
			                0;
			inputs[12] = (bo.last_building_built.is_valid() &&
			              bo.last_building_built + Duration(10 * 60 * 100) < gametime) ?
			                +1 :
			                0;
			inputs[13] = (bo.last_building_built.is_valid() &&
			              bo.last_building_built + Duration(20 * 60 * 100) < gametime) ?
			                +1 :
			                0;
			inputs[14] = (bo.total_count() >= bo.cnt_target) ? -1 : 0;
			inputs[15] = (bo.total_count() >= bo.cnt_target) ? -2 : 0;
			inputs[16] = (bo.total_count() < bo.cnt_target) ? -1 : 0;
			inputs[17] = (bo.total_count() < bo.cnt_target) ? -2 : 0;
			inputs[18] = +1;
			inputs[19] = +2;
			inputs[20] = -1;
			inputs[21] = -2;
			inputs[22] = -3;
			inputs[23] = -4;
			inputs[24] = -5;
			inputs[25] = (basic_economy_established) ? 1 : -1;
			inputs[26] = (basic_economy_established) ? 1 : -1;
			inputs[27] = (bo.total_count() > 0 && spots_ < kSpotsEnough) ? -2 : 0;
			inputs[28] = (bo.total_count() > 0 && spots_ < kSpotsTooLittle) ? -2 : 0;
			inputs[29] = (spots_ < kSpotsEnough) ? -1 : 0;
			inputs[30] = (spots_ < kSpotsTooLittle) ? -1 : 0;
			int16_t tmp_score = 0;
			for (uint8_t i = 0; i < kFNeuronBitSize; ++i) {
				if (management_data.f_neuron_pool[53].get_position(i)) {
					tmp_score += inputs[i];
				}
			}
			if (site_needed_for_economy == BasicEconomyBuildingStatus::kEncouraged) {
				tmp_score += 4;
			}
			if (site_needed_for_economy == BasicEconomyBuildingStatus::kDiscouraged) {
				tmp_score -= 2;
			}

			if (tmp_score < 0) {
				return BuildingNecessity::kForbidden;
			} else {
				if (bo.max_needed_preciousness <= 0) {
					bo.max_needed_preciousness = 1;
				}
				bo.primary_priority =
				   1 + tmp_score * std::abs(management_data.get_military_number_at(137) / 2);
				return BuildingNecessity::kNeeded;
			}
		} else if (bo.is(BuildingAttribute::kLumberjack)) {
			if (bo.total_count() > 1 && (bo.cnt_under_construction + bo.unoccupied_count > 0)) {
				return BuildingNecessity::kForbidden;
			}
			bo.cnt_target = 2;
			// adjusting/decreasing based on cnt_limit_by_aimode
			bo.cnt_target = std::min(bo.cnt_target, bo.cnt_limit_by_aimode);

			// for case the wood is not needed yet, to avoid inconsistency later on
			bo.max_needed_preciousness = bo.max_preciousness;

			bo.primary_priority = 0;

			if (bo.total_count() < bo.cnt_target) {
				bo.primary_priority += 10 * std::abs(management_data.get_military_number_at(34));
			}
			if (get_stocklevel(bo, gametime) < 10) {
				bo.primary_priority += std::abs(management_data.get_military_number_at(118));
			}
			if (bo.total_count() < bo.cnt_target) {
				return BuildingNecessity::kNeeded;
			} else {
				return BuildingNecessity::kAllowed;
			}
		} else if (bo.is(BuildingAttribute::kRanger)) {

			// making sure we have one completed lumberjack
			if (get_building_observer(BuildingAttribute::kLumberjack).cnt_built < 1) {
				return BuildingNecessity::kForbidden;
			}

			// genetic algorithm to decide whether new rangers are needed
			static int16_t tmp_target = 2;
			tmp_target = 2;
			static int16_t inputs[2 * kFNeuronBitSize] = {0};
			// Resetting values as the variable is static
			std::fill(std::begin(inputs), std::end(inputs), 0);

			inputs[0] = (persistent_data->trees_around_cutters < 10) * 2;
			inputs[1] = (persistent_data->trees_around_cutters < 20) * 2;
			inputs[2] = (persistent_data->trees_around_cutters < 30) * 2;
			inputs[3] = (persistent_data->trees_around_cutters < 40) * 2;
			inputs[4] = (persistent_data->trees_around_cutters < 50) * 1;
			inputs[5] = (persistent_data->trees_around_cutters < 60) * 1;
			inputs[6] = (persistent_data->trees_around_cutters < 10) * 1;
			inputs[7] = (persistent_data->trees_around_cutters < 20) * 1;
			inputs[8] = (persistent_data->trees_around_cutters < 100) * 1;
			inputs[9] = (persistent_data->trees_around_cutters < 200) * 1;
			inputs[10] = (persistent_data->trees_around_cutters < 300) * 1;
			inputs[11] = (persistent_data->trees_around_cutters < 400) * 1;
			inputs[12] = (wood_policy_ != WoodPolicy::kAllowRangers) * 1;
			inputs[13] = (wood_policy_ != WoodPolicy::kAllowRangers) * 1;
			inputs[14] = (get_stocklevel(bo, gametime) < 10) * 1;
			inputs[15] = (get_stocklevel(bo, gametime) < 10) * 1;
			inputs[16] = (get_stocklevel(bo, gametime) < 2) * 1;
			if (gametime > Time(15 * 60)) {
				inputs[17] = (get_stocklevel(bo, gametime) > 30) * -1;
				inputs[18] = (get_stocklevel(bo, gametime) > 20) * -1;
				inputs[19] = (get_stocklevel(bo, gametime) > 10) * -1;
			} else {
				inputs[20] = 1;
				inputs[21] = 1;
			}
			inputs[22] = (basic_economy_established) ? -1 : 1;
			inputs[23] = (msites_in_constr() > 0) ? 1 : -2;
			inputs[24] = (msites_in_constr() > 1) ? 1 : -2;
			inputs[25] = (wood_policy_ != WoodPolicy::kAllowRangers) * 1;
			if (gametime > Time(90 * 60)) {
				inputs[26] = (wood_policy_ != WoodPolicy::kAllowRangers) * 1;
				inputs[27] = (persistent_data->trees_around_cutters < 20) * 1;
			}
			if (gametime > Time(45 * 60)) {
				inputs[28] = (wood_policy_ != WoodPolicy::kAllowRangers) * 1;
				inputs[29] = (persistent_data->trees_around_cutters < 20) * 1;
				inputs[30] = (get_stocklevel(bo, gametime) > 30) * -1;
			}
			inputs[31] = (persistent_data->trees_around_cutters < 100) * 2;
			inputs[32] = (persistent_data->trees_around_cutters < 200) * 2;
			inputs[33] = (mines_per_type[iron_resource_id].total_count() <= 1) * -1;
			inputs[34] = (mines_per_type[iron_resource_id].total_count() <= 1) * -1;
			inputs[35] = (mines_per_type[iron_resource_id].total_count() == 0) * -1;
			inputs[36] = (mines_per_type[iron_resource_id].total_count() == 0) * -1;
			inputs[37] = -1;
			inputs[38] = -1;
			inputs[39] = -1;
			if (productionsites.size() / 3 > static_cast<uint32_t>(bo.total_count()) &&
			    get_stocklevel(bo, gametime) < 20) {
				inputs[40] = (persistent_data->trees_around_cutters < 40) * 1;
				inputs[41] = (persistent_data->trees_around_cutters < 60) * 1;
				inputs[42] = (persistent_data->trees_around_cutters < 80) * 1;
			}
			if (productionsites.size() / 4 > static_cast<uint32_t>(bo.total_count()) &&
			    get_stocklevel(bo, gametime) < 20) {
				inputs[43] = (persistent_data->trees_around_cutters < 40) * 2;
				inputs[44] = (persistent_data->trees_around_cutters < 60) * 2;
				inputs[45] = (persistent_data->trees_around_cutters < 80) * 2;
			}

			if (productionsites.size() / 2 > static_cast<uint32_t>(bo.total_count()) &&
			    get_stocklevel(bo, gametime) < 10) {
				inputs[46] = (persistent_data->trees_around_cutters < 20) * 1;
				inputs[47] = (persistent_data->trees_around_cutters < 40) * 1;
				inputs[48] = (persistent_data->trees_around_cutters < 60) * 1;
				inputs[49] = (persistent_data->trees_around_cutters < 80) * 1;
			}
			inputs[50] = (bo.last_building_built.is_valid() &&
			              bo.last_building_built + Duration(1 * 60 * 100) > gametime) *
			             -2;
			inputs[51] = (bo.last_building_built.is_valid() &&
			              bo.last_building_built + Duration(2 * 60 * 100) > gametime) *
			             -2;
			inputs[52] = (bo.last_building_built.is_valid() &&
			              bo.last_building_built + Duration(4 * 60 * 100) > gametime) *
			             -2;
			inputs[53] = (bo.last_building_built.is_valid() &&
			              bo.last_building_built + Duration(6 * 60 * 100) > gametime) *
			             -2;
			inputs[54] = (Time(5 * 60 * 100) > gametime) * -2;
			inputs[55] = (Time(6 * 60 * 100) > gametime) * -2;
			inputs[56] = (Time(8 * 60 * 100) > gametime) * -2;
			inputs[57] = (Time(10 * 60 * 100) > gametime) * -2;
			inputs[58] = (spots_ < kSpotsEnough) ? -2 : 0;
			inputs[59] = (spots_ < kSpotsTooLittle) ? -2 : 0;
			inputs[60] = (spots_ < kSpotsTooLittle) ? -2 : 0;
			inputs[61] = (spots_ < kSpotsTooLittle) ? -2 : 0;
			inputs[62] = (basic_economy_established) ? 0 : -2;
			inputs[63] = (spots_ < kSpotsTooLittle) ? 0 : -2;

			for (uint8_t i = 0; i < kFNeuronBitSize; ++i) {
				if (management_data.f_neuron_pool[14].get_position(i)) {
					assert(inputs[i] >= -2 && inputs[i] <= 2);
					tmp_target += inputs[i];
				}
				if (management_data.f_neuron_pool[15].get_position(i)) {
					tmp_target += inputs[kFNeuronBitSize + i];
					assert(inputs[kFNeuronBitSize + i] >= -2 && inputs[kFNeuronBitSize + i] <= 2);
				}
			}

			if (site_needed_for_economy == BasicEconomyBuildingStatus::kDiscouraged) {
				tmp_target -= std::abs(management_data.get_military_number_at(145) / 10);
			}

			tmp_target = std::max<int16_t>(tmp_target, 2);

			bo.cnt_target = tmp_target;

			// adjusting/decreasing based on cnt_limit_by_aimode
			bo.cnt_target = std::min(bo.cnt_target, bo.cnt_limit_by_aimode);

			assert(bo.cnt_target > 1 && bo.cnt_target < 1000);

			if (wood_policy_ != WoodPolicy::kAllowRangers) {
				return BuildingNecessity::kForbidden;
			}

			if (bo.total_count() > bo.cnt_target) {
				return BuildingNecessity::kForbidden;
			}

			const bool parallel_construction = (bo.total_count() + 2 < bo.cnt_target);
			if (parallel_construction && (bo.cnt_under_construction + bo.unoccupied_count <= 1)) {
				return BuildingNecessity::kNeeded;
			} else if (bo.cnt_under_construction + bo.unoccupied_count == 0) {
				return BuildingNecessity::kNeeded;
			}
			return BuildingNecessity::kForbidden;
		} else if (bo.is(BuildingAttribute::kNeedsRocks) &&
		           bo.cnt_under_construction + bo.unoccupied_count == 0) {
			bo.max_needed_preciousness = bo.max_preciousness;  // even when rocks are not needed
			return BuildingNecessity::kAllowed;
		} else if (!bo.supported_producers.empty() &&
		           !bo.is(BuildingAttribute::kSupportingProducer)) {
			// Pure supporting sites only

			if (bo.cnt_under_construction + bo.unoccupied_count - bo.unconnected_count > 0) {
				return BuildingNecessity::kForbidden;
			}

			// Rangers have been processed above
			assert(!bo.is(BuildingAttribute::kRanger));

			bo.primary_priority = 0;

			if (!basic_economy_established) {
				bo.cnt_target = bo.basic_amount;
			} else {
				bo.cnt_target = 1 + static_cast<int32_t>(mines_.size() + productionsites.size()) / 30;
			}

			if (bo.total_count() > bo.cnt_target + 1) {
				return BuildingNecessity::kForbidden;
			}

			// We allow another helper site if:
			// a) we are under target
			// b) if there is shortage of supported ware
			if (bo.total_count() < bo.cnt_target ||
			    (get_stocklevel(bo, gametime) == 0 &&
			     (bo.last_building_built.is_invalid() ||
			      bo.last_building_built + Duration(10 * 60 * 100) < gametime))) {

				if (persistent_data->remaining_basic_buildings.count(bo.id)) {
					bo.primary_priority += std::abs(management_data.get_military_number_at(60) * 10);
				}

				if (bo.total_count() < bo.cnt_target) {
					if (basic_economy_established) {
						bo.primary_priority += std::abs(management_data.get_military_number_at(51) * 6);
					} else if (persistent_data->remaining_basic_buildings.count(bo.id)) {
						bo.primary_priority += std::abs(management_data.get_military_number_at(146) * 6);
					} else {
						bo.primary_priority +=
						   -200 + std::abs(management_data.get_military_number_at(147) * 8);
					}
				}

				return BuildingNecessity::kAllowed;
			}
			return BuildingNecessity::kForbidden;

		} else if (bo.is(BuildingAttribute::kBarracks)) {
			if (site_needed_for_economy == BasicEconomyBuildingStatus::kDiscouraged) {
				return BuildingNecessity::kForbidden;
			}
			if (gametime > Time(30 * 60 * 1000) && bo.total_count() == 0) {

				int16_t tmp_score = 1;
				tmp_score += mines_per_type[iron_resource_id].total_count();
				tmp_score += (soldier_status_ == SoldiersStatus::kBadShortage) * 2;
				tmp_score += (soldier_status_ == SoldiersStatus::kShortage) * 2;
				tmp_score += (gametime.get() / 60 / 1000 - 20) / 4;
				bo.max_needed_preciousness =
				   1 + tmp_score * std::abs(management_data.get_military_number_at(134)) / 15;
				bo.max_preciousness = bo.max_needed_preciousness;
				return BuildingNecessity::kNeeded;
			} else {
				bo.max_needed_preciousness = 0;
				bo.max_preciousness = 0;
				return BuildingNecessity::kForbidden;
			}
		} else if (bo.type == BuildingObserver::Type::kMine) {
			bo.primary_priority = bo.max_needed_preciousness;
			if (mines_per_type[bo.mines].total_count() == 0 &&
			    site_needed_for_economy != BasicEconomyBuildingStatus::kDiscouraged) {
				// unless a mine is prohibited, we want to have at least one of the kind
				bo.max_needed_preciousness = bo.max_preciousness;
				return BuildingNecessity::kNeeded;
			} else if (mines_per_type[bo.mines].finished == mines_per_type[bo.mines].total_count() &&
			           bo.current_stats >
			              static_cast<uint32_t>(
			                 85 + std::abs(management_data.get_military_number_at(129)) / 10) &&
			           site_needed_for_economy != BasicEconomyBuildingStatus::kDiscouraged) {
				bo.max_needed_preciousness = bo.max_preciousness;
				return BuildingNecessity::kNeeded;
			}
			if (bo.max_needed_preciousness == 0) {
				return BuildingNecessity::kNotNeeded;
			}
			if (gametime - bo.construction_decision_time < kBuildingMinInterval) {
				return BuildingNecessity::kForbidden;
			}
			if (mines_per_type[bo.mines].in_construction > 0) {
				return BuildingNecessity::kForbidden;
			}
			if (mines_per_type[bo.mines].finished >= 1 && bo.current_stats < 50) {
				return BuildingNecessity::kForbidden;
			}

			if (bo.last_building_built.is_valid() &&
			    gametime < bo.last_building_built + Duration(3 * 60 * 1000)) {
				return BuildingNecessity::kForbidden;
			}

			static int16_t inputs[kFNeuronBitSize] = {0};
			// Resetting values as the variable is static
			std::fill(std::begin(inputs), std::end(inputs), 0);
			inputs[0] = (gametime < Time(15 * 60 * 1000)) ? -2 : 0;
			inputs[1] = (gametime < Time(30 * 60 * 1000)) ? -2 : 0;
			inputs[2] = (gametime < Time(45 * 60 * 1000)) ? -2 : 0;
			inputs[3] = (mines_per_type[bo.mines].total_count() == 1) ? 3 : 0;
			inputs[4] = (mines_per_type[bo.mines].total_count() == 1) ? 2 : 0;
			inputs[5] = (bo.mines == iron_resource_id) ? 2 : 1;
			inputs[6] = (bo.current_stats - 50) / 10;
			inputs[7] = (gametime < Time(15 * 60 * 1000)) ? -1 : 0;
			inputs[8] = (gametime < Time(30 * 60 * 1000)) ? -1 : 0;
			inputs[9] = (gametime < Time(45 * 60 * 1000)) ? -1 : 0;
			inputs[10] = (mines_per_type[bo.mines].total_count() == 1) ? 2 : 0;
			inputs[11] = (mines_per_type[bo.mines].total_count() == 1) ? 1 : 0;
			inputs[12] = (bo.mines == iron_resource_id) ? 2 : 0;
			inputs[13] = (bo.current_stats - 50) / 10;
			inputs[14] = (bo.current_stats - 50) / 10;
			inputs[15] = management_data.get_military_number_at(123) / 10;
			inputs[16] = 0;
			inputs[17] = (inputs_on_stock) ? 0 : -2;
			inputs[18] = (suppliers_exist) ? 0 : -3;
			inputs[19] = (inputs_on_stock) ? 0 : -4;
			inputs[20] = (mines_per_type[bo.mines].total_count() == 1) ? 3 : 0;
			inputs[21] = (mines_per_type[bo.mines].total_count() == 1) ? 2 : 0;
			inputs[22] = (bo.current_stats - 50) / 10;
			inputs[23] = (bo.current_stats - 50) / 20;
			inputs[24] = (suppliers_exist) ? 0 : -5;
			inputs[25] = (suppliers_exist) ? 0 : -2;
			inputs[26] = (workers_on_stock) ? 0 : -5;
			inputs[27] = (workers_on_stock) ? 0 : -2;
			inputs[28] = (bo.is(BuildingAttribute::kBuildingMatProducer)) ? 1 : 0;
			inputs[29] = (bo.is(BuildingAttribute::kBuildingMatProducer)) ? 3 : 0;
			inputs[30] = (mines_per_type[bo.mines].is_critical) ? 1 : -1;

			int16_t tmp_score = management_data.get_military_number_at(83) / 5;

			// Building productionsites above limit in Basic economy mode is strongly discouraged, but
			// still possible
			const int16_t basic_economy_score =
			   25 + std::abs(management_data.get_military_number_at(122) * 2);

			if (site_needed_for_economy == BasicEconomyBuildingStatus::kEncouraged) {
				tmp_score += basic_economy_score;
			}

			if (site_needed_for_economy == BasicEconomyBuildingStatus::kDiscouraged) {
				tmp_score -= basic_economy_score;
			}

			for (uint8_t i = 0; i < kFNeuronBitSize; ++i) {
				if (management_data.f_neuron_pool[36].get_position(i)) {
					tmp_score += inputs[i];
				}
			}
			if (tmp_score < 0) {
				return BuildingNecessity::kNeededPending;
			} else {
				bo.primary_priority +=
				   tmp_score * std::abs(management_data.get_military_number_at(127) / 5);
				return BuildingNecessity::kNeeded;
			}

		} else if (bo.max_needed_preciousness > 0) {

			static int16_t inputs[4 * kFNeuronBitSize] = {0};
			// Resetting values as the variable is static
			std::fill(std::begin(inputs), std::end(inputs), 0);
			inputs[0] = (bo.total_count() <= 1) ?
			               std::abs(management_data.get_military_number_at(110)) / 10 :
			               0;
			inputs[1] = bo.total_count() * -3 / 2;
			inputs[2] =
			   (bo.total_count() == 0) ? std::abs(management_data.get_military_number_at(0)) / 10 : 0;
			inputs[3] = (gametime >= Time(25 * 60 * 1000) && bo.inputs.empty()) ?
			               management_data.get_military_number_at(1) / 10 :
			               0;
			inputs[4] = (bo.max_needed_preciousness >= 10) ?
			               std::abs(management_data.get_military_number_at(2)) / 10 :
			               0;
			inputs[5] =
			   (!bo.ware_outputs.empty() && bo.current_stats > 10 + 70 / bo.ware_outputs.size()) ?
			      management_data.get_military_number_at(3) / 10 :
			      0;
			inputs[6] = (needs_second_for_upgrade) ?
			               std::abs(management_data.get_military_number_at(4)) / 5 :
			               0;
			inputs[7] = (bo.cnt_under_construction + bo.unoccupied_count) * -1 *
			            std::abs(management_data.get_military_number_at(9)) / 5;
			inputs[8] =
			   (!bo.ware_outputs.empty() && bo.current_stats > 25 + 70 / bo.ware_outputs.size()) ?
			      management_data.get_military_number_at(7) / 8 :
			      0;
			inputs[9] = (bo.is(BuildingAttribute::kBuildingMatProducer)) ?
			               std::abs(management_data.get_military_number_at(10)) / 10 :
			               0;
			inputs[10] =
			   (bo.build_material_shortage) ? -management_data.get_military_number_at(39) / 10 : 0;
			inputs[11] = (wood_policy_ == WoodPolicy::kDismantleRangers ||
			              wood_policy_ == WoodPolicy::kStopRangers) ?
			                std::abs(management_data.get_military_number_at(15)) / 10 :
			                0;
			inputs[12] = (gametime >= Time(15 * 60 * 1000)) ?
			                std::abs(management_data.get_military_number_at(94)) / 10 :
			                0;
			inputs[13] = management_data.get_military_number_at(8) / 10;
			inputs[14] = (persistent_data->trees_around_cutters < 20) ?
			                -1 * std::abs(management_data.get_military_number_at(95)) / 10 :
			                0;
			inputs[15] = (persistent_data->trees_around_cutters > 100) ?
			                std::abs(management_data.get_military_number_at(96)) / 10 :
			                0;
			inputs[16] = (player_statistics.any_enemy_seen_lately(gametime)) ?
			                management_data.get_military_number_at(97) / 10 :
			                0;
			inputs[17] =
			   (spots_ > kSpotsEnough) ? std::abs(management_data.get_military_number_at(74)) / 8 : 0;
			inputs[18] = management_data.get_military_number_at(98) / 10;
			inputs[19] = (expansion_type.get_expansion_type() != ExpansionMode::kEconomy) ?
			                -1 * std::abs(management_data.get_military_number_at(40)) / 10 :
			                0;
			inputs[20] = (expansion_type.get_expansion_type() == ExpansionMode::kEconomy) ?
			                std::abs(management_data.get_military_number_at(50)) / 10 :
			                0;
			inputs[21] = (expansion_type.get_expansion_type() == ExpansionMode::kEconomy ||
			              expansion_type.get_expansion_type() == ExpansionMode::kBoth) ?
			                3 :
			                0;
			inputs[22] =
			   (bo.total_count() == 0 && bo.is(BuildingAttribute::kBuildingMatProducer)) ? 3 : 0;
			if (bo.cnt_built > 0 && !bo.ware_outputs.empty()) {
				inputs[22] += bo.current_stats / 10;
			}
			inputs[23] = (!player_statistics.strong_enough(player_number())) ? 5 : 0;
			inputs[24] = (bo.inputs.empty()) ? 6 : 0;
			inputs[25] =
			   (bo.total_count() == 0 && bo.is(BuildingAttribute::kBuildingMatProducer)) ? 4 : 0;
			inputs[26] = (expansion_type.get_expansion_type() == ExpansionMode::kEconomy) ? 2 : 0;
			inputs[27] = (wood_policy_ == WoodPolicy::kDismantleRangers ||
			              wood_policy_ == WoodPolicy::kStopRangers) ?
			                4 :
			                0;
			inputs[28] = (bo.max_needed_preciousness >= 10) ? 4 : 0;
			inputs[29] = (bo.inputs.empty() && bo.max_needed_preciousness >= 10) ? 3 : 0;
			inputs[30] = bo.max_needed_preciousness / 2;
			inputs[31] = ((bo.cnt_under_construction + bo.unoccupied_count) > 0) ? -5 : 0;
			inputs[32] = bo.max_needed_preciousness / 2;
			inputs[33] = -(bo.cnt_under_construction + bo.unoccupied_count) * 4;
			if (bo.cnt_built > 0 && !bo.ware_outputs.empty() && !bo.inputs.empty()) {
				inputs[34] +=
				   bo.current_stats / (std::abs(management_data.get_military_number_at(192)) + 1) * 10;
			}
			inputs[35] = (!bo.ware_outputs.empty() && !bo.inputs.empty() &&
			              bo.current_stats > 10 + 70 / bo.ware_outputs.size()) ?
			                2 :
			                0;
			inputs[36] = (!bo.ware_outputs.empty() && !bo.inputs.empty() &&
			              bo.cnt_under_construction + bo.unoccupied_count == 0) ?
			                bo.current_stats / 12 :
			                0;
			if (bo.cnt_built > 0 && !bo.inputs.empty() && !bo.ware_outputs.empty() &&
			    bo.current_stats < 20) {
				inputs[37] = -5;
			}
			inputs[38] = (bo.cnt_under_construction + bo.unoccupied_count > 0) ? -10 : 0;
			if (bo.cnt_built > 0 && !bo.ware_outputs.empty() && bo.current_stats < 15) {
				inputs[39] = -10;
			}
			inputs[40] = (expansion_type.get_expansion_type() == ExpansionMode::kEconomy) ? 3 : 0;
			inputs[41] = (bo.build_material_shortage) ? -3 : 0;
			inputs[42] = (!player_statistics.strong_enough(player_number())) ? 2 : 0;
			inputs[43] = (bo.inputs.empty()) ? 3 : 0;
			inputs[44] = (bo.inputs.empty() && bo.max_needed_preciousness >= 10) ? 3 : 0;
			inputs[45] = bo.max_needed_preciousness / 2;
			inputs[46] =
			   (!bo.ware_outputs.empty() && bo.current_stats > 10 + 70 / bo.ware_outputs.size()) ? 4 :
			                                                                                       0;
			inputs[47] = (!bo.ware_outputs.empty() && bo.current_stats > 85) ? 4 : 0;
			inputs[48] = (bo.max_needed_preciousness >= 10 &&
			              (bo.cnt_under_construction + bo.unoccupied_count) == 1) ?
			                5 :
			                0;
			inputs[49] = (expansion_type.get_expansion_type() != ExpansionMode::kEconomy) ? -4 : 1;
			inputs[50] = (expansion_type.get_expansion_type() != ExpansionMode::kEconomy) ? -1 : 1;
			inputs[51] = (gametime < Time(20 * 60 * 1000)) ? -4 : 0;
			inputs[52] = (bo.total_count() == 0) ? 4 : 0;
			inputs[53] = (bo.total_count() == 0) ? 2 : 0;
			inputs[54] = (spots_ < kSpotsEnough) ? -5 : 0;
			inputs[55] = (bo.max_needed_preciousness >= 10 &&
			              (bo.cnt_under_construction + bo.unoccupied_count) == 1) ?
			                3 :
			                0;
			inputs[56] = (expansion_type.get_expansion_type() != ExpansionMode::kEconomy) ? -8 : 1;
			inputs[57] = (expansion_type.get_expansion_type() != ExpansionMode::kEconomy) ? -6 : 1;
			inputs[58] = (bo.total_count() == 0 && inputs_on_stock) ? 4 : 0;
			inputs[59] = (bo.inputs.empty()) ? 5 : bo.current_stats / 10 - 5;
			inputs[60] = (spots_ < kSpotsTooLittle) ? -10 : 0;
			inputs[61] = (player_statistics.any_enemy_seen_lately(gametime)) ? 2 : 0;
			inputs[62] = (player_statistics.any_enemy_seen_lately(gametime) &&
			              bo.cnt_under_construction + bo.unoccupied_count == 0) ?
			                6 :
			                0;
			inputs[63] = (!bo.ware_outputs.empty() && !bo.inputs.empty()) ? bo.current_stats / 10 : 0;
			inputs[64] = (gametime > Time(20 * 60 * 1000) && bo.total_count() == 0) ? 3 : 0;
			inputs[65] = (gametime > Time(45 * 60 * 1000) && bo.total_count() == 0) ? 3 : 0;
			inputs[66] = (gametime > Time(60 * 60 * 1000) && bo.total_count() <= 1) ? 3 : 0;
			inputs[67] = (gametime > Time(50 * 60 * 1000) && bo.total_count() <= 1) ? 2 : 0;
			inputs[68] =
			   (bo.inputs.empty() && gametime > Time(50 * 60 * 1000) && bo.total_count() <= 1) ? 2 : 0;
			inputs[69] =
			   (!bo.inputs.empty() && gametime > Time(50 * 60 * 1000) && bo.total_count() <= 1) ? 2 :
			                                                                                      0;
			inputs[70] =
			   (bo.inputs.empty() && gametime > Time(25 * 60 * 1000) && bo.total_count() <= 1) ? 2 : 0;
			inputs[71] =
			   (!bo.inputs.empty() && gametime > Time(25 * 60 * 1000) && bo.total_count() <= 1) ? 2 :
			                                                                                      0;
			if (bo.last_building_built.is_valid()) {
				inputs[72] = (gametime < bo.last_building_built + Duration(3 * 60 * 1000)) ? -4 : 0;
				inputs[73] = (gametime < bo.last_building_built + Duration(5 * 60 * 1000)) ? -2 : 0;
				inputs[74] = (gametime < bo.last_building_built + Duration(2 * 60 * 1000)) ? -5 : 0;
				inputs[75] = (gametime < bo.last_building_built + Duration(10 * 60 * 1000)) ? -2 : 0;
				inputs[76] = (gametime < bo.last_building_built + Duration(20 * 60 * 1000)) ? -2 : 0;
			}
			inputs[77] = (gametime > Time(35 * 60 * 1000) && bo.total_count() == 0) ? 3 : 0;
			inputs[78] = (gametime > Time(60 * 60 * 1000) && bo.total_count() == 0) ? 3 : 0;
			inputs[79] = (expansion_type.get_expansion_type() == ExpansionMode::kResources ||
			              expansion_type.get_expansion_type() == ExpansionMode::kSpace) *
			             management_data.get_military_number_at(37) / 10;
			inputs[80] = (expansion_type.get_expansion_type() == ExpansionMode::kEconomy) *
			             management_data.get_military_number_at(38) / 10;
			inputs[81] = (expansion_type.get_expansion_type() == ExpansionMode::kSpace) *
			             management_data.get_military_number_at(46) / 10;
			inputs[82] = (inputs_on_stock) ? 0 : -2;
			inputs[83] = (suppliers_exist) ? 0 : -2;
			inputs[84] = (inputs_on_stock) ? 0 : -4;
			inputs[85] = (suppliers_exist) ? 0 : -4;
			inputs[86] = (inputs_on_stock) ? 0 : -8;
			inputs[87] = (suppliers_exist) ? 0 : -8;
			inputs[88] = (workers_on_stock) ? 0 : -2;
			inputs[89] = (workers_on_stock) ? 0 : -6;
			inputs[90] = (bo.is(BuildingAttribute::kBuildingMatProducer)) ?
			                std::abs(management_data.get_military_number_at(10)) / 10 :
			                0;
			inputs[91] = (bo.build_material_shortage) ? -2 : 0;
			inputs[92] = (numof_psites_in_constr < 4) ? 3 : 0;
			inputs[93] = (numof_psites_in_constr < 8) ? 3 : 0;
			inputs[94] = (bo.inputs.empty()) ? 5 : 0;
			inputs[95] = (bo.inputs.empty()) ? 3 : 0;
			inputs[96] = (wood_policy_ == WoodPolicy::kAllowRangers) ? -2 : 0;
			inputs[97] = (wood_policy_ == WoodPolicy::kAllowRangers) ? -8 : 0;
			inputs[98] = (wood_policy_ == WoodPolicy::kAllowRangers) ? -4 : 0;
			inputs[99] = (wood_policy_ == WoodPolicy::kAllowRangers) ? -1 : 0;
			inputs[100] = (bo.total_count() == 0) ? 3 : 0;
			inputs[101] = (bo.total_count() == 0) ? 6 : 0;
			if (bo.is(BuildingAttribute::kSupportingProducer)) {
				if (bo.total_count() == 0) {
					inputs[102] = 1;
					inputs[103] = 2;
					inputs[104] = -2;
				}
				inputs[105] = -3;
				inputs[106] = -2;
			}
			inputs[107] =
			   std::abs(management_data.get_military_number_at(194)) - get_stocklevel(bo, gametime);
			inputs[108] =
			   std::abs(management_data.get_military_number_at(191)) - get_stocklevel(bo, gametime);
			inputs[109] =
			   (!bo.inputs.empty() && gametime > Time(50 * 60 * 1000) && bo.total_count() <= 1) ?
			      std::abs(management_data.get_military_number_at(163)) / 10 :
			      0;
			inputs[110] = (bo.ware_outputs.size() == 1) ?
			                 (tribe_->get_ware_descr(bo.ware_outputs.at(0))
			                     ->default_target_quantity(tribe_->name()) -
			                  get_stocklevel(bo, gametime)) *
			                    std::abs(management_data.get_military_number_at(165)) / 20 :
			                 0;
			inputs[111] = bo.current_stats / (bo.ware_outputs.size() + 1);
			// boost for buildings supporting seafaring
			if (bo.is(BuildingAttribute::kSupportsSeafaring) && map_allows_seafaring_) {
				inputs[112] = std::abs(management_data.get_military_number_at(170)) / 10;
				inputs[113] = 4;
				if (bo.total_count() == 0) {
					inputs[114] = std::abs(management_data.get_military_number_at(172)) / 10;
					inputs[115] = 4;
				}
			}
			inputs[116] = -(bo.unoccupied_count * bo.unoccupied_count);
			inputs[117] = -(2 * bo.unoccupied_count);

			int16_t tmp_score = 0;
			for (uint8_t i = 0; i < kFNeuronBitSize; ++i) {
				if (management_data.f_neuron_pool[8].get_position(i)) {
					const int16_t partial_input = inputs[i];
					tmp_score += partial_input;
				}
				if (management_data.f_neuron_pool[11].get_position(i)) {
					const int16_t partial_input = inputs[i + kFNeuronBitSize];
					tmp_score += partial_input;
				}
				if (management_data.f_neuron_pool[59].get_position(i)) {
					const int16_t partial_input = inputs[i + 2 * kFNeuronBitSize];
					tmp_score += partial_input;
				}
				if (management_data.f_neuron_pool[12].get_position(i)) {
					const int16_t partial_input = inputs[i + 3 * kFNeuronBitSize];
					tmp_score += partial_input;
				}
			}

			const int32_t base_economy_bonus =
			   30 + std::abs(management_data.get_military_number_at(142));
			if (site_needed_for_economy == BasicEconomyBuildingStatus::kDiscouraged) {
				tmp_score -= base_economy_bonus;
			} else if (site_needed_for_economy == BasicEconomyBuildingStatus::kEncouraged) {
				tmp_score += base_economy_bonus;
			}

			const int16_t bottom_limit = management_data.get_military_number_at(73) / 2 +
			                             management_data.get_military_number_at(47) / 10;
			const int16_t upper_limit =
			   bottom_limit + std::abs(management_data.get_military_number_at(44) / 3);

			if (tmp_score > upper_limit) {
				// Productionsite is needed
				bo.primary_priority += (tmp_score - bottom_limit) / 2;
				return BuildingNecessity::kNeeded;
			} else if (tmp_score > bottom_limit) {
				// Site is needed, but not right now
				return BuildingNecessity::kNeededPending;
			} else {
				// Not allowed
				return BuildingNecessity::kForbidden;
			}

		} else if (bo.is(BuildingAttribute::kShipyard)) {
			if (bo.total_count() > 0 ||
			    (!basic_economy_established &&
			     site_needed_for_economy == BasicEconomyBuildingStatus::kDiscouraged) ||
			    !map_allows_seafaring_) {
				return BuildingNecessity::kForbidden;
			}
			bo.primary_priority = 0;
			if (num_ports > 0) {
				bo.primary_priority += std::abs(management_data.get_military_number_at(150) * 3);
			}
			if (spots_ < kSpotsTooLittle) {
				bo.primary_priority += std::abs(management_data.get_military_number_at(151) * 3);
			}
			if (bo.primary_priority > 0) {
				return BuildingNecessity::kNeeded;
			}
			return BuildingNecessity::kAllowed;
		} else if (bo.max_needed_preciousness == 0) {
			return BuildingNecessity::kNotNeeded;
		} else {
			return BuildingNecessity::kForbidden;
		}
	} else if (purpose == PerfEvaluation::kForDismantle) {  // now for dismantling
		// never dismantle last building (a care should be taken elsewhere)
		assert(bo.total_count() > 0);
		if (bo.total_count() == 1) {
			return BuildingNecessity::kNeeded;
		} else if (bo.max_preciousness >= 10 && bo.total_count() == 2) {
			return BuildingNecessity::kNeeded;
		} else if (!bo.ware_outputs.empty() &&
		           bo.current_stats > (10 + 60 / bo.ware_outputs.size()) / 2) {
			return BuildingNecessity::kNeeded;
		} else if (bo.inputs.size() == 1 &&
		           calculate_stocklevel(static_cast<size_t>(bo.inputs.at(0))) >
		              static_cast<unsigned int>(
		                 std::abs(management_data.get_military_number_at(171)))) {
			return BuildingNecessity::kNeeded;
		} else {
			return BuildingNecessity::kNotNeeded;
		}
	}
	NEVER_HERE();
}

// counts produced output on stock
uint32_t DefaultAI::calculate_stocklevel(Widelands::DescriptionIndex wt,
                                         const WareWorker what) const {
	uint32_t count = 0;

	for (const WarehouseSiteObserver& obs : warehousesites) {
		if (what == WareWorker::kWare) {
			count += obs.site->get_wares().stock(wt);
		} else {
			count += obs.site->get_workers().stock(wt);
		}
	}
	return count;
}

// This is a wrapper function to prevent too frequent recalculation of stocklevel
// and distinguish if we count stocks for production hint, for outputs or for workers of a
// productionsite
// if multiple outputs, it returns lowest value
uint32_t
DefaultAI::get_stocklevel(BuildingObserver& bo, const Time& gametime, const WareWorker what) const {
	if (bo.stocklevel_time + Duration(5 * 1000) < gametime) {
		if (what == WareWorker::kWare &&
		    (!bo.supported_producers.empty() || !bo.ware_outputs.empty())) {
			// looking for smallest value
			bo.stocklevel_count = std::numeric_limits<uint32_t>::max();
			for (const auto& supported_building : bo.supported_producers) {
				for (Widelands::DescriptionIndex output_ware :
				     supported_building.second->output_ware_types()) {
					const uint32_t res = calculate_stocklevel(static_cast<size_t>(output_ware), what);
					if (res < bo.stocklevel_count) {
						bo.stocklevel_count = res;
					}
				}
			}
			for (auto ph : bo.ware_outputs) {
				const uint32_t res = calculate_stocklevel(static_cast<size_t>(ph), what);
				if (res < bo.stocklevel_count) {
					bo.stocklevel_count = res;
				}
			}
		} else if (what == WareWorker::kWorker) {
			bo.stocklevel_count = std::numeric_limits<uint32_t>::max();
			for (auto ph : bo.positions) {
				const uint32_t res = calculate_stocklevel(static_cast<size_t>(ph), what);
				if (res < bo.stocklevel_count) {
					bo.stocklevel_count = res;
				}
			}
		} else {
			bo.stocklevel_count = 0;
		}
		assert(bo.stocklevel_count < std::numeric_limits<uint32_t>::max());
		bo.stocklevel_time = gametime;
	}
	return bo.stocklevel_count;
}

/**
 * This function takes care about the unowned and opposing territory and
 * recalculates the priority for non-military buildings
 * The goal is to minimize losses when territory is lost
 *
 * \arg bf   = BuildableField to be checked
 * \arg prio = priority until now.
 *
 * \returns the recalculated priority
 */
int32_t DefaultAI::recalc_with_border_range(const BuildableField& bf, int32_t prio) {

	// no change when priority is not positive number
	if (prio <= 0) {
		return prio;
	}

	if (bf.enemy_nearby || bf.near_border) {
		prio /= 2;
	}

	// if unowned territory nearby
	prio -= bf.unowned_land_nearby / 4;
	prio -= bf.enemy_owned_land_nearby / 3;

	// further decrease the score if enemy nearby
	if (bf.enemy_nearby) {
		prio -= 10;
	}

	// and if close (up to 2 fields away) from border
	if (bf.near_border) {
		prio -= 10;
		if (spots_ > 0 && spots_ < kSpotsEnough) {
			prio -= std::abs(management_data.neuron_pool[60].get_result_safe(
			           kSpotsEnough / spots_, kAbsValue)) /
			        4;
		}
	}

	return prio;
}
// for buildable field, it considers effect of building of type bo on position coords
void DefaultAI::consider_productionsite_influence(BuildableField& field,
                                                  Widelands::Coords coords,
                                                  const BuildingObserver& bo) {
	if (bo.is(BuildingAttribute::kSpaceConsumer) && !bo.is(BuildingAttribute::kRanger) &&
	    game().map().calc_distance(coords, field.coords) < 8) {
		++field.space_consumers_nearby;
	}

	for (const Widelands::DescriptionIndex& i : bo.inputs) {
		++field.consumers_nearby.at(i);
	}

	for (const Widelands::DescriptionIndex& i : bo.ware_outputs) {
		++field.producers_nearby.at(i);
	}
	for (const auto& supported_building : bo.supported_producers) {
		// Using std::map syntax to create entry on demand.
		++field.supported_producers_nearby[supported_building.first];
	}

	const Widelands::ProductionSiteDescr* productionsite =
	   dynamic_cast<const Widelands::ProductionSiteDescr*>(bo.desc);
	for (const auto& supported : productionsite->supported_productionsites()) {
		if (field.supporters_nearby.count(supported) != 1) {
			field.supporters_nearby[supported] = 0;
		}
		++field.supporters_nearby[supported];
	}

	if (bo.is(BuildingAttribute::kRanger)) {
		++field.rangers_nearby;
	}
}

/// \returns the economy observer containing \arg economy
EconomyObserver* DefaultAI::get_economy_observer(Widelands::Economy& economy) {
	for (EconomyObserver* eco : economies) {
		if (&eco->economy == &economy) {
			return eco;
		}
	}

	economies.push_front(new EconomyObserver(economy));
	return economies.front();
}

// counts buildings with the BuildingAttribute
// Type of buildings, not individual buildings are meant
uint8_t DefaultAI::count_buildings_with_attribute(BuildingAttribute attribute) {
	uint8_t count = 0;
	if (tribe_ == nullptr) {
		late_initialization();
	}

	for (BuildingObserver& bo : buildings_) {
		if (bo.is(attribute)) {
			++count;
		}
	}

	return count;
}

// Calculates ratio of the buildings that the player has in comparison to all buildings that
// are buildable by the player
// In range 0 - 1000, to avoid floats
uint32_t DefaultAI::count_productionsites_without_buildings() {
	uint32_t total = 0;
	uint32_t existing = 0;
	if (tribe_ == nullptr) {
		late_initialization();
	}

	for (BuildingObserver& bo : buildings_) {
		if (bo.type == BuildingObserver::Type::kProductionsite &&
		    bo.is(BuildingAttribute::kBuildable)) {
			++total;
			if (bo.cnt_built > 0) {
				existing += 1000;
			} else if (bo.cnt_under_construction > 0) {
				existing += 500;
			}
		}
	}

	return (total > 0) ? (existing / total) : 0;
}

// \returns the building observer
BuildingObserver& DefaultAI::get_building_observer(char const* const name) {
	if (tribe_ == nullptr) {
		late_initialization();
	}

	for (BuildingObserver& bo : buildings_) {
		if (!strcmp(bo.name, name)) {
			return bo;
		}
	}

	throw wexception("Help: I (player %d / tribe %s) do not know what to do with a %s",
	                 player_number(), tribe_->name().c_str(), name);
}

// checks if the building has a building observer (for debug purposes)
bool DefaultAI::has_building_observer(char const* const name) {
	if (tribe_ == nullptr) {
		late_initialization();
	}

	for (BuildingObserver& bo : buildings_) {
		if (!strcmp(bo.name, name)) {
			return true;
		}
	}

	return false;
}

// return observer for a first (only) building that has required attribute
BuildingObserver& DefaultAI::get_building_observer(BuildingAttribute attribute) {
	if (tribe_ == nullptr) {
		late_initialization();
	}

	for (BuildingObserver& bo : buildings_) {
		if (bo.is(attribute)) {
			return bo;
		}
	}

	throw wexception(
	   "Sorry, cannot find building with attribute %d", static_cast<int32_t>(attribute));
}

// return observer for a building with the id
BuildingObserver& DefaultAI::get_building_observer(const Widelands::DescriptionIndex di) {
	if (tribe_ == nullptr) {
		late_initialization();
	}

	for (BuildingObserver& bo : buildings_) {
		if (bo.id == di) {
			return bo;
		}
	}

	log_err_time(
	   game().get_gametime(), "Sorry, cannot find building with id %d", static_cast<int32_t>(di));
	// I noticed that exception test is being lost so will will print it into log as well
	throw wexception("Sorry, cannot find building with id %d", static_cast<int32_t>(di));
}

// this is called whenever we gain ownership of a PlayerImmovable
void DefaultAI::gain_immovable(Widelands::PlayerImmovable& pi, const bool found_on_load) {
	if (upcast(Widelands::Building, building, &pi)) {
		gain_building(*building, found_on_load);
	} else if (upcast(Widelands::Flag const, flag, &pi)) {
		new_flags.push_back(flag);
	} else if (upcast(Widelands::Road const, road, &pi)) {
		roads.push_front(road);
	}
}

// this is called whenever we lose ownership of a PlayerImmovable
void DefaultAI::lose_immovable(const Widelands::PlayerImmovable& pi) {
	if (upcast(Widelands::Building const, building, &pi)) {
		lose_building(*building);
	} else if (upcast(Widelands::Flag const, flag, &pi)) {
		// Flag to be removed can be:
		// 1. In one of our economies
		for (EconomyObserver* eco_obs : economies) {
			if (remove_from_dqueue<Widelands::Flag>(eco_obs->flags, flag)) {
				return;
			}
		}

		// 2. in new flags to be processed yet
		if (remove_from_dqueue<Widelands::Flag>(new_flags, flag)) {
			return;
		}

		// 3. Or in neither of them
	} else if (upcast(Widelands::Road const, road, &pi)) {
		remove_from_dqueue<Widelands::Road>(roads, road);
	}
}

// this is called when a mine reports "out of resources"
void DefaultAI::out_of_resources_site(const Widelands::ProductionSite& site) {

	const Time& gametime = game().get_gametime();

	// we must identify which mine matches the productionsite a note refers to
	for (ProductionSiteObserver& mine : mines_) {
		if (mine.site == &site) {
			if (mine.no_resources_since > gametime) {
				mine.no_resources_since = gametime;
			}
			break;
		}
	}
}

// walk and search for territory controlled by some player type
// usually scanning radius is enough but sometimes we must walk to
// verify that an enemy territory is really accessible by land
bool DefaultAI::other_player_accessible(const uint32_t max_distance,
                                        uint32_t* tested_fields,
                                        uint16_t* mineable_fields_count,
                                        const Widelands::Coords& starting_spot,
                                        const WalkSearch& type) {
	const Widelands::Map& map = game().map();
	std::list<uint32_t> queue;
	std::unordered_set<uint32_t> done;
	queue.push_front(starting_spot.hash());
	Widelands::PlayerNumber const pn = player_->player_number();

	while (!queue.empty()) {
		// if already processed
		if (done.count(queue.front()) > 0) {
			queue.pop_front();
			continue;
		}

		done.insert(queue.front());

		Widelands::Coords tmp_coords = Widelands::Coords::unhash(queue.front());

		// if beyond range
		if (map.calc_distance(starting_spot, tmp_coords) > max_distance) {
			continue;
		}

		Widelands::Field* f = map.get_fcoords(tmp_coords).field;

		// not interested if not walkable (starting spot is an exemption.
		if (tmp_coords != starting_spot && !(f->nodecaps() & Widelands::MOVECAPS_WALK)) {
			continue;
		}

		// sometimes we search for any owned territory (f.e. when considering
		// a port location), but when testing (starting from) own military building
		// we must ignore own territory, of course
		const Widelands::PlayerNumber field_owner = f->get_owned_by();
		if (field_owner > 0) {

			// if field is owned by anybody
			if (type == WalkSearch::kAnyPlayer) {
				*tested_fields = done.size();
				return true;
			}

			// if somebody but not me
			if (type == WalkSearch::kOtherPlayers && field_owner != pn) {
				*tested_fields = done.size();
				return true;
			}

			// if owned by enemy
			if (type == WalkSearch::kEnemy && field_owner != pn) {
				// if not in the same team => it is an enemy
				if (!player_statistics.players_in_same_team(pn, field_owner)) {
					*tested_fields = done.size();
					return true;
				}
			}
		}

		// increase mines counter
		// (used when testing possible port location)
		if (f->nodecaps() & Widelands::BUILDCAPS_MINE) {
			++mineable_fields_count;
		}

		// add neighbours to a queue (duplicates are no problem)
		// to relieve AI/CPU we skip every second field in each direction
		// obstacles are usually wider then one field
		for (Widelands::Direction dir = Widelands::FIRST_DIRECTION; dir <= Widelands::LAST_DIRECTION;
		     ++dir) {
			Widelands::Coords neigh_coords1;
			map.get_neighbour(tmp_coords, dir, &neigh_coords1);
			Widelands::Coords neigh_coords2;
			map.get_neighbour(neigh_coords1, dir, &neigh_coords2);
			queue.push_front(neigh_coords2.hash());
		}
	}
	*tested_fields = done.size();
	return false;  // no players found
}

// this is called whenever we gain a new building
void DefaultAI::gain_building(Widelands::Building& b, const bool found_on_load) {

	BuildingObserver& bo = get_building_observer(b.descr().name().c_str());

	if (bo.type == BuildingObserver::Type::kConstructionsite) {
		BuildingObserver& target_bo = get_building_observer(
		   dynamic_cast<const Widelands::ConstructionSite&>(b).building().name().c_str());
		++target_bo.cnt_under_construction;
		if (target_bo.type == BuildingObserver::Type::kProductionsite) {
			++numof_psites_in_constr;
		}
		if (target_bo.type == BuildingObserver::Type::kMilitarysite) {
			++msites_per_size[target_bo.desc->get_size()].in_construction;
		}
		if (target_bo.type == BuildingObserver::Type::kMine) {
			++mines_per_type[target_bo.mines].in_construction;
		}
		if (target_bo.type == BuildingObserver::Type::kWarehouse) {
			++numof_warehouses_in_const_;
		}
		if (target_bo.type == BuildingObserver::Type::kTrainingsite) {
			++ts_in_const_count_;
		}

		set_taskpool_task_time(game().get_gametime(), SchedulerTaskId::kRoadCheck);

	} else {
		++bo.cnt_built;
		const Time& gametime = game().get_gametime();
		bo.last_building_built = gametime;
		// erase building from remaining_basic_buildings, unless we are loading a saved game
		if (!found_on_load && persistent_data->remaining_basic_buildings.count(bo.id) > 0) {
			if (persistent_data->remaining_basic_buildings[bo.id] > 1) {
				--persistent_data->remaining_basic_buildings[bo.id];
			} else {
				persistent_data->remaining_basic_buildings.erase(bo.id);
			}
		}
		// Remaining basic buildings map contain either no entry for the building, or the number is
		// nonzero
		assert(persistent_data->remaining_basic_buildings.count(bo.id) == 0 ||
		       persistent_data->remaining_basic_buildings[bo.id] > 0);

		if (bo.type == BuildingObserver::Type::kProductionsite) {
			productionsites.push_back(ProductionSiteObserver());
			productionsites.back().site = &dynamic_cast<Widelands::ProductionSite&>(b);
			productionsites.back().bo = &bo;
			productionsites.back().bo->new_building_overdue = 0;
			if (found_on_load && gametime > Time(5 * 60 * 1000)) {
				productionsites.back().built_time = gametime - Duration(5 * 60 * 1000);
			} else {
				productionsites.back().built_time = gametime;
			}
			productionsites.back().unoccupied_till = gametime;
			++productionsites.back().bo->unoccupied_count;
			if (bo.is(BuildingAttribute::kShipyard)) {
				marine_task_queue.push_back(kStopShipyard);
				marine_task_queue.push_back(kReprioritize);
			}
			if (bo.is(BuildingAttribute::kFisher)) {
				++fishers_count_;
			}

		} else if (bo.type == BuildingObserver::Type::kMine) {
			mines_.push_back(ProductionSiteObserver());
			mines_.back().site = &dynamic_cast<Widelands::ProductionSite&>(b);
			mines_.back().bo = &bo;
			mines_.back().built_time = gametime;
			assert(mines_.back().no_resources_since.is_invalid());
			assert(!mines_.back().upgrade_pending);
			assert(mines_.back().dismantle_pending_since.is_invalid());
			++mines_.back().bo->unoccupied_count;

			++mines_per_type[bo.mines].finished;

			if (bo.is(BuildingAttribute::kBuildingMatProducer)) {
				++buil_material_mines_count;
			}

			set_inputs_to_zero(mines_.back());

			// Is this first mine?
			if (bo.mines == iron_resource_id && gametime < first_iron_mine_built) {
				first_iron_mine_built = gametime;
			}

		} else if (bo.type == BuildingObserver::Type::kMilitarysite) {
			militarysites.push_back(MilitarySiteObserver());
			militarysites.back().site = &dynamic_cast<Widelands::MilitarySite&>(b);
			militarysites.back().bo = &bo;
			militarysites.back().understaffed = 0;
			if (found_on_load && gametime > Time(5 * 60 * 1000)) {
				militarysites.back().built_time = gametime - Duration(5 * 60 * 1000);
			} else {
				militarysites.back().built_time = gametime;
			}
			militarysites.back().last_change = Time(0);
			++msites_per_size[bo.desc->get_size()].finished;

		} else if (bo.type == BuildingObserver::Type::kTrainingsite) {
			++ts_without_trainers_;
			++ts_finished_count_;
			trainingsites.push_back(TrainingSiteObserver());
			trainingsites.back().site = &dynamic_cast<Widelands::TrainingSite&>(b);
			trainingsites.back().bo = &bo;

		} else if (bo.type == BuildingObserver::Type::kWarehouse) {
			++numof_warehouses_;
			warehousesites.push_back(WarehouseSiteObserver());
			warehousesites.back().site = &dynamic_cast<Widelands::Warehouse&>(b);
			warehousesites.back().bo = &bo;
			if (bo.is(BuildingAttribute::kPort)) {
				++num_ports;
			}
		}
	}
}

// this is called whenever we lose a building
void DefaultAI::lose_building(const Widelands::Building& b) {

	BuildingObserver& bo = get_building_observer(b.descr().name().c_str());

	if (bo.type == BuildingObserver::Type::kConstructionsite) {
		BuildingObserver& target_bo = get_building_observer(
		   dynamic_cast<const Widelands::ConstructionSite&>(b).building().name().c_str());
		--target_bo.cnt_under_construction;
		if (target_bo.type == BuildingObserver::Type::kProductionsite) {
			--numof_psites_in_constr;
		}
		if (target_bo.type == BuildingObserver::Type::kMilitarysite) {
			--msites_per_size[target_bo.desc->get_size()].in_construction;
		}
		if (target_bo.type == BuildingObserver::Type::kMine) {
			--mines_per_type[target_bo.mines].in_construction;
		}
		if (target_bo.type == BuildingObserver::Type::kWarehouse) {
			--numof_warehouses_in_const_;
		}
		if (target_bo.type == BuildingObserver::Type::kTrainingsite) {
			assert(ts_in_const_count_ > 0);
			--ts_in_const_count_;
		}

	} else {
		--bo.cnt_built;

		// we are not able to reliably identify if lost building is counted in
		// unconnected or unoccupied count, but we must adjust the value to
		// avoid inconsistency
		const uint32_t cnt_built = bo.cnt_built;
		if (bo.unconnected_count > cnt_built) {
			bo.unconnected_count = cnt_built;
		}
		if (bo.unoccupied_count > cnt_built) {
			bo.unoccupied_count = cnt_built;
		}

		if (bo.type == BuildingObserver::Type::kProductionsite) {
			for (std::deque<ProductionSiteObserver>::iterator i = productionsites.begin();
			     i != productionsites.end(); ++i) {
				if (i->site == &b) {
					if (i->upgrade_pending) {
						--bo.cnt_upgrade_pending;
					}
					assert(bo.cnt_upgrade_pending == 0 || bo.cnt_upgrade_pending == 1);
					productionsites.erase(i);
					break;
				}
			}

			if (bo.is(BuildingAttribute::kFisher)) {
				assert(fishers_count_ > 0);
				--fishers_count_;
			}

		} else if (bo.type == BuildingObserver::Type::kMine) {
			for (std::deque<ProductionSiteObserver>::iterator i = mines_.begin(); i != mines_.end();
			     ++i) {
				if (i->site == &b) {
					mines_.erase(i);
					break;
				}
			}

			--mines_per_type[bo.mines].finished;

			if (bo.is(BuildingAttribute::kBuildingMatProducer)) {
				assert(buil_material_mines_count > 0);
				++buil_material_mines_count;
			}

		} else if (bo.type == BuildingObserver::Type::kMilitarysite) {
			--msites_per_size[bo.desc->get_size()].finished;

			for (std::deque<MilitarySiteObserver>::iterator i = militarysites.begin();
			     i != militarysites.end(); ++i) {
				if (i->site == &b) {
					militarysites.erase(i);
					break;
				}
			}
		} else if (bo.type == BuildingObserver::Type::kTrainingsite) {
			assert(ts_finished_count_ >= 1);
			--ts_finished_count_;

			for (std::deque<TrainingSiteObserver>::iterator i = trainingsites.begin();
			     i != trainingsites.end(); ++i) {
				if (i->site == &b) {
					trainingsites.erase(i);
					break;
				}
			}
		} else if (bo.type == BuildingObserver::Type::kWarehouse) {
			assert(numof_warehouses_ > 0);
			--numof_warehouses_;
			if (bo.is(BuildingAttribute::kPort)) {
				--num_ports;
			}

			for (std::deque<WarehouseSiteObserver>::iterator i = warehousesites.begin();
			     i != warehousesites.end(); ++i) {
				if (i->site == &b) {
					warehousesites.erase(i);
					break;
				}
			}
		}
	}
}

// Checks that supply line exists for given building.
// Recursively verify that all inputs have a producer.
// TODO(unknown): this function leads to periodic freezes of ~1 second on big games on my system.
// TODO(unknown): It needs profiling and optimization.
bool DefaultAI::check_supply(const BuildingObserver& bo) {
	size_t supplied = 0;
	for (const Widelands::DescriptionIndex& temp_inputs : bo.inputs) {
		for (const BuildingObserver& temp_building : buildings_) {
			if (temp_building.cnt_built &&
			    std::find(temp_building.ware_outputs.begin(), temp_building.ware_outputs.end(),
			              temp_inputs) != temp_building.ware_outputs.end() &&
			    check_supply(temp_building)) {
				++supplied;
				break;
			}
		}
	}

	return supplied == bo.inputs.size();
}

// TODO(tiborb): - should be called from scheduler, once in 60s is enough
void DefaultAI::update_player_stat(const Time& gametime) {
	if (player_statistics.get_update_time() > Time(0) &&
	    player_statistics.get_update_time() + Duration(15 * 1000) > gametime) {
		return;
	}
	player_statistics.set_update_time(gametime);
	Widelands::PlayerNumber const pn = player_number();
	Widelands::PlayerNumber const nr_players = game().map().get_nrplayers();

	// receiving games statistics and parsing it (reading latest entry)
	const Widelands::Game::GeneralStatsVector& genstats = game().get_general_statistics();

	// Collecting statistics and saving them in player_statistics object
	const Widelands::Player* me = game().get_player(pn);
	for (Widelands::PlayerNumber j = 1; j <= nr_players; ++j) {
		const Widelands::Player* this_player = game().get_player(j);
		if (this_player) {
			try {
				const uint32_t vsize = genstats.at(j - 1).miltary_strength.size();

				uint32_t cur_strength = 0;
				uint32_t cur_land = 0;
				uint32_t old_strength = 0;
				uint32_t old60_strength = 0;
				uint32_t old_land = 0;
				uint32_t old60_land = 0;
				uint32_t cass = 0;
				if (vsize > 0) {
					cur_strength = genstats.at(j - 1).miltary_strength.back();
					cur_land = genstats.at(j - 1).land_size.back();
					cass = genstats.at(j - 1).nr_casualties.back();

					if (vsize > 21) {
						old_strength = genstats.at(j - 1).miltary_strength[vsize - 20];
						old_land = genstats.at(j - 1).land_size[vsize - 20];
					} else {
						old_strength = genstats.at(j - 1).miltary_strength[0];
						old_land = genstats.at(j - 1).land_size[0];
					}
					if (vsize > 91) {
						old60_strength = genstats.at(j - 1).miltary_strength[vsize - 90];
						old60_land = genstats.at(j - 1).land_size[vsize - 90];
					} else {
						old60_strength = genstats.at(j - 1).miltary_strength[0];
						old60_land = genstats.at(j - 1).land_size[0];
					}
				}

				player_statistics.add(pn, j, me->team_number(), this_player->team_number(),
				                      cur_strength, old_strength, old60_strength, cass, cur_land,
				                      old_land, old60_land);
			} catch (const std::out_of_range&) {
				log_warn_time(gametime, "ComputerPlayer(%d): genstats entry missing - size :%d\n",
				              static_cast<unsigned int>(player_number()),
				              static_cast<unsigned int>(genstats.size()));
			}
		} else {
			// Well, under some circumstances it is possible we have stat for this player and he does
			// not exist anymore
			player_statistics.remove_stat(j);
		}
	}

	player_statistics.recalculate_team_power();
}

// This runs once in 15 minutes, and adjust wares targets based on number of
// productionsites and ports
void DefaultAI::review_wares_targets(const Time& gametime) {

	player_ = game().get_player(player_number());
	tribe_ = &player_->tribe();

	// to avoid floats real multiplier is multiplier/10
	const uint16_t multiplier = std::max<uint16_t>((productionsites.size() + num_ports * 5) / 5, 10);

	for (EconomyObserver* observer : economies) {
		if (observer->economy.type() != Widelands::wwWARE) {
			// Don't set ware target quantities for worker economies
			continue;
		}

		Widelands::DescriptionIndex nritems = player_->egbase().descriptions().nr_wares();
		for (Widelands::DescriptionIndex id = 0; id < nritems; ++id) {

			// Just skip wares that are not used by a tribe
			if (!tribe_->has_ware(id)) {
				continue;
			}

			uint16_t default_target =
			   tribe_->get_ware_descr(id)->default_target_quantity(tribe_->name());

			// It seems that when default target for ware is not set, it returns
			// kInvalidWare (=254), this is confusing for AI so we change it to 10
			if (default_target == Widelands::kInvalidWare) {
				default_target = kTargetQuantCap;
			}

			const uint16_t new_target = std::max<uint16_t>(default_target * multiplier / 10, 3);
			assert(new_target > 1);

			game().send_player_command(new Widelands::CmdSetWareTargetQuantity(
			   gametime, player_number(), observer->economy.serial(), id, new_target));
		}
	}
}

// Sets due_time based on job ID
void DefaultAI::set_taskpool_task_time(const Time& gametime, const SchedulerTaskId task) {

	for (auto& item : taskPool) {
		if (item.id == task) {
			item.due_time = gametime;
			return;
		}
	}
	NEVER_HERE();
}

// Retrieves due time of the task based on its ID
const Time& DefaultAI::get_taskpool_task_time(const SchedulerTaskId task) {
	for (const auto& item : taskPool) {
		if (item.id == task) {
			return item.due_time;
		}
	}

	throw wexception("AI internal error: nonexistent task.");
}

// This performs one "iteration" of sorting based on due_time
// We by design do not need full sorting...
void DefaultAI::sort_task_pool() {
	assert(!taskPool.empty());
	for (int8_t i = taskPool.size() - 1; i > 0; --i) {
		if (taskPool[i - 1].due_time > taskPool[i].due_time) {
			std::iter_swap(taskPool.begin() + i - 1, taskPool.begin() + i);
		}
	}
}

// following two functions count mines of the same type (same output,
// all levels)
uint32_t DefaultAI::mines_in_constr() const {
	uint32_t count = 0;
	for (const auto& m : mines_per_type) {
		count += m.second.in_construction;
	}
	return count;
}

uint32_t DefaultAI::mines_built() const {
	uint32_t count = 0;
	for (const auto& m : mines_per_type) {
		count += m.second.finished;
	}
	return count;
}

// following two functions count militarysites of the same size
uint32_t DefaultAI::msites_in_constr() const {
	uint32_t count = 0;
	for (const auto& m : msites_per_size) {
		count += m.second.in_construction;
	}
	return count;
}
uint32_t DefaultAI::msites_built() const {
	uint32_t count = 0;
	for (const auto& m : msites_per_size) {
		count += m.second.finished;
	}
	return count;
}

// This prints some basic statistics during a game to the command line -
// missing materials and counts of different types of buildings.
// The main purpose of this is when a game creator needs to finetune a map
// and needs to know what resourcess are missing for which player and so on.
// By default it is off (see kPrintStats)
// TODO(tiborb): - it would be nice to have this activated by a command line switch
void DefaultAI::print_stats(const Time& gametime) {

	if (!kPrintStats) {
		set_taskpool_task_time(Time(), SchedulerTaskId::kPrintStats);
		return;
	}

	Widelands::PlayerNumber const pn = player_number();

	const Widelands::DescriptionIndex& nr_buildings = game().descriptions().nr_buildings();
	std::set<Widelands::DescriptionIndex> materials;

	// Collect information about the different buildings that our tribe can have
	for (Widelands::DescriptionIndex building_index = 0; building_index < nr_buildings;
	     ++building_index) {
		const Widelands::BuildingDescr& bld = *tribe_->get_building_descr(building_index);
		if (!tribe_->has_building(building_index)) {
			continue;
		}
		if (bld.type() == Widelands::MapObjectType::PRODUCTIONSITE) {
			const Widelands::ProductionSiteDescr& prod =
			   dynamic_cast<const Widelands::ProductionSiteDescr&>(bld);
			for (const auto& temp_input : prod.input_wares()) {
				if (materials.count(temp_input.first) == 0) {
					materials.insert(temp_input.first);
				}
			}
			for (const auto& temp_cost : prod.buildcost()) {
				if (materials.count(temp_cost.first) == 0) {
					materials.insert(temp_cost.first);
				}
			}
		}

		if (bld.type() == Widelands::MapObjectType::TRAININGSITE) {
			const Widelands::ProductionSiteDescr& train =
			   dynamic_cast<const Widelands::TrainingSiteDescr&>(bld);
			for (const auto& temp_cost : train.buildcost()) {
				if (materials.count(temp_cost.first) == 0) {
					materials.insert(temp_cost.first);
				}
			}
		}
	}

	if (false) {  // NOLINT
		log_dbg_time(
		   gametime, " AI %1d: %s Buildings count: Pr:%3u, Ml:%3u, Mi:%2u, Wh:%2u, Po:%u.\n", pn,
		   gamestring_with_leading_zeros(gametime.get()),
		   static_cast<uint32_t>(productionsites.size()), static_cast<uint32_t>(militarysites.size()),
		   static_cast<uint32_t>(mines_.size()),
		   static_cast<uint32_t>(warehousesites.size() - num_ports), num_ports);
	}
	if (false) {  // NOLINT
		log_dbg_time(gametime, " %1s %-30s   %5s(perf)  %6s %6s %6s %8s %5s %5s %5s %5s\n", "T",
		             "Buildings", "work.", "const.", "unocc.", "uncon.", "needed", "prec.", "pprio",
		             "stock", "targ.");
	}
	for (BuildingObserver& bo : buildings_) {
		if ((bo.total_count() > 0 || bo.new_building == BuildingNecessity::kNeeded ||
		     bo.new_building == BuildingNecessity::kForced ||
		     bo.new_building == BuildingNecessity::kNeededPending ||
		     bo.new_building == BuildingNecessity::kAllowed) &&
		    bo.type != BuildingObserver::Type::kMilitarysite) {
			std::string needeness;
			if (bo.new_building == BuildingNecessity::kNeededPending) {
				needeness = "pend";
			} else if (bo.new_building == BuildingNecessity::kForced) {
				needeness = "forc";
			} else if (bo.new_building == BuildingNecessity::kAllowed) {
				needeness = "allw";
			} else if (bo.new_building == BuildingNecessity::kNotNeeded ||
			           bo.new_building == BuildingNecessity::kForbidden) {
				needeness = "no";
			} else {
				needeness = "yes";
			}
			std::string btype;
			switch (bo.type) {
			case BuildingObserver::Type::kWarehouse:
				btype = "W";
				break;
			case BuildingObserver::Type::kMine:
				btype = "M";
				break;
			case BuildingObserver::Type::kTrainingsite:
				btype = "T";
				break;
			case BuildingObserver::Type::kProductionsite:
				btype = "P";
				break;
			default:
				btype = "?";
			}

			if (true) {  // NOLINT
				log_dbg_time(gametime, " %1s %-30s %5d(%3d%%)  %6d %6d %6d %8s %5d %5d %5d %5d\n",
				             btype.c_str(), bo.name,
				             bo.total_count() - bo.cnt_under_construction - bo.unoccupied_count -
				                bo.unconnected_count,
				             bo.current_stats, bo.cnt_under_construction, bo.unoccupied_count,
				             bo.unconnected_count, needeness.c_str(), bo.max_needed_preciousness,
				             bo.primary_priority, get_stocklevel(bo, gametime), bo.cnt_target);
			}
		}
	}

	std::string why = "; Why: ";

	if ((numof_psites_in_constr + mines_in_constr()) >
	    (productionsites.size() + mines_built()) / persistent_data->ai_productionsites_ratio + 2) {
		why += " too many constr.";
	}
	// 3. too keep some proportions production sites vs military sites
	if ((numof_psites_in_constr + productionsites.size()) >
	    (msites_in_constr() + militarysites.size()) * 5) {
		why += ", too many productionsites";
	}
	// 4. if we do not have 2 mines at least
	if (mines_.size() < 2) {
		why += ", less then 2 mines";
	}

	if (false) {  // NOLINT
		log_dbg_time(gametime, "Prodsites in constr: %2d, mines in constr: %2d %s %s\n",
		             numof_psites_in_constr, mines_in_constr(),
		             (expansion_type.get_expansion_type() != ExpansionMode::kEconomy) ?
		                "NEW BUILDING STOP" :
		                "",
		             why.c_str());
	}

	if (false) {  // NOLINT
		log_dbg_time(gametime,
		             "Least military score: %5d/%3d, msites in constr: %3d,"
		             "soldier st: %2d, strength: %3d\n",
		             persistent_data->least_military_score,
		             persistent_data->ai_personality_mil_upper_limit, msites_in_constr(),
		             static_cast<int8_t>(soldier_status_),
		             player_statistics.get_modified_player_power(player_number()));
	}
}

template <typename T>
void DefaultAI::check_range(T value, T bottom_range, T upper_range, const char* value_name) {
	if (value < bottom_range || value > upper_range) {
		log_dbg_time(game().get_gametime(), " %d: unexpected value for %s: %d\n", player_number(),
		             value_name, value);
	}
}

template <typename T> void DefaultAI::check_range(T value, T upper_range, const char* value_name) {
	if (value > upper_range) {
		log_dbg_time(game().get_gametime(), " %d: unexpected value for %s: %d\n", player_number(),
		             value_name, value.get());
	}
}

template <typename T>
bool DefaultAI::remove_from_dqueue(std::deque<T const*>& dq, T const* member) {
	for (auto it = dq.begin(); it != dq.end(); ++it) {
		if (*it == member) {
			it = dq.erase(it);
			return true;
		}
	}
	return false;
}

// Looking for situation where for a critical mine (iron, or marble) there is just one mine and it
// is
// unoccupied, probably we need to dismantle another one to release a miner
bool DefaultAI::critical_mine_unoccupied(const Time& gametime) {
	// resetting unoccupied
	for (auto& mine : mines_per_type) {
		mine.second.unoccupied = 0;
	}
	for (auto& mine : mines_) {
		if (!mines_per_type[mine.bo->mines].is_critical) {
			continue;
		}
		if (mine.built_time + Duration(3 * 60 * 1000) < gametime && !mine.site->can_start_working()) {
			++mines_per_type[mine.bo->mines].unoccupied;
		}
	}

	// Now check that that there is no working mine of the critical type
	for (auto& mine : mines_per_type) {
		if (mine.second.is_critical && mine.second.finished > 0 &&
		    mine.second.unoccupied == mine.second.finished) {
			return true;
		}
		assert(mine.second.unoccupied <= mines_.size());
		assert(mine.second.unoccupied <= mine.second.total_count());
	}
	return false;
}

// Sets all inputs to zero and return true if inputs are already empty
bool DefaultAI::set_inputs_to_zero(const ProductionSiteObserver& site) {
	uint16_t remaining_wares = 0;

	for (auto& queue : site.site->inputqueues()) {
		remaining_wares += queue->get_filled();
		if (queue->get_max_fill() > 0) {
			game().send_player_set_input_max_fill(
			   *site.site, queue->get_index(), queue->get_type(), 0);
		}
	}
	return remaining_wares == 0;
}

void DefaultAI::set_inputs_to_max(const ProductionSiteObserver& site) {
	for (auto& queue : site.site->inputqueues()) {
		if (queue->get_max_fill() < queue->get_max_size()) {
			game().send_player_set_input_max_fill(
			   *site.site, queue->get_index(), queue->get_type(), queue->get_max_size());
		}
	}
}
void DefaultAI::stop_site(const ProductionSiteObserver& site) {
	if (!site.site->is_stopped()) {
		game().send_player_start_stop_building(*site.site);
	}
}

void DefaultAI::initiate_dismantling(ProductionSiteObserver& site, const Time& gametime) {
	site.dismantle_pending_since = gametime;
	set_inputs_to_zero(site);
	site.bo->construction_decision_time = gametime;
}

Widelands::PlayerNumber DefaultAI::get_land_owner(const Widelands::Map& map,
                                                  const uint32_t coords) const {
	Widelands::FCoords f = map.get_fcoords(Widelands::Coords::unhash(coords));
	return f.field->get_owned_by();
}
}  // namespace AI<|MERGE_RESOLUTION|>--- conflicted
+++ resolved
@@ -3093,15 +3093,9 @@
 						           supported_producers_nearby_count * 5, kAbsValue) /
 						        2;
 
-<<<<<<< HEAD
 						prio +=
 						   management_data.neuron_pool[49].get_result_safe(bf->immovables_by_name_nearby[bo.name], kAbsValue) /
 						   5;
-=======
-						prio += management_data.neuron_pool[49].get_result_safe(
-						           bf->immovable_attributes_nearby[bo.name], kAbsValue) /
-						        5;
->>>>>>> 00d45113
 
 						prio += supported_producers_nearby_count * 5 -
 						        (expansion_type.get_expansion_type() != ExpansionMode::kEconomy) * 15 -
