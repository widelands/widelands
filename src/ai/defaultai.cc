/*
 * Copyright (C) 2004, 2006-2010, 2012 by the Widelands Development Team
 *
 * This program is free software; you can redistribute it and/or
 * modify it under the terms of the GNU General Public License
 * as published by the Free Software Foundation; either version 2
 * of the License, or (at your option) any later version.
 *
 * This program is distributed in the hope that it will be useful,
 * but WITHOUT ANY WARRANTY; without even the implied warranty of
 * MERCHANTABILITY or FITNESS FOR A PARTICULAR PURPOSE.  See the
 * GNU General Public License for more details.
 *
 * You should have received a copy of the GNU General Public License
 * along with this program; if not, write to the Free Software
 * Foundation, Inc., 51 Franklin Street, Fifth Floor, Boston, MA  02110-1301, USA.
 *
 */
/**
 * Default AI
 */

#include "ai/defaultai.h"

#include <algorithm>
#include <ctime>
#include <queue>
#include <typeinfo>

#include "ai/ai_hints.h"
#include "economy/economy.h"
#include "economy/flag.h"
#include "economy/road.h"
#include "log.h"
#include "logic/constructionsite.h"
#include "logic/findimmovable.h"
#include "logic/findnode.h"
#include "logic/map.h"
#include "logic/militarysite.h"
#include "logic/player.h"
#include "logic/productionsite.h"
#include "logic/trainingsite.h"
#include "logic/tribe.h"
#include "logic/warehouse.h"
#include "logic/world/world.h"
#include "profile/profile.h"
#include "upcast.h"

constexpr int kFieldUpdateInterval = 1000;
constexpr int kIdleMineUpdateInterval = 22000;
constexpr int kBusyMineUpdateInterval = 2000;
constexpr int kBuildingMinInterval =
   25 * 1000;  // building of the same building can be started after 25s at earliest
constexpr bool kMilitaryDebug = false;
constexpr bool kMilDismDebug = false;
constexpr bool kMilitScoreDebug = false;
constexpr bool kQuarryDismDebug = false;
constexpr bool kProductionDebug = false;
constexpr bool kHintDebug = false;
constexpr bool kWinnerDebug = false;
constexpr bool kNewBuildingDebug = false;
constexpr bool kStandbyDebug = false;
constexpr bool kMinesDebug = false;
constexpr bool kUpgradeDebug = false;
constexpr bool kStockDebug = false;
constexpr bool kMinesUpdateDebug = false;
constexpr bool kWoodDebug = false;
constexpr bool kSpaceDebug = false;
constexpr bool kStatDebug = false;
constexpr bool kIdleDismantle = false;
constexpr bool kWellDebug = false;
constexpr int kBaseInfrastructureTime = 20 * 60 * 1000;

using namespace Widelands;

DefaultAI::AggressiveImpl DefaultAI::aggressiveImpl;
DefaultAI::NormalImpl DefaultAI::normalImpl;
DefaultAI::DefensiveImpl DefaultAI::defensiveImpl;

/// Constructor of DefaultAI
DefaultAI::DefaultAI(Game& ggame, Player_Number const pid, uint8_t const t)
   : Computer_Player(ggame, pid),
     type(t),
     m_buildable_changed(true),
     m_mineable_changed(true),
     player(nullptr),
     tribe(nullptr),
     total_constructionsites(0),
     next_road_due_(2000),
     next_stats_update_due_(30000),
     next_construction_due_(1000),
     next_mine_construction_due_(0),
     next_productionsite_check_due_(0),
     next_mine_check_due_(0),
     next_militarysite_check_due_(0),
     next_attack_consideration_due_(300000),
     next_helpersites_check_due_(180000),
     inhibit_road_building_(0),
     time_of_last_construction_(0),
     numof_warehouses_(0),
     new_buildings_stop_(false),
     unstationed_milit_buildings_(0),
     military_under_constr_(0),
     military_last_dismantle_(0),
     military_last_build_(0) {
}

DefaultAI::~DefaultAI() {
	while (not buildable_fields.empty()) {
		delete buildable_fields.back();
		buildable_fields.pop_back();
	}

	while (not mineable_fields.empty()) {
		delete mineable_fields.back();
		mineable_fields.pop_back();
	}

	while (not economies.empty()) {
		delete economies.back();
		economies.pop_back();
	}
}

/**
 * Main loop of computer player_ "defaultAI"
 *
 * General behaviour is defined here.
 */
void DefaultAI::think() {

	if (tribe == nullptr)
		late_initialization();

	const int32_t gametime = game().get_gametime();

	if (m_buildable_changed) {
		// update statistics about buildable fields
		update_all_buildable_fields(gametime);
	}

	m_buildable_changed = false;

	// if there are more than one economy try to connect them with a road.
	if (next_road_due_ <= gametime) {
		next_road_due_ = gametime + 1000;

		if (construct_roads(gametime)) {
			m_buildable_changed = true;
			// m_mineable_changed = true;
			return;
		}
	} else
		// only go on, after defaultAI tried to connect all economies.
		return;

	// NOTE Because of the check above, the following parts of think() are used
	// NOTE only once every second at maximum. This increases performance and as
	// NOTE human player_s can not even react that fast, it should not be a
	// NOTE disadvantage for the defaultAI.
	// This must be checked every time as changes of bobs in AI area aren't
	// handled by the AI itself.
	update_all_not_buildable_fields();

	// IF defaultAI is AGGRESSIVE - we definitely should consider to attack as
	// often as possible.
	if (type == AGGRESSIVE)
		if (next_attack_consideration_due_ <= gametime)
			consider_attack(gametime);

	// check if anything in the economies changed.
	// This needs to be done before new buildings are placed, to ensure that no
	// empty economy is left.
	if (check_economies())
		return;

	// Before thinking about a new construction, update current stats, to have
	// a better view on current economy.
	if (next_stats_update_due_ <= gametime)
		update_productionsite_stats(gametime);

	// Now try to build something if possible
	if (next_construction_due_ <= gametime) {
		next_construction_due_ = gametime + 2000;

		if (construct_building(gametime)) {
			time_of_last_construction_ = gametime;
			return;
		}
	}

	// verify that our production sites are doing well
	if (check_productionsites(gametime))
		return;

	// Check the mines and consider upgrading or destroying one
	if (check_mines_(gametime))
		return;

	// consider whether a change of the soldier capacity of some militarysites
	// would make sense.
	if (check_militarysites(gametime))
		return;

	//  Finally consider military actions if defaultAI type is Aggressive or
	// Normal.
	if (!(type == DEFENSIVE))
		if (next_attack_consideration_due_ <= gametime)
			consider_attack(gametime);

	// improve existing roads!
	// This sounds important, but actually is not as important as the other
	// actions are. Reasons are the following:
	//    * The "donkey feature" made economies more stable, even with stupid
	//      roads.
	//    * If defaultAI builds too much roads, it will waste good building
	//      space.
	if (improve_roads(gametime)) {
		m_buildable_changed = true;
		m_mineable_changed = true;
		inhibit_road_building_ = gametime + 2500;
		return;
	}
}

/// called by Widelands game engine when an immovable changed
void DefaultAI::receive(const NoteImmovable& note) {
	if (note.lg == LOSE)
		lose_immovable(*note.pi);
	else
		gain_immovable(*note.pi);
}

/// called by Widelands game engine when a field changed
void DefaultAI::receive(const NoteFieldPossession& note) {
	if (note.lg == GAIN)
		unusable_fields.push_back(note.fc);
}

/**
 * Cares for all variables not initialised during construction
 *
 * When DefaultAI is constructed, some information is not yet available (e.g.
 * world), so this is done after complete loading of the map.
 */
void DefaultAI::late_initialization() {
	player = game().get_player(player_number());
	NoteReceiver<NoteImmovable>::connect(*player);
	NoteReceiver<NoteFieldPossession>::connect(*player);
	tribe = &player->tribe();
	log("ComputerPlayer(%d): initializing (%u)\n", player_number(), type);
	Ware_Index const nr_wares = tribe->get_nrwares();
	wares.resize(nr_wares);

	for (Ware_Index i = 0; i < nr_wares; ++i) {
		wares.at(i).producers_ = 0;
		wares.at(i).consumers_ = 0;
		wares.at(i).preciousness_ = tribe->get_ware_descr(i)->preciousness();
	}

	// collect information about the different buildings our tribe can construct
	Building_Index const nr_buildings = tribe->get_nrbuildings();
<<<<<<< HEAD
	const World & world = game().world();
	for (Building_Index i = 0; i < nr_buildings; ++i) {
		const Building_Descr & bld = *tribe->get_building_descr(i);
		const std::string & building_name = bld.name();
		const BuildingHints & bh = bld.hints();

		buildings.resize (buildings.size() + 1);

		BuildingObserver & bo     = buildings.back();
		bo.name                   = building_name.c_str();
		bo.id                     = i;
		bo.desc                   = &bld;
		bo.type                   = BuildingObserver::BORING;
		bo.cnt_built              = 0;
		bo.cnt_under_construction = 0;
		bo.production_hint        = -1;
		bo.current_stats          = 100;
		bo.unoccupied             = false;
=======
	const World& world = game().map().world();
>>>>>>> 90ee9483

	for (Building_Index i = 0; i < nr_buildings; ++i) {
		const Building_Descr& bld = *tribe->get_building_descr(i);
		const std::string& building_name = bld.name();
		const BuildingHints& bh = bld.hints();
		buildings.resize(buildings.size() + 1);
		BuildingObserver& bo = buildings.back();
		bo.name = building_name.c_str();
		bo.id = i;
		bo.desc = &bld;
		bo.type = BuildingObserver::BORING;
		bo.cnt_built_ = 0;
		bo.cnt_under_construction_ = 0;
		bo.cnt_target_ = 0;
		bo.stocklevel_ = 0;
		bo.stocklevel_time = 0;
		bo.last_dismantle_time_ = 0;
		// this is set to negative number, otherwise the AI would wait 25 sec
		// after game start not building anything
		bo.construction_decision_time_ = -60 * 60 * 1000;
		bo.production_hint_ = -1;
		bo.current_stats_ = 0;
		bo.unoccupied_ = false;
		bo.is_basic_ = false;
		bo.is_buildable_ = bld.is_buildable();
		bo.need_trees_ = bh.is_logproducer();
		bo.need_stones_ = bh.is_stoneproducer();
		bo.mines_marble_ = bh.is_marbleproducer();
		bo.need_water_ = bh.get_needs_water();
		bo.mines_water_ = bh.mines_water();
		bo.recruitment_ = bh.for_recruitment();
		bo.space_consumer_ = bh.is_space_consumer();

		if (char const* const s = bh.get_renews_map_resource()) {
			bo.production_hint_ = tribe->safe_ware_index(s);

			if (kHintDebug)
				log(" TDEBUG: %-20s get production hint: %d\n", bo.name, bo.production_hint_);
		}

		// I just presume cut wood is named "log" in the game
		if (tribe->safe_ware_index("log") == bo.production_hint_)
			bo.plants_trees_ = true;
		else
			bo.plants_trees_ = false;

		if (kHintDebug)
			log(" building %-15s: plants trees: %s\n", bo.name, bo.plants_trees_ ? "Y" : "N");

		// Read all interesting data from ware producing buildings
		if (typeid(bld) == typeid(ProductionSite_Descr)) {
			const ProductionSite_Descr& prod =
			   ref_cast<ProductionSite_Descr const, Building_Descr const>(bld);
			bo.type = bld.get_ismine() ? BuildingObserver::MINE : BuildingObserver::PRODUCTIONSITE;
			container_iterate_const(BillOfMaterials, prod.inputs(), j)
			bo.inputs_.push_back(j.current->first);
			container_iterate_const(ProductionSite_Descr::Output, prod.output_ware_types(), j)
			bo.outputs_.push_back(*j.current);

			if (bo.type == BuildingObserver::MINE) {
				// get the resource needed by the mine
				if (char const* const s = bh.get_mines())
					bo.mines_ = world.get_resource(s);

				bo.mines_percent_ = bh.get_mines_percent();
			}

			bo.is_basic_ = bh.is_basic();
			bo.prod_build_material_ = bh.prod_build_material();

			continue;
		}

		if (typeid(bld) == typeid(MilitarySite_Descr)) {
			bo.type = BuildingObserver::MILITARYSITE;
			continue;
		}

		if (typeid(bld) == typeid(Warehouse_Descr)) {
			bo.type = BuildingObserver::WAREHOUSE;
			continue;
		}

		if (typeid(bld) == typeid(TrainingSite_Descr)) {
			bo.type = BuildingObserver::TRAININGSITE;
			continue;
		}

		if (typeid(bld) == typeid(ConstructionSite_Descr)) {
			bo.type = BuildingObserver::CONSTRUCTIONSITE;
			continue;
		}
	}

	total_constructionsites = 0;
	next_construction_due_ = 0;
	next_road_due_ = 1000;
	next_productionsite_check_due_ = 0;
	inhibit_road_building_ = 0;
	// Add all fields that we own
	Map& map = game().map();
	std::set<OPtr<PlayerImmovable>> found_immovables;

	for (Y_Coordinate y = 0; y < map.get_height(); ++y) {
		for (X_Coordinate x = 0; x < map.get_width(); ++x) {
			FCoords f = map.get_fcoords(Coords(x, y));

			if (f.field->get_owned_by() != player_number())
				continue;

			unusable_fields.push_back(f);

			if (upcast(PlayerImmovable, imm, f.field->get_immovable()))

				//  Guard by a set - immovables might be on several nodes at once.
				if (&imm->owner() == player and not found_immovables.count(imm)) {
					found_immovables.insert(imm);
					gain_immovable(*imm);
				}
		}
	}
}

/**
 * Checks ALL available buildable fields.
 *
 * this shouldn't be used often, as it might hang the game for some 100
 * milliseconds if the area the computer owns is big.
 */
void DefaultAI::update_all_buildable_fields(const int32_t gametime) {
	while (not buildable_fields.empty() and buildable_fields.front()->next_update_due_ <= gametime) {
		BuildableField& bf = *buildable_fields.front();

		//  check whether we lost ownership of the node
		if (bf.coords.field->get_owned_by() != player_number()) {
			delete &bf;
			buildable_fields.pop_front();
			continue;
		}

		//  check whether we can still construct regular buildings on the node
		if ((player->get_buildcaps(bf.coords) & BUILDCAPS_SIZEMASK) == 0) {
			unusable_fields.push_back(bf.coords);
			delete &bf;
			buildable_fields.pop_front();
			continue;
		}

		update_buildable_field(bf);
		bf.next_update_due_ = gametime + kFieldUpdateInterval;
		buildable_fields.push_back(&bf);
		buildable_fields.pop_front();
	}
}

/**
 * Checks ALL available mineable fields.
 *
 * this shouldn't be used often, as it might hang the game for some 100
 * milliseconds if the area the computer owns is big.
 */
void DefaultAI::update_all_mineable_fields(const int32_t gametime) {
	while (not mineable_fields.empty() and mineable_fields.front()->next_update_due_ <= gametime) {
		MineableField* mf = mineable_fields.front();

		//  check whether we lost ownership of the node
		if (mf->coords.field->get_owned_by() != player_number()) {
			delete mf;
			mineable_fields.pop_front();
			continue;
		}

		//  check whether we can still construct regular buildings on the node
		if ((player->get_buildcaps(mf->coords) & BUILDCAPS_MINE) == 0) {
			unusable_fields.push_back(mf->coords);
			delete mf;
			mineable_fields.pop_front();
			continue;
		}

		update_mineable_field(*mf);
		mf->next_update_due_ = gametime + kFieldUpdateInterval;  // in fact this has very small effect
		mineable_fields.push_back(mf);
		mineable_fields.pop_front();
	}
}

/**
 * Checks up to 50 fields that weren't buildable the last time.
 *
 * milliseconds if the area the computer owns is big.
 */
void DefaultAI::update_all_not_buildable_fields() {
	int32_t const pn = player_number();
	uint32_t maxchecks = unusable_fields.size();

	if (maxchecks > 50)
		maxchecks = 50;

	for (uint32_t i = 0; i < maxchecks; ++i) {
		//  check whether we lost ownership of the node
		if (unusable_fields.front().field->get_owned_by() != pn) {
			unusable_fields.pop_front();
			continue;
		}

		// check whether building capabilities have improved
		if (player->get_buildcaps(unusable_fields.front()) & BUILDCAPS_SIZEMASK) {
			buildable_fields.push_back(new BuildableField(unusable_fields.front()));
			unusable_fields.pop_front();
			update_buildable_field(*buildable_fields.back());
			continue;
		}

		if (player->get_buildcaps(unusable_fields.front()) & BUILDCAPS_MINE) {
			mineable_fields.push_back(new MineableField(unusable_fields.front()));
			unusable_fields.pop_front();
			update_mineable_field(*mineable_fields.back());
			continue;
		}

		unusable_fields.push_back(unusable_fields.front());
		unusable_fields.pop_front();
	}
}

/// Updates one buildable field
void DefaultAI::update_buildable_field(BuildableField& field, uint16_t range, bool military) {
	// look if there is any unowned land nearby
	Map& map = game().map();
	FindNodeUnowned find_unowned(player, game());
	FindNodeUnownedMineable find_unowned_mines_pots(player, game());
	Player_Number const pn = player->player_number();
	field.unowned_land_nearby_ =
	   map.find_fields(Area<FCoords>(field.coords, range), nullptr, find_unowned);

	if (field.unowned_land_nearby_ > 2)  // 2 is 'reasonably low' number here
		field.unowned_mines_pots_nearby_ = map.find_fields(
		   Area<FCoords>(field.coords, range + 2),
		   nullptr,
		   find_unowned_mines_pots);  //+2: a mine can mine raw materials from some range
	else
		field.unowned_mines_pots_nearby_ = 0;

	// collect information about resources in the area
	std::vector<ImmovableFound> immovables;
	// Search in a radius of range
	map.find_immovables(Area<FCoords>(field.coords, range), &immovables);

	// Is this a general update or just for military consideration
	// (second is used in check_militarysites)
	if (!military) {
		int32_t const tree_attr = Map_Object_Descr::get_attribute_id("tree");
		field.reachable = false;
		field.preferred_ = false;
		field.enemy_nearby_ = false;
		field.military_capacity_ = 0;
		field.military_loneliness_ = 1000;  // instead of floats(v-
		field.military_presence_ = 0;
		field.military_stationed_ = 0;
		field.trees_nearby_ = 0;
		field.space_consumers_nearby_ = 0;
		field.producers_nearby_.clear();
		field.producers_nearby_.resize(wares.size());
		field.consumers_nearby_.clear();
		field.consumers_nearby_.resize(wares.size());
		std::vector<Coords> water_list;
<<<<<<< HEAD
		FindNodeWater find_water(game().world());
		map.find_fields(Area<FCoords>(field.coords, 4), &water_list, find_water);
		field.water_nearby = water_list.size();
=======

		if (field.water_nearby_ == -1) {  //-1 means "value has never been calculated"
			FindNodeWater find_water;
			map.find_fields(Area<FCoords>(field.coords, 4), &water_list, find_water);
			field.water_nearby_ = water_list.size();
		}
>>>>>>> 90ee9483

		FCoords fse;
		map.get_neighbour(field.coords, WALK_SE, &fse);

		if (BaseImmovable const* const imm = fse.field->get_immovable())
			if (dynamic_cast<Flag const*>(imm)
			    or(dynamic_cast<Road const*>(imm) && (fse.field->nodecaps() & BUILDCAPS_FLAG)))
				field.preferred_ = true;

		for (uint32_t i = 0; i < immovables.size(); ++i) {
			const BaseImmovable& base_immovable = *immovables.at(i).object;

			if (dynamic_cast<const Flag*>(&base_immovable))
				field.reachable = true;

			if (upcast(PlayerImmovable const, player_immovable, &base_immovable))

				//// TODO  Only continue; if this is an opposing site
				//// TODO  allied sites should be counted for military influence
				if (player_immovable->owner().player_number() != pn) {
					if (player->is_hostile(player_immovable->owner()))
						field.enemy_nearby_ = true;

					continue;
				}

			if (upcast(Building const, building, &base_immovable)) {
				if (upcast(ConstructionSite const, constructionsite, building)) {
					const Building_Descr& target_descr = constructionsite->building();

					if (dynamic_cast<ProductionSite_Descr const*>(&target_descr))
						consider_productionsite_influence(
						   field,
						   immovables.at(i).coords,
						   get_building_observer(constructionsite->name().c_str()));
				}

				if (dynamic_cast<const ProductionSite*>(building))
					consider_productionsite_influence(
					   field, immovables.at(i).coords, get_building_observer(building->name().c_str()));
			}

			if (immovables.at(i).object->has_attribute(tree_attr))
				++field.trees_nearby_;
		}

		// stones are not renewable, we will count them only if previous state si nonzero
		if (field.stones_nearby_ > 0) {

			int32_t const stone_attr = Map_Object_Descr::get_attribute_id("stone");
			field.stones_nearby_ = 0;

			for (uint32_t j = 0; j < immovables.size(); ++j) {
				// const BaseImmovable & base_immovable = *immovables.at(i).object;
				if (immovables.at(j).object->has_attribute(stone_attr))
					++field.stones_nearby_;
			}
		}

		//// ground water is not renewable and its amount can only fall, we will count them only if
		/// previous state si nonzero
		if (field.ground_water_ > 0) {
			field.ground_water_ =
			   field.coords.field->get_resources_amount();  // field->get_resources();

			// log(" RESOURCE DEBUG: %2d",field.get_resources());
		}
	}

	// folowing is done allways (regardless of military or not)

	if (kMilitScoreDebug)
		log(" FIELD SCORE: central building: %3dx%3d\n", field.coords.x, field.coords.y);

	field.military_stationed_ = 0;

	for (uint32_t i = 0; i < immovables.size(); ++i) {
		const BaseImmovable& base_immovable = *immovables.at(i).object;

		// testing if it is enemy-owned field
		// TODO count such fields...
		if (upcast(PlayerImmovable const, player_immovable, &base_immovable))

			// TODO  Only continue; if this is an opposing site
			// TODO  allied sites should be counted for military influence
			if (player_immovable->owner().player_number() != pn) {
				if (player->is_hostile(player_immovable->owner()))
					field.enemy_nearby_ = true;

				continue;
			}

		if (upcast(Building const, building, &base_immovable)) {
			if (upcast(ConstructionSite const, constructionsite, building)) {
				const Building_Descr& target_descr = constructionsite->building();

				if (upcast(MilitarySite_Descr const, target_ms_d, &target_descr)) {
					const int32_t dist = map.calc_distance(field.coords, immovables.at(i).coords);
					const int32_t radius = target_ms_d->get_conquers() + 4;
					const int32_t v = radius - dist;

					if (v > 0) {
						if (kMilitScoreDebug)
							log(" FIELD SCORE:  testing near military construction site at %3dx%3d, "
							       "presumed capacity: %d, loneliness:%4f (%2d:%2d)\n",
							       immovables.at(i).coords.x,
							       immovables.at(i).coords.y,
							       2,
							       static_cast<double>(dist) / radius,
							       dist,
							       radius);

						field.military_capacity_ += 2;
						field.military_loneliness_ *= static_cast<double_t>(dist) / radius;
						field.military_in_constr_nearby_ += 1;
					}
				}
			}

			if (upcast(MilitarySite const, militarysite, building)) {
				const int32_t dist = map.calc_distance(field.coords, immovables.at(i).coords);
				const int32_t radius = militarysite->get_conquers() + 4;
				const int32_t v = radius - dist;

				if (v > 0 and dist > 0) {
					if (kMilitScoreDebug)
						log(" FIELD SCORE:  testing near military building at %3dx%3d, capacity: %d, "
						       "loneliness:%3f (%2d:%2d), stationed: %1d\n",
						       immovables.at(i).coords.x,
						       immovables.at(i).coords.y,
						       militarysite->maxSoldierCapacity(),
						       static_cast<double>(dist) / radius,
						       dist,
						       radius,
						       militarysite->stationedSoldiers().size());

					field.military_capacity_ += militarysite->maxSoldierCapacity();
					field.military_presence_ += militarysite->stationedSoldiers().size();

					if (militarysite->stationedSoldiers().size() > 0)
						field.military_stationed_ += 1;

					field.military_loneliness_ *= static_cast<double_t>(dist) / radius;
				}
			}
		}
	}

	if (kMilitScoreDebug)
		log(
		   " FIELD SCORE:  results: capacity: %d, presence: %d, loneliness: %4d, stationed: %1d\n",
		   field.military_capacity_,
		   field.military_presence_,
		   field.military_loneliness_,
		   field.military_stationed_);

	//}
}

/// Updates one mineable field
void DefaultAI::update_mineable_field(MineableField& field) {
	// collect information about resources in the area
	std::vector<ImmovableFound> immovables;
	Map& map = game().map();
	map.find_immovables(Area<FCoords>(field.coords, 5), &immovables);
	field.reachable = false;
	field.preferred_ = false;
	field.mines_nearby_ = 1;
	FCoords fse;
	map.get_brn(field.coords, &fse);

	if (BaseImmovable const* const imm = fse.field->get_immovable())
		if (dynamic_cast<Flag const*>(imm)
		    or(dynamic_cast<Road const*>(imm) && (fse.field->nodecaps() & BUILDCAPS_FLAG)))
			field.preferred_ = true;

	container_iterate_const(std::vector<ImmovableFound>, immovables, i) {
		if (dynamic_cast<Flag const*>(i.current->object))
			field.reachable = true;
		else if (upcast(Building const, bld, i.current->object)) {
			if (bld->descr().get_ismine()) {
				++field.mines_nearby_;
			} else if (upcast(ConstructionSite const, cs, bld)) {
				if (cs->building().get_ismine())
					++field.mines_nearby_;
			}
		}
	}
}

/// Updates the production and MINE sites statistics needed for construction decision.
void DefaultAI::update_productionsite_stats(int32_t const gametime) {
	// Updating the stats every 10 seconds should be enough
	next_stats_update_due_ = gametime + 10000;

	// Reset statistics for all buildings
	for (uint32_t i = 0; i < buildings.size(); ++i) {
		if (buildings.at(i).cnt_built_ > 0)
			buildings.at(i).current_stats_ = 0;
		// If there are no buildings of that type set the current_stats_ to 100
		else
			buildings.at(i).current_stats_ = 0;  // there was 100, this confuses algorithm

		buildings.at(i).unoccupied_ = false;
	}

	// Check all available productionsites
	for (uint32_t i = 0; i < productionsites.size(); ++i) {
		assert(productionsites.front().bo->cnt_built_ > 0);
		// Add statistics value
		productionsites.front().bo->current_stats_ +=
		   productionsites.front().site->get_crude_statistics();
		if (kStatDebug and abs(productionsites.front().site->get_crude_statistics() -
		                       productionsites.front().site->get_statistics_percent()) > 50)
			log(" STAT DEBUG: %15s (%3dx%3d): crude statistic: %3d vs official statistics: %3d\n",
			       productionsites.front().site->name().c_str(),
			       productionsites.front().site->get_position().x,
			       productionsites.front().site->get_position().y,
			       productionsites.front().site->get_crude_statistics(),
			       productionsites.front().site->get_statistics_percent());
		// Check whether this building is completely occupied
		productionsites.front().bo->unoccupied_ |= !productionsites.front().site->can_start_working();
		// Now reorder the buildings
		productionsites.push_back(productionsites.front());
		productionsites.pop_front();
	}

	// for mines_ also
	// Check all available productionsites
	for (uint32_t i = 0; i < mines_.size(); ++i) {
		assert(mines_.front().bo->cnt_built_ > 0);
		// Add statistics value
		mines_.front().bo->current_stats_ += mines_.front().site->get_statistics_percent();
		// Check whether this building is completely occupied
		mines_.front().bo->unoccupied_ |= !mines_.front().site->can_start_working();
		// Now reorder the buildings
		mines_.push_back(mines_.front());
		mines_.pop_front();
	}

	// Scale statistics down
	for (uint32_t i = 0; i < buildings.size(); ++i) {
		if (buildings.at(i).cnt_built_ > 0)
			buildings.at(i).current_stats_ /= buildings.at(i).cnt_built_;
	}
}

// * Constructs the most needed building
//   algorithm goes over all available spots and all allowed buildings,
//   scores every combination and one with highest and positive score
//   is built.
// * Buildings are split into categories
// * The logic is complex but aproximatelly:
// - buildings producing building material are preffered
// - buildings identified as basic are preffered
// - first bulding of a type is preffered
// - if a bulding is upgradeable, second building is also preffered
//   (there should be no upgrade when there are not two buildings of the same type)
// - algorigthm is trying to take into account actual utlization of buildings
//   (the one shown in GUI/game is not reliable, it calculates own statistics)
// * military buildings have own strategy, split into two situations:
// - there is no enemy
// - there is an enemy
//   Currently more military buildings are built then needed
//   and "optimalization" (dismantling not needed buildings) is done afterwards
bool DefaultAI::construct_building(int32_t gametime) {  // (int32_t gametime)
	//  Just used for easy checking whether a mine or something else was built.
	bool mine = false;
	bool field_blocked = false;
	int32_t spots = 0;
	uint32_t consumers_nearby_count = 0;
	// this is to increase score so also building near borders can be built
	int32_t bulgarian_constant = 12;
	std::vector<int32_t> spots_avail;
	spots_avail.resize(4);

	for (int32_t i = 0; i < 4; ++i)
		spots_avail.at(i) = 0;

	for (std::list<BuildableField*>::iterator i = buildable_fields.begin();
	     i != buildable_fields.end();
	     ++i)
		++spots_avail.at((*i)->coords.field->nodecaps() & BUILDCAPS_SIZEMASK);

	// calculating expand factor
	int32_t expand_factor = 0;

	if (type != DEFENSIVE) {
		++expand_factor;

		// check space and set the need for expansion
		if (spots_avail.at(BUILDCAPS_BIG) < static_cast<uint16_t>(2 + (productionsites.size() / 50)))
			expand_factor += 2;

		if (spots_avail.at(BUILDCAPS_MEDIUM) + spots_avail.at(BUILDCAPS_BIG) <
		    static_cast<uint16_t>(4 + (productionsites.size() / 50)))
			expand_factor += type;

		spots = spots_avail.at(BUILDCAPS_SMALL);
		spots += spots_avail.at(BUILDCAPS_MEDIUM);
		spots += spots_avail.at(BUILDCAPS_BIG);

		if (type == AGGRESSIVE)
			spots -= militarysites.size() / 20;

		if (spots < 16)
			expand_factor *= 2;

		if ((type == AGGRESSIVE) && spots < 32)
			expand_factor *= 2;
	} else {
		// check space and set the need for expansion
		if (spots_avail.at(BUILDCAPS_BIG) < 7)
			++expand_factor;

		if (spots_avail.at(BUILDCAPS_MEDIUM) + spots_avail.at(BUILDCAPS_BIG) < 12)
			++expand_factor;

		if (spots_avail.at(BUILDCAPS_SMALL) + spots_avail.at(BUILDCAPS_MEDIUM) +
		       spots_avail.at(BUILDCAPS_BIG) <
		    16)
			expand_factor *= 3;
	}

	// checking amount of free spots, if needed setting new building stop flag
	new_buildings_stop_ = false;

	if (militarysites.size() * 2 + 20 < productionsites.size() or spots <
	    (7 + static_cast<int32_t>(productionsites.size()) / 5)) {
		new_buildings_stop_ = true;
	}

	if (kNewBuildingDebug)
		log(" TDEBUG new buildings stop: %s; milit: %3d vs prod: %3d buildings, spots: %4d\n",
		       new_buildings_stop_ ? "Y" : "N",
		       militarysites.size(),
		       productionsites.size(),
		       spots);

	// sometimes there is to many military buildings in construction, so we must
	// prevent initialization of further buildings start
	bool new_military_buildings_stop = false;
	// in areas close to enemies, above limit is not effective, so we have second one
	// more benevolent limit
	bool near_enemy_b_buildings_stop = false;
	// in some situation expansion just halts because there are not good spots to expand
	// so this is a boost to increase a score and allow building a military building on a spot
	// that is normally not suitable for building
	int32_t military_boost = 1;

	int32_t treshold = (militarysites.size() + productionsites.size()) / 100 + 1;

	if (unstationed_milit_buildings_ + military_under_constr_ / 3 > treshold) {
		new_military_buildings_stop = true;

		if (kMilitaryDebug)
			log(" TDEBUG new military buildings stop ON, %d %d \n",
			       unstationed_milit_buildings_,
			       military_under_constr_);
	} else if (kMilitaryDebug)
		log(" TDEBUG new military buildings stop OFF, %d %d\n",
		       unstationed_milit_buildings_,
		       military_under_constr_);

	if (unstationed_milit_buildings_ + military_under_constr_ / 3 > 2 * treshold) {
		near_enemy_b_buildings_stop = true;

		if (kMilitaryDebug)
			log(" TDEBUG new military near-enemy buildings stop ON, %d %d \n",
			       unstationed_milit_buildings_,
			       military_under_constr_);
	}

	// here we deal with situation when for some time no new military building was built
	// in fact this is a last time when there were any military buildings in construction
	if ((unstationed_milit_buildings_ + military_under_constr_) > 0)
		military_last_build_ = game().get_gametime();

	if (military_last_build_ + 1 * 60 * 1000 < game().get_gametime()) {
		if (kMilitaryDebug)
			log(" TDEBUG: Boosting military building\n");

		military_boost = 200;
	}

	// Defensive AIs also attack sometimes (when they want to expand)
	if (type == DEFENSIVE && expand_factor > 1)
		if (next_attack_consideration_due_ <= game().get_gametime())
			consider_attack(game().get_gametime());

	// Building_Index proposed_building = INVALID_INDEX; // I need BuildingObserver not index
	BuildingObserver* best_building = nullptr;
	int32_t proposed_priority = 0;
	Coords proposed_coords;

	// Remove outdated fields from blocker list
	for (std::list<BlockedField>::iterator i = blocked_fields.begin(); i != blocked_fields.end();)
		if (i->blocked_until_ < game().get_gametime()) {
			i = blocked_fields.erase(i);
		} else
			++i;

	// these are 3 helping variables
	bool output_is_needed = false;
	int16_t max_preciousness = 0;         // preciousness_ of most precious output
	int16_t max_needed_preciousness = 0;  // preciousness_ of most precious NEEDED output

	// first scan all buildable fields for regular buildings
	for (std::list<BuildableField*>::iterator i = buildable_fields.begin();
	     i != buildable_fields.end();
	     ++i) {
		BuildableField* const bf = *i;

		if (!bf->reachable)
			continue;

		if (time(nullptr) % 5 == 0)
			continue;  // add randomnes and ease AI

		// Continue if field is blocked at the moment
		field_blocked = false;

		for (std::list<BlockedField>::iterator j = blocked_fields.begin(); j != blocked_fields.end();
		     ++j)
			if (j->coords == bf->coords)
				field_blocked = true;

		// continue;
		if (field_blocked)
			continue;

		assert(player);
		int32_t const maxsize = player->get_buildcaps(bf->coords) & BUILDCAPS_SIZEMASK;

		// For every field test all buildings
		for (uint32_t j = 0; j < buildings.size(); ++j) {
			BuildingObserver& bo = buildings.at(j);

			if (!bo.buildable(*player))
				continue;

			if (time(nullptr) % 3 == 0)
				continue;  // add randomnes and ease AI

			if (bo.type == BuildingObserver::MINE)
				continue;

			if (gametime - bo.construction_decision_time_ < kBuildingMinInterval)
				continue;

			if (bo.unoccupied_)
				continue;

			if (not bo.type == BuildingObserver::MILITARYSITE and bo.cnt_under_construction_ >= 2)
				continue;

			// so we are going to seriously evaluate this building on this field,
			// first some base info
			// if at least on of outputs is needed
			output_is_needed = false;
			// max presiousness of outputs
			max_preciousness = 0;
			// max preciousness of most needed output
			max_needed_preciousness = 0;

			// Check if the produced wares are needed (if it is producing anything)
			if (bo.outputs_.size() > 0) {
				container_iterate(std::list<EconomyObserver*>, economies, l) {
					// Don't check if the economy has no warehouse.
					if ((*l.current)->economy.warehouses().empty())
						continue;

					for (uint32_t m = 0; m < bo.outputs_.size(); ++m) {
						Ware_Index wt(static_cast<size_t>(bo.outputs_.at(m)));

						if ((*l.current)->economy.needs_ware(wt)) {
							output_is_needed = true;

							if (wares.at(bo.outputs_.at(m)).preciousness_ > max_needed_preciousness)
								max_needed_preciousness = wares.at(bo.outputs_.at(m)).preciousness_;

							max_preciousness = wares.at(bo.outputs_.at(m)).preciousness_;
						} else {
							if (wares.at(bo.outputs_.at(m)).preciousness_ > max_preciousness)
								max_preciousness = wares.at(bo.outputs_.at(m)).preciousness_;
						}
					}
				}
			}

			// if current field is not big enough
			if (bo.desc->get_size() > maxsize)
				continue;

			int32_t prio = 0;  // score of a bulding on a field

			if (bo.type == BuildingObserver::PRODUCTIONSITE) {

				// this can be only a well (as by now)
				if (bo.mines_water_) {
					if (bf->ground_water_ < 2)
						continue;

					if (bo.cnt_under_construction_ + bo.unoccupied_ > 0)
						continue;
					if ((bo.cnt_built_ + bo.unoccupied_) > 0 and gametime < kBaseInfrastructureTime)
						continue;
					if (new_buildings_stop_)
						continue;
					bo.cnt_target_ =
					   2 + static_cast<int32_t>(mines_.size() + productionsites.size()) / 20;
					if ((bo.cnt_built_ + bo.cnt_under_construction_ + bo.unoccupied_) > bo.cnt_target_)
						continue;

					if (bo.stocklevel_time < game().get_gametime() - 30 * 1000) {
						bo.stocklevel_ = get_stocklevel(bo);
						bo.stocklevel_time = game().get_gametime();
					}
					if (bo.stocklevel_ > 50)
						continue;
					if (kWellDebug)
						log(" kWellDebug: %-15s has %2d resources, stocklevel: %3d\n",
						       bo.name,
						       bf->ground_water_,
						       bo.stocklevel_);
					prio = bf->ground_water_ - 2;
					prio = recalc_with_border_range(*bf, prio);

				} else if (bo.need_trees_) {  // LUMBERJACS

					if (kWoodDebug)
						log(" TDEBUG: %1d: buildings count:%2d-%2d-%2d, trees nearby: %3d, "
						       "build.stop: %s\n",
						       player_number(),
						       bo.cnt_built_,
						       bo.cnt_under_construction_,
						       bo.unoccupied_,
						       bf->trees_nearby_ * 2,
						       (new_buildings_stop_) ? "Y" : "N");

					if (bo.cnt_built_ + bo.cnt_under_construction_ + bo.unoccupied_ <= 2)
						prio = bulgarian_constant + 200 + bf->trees_nearby_;
					else if (bo.cnt_under_construction_ + bo.unoccupied_ <= 1) {
						prio =
						   bf->trees_nearby_ - 5 -
						   new_buildings_stop_ * 40;  //+ bf->producers_nearby_.at(bo.outputs_.at(0))*5;
					}

					if (kWoodDebug and prio > 0)
						log(" TDEBUG: %1d: suggesting woodcutter with prio: %2d, total: %2d\n",
						       player_number(),
						       prio,
						       bo.cnt_built_ + bo.cnt_under_construction_ + bo.unoccupied_);
				} else if (bo.need_stones_) {

					// quaries are generally to be built everywhere where stones are
					// no matter the need for stones, as stones are considered an obstacle
					// to expansion
					if (bo.cnt_under_construction_ > 0)
						continue;
					prio = bf->stones_nearby_;

					if (bo.stocklevel_time < game().get_gametime() - 5 * 1000) {
						bo.stocklevel_ = get_stocklevel_by_hint(static_cast<size_t>(bo.production_hint_));
						bo.stocklevel_time = game().get_gametime();
					}

					if (bo.stocklevel_ < 20)
						prio = prio * 2;

					if (bo.total_count() == 0)
						prio = prio * 2;

					// to prevent to many quaries on one spot
					prio = prio - 30 * bf->producers_nearby_.at(bo.outputs_.at(0));

				} else if (bo.production_hint_ >= 0) {
					// first setting targets (needed also for dismantling)
					if (bo.plants_trees_)
						bo.cnt_target_ =
						   2 + static_cast<int32_t>(mines_.size() + productionsites.size()) / 15;
					else
						bo.cnt_target_ =
						   1 + static_cast<int32_t>(mines_.size() + productionsites.size()) / 20;

					if ((bo.cnt_under_construction_ + bo.unoccupied_) > 0)
						continue;

					// production hint (f.e. associate forester with logs)

					if (bo.need_water_ and bf->water_nearby_ < 3)  // probably some of them needs water
						continue;

					if (bo.plants_trees_) {  // RANGERS
						if (bo.total_count() < bo.cnt_target_)
							prio = 70;
						else {  // even when we are above goal we need to consider level of stock
							if (bo.stocklevel_time < game().get_gametime() - 5 * 1000) {
								bo.stocklevel_ =
								   get_stocklevel_by_hint(static_cast<size_t>(bo.production_hint_));
								bo.stocklevel_time = game().get_gametime();
							}

							if (bo.stocklevel_ < 5 and new_buildings_stop_)
								prio = bf->producers_nearby_.at(bo.production_hint_) * 5 - 5 -
								       bf->trees_nearby_ * 2;
							else if (bo.stocklevel_ < 50)
								prio = 50 + bf->producers_nearby_.at(bo.production_hint_) * 5 -
								       bf->trees_nearby_ * 2;
							else
								continue;  // we are above tresh
						}
					} else if (gametime > kBaseInfrastructureTime and not
					                         new_buildings_stop_) {  // gamekeepers or so
						if (bo.stocklevel_time < game().get_gametime() - 5 * 1000) {
							bo.stocklevel_ =
							   get_stocklevel_by_hint(static_cast<size_t>(bo.production_hint_));
							bo.stocklevel_time = game().get_gametime();
						}

						if (bo.total_count() < bo.cnt_target_) {
							prio = bf->producers_nearby_.at(bo.production_hint_) * 10;
							prio = recalc_with_border_range(*bf, prio);

						} else if (bo.stocklevel_ < 50 and not new_buildings_stop_) {
							prio = bf->producers_nearby_.at(bo.production_hint_) * 5;
							prio = recalc_with_border_range(*bf, prio);  // only for not wood producers_
						} else
							continue;
					}

					if (kHintDebug or(kWoodDebug and bo.plants_trees_))
						log(" TDEBUG: %1d: suggesting new %16s at %3dx%3d, current count: %2d, goal: "
						       "%2d, stocklevel_:%3d, new build. stop: %s, prio: %d\n",
						       player_number(),
						       bo.name,
						       bf->coords.x,
						       bf->coords.y,
						       bo.total_count(),
						       bo.cnt_target_,
						       bo.stocklevel_,
						       new_buildings_stop_ ? "Y" : "N",
						       prio);

					if (prio <= 0)
						continue;
				} else if (bo.recruitment_ and gametime >
				           kBaseInfrastructureTime and not new_buildings_stop_) {
					// this will depend on number of mines_ and productionsites
					if (static_cast<int32_t>((productionsites.size() + mines_.size()) / 30) >
					       bo.total_count() and bo.cnt_under_construction_ ==
					    0)
						prio = 4 + bulgarian_constant;
				} else {  // finally normal productionsites
					if (bo.production_hint_ >= 0)
						continue;

					if ((bo.cnt_under_construction_ + bo.unoccupied_) > 0)
						continue;

					// first eliminate buildings needing water if there is short supplies
					if (bo.need_water_ and bf->water_nearby_ < 3)
						continue;

					if ((bo.is_basic_ or bo.prod_build_material_)and bo.total_count() == 0)
						prio = 150 + max_preciousness;
					else if (game().get_gametime() <
					         kBaseInfrastructureTime or
					            new_buildings_stop_)  // leave 15 minutes for basic infrastructure only
						continue;
					else if (((bo.is_basic_ or bo.prod_build_material_)and bo.total_count() <=
					          1)or(output_is_needed and bo.total_count() == 0))
						prio = 80 + max_preciousness;
					else if (bo.inputs_.size() == 0) {
						bo.cnt_target_ =
						   1 + static_cast<int32_t>(mines_.size() + productionsites.size()) / 8;

						if (bo.cnt_built_ >
						    bo.cnt_target_ and not
						       bo.space_consumer_)  // spaceconsumers_ can be built more then target
							continue;

						if (bo.stocklevel_time < game().get_gametime() - 5 * 1000) {
							bo.stocklevel_ = get_stocklevel(bo);
							bo.stocklevel_time = game().get_gametime();
						}
						if (kSpaceDebug and bo.space_consumer_)
							log(" TDEBUG: %1d: considering %-15s, stock: %3d\n",
							       player_number(),
							       bo.name,
							       bo.stocklevel_);

						if (bo.stocklevel_ < 50) {
							prio = max_preciousness + bulgarian_constant;

							if (bo.space_consumer_)
								prio += 5;

							if (not bo.space_consumer_)
								prio -= bf->producers_nearby_.at(bo.outputs_.at(0)) *
								        20;  // leave some free space between them

							if (bo.cnt_built_ < 2)
								prio += 5;

							prio = recalc_with_border_range(*bf, prio);

							if (kProductionDebug or(kSpaceDebug and bo.space_consumer_))
								log(" TDEBUG: %1d: proposing %-15s , on stock: %3d(<50), stat: %3d, "
								       "count: %2d/T:%2d, setting priority: %2d, on %3d %3d\n",
								       player_number(),
								       bo.name,
								       bo.stocklevel_,
								       bo.current_stats_,
								       bo.total_count(),
								       bo.cnt_target_,
								       prio,
								       bf->coords.x,
								       bf->coords.y);
						}
					} else if (bo.inputs_.size() > 0) {
						// to have two buildings from everything (intended for upgradeable buildings)
						// but I do not know how to identify such buildings
						if (bo.cnt_built_ == 1 and game().get_gametime() >
						                        60 * 60 * 1000 and bo.desc->enhancements().size() >
						                        0 and mines_.size() > 0) {
							prio = max_preciousness + bulgarian_constant;
						}
						// if output is needed and there are no idle buildings
						else if (output_is_needed) {
							if (bo.cnt_built_ > 0 and bo.current_stats_ > 80) {
								prio = max_preciousness + bulgarian_constant + 30;

								if (kProductionDebug)
									log(" TDEBUG: %2d/%-15s with inputs_: stats: %3d>90, setting "
									       "priority: %2d, on %3d %3d\n",
									       bo.id,
									       bo.name,
									       bo.current_stats_,
									       prio,
									       bf->coords.x,
									       bf->coords.y);
							} else if (bo.cnt_built_ > 0 and bo.current_stats_ > 55) {
								prio = max_preciousness + bulgarian_constant;

								if (kProductionDebug)
									log(" TDEBUG: %2d/%-15s with inputs_: stats: %3d>60, setting "
									       "priority: %2d, on %3d %3d\n",
									       bo.id,
									       bo.name,
									       bo.current_stats_,
									       prio,
									       bf->coords.x,
									       bf->coords.y);
							}
						}
					}

					if (prio <= 0)
						continue;

					// then we consider borders and enemies nearby (if any)
					prio = recalc_with_border_range(*bf, prio);

					//+1 if any consumers_ are nearby
					consumers_nearby_count = 0;

					for (size_t k = 0; k < bo.outputs_.size(); ++k)
						consumers_nearby_count += bf->consumers_nearby_.at(bo.outputs_.at(k));

					if (consumers_nearby_count > 0)
						prio += 1;
				}
			}  // production sites done
			else if (bo.type == BuildingObserver::MILITARYSITE) {
				if (military_boost > 1 and kMilitaryDebug)
					log(" TDEBUG: boosting: unowned land %d \n", bf->unowned_land_nearby_);

				if (new_military_buildings_stop and not bf->enemy_nearby_)
					continue;

				if (near_enemy_b_buildings_stop and bf->enemy_nearby_)
					continue;

				if (bo.desc->get_size() ==
				    3 and game().get_gametime() <
				       15 * 60 * 1000)  // do not built fortresses in first half of hour of game
					continue;

				if (!bf->unowned_land_nearby_)
					continue;

				// not to build so many military buildings nearby
				if (!bf->enemy_nearby_ and bf->military_in_constr_nearby_ > 1)
					continue;

				// here is to consider unowned potential mines
				int32_t mines_spots_score = 0;
				mines_spots_score = bf->unowned_mines_pots_nearby_;

				if (mines_spots_score > 0) {
					mines_spots_score *= 4;
					mines_spots_score += 8;
				}

				prio = (bf->unowned_land_nearby_ - 4 + mines_spots_score + bf->stones_nearby_ / 2 +
				        bf->military_loneliness_ / 5 - 100 + military_boost);  // * (1 + type);

				if (kMilitaryDebug)
					log(" NEW MILITARY: %3dx%3d: unowned: %3d(%3d), mines_: %3d, lonel.: %4d (%4d), "
					       "stones: %2d, boost: %3d,result: %3d, enemy:% 2d, cur stat: %2d/%2d/%2d, "
					       "stops:%s %s\n",
					       bf->coords.x,
					       bf->coords.y,
					       bf->unowned_land_nearby_ - 4,
					       mines_spots_score,
					       bf->unowned_mines_pots_nearby_,
					       bf->military_loneliness_ / 5 - 100,
					       bf->military_loneliness_,
					       bf->stones_nearby_ / 2,
					       military_boost,
					       prio,
					       bf->enemy_nearby_,
					       bo.cnt_built_,
					       unstationed_milit_buildings_,
					       bo.cnt_under_construction_,
					       new_military_buildings_stop ? "Y" : "N",
					       near_enemy_b_buildings_stop ? "Y" : "N");

				if (bo.desc->get_size() < maxsize)
					prio = prio - 5;  // penalty

				if (bf->enemy_nearby_ and bf->military_capacity_ < 12) {
					if (kMilitaryDebug)
						log(" NEW MILITARY: Military capacity: %2d, boosting priority by 100d\n",
						       bf->military_capacity_);

					prio += 100;
				}

				if (kMilitaryDebug and prio > 0)
					log(" NEW MILITARY:  candidate's final priority: %d \n", prio);
			} else if (bo.type == BuildingObserver::WAREHOUSE) {
				//  Build one warehouse for ~every 35 productionsites and mines_.
				//  Militarysites are slightly important as well, to have a bigger
				//  chance for a warehouses (containing waiting soldiers or wares
				//  needed for soldier training) near the frontier.
				if ((static_cast<int32_t>(productionsites.size() + mines_.size())) / 35 >
				       static_cast<int32_t>(numof_warehouses_) and bo.cnt_under_construction_ ==
				    0)
					prio = 13;

				// take care about borders and enemies
				prio = recalc_with_border_range(*bf, prio);

				// TODO:
				// introduce check that there is no warehouse nearby to prevent to close placing

			} else if (bo.type == BuildingObserver::TRAININGSITE) {
				// build after 20 production sites and then after each 50 production site
				if (static_cast<int32_t>((productionsites.size() + 30) / 50) >
				       bo.total_count() and bo.cnt_under_construction_ ==
				    0)
					prio = 4;

				// take care about borders and enemies
				prio = recalc_with_border_range(*bf, prio);
			}

			// think of space consuming buildings nearby like farms or vineyards
			prio -= bf->space_consumers_nearby_ * 10;

			// Stop here, if priority is 0 or less.
			if (prio <= 0)
				continue;

			// Prefer road side fields
			prio += bf->preferred_ ? 1 : 0;
			// don't waste good land for small huts
			prio -= (maxsize - bo.desc->get_size()) * 5;

			if (prio > proposed_priority) {
				best_building = &bo;
				proposed_priority = prio;
				proposed_coords = bf->coords;
			}
		}  // ending loop over buildings
	}     // ending loop over fields

	// then try all mines_ - as soon as basic economy is build up.
	if (gametime > next_mine_construction_due_) {

		update_all_mineable_fields(gametime);
		next_mine_construction_due_ = gametime + kIdleMineUpdateInterval;

		if (mineable_fields.size() > 0) {

			for (uint32_t i = 0; i < buildings.size() && productionsites.size() > 8; ++i) {
				BuildingObserver& bo = buildings.at(i);

				if (not bo.mines_marble_ and gametime <
				    kBaseInfrastructureTime)  // allow only stone mines_ in early stages of game
					continue;

				if (!bo.buildable(*player) || bo.type != BuildingObserver::MINE)
					continue;

				if (gametime - bo.construction_decision_time_ < kBuildingMinInterval)
					continue;

				// Don't build another building of this type, if there is already
				// one that is unoccupied_ at the moment
				// or under construction
				if ((bo.cnt_under_construction_ + bo.unoccupied_) > 0)
					continue;

				// calculating actual amount of mined raw materials
				if (bo.stocklevel_time < game().get_gametime() - 5 * 1000) {
					bo.stocklevel_ = get_stocklevel(bo);
					bo.stocklevel_time = game().get_gametime();
				}

				if (kMinesDebug)
					log(
					   " TDEBUG: %1d considering %12s/%1d: stat: %3d(<20), stocklevel_: %2d, count %2d "
					   "/ %2d / %2d\n",
					   player_number(),
					   bo.name,
					   bo.mines_,
					   bo.current_stats_,
					   bo.stocklevel_,
					   bo.total_count(),
					   bo.unoccupied_,
					   bo.cnt_under_construction_);

				// Only try to build mines_ that produce needed wares.
				if (((bo.cnt_built_ - bo.unoccupied_) > 0 and bo.current_stats_ < 20)or bo.stocklevel_ >
				    40 + static_cast<uint32_t>(bo.mines_marble_) * 30) {
					if (kMinesDebug)
						log("  No need to seek for this mine type: stat: %2d, stock :%2d/%2d\n",
						       bo.current_stats_,
						       bo.stocklevel_,
						       40 + bo.mines_marble_ * 30);
					continue;
				}

				// this is penalty if there are existing mines too close
				// it is treated as multiplicator for count of near mines
				uint32_t nearness_penalty = 0;
				if ((bo.cnt_built_ + bo.cnt_under_construction_) == 0)
					nearness_penalty = 0;
				else if (bo.mines_marble_)
					nearness_penalty = 7;
				else
					nearness_penalty = 10;

				// iterating over fields
				for (std::list<MineableField*>::iterator j = mineable_fields.begin();
				     j != mineable_fields.end();
				     ++j) {

					if ((*j)->coords.field->get_resources() != bo.mines_)
						continue;

					int32_t prio = (*j)->coords.field->get_resources_amount();

					// applying nearnes penalty
					prio = prio - (*j)->mines_nearby_ * nearness_penalty;

					if (kMinesDebug)
						log("  TDEBUG: priority of spot at %3d x %3d: %3d (%2d - %2d*%2d) , current "
						       "best: %2d \n",
						       (*j)->coords.x,
						       (*j)->coords.y,
						       prio,
						       (*j)->coords.field->get_resources_amount(),
						       (*j)->mines_nearby_,
						       nearness_penalty,
						       proposed_priority);

					// Only build mines_ on locations where some material can be mined
					if (prio < 2)
						continue;

					// Continue if field is blocked at the moment
					bool blocked = false;

					for (std::list<BlockedField>::iterator k = blocked_fields.begin();
					     k != blocked_fields.end();
					     ++k)
						if ((*j)->coords == k->coords) {
							blocked = true;
							break;
						}

					if (blocked) {
						if (kMinesDebug)
							log("   spot blocked!\n");
						continue;
					}

					if (prio > proposed_priority) {
						// proposed_building = bo.id;
						best_building = &bo;
						proposed_priority = prio;
						proposed_coords = (*j)->coords;
						mine = true;

						if (kMinesDebug)
							log("   TDEBUG: using %-12s as a candidate\n", bo.name);
					}
				}  // end of evaluation of field
			}

		}  // section if mine size >0
	}     // end of mines_ section

	// if there is no winner:
	// if (proposed_building == INVALID_INDEX) {
	if (best_building == nullptr) {
		if (kWinnerDebug)
			log(" TDEBUG:  no building picked up\n");

		mine = false;
		return false;
	}

	// send the command to construct a new building
	game().send_player_build(player_number(), proposed_coords, best_building->id);
	BlockedField blocked(
	   game().map().get_fcoords(proposed_coords), game().get_gametime() + 120000);  // two minutes
	blocked_fields.push_back(blocked);

	if (not best_building->type == BuildingObserver::MILITARYSITE)
		best_building->construction_decision_time_ = gametime;
	else  // very ugly hack here
		best_building->construction_decision_time_ = gametime - kBuildingMinInterval / 2;

	if (kWinnerDebug)
		log(" TDEBUG:  winning priority %4d, building %2d, coords: %3d x %3d, M: %s\n",
		       proposed_priority,
		       best_building->id,
		       proposed_coords.x,
		       proposed_coords.y,
		       mine ? "Y" : "N");

	// set the type of update that is needed
	if (mine) {
		next_mine_construction_due_ = gametime + kBusyMineUpdateInterval;

		if (kMinesUpdateDebug)
			log(" TDEBUG expanding mine update by: %d,building %2d, coords: %3d x %3d  \n",
			       kBusyMineUpdateInterval,
			       best_building->id,
			       proposed_coords.x,
			       proposed_coords.y);

		if (kMinesUpdateDebug)
			log("  new next_mine_construction_due_=%10d\n", next_mine_construction_due_);

		// m_mineable_changed = true;
	} else
		// last_mine_constr_time=gametime;
		m_buildable_changed = true;

	return true;
}

/**
 * This function searches for places where a new road is needed to connect two
 * economies. It then sends the request to build the road.
 */
bool DefaultAI::construct_roads(int32_t gametime) {
	if (economies.size() < 2) {
		// only one economy, no need for new roads
		return false;
	}

	uint32_t economies_to_connect = 0;
	EconomyObserver* eo_to_connect = economies.front();  // dummy initialisation

	//  fetch first two economies that might be connectable
	for (std::list<EconomyObserver*>::iterator i = economies.begin();
	     economies_to_connect < 2 && i != economies.end();
	     ++i)

		//  Do not try to connect economies that already failed in last time.
		if ((*i)->next_connection_try <= gametime) {
			if (economies_to_connect == 1)
				eo_to_connect = *i;

			++economies_to_connect;
		}

	// No need to connect, if only one economy
	if (economies_to_connect < 2)
		return false;

	if (eo_to_connect->flags.empty())
		return check_economies();

	// Check if the flag is still there and if not care about that situation
	if (!eo_to_connect->flags.front()) {
		eo_to_connect->flags.pop_front();
		return check_economies();
	}

	// Try to connect - this should work fine as in nearly all cases we simply
	// connect a constructionsite
	bool done = connect_flag_to_another_economy(*eo_to_connect->flags.front());
	eo_to_connect->flags.push_back(eo_to_connect->flags.front());
	eo_to_connect->flags.pop_front();

	if (done) {
		eo_to_connect->failed_connection_tries = 0;
		return true;
	}

	// If the economy consists of just one constructionsite, and the defaultAI
	// failed more than 4 times to connect, we remove the constructionsite
	if (eo_to_connect->failed_connection_tries > 3 and eo_to_connect->flags.size() == 1) {
		Building* bld = eo_to_connect->flags.front()->get_building();

		if (bld) {
			BuildingObserver& bo = get_building_observer(bld->name().c_str());

			if (bo.type == BuildingObserver::CONSTRUCTIONSITE) {
				game().send_player_bulldoze(*const_cast<Flag*>(eo_to_connect->flags.front()));
				eo_to_connect->flags.pop_front();
				// Block the field at constructionsites coords for 5 minutes
				// against new construction tries.
				BlockedField blocked(
				   game().map().get_fcoords(bld->get_position()), game().get_gametime() + 300000);
				blocked_fields.push_back(blocked);
			}
		}
	}

	// Unable to connect, so we let this economy wait for 30 seconds.
	eo_to_connect->next_connection_try = gametime + 30000;
	++eo_to_connect->failed_connection_tries;
	return false;
}

/// improves current road system
bool DefaultAI::improve_roads(int32_t gametime) {
	// Remove flags of dead end roads, as long as no more wares are stored on them
	container_iterate(std::list<EconomyObserver*>, economies, i)
	container_iterate(std::list<Flag const*>, (*i.current)->flags, j)

	if ((*j.current)->is_dead_end() && (*j.current)->current_wares() == 0) {
		game().send_player_bulldoze(*const_cast<Flag*>((*j.current)));
		j.current = (*i.current)->flags.erase(j.current);
		return true;
	}

	// force a split on roads that are longer than 3 parts
	// actually we do not care for loss of building capabilities - normal maps
	// should have enough space and the computer can expand it's territory.
	if (!roads.empty()) {
		const Path& path = roads.front()->get_path();

		if (path.get_nsteps() > 3) {
			const Map& map = game().map();
			CoordPath cp(map, path);
			// try to split after two steps
			CoordPath::Step_Vector::size_type i = cp.get_nsteps() - 1, j = 1;

			for (; i >= j; --i, ++j) {
				{
					const Coords c = cp.get_coords().at(i);

					if (map[c].nodecaps() & BUILDCAPS_FLAG) {
						game().send_player_build_flag(player_number(), c);
						return true;
					}
				}
				{
					const Coords c = cp.get_coords().at(j);

					if (map[c].nodecaps() & BUILDCAPS_FLAG) {
						game().send_player_build_flag(player_number(), c);
						return true;
					}
				}
			}

			// Unable to set a flag - perhaps the road was build stupid
			game().send_player_bulldoze(*const_cast<Road*>(roads.front()));
		}

		roads.push_back(roads.front());
		roads.pop_front();
	}

	if (!economies.empty() && inhibit_road_building_ <= gametime) {
		EconomyObserver* eco = economies.front();

		if (!eco->flags.empty()) {
			bool finish = false;
			const Flag& flag = *eco->flags.front();

			// try to connect to another economy
			if (economies.size() > 1)
				finish = connect_flag_to_another_economy(flag);

			// try to improve the roads at this flag
			//  TODO do this only on useful places - the attempt below
			//  TODO  unfortunatey did not work as it should...
			//  if the flag is full of wares or if it is not yet a fork.
			if (!finish)  //&& (!flag.has_capacity() || flag.nr_of_roads() < 3))
				finish = improve_transportation_ways(flag);

			// cycle through flags one at a time
			eco->flags.push_back(eco->flags.front());
			eco->flags.pop_front();
			// and cycle through economies
			economies.push_back(eco);
			economies.pop_front();
			return finish;
		} else
			// If the economy has no flag, the observers need to be updated.
			return check_economies();
	}

	return false;
}

// connects a specific flag to another economy
bool DefaultAI::connect_flag_to_another_economy(const Flag& flag) {
	FindNodeWithFlagOrRoad functor;
	CheckStepRoadAI check(player, MOVECAPS_WALK, true);
	std::vector<Coords> reachable;
	// first look for possible destinations
	functor.economy = flag.get_economy();
	Map& map = game().map();
	map.find_reachable_fields(
	   Area<FCoords>(map.get_fcoords(flag.get_position()), 16), &reachable, check, functor);

	if (reachable.empty())
		return false;

	// then choose the one with the shortest path
	Path* path = new Path();
	bool found = false;
	check.set_openend(false);
	Coords closest;
	container_iterate_const(std::vector<Coords>, reachable, i) {
		Path* path2 = new Path();

		if (map.findpath(flag.get_position(), *i.current, 0, *path2, check) >= 0) {
			if (!found || path->get_nsteps() > path2->get_nsteps()) {
				delete path;
				path = path2;
				path2 = nullptr;
				closest = *i.current;
				found = true;
			}
		}

		delete path2;
	}

	if (found) {
		// if we join a road and there is no flag yet, build one
		if (dynamic_cast<const Road*>(map[closest].get_immovable()))
			game().send_player_build_flag(player_number(), closest);

		// and finally build the road
		game().send_player_build_road(player_number(), *path);
		return true;
	} else {
		delete path;
		return false;
	}
}

/// adds alternative ways to already existing ones
bool DefaultAI::improve_transportation_ways(const Flag& flag) {
	// First of all try to remove old building flags to clean up the road web if possible
	container_iterate(std::list<Widelands::Coords>, flags_to_be_removed, i) {
		// Maybe the flag was already removed?
		FCoords f = game().map().get_fcoords(*(i.current));

		if (upcast(Flag, other_flag, f.field->get_immovable())) {
			// Check if building is dismantled, but don't waste precious wares
			if (!other_flag->get_building() && other_flag->current_wares() == 0) {
				game().send_player_bulldoze(*other_flag);
				flags_to_be_removed.erase(i.current);
				break;
			}
		} else {
			flags_to_be_removed.erase(i.current);
			break;
		}
	}
	std::priority_queue<NearFlag> queue;
	std::vector<NearFlag> nearflags;
	queue.push(NearFlag(flag, 0, 0));
	Map& map = game().map();

	while (!queue.empty()) {
		std::vector<NearFlag>::iterator f =
		   find(nearflags.begin(), nearflags.end(), queue.top().flag);

		if (f != nearflags.end()) {
			queue.pop();
			continue;
		}

		nearflags.push_back(queue.top());
		queue.pop();
		NearFlag& nf = nearflags.back();

		for (uint8_t i = 1; i <= 6; ++i) {
			Road* const road = nf.flag->get_road(i);

			if (!road)
				continue;

			Flag* endflag = &road->get_flag(Road::FlagStart);

			if (endflag == nf.flag)
				endflag = &road->get_flag(Road::FlagEnd);

			int32_t dist = map.calc_distance(flag.get_position(), endflag->get_position());

			if (dist > 12)  //  out of range
				continue;

			queue.push(NearFlag(*endflag, nf.cost_ + road->get_path().get_nsteps(), dist));
		}
	}

	std::sort(nearflags.begin(), nearflags.end(), CompareDistance());
	CheckStepRoadAI check(player, MOVECAPS_WALK, false);

	for (uint32_t i = 1; i < nearflags.size(); ++i) {
		NearFlag& nf = nearflags.at(i);

		if (2 * nf.distance_ + 2 < nf.cost_) {
			Path& path = *new Path();

			if (map.findpath(flag.get_position(), nf.flag->get_position(), 0, path, check) >=
			    0 and static_cast<int32_t>(2 * path.get_nsteps() + 2) < nf.cost_) {
				game().send_player_build_road(player_number(), path);
				return true;
			}

			delete &path;
		}
	}

	return false;
}

/**
 * Checks if anything in one of the economies changed and takes care for these
 * changes.
 *
 * \returns true, if something was changed.
 */
bool DefaultAI::check_economies() {
	while (!new_flags.empty()) {
		const Flag& flag = *new_flags.front();
		new_flags.pop_front();
		get_economy_observer(flag.economy())->flags.push_back(&flag);
	}

	container_iterate(std::list<EconomyObserver*>, economies, i) {
		// check if any flag has changed its economy
		std::list<Flag const*>& fl = (*i.current)->flags;

		for (std::list<Flag const*>::iterator j = fl.begin(); j != fl.end();) {
			if (&(*i.current)->economy != &(*j)->economy()) {
				get_economy_observer((*j)->economy())->flags.push_back(*j);
				j = fl.erase(j);
			} else
				++j;
		}

		// if there are no more flags in this economy,
		// we no longer need it's observer
		if ((*i.current)->flags.empty()) {
			delete *i.current;
			economies.erase(i.current);
			return true;
		}
	}
	return false;
}

/**
 * checks the first productionsite in list, takes care if it runs out of
 * resources and finally reenqueues it at the end of the list.
 *
 * \returns true, if something was changed.
 */
bool DefaultAI::check_productionsites(int32_t gametime) {
	if ((next_productionsite_check_due_ > gametime) || productionsites.empty())
		return false;

	next_productionsite_check_due_ = gametime + 5000;
	// Get link to productionsite that should be checked
	ProductionSiteObserver& site = productionsites.front();
	bool changed = false;
	// Reorder and set new values; - better now because there are multiple returns in the function
	productionsites.push_back(productionsites.front());
	productionsites.pop_front();
	// Get max radius of recursive workarea
	Workarea_Info::size_type radius = 0;
	const Workarea_Info& workarea_info = site.bo->desc->m_workarea_info;
	container_iterate_const(Workarea_Info, workarea_info, i)

	if (radius < i.current->first)
		radius = i.current->first;

	Map& map = game().map();

	// do not dismantle same type of building too soon - to give some time to update statistics
	// yes it interferes with building updates, but not big problem here
	if (site.bo->last_dismantle_time_ > game().get_gametime() - 30 * 1000)
		return false;

	// Lumberjack / Woodcutter handling
	if (site.bo->need_trees_) {
		if (map.find_immovables(Area<FCoords>(map.get_fcoords(site.site->get_position()), radius),
		                        nullptr,
		                        FindImmovableAttribute(Map_Object_Descr::get_attribute_id("tree"))) <
		    6) {
			// Do not destruct the last lumberjack - perhaps some small trees are
			// near, a forester will plant some trees or some new trees will seed
			// in reach. Computer player_s can easily run out of wood if this check
			// is not done.
			if (site.bo->cnt_built_ <=
			    3 + static_cast<int32_t>(mines_.size() + productionsites.size()) / 20) {
				if (kWoodDebug)
					log(
					   " TDEBUG: %1d: cutter without trees, but not dismantling due to low numbers of "
					   "cutters (%2d)\n",
					   player_number(),
					   site.bo->cnt_built_);

				return false;
			}

			if (site.site->get_statistics_percent() <= 20) {
				// destruct the building and it's flag (via flag destruction)
				// the destruction of the flag avoids that defaultAI will have too many
				// unused roads - if needed the road will be rebuild directly.
				// log (" TDEBUG: dismantling lumberjacks hut\n");
				site.bo->last_dismantle_time_ = game().get_gametime();
				flags_to_be_removed.push_back(site.site->base_flag().get_position());
				game().send_player_dismantle(*site.site);

				if (kWoodDebug)
					log(" TDEBUG %1d: cutter without trees, dismantling..., remaining cutters: %2d\n",
					       player_number(),
					       site.bo->cnt_built_);

				return true;
			}
			return false;
		}
		return false;
	}

	// Wells handling
	if (site.bo->mines_water_) {
		if (site.built_time_ + 6 * 60 * 1000 < game().get_gametime()
		                                       and site.site->get_statistics_percent() ==
		    0) {
			if (kWellDebug)
				log(" TDEBUG: dismantling Well, statistics: %3d,\n",
				       site.site->get_statistics_percent());
			site.bo->last_dismantle_time_ = game().get_gametime();
			flags_to_be_removed.push_back(site.site->base_flag().get_position());
			game().send_player_dismantle(*site.site);

			return true;
		}
		return false;
	}

	// Quarry handling
	if (site.bo->need_stones_) {
		if (kQuarryDismDebug) {
			log(" QUARRY at %3d x %3d: statistics: %3d/%3d, age: %5d(>360s), stones:%3d\n",
			       site.site->get_position().x,
			       site.site->get_position().y,
			       site.site->get_statistics_percent(),
			       site.site->get_crude_statistics(),
			       (gametime - site.built_time_) / 1000,
			       map.find_immovables(
			          Area<FCoords>(map.get_fcoords(site.site->get_position()), radius),
			          nullptr,
			          FindImmovableAttribute(Map_Object_Descr::get_attribute_id("stone"))));
		}

		if (map.find_immovables(
		       Area<FCoords>(map.get_fcoords(site.site->get_position()), radius),
		       nullptr,
		       FindImmovableAttribute(Map_Object_Descr::get_attribute_id("stone"))) == 0) {
			// destruct the building and it's flag (via flag destruction)
			// the destruction of the flag avoids that defaultAI will have too many
			// unused roads - if needed the road will be rebuild directly.
			flags_to_be_removed.push_back(site.site->base_flag().get_position());
			game().send_player_dismantle(*site.site);
			return true;
		}

		if (site.built_time_ + 6 * 60 * 1000 < game().get_gametime()
		                                       and site.site->get_statistics_percent() ==
		    0) {
			// it is possible that there are stones but quary is not able to mine them
			site.bo->last_dismantle_time_ = game().get_gametime();
			flags_to_be_removed.push_back(site.site->base_flag().get_position());
			game().send_player_dismantle(*site.site);

			return true;
		}

		return false;
	}

	// All other SPACE_CONSUMERS without input and above target_count
	if (kSpaceDebug and site.bo->space_consumer_ and not site.bo->plants_trees_)
		log(" TDEBUG: space consumer here: %15s at %3d x %3d: statistics: %3d, age: %5d(>360s)\n",
		       site.bo->name,
		       site.site->get_position().x,
		       site.site->get_position().y,
		       site.site->get_statistics_percent(),
		       (gametime - site.built_time_) / 1000);

	if (site.bo->inputs_.empty()  // does not consume anything
	    and site.bo->production_hint_ ==
	    -1  // not a renewing building (forester...)
	          and site.built_time_ +
	          6 * 60 * 1000 <
	       game().get_gametime()               // > 10 minutes old
	       and site.site->can_start_working()  // building is occupied
	       and site.bo->space_consumer_ and not site.bo->plants_trees_) {
		if (site.bo->cnt_built_ > site.bo->cnt_target_) {
			if (site.bo->stocklevel_time < game().get_gametime() - 5 * 1000) {
				site.bo->stocklevel_ = get_stocklevel(*site.bo);
				site.bo->stocklevel_time = game().get_gametime();
			}

			if (kSpaceDebug)
				log(" TDEBUG: considering dismantle of space consumer: %15s, count %2d/T:%2d, stock "
				       "level:%3d(>100)\n",
				       site.bo->name,
				       site.bo->cnt_built_,
				       site.bo->cnt_target_,
				       site.bo->stocklevel_);

			if (site.site->get_statistics_percent()<
			       95 and site.bo->stocklevel_> 100) {  // production stats == 0%
			    site.bo->last_dismantle_time_ = game().get_gametime();
				flags_to_be_removed.push_back(site.site->base_flag().get_position());
				game().send_player_dismantle(*site.site);
				return true;
			}
		}

		if (site.site->get_statistics_percent() <= 20) {
			if (kSpaceDebug)
				log(" TDEBUG: dismantling: %15s at %3d x %3d: due to low performance: %2d\n",
				       site.bo->name,
				       site.site->get_position().x,
				       site.site->get_position().y,
				       site.site->get_statistics_percent());

			flags_to_be_removed.push_back(site.site->base_flag().get_position());
			game().send_player_dismantle(*site.site);
			return true;
		}

		return false;
	}

	// buildings with inputs_, checking if we can a dismantle some due to low performance
	if (site.bo->inputs_.size() > 0 and site.bo->cnt_built_ >= 3 and site.bo->current_stats_ < 30) {
		if (kIdleDismantle)
			log(" kIdleDismantle: dismantling due to too many buildings: %15s at %3d x %3d, total "
			       "counts: %2d, stat: %2d\n",
			       site.bo->name,
			       site.site->get_position().x,
			       site.site->get_position().y,
			       site.bo->cnt_built_,
			       site.bo->current_stats_);
		site.bo->last_dismantle_time_ = game().get_gametime();
		flags_to_be_removed.push_back(site.site->base_flag().get_position());
		game().send_player_dismantle(*site.site);
		return true;
	}

	// supporting productionsites (rangers)
	// stop/start them based on stock avaiable
	if (site.bo->production_hint_ >= 0) {
		// if (kStandbyDebug) log ("  TDEBUG: check_productionsites(): testing building
		// %s\n",site.bo->name);
		if (site.bo->stocklevel_time < game().get_gametime() - 5 * 1000) {
			site.bo->stocklevel_ = get_stocklevel_by_hint(site.bo->production_hint_);
			site.bo->stocklevel_time = game().get_gametime();
		}

		if (kStandbyDebug)
			log("  TDEBUG: standby review: %-16s(%dx):stock level: %3d, status: %s\n",
			       site.bo->name,
			       site.bo->cnt_built_,
			       site.bo->stocklevel_,
			       site.site->is_stopped() ? "stopped" : "running");

		if (site.bo->stocklevel_ > 200 and site.bo->cnt_built_ > site.bo->cnt_target_) {
			if (kStandbyDebug)
				log("   * dismantling the building\n");

			site.bo->last_dismantle_time_ = game().get_gametime();
			flags_to_be_removed.push_back(site.site->base_flag().get_position());
			game().send_player_dismantle(*site.site);
			return true;
		}

		if (site.bo->stocklevel_ > 150 and not site.site->is_stopped()) {
			if (kStandbyDebug)
				log("   * stopping building\n");

			game().send_player_start_stop_building(*site.site);
		}

		if (site.bo->stocklevel_ < 100 and site.site->is_stopped()) {
			if (kStandbyDebug)
				log("   * starting building\n");

			game().send_player_start_stop_building(*site.site);
		}
	}

	// Upgrading policy
	// a) if there are two buildings and none enhanced, one is enhanced
	// b) if there are two buildings and at least one functional
	// statistics percents are decisive

	// do not upgrade if current building is only one in operation
	if ((site.bo->cnt_built_ - site.bo->unoccupied_) <= 1)
		return false;

	// Check whether building is enhanceable and if wares of the enhanced
	// buildings are needed. If yes consider an upgrade.
	std::set<Building_Index> enhancements = site.site->enhancements();
	int32_t maxprio = 0;
	Building_Index enbld;  // to get rid of this
	BuildingObserver* bestbld = nullptr;
	container_iterate_const(std::set<Building_Index>, enhancements, x) {
		// Only enhance buildings that are allowed (scenario mode)
		if (player->is_building_type_allowed(*x.current)) {
			const Building_Descr& bld = *tribe->get_building_descr(*x.current);
			BuildingObserver& en_bo = get_building_observer(bld.name().c_str());

			// do not build the same building so soon (kind of duplicity check)
			if (gametime - en_bo.construction_decision_time_ < kBuildingMinInterval)
				continue;

			// Don't enhance this building, if there is already one of same type
			// under construction or unoccupied_
			if (en_bo.cnt_under_construction_ + en_bo.unoccupied_ > 0)
				continue;

			// don't upgrade without workers
			if (!site.site->has_workers(*x.current, game()))
				continue;

			// forcing first upgrade
			if ((en_bo.cnt_under_construction_ + en_bo.cnt_built_ + en_bo.unoccupied_) ==
			    0 and(site.bo->cnt_built_ - site.bo->unoccupied_) >=
			       1 and(game().get_gametime() - site.built_time_) > 30 * 60 * 1000 and mines_.size() >
			       0) {
				if (kUpgradeDebug)
					log(" UPGRADE: upgrading (forcing as first) %12s at %3d x %3d: age %d min.\n",
					       site.bo->name,
					       site.site->get_position().x,
					       site.site->get_position().y,
					       (game().get_gametime() - site.built_time_) / 60000);

				game().send_player_enhance_building(*site.site, (*x.current));
				return true;
			}

			// now, let consider normal upgrade

			if (kUpgradeDebug)
				log(" UPGRADE: %1d: working enhanced buildings (%15s): %1d, statitistics: %2d\n",
				       player_number(),
				       en_bo.name,
				       en_bo.cnt_built_ - en_bo.unoccupied_,
				       en_bo.current_stats_);

			// do not upgrade if candidate production % is too low
			if ((en_bo.cnt_built_ - en_bo.unoccupied_) ==
			    0 or(en_bo.cnt_under_construction_ + en_bo.unoccupied_) > 0 or en_bo.current_stats_ <
			       50)
				continue;

			int32_t prio = 0;

			if (en_bo.current_stats_ > 65) {
				prio = en_bo.current_stats_ - site.bo->current_stats_;  // priority for enhancement
				prio += en_bo.current_stats_ - 65;

				if (kUpgradeDebug)
					log(" UPGRADE:  proposing upgrade (non-first building) %12s at %3d x %3d: prio: "
					       "%2d, target statistics: %2d\n",
					       site.bo->name,
					       site.site->get_position().x,
					       site.site->get_position().y,
					       prio,
					       en_bo.current_stats_);
			}

			if (prio > maxprio) {
				maxprio = prio;
				enbld = (*x.current);
				bestbld = &en_bo;
			}
		}
	}

	// Enhance if enhanced building is useful
	// additional: we dont want to lose the old building
	if (maxprio > 0) {
		if (kUpgradeDebug)
			log(" UPGRADE:   upgrading %15s(as non first)\n", bestbld->name);

		game().send_player_enhance_building(*site.site, enbld);
		bestbld->construction_decision_time_ = gametime;
		changed = true;
	}

	return changed;
}

/**
 * checks the first mine in list, takes care if it runs out of
 * resources and finally reenqueues it at the end of the list.
 *
 * \returns true, if something was changed.
 */
bool DefaultAI::check_mines_(int32_t const gametime) {
	if ((next_mine_check_due_ > gametime) || mines_.empty())
		return false;

	next_mine_check_due_ = gametime + 10000;  // 10 seconds is enough
	// also statistics must be recalculated
	// Get link to productionsite that should be checked
	ProductionSiteObserver& site = mines_.front();
	Map& map = game().map();
	Field* field = map.get_fcoords(site.site->get_position()).field;
	// Reorder and set new values; - due to returns within the function
	mines_.push_back(mines_.front());
	mines_.pop_front();

	if (kMinesUpdateDebug)
		log(
		   " MINES_UPDATE: %1d: reviewing %-15s at %3dx%3d, statistics: %3d, left resources: %2d\n",
		   player_number(),
		   site.bo->name,
		   site.site->get_position().x,
		   site.site->get_position().y,
		   site.site->get_statistics_percent(),
		   field->get_resources_amount());

	// It takes some time till performance gets to 0
	// so I use 40% as a limit to check if there are some resources left
	if (site.site->get_statistics_percent() > 40)
		return false;

	// Check if mine ran out of resources
	uint8_t current = field->get_resources_amount();

	if (current < 1) {
		// destruct the building and it's flag (via flag destruction)
		// the destruction of the flag avoids that defaultAI will have too many
		// unused roads - if needed the road will be rebuild directly.
		flags_to_be_removed.push_back(site.site->base_flag().get_position());
		game().send_player_dismantle(*site.site);

		if (kMinesUpdateDebug)
			log(" MINES_UPDATE: Dismantling...\n");

		return true;
	}

	// Check whether building is enhanceable. If yes consider an upgrade.
	std::set<Building_Index> enhancements = site.site->enhancements();
	int32_t maxprio = 0;
	Building_Index enbld;
	BuildingObserver* bestbld = nullptr;
	bool changed = false;
	container_iterate_const(std::set<Building_Index>, enhancements, x) {
		// Only enhance buildings that are allowed (scenario mode)
		if (player->is_building_type_allowed(*x.current)) {
			// first exclude possibility there are enhancements in construction or unoccupied_
			const Building_Descr& bld = *tribe->get_building_descr(*x.current);
			BuildingObserver& en_bo = get_building_observer(bld.name().c_str());

			if (kMinesUpdateDebug)
				log(" MINES_UPDATE:   considering upgrade to %15s, count B:%1d(stat:%3d)  U:%1d  "
				       "C:%1d\n",
				       en_bo.name,
				       en_bo.cnt_built_,
				       en_bo.current_stats_,
				       en_bo.unoccupied_,
				       en_bo.cnt_under_construction_);

			if (en_bo.unoccupied_ + en_bo.cnt_under_construction_ > 0)
				continue;

			// do not upgrade target building are not working properly (probably do not have food)
			if (en_bo.cnt_built_ > 0 and en_bo.current_stats_ < 60)
				continue;

			// do not build the same building so soon (kind of duplicity check)
			if (gametime - en_bo.construction_decision_time_ < kBuildingMinInterval)
				continue;

			// Check if mine needs an enhancement to mine more resources
			uint8_t const until =
			   field->get_starting_res_amount() * (100 - site.bo->mines_percent_) / 100;

			if (kMinesUpdateDebug)
				log(" MINES_UPDATE:    until:%3d ?>, current: %3d\n", until, current);

			if (until >= current) {
				// add some randomness - just for the case if more than one
				// enhancement is available (not in any tribe yet)
				int32_t const prio = time(nullptr) % 3 + 1;

				if (prio > maxprio) {
					maxprio = prio;
					enbld = (*x.current);
					bestbld = &en_bo;

					if (kMinesUpdateDebug)
						log(" MINES_UPDATE:    ..is candidate\n");
				}
			}
		}
	}

	// Enhance if enhanced building is useful
	if (maxprio > 0) {
		game().send_player_enhance_building(*site.site, enbld);
		bestbld->construction_decision_time_ = gametime;
		changed = true;

		if (kMinesUpdateDebug)
			log(" MINES_UPDATE:    ..enhancing\n");
	}

	//// Reorder and set new values;
	// mines_.push_back(mines_.front());
	// mines_.pop_front();
	return changed;
}

// this count ware as hints
uint32_t DefaultAI::get_stocklevel_by_hint(size_t hintoutput) {
	uint32_t count = 0;
	Ware_Index wt(hintoutput);
	container_iterate(std::list<EconomyObserver*>, economies, l) {
		// Don't check if the economy has no warehouse.
		if ((*l.current)->economy.warehouses().empty())
			continue;

		count += (*l.current)->economy.stock_ware(wt);
	}

	if (kStockDebug)
		log(" TDEBUG: stock : %3d for hint: %2d, time: %3d\n",
		       count,
		       hintoutput,
		       game().get_gametime() / 1000);

	return count;
}

// this count all stock for all output
uint32_t DefaultAI::get_stocklevel(BuildingObserver& bo) {
	uint32_t count = 0;

	if (bo.outputs_.size() > 0) {
		container_iterate(std::list<EconomyObserver*>, economies, l) {
			// Don't check if the economy has no warehouse.
			if ((*l.current)->economy.warehouses().empty())
				continue;

			for (uint32_t m = 0; m < bo.outputs_.size(); ++m) {
				Ware_Index wt(static_cast<size_t>(bo.outputs_.at(m)));
				count += (*l.current)->economy.stock_ware(wt);
			}
		}
	}

	if (kStockDebug)
		log(" TDEBUG: stock : %3d for building: %s, time: %3d\n",
		       count,
		       bo.name,
		       game().get_gametime() / 1000);

	return count;
}

/**
 * Updates the first military building in list and reenques it at the end of
 * the list afterwards. If a militarysite is in secure area but holds more than
 * one soldier, the number of stationed soldiers is decreased. If the building
 * is near a border, the number of stationed soldiers is maximized
 *
 * \returns true if something was changed
 */
bool DefaultAI::check_militarysites(int32_t gametime) {
	if (next_militarysite_check_due_ > gametime)
		return false;

	// just to be sure the value is reset
	next_militarysite_check_due_ = gametime + 5 * 1000;  // 10 seconds is really fine
	// even if there are no finished & attended military sites, probably there are ones just in
	// construction
	unstationed_milit_buildings_ = 0;

	for (std::list<MilitarySiteObserver>::iterator it = militarysites.begin();
	     it != militarysites.end();
	     ++it)
		if (it->site->stationedSoldiers().size() == 0)
			unstationed_milit_buildings_ += 1;

	// count militarysites in construction
	military_under_constr_ = 0;

	for (uint32_t j = 0; j < buildings.size(); ++j) {
		BuildingObserver& bo = buildings.at(j);

		if (bo.type == BuildingObserver::MILITARYSITE)
			military_under_constr_ += bo.cnt_under_construction_;
	}

	// Only useable, if defaultAI owns at least one militarysite
	if (militarysites.empty())
		return false;

	// Check next militarysite
	bool changed = false;
	Map& map = game().map();
	MilitarySite* ms = militarysites.front().site;
	uint32_t const vision = ms->vision_range();
	FCoords f = map.get_fcoords(ms->get_position());
	// look if there is any enemy land nearby
	FindNodeEnemy find_enemy(player, game());

	// first if there are enemies nearby
	if (map.find_fields(Area<FCoords>(f, vision), nullptr, find_enemy) == 0) {
		// If no enemy in sight - decrease the number of stationed soldiers
		// as long as it is > 1 - BUT take care that there is a warehouse in the
		// same economy where the thrown out soldiers can go to.
		if (ms->economy().warehouses().size()) {
			uint32_t const j = ms->soldierCapacity();

			if (MilitarySite::kPrefersRookies != ms->get_soldier_preference()) {
				game().send_player_militarysite_set_soldier_preference(
				   *ms, MilitarySite::kPrefersRookies);
			} else if (j > 1)
				game().send_player_change_soldier_capacity(*ms, -1);
			// if the building is in inner land and other militarysites still
			// hold the miliary influence of the field, consider to destruct the
			// building to free some building space.
			else {
				// treat this field like a buildable and write military info to it.
				BuildableField bf(f);
				update_buildable_field(bf, vision, true);
				const int32_t size_penalty = ms->get_size() - 1;

				if (kMilDismDebug)
					log(" DISMANTLE CHECK: testing finished building %3dx%3d, capacity: %2d(>9), "
					       "presence: %2d(>3), loneliness: %4d(<160), stationed: %1d(>2+%d as size "
					       "penalty)\n",
					       f.x,
					       f.y,
					       bf.military_capacity_,
					       bf.military_presence_,
					       bf.military_loneliness_,
					       bf.military_stationed_,
					       size_penalty);

				if (bf.military_capacity_ > 9 and bf.military_presence_ >
				    3 and bf.military_loneliness_<160 and bf.military_stationed_>(2 + size_penalty)) {
					if (kMilDismDebug)
						log(
						   " DISMANTLE CHECK:  * dismantling the building on %5d, last dismantle: %5d\n",
						   game().get_gametime() / 1000,
						   military_last_dismantle_ / 1000);

					if (ms->get_playercaps() & Widelands::Building::PCap_Dismantle) {
						flags_to_be_removed.push_back(ms->base_flag().get_position());
						game().send_player_dismantle(*ms);
						military_last_dismantle_ = game().get_gametime();
					} else {
						game().send_player_bulldoze(*ms);
						military_last_dismantle_ = game().get_gametime();
					}
				}
			}
		}
	} else {
		// If an enemy is in sight and the number of stationed soldier is not
		// at maximum - set it to maximum.
		uint32_t const j = ms->maxSoldierCapacity();
		uint32_t const k = ms->soldierCapacity();

		if (j > k)
			game().send_player_change_soldier_capacity(*ms, j - k);

		if (MilitarySite::kPrefersHeroes != ms->get_soldier_preference())
			game().send_player_militarysite_set_soldier_preference(*ms, MilitarySite::kPrefersHeroes);

		changed = true;
	}

	// reorder:;
	militarysites.push_back(militarysites.front());
	militarysites.pop_front();
	next_militarysite_check_due_ = gametime + 5 * 1000;  // 10 seconds is really fine
	return changed;
}

/**
 * This function takes care about the unowned and opposing territory and
 * recalculates the priority for none military buildings depending on the
 * initialisation type of a defaultAI
 *
 * \arg bf   = BuildableField to be checked
 * \arg prio = priority until now.
 *
 * \returns the recalculated priority
 */
int32_t DefaultAI::recalc_with_border_range(const BuildableField& bf, int32_t prio) {
	// Prefer building space in the inner land.
	prio /= (1 + (bf.unowned_land_nearby_ / 4));

	if (bf.unowned_land_nearby_ > 15)
		prio -= (bf.unowned_land_nearby_ - 15);

	// Especially places near the frontier to the enemies are unlikely
	//  NOTE take care about the type of computer player_. The more
	//  NOTE aggressive a computer player_ is, the more important is
	//  NOTE this check. So we add \var type as bonus.
	if (bf.enemy_nearby_ and prio > 0)
		prio /= (3 + type);

	return prio;
}

/**
 * calculates how much a productionsite of type \arg bo is needed inside it's
 * economy. \arg prio is initial value for this calculation
 *
 * \returns the calculated priority
 */
int32_t DefaultAI::calculate_need_for_ps(BuildingObserver& bo, int32_t prio) {
	// some randomness to avoid that defaultAI is building always
	// the same (always == another game but same map with
	// defaultAI on same coords)
	prio += time(nullptr) % 3 - 1;

	// check if current economy can supply enough material for
	// production.
	for (uint32_t k = 0; k < bo.inputs_.size(); ++k) {
		prio += 2 * wares.at(bo.inputs_.at(k)).producers_;
		prio -= wares.at(bo.inputs_.at(k)).consumers_;
	}

	if (bo.inputs_.empty())
		prio += 4;

	int32_t output_prio = 0;

	for (uint32_t k = 0; k < bo.outputs_.size(); ++k) {
		WareObserver& wo = wares.at(bo.outputs_.at(k));

		if (wo.consumers_ > 0) {
			output_prio += wo.preciousness_;
			output_prio += wo.consumers_ * 2;
			output_prio -= wo.producers_ * 2;

			if (bo.total_count() == 0)
				output_prio += 10;  // add a big bonus
		}
	}

	if (bo.outputs_.size() > 1)
		output_prio =
		   static_cast<int32_t>(ceil(output_prio / sqrt(static_cast<double>(bo.outputs_.size()))));

	prio += 2 * output_prio;

	// If building consumes some wares, multiply with current statistics of all
	// other buildings of this type to avoid constructing buildings where already
	// some are running on low resources.
	// Else at least add a part of the stats t the calculation.
	if (!bo.inputs_.empty()) {
		prio *= bo.current_stats_;
		prio /= 100;
	} else
		prio = ((prio * bo.current_stats_) / 100) + (prio / 2);

	return prio;
}

void DefaultAI::consider_productionsite_influence(BuildableField& field,
                                                  Coords coords,
                                                  const BuildingObserver& bo) {
	if (bo.space_consumer_ and game().map().calc_distance(coords, field.coords) < 4)
		++field.space_consumers_nearby_;

	for (size_t i = 0; i < bo.inputs_.size(); ++i)
		++field.consumers_nearby_.at(bo.inputs_.at(i));

	for (size_t i = 0; i < bo.outputs_.size(); ++i)
		++field.producers_nearby_.at(bo.outputs_.at(i));
}

/// \returns the economy observer containing \arg economy
EconomyObserver* DefaultAI::get_economy_observer(Economy& economy) {
	for (std::list<EconomyObserver*>::iterator i = economies.begin(); i != economies.end(); ++i)
		if (&(*i)->economy == &economy)
			return *i;

	economies.push_front(new EconomyObserver(economy));
	return economies.front();
}

/// \returns the building observer
BuildingObserver& DefaultAI::get_building_observer(char const* const name) {
	if (tribe == nullptr)
		late_initialization();

	for (uint32_t i = 0; i < buildings.size(); ++i)
		if (!strcmp(buildings.at(i).name, name))
			return buildings.at(i);

	throw wexception("Help: I do not know what to do with a %s", name);
}

/// this is called whenever we gain ownership of a PlayerImmovable
void DefaultAI::gain_immovable(PlayerImmovable& pi) {
	if (upcast(Building, building, &pi))
		gain_building(*building);
	else if (upcast(Flag const, flag, &pi))
		new_flags.push_back(flag);
	else if (upcast(Road const, road, &pi))
		roads.push_front(road);
}

/// this is called whenever we lose ownership of a PlayerImmovable
void DefaultAI::lose_immovable(const PlayerImmovable& pi) {
	if (upcast(Building const, building, &pi))
		lose_building(*building);
	else if (upcast(Flag const, flag, &pi)) {
		container_iterate_const(std::list<EconomyObserver*>, economies, i)
		container_iterate(std::list<Flag const*>, (*i.current)->flags, j)

		if (*j.current == flag) {
			(*i.current)->flags.erase(j.current);
			return;
		}

		container_iterate(std::list<Flag const*>, new_flags, i)

		if (*i.current == flag) {
			new_flags.erase(i.current);
			return;
		}
	} else if (upcast(Road const, road, &pi))
		roads.remove(road);
}

/// this is called whenever we gain a new building
void DefaultAI::gain_building(Building& b) {
	BuildingObserver& bo = get_building_observer(b.name().c_str());

	if (bo.type == BuildingObserver::CONSTRUCTIONSITE) {
		BuildingObserver& target_bo =
		   get_building_observer(ref_cast<ConstructionSite, Building>(b).building().name().c_str());
		++target_bo.cnt_under_construction_;
		++total_constructionsites;
		// Let defaultAI try to directly connect the constructionsite
		next_road_due_ = game().get_gametime();
	} else {
		++bo.cnt_built_;

		if (bo.type == BuildingObserver::PRODUCTIONSITE) {
			productionsites.push_back(ProductionSiteObserver());
			productionsites.back().site = &ref_cast<ProductionSite, Building>(b);
			productionsites.back().bo = &bo;
			productionsites.back().built_time_ = game().get_gametime();
			productionsites.back().stats_zero_ = 0;

			for (uint32_t i = 0; i < bo.outputs_.size(); ++i)
				++wares.at(bo.outputs_.at(i)).producers_;

			for (uint32_t i = 0; i < bo.inputs_.size(); ++i)
				++wares.at(bo.inputs_.at(i)).consumers_;
		} else if (bo.type == BuildingObserver::MINE) {
			mines_.push_back(ProductionSiteObserver());
			mines_.back().site = &ref_cast<ProductionSite, Building>(b);
			mines_.back().bo = &bo;

			for (uint32_t i = 0; i < bo.outputs_.size(); ++i)
				++wares.at(bo.outputs_.at(i)).producers_;

			for (uint32_t i = 0; i < bo.inputs_.size(); ++i)
				++wares.at(bo.inputs_.at(i)).consumers_;
		} else if (bo.type == BuildingObserver::MILITARYSITE) {
			militarysites.push_back(MilitarySiteObserver());
			militarysites.back().site = &ref_cast<MilitarySite, Building>(b);
			militarysites.back().bo = &bo;
			militarysites.back().checks = bo.desc->get_size();
		} else if (bo.type == BuildingObserver::WAREHOUSE)
			++numof_warehouses_;
	}
}

/// this is called whenever we lose a building
void DefaultAI::lose_building(const Building& b) {
	BuildingObserver& bo = get_building_observer(b.name().c_str());

	if (bo.type == BuildingObserver::CONSTRUCTIONSITE) {
		BuildingObserver& target_bo = get_building_observer(
		   ref_cast<ConstructionSite const, Building const>(b).building().name().c_str());
		--target_bo.cnt_under_construction_;
		--total_constructionsites;
	} else {
		--bo.cnt_built_;

		if (bo.type == BuildingObserver::PRODUCTIONSITE) {
			for (std::list<ProductionSiteObserver>::iterator i = productionsites.begin();
			     i != productionsites.end();
			     ++i)
				if (i->site == &b) {
					productionsites.erase(i);
					break;
				}

			for (uint32_t i = 0; i < bo.outputs_.size(); ++i)
				--wares.at(bo.outputs_.at(i)).producers_;

			for (uint32_t i = 0; i < bo.inputs_.size(); ++i)
				--wares.at(bo.inputs_.at(i)).consumers_;
		} else if (bo.type == BuildingObserver::MINE) {
			for (std::list<ProductionSiteObserver>::iterator i = mines_.begin(); i != mines_.end();
			     ++i)
				if (i->site == &b) {
					mines_.erase(i);
					break;
				}

			for (uint32_t i = 0; i < bo.outputs_.size(); ++i)
				--wares.at(bo.outputs_.at(i)).producers_;

			for (uint32_t i = 0; i < bo.inputs_.size(); ++i)
				--wares.at(bo.inputs_.at(i)).consumers_;
		} else if (bo.type == BuildingObserver::MILITARYSITE) {
			for (std::list<MilitarySiteObserver>::iterator i = militarysites.begin();
			     i != militarysites.end();
			     ++i)
				if (i->site == &b) {
					militarysites.erase(i);
					break;
				}
		} else if (bo.type == BuildingObserver::WAREHOUSE) {
			assert(numof_warehouses_ > 0);
			--numof_warehouses_;
		}
	}

	m_buildable_changed = true;
	m_mineable_changed = true;
}

/// Checks that supply line exists for given building.
/// Recurcsively verify that all inputs_ have a producer.
// TODO: this function leads to periodic freezes of ~1 second on big games on my system.
// TODO: It needs profiling and optimization.
// NOTE: This is not needed anymore and it seems it is not missed neither
bool DefaultAI::check_supply(const BuildingObserver& bo) {
	size_t supplied = 0;
	container_iterate_const(std::vector<int16_t>, bo.inputs_, i)
	container_iterate_const(std::vector<BuildingObserver>, buildings, j)

	if (j.current->cnt_built_ &&
	    std::find(j.current->outputs_.begin(), j.current->outputs_.end(), *i.current) !=
	       j.current->outputs_.end() &&
	    check_supply(*j.current)) {
		++supplied;
		break;
	}

	return supplied == bo.inputs_.size();
}

/**
 * The defaultAi "considers" via this function whether to attack an
 * enemy, if opposing military buildings are in sight. In case of an attack it
 * sends all available forces.
 *
 * \returns true, if attack was started.
 */
bool DefaultAI::consider_attack(int32_t const gametime) {
	// Only useable, if it owns at least one militarysite
	if (militarysites.empty())
		return false;

	Map& map = game().map();
	uint16_t const pn = player_number();
	// Check next militarysite
	MilitarySite* ms = militarysites.front().site;
	uint32_t const vision = ms->vision_range();
	FCoords f = map.get_fcoords(ms->get_position());
	Building* target = ms;  // dummy initialisation to silence the compiler
	int32_t chance = 0;
	uint32_t attackers = 0;
	uint8_t retreat = ms->owner().get_retreat_percentage();
	// Search in a radius of the vision of the militarysite and collect
	// information about immovables in the area
	std::vector<ImmovableFound> immovables;
	map.find_immovables(Area<FCoords>(f, vision), &immovables, FindImmovableAttackable());

	for (uint32_t j = 0; j < immovables.size(); ++j)
		if (upcast(MilitarySite, bld, immovables.at(j).object)) {
			if (!player->is_hostile(bld->owner()))
				continue;

			if (bld->canAttack()) {
				int32_t ta = player->findAttackSoldiers(bld->base_flag());

				if (type == NORMAL)
					ta = ta * 2 / 3;

				if (ta < 1)
					continue;

				int32_t const tc = ta - bld->presentSoldiers().size();

				if (tc > chance) {
					target = bld;
					chance = tc;
					attackers = ta;
				}
			}
		} else if (upcast(Warehouse, wh, immovables.at(j).object)) {
			if (!player->is_hostile(wh->owner()))
				continue;

			if (wh->canAttack()) {
				int32_t ta = player->findAttackSoldiers(wh->base_flag());

				if (ta < 1)
					continue;

				// extra priority push!
				int32_t tc = ta * 2;

				if (tc > chance) {
					target = wh;
					chance = tc;
					attackers = ta;
				}
			}
		}

	// Reenque militarysite at the end of list
	militarysites.push_back(militarysites.front());
	militarysites.pop_front();

	// Return if chance to win is too low
	if (chance < 3) {
		next_attack_consideration_due_ = gametime % 7 * 1000 + gametime;
		return false;
	}

	if (ms->owner().is_retreat_change_allowed()) {
		// \todo Player is allowed to modify his retreat value
	}

	// Attack the selected target.
	game().send_player_enemyflagaction(target->base_flag(), pn, attackers, retreat);
	//  Do not attack again too soon - returning soldiers must get healed first.
	next_attack_consideration_due_ = (gametime % 51 + 10) * 1000 + gametime;
	return true;
}<|MERGE_RESOLUTION|>--- conflicted
+++ resolved
@@ -260,28 +260,7 @@
 
 	// collect information about the different buildings our tribe can construct
 	Building_Index const nr_buildings = tribe->get_nrbuildings();
-<<<<<<< HEAD
 	const World & world = game().world();
-	for (Building_Index i = 0; i < nr_buildings; ++i) {
-		const Building_Descr & bld = *tribe->get_building_descr(i);
-		const std::string & building_name = bld.name();
-		const BuildingHints & bh = bld.hints();
-
-		buildings.resize (buildings.size() + 1);
-
-		BuildingObserver & bo     = buildings.back();
-		bo.name                   = building_name.c_str();
-		bo.id                     = i;
-		bo.desc                   = &bld;
-		bo.type                   = BuildingObserver::BORING;
-		bo.cnt_built              = 0;
-		bo.cnt_under_construction = 0;
-		bo.production_hint        = -1;
-		bo.current_stats          = 100;
-		bo.unoccupied             = false;
-=======
-	const World& world = game().map().world();
->>>>>>> 90ee9483
 
 	for (Building_Index i = 0; i < nr_buildings; ++i) {
 		const Building_Descr& bld = *tribe->get_building_descr(i);
@@ -549,18 +528,12 @@
 		field.consumers_nearby_.clear();
 		field.consumers_nearby_.resize(wares.size());
 		std::vector<Coords> water_list;
-<<<<<<< HEAD
-		FindNodeWater find_water(game().world());
-		map.find_fields(Area<FCoords>(field.coords, 4), &water_list, find_water);
-		field.water_nearby = water_list.size();
-=======
 
 		if (field.water_nearby_ == -1) {  //-1 means "value has never been calculated"
-			FindNodeWater find_water;
+			FindNodeWater find_water(game().world());
 			map.find_fields(Area<FCoords>(field.coords, 4), &water_list, find_water);
 			field.water_nearby_ = water_list.size();
 		}
->>>>>>> 90ee9483
 
 		FCoords fse;
 		map.get_neighbour(field.coords, WALK_SE, &fse);
