/*
 * Copyright (C) 2004-2024 by the Widelands Development Team
 *
 * This program is free software; you can redistribute it and/or
 * modify it under the terms of the GNU General Public License
 * as published by the Free Software Foundation; either version 2
 * of the License, or (at your option) any later version.
 *
 * This program is distributed in the hope that it will be useful,
 * but WITHOUT ANY WARRANTY; without even the implied warranty of
 * MERCHANTABILITY or FITNESS FOR A PARTICULAR PURPOSE.  See the
 * GNU General Public License for more details.
 *
 * You should have received a copy of the GNU General Public License
 * along with this program; if not, see <https://www.gnu.org/licenses/>.
 *
 */

#include "ai/defaultai.h"

#include <algorithm>
#include <cstddef>
#include <cstdlib>
#include <memory>

#include "ai/ai_hints.h"
#include "base/log.h"
#include "base/macros.h"
#include "base/time_string.h"
#include "base/wexception.h"
#include "commands/cmd_set_ware_target_quantity.h"
#include "economy/flag.h"
#include "economy/portdock.h"
#include "economy/road.h"
#include "economy/wares_queue.h"
#include "logic/game_controller.h"
#include "logic/map.h"
#include "logic/map_objects/descriptions.h"
#include "logic/map_objects/findbob.h"
#include "logic/map_objects/findimmovable.h"
#include "logic/map_objects/findnode.h"
#include "logic/map_objects/tribes/constructionsite.h"
#include "logic/map_objects/tribes/militarysite.h"
#include "logic/map_objects/tribes/productionsite.h"
#include "logic/map_objects/tribes/ship.h"
#include "logic/map_objects/tribes/soldier.h"
#include "logic/map_objects/tribes/trainingsite.h"
#include "logic/map_objects/tribes/tribe_descr.h"
#include "logic/map_objects/tribes/warehouse.h"
#include "logic/maphollowregion.h"
#include "logic/mapregion.h"
#include "logic/player.h"

namespace AI {

// Fix undefined references

DefaultAI::NormalImpl DefaultAI::normal_impl;
DefaultAI::WeakImpl DefaultAI::weak_impl;
DefaultAI::VeryWeakImpl DefaultAI::very_weak_impl;

/// Constructor of DefaultAI
DefaultAI::DefaultAI(Widelands::Game& ggame, Widelands::PlayerNumber const pid, AiType const t)
   : ComputerPlayer(ggame, pid),
     type_(t),

     // Delay initialization to allow scenario scripts
     // to load custom units/buildings at gametime 0
     next_ai_think_(1),

     military_last_dismantle_(0),
     military_last_build_(0),
     time_of_last_construction_(0),
     next_mine_construction_due_(0),

     first_iron_mine_built(50 * 60 * 60 * 1000),

     enemysites_check_delay_(30),

     expedition_ship_(kNoShip) {

	// Subscribe to NoteFieldPossession.
	field_possession_subscriber_ = Notifications::subscribe<Widelands::NoteFieldPossession>(
	   [this](const Widelands::NoteFieldPossession& note) {
		   if (note.player != player_) {
			   return;
		   }
		   if (note.ownership == Widelands::NoteFieldPossession::Ownership::GAINED) {
			   unusable_fields.push_back(note.fc);
		   }
	   });

	// Subscribe to NoteImmovables.
	immovable_subscriber_ = Notifications::subscribe<Widelands::NoteImmovable>(
	   [this](const Widelands::NoteImmovable& note) {
		   if (player_ == nullptr) {
			   return;
		   }
		   if (note.pi->owner().player_number() != player_->player_number()) {
			   return;
		   }
		   if (note.ownership == Widelands::NoteImmovable::Ownership::GAINED) {
			   gain_immovable(*note.pi);
		   } else {
			   lose_immovable(*note.pi);
		   }
	   });

	// Subscribe to ProductionSiteOutOfResources.
	outofresource_subscriber_ =
	   Notifications::subscribe<Widelands::NoteProductionSiteOutOfResources>(
	      [this](const Widelands::NoteProductionSiteOutOfResources& note) {
		      if (note.ps->owner().player_number() != player_->player_number()) {
			      return;
		      }

		      out_of_resources_site(*note.ps);
	      });

	// Subscribe to TrainingSiteSoldierTrained.
	soldiertrained_subscriber_ = Notifications::subscribe<Widelands::NoteTrainingSiteSoldierTrained>(
	   [this](const Widelands::NoteTrainingSiteSoldierTrained& note) {
		   if (note.ts->owner().player_number() != player_->player_number()) {
			   return;
		   }

		   soldier_trained(*note.ts);
	   });

	// Subscribe to ShipNotes.
	shipnotes_subscriber_ =
	   Notifications::subscribe<Widelands::NoteShip>([this](const Widelands::NoteShip& note) {
		   // in a short time between start and late_initialization the player
		   // can get notes that can not be processed.
		   // It seems that this causes no problem, at least no substantial
		   if (player_ == nullptr) {
			   return;
		   }
		   if (note.ship->get_owner()->player_number() != player_->player_number()) {
			   return;
		   }

		   switch (note.action) {

		   case Widelands::NoteShip::Action::kGained:
			   gain_ship(*note.ship, NewShip::kBuilt);
			   break;

		   case Widelands::NoteShip::Action::kLost:
			   for (std::deque<ShipObserver>::iterator i = allships.begin(); i != allships.end();
			        ++i) {
				   if (i->ship == note.ship) {

					   // Account guarded port
					   ShipObserver& so = *i;
					   if (so.guarding) {
						   assert(so.ship->get_ship_type() == Widelands::ShipType::kWarship);
						   Widelands::PortDock* dest = so.ship->get_destination_port(game());
						   for (PortSiteObserver& pso : portsites) {
							   if (dest == pso.site->get_portdock()) {
								   assert(pso.ships_assigned > 0);
								   --pso.ships_assigned;
								   verb_log_dbg_time(game().get_gametime(),
								                     "AI %u: port %s lost guard ship %s, %u remaining",
								                     static_cast<unsigned>(player_->player_number()),
								                     pso.site->get_warehouse_name().c_str(),
								                     so.ship->get_shipname().c_str(), pso.ships_assigned);
								   break;
							   }
						   }
					   }

					   allships.erase(i);
					   break;
				   }
			   }
			   break;

		   case Widelands::NoteShip::Action::kWaitingForCommand:
			   for (ShipObserver& observer : allships) {
				   if (observer.ship == note.ship) {
					   observer.waiting_for_command_ = true;
					   break;
				   }
			   }
			   break;
		   case Widelands::NoteShip::Action::kDestinationChanged:
			   if (note.ship->get_ship_type() == Widelands::ShipType::kWarship &&
			       note.ship->get_destination_port(game()) == nullptr) {
				   // A warship lost its destination
				   for (ShipObserver& observer : allships) {
					   if (observer.ship == note.ship) {
						   observer.waiting_for_command_ = true;
						   break;
					   }
				   }
			   }
			   break;
		   default:
			   // Do nothing
			   break;
		   }
	   });
}

DefaultAI::~DefaultAI() {
	while (!buildable_fields.empty()) {
		delete buildable_fields.back();
		buildable_fields.pop_back();
	}

	while (!mineable_fields.empty()) {
		delete mineable_fields.back();
		mineable_fields.pop_back();
	}

	while (!economies.empty()) {
		delete economies.back();
		economies.pop_back();
	}
}

/**
 * Main loop of computer player_ "defaultAI"
 *
 * General behaviour is defined here.
 */
void DefaultAI::think() {
	const Time& gametime = game().get_gametime();

	if (next_ai_think_ > gametime) {
		return;
	}

	if (tribe_ == nullptr) {
		late_initialization();
	}

	// AI now thinks twice in a seccond, if the game engine allows this
	// if too busy, the period can be many seconds.
	next_ai_think_ = gametime + Duration(500);

	if (player_->is_picking_custom_starting_position()) {
		// TODO(Nordfriese): In picking_custom_starting_position mode, try to find
		// a nice spot somewhere instead of just picking the default position.
		// This here will not work if another player has already chosen a spot
		// close to our default location…
		if (!player_->pick_custom_starting_position(game().map().get_starting_pos(player_number()))) {
			log_warn_time(gametime, "AI %u: default starting position already taken!\n",
			              static_cast<unsigned>(player_number()));
		}
		return;
	}

	SchedulerTaskId due_task = SchedulerTaskId::kUnset;

	sort_task_pool();

	const int32_t delay_time = gametime.get() - taskPool.front()->due_time.get();

	/// This portion of code keeps the speed of game to ensure AI tasks
	// being on time, this is used for training of AI
	if (game().is_auto_speed()) {
		int32_t speed_diff = 0;
		if (delay_time > 4500) {
			speed_diff = -200;
		} else if (delay_time < 2000) {
			speed_diff = +100;
		}
		if (speed_diff != 0) {
			if (GameController* const ctrl = game().game_controller()) {
				if ((ctrl->desired_speed() > 950 && ctrl->desired_speed() < 30000) ||
				    (ctrl->desired_speed() < 1000 && speed_diff > 0) ||
				    (ctrl->desired_speed() > 29999 && speed_diff < 0)) {
					ctrl->set_desired_speed(ctrl->desired_speed() + speed_diff);
				}
			}
		}
	}

	// Here we decide how many jobs will be run now (none - 5)
	// in case no job is due now, it can be zero
	uint32_t jobs_to_run_count = (delay_time < 0) ? 0 : 1;

	// Here we collect data for "too late ..." message
	if (delay_time > 5000) {
		++scheduler_delay_counter_;
	} else {
		scheduler_delay_counter_ = 0;
	}

	if (jobs_to_run_count == 0) {
		// well we have nothing to do now
		return;
	}

	// And printing it now and resetting counter
	if (scheduler_delay_counter_ > 10) {
		log_warn_time(gametime, " %d: AI: game speed too high, jobs are too late (now %2d seconds)\n",
		              player_number(), static_cast<int32_t>(delay_time / 1000));
		scheduler_delay_counter_ = 0;
	}

	// 400 provides that second job is run if delay time is longer then 1.6 sec
	if (delay_time > 2000) {
		jobs_to_run_count = sqrt(static_cast<uint32_t>(delay_time / 400));
	}

	jobs_to_run_count = (jobs_to_run_count > kMaxJobs) ? kMaxJobs : jobs_to_run_count;
	assert(jobs_to_run_count > 0 && jobs_to_run_count <= kMaxJobs);
	assert(jobs_to_run_count < taskPool.size());

	// Pool of tasks to be executed this run. In ideal situation it will consist of one task only.
	current_task_queue.clear();
	// Here we push SchedulerTask members into the temporary queue, providing that a task is due now
	// and
	// the limit (jobs_to_run_count) is not exceeded
	for (uint8_t i = 0; i < jobs_to_run_count; ++i) {
		if (taskPool[i]->due_time <= gametime) {
			current_task_queue.push_back(taskPool[i]);
			sort_task_pool();
		} else {
			break;
		}
	}
	assert(!current_task_queue.empty() && current_task_queue.size() <= jobs_to_run_count);

	if (GameController* const ctrl = game().game_controller()) {
		verb_log_dbg_time(gametime, "Player: %d; Jobs: %u; delay: %d; gamespeed: %u \n",
		                  player_->player_number(), jobs_to_run_count, delay_time,
		                  ctrl->real_speed());
	}

	// Ordering temporary queue so that higher priority (lower number) is on the beginning
	std::sort(current_task_queue.begin(), current_task_queue.end());

	// Performing tasks from temporary queue one by one
	for (const auto& task : current_task_queue) {

		due_task = task->id;

		// Collecting some statistics, performance data only when explicitely enabled
		task->call_count++;
		if (kCollectPerfData) {
			time_point = std::chrono::high_resolution_clock::now();
		}

		// Now AI runs a job selected above to be performed in this turn
		// (only one but some of them needs to run check_economies() to
		// guarantee consistency)
		// job names are selfexplanatory
		switch (due_task) {
		case SchedulerTaskId::kBbuildableFieldsCheck:
			update_all_buildable_fields(gametime);
			set_taskpool_task_time(
			   gametime + kMinBFCheckInterval, SchedulerTaskId::kBbuildableFieldsCheck);
			break;
		case SchedulerTaskId::kMineableFieldsCheck:
			update_all_mineable_fields(gametime);
			set_taskpool_task_time(
			   gametime + kMinMFCheckInterval, SchedulerTaskId::kMineableFieldsCheck);
			break;
		case SchedulerTaskId::kRoadCheck:
			if (check_economies()) {  // is a must
				return;
			}
			set_taskpool_task_time(gametime + Duration(1000), SchedulerTaskId::kRoadCheck);
			// testing 5 roads
			{
				const int32_t roads_to_check = roads.size() / 30 + 1;
				for (int j = 0; j < roads_to_check; ++j) {
					// improve_roads function will test one road and rotate roads vector
					if (improve_roads(gametime)) {
						// if significant change takes place do not go on
						break;
					}
				}
			}
			break;
		case SchedulerTaskId::kUnbuildableFCheck:
			set_taskpool_task_time(gametime + Duration(4000), SchedulerTaskId::kUnbuildableFCheck);
			update_all_not_buildable_fields(gametime);
			break;
		case SchedulerTaskId::kCheckEconomies:
			check_economies();
			set_taskpool_task_time(gametime + Duration(8000), SchedulerTaskId::kCheckEconomies);
			break;
		case SchedulerTaskId::kProductionsitesStats:
			update_productionsite_stats();
			// Updating the stats every 10 seconds should be enough
			set_taskpool_task_time(gametime + Duration(10000), SchedulerTaskId::kProductionsitesStats);
			break;
		case SchedulerTaskId::kConstructBuilding:
			if (check_economies()) {  // economies must be consistent
				return;
			}
			if (gametime < Time(15000)) {  // More frequent at the beginning of game
				set_taskpool_task_time(gametime + Duration(2000), SchedulerTaskId::kConstructBuilding);
			} else {
				set_taskpool_task_time(gametime + Duration(6000), SchedulerTaskId::kConstructBuilding);
			}
			if (construct_building(gametime)) {
				time_of_last_construction_ = gametime;
			}
			break;
		case SchedulerTaskId::kCheckProductionsites:
			if (check_economies()) {  // economies must be consistent
				return;
			}
			{
				set_taskpool_task_time(
				   gametime + Duration(15000), SchedulerTaskId::kCheckProductionsites);
				// testing 5 productionsites (if there are 5 of them)
				int32_t ps_to_check = (productionsites.size() < 5) ? productionsites.size() : 5;
				for (int j = 0; j < ps_to_check; ++j) {
					// one productionsite per one check_productionsites() call
					if (check_productionsites(gametime)) {
						// if significant change takes place do not go on
						break;
					}
				}
			}
			break;
		case SchedulerTaskId::kCheckShips:
			// if function returns false, we can postpone next call
			{
				const uint8_t wait_multiplier = (check_ships(gametime)) ? 1 : 10;
				set_taskpool_task_time(
				   gametime + kShipCheckInterval * wait_multiplier, SchedulerTaskId::kCheckShips);
			}
			break;
		case SchedulerTaskId::KMarineDecisions:
			// if function returns false, we can postpone for next call
			{
				const uint8_t wait_multiplier = (marine_main_decisions(gametime)) ? 1 : 10;
				set_taskpool_task_time(gametime + kMarineDecisionInterval * wait_multiplier,
				                       SchedulerTaskId::KMarineDecisions);
			}
			break;
		case SchedulerTaskId::kCheckMines:
			if (check_economies()) {  // economies must be consistent
				return;
			}
			set_taskpool_task_time(gametime + Duration(15000), SchedulerTaskId::kCheckMines);
			// checking 3 mines if possible
			{
				int32_t mines_to_check = (mines_.size() < 5) ? mines_.size() : 5;
				for (int j = 0; j < mines_to_check; ++j) {
					// every run of check_mines_() checks one mine
					if (check_mines_(gametime)) {
						// if significant change takes place do not go on
						break;
					}
				}
			}
			break;
		case SchedulerTaskId::kCheckMilitarysites:
			// just to be sure the value is reset
			if (check_militarysites(gametime)) {
				set_taskpool_task_time(
				   gametime + Duration(15 * 1000), SchedulerTaskId::kCheckMilitarysites);
			} else {
				set_taskpool_task_time(
				   gametime + Duration(4 * 1000), SchedulerTaskId::kCheckMilitarysites);
			}
			break;
		case SchedulerTaskId::kCheckTrainingsites:
			set_taskpool_task_time(
			   gametime + kTrainingSitesCheckInterval, SchedulerTaskId::kCheckTrainingsites);
			check_trainingsites(gametime);
			break;
		case SchedulerTaskId::kCountMilitaryVacant:
			count_military_vacant_positions();
			set_taskpool_task_time(
			   gametime + Duration(25 * 1000), SchedulerTaskId::kCountMilitaryVacant);
			break;
		case SchedulerTaskId::kWareReview:
			if (check_economies()) {  // economies must be consistent
				return;
			}
			set_taskpool_task_time(gametime + Duration(15 * 60 * 1000), SchedulerTaskId::kWareReview);
			review_wares_targets(gametime);
			break;
		case SchedulerTaskId::kPrintStats:
			if (check_economies()) {  // economies must be consistent
				return;
			}
			set_taskpool_task_time(gametime + Duration(10 * 60 * 1000), SchedulerTaskId::kPrintStats);
			print_stats(gametime);
			break;
		case SchedulerTaskId::kCheckEnemySites:
			check_enemy_sites(gametime);
			set_taskpool_task_time(gametime + Duration(19 * 1000), SchedulerTaskId::kCheckEnemySites);
			break;
		case SchedulerTaskId::kManagementUpdate:
			// This task is used for training the AI, so it should be usually disabled
			{  // statistics for spotted warehouses
				uint16_t conquered_wh = 0;
				for (auto coords : enemy_warehouses) {
					if (get_land_owner(game().map(), coords) == player_number()) {
						++conquered_wh;
					}
				}
				if (!basic_economy_established) {
					assert(!persistent_data->remaining_basic_buildings.empty());
					verb_log_info_time(
					   gametime,
					   "AI %2d: Basic economy not achieved, %" PRIuS " building(s) missing, f.e.: %s\n",
					   player_number(), persistent_data->remaining_basic_buildings.size(),
					   get_building_observer(persistent_data->remaining_basic_buildings.begin()->first)
					      .name);
				}
				if (!enemy_warehouses.empty()) {
					verb_log_info_time(gametime, "Conquered warehouses: %d / %" PRIuS "\n", conquered_wh,
					                   enemy_warehouses.size());
				}

				// how many types of mines have at least one finished mine? So can be up to 4 now
				uint16_t finished_mines_type = 0;
				for (const auto& mt : mines_per_type) {
					finished_mines_type += (mt.second.finished > 0) ? 1 : 0;
				}

				management_data.review(gametime, player_number(),
				                       player_statistics.get_player_land(player_number()),
				                       player_statistics.get_enemies_max_land(),
				                       player_statistics.get_old60_player_land(player_number()),
				                       attackers_count_, soldier_trained_log.count(gametime),
				                       player_statistics.get_player_power(player_number()),
				                       count_productionsites_without_buildings(), first_iron_mine_built,
				                       allships.size(), finished_mines_type);
				set_taskpool_task_time(
				   gametime + kManagementUpdateInterval, SchedulerTaskId::kManagementUpdate);
			}
			break;
		case SchedulerTaskId::kUpdateStats:
			update_player_stat(gametime);
			set_taskpool_task_time(gametime + kStatUpdateInterval, SchedulerTaskId::kUpdateStats);
			break;
		case SchedulerTaskId::kWarehouseFlagDist:
			check_flag_distances(gametime);
			set_taskpool_task_time(
			   gametime + kFlagWarehouseUpdInterval, SchedulerTaskId::kWarehouseFlagDist);
			break;
		case SchedulerTaskId::kDiplomacy:
			diplomacy_actions(gametime);
			set_taskpool_task_time(
			   gametime + kDiplomacyInterval + Duration(RNG::static_rand(30) * 1000),
			   SchedulerTaskId::kDiplomacy);
			break;
		default:
			NEVER_HERE();
		}

		if (kCollectPerfData) {
			double exec_time = std::chrono::duration_cast<std::chrono::microseconds>(
			                      std::chrono::high_resolution_clock::now() - time_point)
			                      .count();
			task->total_exec_time_ms += exec_time;
			if (exec_time > task->max_exec_time_ms) {
				task->max_exec_time_ms = exec_time;
			}
		}
	}
}

/**
 * Cares for all variables not initialised during construction
 *
 * When DefaultAI is constructed, some information is not yet available (e.g.
 * descriptions), so this is done after complete loading of the map.
 */
void DefaultAI::late_initialization() {
	player_ = game().get_player(player_number());
	tribe_ = &player_->tribe();
	if (game().is_ai_training_mode()) {
		ai_training_mode_ = true;
		management_data.set_ai_training_mode();
	}
	const Time& gametime = game().get_gametime();

	verb_log_info_time(gametime, "ComputerPlayer(%d): initializing as type %u%s\n", player_number(),
	                   static_cast<unsigned int>(type_),
	                   (ai_training_mode_) ? ", in ai training mode" : "");
	if (player_->team_number() > 0) {
		verb_log_info_time(gametime, "    ... member of team %d\n", player_->team_number());
	}

	wares.resize(game().descriptions().nr_wares());
	for (Widelands::DescriptionIndex i = 0;
	     i < static_cast<Widelands::DescriptionIndex>(game().descriptions().nr_wares()); ++i) {
		wares.at(i).preciousness =
		   game().descriptions().get_ware_descr(i)->ai_hints().preciousness(tribe_->name());
	}

	const Widelands::DescriptionIndex& nr_buildings = game().descriptions().nr_buildings();

	// The data struct below is owned by Player object, the purpose is to have them saved therein
	persistent_data = player_->get_mutable_ai_persistent_state();
	management_data.persistent_data = player_->get_mutable_ai_persistent_state();

	if (!persistent_data->initialized) {
		// As all data are initialized without given values, they must be populated with reasonable
		// values first
		persistent_data->initialize();

		// AI's DNA population
		management_data.new_dna_for_persistent(player_number(), type_);
		management_data.copy_persistent_to_local();
		management_data.mutate(player_number());
		if (ai_training_mode_) {
			management_data.dump_data(player_number());
		}

		management_data.test_consistency(true);

	} else {
		// Doing some consistency checks
		check_range<Time>(persistent_data->expedition_start_time, gametime, "expedition_start_time");
		check_range<uint16_t>(persistent_data->ships_utilization, 0, 10000, "ships_utilization_");

		// for backward consistency
		if (persistent_data->ai_personality_mil_upper_limit <
		    persistent_data->target_military_score) {
			persistent_data->ai_personality_mil_upper_limit = persistent_data->target_military_score;
		}
		if (persistent_data->least_military_score > persistent_data->target_military_score) {
			persistent_data->least_military_score = persistent_data->target_military_score;
		}

		if (ai_training_mode_) {
			verb_log_dbg_time(
			   gametime, "AI %2d: reinitializing dna (kAITrainingMode set true)", player_number());
			management_data.new_dna_for_persistent(player_number(), type_);
			management_data.copy_persistent_to_local();
			management_data.mutate(player_number());
			management_data.dump_data(player_number());

		} else {
			management_data.copy_persistent_to_local();
		}

		management_data.test_consistency(true);

		verb_log_info_time(gametime, " AI %2d: %" PRIuS " basic buildings in savegame file. %s\n",
		                   player_number(), persistent_data->remaining_basic_buildings.size(),
		                   (gametime.get() < kRemainingBasicBuildingsResetTime.get()) ?
		                      "New list will be recreated though (kAITrainingMode is true)" :
		                      "");
	}

	const bool create_basic_buildings_list =
	   !persistent_data->initialized || (gametime.get() < kRemainingBasicBuildingsResetTime.get());

	// Even if we have basic buildings from savefile, we ignore them and recreate them based
	// on lua conf files
	if (create_basic_buildings_list) {
		persistent_data->remaining_basic_buildings.clear();
	}

	buildings_immovable_attributes_.clear();

	// Temporarily remember the lumberjacks for speeding up the ranger detection
	std::set<const Widelands::ProductionSiteDescr*> lumberjacks;

	for (Widelands::DescriptionIndex building_index = 0; building_index < nr_buildings;
	     ++building_index) {
		const Widelands::BuildingDescr& bld = *tribe_->get_building_descr(building_index);
		if (!tribe_->has_building(building_index) &&
		    bld.type() != Widelands::MapObjectType::MILITARYSITE) {
			continue;
		}

		const std::string& building_name = bld.name();
		const BuildingHints& bh = bld.hints();
		buildings_.resize(buildings_.size() + 1);
		BuildingObserver& bo = buildings_.back();
		bo.name = building_name.c_str();
		bo.id = building_index;
		bo.desc = &bld;
		bo.type = BuildingObserver::Type::kBoring;
		bo.cnt_built = 0;
		bo.cnt_under_construction = 0;
		bo.cnt_target = 1;  // default for everything
		bo.cnt_limit_by_aimode = std::numeric_limits<int32_t>::max();
		bo.cnt_upgrade_pending = 0;
		bo.stocklevel_count = 0;
		bo.stocklevel_time = Time(0);
		bo.last_dismantle_time = Time(0);
		// this is set to negative number, otherwise the AI would wait 25 sec
		// after game start not building anything
		// TODO(Nordfriese): …but times can no longer be negative. Seems to be working fine though…
		bo.construction_decision_time = Time(0);  // -60 * 60 * 1000;
		bo.last_building_built = Time();
		bo.build_material_shortage = false;
		bo.current_stats = 0;
		bo.unoccupied_count = 0;
		bo.unconnected_count = 0;
		bo.new_building_overdue = 0;
		bo.primary_priority = 0;
		if (bld.is_buildable()) {
			bo.set_is(BuildingAttribute::kBuildable);
		}
		if (bld.needs_seafaring()) {
			bo.set_is(BuildingAttribute::kNeedsSeafaring);
		}
		if (create_basic_buildings_list &&
		    bh.basic_amount() > 0) {  // This is the very begining of the game
			assert(persistent_data->remaining_basic_buildings.count(bo.id) == 0);
			persistent_data->remaining_basic_buildings.emplace(bo.id, bh.basic_amount());
		}
		bo.basic_amount = bh.basic_amount();
		if (bh.needs_water()) {
			verb_log_dbg_time(gametime, "AI %u detected coast building: %s",
			                  static_cast<unsigned>(player_number()), bo.name);
			bo.set_is(BuildingAttribute::kNeedsCoast);
		}
		if (bh.is_space_consumer()) {
			bo.set_is(BuildingAttribute::kSpaceConsumer);
		}
		bo.expansion_type = bh.is_expansion_type();
		bo.fighting_type = bh.is_fighting_type();
		bo.mountain_conqueror = bh.is_mountain_conqueror();
		bo.prohibited_till = Time(bh.get_prohibited_till() * 1000);  // value in conf is in seconds
		bo.forced_after = Time(bh.get_forced_after() * 1000);        // value in conf is in seconds
		if (bld.get_isport()) {
			bo.set_is(BuildingAttribute::kPort);
		}
		bo.max_trainingsites_proportion = 100;
		bo.initial_preciousness = 0;
		bo.max_preciousness = 0;
		bo.max_needed_preciousness = 0;

		// Is total count of this building limited by AI mode?
		if (bh.get_ai_limit(type_) >= 0) {
			bo.cnt_limit_by_aimode = bh.get_ai_limit(type_);
		}

		// Read all interesting data from ware producing buildings
		if (bld.type() == Widelands::MapObjectType::PRODUCTIONSITE) {
			const Widelands::ProductionSiteDescr& prod =
			   dynamic_cast<const Widelands::ProductionSiteDescr&>(bld);
			bo.type = bld.get_ismine() ? BuildingObserver::Type::kMine :
			                             BuildingObserver::Type::kProductionsite;
			for (const auto& temp_input : prod.input_wares()) {
				bo.inputs.push_back(temp_input.first);
			}
			for (const Widelands::DescriptionIndex& temp_output : prod.output_ware_types()) {
				bo.ware_outputs.push_back(temp_output);
				// add the building id to the producers vector of this ware
				wares.at(temp_output).producers.push_back(bo.id);
				if (tribe_->is_construction_material(temp_output) && !bo.inputs.empty()) {
					wares.at(temp_output).refined_build_material = true;
				}
			}

			// Read information about worker outputs
			if (!prod.output_worker_types().empty()) {
				for (const Widelands::DescriptionIndex& temp_output : prod.output_worker_types()) {
					if (temp_output == tribe_->soldier()) {
						bo.set_is(BuildingAttribute::kBarracks);
					}
					const WareWorkerHints* worker_hints =
					   tribe_->get_worker_descr(temp_output)->ai_hints();
					const int worker_preciousness = worker_hints->preciousness(tribe_->name());
					if (worker_preciousness != Widelands::kInvalidWare) {
						bo.initial_preciousness += worker_preciousness;
					}
				}
				if (!bo.is(BuildingAttribute::kBarracks) && bo.ware_outputs.empty()) {
					bo.set_is(BuildingAttribute::kRecruitment);
					verb_log_dbg_time(gametime, "AI %u detected recruitment site: %s",
					                  static_cast<unsigned>(player_number()), bo.name);
				}
			}

			for (const auto& temp_position : prod.working_positions()) {
				for (uint8_t i = 0; i < temp_position.second; i++) {
					bo.positions.push_back(temp_position.first);
				}
			}

			// If this is a producer, does it act also as supporter?
			if (!bo.ware_outputs.empty() && !prod.supported_productionsites().empty()) {
				verb_log_dbg_time(gametime, "AI %u detected supporting producer: %s",
				                  static_cast<unsigned>(player_number()), bo.name);
				for (const auto& supp : prod.supported_productionsites()) {
					verb_log_dbg_time(gametime, "  -> %s", supp.c_str());
				}
				bo.set_is(BuildingAttribute::kSupportingProducer);
			}

			bo.supported_producers.clear();
			for (const std::string& supported_building_name : prod.supported_productionsites()) {
				Widelands::DescriptionIndex supported_building_index =
				   tribe_->building_index(supported_building_name);
				bo.supported_producers.insert(std::make_pair(
				   supported_building_index, dynamic_cast<const Widelands::ProductionSiteDescr*>(
				                                tribe_->get_building_descr(supported_building_index))));
			}
			// TODO(hessenfarmer): we need to find a solution for the Amazons here as they do not mine
			// iron
			iron_resource_id = game().descriptions().resource_index("resource_iron");
			if (iron_resource_id == Widelands::INVALID_INDEX) {
				throw wexception(
				   "The AI needs the descriptions to define the resource 'resource_iron'");
			}

			if (bo.type == BuildingObserver::Type::kMine) {
				// get the resource needed by the mine
				const auto& collected_resources = prod.collected_resources();
				if (collected_resources.size() > 1) {
					log_warn("AI %u: The mine '%s' will mine multiple resources. The AI can't handle "
					         "this and will simply pick the first one from the list.",
					         static_cast<unsigned>(player_number()), bo.name);
				}
				const auto& first_resource_it = collected_resources.begin();
				if (first_resource_it == collected_resources.end()) {
					log_warn("AI %u: The mine '%s' does not mine any resources!",
					         static_cast<unsigned>(player_number()), bo.name);
					bo.mines = Widelands::INVALID_INDEX;
				} else {
					bo.mines = game().descriptions().resource_index(first_resource_it->first);
				}

				// populating mines_per_type map
				if (mines_per_type.count(bo.mines) == 0) {
					mines_per_type[bo.mines] = MineTypesObserver();
				}
				// Identify iron mines based on mines value
				if (bo.mines == iron_resource_id) {
					mines_per_type[bo.mines].is_critical = true;
					mine_fields_stat.add_critical_ore(bo.mines);
				}
			}

			if (bh.is_shipyard()) {
				bo.set_is(BuildingAttribute::kShipyard);
			}
			if (bh.supports_seafaring()) {
				bo.set_is(BuildingAttribute::kSupportsSeafaring);
			}

			// now we find out if the upgrade of the building is a full substitution
			// (produces all wares as current one)
			const Widelands::DescriptionIndex enhancement = bld.enhancement();
			if (enhancement != Widelands::INVALID_INDEX &&
			    bo.type == BuildingObserver::Type::kProductionsite) {
				std::unordered_set<Widelands::DescriptionIndex> enh_outputs;
				const Widelands::ProductionSiteDescr& enh_prod =
				   dynamic_cast<const Widelands::ProductionSiteDescr&>(
				      *tribe_->get_building_descr(enhancement));

				// collecting wares that are produced in enhanced building
				for (const Widelands::DescriptionIndex& ware : enh_prod.output_ware_types()) {
					enh_outputs.insert(ware);
				}
				// now testing outputs of current building
				// and comparing
				bo.set_is(BuildingAttribute::kUpgradeSubstitutes);
				for (Widelands::DescriptionIndex ware : bo.ware_outputs) {
					if (enh_outputs.count(ware) == 0) {
						bo.unset_is(BuildingAttribute::kUpgradeSubstitutes);
						break;
					}
				}

				std::unordered_set<Widelands::DescriptionIndex> cur_outputs;
				// collecting wares that are produced in enhanced building
				for (const Widelands::DescriptionIndex& ware : bo.ware_outputs) {
					cur_outputs.insert(ware);
				}
				// Does upgraded building produce any different outputs?
				for (Widelands::DescriptionIndex ware : enh_outputs) {
					if (cur_outputs.count(ware) == 0) {
						bo.set_is(BuildingAttribute::kUpgradeExtends);
						break;
					}
				}
			}

			// now we identify producers of critical build materials
			for (Widelands::DescriptionIndex ware : bo.ware_outputs) {
				// building material except for trivial material
				if (wares.at(ware).refined_build_material) {
					bo.set_is(BuildingAttribute::kBuildingMatProducer);
					if (bo.type == BuildingObserver::Type::kMine) {
						mines_per_type[bo.mines].is_critical = true;
						mine_fields_stat.add_critical_ore(bo.mines);
					}
				}
			}

			for (const auto& temp_buildcosts : prod.buildcost()) {
				// building material except for trivial material
				if (wares.at(temp_buildcosts.first).refined_build_material) {
					bo.critical_building_material.push_back(temp_buildcosts.first);
				}
			}

			// Some important buildings are identified
			if (prod.input_wares().empty() && !prod.output_ware_types().empty() &&
			    prod.created_immovables().empty() && !prod.collected_immovables().empty()) {
				// TODO(hessenfarmer): hardcoded strings should be parsed from a definition file
				for (const auto& attribute : prod.collected_attributes()) {
					if (attribute.second == Widelands::MapObjectDescr::get_attribute_id("rocks")) {
						verb_log_dbg_time(gametime, "AI %u detected quarry: %s",
						                  static_cast<unsigned>(player_number()), bo.name);
						bo.set_is(BuildingAttribute::kNeedsRocks);
						buildings_immovable_attributes_[attribute.second].insert(
						   ImmovableAttribute(bo.name, BuildingAttribute::kNeedsRocks));
						break;
					}
					if (attribute.second == Widelands::MapObjectDescr::get_attribute_id("tree") ||
					    attribute.second == Widelands::MapObjectDescr::get_attribute_id("normal_tree") ||
					    attribute.second == Widelands::MapObjectDescr::get_attribute_id("tree_balsa")) {
						verb_log_dbg_time(gametime, "AI %u detected lumberjack: %s",
						                  static_cast<unsigned>(player_number()), bo.name);
						bo.set_is(BuildingAttribute::kLumberjack);
						buildings_immovable_attributes_[attribute.second].insert(
						   ImmovableAttribute(bo.name, BuildingAttribute::kLumberjack));
						break;
					}
					if (attribute.second == Widelands::MapObjectDescr::get_attribute_id("ripe_bush")) {
						verb_log_dbg_time(gametime, "AI %u detected berry collector: %s",
						                  static_cast<unsigned>(player_number()), bo.name);
						bo.set_is(BuildingAttribute::kNeedsBerry);
						buildings_immovable_attributes_[attribute.second].insert(
						   ImmovableAttribute(bo.name, BuildingAttribute::kNeedsBerry));
					}
				}
				if (bo.is(BuildingAttribute::kLumberjack)) {
					lumberjacks.insert(&prod);
				}
			}

			// here we identify hunters
			if (!prod.collected_bobs().empty()) {
				verb_log_dbg_time(gametime, "AI %u detected hunter: %s",
				                  static_cast<unsigned>(player_number()), bo.name);
				bo.set_is(BuildingAttribute::kHunter);
			}

			// fishers
			if (bh.needs_water() && prod.collected_resources().count("resource_fish") == 1) {
				verb_log_dbg_time(gametime, "AI %u detected fisher: %s",
				                  static_cast<unsigned>(player_number()), bo.name);
				bo.set_is(BuildingAttribute::kFisher);
			}

			// wells
			if (prod.input_wares().empty()) {
				for (Widelands::DescriptionIndex ware_index : prod.output_ware_types()) {
					if (tribe_->get_ware_descr(ware_index)->name() == "water" &&
					    prod.collected_resources().count("resource_water") == 1) {
						verb_log_dbg_time(gametime, "AI %u detected well: %s",
						                  static_cast<unsigned>(player_number()), bo.name);
						bo.set_is(BuildingAttribute::kWell);
					}
				}
			}

			bo.requires_supporters = bh.requires_supporters();
			if (bo.requires_supporters) {
				verb_log_dbg_time(gametime, "AI %u: %s strictly requires supporters\n",
				                  static_cast<unsigned>(player_number()), bo.name);
			}
			continue;
		}

		// now for every military building, we fill critical_building_material vector
		// with critical construction wares
		if (bld.type() == Widelands::MapObjectType::MILITARYSITE) {
			bo.type = BuildingObserver::Type::kMilitarysite;
			const Widelands::MilitarySiteDescr& milit =
			   dynamic_cast<const Widelands::MilitarySiteDescr&>(bld);
			for (const auto& temp_buildcosts : milit.buildcost()) {
				// Below are non-critical wares (wares produced without inputs)
				if (wares.at(temp_buildcosts.first).refined_build_material) {
					bo.critical_building_material.push_back(temp_buildcosts.first);
				}
			}
			continue;
		}

		if (bld.type() == Widelands::MapObjectType::WAREHOUSE) {
			bo.type = BuildingObserver::Type::kWarehouse;
			continue;
		}

		if (bld.type() == Widelands::MapObjectType::TRAININGSITE) {
			bo.type = BuildingObserver::Type::kTrainingsite;
			bo.max_trainingsites_proportion = bh.trainingsites_max_percent();
			assert(bo.max_trainingsites_proportion <= 100);
			const Widelands::TrainingSiteDescr& train =
			   dynamic_cast<const Widelands::TrainingSiteDescr&>(bld);
			for (const auto& temp_input : train.input_wares()) {
				bo.inputs.push_back(temp_input.first);

				// collecting subsitutes
				// TODO(hessenfarmer): should be identified from trainingprograms not hardcoded
				if (tribe_->ware_index("meat") == temp_input.first ||
				    tribe_->ware_index("fish") == temp_input.first ||
				    tribe_->ware_index("smoked_meat") == temp_input.first ||
				    tribe_->ware_index("smoked_fish") == temp_input.first) {
					bo.substitute_inputs.insert(temp_input.first);
				}
			}
			// Creating vector with critical material, to be used to discourage
			// building of new sites if ware is lacking
			for (const auto& temp_buildcosts : train.buildcost()) {
				// building material except for trivial material
				if (wares.at(temp_buildcosts.first).refined_build_material) {
					bo.critical_building_material.push_back(temp_buildcosts.first);
				}
			}
			for (const auto& temp_buildcosts : train.enhancement_cost()) {
				// building material except for trivial material
				if (wares.at(temp_buildcosts.first).refined_build_material) {
					bo.critical_building_material.push_back(temp_buildcosts.first);
				}
			}
			continue;
		}

		if (bld.type() == Widelands::MapObjectType::CONSTRUCTIONSITE) {
			bo.type = BuildingObserver::Type::kConstructionsite;
			continue;
		}
	}

	// Forester/Ranger
	rangers_.clear();
	for (BuildingObserver& bo : buildings_) {
		if (bo.type != BuildingObserver::Type::kProductionsite) {
			continue;
		}
		const Widelands::ProductionSiteDescr* prodsite =
		   dynamic_cast<const Widelands::ProductionSiteDescr*>(
		      tribe_->get_building_descr(tribe_->building_index(bo.name)));
		for (const std::string& candidate : prodsite->supported_productionsites()) {
			for (const Widelands::ProductionSiteDescr* lumberjack : lumberjacks) {
				if (lumberjack->name() == candidate) {
					verb_log_dbg_time(gametime, "AI %u detected ranger: %s -> %s",
					                  static_cast<unsigned>(player_number()), bo.name,
					                  lumberjack->name().c_str());
					bo.set_is(BuildingAttribute::kRanger);
					rangers_.push_back(bo);
					wood_policy_[bo.id] = WoodPolicy::kAllowRangers;
					for (const auto& attribute : prodsite->created_attributes()) {
						buildings_immovable_attributes_[attribute.second].insert(
						   ImmovableAttribute(bo.name, BuildingAttribute::kRanger));
					}
				}
			}
		}
	}
	lumberjacks.clear();

	// We must verify that some buildings has been identified
	// Also note that the AI assumes that some buildings are unique, if you want to
	// create e.g. two barracks or bakeries, the impact on the AI must be considered
	if (count_buildings_with_attribute(BuildingAttribute::kBarracks) != 1) {
		log_warn("The AI needs the tribe '%s' to define 1 type of barracks building. "
		         "This is the building that produces the tribe's 'soldier' worker.",
		         tribe_->name().c_str());
	}
	if (count_buildings_with_attribute(BuildingAttribute::kWell) > 1) {
		log_warn("The AI needs the tribe '%s' to define 1 type of well at the most. "
		         "This is the building that produces the ware 'water', has no inputs and mines "
		         "the 'resource_water'.",
		         tribe_->name().c_str());
	}
	if (count_buildings_with_attribute(BuildingAttribute::kHunter) > 1) {
		log_warn("The AI needs the tribe '%s' to define 1 type of hunter's building at the most. "
		         "Hunters are buildings that collect any bob from the map.",
		         tribe_->name().c_str());
	}

	if (count_buildings_with_attribute(BuildingAttribute::kFisher) != 1) {
		log_warn("The AI needs the tribe '%s' to define 1 type of fisher's building. "
		         "This is the building that collects the map resource 'resource_fish' and has "
		         "'needs_water' in its AI hints.",
		         tribe_->name().c_str());
	}

	// the Atlanteans consider water as a resource
	// (together with mines, rocks and wood)
	// TODO(hessenfarmer): this should be moved from hardcoded to configurable / detectable
	if (tribe_->name() == "atlanteans" || tribe_->name() == "amazons") {
		resource_necessity_water_needed_ = true;
	}

	// Populating taskPool with all AI jobs and their starting times
	taskPool.push_back(std::make_shared<SchedulerTask>(std::max<Time>(gametime, Time(0)),
	                                                   SchedulerTaskId::kConstructBuilding, 6,
	                                                   "construct a building"));
	taskPool.push_back(std::make_shared<SchedulerTask>(
	   std::max<Time>(gametime, Time(1000)), SchedulerTaskId::kRoadCheck, 2, "roads check"));
	taskPool.push_back(std::make_shared<SchedulerTask>(std::max<Time>(gametime, Time(15 * 1000)),
	                                                   SchedulerTaskId::kCheckProductionsites, 5,
	                                                   "productionsites check"));
	taskPool.push_back(std::make_shared<SchedulerTask>(std::max<Time>(gametime, Time(30 * 1000)),
	                                                   SchedulerTaskId::kProductionsitesStats, 1,
	                                                   "productionsites statistics"));
	taskPool.push_back(std::make_shared<SchedulerTask>(
	   std::max<Time>(gametime, Time(30 * 1000)), SchedulerTaskId::kCheckMines, 5, "check mines"));
	taskPool.push_back(std::make_shared<SchedulerTask>(std::max<Time>(gametime, Time(0)),
	                                                   SchedulerTaskId::kCheckMilitarysites, 5,
	                                                   "check militarysites"));
	taskPool.push_back(std::make_shared<SchedulerTask>(
	   std::max<Time>(gametime, Time(30 * 1000)), SchedulerTaskId::kCheckShips, 5, "check ships"));
	taskPool.push_back(std::make_shared<SchedulerTask>(std::max<Time>(gametime, Time(1000)),
	                                                   SchedulerTaskId::kCheckEconomies, 1,
	                                                   "check economies"));
	taskPool.push_back(std::make_shared<SchedulerTask>(std::max<Time>(gametime, Time(30 * 1000)),
	                                                   SchedulerTaskId::KMarineDecisions, 5,
	                                                   "marine decisions"));
	taskPool.push_back(std::make_shared<SchedulerTask>(std::max<Time>(gametime, Time(2 * 60 * 1000)),
	                                                   SchedulerTaskId::kCheckTrainingsites, 5,
	                                                   "check training sites"));
	taskPool.push_back(std::make_shared<SchedulerTask>(std::max<Time>(gametime, Time(1000)),
	                                                   SchedulerTaskId::kBbuildableFieldsCheck, 2,
	                                                   "check buildable fields"));
	taskPool.push_back(std::make_shared<SchedulerTask>(std::max<Time>(gametime, Time(1000)),
	                                                   SchedulerTaskId::kMineableFieldsCheck, 2,
	                                                   "check mineable fields"));
	taskPool.push_back(std::make_shared<SchedulerTask>(std::max<Time>(gametime, Time(1000)),
	                                                   SchedulerTaskId::kUnbuildableFCheck, 1,
	                                                   "check unbuildable fields"));
	taskPool.push_back(
	   std::make_shared<SchedulerTask>(std::max<Time>(gametime, Time(15 * 60 * 1000)),
	                                   SchedulerTaskId::kWareReview, 9, "wares review"));
	if (kEnableStatsPrint) {
		taskPool.push_back(
		   std::make_shared<SchedulerTask>(std::max<Time>(gametime, Time(10 * 60 * 1000)),
		                                   SchedulerTaskId::kPrintStats, 9, "print statistics"));
	}
	taskPool.push_back(std::make_shared<SchedulerTask>(std::max<Time>(gametime, Time(60 * 1000)),
	                                                   SchedulerTaskId::kCountMilitaryVacant, 2,
	                                                   "count military vacant"));
	taskPool.push_back(
	   std::make_shared<SchedulerTask>(std::max<Time>(gametime, Time(10 * 60 * 1000)),
	                                   SchedulerTaskId::kCheckEnemySites, 6, "check enemy sites"));
	if (ai_training_mode_) {
		taskPool.push_back(std::make_shared<SchedulerTask>(std::max<Time>(gametime, Time(10 * 1000)),
		                                                   SchedulerTaskId::kManagementUpdate, 8,
		                                                   "AI training review"));
	}
	taskPool.push_back(std::make_shared<SchedulerTask>(std::max<Time>(gametime, Time(9 * 1000)),
	                                                   SchedulerTaskId::kUpdateStats, 6,
	                                                   "update player stats"));

	taskPool.push_back(std::make_shared<SchedulerTask>(std::max<Time>(gametime, Time(10 * 1000)),
	                                                   SchedulerTaskId::kWarehouseFlagDist, 5,
	                                                   "flag warehouse Update"));

	if (game().diplomacy_allowed()) {
		// don't do any diplomacy for the first 10 + x minutes to avoid click races for allies,
		// and allow statistics to settle after loading game
		taskPool.push_back(std::make_shared<SchedulerTask>(
		   std::max<Time>(
		      gametime + kStatUpdateInterval * 16 + Duration(RNG::static_rand(5 * 60) * 1000),
		      Time((10 + RNG::static_rand(10)) * 60 * 1000)),
		   SchedulerTaskId::kDiplomacy, 7, "diplomacy actions"));
	}

	const Widelands::Map& map = game().map();

	// here we scan entire map for own ships
	std::set<Widelands::OPtr<Widelands::Ship>> found_ships;
	for (int16_t y = 0; y < map.get_height(); ++y) {
		for (int16_t x = 0; x < map.get_width(); ++x) {
			Widelands::FCoords f = map.get_fcoords(Widelands::Coords(x, y));
			// there are too many bobs on the map so we investigate
			// only bobs on water
			if ((f.field->nodecaps() & Widelands::MOVECAPS_SWIM) != 0) {
				for (Widelands::Bob* bob = f.field->get_first_bob(); bob != nullptr;
				     bob = bob->get_next_on_field()) {
					if (upcast(Widelands::Ship, ship, bob)) {
						if (ship->get_owner() == player_ && (found_ships.count(ship) == 0u)) {
							found_ships.insert(ship);
							gain_ship(*ship, NewShip::kFoundOnLoad);
						}
					}
				}
			}
		}
	}

	// here we scan entire map for owned unused fields and own buildings
	std::set<Widelands::OPtr<Widelands::PlayerImmovable>> found_immovables;
	for (int16_t y = 0; y < map.get_height(); ++y) {
		for (int16_t x = 0; x < map.get_width(); ++x) {
			Widelands::FCoords f = map.get_fcoords(Widelands::Coords(x, y));

			if (f.field->get_owned_by() != player_number()) {
				continue;
			}

			unusable_fields.push_back(f);

			if (upcast(Widelands::PlayerImmovable, imm, f.field->get_immovable())) {
				//  Guard by a set - immovables might be on several nodes at once.
				if (&imm->owner() == player_ && (found_immovables.count(imm) == 0u)) {
					found_immovables.insert(imm);
					gain_immovable(*imm, true);
				}
			}
		}
	}

	// blocking space consumers vicinity (when reloading a game)
	for (const ProductionSiteObserver& ps_obs : productionsites) {
		if (ps_obs.bo->is(BuildingAttribute::kSpaceConsumer) &&
		    !ps_obs.bo->is(BuildingAttribute::kRanger)) {
			Widelands::MapRegion<Widelands::Area<Widelands::FCoords>> mr(
			   map,
			   Widelands::Area<Widelands::FCoords>(map.get_fcoords(ps_obs.site->get_position()), 4));
			do {
				blocked_fields.add(mr.location(), game().get_gametime() + Duration(20 * 60 * 1000));
			} while (mr.advance(map));
		}
	}

	// getting list of all fields nearby port space and a list of outer fields for shipyard priority
	// TODO(tiborb): it seems port spaces can change over time so ports_vicinity needs to be
	// refreshed from
	// time to time
	for (const Widelands::Coords& c : map.get_port_spaces()) {
		Widelands::MapRegion<Widelands::Area<Widelands::FCoords>> mr(
		   map, Widelands::Area<Widelands::FCoords>(map.get_fcoords(c), 3));
		do {
			const uint32_t hash = mr.location().hash();
			ports_vicinity.insert(hash);
		} while (mr.advance(map));
		Widelands::HollowArea<> ha(Widelands::Area<>(map.get_fcoords(c), 8), 3);
		Widelands::MapHollowRegion<> mhr(map, ha);
		do {
			const uint32_t hash = mhr.location().hash();
			ports_shipyard_region.insert(hash);
		} while (mhr.advance(map));
	}

	// printing identified basic buildings if we are in the basic economy mode
	basic_economy_established = persistent_data->remaining_basic_buildings.empty();
	if (!basic_economy_established) {
		verb_log_dbg_time(gametime,
		                  "%2d: Initializing in the basic economy mode, required buildings:\n",
		                  player_number());
		for (auto bb : persistent_data->remaining_basic_buildings) {
			verb_log_dbg_time(gametime, "   %3d / %-28s- target %u\n", bb.first,
			                  get_building_observer(bb.first).name, bb.second);
		}
	}

	update_player_stat(gametime);

	// Initialise the max duration of a single ship's expedition
	const uint32_t map_area = uint32_t(map.get_height()) * map.get_width();
	const uint32_t map_area_root = round(sqrt(map_area));
	int scope = 320 - 64;
	int off = map_area_root - 64;
	if (off < 0) {
		off = 0;
	}
	if (off > scope) {
		off = scope;
	}
	expedition_max_duration =
	   kExpeditionMinDuration +
	   Duration(static_cast<double>(off) * (kExpeditionMaxDuration - kExpeditionMinDuration).get() /
	            scope);
	verb_log_dbg_time(gametime,
	                  " %d: expedition max duration = %u (%u minutes), map area root: %u\n",
	                  player_number(), expedition_max_duration.get() / 1000,
	                  expedition_max_duration.get() / (60 * 1000), map_area_root);
	assert(expedition_max_duration >= kExpeditionMinDuration);
	assert(expedition_max_duration <= kExpeditionMaxDuration);

	// Sometimes there can be a ship in expedition, but expedition start time is not given
	// e.g. human player played this player before
	if (expedition_ship_ != kNoShip && persistent_data->expedition_start_time ==
	                                      Widelands::Player::AiPersistentState::kNoExpedition) {
		// Current gametime is better then 'Player::AiPersistentState::kNoExpedition'
		persistent_data->expedition_start_time = gametime;
	}

	productionsites_ratio_ = management_data.get_military_number_at(86) / 10 + 12;

	// Just to be initialized
	soldier_status_ = SoldiersStatus::kEnough;
	spots_avail.resize(4);
	trees_nearby_treshold_ = 3 + std::abs(management_data.get_military_number_at(121)) / 2;
	last_road_dismantled_ = Time(0);
	dead_ends_check_ = true;
	last_attack_time_ = Time(0);
}

/**
 * Checks PART of available buildable fields.
 *
 * It has 3 stages:
 * 1. Checking for invalid fields (not more buildable, e.g. tree grew there and so on) and updating
 *  specific types of fields to the limit as quantified in special_fields_to_prefer array (no
 *  rotating of buildable_fields here)
 * 2. Removing invalid fields and partial rotating of the deque as a side effect
 * 3. Updating further BFs up to the overall limit of max_fields_to_check (no rotating)
 * As a rule we update fields with expired info only.
 * The total count of BF to be updated is hardlimited to max_fields_to_check (30 now)
 */
void DefaultAI::update_all_buildable_fields(const Time& gametime) {

	if (buildable_fields.empty()) {
		return;
	}

	// This defines count of prefered types of fields to update info stright away
	uint16_t special_fields_to_prefer[3] = {4, 2, 10};
	// Positions and types are defined here
	const uint16_t kSpecialFieldPos = 0;
	const uint16_t kMediumlFieldPos = 1;
	const uint16_t kBigFieldPos = 2;
	const uint16_t kNoReasonPos = 3;

	// The overall limit should be of course higher than the sum of above special fields
	const uint16_t max_fields_to_check = 30;
	// Just a counter
	uint16_t updated_fields_count = 0;
	// how many fields are not valid and need to be rid of (removed from buildable_fields)
	uint32_t invalidated_bf_count = 0;

	// Stage #1:
	for (auto* bf : buildable_fields) {
		const uint16_t build_caps =
		   player_->get_buildcaps(bf->coords) & Widelands::BUILDCAPS_SIZEMASK;
		uint16_t update_reason = kNoReasonPos;

		bf->invalidated = ((build_caps == 0u) || bf->coords.field->get_owned_by() != player_number());

		// if marked as invalid, continuing with next one
		if (bf->invalidated) {
			++invalidated_bf_count;
			continue;
		}

		if (bf->field_info_expiration > gametime) {
			continue;
		}

		if (build_caps == 2 && (special_fields_to_prefer[kMediumlFieldPos] != 0u)) {
			update_reason = kMediumlFieldPos;
		} else if (build_caps == 3 && (special_fields_to_prefer[kBigFieldPos] != 0u)) {
			update_reason = kBigFieldPos;
		} else if (special_fields_to_prefer[kSpecialFieldPos] != 0u) {
			// here we cover (going to prefer) fields of special interests
			const bool is_special = bf->is_portspace == ExtendedBool::kTrue ||
			                        (bf->unowned_land_nearby != 0u) || bf->enemy_nearby;
			if (is_special) {
				update_reason = kSpecialFieldPos;
			}
		}
		if (update_reason < kNoReasonPos) {
			update_buildable_field(*bf);
			bf->field_info_expiration = gametime + kFieldInfoExpiration;
			special_fields_to_prefer[update_reason]--;
			updated_fields_count++;
		}
	}

	verb_log_dbg_time(
	   gametime,
	   " first round: %2d of %3" PRIuS " fields updated. Fields unupdated: Spec: %d, Mid: "
	   "%d, Big: %d. Invalid "
	   "fields found: %3u\n",
	   updated_fields_count, buildable_fields.size(), special_fields_to_prefer[kSpecialFieldPos],
	   special_fields_to_prefer[kMediumlFieldPos], special_fields_to_prefer[kBigFieldPos],
	   invalidated_bf_count);

	// Stage #2: get rid of invalid files / and rotate the deque
	// Must be signed, to avoid underflow
	int16_t fields_to_rotate =
	   buildable_fields.size() / 15;  // rotating at least this number of fields/members
	while ((fields_to_rotate-- > 0) || (invalidated_bf_count != 0u)) {
		assert(!buildable_fields.empty());  // should not happend, would lead to crash
		BuildableField& bf = *buildable_fields.front();
		if (bf.invalidated) {
			invalidated_bf_count--;
			if (bf.coords.field->get_owned_by() !=
			    player_number()) {  // field is not ours, getting rid completely
				delete &bf;
				buildable_fields.pop_front();
				continue;
			}  // field is ours but unusable, obviously with builcaps size 0
			unusable_fields.push_back(bf.coords);
			delete &bf;
			buildable_fields.pop_front();
			continue;
		}
		// just rotating
		buildable_fields.push_back(&bf);
		buildable_fields.pop_front();
	}

	// Stage #3: update all buildable fields (expired ones of course) up to the limit
	for (auto* bf : buildable_fields) {
		if (updated_fields_count >= max_fields_to_check) {
			break;
		}
		assert(!bf->invalidated);  // there should be no more invalid fields
		if (bf->field_info_expiration < gametime) {
			update_buildable_field(*bf);
			bf->field_info_expiration = gametime + kFieldInfoExpiration;
			updated_fields_count++;
		}
	}

	assert(updated_fields_count <= max_fields_to_check);

	verb_log_dbg_time(gametime, " ... %2d fields updated of %" PRIuS ".\n", updated_fields_count,
	                  buildable_fields.size());
}

/**
 * Checks ALL available mineable fields.
 *
 * this shouldn't be used often, as it might hang the game for some 100
 * milliseconds if the area the computer owns is big.
 */
void DefaultAI::update_all_mineable_fields(const Time& gametime) {

	uint16_t i = 0;  // counter, used to track # of checked fields

	// we test 30 fields that were updated more than 1 seconds ago
	// to avoid re-test of the same field twice
	while (!mineable_fields.empty() &&
	       (mineable_fields.front()->field_info_expiration - kMineFieldInfoExpiration +
	        Duration(1000)) <= gametime &&
	       i < 30) {
		MineableField* mf = mineable_fields.front();

		//  check whether we lost ownership of the node
		if (mf->coords.field->get_owned_by() != player_number()) {
			delete mf;
			mineable_fields.pop_front();
			continue;
		}

		//  check whether we can still construct regular buildings on the node
		if ((player_->get_buildcaps(mf->coords) & Widelands::BUILDCAPS_MINE) == 0) {
			unusable_fields.push_back(mf->coords);
			delete mf;
			mineable_fields.pop_front();
			continue;
		}

		update_mineable_field(*mf);
		mf->field_info_expiration = gametime + kMineFieldInfoExpiration;
		mineable_fields.push_back(mf);
		mineable_fields.pop_front();

		++i;
	}
	// Updating overall statistics, first we flush the data and then iterate over all mine fields
	// ignoring fields that are blocked usually because they are not accessible
	mine_fields_stat.zero();
	for (const auto& mineable_field : mineable_fields) {
		if (mineable_field->coords.field->get_resources_amount() > 0 &&
		    !blocked_fields.is_blocked(mineable_field->coords)) {
			mine_fields_stat.add(mineable_field->coords.field->get_resources());
		}
	}

	// Following asserts presume that there are 1-3 critical mines
	if (mine_fields_stat.count_types() == kMineTypes) {
		assert(mine_fields_stat.has_critical_ore_fields());
	}
	if (mine_fields_stat.count_types() == 0) {
		assert(!mine_fields_stat.has_critical_ore_fields());
	}
}

/**
 * Checks a part of unusable_fields. Outcome can be:
 * - the field is not ours anymore - drop it
 * - it is still ours, but still not buildable - do nothing (keep it)
 * - is ours, and buildable, drop from unused fields and create buildable_field or
 * mineable_field and insert to particular dequeue
 */
void DefaultAI::update_all_not_buildable_fields(const Time& gametime) {
	int32_t const pn = player_number();

	// We are checking at least 5 unusable fields (or less if there are not 5 of them)
	// at once, but not more then 400...
	// The idea is to check each field at least once a minute, of course with big maps
	// it will take longer
	uint32_t maxchecks = unusable_fields.size();
	if (maxchecks > 5) {
		maxchecks = std::min<uint32_t>(5 + (unusable_fields.size() - 5) / 10, 400);
	}

	// for performance reasons we update only this count of fields
	const uint32_t fields_update_limit = 20;
	// just counter
	uint32_t checked_fields = 0;

	while ((maxchecks--) != 0u) {
		//  check whether we lost ownership of the node
		if (unusable_fields.front().field->get_owned_by() != pn) {
			unusable_fields.pop_front();
			continue;
		}

		// check whether building capabilities have improved
		if ((player_->get_buildcaps(unusable_fields.front()) & Widelands::BUILDCAPS_SIZEMASK) != 0) {
			buildable_fields.push_back(new BuildableField(unusable_fields.front()));
			unusable_fields.pop_front();
			if (fields_update_limit > checked_fields++) {
				update_buildable_field(*buildable_fields.back());
				buildable_fields.back()->field_info_expiration = gametime + kFieldInfoExpiration;
			}
			continue;
		}

		if ((player_->get_buildcaps(unusable_fields.front()) & Widelands::BUILDCAPS_MINE) != 0) {
			mineable_fields.push_back(new MineableField(unusable_fields.front()));
			unusable_fields.pop_front();
			if (fields_update_limit > checked_fields++) {
				update_mineable_field(*mineable_fields.back());
				mineable_fields.back()->field_info_expiration = gametime + kMineFieldInfoExpiration;
			}
			continue;
		}

		unusable_fields.push_back(unusable_fields.front());
		unusable_fields.pop_front();
	}
}

/// Updates one buildable field
void DefaultAI::update_buildable_field(BuildableField& field) {
	// look if there is any unowned land nearby
	const Widelands::Map& map = game().map();
	const Time& gametime = game().get_gametime();
	FindNodeUnownedWalkable find_unowned_walkable(player_, game());
	FindEnemyNodeWalkable find_enemy_owned_walkable(player_, game());
	FindNodeUnownedBuildable find_unowned_buildable(player_, game());
	FindNodeUnownedMineable find_unowned_mines_pots(player_, game());
	FindNodeUnownedMineable find_unowned_iron_mines(player_, game(), iron_resource_id);
	FindNodeAllyOwned find_ally(player_, game(), player_number());
	Widelands::PlayerNumber const pn = player_->player_number();
	const Widelands::Descriptions& descriptions = game().descriptions();

	constexpr uint16_t kProductionArea = 6;
	constexpr uint16_t kBuildableSpotsCheckArea = 10;
	constexpr uint16_t kEnemyCheckArea = 16;
	const uint16_t ms_enemy_check_area =
	   kEnemyCheckArea + std::abs(management_data.get_military_number_at(75)) / 10;
	constexpr uint16_t kDistantResourcesArea = 20;

	uint16_t actual_enemy_check_area = kEnemyCheckArea;
	field.is_militarysite = false;
	if (field.coords.field->get_immovable() != nullptr) {
		if (field.coords.field->get_immovable()->descr().type() ==
		    Widelands::MapObjectType::MILITARYSITE) {
			field.is_militarysite = true;
			actual_enemy_check_area = ms_enemy_check_area;
		}
	}

	field.unowned_land_nearby = map.find_fields(
	   game(), Widelands::Area<Widelands::FCoords>(field.coords, actual_enemy_check_area), nullptr,
	   find_unowned_walkable);

	field.enemy_owned_land_nearby = map.find_fields(
	   game(), Widelands::Area<Widelands::FCoords>(field.coords, actual_enemy_check_area), nullptr,
	   find_enemy_owned_walkable);

	field.nearest_buildable_spot_nearby = std::numeric_limits<uint16_t>::max();
	field.unowned_buildable_spots_nearby = 0;
	field.unowned_portspace_vicinity_nearby = 0;
	if (field.unowned_land_nearby > 0 ||
	    (field.enemy_owned_land_nearby > 0 &&
	     field.enemy_military_presence <
	        std::abs(management_data.get_military_number_at(174)) / 10)) {
		std::vector<Widelands::Coords> found_buildable_fields;

		// first looking for unowned buildable spots
		field.unowned_buildable_spots_nearby = map.find_fields(
		   game(), Widelands::Area<Widelands::FCoords>(field.coords, kBuildableSpotsCheckArea),
		   &found_buildable_fields, find_unowned_buildable);
		field.unowned_buildable_spots_nearby += map.find_fields(
		   game(), Widelands::Area<Widelands::FCoords>(field.coords, kBuildableSpotsCheckArea),
		   &found_buildable_fields, find_enemy_owned_walkable);
		// Now iterate over fields to collect statistics
		for (auto& coords : found_buildable_fields) {
			// We are not interested in blocked fields
			if (blocked_fields.is_blocked(coords)) {
				continue;
			}
			// And now looking for nearest field
			const uint32_t cur_distance = map.calc_distance(coords, field.coords);
			if (cur_distance < field.nearest_buildable_spot_nearby) {
				field.nearest_buildable_spot_nearby = cur_distance;
			}
		}

		// now looking for unowned_portspace_vicinity_nearby
		Widelands::MapRegion<Widelands::Area<Widelands::FCoords>> mr(
		   map, Widelands::Area<Widelands::FCoords>(field.coords, kBuildableSpotsCheckArea));
		do {

			if (mr.location().field->get_owned_by() == 0 &&
			    ports_vicinity.count(mr.location().hash()) > 0) {
				++field.unowned_portspace_vicinity_nearby;
			}
		} while (mr.advance(map));
	}

	// Is this near the border? Get rid of fields owned by ally
	field.near_border =
	   ((map.find_fields(game(), Widelands::Area<Widelands::FCoords>(field.coords, 3), nullptr,
	                     find_ally) != 0u) ||
	    map.find_fields(game(), Widelands::Area<Widelands::FCoords>(field.coords, 3), nullptr,
	                    find_unowned_walkable) > 0);

	// are we going to count resources now?
	static bool resource_count_now = false;
	resource_count_now = false;
	// Testing in first 10 seconds or if last testing was more then 60 sec ago
	if (field.last_resources_check_time < Time(10000) ||
	    gametime > field.last_resources_check_time + Duration(60 * 1000)) {
		resource_count_now = true;
		field.last_resources_check_time = gametime;
	}

	// testing mines
	if (resource_count_now) {
		uint32_t close_mines =
		   map.find_fields(game(), Widelands::Area<Widelands::FCoords>(field.coords, kProductionArea),
		                   nullptr, find_unowned_mines_pots);
		uint32_t distant_mines = map.find_fields(
		   game(), Widelands::Area<Widelands::FCoords>(field.coords, kDistantResourcesArea), nullptr,
		   find_unowned_mines_pots);
		distant_mines = distant_mines - close_mines;
		field.unowned_mines_spots_nearby = 4 * close_mines + distant_mines / 2;
		if (distant_mines > 0) {
			field.unowned_mines_spots_nearby += 15;
		}
		if (field.unowned_mines_spots_nearby > 0 &&
		    // for performance considerations we count iron nodes only if we have less than 2 iron
		    // mines now...
		    mines_per_type[iron_resource_id].total_count() <= 1) {
			// counting iron mines, if we have less than two iron mines
			field.unowned_iron_mines_nearby = map.find_fields(
			   game(), Widelands::Area<Widelands::FCoords>(field.coords, kDistantResourcesArea),
			   nullptr, find_unowned_iron_mines);
		} else {
			field.unowned_iron_mines_nearby = 0;
		}
	}

	// identifying portspace fields
	if ((player_->get_buildcaps(field.coords) & Widelands::BUILDCAPS_PORT) != 0) {
		field.is_portspace = ExtendedBool::kTrue;
	} else {
		field.is_portspace = ExtendedBool::kFalse;
	}

	// testing for near portspaces
	if (ports_vicinity.count(field.coords.hash()) > 0) {
		field.portspace_nearby = ExtendedBool::kTrue;
	} else {
		field.portspace_nearby = ExtendedBool::kFalse;
	}

	// testing if shipyard should be buildable
	if (ports_shipyard_region.count(field.coords.hash()) > 0) {
		field.shipyard_preferred = ExtendedBool::kTrue;
	} else {
		field.shipyard_preferred = ExtendedBool::kFalse;
	}

	// testing if a port is nearby, such field will get a priority boost
	if (resource_count_now) {  // misusing a bit
		uint16_t nearest_distance = std::numeric_limits<uint16_t>::max();
		for (const WarehouseSiteObserver& wh_obs : warehousesites) {
			if (wh_obs.bo->is(BuildingAttribute::kPort)) {
				const uint16_t actual_distance =
				   map.calc_distance(field.coords, wh_obs.site->get_position());
				nearest_distance = std::min(nearest_distance, actual_distance);
			}
		}
		field.port_nearby = (nearest_distance < 15);
	}

	// testing fields in radius 1 to find biggest buildcaps.
	// This is to calculate capacity that will be lost if something is
	// built here
	field.max_buildcap_nearby = 0;
	Widelands::MapRegion<Widelands::Area<Widelands::FCoords>> mr(
	   map, Widelands::Area<Widelands::FCoords>(field.coords, 1));
	do {
		if ((player_->get_buildcaps(mr.location()) & Widelands::BUILDCAPS_SIZEMASK) >
		    field.max_buildcap_nearby) {
			field.max_buildcap_nearby =
			   player_->get_buildcaps(mr.location()) & Widelands::BUILDCAPS_SIZEMASK;
		}
	} while (mr.advance(map));

	assert((player_->get_buildcaps(field.coords) & Widelands::BUILDCAPS_SIZEMASK) <=
	       field.max_buildcap_nearby);

	// Testing surface water (once only)
	// TODO(GunChleoc): We can change the terrain by scripting, so we should work with notifications
	// here.
	// Let's leave this as it is for now for performance reasons - terrain change of water is
	// currently only
	// used in the Atlantean scenario.
	if (field.water_nearby == kUncalculated) {
		assert(field.open_water_nearby == kUncalculated);

		FindNodeWater find_water(game().descriptions());
		field.water_nearby =
		   map.find_fields(game(), Widelands::Area<Widelands::FCoords>(field.coords, kProductionArea),
		                   nullptr, find_water);

		if (field.water_nearby > 0) {
			FindNodeOpenWater find_open_water(game().descriptions());
			field.open_water_nearby = map.find_fields(
			   game(), Widelands::Area<Widelands::FCoords>(field.coords, kProductionArea), nullptr,
			   find_open_water);
		}

		if (resource_necessity_water_needed_) {  // for the Atlanteans and the Amazons
			field.distant_water =
			   map.find_fields(
			      game(), Widelands::Area<Widelands::FCoords>(field.coords, kDistantResourcesArea),
			      nullptr, find_water) -
			   field.water_nearby;
			assert(field.open_water_nearby <= field.water_nearby);
		}
	}

	Widelands::FCoords fse;
	map.get_neighbour(field.coords, Widelands::WALK_SE, &fse);
	field.preferred = false;
	if (Widelands::BaseImmovable const* const imm = fse.field->get_immovable()) {
		if ((imm->descr().type() == Widelands::MapObjectType::FLAG ||
		     imm->descr().type() == Widelands::MapObjectType::ROAD) &&
		    ((fse.field->nodecaps() & Widelands::BUILDCAPS_FLAG) != 0)) {
			field.preferred = true;
		}
	}

	// counting fields with fish, doing it roughly every 10-th minute is enough
	if (field.water_nearby > 0 &&
	    (field.fish_nearby == kUncalculated || (resource_count_now && gametime.get() % 10 == 0))) {
		Widelands::CheckStepWalkOn fisher_cstep(Widelands::MOVECAPS_WALK, true);
		static std::vector<Widelands::Coords> fish_fields_list;  // pity this contains duplicates
		fish_fields_list.clear();
		map.find_reachable_fields(
		   game(), Widelands::Area<Widelands::FCoords>(field.coords, kProductionArea),
		   &fish_fields_list, fisher_cstep,
		   Widelands::FindNodeResource(descriptions.resource_index("resource_fish")));

		// This is "list" of unique fields in fish_fields_list we got above
		static std::set<Widelands::Coords> counted_fields;
		counted_fields.clear();
		field.fish_nearby = 0;
		for (auto fish_coords : fish_fields_list) {
			if (counted_fields.insert(fish_coords).second) {
				field.fish_nearby += map.get_fcoords(fish_coords).field->get_resources_amount();
			}
		}
	}

	// Counting resources that do not change fast
	if (resource_count_now) {
		// Counting fields with critters (game)
		field.critters_nearby =
		   map.find_bobs(game(), Widelands::Area<Widelands::FCoords>(field.coords, kProductionArea),
		                 nullptr, Widelands::FindBobCritter());

		// Counting trees, rocks, berry bushes nearby
		for (const auto& attribute_category : buildings_immovable_attributes_) {
			for (const ImmovableAttribute& attribute_info : attribute_category.second) {
				// Rocks are not renewable, we will count them only if they were never counted or
				// previous state is nonzero. This is done to save some work for AI (CPU utilization).
				if (attribute_info.building_attribute == BuildingAttribute::kNeedsRocks) {
					auto needs_rocks_it =
					   field.immovables_by_attribute_nearby.find(BuildingAttribute::kNeedsRocks);
					if (needs_rocks_it != field.immovables_by_attribute_nearby.end() &&
					    needs_rocks_it->second == 0) {
						continue;
					}
				}
				uint8_t amount = map.find_immovables(
				   game(),
				   Widelands::Area<Widelands::FCoords>(map.get_fcoords(field.coords), kProductionArea),
				   nullptr, Widelands::FindImmovableAttribute(attribute_category.first));

				// adding 2 if rocks found
				if (attribute_info.building_attribute == BuildingAttribute::kNeedsRocks &&
				    (amount != 0u)) {
					amount += 2;
				}

				field.immovables_by_attribute_nearby[attribute_info.building_attribute] = amount;
				field.immovables_by_name_nearby[attribute_info.building_name] = amount;
			}
		}

		// ground water is not renewable and its amount can only fall, we will count them only if
		// previous state is nonzero
		if (field.ground_water > 0) {
			field.ground_water = field.coords.field->get_resources_amount();
		}
	}

	// resetting some values
	field.enemy_nearby =
	   field.enemy_owned_land_nearby > std::abs(management_data.get_military_number_at(41) / 4);
	if (field.enemy_owned_land_nearby == 0) {
		assert(!field.enemy_nearby);
	}

	// resetting a bunch of values for the field
	field.ally_military_presence = 0;
	field.area_military_capacity = 0;
	field.future_area_military_capacity = 0;
	field.consumers_nearby.clear();
	field.consumers_nearby.resize(wares.size());
	field.enemy_military_presence = 0;
	field.enemy_military_sites = 0;
	field.enemy_wh_nearby = false;
	field.military_in_constr_nearby = 0;
	field.military_loneliness = 1000;
	field.future_military_loneliness = 1000;
	field.military_stationed = 0;
	field.military_unstationed = 0;
	field.own_military_presence = 0;
	field.own_non_military_nearby = 0;
	field.producers_nearby.clear();
	field.supported_producers_nearby.clear();
	field.buildings_nearby.clear();
	field.producers_nearby.resize(wares.size());
	field.rangers_nearby = 0;
	field.space_consumers_nearby = 0;
	field.supporters_nearby.clear();
	field.average_flag_dist_to_wh = 0;

	// collect information about productionsites nearby
	// We are interested in unconnected immovables
	static bool any_imm_not_connected_to_wh = false;
	any_imm_not_connected_to_wh = false;

	// immovables can occupy more then one field so we need a safeguard for duplicates
	std::set<uint32_t> unique_serials;
	unique_serials.clear();

	uint32_t flags_count = 0;

	// The code presumes that the second value is bigger - to be eligible for hollow area
	assert(kProductionArea + 2 <= actual_enemy_check_area);  // to handle this better

	// First checking lesser circle, doing all possible checks here
	Widelands::MapRegion<Widelands::Area<Widelands::FCoords>> first_area(
	   map, Widelands::Area<Widelands::FCoords>(field.coords, kProductionArea + 2));
	do {
		Widelands::BaseImmovable* imm = first_area.location().field->get_immovable();

		if (imm == nullptr) {
			continue;
		}

		const Widelands::PlayerNumber field_owner = first_area.location().field->get_owned_by();

		// Using distance of our and connected flags to calculate avg distance to nearest warehouse
		if (imm->descr().type() == Widelands::MapObjectType::FLAG) {
			if (field_owner == pn) {
				const int16_t flag_dist = flag_warehouse_distance.get_wh_distance(
				   first_area.location().hash(), gametime, nullptr);
				if (flag_dist != kWhFarButReachable && flag_dist != kWhNotReachable) {
					field.average_flag_dist_to_wh += flag_dist;
					flags_count++;
				}
			}
			continue;
		}

		if (imm->descr().type() < Widelands::MapObjectType::BUILDING) {
			continue;
		}

		if (!unique_serials.insert(imm->serial()).second) {
			continue;  // position was not inserted in the set, so we saw it before
		}

		if (field_owner == pn) {
			consider_own_psites(first_area.location(), field);
			consider_own_msites(first_area.location(), field, any_imm_not_connected_to_wh);
			continue;
		}
		if (player_statistics.get_is_enemy(field_owner)) {
			assert(!player_statistics.players_in_same_team(field_owner, pn));
			consider_enemy_sites(first_area.location(), field);
			continue;
		}
		if (field_owner != pn) {
			// Is Ally
			assert(!player_statistics.get_is_enemy(field_owner));
			consider_ally_sites(first_area.location(), field);
			continue;
		}
		NEVER_HERE();

	} while (first_area.advance(map));

	if (flags_count > 0) {
		field.average_flag_dist_to_wh /= flags_count;
	}
	verb_log_dbg_time(gametime, "[AI %u] flags count: %2u, avg: %3u\n",
	                  static_cast<unsigned>(player_number()), flags_count,
	                  field.average_flag_dist_to_wh);

	Widelands::HollowArea<> har(
	   Widelands::Area<>(field.coords, actual_enemy_check_area), kProductionArea + 2);
	Widelands::MapHollowRegion<> second_area(map, har);

	do {

		Widelands::FCoords location = map.get_fcoords(second_area.location());
		Widelands::BaseImmovable* imm = location.field->get_immovable();

		if (imm == nullptr) {
			continue;
		}

		if (imm->descr().type() < Widelands::MapObjectType::BUILDING) {
			continue;
		}

		if (!unique_serials.insert(imm->serial()).second) {
			continue;  // position was not inserted in the set, so we saw it before
		}

		const Widelands::PlayerNumber field_owner = location.field->get_owned_by();

		if (player_statistics.get_is_enemy(field_owner)) {  // Is enemy
			assert(!player_statistics.players_in_same_team(field_owner, pn));
			consider_enemy_sites(location, field);
			continue;
		}
		if (field_owner != pn) {  // Is Ally
			assert(!player_statistics.get_is_enemy(field_owner));
			consider_ally_sites(location, field);
			continue;
		}
		assert(field_owner == pn);  // It is us

		consider_own_msites(location, field, any_imm_not_connected_to_wh);

	} while (second_area.advance(map));

	assert(field.military_loneliness <= 1000);
	assert(field.future_military_loneliness <= 1000);

	// if there is a militarysite on the field, we try to walk to enemy
	field.enemy_accessible_ = false;
	field.local_soldier_capacity = 0;
	if (field.is_militarysite) {
		if (upcast(Widelands::MilitarySite, ms, field.coords.field->get_immovable())) {
			if (field.enemy_nearby) {
				uint32_t unused1 = 0;
				uint16_t unused2 = 0;
				field.enemy_accessible_ = other_player_accessible(
				   actual_enemy_check_area + 3, &unused1, &unused2, field.coords, WalkSearch::kEnemy);
			}
			field.local_soldier_capacity = ms->soldier_control()->max_soldier_capacity();
			field.is_militarysite = true;
		} else {
			NEVER_HERE();
		}
	}

	// Calculating field score
	field.military_score_ = 0;
	field.inland = false;

	if (!(field.enemy_nearby || field.near_border)) {
		field.inland = true;
	}

	const uint8_t score_parts_size = 72;
	int32_t score_parts[score_parts_size] = {0};
	if (field.enemy_owned_land_nearby != 0u) {
		score_parts[0] = 3 * management_data.neuron_pool[73].get_result_safe(
		                        field.enemy_owned_land_nearby / 5, kAbsValue);
		score_parts[1] = 3 * management_data.neuron_pool[76].get_result_safe(
		                        field.enemy_owned_land_nearby, kAbsValue);
		score_parts[2] = 3 * management_data.neuron_pool[54].get_result_safe(
		                        field.enemy_military_presence * 2, kAbsValue);
		score_parts[3] = 3 * management_data.neuron_pool[61].get_result_safe(
		                        field.enemy_military_presence / 3, kAbsValue);
		score_parts[4] =
		   (!field.enemy_accessible_) ? (-100 + management_data.get_military_number_at(55)) : 0;
		score_parts[5] = 2 * management_data.neuron_pool[50].get_result_safe(
		                        field.enemy_owned_land_nearby, kAbsValue);

		score_parts[6] =
		   field.enemy_military_sites * std::abs(management_data.get_military_number_at(67) / 2);
		score_parts[7] = 2 * management_data.neuron_pool[34].get_result_safe(
		                        field.enemy_military_sites * 2, kAbsValue);
		score_parts[8] = management_data.neuron_pool[56].get_result_safe(
		   field.enemy_military_presence * 2, kAbsValue);

		score_parts[9] = management_data.neuron_pool[65].get_result_safe(
		   (field.unowned_land_nearby + field.enemy_owned_land_nearby) / 2, kAbsValue);
		score_parts[10] = (field.enemy_accessible_) ? management_data.get_military_number_at(80) : 0;

		score_parts[11] =
		   -3 * management_data.neuron_pool[8].get_result_safe(
		           (field.military_in_constr_nearby + field.military_unstationed) * 3, kAbsValue);
		score_parts[12] =
		   -3 * management_data.neuron_pool[74].get_result_safe(
		           (field.military_in_constr_nearby + field.military_unstationed) * 5, kAbsValue);
		score_parts[13] = ((field.military_in_constr_nearby + field.military_unstationed) > 0) ?
		                     -std::abs(management_data.get_military_number_at(32)) :
		                     0;
		score_parts[14] = -1 * (field.military_in_constr_nearby + field.military_unstationed) *
		                  std::abs(management_data.get_military_number_at(12));

		score_parts[15] =
		   -2 * management_data.neuron_pool[75].get_result_safe(field.own_military_presence);
		score_parts[16] = -5 * std::min<int16_t>(field.future_area_military_capacity, 20);
		score_parts[17] = 3 * management_data.get_military_number_at(28);
		score_parts[18] =
		   (field.enemy_nearby) ? 3 * std::abs(management_data.get_military_number_at(68)) : 0;
		score_parts[19] =
		   (field.enemy_wh_nearby) ? 3 * std::abs(management_data.get_military_number_at(132)) : 0;
		score_parts[64] = (field.enemy_wh_nearby) ?
		                     std::abs(management_data.get_military_number_at(135)) :
		                     -std::abs(management_data.get_military_number_at(135));
		score_parts[70] = management_data.neuron_pool[32].get_result_safe(
		   field.future_military_loneliness / 50, kAbsValue);

	} else {  // for expansion or inner land

		score_parts[20] = management_data.neuron_pool[22].get_result_safe(
		   (field.unowned_mines_spots_nearby + 2) / 3, kAbsValue);
		score_parts[21] = (field.unowned_mines_spots_nearby > 0) ?
		                     std::abs(management_data.get_military_number_at(58)) :
		                     0;
		if (expansion_type.get_expansion_type() == ExpansionMode::kResources) {
			score_parts[23] = 2 * management_data.neuron_pool[78].get_result_safe(
			                         (field.unowned_mines_spots_nearby + 2) / 3, kAbsValue);
		}

		score_parts[24] =
		   (field.unowned_land_nearby != 0) ?
		      management_data.neuron_pool[25].get_result_safe(field.water_nearby / 2, kAbsValue) :
		      0;
		score_parts[25] =
		   (field.unowned_land_nearby != 0) ?
		      management_data.neuron_pool[27].get_result_safe(
		         std::max(field.immovables_by_attribute_nearby[BuildingAttribute::kLumberjack],
		                  field.immovables_by_attribute_nearby[BuildingAttribute::kRanger]) /
		            2,
		         kAbsValue) :
		      0;

		if (resource_necessity_water_needed_) {
			score_parts[26] =
			   (field.unowned_land_nearby != 0) ?
			      management_data.neuron_pool[15].get_result_safe(field.water_nearby, kAbsValue) :
			      0;
			score_parts[27] =
			   static_cast<int>(resource_necessity_water_needed_) *
			   management_data.neuron_pool[17].get_result_safe(field.distant_water, kAbsValue) / 100;
		}
		score_parts[28] =
		   (field.unowned_land_nearby != 0) ?
		      management_data.neuron_pool[33].get_result_safe(field.water_nearby, kAbsValue) :
		      0;
		score_parts[29] =
		   management_data.neuron_pool[10].get_result_safe(field.military_loneliness / 50, kAbsValue);

		score_parts[30] =
		   -10 * management_data.neuron_pool[37].get_result_safe(
		            3 * (field.military_in_constr_nearby + field.military_unstationed), kAbsValue);
		score_parts[31] =
		   -10 * management_data.neuron_pool[31].get_result_safe(
		            3 * (field.military_in_constr_nearby + field.military_unstationed), kAbsValue);
		score_parts[32] = -4 * field.military_in_constr_nearby *
		                  std::abs(management_data.get_military_number_at(82));
		score_parts[33] = (field.military_in_constr_nearby > 0) ?
		                     -5 * management_data.get_military_number_at(85) :
		                     0;

		score_parts[34] = -1 * management_data.neuron_pool[4].get_result_safe(
		                          (field.future_area_military_capacity + 4) / 5, kAbsValue);
		score_parts[35] = 3 * management_data.get_military_number_at(133);

		if (expansion_type.get_expansion_type() == ExpansionMode::kEconomy) {
			score_parts[36] = -100 - 4 * std::abs(management_data.get_military_number_at(139));
		}
		if (expansion_type.get_expansion_type() == ExpansionMode::kResources ||
		    expansion_type.get_expansion_type() == ExpansionMode::kSpace) {
			score_parts[37] =
			   +100 + 4 * std::abs(management_data.get_military_number_at(139));  // The same as above
		}
		if (msites_in_constr() > 0 && field.max_buildcap_nearby == Widelands::BUILDCAPS_BIG &&
		    spots_avail.at(Widelands::BUILDCAPS_BIG) <= 2) {
			score_parts[65] = -10 * std::abs(management_data.get_military_number_at(54));
		}
		score_parts[71] = management_data.neuron_pool[43].get_result_safe(
		   field.future_military_loneliness / 50, kAbsValue);
	}

	// common inputs
	if (field.unowned_iron_mines_nearby > 0 && mines_per_type[iron_resource_id].total_count() == 0) {
		score_parts[40] = field.unowned_iron_mines_nearby *
		                  std::abs(management_data.get_military_number_at(92)) / 50;
	}
	if ((field.unowned_iron_mines_nearby != 0u) &&
	    mines_per_type[iron_resource_id].total_count() <= 1) {
		score_parts[41] = 3 * std::abs(management_data.get_military_number_at(93));
	}

	score_parts[42] =
	   (field.unowned_land_nearby != 0) ?
	      management_data.neuron_pool[18].get_result_safe(field.own_non_military_nearby, kAbsValue) :
	      0;

	score_parts[43] = 2 * management_data.neuron_pool[11].get_result_safe(
	                         field.unowned_buildable_spots_nearby, kAbsValue);
	score_parts[44] =
	   management_data.neuron_pool[12].get_result_safe(field.unowned_mines_spots_nearby, kAbsValue);
	score_parts[45] =
	   (field.unowned_land_nearby != 0) ?
	      field.military_loneliness * std::abs(management_data.get_military_number_at(53)) / 800 :
	      0;

	score_parts[46] =
	   -1 * management_data.neuron_pool[55].get_result_safe(field.ally_military_presence, kAbsValue);
	score_parts[47] = -1 * management_data.neuron_pool[53].get_result_safe(
	                          2 * field.ally_military_presence, kAbsValue);
	score_parts[48] = -2 * management_data.neuron_pool[36].get_result_safe(
	                          (field.future_area_military_capacity + 4) / 5, kAbsValue);
	score_parts[49] = ((field.military_in_constr_nearby + field.military_unstationed) > 0) ?
	                     -std::abs(management_data.get_military_number_at(81)) :
	                     0;
	score_parts[55] = (field.military_loneliness < 50) ?
	                     2 * std::abs(management_data.get_military_number_at(141)) :
	                     0;
	score_parts[56] =
	   (any_imm_not_connected_to_wh) ? 2 * std::abs(management_data.get_military_number_at(23)) : 0;
	score_parts[57] = 1 * management_data.neuron_pool[38].get_result_safe(
	                         2 * field.unowned_portspace_vicinity_nearby, kAbsValue);
	score_parts[58] = 3 * management_data.neuron_pool[19].get_result_safe(
	                         5 * field.unowned_portspace_vicinity_nearby, kAbsValue);
	score_parts[59] = (field.unowned_portspace_vicinity_nearby != 0) ?
	                     10 * std::abs(management_data.get_military_number_at(31)) :
	                     0;
	score_parts[60] = 3 * management_data.neuron_pool[21].get_result_safe(
	                         20 - field.nearest_buildable_spot_nearby, kAbsValue);
	score_parts[61] = (field.nearest_buildable_spot_nearby < 8) ?
	                     std::abs(management_data.get_military_number_at(153) * 2) :
	                     0;
	score_parts[62] = (field.nearest_buildable_spot_nearby > 20) ?
	                     -std::abs(management_data.get_military_number_at(154) * 2) :
	                     0;
	score_parts[63] = (field.nearest_buildable_spot_nearby < 4) ?
	                     std::abs(management_data.get_military_number_at(155) * 2) :
	                     0;
	// 64 and 65 are used above
	score_parts[66] =
	   (field.unowned_mines_spots_nearby > 0 && !mine_fields_stat.has_critical_ore_fields()) ?
	      std::abs(management_data.get_military_number_at(157)) :
	      0;
	score_parts[67] = (field.unowned_mines_spots_nearby > 0 && mine_fields_stat.count_types() <= 4) ?
	                     std::abs(management_data.get_military_number_at(158)) :
	                     0;
	score_parts[68] =
	   (field.unowned_mines_spots_nearby == 0 && mine_fields_stat.count_types() <= 4) ?
	      -std::abs(management_data.get_military_number_at(159)) :
	      0;

	score_parts[69] = management_data.neuron_pool[30].get_result_safe(
	   field.future_military_loneliness / 50, kAbsValue);

	for (int32_t part : score_parts) {
		field.military_score_ += part;
	}

	// Using F-neurons to slightly modify calculated score
	FNeuron* this_fneuron1 = &management_data.f_neuron_pool[1];
	FNeuron* this_fneuron2 = &management_data.f_neuron_pool[2];
	FNeuron* this_fneuron3 = &management_data.f_neuron_pool[3];

	const bool res1 = this_fneuron1->get_result(
	   field.unowned_buildable_spots_nearby > 5, field.average_flag_dist_to_wh < 20,
	   any_imm_not_connected_to_wh, field.military_in_constr_nearby != 0,
	   field.enemy_owned_land_nearby > 0);

	const bool res2 = this_fneuron2->get_result(
	   field.military_in_constr_nearby > 0, field.average_flag_dist_to_wh < 100,
	   any_imm_not_connected_to_wh, flags_count > 5, field.enemy_owned_land_nearby > 10);

	const bool res3 =
	   this_fneuron3->get_result(field.unowned_land_nearby > 5, field.average_flag_dist_to_wh < 200,
	                             any_imm_not_connected_to_wh, field.military_in_constr_nearby != 0,
	                             field.enemy_owned_land_nearby > 0);

	field.military_score_ += (res1 ? 15 : -15) + (res2 ? 15 : -15) + (res3 ? 15 : -15);

	if (ai_training_mode_) {
		if (field.military_score_ < -5000 || field.military_score_ > 2000) {
			verb_log_dbg_time(
			   gametime, "Warning field.military_score_ %5d, compounds: ", field.military_score_);
		}
	}

	// is new site allowed at all here?
	field.defense_msite_allowed = false;
	static int16_t multiplicator = 10;
	multiplicator = 10;
	if (soldier_status_ == SoldiersStatus::kBadShortage) {
		multiplicator = 4;
	} else if (soldier_status_ == SoldiersStatus::kShortage) {
		multiplicator = 7;
	}
	if (field.future_area_military_capacity < field.enemy_military_presence * multiplicator / 10) {
		field.defense_msite_allowed = true;
	}
}

/// Updates one mineable field
void DefaultAI::update_mineable_field(MineableField& field) {
	// collect information about resources in the area
	std::vector<Widelands::ImmovableFound> immovables;
	const Widelands::Map& map = game().map();
	map.find_immovables(game(), Widelands::Area<Widelands::FCoords>(field.coords, 5), &immovables);
	field.preferred = false;
	field.mines_nearby = 0;
	Widelands::FCoords fse;
	map.get_brn(field.coords, &fse);

	if (Widelands::BaseImmovable const* const imm = fse.field->get_immovable()) {
		if ((imm->descr().type() == Widelands::MapObjectType::FLAG ||
		     imm->descr().type() == Widelands::MapObjectType::ROAD) &&
		    ((fse.field->nodecaps() & Widelands::BUILDCAPS_FLAG) != 0)) {
			field.preferred = true;
		}
	}

	for (const Widelands::ImmovableFound& temp_immovable : immovables) {
		if (upcast(Widelands::Building const, bld, temp_immovable.object)) {
			if (player_number() != bld->owner().player_number()) {
				continue;
			}
			if (bld->descr().get_ismine()) {
				if (get_building_observer(bld->descr().name().c_str()).mines ==
				    field.coords.field->get_resources()) {
					++field.mines_nearby;
				}
			} else if (upcast(Widelands::ConstructionSite const, cs, bld)) {
				if (cs->building().get_ismine()) {
					if (get_building_observer(cs->building().name().c_str()).mines ==
					    field.coords.field->get_resources()) {
						++field.mines_nearby;
					}
				}
			}
		}
	}

	// 0 is default, and thus indicates that counting must be done
	if (field.same_mine_fields_nearby == 0) {
		FindNodeMineable find_mines_spots_nearby(game(), field.coords.field->get_resources());
		field.same_mine_fields_nearby =
		   map.find_fields(game(), Widelands::Area<Widelands::FCoords>(field.coords, 4), nullptr,
		                   find_mines_spots_nearby);
	}
}

/// Updates the production and MINE sites statistics needed for construction decision.
void DefaultAI::update_productionsite_stats() {

	// Reset statistics for all buildings
	for (BuildingObserver& bo : buildings_) {
		bo.current_stats = 0;
		bo.unoccupied_count = 0;
		bo.unconnected_count = 0;
	}

	// Check all available productionsites
	for (uint32_t i = 0; i < productionsites.size(); ++i) {
		assert(productionsites.front().bo->cnt_built > 0);
		// is connected
		// TODO(Nordfriese): Someone should update the code since the big economy splitting for the
		// ferries
		const bool connected_to_wh =
		   !productionsites.front().site->get_economy(Widelands::wwWORKER)->warehouses().empty();

		// unconnected buildings are excluded from statistics review
		if (connected_to_wh) {
			// Add statistics value
			productionsites.front().bo->current_stats +=
			   productionsites.front().site->get_statistics_percent();

			// Check whether this building is completely occupied
			if (!productionsites.front().site->can_start_working()) {
				++productionsites.front().bo->unoccupied_count;
			}
		} else {
			++productionsites.front().bo->unconnected_count;
		}

		// Now reorder the buildings
		productionsites.push_back(productionsites.front());
		productionsites.pop_front();
	}

	// for mines_ also
	// Check all available mines
	for (uint32_t i = 0; i < mines_.size(); ++i) {
		assert(mines_.front().bo->cnt_built > 0);

		const bool connected_to_wh =
		   !mines_.front().site->get_economy(Widelands::wwWORKER)->warehouses().empty();

		// unconnected mines are excluded from statistics review
		if (connected_to_wh) {
			// Add statistics value
			mines_.front().bo->current_stats += mines_.front().site->get_statistics_percent();
			// Check whether this building is completely occupied
			if (!mines_.front().site->can_start_working()) {
				++mines_.front().bo->unoccupied_count;
			}
		} else {
			++mines_.front().bo->unconnected_count;
		}

		// Now reorder the buildings
		mines_.push_back(mines_.front());
		mines_.pop_front();
	}

	// Scale statistics down
	for (BuildingObserver& bo : buildings_) {
		if (bo.cnt_built - bo.unconnected_count > 0) {
			bo.current_stats /= bo.cnt_built - bo.unconnected_count;
		}
	}
}

unsigned DefaultAI::find_immovables_nearby(
   const std::set<std::pair<Widelands::MapObjectType, Widelands::MapObjectDescr::AttributeIndex>>&
      attribute_infos,
   const Widelands::FCoords& position,
   const WorkareaInfo& workarea_info) const {
	unsigned result = 0;

	// Get max radius of recursive workarea
	WorkareaInfo::size_type radius = 0;
	for (const auto& temp_info : workarea_info) {
		if (radius < temp_info.first) {
			radius = temp_info.first;
		}
	}

	for (const auto& attribute_info : attribute_infos) {
		if (attribute_info.first != Widelands::MapObjectType::IMMOVABLE) {
			continue;
		}
		result += game().map().find_immovables(
		   game(), Widelands::Area<Widelands::FCoords>(position, radius), nullptr,
		   Widelands::FindImmovableAttribute(attribute_info.second));
	}
	return result;
}

// * Constructs the most needed building
//   algorithm goes over all available spots and all allowed buildings,
//   scores every combination and one with highest and positive score
//   is built.
// * Buildings are split into categories
// * The logic is complex but approximately:
// - some buildings belong to "basic economy" - these are preferred
// - some small huts are exempt from basic economy logic
// - first bulding of a type is preferred
// - algorithm is trying to take into account actual utlization of buildings
//   (the one shown in GUI/game is not reliable, it calculates own statistics)
// * military buildings use genetic algorithm logic to score fields
//   Currently more military buildings are built than needed
//   so there are always some vacant positions
bool DefaultAI::construct_building(const Time& gametime) {
	if (buildable_fields.empty()) {
		return false;
	}

	const Widelands::Map& map = game().map();
	const bool map_allows_seafaring = map.allows_seafaring();

	// Do we have basic economy established? Informing that we just left the basic economy mode.
	if (!basic_economy_established && persistent_data->remaining_basic_buildings.empty()) {
		verb_log_info_time(gametime, "AI %2d: Player has achieved the basic economy at %s\n",
		                   player_number(), gamestring_with_leading_zeros(gametime.get()));
		basic_economy_established = true;
		assert(persistent_data->remaining_basic_buildings.empty());
	}

	if (!basic_economy_established && player_statistics.any_enemy_seen_lately(gametime) &&
	    management_data.f_neuron_pool[17].get_position(0)) {
		verb_log_info_time(gametime,
		                   "AI %2d: Player has not all buildings for basic economy yet (%" PRIuS
		                   " missing), but enemy is "
		                   "nearby, so quitting the mode at %s\n",
		                   player_number(), persistent_data->remaining_basic_buildings.size(),
		                   gamestring_with_leading_zeros(gametime.get()));
		basic_economy_established = true;
		// Zeroing following to preserve consistency
		persistent_data->remaining_basic_buildings.clear();
	}

	// Updating statistics of free spots, it will be needed later on
	update_avail_spots_stat();

	// Now we will calculate two scores used to build militarysites
	// persistent_data->target_military_score;
	// persistent_data->least_military_score
	// And also update some other info about needed spots
	calculate_target_m_score(gametime);

	// Iterate over rangers and set wood policy
	set_rangers_policy(gametime);

	// Testing big military buildings, whether all critical construction
	// material is available
	check_critical_material_of_ms();

	// Remove outdated fields from blocker list
	blocked_fields.remove_expired(gametime);

	// Calculating needness of individual types of buidings (bo.new_building)
	pre_calculating_needness_of_buildings(gametime);

	static uint32_t consumers_nearby_count = 0;
	consumers_nearby_count = 0;

	static uint16_t concurent_ms_in_constr_no_enemy = 1;
	concurent_ms_in_constr_no_enemy = 1;
	static uint16_t concurent_ms_in_constr_enemy_nearby = 2;
	concurent_ms_in_constr_enemy_nearby = 2;

	BuildingObserver* best_building = nullptr;
	int32_t proposed_priority = 0;
	Widelands::Coords proposed_coords;

	// first scan all buildable fields for regular buildings
	for (BuildableField* const bf : buildable_fields) {
		if (bf->field_info_expiration < gametime) {
			continue;
		}

		// Continue if field is blocked at the moment
		if (blocked_fields.is_blocked(bf->coords)) {
			continue;
		}

		assert(player_);
		int32_t const maxsize = player_->get_buildcaps(bf->coords) & Widelands::BUILDCAPS_SIZEMASK;

		// Some buildings needs to consider distance from nearest warehouse
		// It is non-negative value, and should be deducted from prio for some productionsites
		const int32_t wh_distance_malus =
		   management_data.neuron_pool[35].get_result_safe(bf->average_flag_dist_to_wh, kAbsValue) +
		   management_data.neuron_pool[42].get_result_safe(
		      bf->average_flag_dist_to_wh / 3, kAbsValue);
		verb_log_dbg_time(gametime, "[AI %u] wh distance malus: %3d [dist to wh: %3u]\n",
		                  static_cast<unsigned>(player_number()), wh_distance_malus,
		                  bf->average_flag_dist_to_wh);

		// For every field test all buildings
		for (BuildingObserver& bo : buildings_) {
			if (!bo.buildable(*player_)) {
				continue;
			}

			if (bo.new_building == BuildingNecessity::kNotNeeded ||
			    bo.new_building == BuildingNecessity::kNeededPending ||
			    bo.new_building == BuildingNecessity::kForbidden) {
				continue;
			}

			assert(bo.new_building == BuildingNecessity::kForced ||
			       bo.new_building == BuildingNecessity::kNeeded ||
			       bo.new_building == BuildingNecessity::kAllowed);

			assert(bo.aimode_limit_status() == AiModeBuildings::kAnotherAllowed);

			// if current field is not big enough
			if (bo.desc->get_size() > maxsize) {
				continue;
			}

			if (RNG::static_rand(3) == 0 && bo.total_count() > 0) {
				continue;
			}  // add randomnes and ease AI

			if (bo.type == BuildingObserver::Type::kMine) {
				continue;
			}

			// here we do an exemption for lumberjacks, mainly in early stages of game
			// sometimes the first one is not built and AI waits too long for second attempt
			if (gametime - bo.construction_decision_time < kBuildingMinInterval &&
			    !bo.is(BuildingAttribute::kLumberjack)) {
				continue;
			}

			if (!(bo.type == BuildingObserver::Type::kMilitarysite) &&
			    bo.cnt_under_construction >= 2) {
				continue;
			}

			int32_t prio = 0;  // score of a bulding on a field

			// testing for reserved ports
			if (!bo.is(BuildingAttribute::kPort)) {
				if (bf->portspace_nearby == ExtendedBool::kTrue) {
					if (num_ports == 0) {
						continue;
					}
					// If we have at least on port, we can perhaps build here something
					// but decreasing the score to discourage it
					prio -= 5 * std::abs(management_data.get_military_number_at(52));
				}
			}

			if (bo.type == BuildingObserver::Type::kProductionsite) {

				prio += management_data.neuron_pool[44].get_result_safe(bf->military_score_ / 20) / 5;

				// Some productionsites strictly require supporting sites nearby
				uint8_t number_of_supporters_nearby = 0;
				if (bo.requires_supporters) {
					if (bf->supporters_nearby.count(bo.name) == 0) {
						prio -= 100 + std::abs(management_data.get_military_number_at(18)) * 3;
					} else {
						number_of_supporters_nearby += bf->supporters_nearby.at(bo.desc->name());
					}
				}

				// Priorities will be adjusted according to nearby buildings needing support
				uint8_t number_of_supported_producers_nearby = 0;
				auto it = bf->supported_producers_nearby.find(bo.id);
				if (it != bf->supported_producers_nearby.end()) {
					number_of_supported_producers_nearby += it->second;
				}

				// Priorities will be adjusted according to nearby competitors
				uint8_t number_of_same_nearby = 0;
				auto same_it = bf->buildings_nearby.find(bo.id);
				if (same_it != bf->buildings_nearby.end()) {
					number_of_same_nearby += same_it->second;
				}

				// Considering distance to wh for various types of productionsites:
				if (bo.is(BuildingAttribute::kWell) || bo.is(BuildingAttribute::kRanger) ||
				    bo.is(BuildingAttribute::kHunter) || bo.is(BuildingAttribute::kSpaceConsumer)) {
					prio += wh_distance_malus;  // push farer
				} else if ((!bo.inputs.empty() && !bo.ware_outputs.empty() &&
				            !bo.requires_supporters) ||
				           bo.is(BuildingAttribute::kRecruitment)) {
					prio -= wh_distance_malus;  // push closer
				}

				// this can be only a well (as by now)
				if (bo.is(BuildingAttribute::kWell)) {

					if (bo.new_building == BuildingNecessity::kForced) {
						assert(bo.total_count() - bo.unconnected_count == 0);
					}

					if (bf->ground_water < 2) {
						continue;
					}

					prio += bo.primary_priority;

					// keep wells more distant
					if (number_of_same_nearby > 2) {
						continue;
					}

					// one well is forced
					if (bo.new_building == BuildingNecessity::kForced) {
						prio += 200;
					}

					prio += -10 +
					        std::abs(management_data.get_military_number_at(59) / 50) * bf->ground_water;

				} else if (bo.is(BuildingAttribute::kLumberjack)) {

					prio += bo.primary_priority;

					if (bo.new_building == BuildingNecessity::kForced) {
						prio += 5 * std::abs(management_data.get_military_number_at(17));
					}

					if (bf->immovables_by_name_nearby[bo.name] < trees_nearby_treshold_ &&
					    bo.new_building == BuildingNecessity::kAllowed) {
						continue;
					}

					prio += std::abs(management_data.get_military_number_at(26)) *
					        (bf->immovables_by_name_nearby[bo.name] - trees_nearby_treshold_) / 10;

					// consider cutters and rangers nearby
					prio += 2 * number_of_supporters_nearby *
					        std::abs(management_data.get_military_number_at(25));
					prio -=
					   number_of_same_nearby * std::abs(management_data.get_military_number_at(36)) * 3;

				} else if (bo.is(BuildingAttribute::kNeedsRocks)) {

					// Quarries are generally to be built everywhere where rocks are
					// no matter the need for granite, as rocks are considered an obstacle
					// to expansion
					const uint8_t rocks_nearby = bf->immovables_by_name_nearby[bo.name];
					if (rocks_nearby < 1) {
						continue;
					}
					prio += 2 * rocks_nearby;

					if (rocks_nearby > 0 && bf->near_border) {
						prio += management_data.get_military_number_at(27) / 2;
					}

					// value is initialized with 1 but minimal value that can be
					// calculated is 11
					if (prio <= 1) {
						continue;
					}

					if (bo.total_count() - bo.unconnected_count == 0) {
						prio += 150;
					}

					if (get_stocklevel(bo, gametime) == 0) {
						prio *= 2;
					}

					// to prevent too many quarries on one spot
					prio = prio - 50 * number_of_same_nearby;

				} else if (bo.is(BuildingAttribute::kHunter)) {

					if (bf->critters_nearby < 5) {
						continue;
					}

					if (bo.new_building == BuildingNecessity::kForced) {
						prio += 20;
					}

					// Overdue priority here
					prio += bo.primary_priority;

					prio += number_of_supporters_nearby * 5;

					prio += (bf->critters_nearby * 3) - 8 - 5 * number_of_same_nearby;

				} else if (bo.is(BuildingAttribute::kFisher)) {  // fisher

					if (bf->fish_nearby <= 15) {
						continue;
					}

					if (bo.new_building == BuildingNecessity::kForced) {
						prio += 200;
					}

					// Overdue priority here
					prio += bo.primary_priority;
					prio -= number_of_same_nearby * 20;
					prio += number_of_supporters_nearby * 20;

					prio += -5 + bf->fish_nearby *
					                (1 + std::abs(management_data.get_military_number_at(63) / 15));
					if (resource_necessity_water_needed_) {
						prio *= 3;
					}

				} else if (!bo.supported_producers.empty()) {
					if (bo.is(BuildingAttribute::kRanger)) {
						assert(bo.cnt_target > 0);
					}

					prio += bo.primary_priority;

					if (bo.is(BuildingAttribute::kRanger)) {

						assert(bo.new_building == BuildingNecessity::kNeeded ||
						       bo.new_building == BuildingNecessity::kForced);

						if (bo.total_count() == 0) {
							prio += 200;
						} else {
							prio += std::abs(management_data.get_military_number_at(66)) *
							        (bo.cnt_target - bo.total_count());
						}

						prio -= bf->water_nearby / 5;

						prio += management_data.neuron_pool[67].get_result_safe(
						           number_of_supported_producers_nearby * 5, kAbsValue) /
						        2;

						prio += management_data.neuron_pool[49].get_result_safe(
						           bf->immovables_by_name_nearby[bo.name], kAbsValue) /
						        5;

						prio += number_of_supported_producers_nearby * 5 -
						        static_cast<int>(expansion_type.get_expansion_type() !=
						                         ExpansionMode::kEconomy) *
						           15 -
						        bf->space_consumers_nearby *
						           std::abs(management_data.get_military_number_at(101)) / 5 -
						        bf->immovables_by_attribute_nearby[BuildingAttribute::kNeedsRocks] / 3;

						prio += number_of_same_nearby * 3;
						// don't block port building spots with trees
						if (bf->unowned_portspace_vicinity_nearby > 0) {
							prio -= 500;
						}
						// Frisian claypit and Frisian farm
					} else if (bo.is(BuildingAttribute::kSupportingProducer)) {
						// we don't like trees nearby
						prio += 1 - std::max(
						               bf->immovables_by_attribute_nearby[BuildingAttribute::kLumberjack],
						               bf->immovables_by_attribute_nearby[BuildingAttribute::kRanger]) /
						               3;
						// and be far from rangers
						prio += 1 - bf->rangers_nearby *
						               std::abs(management_data.get_military_number_at(102)) / 5;

						// This is for a special case this is also supporter, it considers
						// producers nearby
						prio += management_data.neuron_pool[51].get_result_safe(
						           number_of_supported_producers_nearby * 5, kAbsValue) /
						        2;

						// taking into account the vicinity
						prio += number_of_supported_producers_nearby * 10;
						prio -= number_of_same_nearby * 15;

						if (bf->enemy_nearby) {  // not close to the enemy
							prio -= 20;
						}

						// don't block port building spots with immovables
						if (bo.is(BuildingAttribute::kSpaceConsumer) &&
						    bf->unowned_portspace_vicinity_nearby > 0) {
							prio -= 500;
						}

						if (bo.is(BuildingAttribute::kSpaceConsumer) &&
						    (bf->water_nearby != 0)) {  // not close to water
							prio -= std::abs(management_data.get_military_number_at(103)) / 5;
						}

						if (bo.is(BuildingAttribute::kSpaceConsumer) &&
						    (bf->unowned_mines_spots_nearby != 0u)) {  // not close to mountains
							prio -= std::abs(management_data.get_military_number_at(104)) / 5;
						}
						// Frisian berry farm
					} else if (bo.is(BuildingAttribute::kSpaceConsumer)) {
						// we don't like trees nearby
						prio += 1 - std::max(
						               bf->immovables_by_attribute_nearby[BuildingAttribute::kLumberjack],
						               bf->immovables_by_attribute_nearby[BuildingAttribute::kRanger]) /
						               4;
						// and be far from rangers
						prio += 1 - bf->rangers_nearby *
						               std::abs(management_data.get_military_number_at(161)) / 5;

						// taking into account the vicinity
						prio += number_of_supported_producers_nearby * 10;
						prio -= number_of_same_nearby * 8;

						if (bf->enemy_nearby) {  // not close to the enemy
							prio -= 20;
						}

						// don't block port building spots with immovables
						if (bf->unowned_portspace_vicinity_nearby > 0) {
							prio -= 500;
						}

						if (bf->water_nearby != 0) {  // not close to water
							prio -= std::abs(management_data.get_military_number_at(124)) / 5;
						}

						if (bf->unowned_mines_spots_nearby != 0u) {  // not close to mountains
							prio -= std::abs(management_data.get_military_number_at(148)) / 5;
						}

					} else {  // FISH BREEDERS and GAME KEEPERS

						// especially for fish breeders
						if (bo.is(BuildingAttribute::kNeedsCoast) &&
						    (bf->water_nearby < 6 || bf->fish_nearby < 6)) {
							continue;
						}
						if (bo.is(BuildingAttribute::kNeedsCoast)) {
							prio += (-6 + bf->water_nearby) / 3;
							prio += (-6 + bf->fish_nearby) / 3;
						}

						prio += number_of_supported_producers_nearby * 10;
						prio -= number_of_same_nearby * 20;

						if (bf->enemy_nearby) {
							prio -= 20;
						}

						if (bf->unowned_portspace_vicinity_nearby > 0) {
							prio -= 500;
						}
					}

				} else if (bo.is(BuildingAttribute::kRecruitment)) {
					prio += bo.primary_priority;
					prio -= bf->unowned_land_nearby * 2;
					prio -= static_cast<int>((bf->enemy_nearby)) * 100;
					prio -=
					   static_cast<int>(expansion_type.get_expansion_type() != ExpansionMode::kEconomy) *
					   100;
				} else {  // finally normal productionsites
					assert(bo.supported_producers.empty());

					if (bo.new_building == BuildingNecessity::kForced) {
						prio += 150;
						assert(!bo.is(BuildingAttribute::kShipyard));
					} else if (bo.is(BuildingAttribute::kShipyard)) {
						if (!map_allows_seafaring) {
							continue;
						}
					} else {
						assert(bo.new_building == BuildingNecessity::kNeeded);
					}

					// This considers supporters nearby
					prio += management_data.neuron_pool[52].get_result_safe(
					           number_of_supporters_nearby * 5, kAbsValue) /
					        2;

					// Overdue priority here
					prio += bo.primary_priority;

					// we check separatelly buildings with no inputs and some inputs
					if (bo.inputs.empty()) {

						assert(!bo.is(BuildingAttribute::kShipyard));

						if (bo.is(BuildingAttribute::kSpaceConsumer)) {  // e.g. farms
							// we dont like trees nearby
							prio +=
							   1 -
							   std::max(bf->immovables_by_attribute_nearby[BuildingAttribute::kLumberjack],
							            bf->immovables_by_attribute_nearby[BuildingAttribute::kRanger]) /
							      4;
							// we attempt to cluster space consumers together
							prio += number_of_same_nearby * 2;
							// and be far from rangers
							prio += 1 - bf->rangers_nearby *
							               std::abs(management_data.get_military_number_at(162)) / 5;
						} else {
							// leave some free space between them
							prio -= number_of_same_nearby *
							        std::abs(management_data.get_military_number_at(108)) / 5;
						}

						if (bo.is(BuildingAttribute::kSpaceConsumer) &&
						    (bf->water_nearby != 0)) {  // not close to water
							prio -= std::abs(management_data.get_military_number_at(125)) / 5;
						}

						if (bo.is(BuildingAttribute::kSpaceConsumer) &&
						    (bf->unowned_mines_spots_nearby != 0u)) {  // not close to mountains
							prio -= std::abs(management_data.get_military_number_at(149)) / 5;
						}
						if (bo.is(BuildingAttribute::kSpaceConsumer) &&
						    bf->unowned_portspace_vicinity_nearby > 0) {  // do not block Ports
							prio -= 500;
						}
						if (bo.is(BuildingAttribute::kNeedsBerry)) {
							prio += std::abs(management_data.get_military_number_at(13)) *
							        bf->immovables_by_name_nearby[bo.name] / 12;
							prio += management_data.neuron_pool[39].get_result_safe(
							           number_of_supporters_nearby * 5, kAbsValue) /
							        2;
						}
						// buildings that need coast and are not considered above e.g. Amazons
						// water_gatherers
						if (bo.is(BuildingAttribute::kNeedsCoast) && (bf->water_nearby < 3)) {
							continue;
						}
						if (bo.is(BuildingAttribute::kNeedsCoast)) {
							prio += (-3 + bf->water_nearby);
						}
					} else if (bo.is(BuildingAttribute::kShipyard)) {
						if (bf->open_water_nearby > 3 && map_allows_seafaring &&
						    bf->shipyard_preferred == ExtendedBool::kTrue) {
							prio += productionsites.size() * 5 +
							        bf->open_water_nearby *
							           std::abs(management_data.get_military_number_at(109)) / 10;
						} else {
							continue;
						}
					}

					if (prio <= 0) {
						continue;
					}

					// bonus for big buildings if shortage of big fields
					if (spots_avail.at(Widelands::BUILDCAPS_BIG) <= 5 && bo.desc->get_size() == 3) {
						prio += std::abs(management_data.get_military_number_at(105)) / 5;
					}

					if (spots_avail.at(Widelands::BUILDCAPS_MEDIUM) <= 5 && bo.desc->get_size() == 2) {
						prio += std::abs(management_data.get_military_number_at(106)) / 5;
					}

					// +1 if any consumers_ are nearby
					consumers_nearby_count = 0;

					for (const Widelands::DescriptionIndex& output : bo.ware_outputs) {
						consumers_nearby_count += bf->consumers_nearby.at(output);
					}

					if (consumers_nearby_count > 0) {
						prio += std::abs(management_data.get_military_number_at(107)) / 3;
					}
				}

				// Consider border with exemption of some huts
				if (!(bo.is(BuildingAttribute::kLumberjack) || bo.is(BuildingAttribute::kNeedsCoast) ||
				      bo.is(BuildingAttribute::kFisher))) {
					prio += recalc_with_border_range(*bf, prio);
				} else if (bf->near_border && (bo.is(BuildingAttribute::kLumberjack) ||
				                               bo.is(BuildingAttribute::kNeedsCoast))) {
					prio /= 2;
				}

			}  // production sites done
			else if (bo.type == BuildingObserver::Type::kMilitarysite) {

				prio += bo.primary_priority;

				// Two possibilities why to construct militarysite here
				if (!bf->defense_msite_allowed &&
				    (bf->nearest_buildable_spot_nearby < bo.desc->get_conquers() ||
				     bf->unowned_portspace_vicinity_nearby > 0) &&
				    (bf->military_in_constr_nearby + bf->military_unstationed) <
				       concurent_ms_in_constr_no_enemy) {
					// it will conquer new buildable spots for buildings or mines
				} else if (bf->defense_msite_allowed &&
				           (bf->military_in_constr_nearby + bf->military_unstationed) <
				              concurent_ms_in_constr_enemy_nearby) {
					// we need it to increase capacity on the field
					if (bo.fighting_type) {
						prio += 5;
					}
				} else {
					continue;
				}
				if (bf->unowned_mines_spots_nearby > 2 && bo.mountain_conqueror) {
					prio += 5;
				}
				prio += std::abs(management_data.get_military_number_at(35)) / 5 *
				        (static_cast<int16_t>(bo.desc->get_conquers()) -
				         static_cast<int16_t>(bf->nearest_buildable_spot_nearby));

				prio += bf->military_score_;

				// if place+building is not good enough
				if (prio <= persistent_data->target_military_score) {
					continue;
				}
				if (prio > persistent_data->ai_personality_mil_upper_limit) {
					persistent_data->ai_personality_mil_upper_limit = prio;
				}
			} else if (bo.type == BuildingObserver::Type::kWarehouse) {

				// exclude spots on border
				if (bf->near_border && !bo.is(BuildingAttribute::kPort)) {
					continue;
				}
				assert(bf->is_portspace != ExtendedBool::kUnset);
				if (bf->is_portspace != ExtendedBool::kTrue && bo.is(BuildingAttribute::kPort)) {
					continue;
				}

				if (!bo.is(BuildingAttribute::kPort)) {
					assert(numof_warehouses_in_const_ == 0);
					// New warehouse should not be build too close to another one
					if (bf->average_flag_dist_to_wh <= 15) {
						continue;
					}
				}

				prio += bo.primary_priority;
				prio += wh_distance_malus;  // Here it increases priority, more distant is better

				prio += bf->own_non_military_nearby * 3;

				// dont be close to enemies
				if (bf->enemy_nearby) {
					prio -= 40;
				}

				// being too close to a border is not good either
				if (((bf->unowned_land_nearby != 0u) || bf->enemy_owned_land_nearby > 10) &&
				    !bo.is(BuildingAttribute::kPort) && prio > 0) {
					prio /= 2;
					prio -= 10;
				}

			} else if (bo.type == BuildingObserver::Type::kTrainingsite) {

				// Even if a site is forced it has kNeeded necessity now
				assert(bo.primary_priority > 0 && bo.new_building == BuildingNecessity::kNeeded);

				prio += bo.primary_priority;

				prio -= wh_distance_malus;

				// for spots close to a border
				if (bf->near_border) {
					prio -= 5;
				}

				// take care about borders and enemies
				if (bf->enemy_nearby) {
					prio -= 20;
				}

				if ((bf->unowned_land_nearby != 0u) || (bf->enemy_owned_land_nearby != 0u)) {
					prio -= 15;
				}
			}

			// think of space consuming buildings nearby like farms or vineyards
			if (bo.type != BuildingObserver::Type::kMilitarysite) {
				prio -= bf->space_consumers_nearby * 10;
			}

			// Stop here, if priority is 0 or less.
			if (prio <= 0) {
				continue;
			}

			// Prefer road side fields
			prio += bf->preferred ? 5 : 0;

			// don't waste good land for small huts
			const bool space_stress = (spots_avail.at(Widelands::BUILDCAPS_MEDIUM) < 5 ||
			                           spots_avail.at(Widelands::BUILDCAPS_BIG) < 5);

			if (space_stress && bo.type == BuildingObserver::Type::kMilitarysite) {
				prio -= (bf->max_buildcap_nearby - bo.desc->get_size()) * 10;
			} else if (space_stress) {
				prio -= (bf->max_buildcap_nearby - bo.desc->get_size()) * 30;
			} else {
				prio -= (bf->max_buildcap_nearby - bo.desc->get_size()) * 5;
			}

			// prefer vicinity of ports (with exemption of warehouses)
			if (bf->port_nearby && bo.type == BuildingObserver::Type::kMilitarysite) {
				prio *= 2;
			}

			if (bo.type != BuildingObserver::Type::kMilitarysite && highest_nonmil_prio_ < prio) {
				highest_nonmil_prio_ = prio;
			}

			if (bo.type == BuildingObserver::Type::kMilitarysite) {
				if (prio <= persistent_data->target_military_score) {
					continue;
				}
			}

			if (prio > proposed_priority) {
				best_building = &bo;
				proposed_priority = prio;
				proposed_coords = bf->coords;
			}
		}  // ending loop over buildings
	}  // ending loop over fields

	// then try all mines_ - as soon as basic economy is build up.
	if (gametime > next_mine_construction_due_) {

		// not done here
		// update_all_mineable_fields(gametime);
		next_mine_construction_due_ = gametime + kNewMineConstInterval;

		if (!mineable_fields.empty()) {

			for (BuildingObserver& bo : buildings_) {
				if (productionsites.size() <= 8) {
					break;
				}

				if (bo.type != BuildingObserver::Type::kMine) {
					continue;
				}

				assert(bo.new_building != BuildingNecessity::kAllowed);

				// skip if a mine is not required
				if (bo.new_building != BuildingNecessity::kNeeded &&
				    bo.new_building != BuildingNecessity::kForced) {
					continue;
				}

				// iterating over fields
				for (MineableField* const mf : mineable_fields) {
					if (mf->field_info_expiration <= gametime) {
						continue;
					}

					if (mf->coords.field->get_resources() != bo.mines) {
						continue;
					}

					// Continue if field is blocked at the moment
					if (blocked_fields.is_blocked(mf->coords)) {
						continue;
					}

					int32_t prio = 0;
					Widelands::MapRegion<Widelands::Area<Widelands::FCoords>> mr(
					   map, Widelands::Area<Widelands::FCoords>(mf->coords, 2));
					do {
						if (bo.mines == mr.location().field->get_resources()) {
							prio += mr.location().field->get_resources_amount();
						}
					} while (mr.advance(map));

					prio /= 10;

					// Only build mines_ on locations where some material can be mined
					if (prio < 1) {
						continue;
					}

					// applying nearnest penalty
					prio -= mf->mines_nearby * std::abs(management_data.get_military_number_at(126));

					// applying max needed
					prio += bo.primary_priority;

					// prefer mines in the middle of mine fields of the
					// same type, so we add a small bonus here
					// depending on count of same mines nearby,
					// though this does not reflects how many resources
					// are (left) in nearby mines
					prio += mf->same_mine_fields_nearby;

					// Continue if field is blocked at the moment
					if (blocked_fields.is_blocked(mf->coords)) {
						continue;
					}

					// Prefer road side fields
					prio += mf->preferred ? 1 : 0;

					prio += bo.primary_priority;

					if (prio > proposed_priority) {
						best_building = &bo;
						proposed_priority = prio;
						proposed_coords = mf->coords;
					}

					if (prio > highest_nonmil_prio_) {
						highest_nonmil_prio_ = prio;
					}
				}  // end of evaluation of field
			}

		}  // section if mine size >0
	}  // end of mines_ section

	// if there is no winner:
	if (best_building == nullptr) {
		return false;
	}

	if (best_building->type == BuildingObserver::Type::kMilitarysite) {
		assert(proposed_priority >= persistent_data->least_military_score);
		persistent_data->target_military_score = proposed_priority;
		if (persistent_data->target_military_score >
		    persistent_data->ai_personality_mil_upper_limit) {
			persistent_data->ai_personality_mil_upper_limit = persistent_data->target_military_score;
		}
		assert(proposed_priority >= persistent_data->least_military_score);
	}

	// send the command to construct a new building
<<<<<<< HEAD
	verb_log_dbg_time(game().get_gametime(), "AI %d builds %s at %d,%d", player_number(),
	                  best_building->desc->name().c_str(), proposed_coords.x, proposed_coords.y);
	game().send_player_build_building(player_number(), proposed_coords, best_building->id);
=======
	verb_log_dbg_time(game().get_gametime(), "AI %u builds %s at %d,%d",
	                  static_cast<unsigned>(player_number()), best_building->desc->name().c_str(),
	                  proposed_coords.x, proposed_coords.y);
	game().send_player_build(player_number(), proposed_coords, best_building->id);
>>>>>>> 8c67fb9d
	blocked_fields.add(proposed_coords, game().get_gametime() + Duration(2 * 60 * 1000));

	// resetting new_building_overdue
	best_building->new_building_overdue = 0;

	// we block also nearby fields
	// if farms and so on, for quite a long time
	// if military sites only for short time for AI can update information on near buildable fields
	if ((best_building->is(BuildingAttribute::kSpaceConsumer) &&
	     !best_building->is(BuildingAttribute::kRanger)) ||
	    best_building->type == BuildingObserver::Type::kMilitarysite) {
		Time block_time(0);
		uint32_t block_area = 0;
		if (best_building->is(BuildingAttribute::kSpaceConsumer)) {
			if (spots_ > kSpotsEnough) {
				block_time = Time(45 * 60 * 1000);
			} else {
				block_time = Time(15 * 60 * 1000);
			}
			block_area = 5;
		} else {  // militray buildings for a very short time
			block_time = Time(25 * 1000);
			block_area = 6;
		}

		Widelands::MapRegion<Widelands::Area<Widelands::FCoords>> mr(
		   map, Widelands::Area<Widelands::FCoords>(map.get_fcoords(proposed_coords), block_area));
		do {
			blocked_fields.add(mr.location(), game().get_gametime() + Duration(block_time.get()));
		} while (mr.advance(map));
	}

	if (best_building->is(BuildingAttribute::kRecruitment)) {
		verb_log_info_time(gametime, "AI %2d: Building a recruitment site: %s\n", player_number(),
		                   best_building->name);
	}

	if (best_building->is(BuildingAttribute::kShipyard)) {
		verb_log_info_time(gametime, "AI %2d: Building a shipyard site: %s Prio:%d \n",
		                   player_number(), best_building->name, proposed_priority);
	}

	if (!(best_building->type == BuildingObserver::Type::kMilitarysite)) {
		best_building->construction_decision_time = gametime;
	} else {
		military_last_build_ = gametime;
		best_building->construction_decision_time = gametime - Duration(kBuildingMinInterval / 2);
	}

	// set the type of update that is needed
	if (best_building->type == BuildingObserver::Type::kMine) {
		next_mine_construction_due_ = gametime + kBusyMineUpdateInterval;
	}

	return true;
}

// Re-calculating warehouse to flag distances
void DefaultAI::check_flag_distances(const Time& gametime) {
	for (WarehouseSiteObserver& wh_obs : warehousesites) {
		const uint32_t this_wh_hash = wh_obs.site->get_position().hash();
		uint32_t highest_distance_set = 0;

		std::queue<Widelands::Flag*>
		   remaining_flags;  // only used to collect flags reachable walk over roads
		remaining_flags.push(&wh_obs.site->base_flag());
		flag_warehouse_distance.set_distance(
		   wh_obs.site->base_flag().get_position().hash(), 0, gametime, this_wh_hash);
		assert(flag_warehouse_distance.get_wh_distance(
		          wh_obs.site->base_flag().get_position().hash(), gametime, nullptr) == 0);

		// Algorithm to walk on roads
		// All nodes are marked as to_be_checked == true first and once the node is checked it is
		// changed to false. Under some conditions, the same node can be checked twice, the
		// to_be_checked can be set back to true. Because less hoops (fewer flag-to-flag roads) does
		// not always mean shortest road.
		while (!remaining_flags.empty()) {
			// looking for a node with shortest existing road distance from starting flag and one that
			// has to be checked Now going over roads leading from this flag
			const uint16_t current_flag_distance = flag_warehouse_distance.get_wh_distance(
			   remaining_flags.front()->get_position().hash(), gametime, nullptr);
			for (uint8_t i = Widelands::WalkingDir::FIRST_DIRECTION;
			     i <= Widelands::WalkingDir::LAST_DIRECTION; ++i) {
				Widelands::Road* const road = remaining_flags.front()->get_road(i);

				if (road == nullptr) {
					continue;
				}

				Widelands::Flag* endflag = &road->get_flag(Widelands::Road::FlagStart);

				if (endflag == remaining_flags.front()) {
					endflag = &road->get_flag(Widelands::Road::FlagEnd);
				}
				const uint16_t steps_count = road->get_path().get_nsteps();

				// Calculated distance can be used or ignored if f.e. longer than via other route
				bool const updated = flag_warehouse_distance.set_distance(
				   endflag->get_position().hash(), current_flag_distance + steps_count, gametime,
				   this_wh_hash);

				if (updated && highest_distance_set < current_flag_distance + steps_count) {
					highest_distance_set = current_flag_distance + steps_count;
				}

				if (updated) {
					remaining_flags.push(endflag);
				}
			}
			remaining_flags.pop();
		}
	}

	// Now let do some lazy pruning - remove the flags that were not updated for long
	flag_warehouse_distance.remove_old_flag(gametime);
}

// Dealing with diplomacy actions
void DefaultAI::diplomacy_actions(const Time& gametime) {

	const Widelands::PlayerNumber mypn = player_number();
	const Widelands::Player* me = game().get_player(mypn);
	const Widelands::TeamNumber mytn = me->team_number();
	const bool me_def = me->is_defeated();
	const bool me_alone = player_statistics.get_is_alone(mypn);

	// TODO(tothxa): detect and handle team changes since last stats update

	// TODO(tothxa): Check all uses whether it's safe to add an invalid value to the enum
	constexpr Widelands::DiplomacyAction kNoAction =
	   static_cast<Widelands::DiplomacyAction>(std::numeric_limits<uint8_t>::max());
	constexpr int32_t kNoScore = std::numeric_limits<int32_t>::min();

	int32_t plan_priority = 0;
	Widelands::DiplomacyAction planned_action = kNoAction;
	Widelands::PlayerNumber planned_opn = 0;
	int32_t planned_other_score = kNoScore;
	std::string planned_log_append_text;

	// If we are defeated or the last one in a team, then leave team, but check pending requests
	// first.
	// If alone, we may accept requests to join and cancel leaving.
	// If defeated, just clean up by rejecting everything.
	if (me->team_number() != 0 && (me_alone || me_def)) {
		planned_action = Widelands::DiplomacyAction::kLeaveTeam;
		plan_priority = me_alone ? 0 : std::numeric_limits<int32_t>::max();
		if (g_verbose) {
			planned_log_append_text = me_alone ? " as last one" : " as defeated";
			/* verb_ */ log_dbg_time(gametime,
			                         "AI Diplomacy: Player(%u) plans to leave team with priority %d",
			                         static_cast<unsigned int>(mypn), plan_priority);
		}
	}

	const int32_t my_team_score =
	   me_alone ? 0 : player_statistics.get_team_average_score(mytn, mypn);
	const std::string myts_s = me_alone ? "" : format(" with team score %d", my_team_score);

	// Check desirability of current team
	if (planned_action == kNoAction && !me_alone && my_team_score < 0 &&
	    (my_team_score < -10 || RNG::static_rand(8) == 0)) {
		planned_action = Widelands::DiplomacyAction::kLeaveTeam;
		plan_priority = -my_team_score;
		if (g_verbose) {
			planned_log_append_text = myts_s;
			/* verb_ */ log_dbg_time(gametime,
			                         "AI Diplomacy: Player(%u) plans to leave team with priority %d",
			                         static_cast<unsigned int>(mypn), plan_priority);
		}
	}

	// Check for undesirable teammates
	if (planned_action == kNoAction && player_statistics.get_worst_ally_score() < -15) {
		const uint8_t my_team_size = player_statistics.members_in_team(mytn);
		const int32_t team_vs_worst =
		   (my_team_size < 3 ? 0 : my_team_score) + player_statistics.get_worst_ally_score();
		if ((team_vs_worst > 0 && my_team_size > 3) ||
		    (team_vs_worst > -10 && RNG::static_rand(my_team_size * 2 - 2) > 0)) {
			verb_log_dbg_time(gametime,
			                  "AI Diplomacy: Player(%u) tolerates player (%u) with diploscore "
			                  "%d in team (%u)%s\n",
			                  static_cast<unsigned int>(mypn),
			                  static_cast<unsigned int>(player_statistics.get_worst_ally()),
			                  player_statistics.get_worst_ally_score(),
			                  static_cast<unsigned int>(mytn), myts_s.c_str());
		} else {
			planned_action = Widelands::DiplomacyAction::kLeaveTeam;
			plan_priority = std::max(0, -team_vs_worst);
			if (g_verbose) {
				planned_log_append_text =
				   format("%s because of player (%d) with diploscore %d", myts_s,
				          static_cast<unsigned int>(player_statistics.get_worst_ally()),
				          player_statistics.get_worst_ally_score());
				/* verb_ */ log_dbg_time(
				   gametime, "AI Diplomacy: Player(%u) plans to leave team with priority %d",
				   static_cast<unsigned int>(mypn), plan_priority);
			}
		}
	}

	// Decide pending requests
	for (const Widelands::Game::PendingDiplomacyAction& pda : game().pending_diplomacy_actions()) {
		if (pda.other == mypn) {
			const int32_t diploscore = player_statistics.get_diplo_score(pda.sender);
			const Widelands::TeamNumber other_tn = player_statistics.get_team_number(pda.sender);

			// We have to use team score changes to make it comparable with team leave priorities
			int32_t priority = 0;

			// We may still decide to stay if a strong enough player wants to join
			const bool plan_to_leave = planned_action == Widelands::DiplomacyAction::kLeaveTeam;

			// consider only if we are not defeated and if not resulting in a team win
			bool accept =
			   !me_def && player_statistics.members_in_team(
			                 pda.action == Widelands::DiplomacyAction::kInvite ? other_tn : mytn) <
			                 player_statistics.players_active() - 1;

			// accept if diploscore high, else accept only 50%
			accept =
			   accept && (diploscore >= std::max(my_team_score, 25) ||
			              (diploscore > std::max(my_team_score / 2, 15) && RNG::static_rand(2) == 0));

			if (pda.action == Widelands::DiplomacyAction::kJoin && accept) {
				// The amount by which this player would increase the team's average score
				priority = diploscore / player_statistics.members_in_team(mytn);
			}

			std::string other_team_score_str;

			if (pda.action == Widelands::DiplomacyAction::kInvite && accept) {
				const bool other_alone = player_statistics.get_is_alone(pda.sender);
				const int32_t ots = other_alone ?
				                       diploscore - static_cast<uint32_t>(RNG::static_rand(10)) :
				                       player_statistics.get_team_average_score(other_tn);
				if (!other_alone && g_verbose) {
					other_team_score_str = format(" and team score %d", ots);
				}
				const int32_t my_effective_ts = plan_to_leave ? 0 : my_team_score;
				accept = ots > my_effective_ts;
				priority = ots - my_effective_ts;
				if (accept && plan_to_leave) {
					// Replace plan to leave with accepting invite, which also leaves old team
					plan_priority = 0;
				}
			}

			accept = accept && (planned_action == kNoAction || plan_priority < priority);

			if (!accept) {
				verb_log_dbg_time(
				   gametime,
				   "AI Diplomacy: Player(%u)%s denies the %s of player (%u) with diploscore %d%s\n",
				   static_cast<unsigned int>(pda.other), myts_s.c_str(),
				   pda.action == Widelands::DiplomacyAction::kInvite ? "invitation" : "join request",
				   static_cast<unsigned int>(pda.sender), diploscore, other_team_score_str.c_str());
				game().send_player_diplomacy(pda.other,
				                             (pda.action == Widelands::DiplomacyAction::kInvite ?
				                                 Widelands::DiplomacyAction::kRefuseInvite :
				                                 Widelands::DiplomacyAction::kRefuseJoin),
				                             pda.sender);
			} else {
				if (planned_action != kNoAction) {
					verb_log_dbg_time(
					   gametime,
					   "AI Diplomacy: Player(%u) replaces plan: old priority: %d, new priority: %d",
					   static_cast<unsigned int>(mypn), plan_priority, priority);
					if (planned_action != Widelands::DiplomacyAction::kLeaveTeam) {
						verb_log_dbg_time(gametime,
						                  "AI Diplomacy: Player(%u)%s denies the %s of player (%u) with "
						                  "diploscore %d%s\n",
						                  static_cast<unsigned int>(mypn), myts_s.c_str(),
						                  planned_action == Widelands::DiplomacyAction::kAcceptInvite ?
						                     "invitation" :
						                     "join request",
						                  static_cast<unsigned int>(planned_opn), planned_other_score,
						                  planned_log_append_text.c_str());
						game().send_player_diplomacy(
						   mypn,
						   (planned_action == Widelands::DiplomacyAction::kAcceptInvite ?
						       Widelands::DiplomacyAction::kRefuseInvite :
						       Widelands::DiplomacyAction::kRefuseJoin),
						   planned_opn);
					}
				}
				planned_action = pda.action == Widelands::DiplomacyAction::kInvite ?
				                    Widelands::DiplomacyAction::kAcceptInvite :
				                    Widelands::DiplomacyAction::kAcceptJoin;
				planned_opn = pda.sender;
				planned_other_score = diploscore;
				plan_priority = priority;
				if (g_verbose) {
					planned_log_append_text = other_team_score_str;
					/* verb_ */ log_dbg_time(
					   gametime,
					   "AI Diplomacy: Player(%u) plans to accept the %s of player (%d) with priority %d",
					   static_cast<unsigned int>(mypn),
					   pda.action == Widelands::DiplomacyAction::kInvite ? "invitation" : "join request",
					   pda.sender, plan_priority);
				}
			}
		}
	}

	// Execute only one action that changes team line-ups
	if (planned_action != kNoAction) {
		assert(planned_action == Widelands::DiplomacyAction::kLeaveTeam ||
		       planned_action == Widelands::DiplomacyAction::kAcceptInvite ||
		       planned_action == Widelands::DiplomacyAction::kAcceptJoin);
		if (g_verbose) {
			std::string action_str = "join request";
			switch (planned_action) {
			case Widelands::DiplomacyAction::kLeaveTeam:
				verb_log_dbg_time(gametime, "AI Diplomacy: Player(%u) leaves team (%u)%s.\n",
				                  static_cast<unsigned int>(mypn), static_cast<unsigned int>(mytn),
				                  planned_log_append_text.c_str());
				break;

			case Widelands::DiplomacyAction::kAcceptInvite:
				action_str = "invitation";
				FALLS_THROUGH;
			case Widelands::DiplomacyAction::kAcceptJoin:
				assert(planned_other_score != kNoScore);
				verb_log_dbg_time(
				   gametime,
				   "AI Diplomacy: Player(%u)%s accepts the %s of player (%u) with diploscore %d%s.\n",
				   static_cast<unsigned int>(mypn), myts_s.c_str(), action_str.c_str(),
				   static_cast<unsigned int>(planned_opn), planned_other_score,
				   planned_log_append_text.c_str());
				break;

			default:
				NEVER_HERE();
			}
		}
		game().send_player_diplomacy(mypn, planned_action, planned_opn);

		// Team change invalidates statistics
		return;
	}

	// Look for players to invite or join
	for (Widelands::PlayerNumber opn = 1; opn <= game().map().get_nrplayers(); ++opn) {
		const Widelands::Player* other_player = game().get_player(opn);
		// other player needs to exist and different from us
		// we need to be still alive and we don't have send a request in last 5 + X minutes
		if (other_player == nullptr || opn == mypn ||
		    player_statistics.player_diplo_requested_lately(opn, gametime)) {
			continue;
		}
		if (player_statistics.get_diplo_score(opn) >= 35) {
			player_statistics.join_or_invite(opn, game(), gametime);  // may do nothing
		}
	}
}

// Here we pick about 25 roads and investigate them. If it is a dead end we dismantle it
bool DefaultAI::dismantle_dead_ends() {
	bool road_dismantled = false;
	const uint16_t stepping = roads.size() / 25 + 1;

	for (uint16_t i = 0; i < roads.size(); i += stepping) {
		const Widelands::Flag& roadstartflag = roads[i]->get_flag(Widelands::RoadBase::FlagStart);
		const Widelands::Flag& roadendflag = roads[i]->get_flag(Widelands::RoadBase::FlagEnd);

		if ((roadstartflag.get_building() == nullptr) && roadstartflag.is_dead_end()) {
			game().send_player_bulldoze(*const_cast<Widelands::Flag*>(&roadstartflag));
			road_dismantled = true;
		}

		if ((roadendflag.get_building() == nullptr) && roadendflag.is_dead_end()) {
			game().send_player_bulldoze(*const_cast<Widelands::Flag*>(&roadendflag));
			road_dismantled = true;
		}
	}
	return road_dismantled;
}

// improves current road system
bool DefaultAI::improve_roads(const Time& gametime) {

	// First try to dismantle some dead ends on road
	if (dead_ends_check_ || gametime.get() % 50 == 0) {
		if (dismantle_dead_ends()) {
			return true;
		}
		dead_ends_check_ = false;
		return false;
	}

	if (!roads.empty()) {
		const Widelands::Path& path = roads.front()->get_path();

		// first force a split on roads that are longer than 3 parts
		if (path.get_nsteps() > 3 && spots_ > kSpotsEnough) {
			const Widelands::Map& map = game().map();
			Widelands::CoordPath cp(map, path);
			// try to split after two steps
			Widelands::CoordPath::StepVector::size_type i = cp.get_nsteps() - 1;
			Widelands::CoordPath::StepVector::size_type j = 1;

			for (; i >= j; --i, ++j) {
				{
					const Widelands::Coords c = cp.get_coords().at(i);

					if ((map[c].nodecaps() & Widelands::BUILDCAPS_FLAG) != 0) {
						game().send_player_build_flag(player_number(), c);
						return true;
					}
				}
				{
					const Widelands::Coords c = cp.get_coords().at(j);

					if ((map[c].nodecaps() & Widelands::BUILDCAPS_FLAG) != 0) {
						game().send_player_build_flag(player_number(), c);
						return true;
					}
				}
			}

			// Unable to set a flag - perhaps the road was build stupid
			game().send_player_bulldoze(*const_cast<Widelands::Road*>(roads.front()));
			dead_ends_check_ = true;
			return true;
		}

		roads.push_back(roads.front());
		roads.pop_front();

		// Occasionaly (not more then once in 15 seconds) we test if the road can be dismantled
		// if there is shortage of spots we do it always
		if (last_road_dismantled_ + Duration(15 * 1000) < gametime &&
		    (gametime.get() % 40 == 0 || spots_ <= kSpotsEnough)) {
			const Widelands::Road& road = *roads.front();
			if (dispensable_road_test(*const_cast<Widelands::Road*>(&road))) {
				game().send_player_bulldoze(*const_cast<Widelands::Road*>(&road));
				last_road_dismantled_ = gametime;
				dead_ends_check_ = true;
				return true;
			}
		}
	}
	// now we rotate economies and flags to get one flag to go on with
	if (economies.empty()) {
		check_economies();
		return false;
	}

	if (economies.size() >= 2) {  // rotating economies
		economies.push_back(economies.front());
		economies.pop_front();
	}

	EconomyObserver* eco = economies.front();
	if (eco->flags.empty()) {
		check_economies();
		return false;
	}
	if (eco->flags.size() > 1) {
		eco->flags.push_back(eco->flags.front());
		eco->flags.pop_front();
	}

	const Widelands::Flag& flag = *eco->flags.front();

	// now we test if it is dead end flag, if yes, destroying it
	if (flag.is_dead_end() && flag.current_wares() == 0) {
		game().send_player_bulldoze(*const_cast<Widelands::Flag*>(&flag));
		eco->flags.pop_front();
		return true;
	}

	bool is_warehouse = false;
	if (Widelands::Building* b = flag.get_building()) {
		BuildingObserver& bo = get_building_observer(b->descr().name().c_str());
		if (bo.type == BuildingObserver::Type::kWarehouse) {
			is_warehouse = true;
		}
	}
	const uint32_t flag_coords_hash = flag.get_position().hash();

	if (flag_warehouse_distance.is_road_prohibited(flag_coords_hash, gametime)) {
		return false;
	}
	// TODO(Nordfriese): Someone should update the code since the big economy splitting for the
	// ferries
	const bool needs_warehouse = flag.get_economy(Widelands::wwWORKER)->warehouses().empty();

	// when deciding if we attempt to build a road from here we use probability
	uint16_t probability_score = 0;
	if (flag.nr_of_roadbases() == 1) {
		probability_score += 20;
	}
	if (is_warehouse && flag.nr_of_roadbases() <= 3) {
		probability_score += 20;
	}
	probability_score += flag.current_wares() * 5;
	if (needs_warehouse) {
		probability_score += 500;
	}
	if (RNG::static_rand(10) == 0) {
		probability_score +=
		   flag_warehouse_distance.get_wh_distance(flag_coords_hash, gametime, nullptr);
	}

	if (RNG::static_rand(200) < probability_score) {
		create_shortcut_road(flag, 14, gametime);
		return true;
	}

	return false;
}

// This function takes a road (road is smallest section of roads with two flags on the ends)
// look for longer section of road that starts and ends with building/road crossing
// and tries to find alternative route from one end flag to another.
// If route exists, it is not too long, and current road is not intensively used
// the road can be dismantled
bool DefaultAI::dispensable_road_test(const Widelands::Road& road) {

	Widelands::Flag& roadstartflag = road.get_flag(Widelands::RoadBase::FlagStart);
	Widelands::Flag& roadendflag = road.get_flag(Widelands::RoadBase::FlagEnd);

	// Calculating full road (from crossing/building to another crossing/building),
	// this means we calculate vector of all flags of the "full road"
	std::vector<Widelands::Flag*> full_road;
	full_road.push_back(&roadstartflag);
	full_road.push_back(&roadendflag);

	uint16_t road_length = road.get_path().get_nsteps();

	for (int j = 0; j < 2; ++j) {
		bool new_road_found = true;
		while (new_road_found && full_road.back()->nr_of_roadbases() <= 2 &&
		       full_road.back()->get_building() == nullptr) {
			new_road_found = false;
			for (uint8_t i = Widelands::WalkingDir::FIRST_DIRECTION;
			     i <= Widelands::WalkingDir::LAST_DIRECTION; ++i) {
				Widelands::Road* const near_road = full_road.back()->get_road(i);

				if (near_road == nullptr) {
					continue;
				}

				Widelands::Flag* other_end;
				if (near_road->get_flag(Widelands::RoadBase::FlagStart).get_position().hash() ==
				    full_road.back()->get_position().hash()) {
					other_end = &near_road->get_flag(Widelands::RoadBase::FlagEnd);
				} else {
					other_end = &near_road->get_flag(Widelands::RoadBase::FlagStart);
				}

				// Have we already the end of road in our full_road?
				if (std::find(full_road.begin(), full_road.end(), other_end) == full_road.end()) {
					full_road.push_back(other_end);
					road_length += near_road->get_path().get_nsteps();
					new_road_found = true;
					break;
				}
			}
		}
		// we walked to one end, now let revert the content of full_road and repeat in opposite
		// direction
		std::reverse(full_road.begin(), full_road.end());
	}

	// To make decision how intensively the road is used, we count wares on it, but we distinguish
	// situation when entire road has only 2 flags or is longer
	uint16_t wares_on_road = 0;
	assert(full_road.size() > 1);
	if (full_road.size() == 2) {
		wares_on_road = roadstartflag.current_wares() + roadendflag.current_wares();
	} else {
		// We count wares only on inner flags
		for (uint16_t k = 1; k < full_road.size() - 1; ++k) {
			wares_on_road += full_road[k]->current_wares();
		}
	}

	// If it by chance starts or ends next to a warehouse...
	if (Widelands::Building* b = full_road.front()->get_building()) {
		BuildingObserver& bo = get_building_observer(b->descr().name().c_str());
		if (bo.type == BuildingObserver::Type::kWarehouse) {
			return false;
		}
	}
	if (Widelands::Building* b = full_road.back()->get_building()) {
		BuildingObserver& bo = get_building_observer(b->descr().name().c_str());
		if (bo.type == BuildingObserver::Type::kWarehouse) {
			return false;
		}
	}

	if (wares_on_road > 8 || (spots_ > kSpotsEnough && wares_on_road > 5)) {
		return false;
	}

	std::priority_queue<NearFlag> queue;
	// only used to collect flags reachable walking over roads
	std::vector<NearFlag> reachableflags;

	queue.emplace(full_road.front(), 0);
	uint16_t alternative_path = std::numeric_limits<uint16_t>::max();
	const uint8_t checkradius = 3 * game().map().calc_distance(full_road.front()->get_position(),
	                                                           full_road.back()->get_position());

	// algorithm to walk on roads
	while (!queue.empty()) {

		// Testing if we stand on the roadendflag... if yes, the alternative path is found, no reason
		// to go on
		if (full_road.back()->get_position().x == queue.top().flag->get_position().x &&
		    full_road.back()->get_position().y == queue.top().flag->get_position().y) {
			alternative_path = queue.top().current_road_distance;
			break;
		}

		// If we were here, do not evaluate the flag again
		std::vector<NearFlag>::iterator f =
		   find(reachableflags.begin(), reachableflags.end(), queue.top().flag);
		if (f != reachableflags.end()) {
			queue.pop();
			continue;
		}

		reachableflags.push_back(queue.top());
		queue.pop();
		NearFlag& nf = reachableflags.back();

		// Now go over roads going from this flag
		for (uint8_t i = Widelands::WalkingDir::FIRST_DIRECTION;
		     i <= Widelands::WalkingDir::LAST_DIRECTION; ++i) {
			Widelands::Road* const near_road = nf.flag->get_road(i);

			if (near_road == nullptr) {
				continue;
			}

			// alternate road cannot lead via road to be dismantled
			if (near_road->serial() == road.serial()) {
				continue;
			}

			Widelands::Flag* endflag = &near_road->get_flag(Widelands::RoadBase::FlagStart);

			if (endflag == nf.flag) {
				endflag = &near_road->get_flag(Widelands::RoadBase::FlagEnd);
			}

			// When walking on nearby roads, we do not go too far from start and end of road
			const int32_t dist1 =
			   game().map().calc_distance(full_road.front()->get_position(), endflag->get_position());
			const int32_t dist2 =
			   game().map().calc_distance(full_road.back()->get_position(), endflag->get_position());
			if ((dist1 + dist2) > checkradius) {
				continue;
			}

			const uint32_t new_length = nf.current_road_distance + near_road->get_path().get_nsteps();
			queue.emplace(endflag, new_length);
		}
	}

	return alternative_path + wares_on_road <= road_length + 12;
}

// Trying to connect the flag to another one, be it from own economy
// or other economy
// The procedure is:
// - Collect all flags within checkradius into RoadCandidates, but first we dont even know if a road
// can be built to them
// - Walking over road network to collect info on flags that are accessible over road network
// - Then merge info from NearFlags to RoadCandidates and consider roads to few best candidates from
// RoadCandidates. We use score named "reduction" that is basically diff between connection over
// existing roads minus possible road from starting flag to candidate flag. Of course there are two
// special cases:
// - the candidate flag does not belong to the same economy, so no road connection exists
// - they are from same economy, but are connected beyond range of checkradius, so actual length of
// connection is not known
bool DefaultAI::create_shortcut_road(const Widelands::Flag& flag,
                                     uint16_t checkradius,
                                     const Time& gametime) {

	// Increasing the failed_connection_tries counter
	// At the same time it indicates a time an economy is without a warehouse
	// TODO(Nordfriese): Someone should update the code since the big economy splitting for the
	// ferries
	EconomyObserver* eco = get_economy_observer(flag.economy(Widelands::wwWORKER));
	// if we passed grace time this will be last attempt and if it fails
	// building is destroyed
	bool last_attempt_ = false;

	// this should not happen, but if the economy has a warehouse and a dismantle
	// grace time set, we must 'zero' the dismantle grace time
	if (!flag.get_economy(Widelands::wwWORKER)->warehouses().empty() &&
	    eco->dismantle_grace_time.is_valid()) {
		eco->dismantle_grace_time = Time();
	}

	// first we deal with situations when this is economy with no warehouses
	// and this is a flag belonging to a building/constructionsite
	// such economy must get dismantle grace time (if not set yet)
	// end sometimes extended checkradius
	if (flag.get_economy(Widelands::wwWORKER)->warehouses().empty() &&
	    (flag.get_building() != nullptr)) {

		// occupied military buildings get special treatment
		// (extended grace time + longer radius)
		bool occupied_military_ = false;
		Widelands::Building* b = flag.get_building();
		if (upcast(Widelands::MilitarySite, militb, b)) {
			occupied_military_ = !militb->soldier_control()->stationed_soldiers().empty();
		}

		// check if we are within grace time, if not or gracetime unset we need to do something
		// if we are within gracetime we do nothing (this loop is skipped)

		// if grace time is not set, this is probably first time without a warehouse and we must set
		// it
		if (eco->dismantle_grace_time.is_invalid()) {

			// constructionsites
			if (upcast(Widelands::ConstructionSite const, constructionsite, flag.get_building())) {
				BuildingObserver& bo =
				   get_building_observer(constructionsite->building().name().c_str());
				// first very special case - a port (in the phase of constructionsite)
				// this might be a new colonization port
				if (bo.is(BuildingAttribute::kPort)) {
					eco->dismantle_grace_time =
					   gametime + Duration(60 * 60 * 1000);  // one hour should be enough
				} else {  // other constructionsites, usually new (standalone) constructionsites
					eco->dismantle_grace_time =
					   gametime + Duration(30ULL * 1000 +  // very short time is enough
					                       (eco->flags.size() * 30 *
					                        1000));  // + 30 seconds for every flag in economy
				}

				// buildings
			} else {

				if (occupied_military_) {
					eco->dismantle_grace_time =
					   gametime + Duration((90ULL * 60 * 1000) + (eco->flags.size() * 20 * 1000));

				} else {  // for other normal buildings
					eco->dismantle_grace_time =
					   gametime + Duration((45ULL * 60 * 1000) + (eco->flags.size() * 20 * 1000));
				}
			}

			// we have passed grace_time - it is time to dismantle
		} else if (eco->dismantle_grace_time <= gametime) {
			last_attempt_ = true;
			// we increase a check radius in last attempt
			checkradius += 2;
		}

		// and bonus for occupied military buildings:
		if (occupied_military_) {
			checkradius += 4;
		}

		// and generally increase radius for unconnected buildings
		checkradius += 2;
	}

	// Now own roadfinding stuff
	const Widelands::Map& map = game().map();

	// Initializing new object of FlagsForRoads, we will push there all candidate flags
	// First we dont even know if a road can be built there (from current flag)
	// Adding also distance of this flag to nearest wh
	const uint32_t current_flag_dist_to_wh =
	   flag_warehouse_distance.get_wh_distance(flag.get_position().hash(), gametime, nullptr);

	FlagCandidates flag_candidates(current_flag_dist_to_wh);

	FindNodeWithFlagOrRoad functor;
	CheckStepRoadAI check(player_, Widelands::MOVECAPS_WALK, true);

	// get all flags within radius
	std::vector<Widelands::Coords> reachable;
	map.find_reachable_fields(
	   game(),
	   Widelands::Area<Widelands::FCoords>(map.get_fcoords(flag.get_position()), checkradius),
	   &reachable, check, functor);

	for (const Widelands::Coords& reachable_coords : reachable) {

		// ignore starting flag, of course
		if (reachable_coords == flag.get_position()) {
			continue;
		}

		const uint32_t reachable_coords_hash = reachable_coords.hash();

		// first make sure there is an immovable (should be, but still)
		Widelands::BaseImmovable* this_immovable = map[reachable_coords].get_immovable();
		if (upcast(Widelands::PlayerImmovable const, player_immovable, this_immovable)) {

			// if it is the road, make a flag there
			if (this_immovable->descr().type() == Widelands::MapObjectType::ROAD) {
				game().send_player_build_flag(player_number(), reachable_coords);
			}

			// do not go on if it is not a flag
			if (this_immovable->descr().type() != Widelands::MapObjectType::FLAG) {
				continue;
			}

			// testing if a flag/road's economy has a warehouse, if not we are not
			// interested to connect to it
			// TODO(Nordfriese): Someone should update the code since the big economy splitting for the
			// ferries
			if (player_immovable->economy(Widelands::wwWORKER).warehouses().empty()) {
				continue;
			}

			// This is a candidate, sending all necessary info to RoadCandidates
			const bool is_different_economy = (player_immovable->get_economy(Widelands::wwWORKER) !=
			                                   flag.get_economy(Widelands::wwWORKER));
			const uint16_t air_distance = map.calc_distance(flag.get_position(), reachable_coords);

			if (!flag_candidates.has_candidate(reachable_coords_hash) &&
			    !flag_warehouse_distance.is_road_prohibited(reachable_coords_hash, gametime)) {
				flag_candidates.add_flag(
				   reachable_coords_hash, is_different_economy,
				   flag_warehouse_distance.get_wh_distance(reachable_coords_hash, gametime, nullptr),
				   air_distance);
			}
		}
	}

	// now we walk over roads and if field is reachable by roads, we change the distance assigned
	// above
	std::map<uint32_t, NearFlag> nearflags;  // only used to collect flags reachable walk over roads
	nearflags[flag.get_position().hash()] = NearFlag(&flag, 0);

	collect_nearflags(nearflags, flag, checkradius);

	// Sending calculated walking costs from nearflags to RoadCandidates to update info on
	// Candidate flags/roads
	for (auto& nf_walk : nearflags) {
		const uint32_t nf_hash = nf_walk.second.flag->get_position().hash();
		// NearFlag contains also flags beyond check radius, these are not relevant for us
		if (flag_candidates.has_candidate(nf_hash)) {
			flag_candidates.set_cur_road_distance(nf_hash, nf_walk.second.current_road_distance);
		}
	}

	// Here we must consider how much are buildable fields lacking
	// the number will be transformed to a weight passed to findpath function
	int32_t fields_necessity = 0;
	if (spots_ < kSpotsTooLittle) {
		fields_necessity += 10;
	}
	if (map.allows_seafaring() && num_ports == 0) {
		fields_necessity += 10;
	}
	if (num_ports < 4) {
		fields_necessity += 5;
	}
	if (spots_ < kSpotsEnough) {
		fields_necessity += 5;
	}

	fields_necessity *= std::abs(management_data.get_military_number_at(64)) * 5;

	// Now we calculate roads from here to few best looking RoadCandidates....
	flag_candidates.sort_by_air_distance();
	uint32_t possible_roads_count = 0;
	for (const auto& flag_candidate : flag_candidates.flags()) {
		if (possible_roads_count > 10) {
			break;
		}
		const Widelands::Coords coords = Widelands::Coords::unhash(flag_candidate.coords_hash);
		Widelands::Path path;

		// value of pathcost is not important, it just indicates, that the path can be built
		// We send this information to RoadCandidates, with length of possible road if applicable
		const int32_t pathcost =
		   map.findpath(flag.get_position(), coords, 0, path, check, 0, fields_necessity);
		if (pathcost >= 0) {
			flag_candidates.set_road_possible(flag_candidate.coords_hash, path.get_nsteps());
			++possible_roads_count;
		}
	}

	// re-sorting again now by default by a score
	flag_candidates.sort();

	// Well and finally building the winning road (if any)
	const int32_t winner_min_score = (spots_ < kSpotsTooLittle) ? 50 : 25;

	FlagCandidates::Candidate* winner = flag_candidates.get_winner(winner_min_score);
	if (winner != nullptr) {
		const Widelands::Coords target_coords = Widelands::Coords::unhash(winner->coords_hash);

		// This is to prohibit the flag for some time but with exemption of warehouse
		if (flag_warehouse_distance.get_wh_distance(winner->coords_hash, gametime, nullptr) > 0) {
			flag_warehouse_distance.set_road_built(winner->coords_hash, gametime);
		}
		// and we straight away set distance of future flag
		flag_warehouse_distance.set_distance(
		   flag.get_position().hash(), winner->start_flag_dist_to_wh + winner->possible_road_distance,
		   gametime, 0);  // faking the warehouse

		Widelands::Path& path = *new Widelands::Path();
#ifndef NDEBUG
		const int32_t pathcost =
		   map.findpath(flag.get_position(), target_coords, 0, path, check, 0, fields_necessity);
		assert(pathcost >= 0);
#else
		map.findpath(flag.get_position(), target_coords, 0, path, check, 0, fields_necessity);
#endif
		game().send_player_build_road(player_number(), path);
		return true;
	}
	// We can't build a road so let's block the vicinity as an indication this area is not
	// connectible
	// Usually we block for 2 minutes, but if it is a last attempt we block for 10 minutes
	// Note: we block the vicinity only if this economy (usually a sole flag with a building) is not
	// connected to a warehouse
	// TODO(Nordfriese): Someone should update the code since the big economy splitting for the
	// ferries
	if (flag.get_economy(Widelands::wwWORKER)->warehouses().empty()) {

		// blocking only if latest block was less then 60 seconds ago or it is last attempt
		if (eco->fields_block_last_time + Duration((60 * 1000)) < gametime || last_attempt_) {
			eco->fields_block_last_time = gametime;

			const Duration block_time((last_attempt_ ? 10 : 2) * 60 * 1000);

			FindNodeAcceptAll buildable_functor;
			CheckStepOwnTerritory check_own(player_, Widelands::MOVECAPS_WALK, true);

			// get all flags within radius
			std::vector<Widelands::Coords> reachable_to_block;
			map.find_reachable_fields(
			   game(),
			   Widelands::Area<Widelands::FCoords>(map.get_fcoords(flag.get_position()), checkradius),
			   &reachable_to_block, check_own, buildable_functor);

			for (auto coords : reachable_to_block) {
				blocked_fields.add(coords, game().get_gametime() + block_time);
			}
		}

		// If it last attempt we also destroy the flag (with a building if any attached)
		if (last_attempt_) {
			remove_from_dqueue<Widelands::Flag>(eco->flags, &flag);
			game().send_player_bulldoze(*const_cast<Widelands::Flag*>(&flag));
			dead_ends_check_ = true;
			return true;
		}
	}
	return false;
}

void DefaultAI::collect_nearflags(std::map<uint32_t, NearFlag>& nearflags,
                                  const Widelands::Flag& flag,
                                  const uint16_t checkradius) {
	// Algorithm to walk on roads
	// All nodes are marked as to_be_checked == true first and once the node is checked it is changed
	// to false. Under some conditions, the same node can be checked twice, the to_be_checked can
	// be set back to true. Because less hoops (fewer flag-to-flag roads) does not always mean
	// shortest road.

	const Widelands::Map& map = game().map();

	for (;;) {
		// looking for a node with shortest existing road distance from starting flag and one that has
		// to be checked
		uint32_t start_field = kNoField;
		uint32_t nearest_distance = 10000;
		for (auto item : nearflags) {
			if (item.second.current_road_distance < nearest_distance && item.second.to_be_checked) {
				nearest_distance = item.second.current_road_distance;
				start_field = item.first;
			}
		}
		// OK, we failed to find a NearFlag where to_be_checked == true, so quitting the loop now
		if (start_field == kNoField) {
			break;
		}

		nearflags[start_field].to_be_checked = false;

		// Now going over roads leading from this flag
		for (uint8_t i = Widelands::WalkingDir::FIRST_DIRECTION;
		     i <= Widelands::WalkingDir::LAST_DIRECTION; ++i) {
			Widelands::Road* const road = nearflags[start_field].flag->get_road(i);

			if (road == nullptr) {
				continue;
			}

			Widelands::Flag* endflag = &road->get_flag(Widelands::Road::FlagStart);

			if (endflag == nearflags[start_field].flag) {
				endflag = &road->get_flag(Widelands::Road::FlagEnd);
			}

			const uint32_t endflag_hash = endflag->get_position().hash();

			const int32_t dist = map.calc_distance(flag.get_position(), endflag->get_position());

			if (dist > checkradius + 2) {  //  Testing bigger vicinity then checkradius....
				continue;
			}

			// There is few scenarios for this neighbour flag
			if (nearflags.count(endflag_hash) == 0) {
				// This is brand new flag
				// calculating diff how much closer we will get to the flag
				nearflags[endflag_hash] =
				   NearFlag(endflag, nearflags[start_field].current_road_distance +
				                        road->get_path().get_nsteps());
			} else {
				// We know about this flag already
				if (nearflags[endflag_hash].current_road_distance >
				    nearflags[start_field].current_road_distance + road->get_path().get_nsteps()) {
					// ..but this current connection is shorter than one found before
					nearflags[endflag_hash].current_road_distance =
					   nearflags[start_field].current_road_distance + road->get_path().get_nsteps();
					// So let re-check neighbours once more
					nearflags[endflag_hash].to_be_checked = true;
				}
			}
		}
	}
}

/**
 * Checks if anything in one of the economies changed and takes care for these
 * changes.
 *
 * \returns true, if something was changed.
 */
bool DefaultAI::check_economies() {
	while (!new_flags.empty()) {
		const Widelands::Flag& flag = *new_flags.front();
		new_flags.pop_front();
		// TODO(Nordfriese): Someone must urgently update the code since the big economy splitting for
		// the ferries
		get_economy_observer(flag.economy(Widelands::wwWORKER))->flags.push_back(&flag);
	}

	size_t eco_size = economies.size();
	for (std::deque<EconomyObserver*>::iterator obs_iter = economies.begin();
	     obs_iter != economies.end(); ++obs_iter) {
		// check if any flag has changed its economy
		std::deque<Widelands::Flag const*>& fl = (*obs_iter)->flags;

		for (std::deque<Widelands::Flag const*>::iterator j = fl.begin(); j != fl.end();) {
			if (&(*obs_iter)->economy != &(*j)->economy(Widelands::wwWORKER)) {
				// the flag belongs to other economy so we must assign it there
				get_economy_observer((*j)->economy(Widelands::wwWORKER))->flags.push_back(*j);
				// and erase from this economy's observer
				j = fl.erase(j);
				if (eco_size != economies.size()) {
					// economies was modified, so obs_iter is invalid now.
					return true;
				}
			} else {
				++j;
			}
		}

		// if there are no more flags in this economy,
		// we no longer need it's observer
		if ((*obs_iter)->flags.empty()) {
			delete *obs_iter;
			economies.erase(obs_iter);
			return true;
		}
	}
	return false;
}

/**
 * checks the first productionsite in list, takes care if it runs out of
 * resources and finally reenqueues it at the end of the list.
 *
 * \returns true, if something was changed.
 */
bool DefaultAI::check_productionsites(const Time& gametime) {
	if (productionsites.empty()) {
		return false;
	}

	// Reorder and set new values; - better now because there are multiple returns in the function
	productionsites.push_back(productionsites.front());
	productionsites.pop_front();

	// Get link to productionsite that should be checked
	ProductionSiteObserver& site = productionsites.front();

	// Inform if we are above ai type limit.
	if (site.bo->total_count() > site.bo->cnt_limit_by_aimode) {
		verb_log_warn_time(gametime, "AI check_productionsites: Too many %s: %u, ai limit: %u\n",
		                   site.bo->name, site.bo->total_count(), site.bo->cnt_limit_by_aimode);
	}

	// first we werify if site is working yet (can be unoccupied since the start)
	if (!site.site->can_start_working()) {
		site.unoccupied_till = game().get_gametime();
	}

	// is it connected to wh at all?
	// TODO(Nordfriese): Someone should update the code since the big economy splitting for the
	// ferries
	const bool connected_to_wh = !site.site->get_economy(Widelands::wwWORKER)->warehouses().empty();

	// do not dismantle or upgrade the same type of building too soon - to give some time to update
	// statistics
	if (game().get_gametime() <
	    site.bo->last_dismantle_time +
	       Duration((std::abs(management_data.get_military_number_at(164)) / 25 + 1) * 60 * 1000)) {
		return false;
	}

	const Widelands::Map& map = game().map();

	// First we check if we must release an experienced worker
	// iterate over all working positions of the actual productionsite
	for (uint8_t i = 0; i < site.site->descr().nr_working_positions(); i++) {
		// get the pointer to the worker assigned to the actual position
		const Widelands::Worker* cw = site.site->working_positions()->at(i).worker.get(game());
		if (cw != nullptr) {  // a worker is assigned to the position
			// get the descritpion index of the worker assigned on this position
			Widelands::DescriptionIndex current_worker = cw->descr().worker_index();
			// if description indexes of assigned worker and normal worker differ
			// (this means an experienced worker is assigned to the position)
			// and we have none of the experienced workers on stock
			if (current_worker != site.bo->positions.at(i) &&
			    calculate_stocklevel(current_worker, WareWorker::kWorker) < 1) {
				// kick out the worker
				game().send_player_evict_worker(
				   *site.site->working_positions()->at(i).worker.get(game()));
				return true;
			}
		}
	}

	// The code here is bit complicated
	// a) Either this site is pending for upgrade, if ready, order the upgrade
	// b) other site of type is pending for upgrade
	// c) if none of above, we can consider upgrade of this one

	const Widelands::DescriptionIndex enhancement = site.site->descr().enhancement();

	bool considering_upgrade = enhancement != Widelands::INVALID_INDEX;

	if (considering_upgrade && !basic_economy_established &&
	    management_data.f_neuron_pool[17].get_position(2)) {
		const Widelands::BuildingDescr& bld = *tribe_->get_building_descr(enhancement);
		BuildingObserver& en_bo = get_building_observer(bld.name().c_str());
		if (en_bo.basic_amount < 1) {
			considering_upgrade = false;
		}
	}

	// First we check for rare case when input wares are set to 0 but AI is not aware that
	// the site is pending for upgrade - one possible cause is this is a freshly loaded game
	if (!site.upgrade_pending) {
		bool resetting_wares = false;
		for (const auto& queue : site.site->inputqueues()) {
			if (queue->get_max_fill() == 0) {
				resetting_wares = true;
				game().send_player_set_input_max_fill(
				   *site.site, queue->get_index(), queue->get_type(), queue->get_max_size());
			}
		}
		if (resetting_wares) {
			verb_log_info_time(gametime,
			                   " %d: AI: input queues were reset to max for %s (game just loaded?)\n",
			                   player_number(), site.bo->name);
			return true;
		}
	}

	if (site.upgrade_pending) {
		// The site is in process of emptying its input queues
		// Do nothing when some wares are left, but do not wait more then 4 minutes
		if (site.bo->construction_decision_time + Duration(4 * 60 * 1000) > gametime &&
		    !set_inputs_to_zero(site)) {
			return false;
		}
		assert(site.bo->cnt_upgrade_pending == 1);
		assert(enhancement != Widelands::INVALID_INDEX);
		game().send_player_enhance_building(*site.site, enhancement, true);
		return true;
	}
	if (site.bo->cnt_upgrade_pending > 0) {
		// some other site of this type is in pending for upgrade
		assert(site.bo->cnt_upgrade_pending == 1);
		return false;
	}
	assert(site.bo->cnt_upgrade_pending == 0);

	// Of course type of productionsite must be allowed
	if (considering_upgrade && !player_->is_building_type_allowed(enhancement)) {
		considering_upgrade = false;
	}

	// Site must be connected to warehouse
	if (considering_upgrade && !connected_to_wh) {
		considering_upgrade = false;
	}

	// If upgrade produces new outputs, we upgrade unless the site is younger
	// then 10 minutes. Otherwise the site must be older then 20 minutes and
	// gametime > 45 minutes.
	if (considering_upgrade) {
		const Widelands::BuildingDescr& bld = *tribe_->get_building_descr(enhancement);
		BuildingObserver& en_bo = get_building_observer(bld.name().c_str());
		Widelands::FCoords f = map.get_fcoords(site.site->get_position());
		BuildableField bf(f);
		update_buildable_field(bf);

		if (site.bo->is(BuildingAttribute::kUpgradeExtends)) {
			if (gametime < site.built_time + Duration(10 * 60 * 1000)) {
				considering_upgrade = false;
			}
		} else {
			if (gametime < Time(45 * 60 * 1000) ||
			    gametime < site.built_time + Duration(20 * 60 * 1000)) {
				considering_upgrade = false;
			}
		}
		// if supporters are required only upgrade if there are any nearby
		if (en_bo.requires_supporters && bf.supporters_nearby.count(en_bo.name) < 1) {
			considering_upgrade = false;
		}
		// if upgraded building is part of basic economy we allow earlier upgrade
		if (en_bo.cnt_built < en_bo.basic_amount) {
			considering_upgrade = true;
		}
	}

	// No upgrade without proper workers
	if (considering_upgrade && !site.site->has_workers(enhancement, game())) {
		const Widelands::BuildingDescr& bld = *tribe_->get_building_descr(enhancement);
		BuildingObserver& en_bo = get_building_observer(bld.name().c_str());
		if (get_stocklevel(en_bo, gametime, WareWorker::kWorker) < 1) {
			considering_upgrade = false;
		}
	}

	if (considering_upgrade) {

		const Widelands::BuildingDescr& bld = *tribe_->get_building_descr(enhancement);
		BuildingObserver& en_bo = get_building_observer(bld.name().c_str());
		bool doing_upgrade = false;

		// 10 minutes is a time to productions statics to settle
		if ((en_bo.last_building_built.is_invalid() ||
		     gametime - en_bo.last_building_built >= Duration(10 * 60 * 1000)) &&
		    (en_bo.cnt_under_construction + en_bo.unoccupied_count) == 0) {

			// forcing first upgrade
			if (en_bo.total_count() == 0 &&
			    (site.bo->cnt_built > 1 || site.bo->is(BuildingAttribute::kUpgradeSubstitutes))) {
				doing_upgrade = true;
			}

			if (en_bo.total_count() == 1 &&
			    (site.bo->cnt_built > 1 || site.bo->is(BuildingAttribute::kUpgradeSubstitutes))) {
				if (en_bo.current_stats > 55) {
					doing_upgrade = true;
				}
			}

			if (en_bo.total_count() > 1 &&
			    (site.bo->cnt_built > 2 || site.bo->is(BuildingAttribute::kUpgradeSubstitutes))) {
				if (en_bo.current_stats > 75) {
					doing_upgrade = true;
				}
			}

			// Don't forget about limitation of number of buildings
			if (en_bo.aimode_limit_status() != AiModeBuildings::kAnotherAllowed) {
				doing_upgrade = false;
			}
		}

		// Here we just restrict input wares to 0 and set flag 'upgrade_pending' to true
		if (doing_upgrade) {
			set_inputs_to_zero(site);
			site.bo->construction_decision_time = gametime;
			en_bo.construction_decision_time = gametime;
			site.upgrade_pending = true;
			++site.bo->cnt_upgrade_pending;
			return true;
		}
	}

	// Barracks
	if (site.bo->is(BuildingAttribute::kBarracks)) {
		// If we somehow have more than one barracks we will dismantle current one
		if (site.bo->total_count() > 1) {
			verb_log_info_time(
			   gametime,
			   "AI %2d: We have %u barracks, that is not supported by AI and if caused by AI it is an "
			   "error; dismantling the barracks at %3dx%3d\n",
			   player_number(), site.bo->total_count(), site.site->get_position().x,
			   site.site->get_position().y);
			if (connected_to_wh) {
				game().send_player_dismantle(*site.site, true);
			} else {
				game().send_player_bulldoze(*site.site);
			}
			return true;
		}

		assert(site.bo->total_count() == 1);
		for (const auto& queue : site.site->inputqueues()) {
			if (queue->get_max_fill() > 4) {
				game().send_player_set_input_max_fill(
				   *site.site, queue->get_index(), queue->get_type(), 4);
			}
		}

		// AI takes multiple inputs into account and makes decision if barracks to be stopped/started
		int16_t tmp_score = 0;
		int16_t inputs[kFNeuronBitSize] = {0};
		const Widelands::PlayerNumber pn = player_number();
		tmp_score += static_cast<int>(soldier_status_ == SoldiersStatus::kBadShortage) * 8;
		tmp_score += static_cast<int>(soldier_status_ == SoldiersStatus::kShortage) * 4;
		tmp_score += static_cast<int>(soldier_status_ == SoldiersStatus::kEnough) * 2;
		tmp_score += static_cast<int>(soldier_status_ == SoldiersStatus::kFull) * 1;
		inputs[2] =
		   static_cast<int>(expansion_type.get_expansion_type() == ExpansionMode::kEconomy) * -1;
		inputs[3] =
		   static_cast<int>(expansion_type.get_expansion_type() == ExpansionMode::kSpace) * 1;
		inputs[4] = -1;
		inputs[5] = -2;
		inputs[6] = -3;
		inputs[14] = static_cast<int>(player_statistics.get_player_power(pn) <
		                              player_statistics.get_old_player_power(pn)) *
		             1;
		inputs[15] = static_cast<int>(player_statistics.get_player_power(pn) <
		                              player_statistics.get_old60_player_power(pn)) *
		             1;
		inputs[16] = static_cast<int>(player_statistics.get_player_power(pn) >
		                              player_statistics.get_old_player_power(pn)) *
		             1;
		inputs[17] = static_cast<int>(player_statistics.get_player_power(pn) >
		                              player_statistics.get_old60_player_power(pn)) *
		             1;
		inputs[18] =
		   static_cast<int>(expansion_type.get_expansion_type() == ExpansionMode::kSpace) * -1;
		inputs[19] =
		   static_cast<int>(expansion_type.get_expansion_type() == ExpansionMode::kEconomy) * 1;
		inputs[20] = 1;
		inputs[21] = 2;
		inputs[22] = 3;
		inputs[23] = (ts_without_trainers_ > 0) ? -1 : 0;
		inputs[24] = (ts_without_trainers_ > 0) ? -2 : 0;
		inputs[25] = (ts_without_trainers_ > 0) ? -3 : 0;
		for (uint8_t i = 0; i < kFNeuronBitSize; ++i) {
			if (management_data.f_neuron_pool[24].get_position(i)) {
				tmp_score += inputs[i];
			}
		}

		// starting the site
		if (site.site->is_stopped() && tmp_score >= 0) {
			game().send_player_start_stop_building(*site.site);
			for (const auto& queue : site.site->inputqueues()) {
				game().send_player_set_input_max_fill(
				   *site.site, queue->get_index(), queue->get_type(), 4);
			}
		}
		// stopping the site
		if (!site.site->is_stopped() && tmp_score < 0) {
			game().send_player_start_stop_building(*site.site);
			for (const auto& queue : site.site->inputqueues()) {
				game().send_player_set_input_max_fill(
				   *site.site, queue->get_index(), queue->get_type(), 2);
			}
		}
	}

	// Lumberjack / Woodcutter handling
	if (site.bo->is(BuildingAttribute::kLumberjack)) {

		// do not dismantle immediately
		if ((game().get_gametime() - site.built_time) < Duration(6 * 60 * 1000)) {
			return false;
		}

		// Do not destruct the last few lumberjacks
		if (site.bo->cnt_built <= site.bo->cnt_target) {
			return false;
		}

		if (site.site->get_statistics_percent() >
		    std::abs(management_data.get_military_number_at(117)) / 2) {
			return false;
		}

		unsigned trees_nearby = find_immovables_nearby(site.site->descr().collected_attributes(),
		                                               map.get_fcoords(site.site->get_position()),
		                                               site.bo->desc->workarea_info_);

		if (trees_nearby > trees_nearby_treshold_ / 3) {
			return false;
		}

		// so finally we dismantle the lumberjack
		site.bo->last_dismantle_time = game().get_gametime();
		if (connected_to_wh) {
			game().send_player_dismantle(*site.site, true);
		} else {
			game().send_player_bulldoze(*site.site);
		}

		return true;
	}

	// Wells handling
	if (site.bo->is(BuildingAttribute::kWell)) {
		// Never get below target count of wells
		if (site.bo->total_count() <= site.bo->cnt_target) {
			return false;
		}

		if (site.unoccupied_till + Duration(6 * 60 * 1000) < gametime &&
		    site.site->get_statistics_percent() == 0) {
			site.bo->last_dismantle_time = gametime;
			if (connected_to_wh) {
				game().send_player_dismantle(*site.site, true);
			} else {
				game().send_player_bulldoze(*site.site);
			}

			return true;
		}

		// do not consider dismantling if we are under target
		if (site.bo->last_dismantle_time + Duration(90 * 1000) > game().get_gametime()) {
			return false;
		}

		// now we test the stocklevel and dismantle the well if we have enough water
		// but first we make sure we do not dismantle a well too soon
		// after dismantling previous one
		if (get_stocklevel(*site.bo, gametime) > 250 + productionsites.size() * 5) {  // dismantle
			site.bo->last_dismantle_time = game().get_gametime();
			if (connected_to_wh) {
				game().send_player_dismantle(*site.site, true);
			} else {
				game().send_player_bulldoze(*site.site);
			}
			return true;
		}

		return false;
	}

	// Quarry handling
	if (site.bo->is(BuildingAttribute::kNeedsRocks)) {

		unsigned rocks_nearby = find_immovables_nearby(site.site->descr().collected_attributes(),
		                                               map.get_fcoords(site.site->get_position()),
		                                               site.bo->desc->workarea_info_);

		if (rocks_nearby == 0) {
			// destruct the building and it's flag (via flag destruction)
			// the destruction of the flag avoids that defaultAI will have too many
			// unused roads - if needed the road will be rebuild directly.
			if (connected_to_wh) {
				game().send_player_dismantle(*site.site, true);
			} else {
				game().send_player_bulldoze(*site.site);
			}
			return true;
		}

		if (site.unoccupied_till + Duration(6 * 60 * 1000) < gametime &&
		    site.site->get_statistics_percent() == 0) {
			// it is possible that there are rocks but quarry is not able to mine them
			site.bo->last_dismantle_time = game().get_gametime();
			if (connected_to_wh) {
				game().send_player_dismantle(*site.site, true);
			} else {
				game().send_player_bulldoze(*site.site);
			}

			return true;
		}

		return false;
	}

	// All other SPACE_CONSUMERS without input and above target_count
	if (site.bo->inputs.empty()                  // does not consume anything
	    && site.bo->supported_producers.empty()  // not a renewing building (forester...)
	    && site.bo->is(BuildingAttribute::kSpaceConsumer) &&
	    !site.bo->is(BuildingAttribute::kRanger)) {

		// if we have more buildings then target
		if ((site.bo->cnt_built - site.bo->unconnected_count) > site.bo->cnt_target &&
		    site.unoccupied_till +
		          Duration((std::abs(management_data.get_military_number_at(166)) / 5 + 1) * 60 *
		                   1000) <
		       gametime &&
		    site.site->can_start_working()) {

			if (site.site->get_statistics_percent() < 30 && get_stocklevel(*site.bo, gametime) > 100) {
				site.bo->last_dismantle_time = game().get_gametime();
				if (connected_to_wh) {
					game().send_player_dismantle(*site.site, true);
				} else {
					game().send_player_bulldoze(*site.site);
				}
				return true;
			}
		}

		// a building can be dismanteld if it performs too bad, if it is not the last one
		if (site.site->get_statistics_percent() <= 10 && site.bo->cnt_built > 1 &&
		    site.unoccupied_till +
		          Duration((std::abs(management_data.get_military_number_at(167)) / 5 + 1) * 60 *
		                   1000) <
		       gametime &&
		    site.site->can_start_working() &&
		    get_stocklevel(*site.bo, gametime) >
		       static_cast<unsigned int>(
		          (std::abs(management_data.get_military_number_at(168)) / 5))) {

			if (connected_to_wh) {
				game().send_player_dismantle(*site.site, true);
			} else {
				game().send_player_bulldoze(*site.site);
			}
			return true;
		}

		// Blocking the vicinity if too low performance and ware is still needed
		if (site.site->get_statistics_percent() <= 50 || get_stocklevel(*site.bo, gametime) < 5) {
			Widelands::MapRegion<Widelands::Area<Widelands::FCoords>> mr(
			   map, Widelands::Area<Widelands::FCoords>(
			           map.get_fcoords(site.site->base_flag().get_position()), 5));
			do {
				blocked_fields.add(mr.location(), gametime + Duration(5 * 60 * 100));
			} while (mr.advance(map));
		}

		return false;
	}

	// buildings with inputs, checking if we can a dismantle some due to low performance
	if (!site.bo->inputs.empty() && (site.bo->cnt_built - site.bo->unoccupied_count) >= 3 &&
	    site.site->can_start_working() &&
	    check_building_necessity(*site.bo, PerfEvaluation::kForDismantle, gametime) ==
	       BuildingNecessity::kNotNeeded &&
	    gametime - site.bo->last_dismantle_time >
	       Duration(static_cast<uint32_t>(
	          (std::abs(management_data.get_military_number_at(169)) / 5 + 1) * 60 * 1000)) &&
	    site.bo->current_stats > site.site->get_statistics_percent() &&  // underperformer
	    (game().get_gametime() - site.unoccupied_till) > Duration(10 * 60 * 1000) &&
	    !site.bo->is(BuildingAttribute::kShipyard)) {

		site.bo->last_dismantle_time = game().get_gametime();

		if (connected_to_wh) {
			game().send_player_dismantle(*site.site, true);
		} else {
			game().send_player_bulldoze(*site.site);
		}
		return true;
	}

	// remaining buildings without inputs and not supporting ones (fishers only left probably and
	// hunters)
	if (site.bo->inputs.empty() && site.bo->supported_producers.empty() &&
	    site.site->can_start_working() && !site.bo->is(BuildingAttribute::kSpaceConsumer) &&
	    site.site->get_statistics_percent() < 5 &&
	    ((game().get_gametime() - site.built_time) > Duration(10 * 60 * 1000))) {

		site.bo->last_dismantle_time = game().get_gametime();
		if (connected_to_wh) {
			game().send_player_dismantle(*site.site, true);
		} else {
			game().send_player_bulldoze(*site.site);
		}
		return true;
	}

	// supporting productionsites (rangers)
	// stop/start them based on stock avaiable
	if (!site.bo->supported_producers.empty()) {

		if (!site.bo->is(BuildingAttribute::kRanger)) {
			// other supporting sites, like fish breeders, gamekeepers are not dismantled at all
			return false;
		}

		// dismantling the rangers hut, but only if we have them above a target
		if (wood_policy_.at(site.bo->id) == WoodPolicy::kDismantleRangers &&
		    site.bo->cnt_built > site.bo->cnt_target) {

			site.bo->last_dismantle_time = game().get_gametime();
			if (connected_to_wh) {
				game().send_player_dismantle(*site.site, true);
			} else {
				game().send_player_bulldoze(*site.site);
			}
			return true;
		}

		// stopping a ranger (sometimes the policy can be kDismantleRangers,
		// but we still preserve some rangers for sure)
		if ((wood_policy_.at(site.bo->id) == WoodPolicy::kStopRangers ||
		     wood_policy_.at(site.bo->id) == WoodPolicy::kDismantleRangers) &&
		    !site.site->is_stopped()) {

			game().send_player_start_stop_building(*site.site);
			return false;
		}

		uint8_t trees_nearby = 0;
		for (const auto& supported_building : site.bo->supported_producers) {
			trees_nearby += find_immovables_nearby(supported_building.second->collected_attributes(),
			                                       map.get_fcoords(site.site->get_position()),
			                                       site.bo->desc->workarea_info_);
		}

		// stop ranger if enough trees around regardless of policy
		if (trees_nearby > 25) {
			if (!site.site->is_stopped()) {
				game().send_player_start_stop_building(*site.site);
			}
			// if not enough trees nearby, we can start them if required
		} else if ((wood_policy_.at(site.bo->id) == WoodPolicy::kAllowRangers) &&
		           site.site->is_stopped()) {
			game().send_player_start_stop_building(*site.site);
		}
	}

	return false;
}

/**
 * checks the first mine in list, takes care if it runs out of
 * resources and finally reenqueues it at the end of the list.
 *
 * \returns true, if something was changed.
 */
bool DefaultAI::check_mines_(const Time& gametime) {
	if (mines_.empty()) {
		return false;
	}

	// Reorder and set new values; - due to returns within the function
	mines_.push_back(mines_.front());
	mines_.pop_front();

	// Get link to productionsite that should be checked
	ProductionSiteObserver& site = mines_.front();

	// TODO(Nordfriese): Someone should update the code since the big economy splitting for the
	// ferries
	const bool connected_to_wh = !site.site->get_economy(Widelands::wwWORKER)->warehouses().empty();

	// First we dismantle mines that are marked as such, generally we wait till all wares all gone
	if (site.dismantle_pending_since.is_valid()) {
		assert(site.dismantle_pending_since <= gametime);
		if (set_inputs_to_zero(site) ||
		    site.dismantle_pending_since + Duration(5 * 60 * 1000) < gametime) {
			if (connected_to_wh) {
				game().send_player_dismantle(*site.site, true);
			} else {
				game().send_player_bulldoze(*site.site);
			}

			return true;
		}
		if (site.dismantle_pending_since + Duration(3 * 60 * 1000) < gametime) {
			stop_site(site);
			return false;
		}
		return false;
	}
	if (site.site->can_start_working()) {
		set_inputs_to_max(site);
	} else {
		set_inputs_to_zero(site);
	}

	// First we check if we must release an experienced worker
	for (uint8_t i = 0; i < site.site->descr().nr_working_positions(); i++) {
		const Widelands::Worker* cw = site.site->working_positions()->at(i).worker.get(game());
		if (cw != nullptr) {
			Widelands::DescriptionIndex current_worker = cw->descr().worker_index();
			if (current_worker != site.bo->positions.at(i) &&
			    calculate_stocklevel(current_worker, WareWorker::kWorker) < 1) {
				game().send_player_evict_worker(
				   *site.site->working_positions()->at(i).worker.get(game()));
				return true;
			}
		}
	}

	// Single _critical is a critical mine if it is the only one of its type, so it needs special
	// treatment
	bool single_critical = false;
	if ((site.bo->is(BuildingAttribute::kBuildingMatProducer) ||
	     site.bo->mines == iron_resource_id) &&
	    mines_per_type[site.bo->mines].finished == 1) {
		single_critical = true;
	}

	// first get rid of mines that have been  missing workers for some time (10 minutes),
	// released worker (if any) can be useful elsewhere !
	if (!single_critical && site.built_time + Duration(10 * 60 * 1000) < gametime &&
	    !site.site->can_start_working() && mines_per_type[site.bo->mines].total_count() > 2) {
		initiate_dismantling(site, gametime);
		return false;
	}

	// to avoid problems with uint underflow, we discourage considerations below
	if (gametime < Time(10 * 60 * 1000)) {
		return false;
	}

	// After 15 minutes in existence we check whether a miner is needed for a critical unoccupied
	// mine elsewhere
	if (site.built_time + Duration(15 * 60 * 1000) < gametime) {
		if (!mines_per_type[site.bo->mines].is_critical && critical_mine_unoccupied(gametime)) {
			for (uint8_t i = 0; i < site.site->descr().nr_working_positions(); i++) {
				const Widelands::Worker* cw = site.site->working_positions()->at(i).worker.get(game());
				if (cw != nullptr) {
					game().send_player_evict_worker(
					   *site.site->working_positions()->at(i).worker.get(game()));
				}
			}
			return true;
		}
	}

	// if mine is working, doing nothing
	if (site.no_resources_since.is_invalid() ||
	    gametime < site.no_resources_since + Duration(5 * 60 * 1000)) {
		return false;
	}

	// Out of resources, first check whether a mine is not needed for critical mine
	if (!mines_per_type[site.bo->mines].is_critical && critical_mine_unoccupied(gametime)) {
		initiate_dismantling(site, gametime);
		return true;
	}

	// Check whether building is enhanceable. If yes consider an upgrade.
	const Widelands::DescriptionIndex enhancement = site.site->descr().enhancement();
	bool has_upgrade = false;
	if (enhancement != Widelands::INVALID_INDEX) {
		if (player_->is_building_type_allowed(enhancement)) {
			has_upgrade = true;
		}
	}

	// every type of mine has minimal number of mines that are to be preserved
	// (we will not dismantle even if there are no mineable resources left for this level of mine
	// and output is not needed)
	bool forcing_upgrade = false;
	const uint16_t minimal_mines_count =
	   (site.bo->is(BuildingAttribute::kBuildingMatProducer)) ? 2 : 1;
	if (has_upgrade && mines_per_type[site.bo->mines].total_count() <= minimal_mines_count) {
		forcing_upgrade = true;
	}

	// dismantling a mine
	if (!has_upgrade ||
	    (site.no_resources_since + Duration(30 * 60 * 1000) < gametime && !forcing_upgrade)) {
		// If no upgrade, now; if having an upgrade, after half an hour.
		initiate_dismantling(site, gametime);
		return true;
	}

	// if we are here, a mine is upgradeable

	// if we don't need the output, and we have other buildings of the same type, the function
	// returns
	// and building will be dismantled later.
	check_building_necessity(*site.bo, PerfEvaluation::kForDismantle, gametime);
	if (site.bo->max_needed_preciousness == 0 && !forcing_upgrade) {
		return false;
	}

	// again similarly, no upgrading if not connected, other parts of AI will dismantle it,
	// or connect to a warehouse
	if (!connected_to_wh) {
		return false;
	}

	// don't upgrade now if other mines of the same type are right now in construction
	if (mines_per_type[site.bo->mines].in_construction > 0) {
		return false;
	}

	bool changed = false;

	// first exclude possibility there are enhancements in construction or unoccupied_count
	const Widelands::BuildingDescr& bld = *tribe_->get_building_descr(enhancement);
	BuildingObserver& en_bo = get_building_observer(bld.name().c_str());

	// Make sure we do not exceed limit given by AI mode
	if (en_bo.aimode_limit_status() == AiModeBuildings::kAnotherAllowed) {

		// if it is too soon for enhancement
		if (gametime - en_bo.construction_decision_time >= kBuildingMinInterval) {
			// now verify that there are enough workers
			if (site.site->has_workers(enhancement, game())) {  // enhancing
				game().send_player_enhance_building(*site.site, enhancement, true);
				if (site.bo->max_needed_preciousness == 0) {
					assert(mines_per_type[site.bo->mines].total_count() <= minimal_mines_count);
				}
				if (mines_per_type[site.bo->mines].total_count() > minimal_mines_count) {
					assert(site.bo->max_needed_preciousness > 0);
				}
				en_bo.construction_decision_time = gametime;
				changed = true;
			}
		}
	}

	return changed;
}

BuildingNecessity DefaultAI::check_warehouse_necessity(BuildingObserver& bo, const Time& gametime) {
	bo.primary_priority = 0;

	// First there are situation when we cannot built the warehouse/port
	// a) This is port and map is not seafaring one
	if (bo.is(BuildingAttribute::kPort) && !game().map().allows_seafaring()) {
		bo.new_building_overdue = 0;
		return BuildingNecessity::kForbidden;
	}

	// b) the site is prohibited
	if (bo.prohibited_till > gametime) {
		bo.new_building_overdue = 0;
		return BuildingNecessity::kForbidden;
	}

	// If this is a port and is the first bo be built
	const bool first_port_allowed = (bo.is(BuildingAttribute::kPort) && bo.total_count() == 0);

	// c) there are warehouses in construction (first port is exemption)
	if (numof_warehouses_in_const_ > 0 && !first_port_allowed) {
		bo.new_building_overdue = 0;
		return BuildingNecessity::kForbidden;
	}

	// d) there is ai limit for this bulding
	if (bo.aimode_limit_status() != AiModeBuildings::kAnotherAllowed) {
		bo.new_building_overdue = 0;
		return BuildingNecessity::kForbidden;
	}

	// e) basic economy not established, but first port is an exemption
	if (!basic_economy_established && !first_port_allowed) {
		bo.new_building_overdue = 0;
		return BuildingNecessity::kForbidden;
	}

	// Number of needed warehouses decides if new one is needed and also
	// converts to the score
	int32_t needed_count = 0;
	if (first_port_allowed) {
		needed_count += numof_warehouses_ + numof_warehouses_in_const_ + 1;
	} else {
		needed_count += static_cast<int32_t>(productionsites.size() + mines_.size()) /
		                   (50 + management_data.get_military_number_at(21) / 10) +
		                1;
	}

	assert(needed_count >= 0 &&
	       needed_count <= (static_cast<uint16_t>(productionsites.size() + mines_.size()) / 10) + 2);

	if (static_cast<uint64_t>(player_statistics.any_enemy_seen_lately(gametime)) +
	       (productionsites.size() + mines_.size()) >
	    10) {
		++needed_count;
	}

	// Port should always have higher score than a warehouse
	if (bo.is(BuildingAttribute::kPort)) {
		++needed_count;
	}

	// suppres a warehouse if not enough spots
	if (spots_ < kSpotsEnough && !bo.is(BuildingAttribute::kPort)) {
		--needed_count;
	}

	if (needed_count <= numof_warehouses_in_const_ + numof_warehouses_) {
		bo.new_building_overdue = 0;
		return BuildingNecessity::kForbidden;
	}

	// Do not allow normal warehouse if another warehouse is in construction
	if (!bo.is(BuildingAttribute::kPort) && (numof_warehouses_in_const_ != 0u)) {
		return BuildingNecessity::kForbidden;
	}

	// So now we know the warehouse here is needed.
	bo.primary_priority = 1 + (needed_count - numof_warehouses_) *
	                             std::abs(management_data.get_military_number_at(22) / 10);
	++bo.new_building_overdue;
	bo.primary_priority +=
	   bo.new_building_overdue * std::abs(management_data.get_military_number_at(16));
	if (bo.is(BuildingAttribute::kPort) && spots_ < kSpotsTooLittle) {
		bo.primary_priority += std::abs(management_data.get_military_number_at(152)) * 10;
	}
	return BuildingNecessity::kAllowed;
}

// this receives an building observer and have to decide if new/one of
// current buildings of this type is needed
// This is core of construct_building() function
// This is run once when construct_building() is run, or when considering
// dismantle
BuildingNecessity DefaultAI::check_building_necessity(BuildingObserver& bo,
                                                      const PerfEvaluation purpose,
                                                      const Time& gametime) {
	const bool map_allows_seafaring = game().map().allows_seafaring();
	bo.primary_priority = 0;

	static BasicEconomyBuildingStatus site_needed_for_economy = BasicEconomyBuildingStatus::kNone;
	site_needed_for_economy = BasicEconomyBuildingStatus::kNone;
	if (gametime > Time(2 * 60 * 1000) && gametime < Time(120 * 60 * 1000) &&
	    !basic_economy_established) {
		if ((persistent_data->remaining_basic_buildings.count(bo.id) != 0u) &&
		    bo.cnt_under_construction == 0) {
			assert(persistent_data->remaining_basic_buildings.count(bo.id) > 0);
			if (spots_ < kSpotsTooLittle && bo.type != BuildingObserver::Type::kMine) {
				site_needed_for_economy = BasicEconomyBuildingStatus::kNeutral;
			} else {
				site_needed_for_economy = BasicEconomyBuildingStatus::kEncouraged;
			}

		} else {
			site_needed_for_economy = BasicEconomyBuildingStatus::kDiscouraged;
		}
	}

	// Very first we finds if AI is allowed to build such building due to its mode
	if (purpose == PerfEvaluation::kForConstruction &&
	    bo.aimode_limit_status() != AiModeBuildings::kAnotherAllowed) {
		return BuildingNecessity::kForbidden;
	}

	// Perhaps buildings are not allowed because the map is no seafaring
	if (purpose == PerfEvaluation::kForConstruction && !map_allows_seafaring &&
	    bo.is(BuildingAttribute::kNeedsSeafaring)) {
		return BuildingNecessity::kForbidden;
	}

	// First we deal with training sites, they are separate category
	if (bo.type == BuildingObserver::Type::kTrainingsite) {
		if ((!basic_economy_established && management_data.f_neuron_pool[17].get_position(1)) ||
		    bo.aimode_limit_status() != AiModeBuildings::kAnotherAllowed ||
		    ts_without_trainers_ > 0 || bo.cnt_under_construction > 0 || ts_in_const_count_ > 1 ||
		    bo.prohibited_till > gametime ||
		    (bo.total_count() > 0 &&
		     soldier_trained_log.count(gametime, bo.id) / bo.total_count() < 5)) {
			return BuildingNecessity::kNotNeeded;
		}

		// It seems we might need it after all
		bo.primary_priority = -30;
		if (bo.build_material_shortage) {
			bo.primary_priority -= std::abs(management_data.get_military_number_at(72));
		}

		if (bo.forced_after > gametime && bo.total_count() == 0) {
			bo.primary_priority += 50 + std::abs(management_data.get_military_number_at(112) / 5);
		}

		// If we are close to enemy (was seen in last 15 minutes)
		if (player_statistics.any_enemy_seen_lately(gametime)) {
			bo.primary_priority += std::abs(management_data.get_military_number_at(57) / 2);
		}

		// Do we own some minefields for each critical mine
		if (!mine_fields_stat.has_critical_ore_fields()) {
			bo.primary_priority -= std::abs(management_data.get_military_number_at(156));
		}

		// We build one trainig site per X military sites
		// with some variations, of course
		int32_t target = 1 + static_cast<int32_t>(militarysites.size() + productionsites.size()) /
		                        (std::abs(management_data.get_military_number_at(113) / 2) + 1);
		assert(target > 0 && target < 500);

		uint16_t current_proportion = 0;
		if (ts_finished_count_ + ts_in_const_count_ > 0) {
			current_proportion = bo.total_count() * 100 / (ts_finished_count_ + ts_in_const_count_);
		}

		bo.primary_priority += (target - ts_finished_count_ - ts_in_const_count_) *
		                       std::abs(management_data.get_military_number_at(114) * 2);
		bo.primary_priority += (static_cast<int32_t>(militarysites.size() + productionsites.size()) -
		                        target * std::abs(management_data.get_military_number_at(78) / 4)) *
		                       3;

		// Special bonus for very first site of type
		if (bo.total_count() == 0) {
			bo.primary_priority += std::abs(management_data.get_military_number_at(56)) +
			                       bo.max_trainingsites_proportion - current_proportion;
		} else if (bo.max_trainingsites_proportion < current_proportion) {
			bo.primary_priority -= std::abs(management_data.get_military_number_at(128) * 3);
		}

		if (bo.primary_priority > 0) {
			return BuildingNecessity::kNeeded;
		}
		return BuildingNecessity::kNotNeeded;
	}

	if (bo.is(BuildingAttribute::kRecruitment)) {
		if (bo.total_count() > 1) {
			return BuildingNecessity::kForbidden;
		}
		if (critical_mine_unoccupied(gametime)) {
			return BuildingNecessity::kForbidden;
		}
		if (!basic_economy_established) {
			return BuildingNecessity::kForbidden;
		}
		const uint16_t min_roads_count =
		   40 + std::abs(management_data.get_military_number_at(33)) / 2;
		if (static_cast<uint32_t>(roads.size()) < min_roads_count * (1 + bo.total_count())) {
			return BuildingNecessity::kForbidden;
		}
		bo.primary_priority +=
		   (static_cast<int32_t>(roads.size()) - min_roads_count * (1 + bo.total_count())) *
		   (2 + std::abs(management_data.get_military_number_at(143)) / 5);
		return BuildingNecessity::kNeeded;
	}

	// Let deal with productionsites now
	// First we iterate over outputs of building, count warehoused stock
	// and deciding if we have enough on stock (in warehouses)

	// Calulate preciousness
	bo.max_preciousness = bo.initial_preciousness;
	bo.max_needed_preciousness = bo.initial_preciousness;
	for (uint32_t m = 0; m < bo.ware_outputs.size(); ++m) {
		Widelands::DescriptionIndex wt(static_cast<size_t>(bo.ware_outputs.at(m)));

		uint16_t target = tribe_->get_ware_descr(wt)->default_target_quantity(tribe_->name());
		if (target == Widelands::kInvalidWare) {
			target = kTargetQuantCap;
		}
		target /= 3;

		// at least  1
		target = std::max<uint16_t>(target, 1);

		// it seems there are wares with 0 preciousness (no entry in init files?), but we need
		// positive value here.
		// TODO(GunChleoc): Since we require in TribeDescr::load_wares that this is set for all wares
		// used
		// by a tribe, something seems to be wrong here. It should always be > 0.
		const uint16_t preciousness =
		   std::max<uint16_t>(wares.at(bo.ware_outputs.at(m)).preciousness, 1);

		if (calculate_stocklevel(wt) < target ||
		    site_needed_for_economy == BasicEconomyBuildingStatus::kEncouraged) {
			if (bo.max_needed_preciousness < preciousness) {
				bo.max_needed_preciousness = preciousness;
			}
			if (site_needed_for_economy == BasicEconomyBuildingStatus::kEncouraged) {
				bo.max_needed_preciousness +=
				   std::abs(management_data.get_military_number_at(144)) / 10;
			}
		}

		if (bo.max_preciousness < preciousness) {
			bo.max_preciousness = preciousness;
		}
	}

	// Do we have enough input materials on stock?
	bool inputs_on_stock = true;
	if (bo.type == BuildingObserver::Type::kProductionsite ||
	    bo.type == BuildingObserver::Type::kMine) {
		for (auto input : bo.inputs) {
			if (calculate_stocklevel(input) < 2) {
				inputs_on_stock = false;
				break;
			}
		}
	}

	// Do we have enough workers available in warehouses?
	bool workers_on_stock = true;
	if (bo.type == BuildingObserver::Type::kProductionsite ||
	    bo.type == BuildingObserver::Type::kMine) {
		for (auto worker : bo.positions) {
			if (calculate_stocklevel(worker, WareWorker::kWorker) < 1) {
				workers_on_stock = false;
				break;
			}
		}
	}

	// Do we have suppliers productionsites?
	const bool suppliers_exist = check_supply(bo);

	if (!bo.ware_outputs.empty()) {
		assert(bo.max_preciousness > 0);
	}

	if (bo.is(BuildingAttribute::kShipyard)) {
		assert(bo.max_preciousness == 0);
	}

	// This flag is to be used when buildig is forced. AI will not build another building when
	// a substitution exists. F.e. mines or pairs like tavern-inn
	// To skip unnecessary calculation, we calculate this only if we have 0 count of the buildings
	bool has_substitution_building = false;
	if (bo.total_count() == 0 && bo.is(BuildingAttribute::kUpgradeSubstitutes) &&
	    bo.type == BuildingObserver::Type::kProductionsite) {
		const Widelands::DescriptionIndex enhancement = bo.desc->enhancement();
		BuildingObserver& en_bo =
		   get_building_observer(tribe_->get_building_descr(enhancement)->name().c_str());
		if (en_bo.total_count() > 0) {
			has_substitution_building = true;
		}
	}
	if (bo.total_count() == 0 && bo.type == BuildingObserver::Type::kMine) {
		if (mines_per_type[bo.mines].total_count() > 0) {
			has_substitution_building = true;
		}
	}

	// Some buildings are upgraded to ones that does not produce current output, so we need to have
	// two of current buildings to have at least one left after one of them is upgraded
	// Logic is: after 30th minute we need second building if there is no enhanced building yet,
	// and after 90th minute we want second building unconditionally
	bool needs_second_for_upgrade = false;
	if (gametime > Time(30 * 60 * 1000) && bo.cnt_built == 1 && bo.cnt_under_construction == 0 &&
	    bo.is(BuildingAttribute::kUpgradeExtends) &&
	    !bo.is(BuildingAttribute::kUpgradeSubstitutes) &&
	    bo.type == BuildingObserver::Type::kProductionsite) {
		const Widelands::DescriptionIndex enhancement = bo.desc->enhancement();
		BuildingObserver& en_bo =
		   get_building_observer(tribe_->get_building_descr(enhancement)->name().c_str());
		if ((gametime > Time(30 * 60 * 1000) && en_bo.total_count() == 0) ||
		    gametime > Time(90 * 60 * 1000)) {
			// We fake this
			bo.max_needed_preciousness = bo.max_preciousness * 2;
			needs_second_for_upgrade = true;
		}
	}

	// And finally the 'core' of this function
	// First deal with construction of new sites
	if (purpose == PerfEvaluation::kForConstruction) {
		// Inform if we are above ai type limit.
		if (bo.total_count() > bo.cnt_limit_by_aimode) {
			verb_log_warn_time(gametime,
			                   "AI check_building_necessity: Too many %s: %u, ai limit: %u\n", bo.name,
			                   bo.total_count(), bo.cnt_limit_by_aimode);
		}

		if (bo.forced_after < gametime && bo.total_count() == 0 && !has_substitution_building) {
			bo.max_needed_preciousness = bo.max_preciousness;
			return BuildingNecessity::kForced;
		}
		if (bo.prohibited_till > gametime) {
			return BuildingNecessity::kForbidden;
		}
		if (bo.is(BuildingAttribute::kHunter) || bo.is(BuildingAttribute::kFisher) ||
		    bo.is(BuildingAttribute::kWell)) {

			bo.cnt_target = 1 + static_cast<int32_t>(2 * mines_.size() + 2 * trainingsites.size() +
			                                         productionsites.size()) /
			                       40;

			if (bo.cnt_under_construction + bo.unoccupied_count > 0) {
				return BuildingNecessity::kForbidden;
			}

			static int16_t inputs[kFNeuronBitSize] = {0};
			// Resetting values as the variable is static
			std::fill(std::begin(inputs), std::end(inputs), 0);
			inputs[0] = (bo.max_needed_preciousness == 0) ? -1 : 0;
			inputs[1] = (bo.max_needed_preciousness > 0) ? 2 : 0;
			inputs[2] = (bo.max_needed_preciousness == 0) ? -3 : 0;
			inputs[3] = (bo.total_count() > 0) ? -1 : 0;
			inputs[4] = (bo.total_count() > 1) ? -1 : 0;
			inputs[5] = (bo.total_count() > 0) ? -1 : 0;
			inputs[6] = (expansion_type.get_expansion_type() == ExpansionMode::kEconomy) ? +1 : 0;
			inputs[7] = (expansion_type.get_expansion_type() == ExpansionMode::kEconomy) ? +2 : 0;
			inputs[8] = (expansion_type.get_expansion_type() == ExpansionMode::kEconomy) ? +3 : 0;
			inputs[9] = (expansion_type.get_expansion_type() == ExpansionMode::kBoth) ? +1 : 0;
			inputs[10] = (expansion_type.get_expansion_type() == ExpansionMode::kBoth) ? +1 : 0;
			inputs[11] = (bo.last_building_built.is_valid() &&
			              bo.last_building_built + Duration(5 * 60 * 100) < gametime) ?
			                +1 :
			                0;
			inputs[12] = (bo.last_building_built.is_valid() &&
			              bo.last_building_built + Duration(10 * 60 * 100) < gametime) ?
			                +1 :
			                0;
			inputs[13] = (bo.last_building_built.is_valid() &&
			              bo.last_building_built + Duration(20 * 60 * 100) < gametime) ?
			                +1 :
			                0;
			inputs[14] = (bo.total_count() >= bo.cnt_target) ? -1 : 0;
			inputs[15] = (bo.total_count() >= bo.cnt_target) ? -2 : 0;
			inputs[16] = (bo.total_count() < bo.cnt_target) ? -1 : 0;
			inputs[17] = (bo.total_count() < bo.cnt_target) ? -2 : 0;
			inputs[18] = +1;
			inputs[19] = +2;
			inputs[20] = -1;
			inputs[21] = -2;
			inputs[22] = -3;
			inputs[23] = -4;
			inputs[24] = -5;
			inputs[25] = (basic_economy_established) ? 1 : -1;
			inputs[26] = (basic_economy_established) ? 1 : -1;
			inputs[27] = (bo.total_count() > 0 && spots_ < kSpotsEnough) ? -2 : 0;
			inputs[28] = (bo.total_count() > 0 && spots_ < kSpotsTooLittle) ? -2 : 0;
			inputs[29] = (spots_ < kSpotsEnough) ? -1 : 0;
			inputs[30] = (spots_ < kSpotsTooLittle) ? -1 : 0;
			int16_t tmp_score = 0;
			for (uint8_t i = 0; i < kFNeuronBitSize; ++i) {
				if (management_data.f_neuron_pool[53].get_position(i)) {
					tmp_score += inputs[i];
				}
			}
			if (site_needed_for_economy == BasicEconomyBuildingStatus::kEncouraged) {
				tmp_score += 10 + std::abs(management_data.get_military_number_at(160));
			}
			if (site_needed_for_economy == BasicEconomyBuildingStatus::kDiscouraged) {
				tmp_score -= std::abs(management_data.get_military_number_at(178));
			}

			// now we find out if the building is needed depending on output stocklevel
			const uint32_t current_stocklevel = (get_stocklevel(bo, gametime));
			const uint8_t stocklevel_threshhold =
			   10 + std::abs(management_data.get_military_number_at(180));

			if (current_stocklevel > stocklevel_threshhold &&
			    persistent_data->remaining_basic_buildings.count(bo.id) == 0) {
				tmp_score -= management_data.neuron_pool[26].get_result_safe(
				                stocklevel_threshhold / 10, kAbsValue) /
				             5;
			}

			if (current_stocklevel < stocklevel_threshhold / 2) {
				tmp_score += management_data.neuron_pool[20].get_result_safe(
				                (stocklevel_threshhold / 2 - current_stocklevel) / 2, kAbsValue) /
				             4;
			}

			if (tmp_score < 0) {
				return BuildingNecessity::kForbidden;
			}
			if (bo.max_needed_preciousness <= 0) {
				bo.max_needed_preciousness = 1;
			}
			bo.primary_priority =
			   1 + tmp_score * std::abs(management_data.get_military_number_at(137) / 20);
			return BuildingNecessity::kNeeded;
		}
		if (bo.is(BuildingAttribute::kLumberjack)) {
			if (bo.total_count() > 1 && (bo.cnt_under_construction + bo.unoccupied_count > 0)) {
				return BuildingNecessity::kForbidden;
			}
			bo.cnt_target = 2;
			// adjusting/decreasing based on cnt_limit_by_aimode
			bo.cnt_target = std::min(bo.cnt_target, bo.cnt_limit_by_aimode);

			// for case the wood is not needed yet, to avoid inconsistency later on
			bo.max_needed_preciousness = bo.max_preciousness;

			bo.primary_priority = 0;

			if (bo.total_count() < bo.cnt_target) {
				bo.primary_priority += 10 * std::abs(management_data.get_military_number_at(34));
			}
			if (get_stocklevel(bo, gametime) < 10) {
				bo.primary_priority += std::abs(management_data.get_military_number_at(118));
			}
			if (bo.total_count() < bo.cnt_target) {
				return BuildingNecessity::kNeeded;
			}
			return BuildingNecessity::kAllowed;
		}
		if (bo.is(BuildingAttribute::kRanger)) {

			// making sure we have one completed supported lumberjack
			uint16_t supported_lumberjack_built = 0;
			for (const auto& supported_building : bo.supported_producers) {
				supported_lumberjack_built += get_building_observer(supported_building.first).cnt_built;
			}
			if (supported_lumberjack_built < 1) {
				return BuildingNecessity::kForbidden;
			}

			// genetic algorithm to decide whether new rangers are needed
			static int16_t tmp_target = 2;
			tmp_target = 2;
			static int16_t inputs[2 * kFNeuronBitSize] = {0};
			// Resetting values as the variable is static
			std::fill(std::begin(inputs), std::end(inputs), 0);

			inputs[0] = static_cast<int>(persistent_data->trees_around_cutters < 10) * 2;
			inputs[1] = static_cast<int>(persistent_data->trees_around_cutters < 20) * 2;
			inputs[2] = static_cast<int>(persistent_data->trees_around_cutters < 30) * 2;
			inputs[3] = static_cast<int>(persistent_data->trees_around_cutters < 40) * 2;
			inputs[4] = static_cast<int>(persistent_data->trees_around_cutters < 50) * 1;
			inputs[5] = static_cast<int>(persistent_data->trees_around_cutters < 60) * 1;
			inputs[6] = static_cast<int>(persistent_data->trees_around_cutters < 10) * 1;
			inputs[7] = static_cast<int>(persistent_data->trees_around_cutters < 20) * 1;
			inputs[8] = static_cast<int>(persistent_data->trees_around_cutters < 100) * 1;
			inputs[9] = static_cast<int>(persistent_data->trees_around_cutters < 200) * 1;
			inputs[10] = static_cast<int>(persistent_data->trees_around_cutters < 300) * 1;
			inputs[11] = static_cast<int>(persistent_data->trees_around_cutters < 400) * 1;
			inputs[12] = (wood_policy_.at(bo.id) == WoodPolicy::kAllowRangers) ? 1 : 0;
			inputs[13] = (wood_policy_.at(bo.id) == WoodPolicy::kAllowRangers) ? 1 : 0;
			inputs[14] = static_cast<int>(get_stocklevel(bo, gametime) < 10) * 1;
			inputs[15] = static_cast<int>(get_stocklevel(bo, gametime) < 10) * 1;
			inputs[16] = static_cast<int>(get_stocklevel(bo, gametime) < 2) * 1;
			if (gametime > Time(15 * 60 * 1000)) {
				inputs[17] = static_cast<int>(get_stocklevel(bo, gametime) > 30) * -1;
				inputs[18] = static_cast<int>(get_stocklevel(bo, gametime) > 20) * -1;
				inputs[19] = static_cast<int>(get_stocklevel(bo, gametime) > 10) * -1;
			} else {
				inputs[20] = 1;
				inputs[21] = 1;
			}
			inputs[22] = (basic_economy_established) ? -1 : 1;
			inputs[23] = (msites_in_constr() > 0) ? 1 : -2;
			inputs[24] = (msites_in_constr() > 1) ? 1 : -2;
			inputs[25] = (wood_policy_.at(bo.id) != WoodPolicy::kAllowRangers) ? 1 : 0;
			if (gametime > Time(90 * 60 * 1000)) {
				inputs[26] = (wood_policy_.at(bo.id) == WoodPolicy::kAllowRangers) ? 1 : 0;
				inputs[27] = static_cast<int>(persistent_data->trees_around_cutters < 20) * 1;
			}
			if (gametime > Time(45 * 60 * 1000)) {
				inputs[28] = (wood_policy_.at(bo.id) == WoodPolicy::kAllowRangers) ? 1 : 0;
				inputs[29] = static_cast<int>(persistent_data->trees_around_cutters < 20) * 1;
				inputs[30] = static_cast<int>(get_stocklevel(bo, gametime) > 30) * -1;
			}
			inputs[31] = static_cast<int>(persistent_data->trees_around_cutters < 100) * 2;
			inputs[32] = static_cast<int>(persistent_data->trees_around_cutters < 200) * 2;
			inputs[33] = static_cast<int>(mines_per_type[iron_resource_id].total_count() <= 1) * -1;
			inputs[34] = static_cast<int>(mines_per_type[iron_resource_id].total_count() <= 1) * -1;
			inputs[35] = static_cast<int>(mines_per_type[iron_resource_id].total_count() == 0) * -1;
			inputs[36] = static_cast<int>(mines_per_type[iron_resource_id].total_count() == 0) * -1;
			inputs[37] = -1;
			inputs[38] = -1;
			inputs[39] = -1;
			if (productionsites.size() / 3 > static_cast<uint32_t>(bo.total_count()) &&
			    get_stocklevel(bo, gametime) < 20) {
				inputs[40] = static_cast<int>(persistent_data->trees_around_cutters < 40) * 1;
				inputs[41] = static_cast<int>(persistent_data->trees_around_cutters < 60) * 1;
				inputs[42] = static_cast<int>(persistent_data->trees_around_cutters < 80) * 1;
			}
			if (productionsites.size() / 4 > static_cast<uint32_t>(bo.total_count()) &&
			    get_stocklevel(bo, gametime) < 20) {
				inputs[43] = static_cast<int>(persistent_data->trees_around_cutters < 40) * 2;
				inputs[44] = static_cast<int>(persistent_data->trees_around_cutters < 60) * 2;
				inputs[45] = static_cast<int>(persistent_data->trees_around_cutters < 80) * 2;
			}

			if (productionsites.size() / 2 > static_cast<uint32_t>(bo.total_count()) &&
			    get_stocklevel(bo, gametime) < 10) {
				inputs[46] = static_cast<int>(persistent_data->trees_around_cutters < 20) * 1;
				inputs[47] = static_cast<int>(persistent_data->trees_around_cutters < 40) * 1;
				inputs[48] = static_cast<int>(persistent_data->trees_around_cutters < 60) * 1;
				inputs[49] = static_cast<int>(persistent_data->trees_around_cutters < 80) * 1;
			}
			inputs[50] = static_cast<int>(bo.last_building_built.is_valid() &&
			                              bo.last_building_built + Duration(1 * 60 * 100) > gametime) *
			             -2;
			inputs[51] = static_cast<int>(bo.last_building_built.is_valid() &&
			                              bo.last_building_built + Duration(2 * 60 * 100) > gametime) *
			             -2;
			inputs[52] = static_cast<int>(bo.last_building_built.is_valid() &&
			                              bo.last_building_built + Duration(4 * 60 * 100) > gametime) *
			             -2;
			inputs[53] = static_cast<int>(bo.last_building_built.is_valid() &&
			                              bo.last_building_built + Duration(6 * 60 * 100) > gametime) *
			             -2;
			inputs[54] = static_cast<int>(Time(5 * 60 * 1000) > gametime) * -2;
			inputs[55] = static_cast<int>(Time(6 * 60 * 1000) > gametime) * -2;
			inputs[56] = static_cast<int>(Time(8 * 60 * 1000) > gametime) * -2;
			inputs[57] = static_cast<int>(Time(10 * 60 * 1000) > gametime) * -2;
			inputs[58] = (spots_ < kSpotsEnough) ? -2 : 0;
			inputs[59] = (spots_ < kSpotsTooLittle) ? -2 : 0;
			inputs[60] = (spots_ < kSpotsTooLittle) ? -2 : 0;
			inputs[61] = (spots_ < kSpotsTooLittle) ? -2 : 0;
			inputs[62] = (basic_economy_established) ? 0 : -2;
			inputs[63] = (spots_ < kSpotsTooLittle) ? 0 : -2;

			for (uint8_t i = 0; i < kFNeuronBitSize; ++i) {
				if (management_data.f_neuron_pool[14].get_position(i)) {
					assert(inputs[i] >= -2 && inputs[i] <= 2);
					tmp_target += inputs[i];
				}
				if (management_data.f_neuron_pool[15].get_position(i)) {
					tmp_target += inputs[kFNeuronBitSize + i];
					assert(inputs[kFNeuronBitSize + i] >= -2 && inputs[kFNeuronBitSize + i] <= 2);
				}
			}

			if (site_needed_for_economy == BasicEconomyBuildingStatus::kDiscouraged) {
				tmp_target -= std::abs(management_data.get_military_number_at(145) / 10);
			}

			tmp_target = std::max<int16_t>(tmp_target, 2);

			bo.cnt_target = tmp_target;

			// adjusting/decreasing based on cnt_limit_by_aimode
			bo.cnt_target = std::min(bo.cnt_target, bo.cnt_limit_by_aimode);

			assert(bo.cnt_target > 1 && bo.cnt_target < 1000);

			// allow them always if basic economy not established and building is a basic one
			if (bo.total_count() < bo.basic_amount) {
				return BuildingNecessity::kNeeded;
			}

			if (wood_policy_.at(bo.id) != WoodPolicy::kAllowRangers ||
			    bo.total_count() > bo.cnt_target) {
				return BuildingNecessity::kForbidden;
			}

			const bool parallel_construction = (bo.total_count() + 2 < bo.cnt_target);
			if ((parallel_construction && (bo.cnt_under_construction + bo.unoccupied_count <= 1)) ||
			    bo.cnt_under_construction + bo.unoccupied_count == 0) {
				return BuildingNecessity::kNeeded;
			}
			return BuildingNecessity::kForbidden;
		}
		if (bo.is(BuildingAttribute::kNeedsRocks) &&
		    bo.cnt_under_construction + bo.unoccupied_count == 0) {
			bo.max_needed_preciousness = bo.max_preciousness;  // even when rocks are not needed
			return BuildingNecessity::kAllowed;
		}
		if (!bo.supported_producers.empty() && !bo.is(BuildingAttribute::kSupportingProducer)) {
			// Pure supporting sites only

			if (bo.cnt_under_construction + bo.unoccupied_count - bo.unconnected_count > 0) {
				return BuildingNecessity::kForbidden;
			}

			// Rangers have been processed above
			assert(!bo.is(BuildingAttribute::kRanger));

			bo.primary_priority = 0;

			if (!basic_economy_established) {
				bo.cnt_target = bo.basic_amount;
			} else {
				bo.cnt_target = 1 + static_cast<int32_t>(2 * mines_.size() + 2 * trainingsites.size() +
				                                         productionsites.size()) /
				                       50;
			}
			// Determine whether we need more buildings due to low stocklevel
			const uint32_t current_stocklevel = (get_stocklevel(bo, gametime));
			const uint8_t stocklevel_threshhold =
			   10 + std::abs(management_data.get_military_number_at(179));

			if (current_stocklevel > stocklevel_threshhold &&
			    persistent_data->remaining_basic_buildings.count(bo.id) == 0) {
				--bo.cnt_target;
			}

			if (current_stocklevel < stocklevel_threshhold / 2 &&
			    bo.cnt_under_construction + bo.unoccupied_count < 2) {
				++bo.cnt_target;  // increase target
				// here we increase primary priority if stock gets low to get higher prio on each field
				bo.primary_priority += management_data.neuron_pool[41].get_result_safe(
				   (stocklevel_threshhold / 2 - current_stocklevel) / 2, kAbsValue);
			}
			if (bo.total_count() > bo.cnt_target + 1) {
				return BuildingNecessity::kForbidden;
			}

			// We allow another helper site if:
			// a) we are under target
			// b) if there is shortage of supported ware
			if (bo.total_count() < bo.cnt_target ||
			    (get_stocklevel(bo, gametime) == 0 &&
			     (bo.last_building_built.is_invalid() ||
			      bo.last_building_built + Duration(10 * 60 * 100) < gametime))) {

				if (persistent_data->remaining_basic_buildings.count(bo.id) != 0u) {
					bo.primary_priority += std::abs(management_data.get_military_number_at(60) * 10);
				}

				if (bo.total_count() < bo.cnt_target) {
					if (basic_economy_established) {
						bo.primary_priority += std::abs(management_data.get_military_number_at(51) * 6);
					} else if (persistent_data->remaining_basic_buildings.count(bo.id) != 0u) {
						bo.primary_priority += std::abs(management_data.get_military_number_at(146) * 6);
					} else {
						bo.primary_priority +=
						   -200 + std::abs(management_data.get_military_number_at(147) * 8);
					}
				}

				return BuildingNecessity::kAllowed;
			}
			return BuildingNecessity::kForbidden;
		}
		if (bo.is(BuildingAttribute::kBarracks)) {
			if (site_needed_for_economy == BasicEconomyBuildingStatus::kDiscouraged) {
				return BuildingNecessity::kForbidden;
			}
			if (gametime > Time(30 * 60 * 1000) && bo.total_count() == 0) {

				int16_t tmp_score = 1;
				tmp_score += mines_per_type[iron_resource_id].total_count();
				tmp_score += static_cast<int>(soldier_status_ == SoldiersStatus::kBadShortage) * 2;
				tmp_score += static_cast<int>(soldier_status_ == SoldiersStatus::kShortage) * 2;
				tmp_score += (gametime.get() / 60 / 1000 - 20) / 4;
				bo.max_needed_preciousness =
				   1 + tmp_score * std::abs(management_data.get_military_number_at(134)) / 15;
				bo.max_preciousness = bo.max_needed_preciousness;
				return BuildingNecessity::kNeeded;
			}
			bo.max_needed_preciousness = 0;
			bo.max_preciousness = 0;
			return BuildingNecessity::kForbidden;
		}
		if (bo.type == BuildingObserver::Type::kMine) {
			bo.primary_priority = bo.max_needed_preciousness;
			const uint32_t current_stats_threshold =
			   85 + std::abs(management_data.get_military_number_at(129)) / 10;
			if ((mines_per_type[bo.mines].total_count() == 0 &&
			     site_needed_for_economy != BasicEconomyBuildingStatus::kDiscouraged) ||
			    (mines_per_type[bo.mines].finished == mines_per_type[bo.mines].total_count() &&
			     bo.current_stats > current_stats_threshold &&
			     site_needed_for_economy != BasicEconomyBuildingStatus::kDiscouraged)) {
				// unless a mine is prohibited, we want to have at least one of the kind
				bo.max_needed_preciousness = bo.max_preciousness;
				return BuildingNecessity::kNeeded;
			}
			if (bo.max_needed_preciousness == 0) {
				return BuildingNecessity::kNotNeeded;
			}
			if (gametime - bo.construction_decision_time < kBuildingMinInterval ||
			    mines_per_type[bo.mines].in_construction > 0 ||
			    (mines_per_type[bo.mines].finished >= 1 && bo.current_stats < 50) ||
			    (bo.last_building_built.is_valid() &&
			     gametime < bo.last_building_built + Duration(3 * 60 * 1000))) {
				return BuildingNecessity::kForbidden;
			}

			static int16_t inputs[kFNeuronBitSize] = {0};
			// Resetting values as the variable is static
			std::fill(std::begin(inputs), std::end(inputs), 0);
			inputs[0] = (gametime < Time(15 * 60 * 1000)) ? -2 : 0;
			inputs[1] = (gametime < Time(30 * 60 * 1000)) ? -2 : 0;
			inputs[2] = (gametime < Time(45 * 60 * 1000)) ? -2 : 0;
			inputs[3] = (mines_per_type[bo.mines].total_count() == 1) ? 3 : 0;
			inputs[4] = (mines_per_type[bo.mines].total_count() == 1) ? 2 : 0;
			inputs[5] = (bo.mines == iron_resource_id) ? 2 : 1;
			inputs[6] = (bo.current_stats - 50) / 10;
			inputs[7] = (gametime < Time(15 * 60 * 1000)) ? -1 : 0;
			inputs[8] = (gametime < Time(30 * 60 * 1000)) ? -1 : 0;
			inputs[9] = (gametime < Time(45 * 60 * 1000)) ? -1 : 0;
			inputs[10] = (mines_per_type[bo.mines].total_count() == 1) ? 2 : 0;
			inputs[11] = (mines_per_type[bo.mines].total_count() == 1) ? 1 : 0;
			inputs[12] = (bo.mines == iron_resource_id) ? 2 : 0;
			inputs[13] = (bo.current_stats - 50) / 10;
			inputs[14] = (bo.current_stats - 50) / 10;
			inputs[15] = management_data.get_military_number_at(123) / 10;
			inputs[16] = 0;
			inputs[17] = (inputs_on_stock) ? 0 : -2;
			inputs[18] = (suppliers_exist) ? 0 : -3;
			inputs[19] = (inputs_on_stock) ? 0 : -4;
			inputs[20] = (mines_per_type[bo.mines].total_count() == 1) ? 3 : 0;
			inputs[21] = (mines_per_type[bo.mines].total_count() == 1) ? 2 : 0;
			inputs[22] = (bo.current_stats - 50) / 10;
			inputs[23] = (bo.current_stats - 50) / 20;
			inputs[24] = (suppliers_exist) ? 0 : -5;
			inputs[25] = (suppliers_exist) ? 0 : -2;
			inputs[26] = (workers_on_stock) ? 0 : -5;
			inputs[27] = (workers_on_stock) ? 0 : -2;
			inputs[28] = (bo.is(BuildingAttribute::kBuildingMatProducer)) ? 1 : 0;
			inputs[29] = (bo.is(BuildingAttribute::kBuildingMatProducer)) ? 3 : 0;
			inputs[30] = (mines_per_type[bo.mines].is_critical) ? 1 : -1;

			int16_t tmp_score = management_data.get_military_number_at(83) / 5;

			// Building productionsites above limit in Basic economy mode is strongly discouraged, but
			// still possible
			const int16_t basic_economy_score =
			   25 + std::abs(management_data.get_military_number_at(122) * 2);

			if (site_needed_for_economy == BasicEconomyBuildingStatus::kEncouraged) {
				tmp_score += basic_economy_score;
			}

			if (site_needed_for_economy == BasicEconomyBuildingStatus::kDiscouraged) {
				tmp_score -= basic_economy_score;
			}

			for (uint8_t i = 0; i < kFNeuronBitSize; ++i) {
				if (management_data.f_neuron_pool[36].get_position(i)) {
					tmp_score += inputs[i];
				}
			}
			if (tmp_score < 0) {
				return BuildingNecessity::kNeededPending;
			}
			bo.primary_priority +=
			   tmp_score * std::abs(management_data.get_military_number_at(127) / 5);
			return BuildingNecessity::kNeeded;
		}
		if (bo.max_needed_preciousness > 0) {

			// help variable to determine wood availability in the economy
			const int32_t stocked_wood_level = calculate_stocklevel(tribe_->safe_ware_index("log")) -
			                                   productionsites.size() * 2 - numof_psites_in_constr +
			                                   management_data.get_military_number_at(187) / 5;
			static int16_t inputs[4 * kFNeuronBitSize] = {0};
			// Resetting values as the variable is static
			std::fill(std::begin(inputs), std::end(inputs), 0);
			inputs[0] = (bo.total_count() <= 1) ?
			               std::abs(management_data.get_military_number_at(110)) / 10 :
			               0;
			inputs[1] = bo.total_count() * -3 / 2;
			inputs[2] =
			   (bo.total_count() == 0) ? std::abs(management_data.get_military_number_at(0)) / 10 : 0;
			inputs[3] = (gametime >= Time(25 * 60 * 1000) && bo.inputs.empty()) ?
			               management_data.get_military_number_at(1) / 10 :
			               0;
			inputs[4] = (bo.max_needed_preciousness >= 10) ?
			               std::abs(management_data.get_military_number_at(2)) / 10 :
			               0;
			inputs[5] =
			   (!bo.ware_outputs.empty() && bo.current_stats > 10 + 70 / bo.ware_outputs.size()) ?
			      management_data.get_military_number_at(3) / 10 :
			      0;
			inputs[6] = (needs_second_for_upgrade) ?
			               std::abs(management_data.get_military_number_at(4)) / 5 :
			               0;
			inputs[7] = (bo.cnt_under_construction + bo.unoccupied_count) * -1 *
			            std::abs(management_data.get_military_number_at(9)) / 5;
			inputs[8] =
			   (!bo.ware_outputs.empty() && bo.current_stats > 25 + 70 / bo.ware_outputs.size()) ?
			      management_data.get_military_number_at(7) / 8 :
			      0;
			inputs[9] = (bo.is(BuildingAttribute::kBuildingMatProducer)) ?
			               std::abs(management_data.get_military_number_at(10)) / 10 :
			               0;
			inputs[10] =
			   (bo.build_material_shortage) ? -management_data.get_military_number_at(39) / 10 : 0;
			inputs[11] =
			   stocked_wood_level > 25 ? std::abs(management_data.get_military_number_at(15)) / 10 : 0;
			inputs[12] = (gametime >= Time(15 * 60 * 1000)) ?
			                std::abs(management_data.get_military_number_at(94)) / 10 :
			                0;
			inputs[13] = management_data.get_military_number_at(8) / 10;
			inputs[14] = (persistent_data->trees_around_cutters < 20) ?
			                -1 * std::abs(management_data.get_military_number_at(95)) / 10 :
			                0;
			inputs[15] = (persistent_data->trees_around_cutters > 100) ?
			                std::abs(management_data.get_military_number_at(96)) / 10 :
			                0;
			inputs[16] = (player_statistics.any_enemy_seen_lately(gametime)) ?
			                management_data.get_military_number_at(97) / 10 :
			                0;
			inputs[17] =
			   (spots_ > kSpotsEnough) ? std::abs(management_data.get_military_number_at(74)) / 8 : 0;
			inputs[18] = management_data.get_military_number_at(98) / 10;
			inputs[19] = (expansion_type.get_expansion_type() != ExpansionMode::kEconomy) ?
			                -1 * std::abs(management_data.get_military_number_at(40)) / 10 :
			                0;
			inputs[20] = (expansion_type.get_expansion_type() == ExpansionMode::kEconomy) ?
			                std::abs(management_data.get_military_number_at(50)) / 10 :
			                0;
			inputs[21] = (expansion_type.get_expansion_type() == ExpansionMode::kEconomy ||
			              expansion_type.get_expansion_type() == ExpansionMode::kBoth) ?
			                3 :
			                0;
			inputs[22] =
			   (bo.total_count() == 0 && bo.is(BuildingAttribute::kBuildingMatProducer)) ? 3 : 0;
			if (bo.cnt_built > 0 && !bo.ware_outputs.empty()) {
				inputs[22] += bo.current_stats / 10;
			}
			inputs[23] = (!player_statistics.strong_enough(player_number())) ? 5 : 0;
			inputs[24] = (bo.inputs.empty()) ? 6 : 0;
			inputs[25] =
			   (bo.total_count() == 0 && bo.is(BuildingAttribute::kBuildingMatProducer)) ? 4 : 0;
			inputs[26] = (expansion_type.get_expansion_type() == ExpansionMode::kEconomy) ? 2 : 0;
			inputs[27] = stocked_wood_level > 25 ? 4 : 0;
			inputs[28] = (bo.max_needed_preciousness >= 10) ? 4 : 0;
			inputs[29] = (bo.inputs.empty() && bo.max_needed_preciousness >= 10) ? 3 : 0;
			inputs[30] = bo.max_needed_preciousness / 2;
			inputs[31] = ((bo.cnt_under_construction + bo.unoccupied_count) > 0) ? -5 : 0;
			inputs[32] = bo.max_needed_preciousness / 2;
			inputs[33] = -1 * (bo.cnt_under_construction + bo.unoccupied_count) * 4;
			if (bo.cnt_built > 0 && !bo.ware_outputs.empty() && !bo.inputs.empty()) {
				inputs[34] +=
				   bo.current_stats / (std::abs(management_data.get_military_number_at(192)) + 1) * 10;
			}
			inputs[35] = (!bo.ware_outputs.empty() && !bo.inputs.empty() &&
			              bo.current_stats > 10 + 70 / bo.ware_outputs.size()) ?
			                2 :
			                0;
			inputs[36] = (!bo.ware_outputs.empty() && !bo.inputs.empty() &&
			              bo.cnt_under_construction + bo.unoccupied_count == 0) ?
			                bo.current_stats / 12 :
			                0;
			if (bo.cnt_built > 0 && !bo.inputs.empty() && !bo.ware_outputs.empty() &&
			    bo.current_stats < 20) {
				inputs[37] = -5;
			}
			inputs[38] = (bo.cnt_under_construction + bo.unoccupied_count > 0) ? -10 : 0;
			if (bo.cnt_built > 0 && !bo.ware_outputs.empty() && bo.current_stats < 15) {
				inputs[39] = -10;
			}
			inputs[40] = (expansion_type.get_expansion_type() == ExpansionMode::kEconomy) ? 3 : 0;
			inputs[41] = (bo.build_material_shortage) ? -3 : 0;
			inputs[42] = (!player_statistics.strong_enough(player_number())) ? 2 : 0;
			inputs[43] = (bo.inputs.empty()) ? 3 : 0;
			inputs[44] = (bo.inputs.empty() && bo.max_needed_preciousness >= 10) ? 3 : 0;
			inputs[45] = bo.max_needed_preciousness / 2;
			inputs[46] =
			   (!bo.ware_outputs.empty() && bo.current_stats > 10 + 70 / bo.ware_outputs.size()) ? 4 :
			                                                                                       0;
			inputs[47] = (!bo.ware_outputs.empty() && bo.current_stats > 85) ? 4 : 0;
			inputs[48] = (bo.max_needed_preciousness >= 10 &&
			              (bo.cnt_under_construction + bo.unoccupied_count) == 1) ?
			                5 :
			                0;
			inputs[49] = (expansion_type.get_expansion_type() != ExpansionMode::kEconomy) ? -4 : 1;
			inputs[50] = (expansion_type.get_expansion_type() != ExpansionMode::kEconomy) ? -1 : 1;
			inputs[51] = (gametime < Time(20 * 60 * 1000)) ? -4 : 0;
			inputs[52] = (bo.total_count() == 0) ? 4 : 0;
			inputs[53] = (bo.total_count() == 0) ? 2 : 0;
			inputs[54] = (spots_ < kSpotsEnough) ? -5 : 0;
			inputs[55] = (bo.max_needed_preciousness >= 10 &&
			              (bo.cnt_under_construction + bo.unoccupied_count) == 1) ?
			                3 :
			                0;
			inputs[56] = (expansion_type.get_expansion_type() != ExpansionMode::kEconomy) ? -8 : 1;
			inputs[57] = (expansion_type.get_expansion_type() != ExpansionMode::kEconomy) ? -6 : 1;
			inputs[58] = (bo.total_count() == 0 && inputs_on_stock) ? 4 : 0;
			inputs[59] = (bo.inputs.empty()) ? 5 : bo.current_stats / 10 - 5;
			inputs[60] = (spots_ < kSpotsTooLittle) ? -10 : 0;
			inputs[61] = (player_statistics.any_enemy_seen_lately(gametime)) ? 2 : 0;
			inputs[62] = (player_statistics.any_enemy_seen_lately(gametime) &&
			              bo.cnt_under_construction + bo.unoccupied_count == 0) ?
			                6 :
			                0;
			inputs[63] = (!bo.ware_outputs.empty() && !bo.inputs.empty()) ? bo.current_stats / 10 : 0;
			inputs[64] = (gametime > Time(20 * 60 * 1000) && bo.total_count() == 0) ? 3 : 0;
			inputs[65] = (gametime > Time(45 * 60 * 1000) && bo.total_count() == 0) ? 3 : 0;
			inputs[66] = (gametime > Time(60 * 60 * 1000) && bo.total_count() <= 1) ? 3 : 0;
			inputs[67] = (gametime > Time(50 * 60 * 1000) && bo.total_count() <= 1) ? 2 : 0;
			inputs[68] =
			   (bo.inputs.empty() && gametime > Time(50 * 60 * 1000) && bo.total_count() <= 1) ? 2 : 0;
			inputs[69] =
			   (!bo.inputs.empty() && gametime > Time(50 * 60 * 1000) && bo.total_count() <= 1) ? 2 :
			                                                                                      0;
			inputs[70] =
			   (bo.inputs.empty() && gametime > Time(25 * 60 * 1000) && bo.total_count() <= 1) ? 2 : 0;
			inputs[71] =
			   (!bo.inputs.empty() && gametime > Time(25 * 60 * 1000) && bo.total_count() <= 1) ? 2 :
			                                                                                      0;
			if (bo.last_building_built.is_valid()) {
				inputs[72] = (gametime < bo.last_building_built + Duration(3 * 60 * 1000)) ? -4 : 0;
				inputs[73] = (gametime < bo.last_building_built + Duration(5 * 60 * 1000)) ? -2 : 0;
				inputs[74] = (gametime < bo.last_building_built + Duration(2 * 60 * 1000)) ? -5 : 0;
				inputs[75] = (gametime < bo.last_building_built + Duration(10 * 60 * 1000)) ? -2 : 0;
				inputs[76] = (gametime < bo.last_building_built + Duration(20 * 60 * 1000)) ? -2 : 0;
			}
			inputs[77] = (gametime > Time(35 * 60 * 1000) && bo.total_count() == 0) ? 3 : 0;
			inputs[78] = (gametime > Time(60 * 60 * 1000) && bo.total_count() == 0) ? 3 : 0;
			inputs[79] =
			   static_cast<int>(expansion_type.get_expansion_type() == ExpansionMode::kResources ||
			                    expansion_type.get_expansion_type() == ExpansionMode::kSpace) *
			   management_data.get_military_number_at(37) / 10;
			inputs[80] =
			   static_cast<int>(expansion_type.get_expansion_type() == ExpansionMode::kEconomy) *
			   management_data.get_military_number_at(38) / 10;
			inputs[81] =
			   static_cast<int>(expansion_type.get_expansion_type() == ExpansionMode::kSpace) *
			   management_data.get_military_number_at(46) / 10;
			inputs[82] = (inputs_on_stock) ? 0 : -2;
			inputs[83] = (suppliers_exist) ? 0 : -2;
			inputs[84] = (inputs_on_stock) ? 0 : -4;
			inputs[85] = (suppliers_exist) ? 0 : -4;
			inputs[86] = (inputs_on_stock) ? 0 : -8;
			inputs[87] = (suppliers_exist) ? 0 : -8;
			inputs[88] = (workers_on_stock) ? 0 : -2;
			inputs[89] = (workers_on_stock) ? 0 : -6;
			inputs[90] = (bo.is(BuildingAttribute::kBuildingMatProducer)) ?
			                std::abs(management_data.get_military_number_at(42)) / 10 :
			                0;
			inputs[91] = (bo.build_material_shortage) ? -2 : 0;
			inputs[92] = (numof_psites_in_constr < 4) ? 3 : 0;
			inputs[93] = (numof_psites_in_constr < 8) ? 3 : 0;
			inputs[94] = (bo.inputs.empty()) ? 5 : 0;
			inputs[95] = (bo.inputs.empty()) ? 3 : 0;
			inputs[96] = stocked_wood_level < 25 ? -2 : 0;
			inputs[97] = stocked_wood_level < 25 ? -8 : 0;
			inputs[98] = stocked_wood_level < 25 ? -4 : 0;
			inputs[99] = stocked_wood_level < 25 ? -1 : 0;
			inputs[100] = (bo.total_count() == 0) ? 3 : 0;
			inputs[101] = (bo.total_count() == 0) ? 6 : 0;
			if (bo.is(BuildingAttribute::kSupportingProducer)) {
				if (bo.total_count() == 0) {
					inputs[102] = 1;
					inputs[103] = 2;
					inputs[104] = -2;
				}
				inputs[105] = -3;
				inputs[106] = -2;
			}
			inputs[107] =
			   std::abs(management_data.get_military_number_at(194)) - get_stocklevel(bo, gametime);
			inputs[108] =
			   std::abs(management_data.get_military_number_at(191)) - get_stocklevel(bo, gametime);
			inputs[109] =
			   (!bo.inputs.empty() && gametime > Time(50 * 60 * 1000) && bo.total_count() <= 1) ?
			      std::abs(management_data.get_military_number_at(163)) / 10 :
			      0;
			inputs[110] = (bo.ware_outputs.size() == 1) ?
			                 (tribe_->get_ware_descr(bo.ware_outputs.at(0))
			                     ->default_target_quantity(tribe_->name()) -
			                  get_stocklevel(bo, gametime)) *
			                    std::abs(management_data.get_military_number_at(165)) / 20 :
			                 0;
			inputs[111] = bo.current_stats / (bo.ware_outputs.size() + 1);
			// boost for buildings supporting seafaring
			if (bo.is(BuildingAttribute::kSupportsSeafaring) && map_allows_seafaring) {
				inputs[112] = std::abs(management_data.get_military_number_at(170)) / 10;
				inputs[113] = 4;
				if (bo.total_count() == 0) {
					inputs[114] = std::abs(management_data.get_military_number_at(172)) / 10;
					inputs[115] = 4;
				}
			}
			inputs[116] = -1 * (bo.unoccupied_count * bo.unoccupied_count);
			inputs[117] = -1 * (2 * bo.unoccupied_count);

			int16_t tmp_score = 0;
			for (uint8_t i = 0; i < kFNeuronBitSize; ++i) {
				if (management_data.f_neuron_pool[8].get_position(i)) {
					const int16_t partial_input = inputs[i];
					tmp_score += partial_input;
				}
				if (management_data.f_neuron_pool[11].get_position(i)) {
					const int16_t partial_input = inputs[i + kFNeuronBitSize];
					tmp_score += partial_input;
				}
				if (management_data.f_neuron_pool[59].get_position(i)) {
					const int16_t partial_input = inputs[i + 2 * kFNeuronBitSize];
					tmp_score += partial_input;
				}
				if (management_data.f_neuron_pool[12].get_position(i)) {
					const int16_t partial_input = inputs[i + 3 * kFNeuronBitSize];
					tmp_score += partial_input;
				}
			}

			const int32_t base_economy_bonus =
			   30 + std::abs(management_data.get_military_number_at(142));
			if (site_needed_for_economy == BasicEconomyBuildingStatus::kDiscouraged) {
				tmp_score -= base_economy_bonus;
			} else if (site_needed_for_economy == BasicEconomyBuildingStatus::kEncouraged) {
				tmp_score += base_economy_bonus;
			}

			const int16_t bottom_limit = management_data.get_military_number_at(73) / 2 +
			                             management_data.get_military_number_at(47) / 10;
			const int16_t upper_limit =
			   bottom_limit + std::abs(management_data.get_military_number_at(44) / 3);

			// now we find out if the building is needed depending on output stocklevel
			// and supported stocklevel if it supports another site
			const uint32_t combined_stocklevel = (get_stocklevel(bo, gametime));

			if (combined_stocklevel > 50 &&
			    persistent_data->remaining_basic_buildings.count(bo.id) == 0) {
				tmp_score -= 5 * management_data.neuron_pool[23].get_result_safe(
				                    (combined_stocklevel) / 5, kAbsValue);
			}

			if (combined_stocklevel < 40) {
				tmp_score += 5 * management_data.neuron_pool[24].get_result_safe(
				                    (40 - combined_stocklevel) / 2, kAbsValue);
			}

			if (tmp_score > upper_limit) {
				// Productionsite is needed
				bo.primary_priority += (tmp_score - bottom_limit) / 2;
				return BuildingNecessity::kNeeded;
			}
			if (tmp_score > bottom_limit) {
				// Site is needed, but not right now
				return BuildingNecessity::kNeededPending;
			}
			// Not allowed
			return BuildingNecessity::kForbidden;
		}
		if (bo.is(BuildingAttribute::kShipyard)) {
			if (bo.total_count() > (num_ports + 1) / 2 ||
			    (!basic_economy_established &&
			     site_needed_for_economy == BasicEconomyBuildingStatus::kDiscouraged) ||
			    !map_allows_seafaring) {
				return BuildingNecessity::kForbidden;
			}
			bo.primary_priority = 0;
			if (num_ports > 0) {
				bo.primary_priority +=
				   std::abs(management_data.get_military_number_at(150)) * 3 / num_ports;
			}
			if (spots_ < kSpotsTooLittle) {
				bo.primary_priority += std::abs(management_data.get_military_number_at(151) * 3);
			}
			if (bo.primary_priority > 0) {
				return BuildingNecessity::kNeeded;
			}
			return BuildingNecessity::kAllowed;
		}
		if (bo.max_needed_preciousness == 0) {
			return BuildingNecessity::kNotNeeded;
		}
		return BuildingNecessity::kForbidden;
	}
	if (purpose == PerfEvaluation::kForDismantle) {  // now for dismantling
		// never dismantle last building (a care should be taken elsewhere)
		assert(bo.total_count() > 0);

		if (bo.total_count() == 1 || (bo.max_preciousness >= 10 && bo.total_count() == 2) ||
		    (!bo.ware_outputs.empty() && bo.current_stats > (10 + 60 / bo.ware_outputs.size()) / 2) ||
		    (bo.inputs.size() == 1 &&
		     calculate_stocklevel(static_cast<size_t>(bo.inputs.at(0))) >
		        static_cast<unsigned int>(std::abs(management_data.get_military_number_at(171))))) {
			return BuildingNecessity::kNeeded;
		}
		return BuildingNecessity::kNotNeeded;
	}
	NEVER_HERE();
}

// counts produced output on stock
uint32_t DefaultAI::calculate_stocklevel(Widelands::DescriptionIndex wt,
                                         const WareWorker what) const {
	uint32_t count = 0;

	for (const WarehouseSiteObserver& obs : warehousesites) {
		if (what == WareWorker::kWare) {
			count += obs.site->get_wares().stock(wt);
		} else {
			count += obs.site->get_workers().stock(wt);
		}
	}
	return count;
}

// This is a wrapper function to prevent too frequent recalculation of stocklevel
// and distinguish if we count stocks for production hint, for outputs or for workers of a
// productionsite
// if multiple outputs, it returns lowest value
uint32_t
DefaultAI::get_stocklevel(BuildingObserver& bo, const Time& gametime, const WareWorker what) const {
	if (bo.stocklevel_time + Duration(5 * 1000) < gametime) {
		if (what == WareWorker::kWare &&
		    (!bo.supported_producers.empty() || !bo.ware_outputs.empty())) {
			// looking for smallest value
			bo.stocklevel_count = std::numeric_limits<uint32_t>::max();
			for (const auto& supported_building : bo.supported_producers) {
				for (Widelands::DescriptionIndex output_ware :
				     supported_building.second->output_ware_types()) {
					const uint32_t res = calculate_stocklevel(static_cast<size_t>(output_ware), what);
					if (res < bo.stocklevel_count) {
						bo.stocklevel_count = res;
					}
				}
			}
			for (auto ph : bo.ware_outputs) {
				const uint32_t res = calculate_stocklevel(static_cast<size_t>(ph), what);
				if (res < bo.stocklevel_count) {
					bo.stocklevel_count = res;
				}
			}
		} else if (what == WareWorker::kWorker) {
			bo.stocklevel_count = std::numeric_limits<uint32_t>::max();
			for (auto ph : bo.positions) {
				const uint32_t res = calculate_stocklevel(static_cast<size_t>(ph), what);
				if (res < bo.stocklevel_count) {
					bo.stocklevel_count = res;
				}
			}
		} else {
			bo.stocklevel_count = 0;
		}
		assert(bo.stocklevel_count < std::numeric_limits<uint32_t>::max());
		bo.stocklevel_time = gametime;
	}
	return bo.stocklevel_count;
}

/**
 * This function takes care about the unowned and opposing territory and
 * recalculates the priority for non-military buildings
 * The goal is to minimize losses when territory is lost
 *
 * \arg bf   = BuildableField to be checked
 * \arg prio = priority until now.
 *
 * \returns the recalculated priority
 */
int32_t DefaultAI::recalc_with_border_range(const BuildableField& bf, int32_t prio) {

	// no change when priority is not positive number
	if (prio <= 0) {
		return prio;
	}

	if (bf.enemy_nearby || bf.near_border) {
		prio /= 2;
	}

	// if unowned territory nearby
	prio -= bf.unowned_land_nearby / 4;
	prio -= bf.enemy_owned_land_nearby / 3;

	// further decrease the score if enemy nearby
	if (bf.enemy_nearby) {
		prio -= 10;
	}

	// and if close (up to 2 fields away) from border
	if (bf.near_border) {
		prio -= 10;
		if (spots_ > 0 && spots_ < kSpotsEnough) {
			prio -= std::abs(management_data.neuron_pool[60].get_result_safe(
			           kSpotsEnough / spots_, kAbsValue)) /
			        4;
		}
	}

	return prio;
}

void DefaultAI::consider_own_psites(Widelands::FCoords fcoords, BuildableField& bf) {
	Widelands::BaseImmovable* player_immovable = fcoords.field->get_immovable();
	if (player_immovable->descr().type() == Widelands::MapObjectType::PRODUCTIONSITE) {
		BuildingObserver& bo = get_building_observer(player_immovable->descr().name().c_str());
		consider_productionsite_influence(bf, fcoords, bo);
	} else if (upcast(Widelands::ConstructionSite const, constructionsite, player_immovable)) {
		const Widelands::BuildingDescr& target_descr = constructionsite->building();
		if (target_descr.type() == Widelands::MapObjectType::PRODUCTIONSITE) {
			BuildingObserver& bo = get_building_observer(target_descr.name().c_str());
			consider_productionsite_influence(bf, fcoords, bo);
		}
	}
}

void DefaultAI::consider_enemy_sites(Widelands::FCoords fcoords, BuildableField& bf) {
	Widelands::BaseImmovable* player_immovable = fcoords.field->get_immovable();
	bf.enemy_nearby = true;
	if (upcast(Widelands::MilitarySite const, militarysite, player_immovable)) {
		bf.enemy_military_presence += militarysite->soldier_control()->stationed_soldiers().size();
		++bf.enemy_military_sites;
	}
	if (upcast(Widelands::ConstructionSite const, constructionsite, player_immovable)) {
		const Widelands::BuildingDescr& target_descr = constructionsite->building();
		if (target_descr.type() == Widelands::MapObjectType::MILITARYSITE) {
			++bf.enemy_military_sites;
		}
	}

	// Warehouses are counted here too as they can host soldiers as well
	if (upcast(Widelands::Warehouse const, warehouse, player_immovable)) {
		bf.enemy_military_presence += warehouse->soldier_control()->stationed_soldiers().size();
		++bf.enemy_military_sites;
		bf.enemy_wh_nearby = true;
		enemy_warehouses.insert(fcoords.hash());
	}
}

void DefaultAI::consider_ally_sites(Widelands::FCoords fcoords, BuildableField& bf) {
	Widelands::BaseImmovable* player_immovable = fcoords.field->get_immovable();
	if (upcast(Widelands::MilitarySite const, militarysite, player_immovable)) {
		bf.ally_military_presence += militarysite->soldier_control()->stationed_soldiers().size();
	}
}

void DefaultAI::consider_own_msites(Widelands::FCoords fcoords,
                                    BuildableField& bf,
                                    bool& any_unconnected_imm) {
	// last two are about being connected to any warehouse
	// TODO(Nordfriese): Someone should update the code since the big economy splitting for the
	// ferries
	Widelands::BaseImmovable* player_immovable = fcoords.field->get_immovable();
	const Widelands::Map& map = game().map();

	if (upcast(Widelands::ConstructionSite const, constructionsite, player_immovable)) {

		const Widelands::BuildingDescr& target_descr = constructionsite->building();

		if (constructionsite->get_economy(Widelands::wwWORKER)->warehouses().empty()) {
			any_unconnected_imm = true;
		}

		if (upcast(Widelands::MilitarySiteDescr const, target_ms_d, &target_descr)) {
			const int32_t dist = map.calc_distance(bf.coords, constructionsite->get_position());
			const int32_t radius = target_ms_d->get_conquers() + 4;

			if (radius > dist) {
				bf.future_area_military_capacity += target_ms_d->get_max_number_of_soldiers() / 2 + 1;
				if (bf.coords != constructionsite->get_position()) {
					bf.future_military_loneliness *= static_cast<double_t>(dist) / radius;
				}
				++bf.military_in_constr_nearby;
			}
		}
	}

	if (upcast(Widelands::MilitarySite const, militarysite, player_immovable)) {
		const int32_t dist = map.calc_distance(bf.coords, militarysite->get_position());
		const int32_t radius = militarysite->descr().get_conquers() + 4;

		if (militarysite->get_economy(Widelands::wwWORKER)->warehouses().empty()) {
			any_unconnected_imm = true;
		}

		if (radius > dist) {
			bf.area_military_capacity += militarysite->soldier_control()->max_soldier_capacity();
			bf.future_area_military_capacity +=
			   militarysite->soldier_control()->max_soldier_capacity();
			bf.own_military_presence += militarysite->soldier_control()->stationed_soldiers().size();

			if (militarysite->soldier_control()->stationed_soldiers().empty()) {
				++bf.military_unstationed;
			} else {
				++bf.military_stationed;
			}

			if (bf.coords != militarysite->get_position()) {
				bf.military_loneliness *= static_cast<double_t>(dist) / radius;
				bf.future_military_loneliness *= static_cast<double_t>(dist) / radius;
			}
		}
	} else {
		++bf.own_non_military_nearby;
	}
}

// for buildable field, it considers effect of building of type bo on position coords
void DefaultAI::consider_productionsite_influence(BuildableField& field,
                                                  Widelands::Coords coords,
                                                  const BuildingObserver& bo) {
	if (bo.is(BuildingAttribute::kSpaceConsumer) && !bo.is(BuildingAttribute::kRanger) &&
	    game().map().calc_distance(coords, field.coords) < 8) {
		++field.space_consumers_nearby;
	}

	for (const Widelands::DescriptionIndex& i : bo.inputs) {
		++field.consumers_nearby.at(i);
	}

	for (const Widelands::DescriptionIndex& i : bo.ware_outputs) {
		++field.producers_nearby.at(i);
	}

	const Widelands::ProductionSiteDescr* productionsite =
	   dynamic_cast<const Widelands::ProductionSiteDescr*>(bo.desc);
	for (const auto& supported : productionsite->supported_productionsites()) {
		if (field.supporters_nearby.count(supported) != 1) {
			field.supporters_nearby[supported] = 0;
		}
		++field.supporters_nearby[supported];
	}
	for (const auto& supporter : productionsite->supported_by_productionsites()) {
		Widelands::DescriptionIndex supporter_building_index = tribe_->building_index(supporter);
		++field.supported_producers_nearby[supporter_building_index];
	}

	if (bo.is(BuildingAttribute::kRanger)) {
		++field.rangers_nearby;
	}

	++field.buildings_nearby[bo.id];
}

/// \returns the economy observer containing \arg economy
EconomyObserver* DefaultAI::get_economy_observer(Widelands::Economy& economy) {
	for (EconomyObserver* eco : economies) {
		if (&eco->economy == &economy) {
			return eco;
		}
	}

	economies.push_front(new EconomyObserver(economy));
	return economies.front();
}

// counts buildings with the BuildingAttribute
// Type of buildings, not individual buildings are meant
uint8_t DefaultAI::count_buildings_with_attribute(BuildingAttribute attribute) {
	uint8_t count = 0;
	if (tribe_ == nullptr) {
		late_initialization();
	}

	for (BuildingObserver& bo : buildings_) {
		if (bo.is(attribute)) {
			++count;
		}
	}

	return count;
}

// Calculates ratio of the buildings that the player has in comparison to all buildings that
// are buildable by the player
// In range 0 - 1000, to avoid floats
uint32_t DefaultAI::count_productionsites_without_buildings() {
	uint32_t total = 0;
	uint32_t existing = 0;
	if (tribe_ == nullptr) {
		late_initialization();
	}

	for (BuildingObserver& bo : buildings_) {
		if (bo.type == BuildingObserver::Type::kProductionsite &&
		    bo.is(BuildingAttribute::kBuildable)) {
			++total;
			if (bo.cnt_built > 0) {
				existing += 1000;
			} else if (bo.cnt_under_construction > 0) {
				existing += 500;
			}
		}
	}

	return (total > 0) ? (existing / total) : 0;
}

// \returns the building observer
BuildingObserver& DefaultAI::get_building_observer(char const* const name) {
	if (tribe_ == nullptr) {
		late_initialization();
	}

	for (BuildingObserver& bo : buildings_) {
		if (strcmp(bo.name, name) == 0) {
			return bo;
		}
	}

	throw wexception("Help: I (player %d / tribe %s) do not know what to do with a %s",
	                 player_number(), tribe_->name().c_str(), name);
}

// checks if the building has a building observer (for debug purposes)
bool DefaultAI::has_building_observer(char const* const name) {
	if (tribe_ == nullptr) {
		late_initialization();
	}

	return std::any_of(buildings_.begin(), buildings_.end(),
	                   [name](const BuildingObserver& bo) { return strcmp(bo.name, name) == 0; });
}

// return observer for a first (only) building that has required attribute
BuildingObserver& DefaultAI::get_building_observer(BuildingAttribute attribute) {
	if (tribe_ == nullptr) {
		late_initialization();
	}

	for (BuildingObserver& bo : buildings_) {
		if (bo.is(attribute)) {
			return bo;
		}
	}

	throw wexception(
	   "Sorry, cannot find building with attribute %d", static_cast<int32_t>(attribute));
}

// return observer for a building with the id
BuildingObserver& DefaultAI::get_building_observer(const Widelands::DescriptionIndex di) {
	if (tribe_ == nullptr) {
		late_initialization();
	}

	for (BuildingObserver& bo : buildings_) {
		if (bo.id == di) {
			return bo;
		}
	}

	log_err_time(
	   game().get_gametime(), "Sorry, cannot find building with id %d", static_cast<int32_t>(di));
	// I noticed that exception test is being lost so will will print it into log as well
	throw wexception("Sorry, cannot find building with id %d", static_cast<int32_t>(di));
}

// this is called whenever we gain ownership of a PlayerImmovable
void DefaultAI::gain_immovable(Widelands::PlayerImmovable& pi, const bool found_on_load) {
	if (upcast(Widelands::Building, building, &pi)) {
		gain_building(*building, found_on_load);
	} else if (upcast(Widelands::Flag const, flag, &pi)) {
		new_flags.push_back(flag);
	} else if (upcast(Widelands::Road const, road, &pi)) {
		roads.push_front(road);
	}
}

// this is called whenever we lose ownership of a PlayerImmovable
void DefaultAI::lose_immovable(const Widelands::PlayerImmovable& pi) {
	if (upcast(Widelands::Building const, building, &pi)) {
		lose_building(*building);
	} else if (upcast(Widelands::Flag const, flag, &pi)) {
		// Flag to be removed can be:
		// 1. In one of our economies
		for (EconomyObserver* eco_obs : economies) {
			if (remove_from_dqueue<Widelands::Flag>(eco_obs->flags, flag)) {
				return;
			}
		}

		// 2. in new flags to be processed yet
		if (remove_from_dqueue<Widelands::Flag>(new_flags, flag)) {
			return;
		}

		// 3. Or in neither of them
	} else if (upcast(Widelands::Road const, road, &pi)) {
		remove_from_dqueue<Widelands::Road>(roads, road);
	}
}

// this is called when a mine reports "out of resources"
void DefaultAI::out_of_resources_site(const Widelands::ProductionSite& site) {

	const Time& gametime = game().get_gametime();

	// we must identify which mine matches the productionsite a note refers to
	for (ProductionSiteObserver& mine : mines_) {
		if (mine.site == &site) {
			if (mine.no_resources_since > gametime) {
				mine.no_resources_since = gametime;
			}
			break;
		}
	}
}

// walk and search for territory controlled by some player type
// usually scanning radius is enough but sometimes we must walk to
// verify that an enemy territory is really accessible by land
bool DefaultAI::other_player_accessible(const uint32_t max_distance,
                                        uint32_t* tested_fields,
                                        uint16_t* mineable_fields_count,
                                        const Widelands::Coords& starting_spot,
                                        const WalkSearch& type) {
	const Widelands::Map& map = game().map();
	std::list<uint32_t> queue;
	std::unordered_set<uint32_t> done;
	queue.push_front(starting_spot.hash());
	Widelands::PlayerNumber const pn = player_->player_number();

	while (!queue.empty()) {
		// if already processed
		if (done.count(queue.front()) > 0) {
			queue.pop_front();
			continue;
		}

		done.insert(queue.front());

		Widelands::Coords tmp_coords = Widelands::Coords::unhash(queue.front());

		// if beyond range
		if (map.calc_distance(starting_spot, tmp_coords) > max_distance) {
			continue;
		}

		Widelands::Field* f = map.get_fcoords(tmp_coords).field;

		// not interested if not walkable (starting spot is an exemption.
		if (tmp_coords != starting_spot && ((f->nodecaps() & Widelands::MOVECAPS_WALK) == 0)) {
			continue;
		}

		// sometimes we search for any owned territory (f.e. when considering
		// a port location), but when testing (starting from) own military building
		// we must ignore own territory, of course
		const Widelands::PlayerNumber field_owner = f->get_owned_by();
		if (field_owner > 0) {

			// if field is owned by anybody
			if (type == WalkSearch::kAnyPlayer) {
				*tested_fields = done.size();
				return true;
			}

			// if somebody but not me
			if (type == WalkSearch::kOtherPlayers && field_owner != pn) {
				*tested_fields = done.size();
				return true;
			}

			// if owned by enemy
			if (type == WalkSearch::kEnemy && field_owner != pn) {
				// if not in the same team => it is an enemy
				if (!player_statistics.players_in_same_team(pn, field_owner)) {
					*tested_fields = done.size();
					return true;
				}
			}
		}

		// increase mines counter
		// (used when testing possible port location)
		if ((f->nodecaps() & Widelands::BUILDCAPS_MINE) != 0) {
			++(*mineable_fields_count);
		}

		// add neighbours to a queue (duplicates are no problem)
		// to relieve AI/CPU we skip every second field in each direction
		// obstacles are usually wider then one field
		for (Widelands::Direction dir = Widelands::FIRST_DIRECTION; dir <= Widelands::LAST_DIRECTION;
		     ++dir) {
			Widelands::Coords neigh_coords1;
			map.get_neighbour(tmp_coords, dir, &neigh_coords1);
			Widelands::Coords neigh_coords2;
			map.get_neighbour(neigh_coords1, dir, &neigh_coords2);
			queue.push_front(neigh_coords2.hash());
		}
	}
	*tested_fields = done.size();
	return false;  // no players found
}

// this is called whenever we gain a new building
void DefaultAI::gain_building(Widelands::Building& b, const bool found_on_load) {

	BuildingObserver& bo = get_building_observer(b.descr().name().c_str());

	if (bo.type == BuildingObserver::Type::kConstructionsite) {
		BuildingObserver& target_bo = get_building_observer(
		   dynamic_cast<const Widelands::ConstructionSite&>(b).building().name().c_str());
		++target_bo.cnt_under_construction;
		if (target_bo.type == BuildingObserver::Type::kProductionsite) {
			++numof_psites_in_constr;
		}
		if (target_bo.type == BuildingObserver::Type::kMilitarysite) {
			++msites_per_size[target_bo.desc->get_size()].in_construction;
		}
		if (target_bo.type == BuildingObserver::Type::kMine) {
			++mines_per_type[target_bo.mines].in_construction;
		}
		if (target_bo.type == BuildingObserver::Type::kWarehouse) {
			++numof_warehouses_in_const_;
		}
		if (target_bo.type == BuildingObserver::Type::kTrainingsite) {
			++ts_in_const_count_;
		}

		set_taskpool_task_time(game().get_gametime(), SchedulerTaskId::kRoadCheck);

	} else {
		++bo.cnt_built;
		const Time& gametime = game().get_gametime();
		bo.last_building_built = gametime;
		// erase building from remaining_basic_buildings, unless we are loading a saved game
		if (!found_on_load && persistent_data->remaining_basic_buildings.count(bo.id) > 0) {
			if (persistent_data->remaining_basic_buildings[bo.id] > 1) {
				--persistent_data->remaining_basic_buildings[bo.id];
			} else {
				persistent_data->remaining_basic_buildings.erase(bo.id);
			}
		}
		// Remaining basic buildings map contain either no entry for the building, or the number is
		// nonzero
		assert(persistent_data->remaining_basic_buildings.count(bo.id) == 0 ||
		       persistent_data->remaining_basic_buildings[bo.id] > 0);

		if (bo.type == BuildingObserver::Type::kProductionsite) {
			productionsites.emplace_back();
			productionsites.back().site = &dynamic_cast<Widelands::ProductionSite&>(b);
			productionsites.back().bo = &bo;
			productionsites.back().bo->new_building_overdue = 0;
			if (found_on_load && gametime > Time(5 * 60 * 1000)) {
				productionsites.back().built_time = gametime - Duration(5 * 60 * 1000);
			} else {
				productionsites.back().built_time = gametime;
			}
			productionsites.back().unoccupied_till = gametime;
			++productionsites.back().bo->unoccupied_count;
			if (bo.is(BuildingAttribute::kShipyard)) {
				shipyardsites.emplace_back();
				shipyardsites.back().site = &dynamic_cast<Widelands::ProductionSite&>(b);
				shipyardsites.back().bo = &bo;
				if (found_on_load && gametime > Time(5 * 60 * 1000)) {
					shipyardsites.back().built_time = gametime - Duration(5 * 60 * 1000);
				} else {
					shipyardsites.back().built_time = gametime;
				}
				shipyardsites.back().unoccupied_till = gametime;
			}
			if (bo.is(BuildingAttribute::kFisher)) {
				++fishers_count_;
			}

		} else if (bo.type == BuildingObserver::Type::kMine) {
			mines_.emplace_back();
			mines_.back().site = &dynamic_cast<Widelands::ProductionSite&>(b);
			mines_.back().bo = &bo;
			mines_.back().built_time = gametime;
			assert(mines_.back().no_resources_since.is_invalid());
			assert(!mines_.back().upgrade_pending);
			assert(mines_.back().dismantle_pending_since.is_invalid());
			++mines_.back().bo->unoccupied_count;

			++mines_per_type[bo.mines].finished;

			if (bo.is(BuildingAttribute::kBuildingMatProducer)) {
				++build_material_mines_count;
			}

			set_inputs_to_zero(mines_.back());

			// Is this first mine?
			if (bo.mines == iron_resource_id && gametime < first_iron_mine_built) {
				first_iron_mine_built = gametime;
			}

		} else if (bo.type == BuildingObserver::Type::kMilitarysite) {
			militarysites.emplace_back();
			militarysites.back().site = &dynamic_cast<Widelands::MilitarySite&>(b);
			militarysites.back().bo = &bo;
			militarysites.back().understaffed = 0;
			if (found_on_load && gametime > Time(5 * 60 * 1000)) {
				militarysites.back().built_time = gametime - Duration(5 * 60 * 1000);
			} else {
				militarysites.back().built_time = gametime;
			}
			militarysites.back().last_change = Time(0);
			++msites_per_size[bo.desc->get_size()].finished;

		} else if (bo.type == BuildingObserver::Type::kTrainingsite) {
			++ts_without_trainers_;
			++ts_finished_count_;
			trainingsites.emplace_back();
			trainingsites.back().site = &dynamic_cast<Widelands::TrainingSite&>(b);
			trainingsites.back().bo = &bo;

		} else if (bo.type == BuildingObserver::Type::kWarehouse) {
			++numof_warehouses_;
			warehousesites.emplace_back();
			warehousesites.back().site = &dynamic_cast<Widelands::Warehouse&>(b);
			warehousesites.back().bo = &bo;
			if (bo.is(BuildingAttribute::kPort)) {
				++num_ports;
				portsites.emplace_back();
				portsites.back().site = &dynamic_cast<Widelands::Warehouse&>(b);
				portsites.back().bo = &bo;
				portsites.back().ships_assigned = 0;
			}
			if (!found_on_load) {
				// recalculate distance ASAP
				set_taskpool_task_time(gametime, SchedulerTaskId::kWarehouseFlagDist);
			}
		}
	}
}

// this is called whenever we lose a building
void DefaultAI::lose_building(const Widelands::Building& b) {

	BuildingObserver& bo = get_building_observer(b.descr().name().c_str());

	if (bo.type == BuildingObserver::Type::kConstructionsite) {
		BuildingObserver& target_bo = get_building_observer(
		   dynamic_cast<const Widelands::ConstructionSite&>(b).building().name().c_str());
		--target_bo.cnt_under_construction;
		if (target_bo.type == BuildingObserver::Type::kProductionsite) {
			--numof_psites_in_constr;
		}
		if (target_bo.type == BuildingObserver::Type::kMilitarysite) {
			--msites_per_size[target_bo.desc->get_size()].in_construction;
		}
		if (target_bo.type == BuildingObserver::Type::kMine) {
			--mines_per_type[target_bo.mines].in_construction;
		}
		if (target_bo.type == BuildingObserver::Type::kWarehouse) {
			--numof_warehouses_in_const_;
		}
		if (target_bo.type == BuildingObserver::Type::kTrainingsite) {
			assert(ts_in_const_count_ > 0);
			--ts_in_const_count_;
		}

	} else {
		--bo.cnt_built;

		// we are not able to reliably identify if lost building is counted in
		// unconnected or unoccupied count, but we must adjust the value to
		// avoid inconsistency
		const uint32_t cnt_built = bo.cnt_built;
		if (bo.unconnected_count > cnt_built) {
			bo.unconnected_count = cnt_built;
		}
		if (bo.unoccupied_count > cnt_built) {
			bo.unoccupied_count = cnt_built;
		}

		if (bo.type == BuildingObserver::Type::kProductionsite) {
			for (std::deque<ProductionSiteObserver>::iterator i = productionsites.begin();
			     i != productionsites.end(); ++i) {
				if (i->site == &b) {
					if (i->upgrade_pending) {
						--bo.cnt_upgrade_pending;
					}
					assert(bo.cnt_upgrade_pending == 0 || bo.cnt_upgrade_pending == 1);
					productionsites.erase(i);
					break;
				}
			}

			if (bo.is(BuildingAttribute::kShipyard)) {
				for (std::deque<ProductionSiteObserver>::iterator i = shipyardsites.begin();
				     i != shipyardsites.end(); ++i) {
					if (i->site == &b) {
						shipyardsites.erase(i);
						break;
					}
				}
			}

			if (bo.is(BuildingAttribute::kFisher)) {
				assert(fishers_count_ > 0);
				--fishers_count_;
			}

		} else if (bo.type == BuildingObserver::Type::kMine) {
			for (std::deque<ProductionSiteObserver>::iterator i = mines_.begin(); i != mines_.end();
			     ++i) {
				if (i->site == &b) {
					mines_.erase(i);
					break;
				}
			}

			--mines_per_type[bo.mines].finished;

			if (bo.is(BuildingAttribute::kBuildingMatProducer)) {
				assert(build_material_mines_count > 0);
				++build_material_mines_count;
			}

		} else if (bo.type == BuildingObserver::Type::kMilitarysite) {
			--msites_per_size[bo.desc->get_size()].finished;

			for (std::deque<MilitarySiteObserver>::iterator i = militarysites.begin();
			     i != militarysites.end(); ++i) {
				if (i->site == &b) {
					militarysites.erase(i);
					break;
				}
			}
		} else if (bo.type == BuildingObserver::Type::kTrainingsite) {
			assert(ts_finished_count_ >= 1);
			--ts_finished_count_;

			for (std::deque<TrainingSiteObserver>::iterator i = trainingsites.begin();
			     i != trainingsites.end(); ++i) {
				if (i->site == &b) {
					trainingsites.erase(i);
					break;
				}
			}
		} else if (bo.type == BuildingObserver::Type::kWarehouse) {
			assert(numof_warehouses_ > 0);
			--numof_warehouses_;
			if (bo.is(BuildingAttribute::kPort)) {
				--num_ports;
				for (std::deque<PortSiteObserver>::iterator i = portsites.begin(); i != portsites.end();
				     ++i) {
					if (i->site == &b) {
						portsites.erase(i);
						break;
					}
				}
			}

			for (std::deque<WarehouseSiteObserver>::iterator i = warehousesites.begin();
			     i != warehousesites.end(); ++i) {
				if (i->site == &b) {
					warehousesites.erase(i);
					break;
				}
			}
		}
	}
}

// Checks that supply line exists for given building.
// Verify that all inputs have a working producer (i.e. building statistics better than 10%).

bool DefaultAI::check_supply(const BuildingObserver& bo) {
	if (bo.inputs.empty()) {
		return true;
	}
	size_t supplied = 0;
	for (const Widelands::DescriptionIndex& temp_input : bo.inputs) {
		for (const Widelands::DescriptionIndex& bidx : wares.at(temp_input).producers) {
			BuildingObserver& temp_building = get_building_observer(bidx);
			verb_log_dbg_time(game().get_gametime(),
			                  "Checking producer %s of ware %s for building %s.", temp_building.name,
			                  tribe_->get_ware_descr(temp_input)->name().c_str(), bo.name);
			if (temp_building.cnt_built != 0 && temp_building.current_stats > 10) {
				++supplied;
				break;
			}
		}
	}
	verb_log_dbg_time(
	   game().get_gametime(), "Found supplies for %u of %u input wares for Building %s",
	   static_cast<unsigned int>(supplied), static_cast<unsigned int>(bo.inputs.size()), bo.name);

	return supplied == bo.inputs.size();
}

// Update player statistics including diplomacy scores
void DefaultAI::update_player_stat(const Time& gametime) {
	if (player_statistics.get_update_time() > Time(0) &&
	    player_statistics.get_update_time() + Duration(15 * 1000) > gametime) {
		return;
	}
	player_statistics.set_update_time(gametime);
	Widelands::PlayerNumber const pn = player_number();
	Widelands::PlayerNumber const nr_players = game().map().get_nrplayers();

	// receiving games statistics and parsing it (reading latest entry)
	const Widelands::Game::GeneralStatsVector& genstats = game().get_general_statistics();

	// Collecting statistics and saving them in player_statistics object
	const Widelands::Player* me = game().get_player(pn);
	const bool me_def = me->is_defeated();

	const uint32_t vsize = genstats.at(pn - 1).miltary_strength.size();
	uint32_t me_strength = 0;
	uint32_t me_land = 0;
	uint32_t me_old_strength = 0;
	uint32_t me_old60_strength = 0;
	uint32_t me_old_land = 0;
	uint32_t me_old60_land = 0;
	uint32_t me_cass = 0;
	uint32_t me_buildings = 0;
	if (vsize > 0 && !me_def) {
		me_strength = genstats.at(pn - 1).miltary_strength.back();
		me_land = genstats.at(pn - 1).land_size.back();
		me_cass = genstats.at(pn - 1).nr_casualties.back();
		me_buildings = genstats.at(pn - 1).nr_buildings.back();

		if (vsize > 21) {
			me_old_strength = genstats.at(pn - 1).miltary_strength[vsize - 20];
			me_old_land = genstats.at(pn - 1).land_size[vsize - 20];
		} else {
			me_old_strength = genstats.at(pn - 1).miltary_strength[0];
			me_old_land = genstats.at(pn - 1).land_size[0];
		}
		if (vsize > 91) {
			me_old60_strength = genstats.at(pn - 1).miltary_strength[vsize - 90];
			me_old60_land = genstats.at(pn - 1).land_size[vsize - 90];
		} else {
			me_old60_strength = genstats.at(pn - 1).miltary_strength[0];
			me_old60_land = genstats.at(pn - 1).land_size[0];
		}
	}

	for (Widelands::PlayerNumber j = 1; j <= nr_players; ++j) {
		const Widelands::Player* this_player = game().get_player(j);
		if (this_player != nullptr) {
			bool player_def = this_player->is_defeated();
			if (player_def || me_def) {
				// setting all AI Player stats to zero and diploscore to -20
				player_statistics.add(pn, j, me->team_number(), this_player->team_number(), 0, 0, 0, 0,
				                      0, 0, 0, -20, 0, player_def);
				continue;
			}
			try {
				uint32_t cur_strength = 0;
				uint32_t cur_land = 0;
				uint32_t old_strength = 0;
				uint32_t old60_strength = 0;
				uint32_t old_land = 0;
				uint32_t old60_land = 0;
				uint32_t cass = 0;
				uint32_t buildings = 0;
				if (vsize > 0) {
					cur_strength = genstats.at(j - 1).miltary_strength.back();
					cur_land = genstats.at(j - 1).land_size.back();
					cass = genstats.at(j - 1).nr_casualties.back();
					buildings = genstats.at(j - 1).nr_buildings.back();

					if (vsize > 21) {
						old_strength = genstats.at(j - 1).miltary_strength[vsize - 20];
						old_land = genstats.at(j - 1).land_size[vsize - 20];
					} else {
						old_strength = genstats.at(j - 1).miltary_strength[0];
						old_land = genstats.at(j - 1).land_size[0];
					}
					if (vsize > 91) {
						old60_strength = genstats.at(j - 1).miltary_strength[vsize - 90];
						old60_land = genstats.at(j - 1).land_size[vsize - 90];
					} else {
						old60_strength = genstats.at(j - 1).miltary_strength[0];
						old60_land = genstats.at(j - 1).land_size[0];
					}
				}

				// determine the diplomacy score of each player
				int32_t diplo_score = 0;
				// we need to be sure all magic numbers have been initialized so wait 30s
				if (game().diplomacy_allowed() && gametime > Time(30000) && pn != j) {
					int16_t inputs[2 * kFNeuronBitSize] = {0};
					inputs[0] =
					   player_statistics.get_player_land(j) < player_statistics.get_max_land() &&
					         player_statistics.get_max_land() <
					            player_statistics.get_player_land(j) +
					               player_statistics.get_player_land(pn) &&
					         player_statistics.get_player_land(pn) < player_statistics.get_max_land() ?
					      5 :
					      -5;
					inputs[1] = RNG::static_rand(5) == 0 ? 2 : -2;
					inputs[2] =
					   RNG::static_rand((std::abs(management_data.get_military_number_at(181)) / 10) +
					                    1) == 0 ?
					      3 :
					      -3;
					inputs[3] = cur_strength > me_strength ? 2 : -1;
					inputs[4] = cur_strength > old_strength ? 3 : -3;
					inputs[5] = cur_strength > old60_strength ? 1 : -5;
					inputs[6] = cur_land > me_land ? 2 : -1;
					inputs[7] = cur_land > old60_land ? 1 : -5;
					inputs[8] = cur_land > old_land ? 3 : -3;
					inputs[9] = cur_strength > 2 * me_strength ? 5 : 0;
					inputs[10] = cur_strength > 2 * old_strength ? 4 : -1;
					inputs[11] = cur_strength > 2 * old60_strength ? 2 : -3;
					inputs[12] = cur_land > 2 * me_land ? 4 : 0;
					inputs[13] = cur_land > 2 * old60_land ? 2 : -4;
					inputs[14] = cur_land > 2 * old_land ? 4 : -2;
					inputs[15] =
					   (cur_strength * std::abs(management_data.get_military_number_at(182) / 10)) +
					            cur_land >
					         (me_strength * std::abs(management_data.get_military_number_at(182) / 10)) +
					            me_land ?
					      5 :
					      -5;
					inputs[16] =
					   (cur_strength * std::abs(management_data.get_military_number_at(183) / 5)) +
					            cur_land >
					         (me_strength * std::abs(management_data.get_military_number_at(183) / 5)) +
					            me_land ?
					      5 :
					      -5;
					inputs[17] =
					   (old_strength * std::abs(management_data.get_military_number_at(182) / 10)) +
					            old_land >
					         (me_old_strength *
					          std::abs(management_data.get_military_number_at(182) / 10)) +
					            me_old_land ?
					      2 :
					      -2;
					inputs[18] =
					   (old60_strength * std::abs(management_data.get_military_number_at(184) / 7)) +
					            old60_land >
					         (me_old60_strength *
					          std::abs(management_data.get_military_number_at(184) / 7)) +
					            me_old60_land ?
					      2 :
					      -2;
					inputs[19] = me_cass > cass ? 2 : -1;
					inputs[20] = this_player->team_number() == 0 ? 4 : -1;
					inputs[21] = this_player->team_number() == 0 ?
					                (std::abs(management_data.get_military_number_at(185)) / 10) :
					                -(std::abs(management_data.get_military_number_at(185)) / 20);
					inputs[22] = 3;
					inputs[23] =
					   player_statistics.get_player_power(j) >= player_statistics.get_max_power() ? -10 :
					                                                                                4;
					inputs[24] =
					   player_statistics.get_player_land(j) >= player_statistics.get_max_land() ? -4 : 1;
					inputs[25] = player_statistics.get_diplo_score(j) > 0 ? 5 : -1;
					inputs[26] = player_statistics.get_diplo_score(j) > 5 ? 3 : -2;
					inputs[27] =
					   player_statistics.get_player_power(j) >= player_statistics.get_max_power() ?
					      -(std::abs(management_data.get_military_number_at(197)) / 10) :
					      (std::abs(management_data.get_military_number_at(197)) / 10);
					inputs[28] =
					   player_statistics.get_player_land(j) >= player_statistics.get_max_land() ? -7 : 2;
					inputs[29] = gametime < Time((30 + RNG::static_rand(20)) * 60 * 1000) ? -5 : 0;
					inputs[30] = gametime < Time((60 + RNG::static_rand(30)) * 60 * 1000) ? -3 : 0;
					inputs[31] =
					   player_statistics.get_player_power(j) < player_statistics.get_max_power() &&
					         player_statistics.get_max_power() <
					            player_statistics.get_player_power(j) +
					               player_statistics.get_player_power(pn) &&
					         player_statistics.get_player_power(pn) < player_statistics.get_max_power() ?
					      8 :
					      0;
					inputs[32] =
					   player_statistics.get_player_power(j) * 3 + player_statistics.get_player_land(j) <
					            player_statistics.get_max_power() * 3 +
					               player_statistics.get_max_land() &&
					         player_statistics.get_max_power() * 3 + player_statistics.get_max_land() <
					            (player_statistics.get_player_power(j) +
					             player_statistics.get_player_power(pn)) *
					                  3 +
					               player_statistics.get_player_land(j) +
					               player_statistics.get_player_land(pn) ?
					      5 :
					      -5;
					inputs[33] =
					   player_statistics.get_player_power(j) * 2 + player_statistics.get_player_land(j) <
					            player_statistics.get_max_power() * 2 +
					               player_statistics.get_max_land() &&
					         player_statistics.get_max_power() * 2 + player_statistics.get_max_land() <
					            (player_statistics.get_player_power(j) +
					             player_statistics.get_player_power(pn)) *
					                  2 +
					               player_statistics.get_player_land(j) +
					               player_statistics.get_player_land(pn) ?
					      4 :
					      0;
					inputs[34] = this_player->team_number() == me->team_number() ? 5 : -5;
					inputs[35] = this_player->team_number() == me->team_number() ? 3 : -3;
					inputs[36] = player_statistics.get_diplo_score(j) > 10 ? 2 : -2;
					inputs[37] = (player_statistics.get_is_enemy(j) ? 2 : 1) *
					             (player_statistics.player_seen_lately(j, gametime) &&
					                    !player_statistics.strong_enough(pn) ?
					                 4 :
					                 -1);
					inputs[38] = (player_statistics.get_is_enemy(j) ? 2 : 1) *
					             (player_statistics.player_seen_lately(j, gametime) &&
					                    !player_statistics.strong_enough(pn) ?
					                 3 :
					                 0);
					inputs[39] = player_statistics.strong_enough(pn) ? -10 : 2;
					inputs[40] = player_statistics.strong_enough(pn) ? -5 : 2;
					inputs[41] = (player_statistics.get_is_enemy(j) ? 2 : 1) *
					             (player_statistics.player_seen_lately(j, gametime) &&
					                    player_statistics.enemies_seen_lately_count(gametime) > 1 ?
					                 3 :
					                 0);
					inputs[42] = (player_statistics.get_is_enemy(j) ? 2 : 1) *
					             (player_statistics.player_seen_lately(j, gametime) &&
					                    player_statistics.enemies_seen_lately_count(gametime) > 1 ?
					                 2 :
					                 -1);
					inputs[43] = player_statistics.strong_enough(j) &&
					                   !player_statistics.player_seen_lately(j, gametime) ?
					                -5 :
					                2;
					inputs[44] =
					   player_statistics.strong_enough(j) &&
					         player_statistics.get_player_power(j) >= player_statistics.get_max_power() ?
					      -8 :
					      0;
					inputs[45] = player_statistics.strong_enough(j) ? -10 : 2;
					inputs[46] = me_buildings < buildings ? 3 : -3;
					inputs[47] = me_buildings < buildings ? 4 : -1;
					inputs[48] = me_buildings + me_land < buildings + cur_land ? 3 : -3;
					inputs[49] = me_buildings + me_land < buildings + cur_land ? 4 : -1;
					inputs[50] =
					   player_statistics.members_in_team(this_player->team_number()) >= nr_players / 2 ?
					      -4 :
					      1;
					inputs[51] = player_statistics.members_in_team(this_player->team_number()) ==
					                   player_statistics.players_active() - 1 ?
					                -5 :
					                0;
					inputs[52] =
					   player_statistics.members_in_team(this_player->team_number()) > 2 ? -3 : 2;
					inputs[53] = player_statistics.members_in_team(me->team_number()) > 1 &&
					                   this_player->team_number() != me->team_number() ?
					                -5 :
					                1;
					inputs[54] = player_statistics.members_in_team(me->team_number()) > 2 &&
					                   this_player->team_number() != me->team_number() ?
					                -6 :
					                0;
					inputs[55] = player_statistics.members_in_team(me->team_number()) > 1 &&
					                   this_player->team_number() != me->team_number() ?
					                -4 :
					                1;
					inputs[56] =
					   player_statistics.get_player_power(pn) >= player_statistics.get_max_power() ? -8 :
					                                                                                 0;
					inputs[57] =
					   player_statistics.get_player_power(pn) >= player_statistics.get_max_power() ?
					      -(std::abs(management_data.get_military_number_at(197)) / 10) :
					      (std::abs(management_data.get_military_number_at(197)) / 20);
					inputs[58] =
					   player_statistics.get_player_power(j) < player_statistics.get_max_power() &&
					         player_statistics.get_player_power(pn) < player_statistics.get_max_power() ?
					      5 :
					      -5;
					inputs[59] = player_statistics.get_player_buildings(j) <
					                      player_statistics.get_max_buildings() &&
					                   player_statistics.get_max_buildings() <
					                      player_statistics.get_player_buildings(j) +
					                         player_statistics.get_player_buildings(pn) &&
					                   player_statistics.get_player_buildings(pn) <
					                      player_statistics.get_max_buildings() ?
					                4 :
					                -4;
					inputs[60] = player_statistics.get_player_buildings(j) <
					                      player_statistics.get_max_buildings() &&
					                   player_statistics.get_player_buildings(pn) <
					                      player_statistics.get_max_buildings() ?
					                5 :
					                -2;
					inputs[61] = player_statistics.get_player_buildings(j) * 3 +
					                         player_statistics.get_player_land(j) <
					                      player_statistics.get_max_buildings() * 3 +
					                         player_statistics.get_max_land() &&
					                   player_statistics.get_max_buildings() * 3 +
					                         player_statistics.get_max_land() <
					                      (player_statistics.get_player_buildings(j) +
					                       player_statistics.get_player_buildings(pn)) *
					                            3 +
					                         player_statistics.get_player_land(j) +
					                         player_statistics.get_player_land(pn) ?
					                5 :
					                -5;
					inputs[62] = player_statistics.get_player_buildings(j) * 2 +
					                         player_statistics.get_player_land(j) <
					                      player_statistics.get_max_buildings() * 2 +
					                         player_statistics.get_max_land() &&
					                   player_statistics.get_max_buildings() * 2 +
					                         player_statistics.get_max_land() <
					                      (player_statistics.get_player_buildings(j) +
					                       player_statistics.get_player_buildings(pn)) *
					                            2 +
					                         player_statistics.get_player_land(j) +
					                         player_statistics.get_player_land(pn) ?
					                4 :
					                0;
					inputs[63] = player_statistics.get_player_buildings(pn) >=
					                   player_statistics.get_max_buildings() ?
					                -6 :
					                0;

					for (uint8_t i = 0; i < kFNeuronBitSize; ++i) {
						if (management_data.f_neuron_pool[28].get_position(i)) {
							diplo_score += inputs[i];
						}
						if (management_data.f_neuron_pool[29].get_position(i)) {
							diplo_score += inputs[i + kFNeuronBitSize];
						}
					}
					verb_log_dbg_time(
					   gametime, "AI Diplomacy: For player(%u), the player(%u) has the diploscore: %d\n",
					   static_cast<unsigned int>(pn), static_cast<unsigned int>(j), diplo_score);
				}

				player_statistics.add(pn, j, me->team_number(), this_player->team_number(),
				                      cur_strength, old_strength, old60_strength, cass, cur_land,
				                      old_land, old60_land, diplo_score, buildings, player_def);
			} catch (const std::out_of_range&) {
				verb_log_warn_time(gametime, "ComputerPlayer(%u): genstats entry missing - size :%u\n",
				                   static_cast<unsigned int>(player_number()),
				                   static_cast<unsigned int>(genstats.size()));
			}
		} else {
			// Well, under some circumstances it is possible we have stat for this player and he does
			// not exist anymore
			player_statistics.remove_stat(j);
		}
	}

	player_statistics.recalculate_team_power();
}

// This runs once in 15 minutes, and adjust wares targets based on number of
// productionsites and ports
void DefaultAI::review_wares_targets(const Time& gametime) {

	player_ = game().get_player(player_number());
	tribe_ = &player_->tribe();

	// to avoid floats real multiplier is multiplier/10
	const uint16_t multiplier =
	   std::max<uint16_t>((static_cast<uint16_t>(productionsites.size()) + num_ports * 5) / 5, 10);

	for (EconomyObserver* observer : economies) {
		if (observer->economy.type() != Widelands::wwWARE) {
			// Don't set ware target quantities for worker economies
			continue;
		}

		Widelands::DescriptionIndex nritems = player_->egbase().descriptions().nr_wares();
		for (Widelands::DescriptionIndex id = 0; id < nritems; ++id) {

			// Just skip wares that are not used by a tribe
			if (!tribe_->has_ware(id)) {
				continue;
			}

			uint16_t default_target =
			   tribe_->get_ware_descr(id)->default_target_quantity(tribe_->name());

			// It seems that when default target for ware is not set, it returns
			// kInvalidWare (=254), this is confusing for AI so we change it to 10
			if (default_target == Widelands::kInvalidWare) {
				default_target = kTargetQuantCap;
			}

			const uint16_t new_target = std::max<uint16_t>(multiplier * default_target / 10, 3);
			assert(new_target > 1);

			game().send_player_command(new Widelands::CmdSetWareTargetQuantity(
			   gametime, player_number(), observer->economy.serial(), id, new_target));
		}
	}
}

// Sets due_time based on job ID
void DefaultAI::set_taskpool_task_time(const Time& gametime, const SchedulerTaskId task) {

	for (auto& item : taskPool) {
		if (item->id == task) {
			item->due_time = gametime;
			return;
		}
	}
	NEVER_HERE();
}

// Retrieves due time of the task based on its ID
const Time& DefaultAI::get_taskpool_task_time(const SchedulerTaskId task) {
	for (const auto& item : taskPool) {
		if (item->id == task) {
			return item->due_time;
		}
	}

	throw wexception("AI internal error: nonexistent task.");
}

// This performs one "iteration" of sorting based on due_time
// We by design do not need full sorting...
void DefaultAI::sort_task_pool() {
	assert(taskPool.size() >= 2);
	for (int8_t i = taskPool.size() - 1; i > 0; --i) {
		if (taskPool[i - 1]->due_time > taskPool[i]->due_time) {
			std::iter_swap(taskPool.begin() + i - 1, taskPool.begin() + i);
		}
	}
}

// following two functions count mines of the same type (same output,
// all levels)
uint32_t DefaultAI::mines_in_constr() const {
	uint32_t count = 0;
	for (const auto& m : mines_per_type) {
		count += m.second.in_construction;
	}
	return count;
}

uint32_t DefaultAI::mines_built() const {
	uint32_t count = 0;
	for (const auto& m : mines_per_type) {
		count += m.second.finished;
	}
	return count;
}

// following two functions count militarysites of the same size
uint32_t DefaultAI::msites_in_constr() const {
	uint32_t count = 0;
	for (const auto& m : msites_per_size) {
		count += m.second.in_construction;
	}
	return count;
}
uint32_t DefaultAI::msites_built() const {
	uint32_t count = 0;
	for (const auto& m : msites_per_size) {
		count += m.second.finished;
	}
	return count;
}

// This prints some basic statistics during a game to the command line -
// missing materials and counts of different types of buildings.
// The main purpose of this is when a game creator needs to finetune a map
// and needs to know what resourcess are missing for which player and so on.
// By default it is off (see kEnablePrintStats)
// TODO(tiborb): - it would be nice to have this activated by a command line switch
void DefaultAI::print_stats(const Time& gametime) {

	Widelands::PlayerNumber const pn = player_number();

	const Widelands::DescriptionIndex& nr_buildings = game().descriptions().nr_buildings();
	std::set<Widelands::DescriptionIndex> materials;

	// Collect information about the different buildings that our tribe can have
	for (Widelands::DescriptionIndex building_index = 0; building_index < nr_buildings;
	     ++building_index) {
		const Widelands::BuildingDescr& bld = *tribe_->get_building_descr(building_index);
		if (!tribe_->has_building(building_index)) {
			continue;
		}
		if (bld.type() == Widelands::MapObjectType::PRODUCTIONSITE) {
			const Widelands::ProductionSiteDescr& prod =
			   dynamic_cast<const Widelands::ProductionSiteDescr&>(bld);
			for (const auto& temp_input : prod.input_wares()) {
				materials.insert(temp_input.first);
			}
			for (const auto& temp_cost : prod.buildcost()) {
				materials.insert(temp_cost.first);
			}
		}

		if (bld.type() == Widelands::MapObjectType::TRAININGSITE) {
			const Widelands::ProductionSiteDescr& train =
			   dynamic_cast<const Widelands::TrainingSiteDescr&>(bld);
			for (const auto& temp_cost : train.buildcost()) {
				materials.insert(temp_cost.first);
			}
		}
	}

	verb_log_dbg_time(
	   gametime, " AI %1d: %s Buildings count: Pr:%3u, Ml:%3u, Mi:%2u, Wh:%2u, Po:%u.\n", pn,
	   gamestring_with_leading_zeros(gametime.get()), static_cast<uint32_t>(productionsites.size()),
	   static_cast<uint32_t>(militarysites.size()), static_cast<uint32_t>(mines_.size()),
	   static_cast<uint32_t>(warehousesites.size() - num_ports), num_ports);
	verb_log_dbg_time(gametime, " %1s %-30s   %5s(perf)  %6s %6s %6s %8s %5s %5s %5s %5s\n", "T",
	                  "Buildings", "work.", "const.", "unocc.", "uncon.", "needed", "prec.", "pprio",
	                  "stock", "targ.");
	for (BuildingObserver& bo : buildings_) {
		if ((bo.total_count() > 0 || bo.new_building == BuildingNecessity::kNeeded ||
		     bo.new_building == BuildingNecessity::kForced ||
		     bo.new_building == BuildingNecessity::kNeededPending ||
		     bo.new_building == BuildingNecessity::kAllowed) &&
		    bo.type != BuildingObserver::Type::kMilitarysite) {
			std::string needeness;
			if (bo.new_building == BuildingNecessity::kNeededPending) {
				needeness = "pend";
			} else if (bo.new_building == BuildingNecessity::kForced) {
				needeness = "forc";
			} else if (bo.new_building == BuildingNecessity::kAllowed) {
				needeness = "allw";
			} else if (bo.new_building == BuildingNecessity::kNotNeeded ||
			           bo.new_building == BuildingNecessity::kForbidden) {
				needeness = "no";
			} else {
				needeness = "yes";
			}
			std::string btype;
			switch (bo.type) {
			case BuildingObserver::Type::kWarehouse:
				btype = "W";
				break;
			case BuildingObserver::Type::kMine:
				btype = "M";
				break;
			case BuildingObserver::Type::kTrainingsite:
				btype = "T";
				break;
			case BuildingObserver::Type::kProductionsite:
				btype = "P";
				break;
			default:
				btype = "?";
			}

			verb_log_dbg_time(gametime, " %1s %-30s %5u(%3u%%)  %6u %6u %6u %8s %5d %5d %5u %5u\n",
			                  btype.c_str(), bo.name,
			                  bo.total_count() - bo.cnt_under_construction - bo.unoccupied_count -
			                     bo.unconnected_count,
			                  bo.current_stats, bo.cnt_under_construction, bo.unoccupied_count,
			                  bo.unconnected_count, needeness.c_str(), bo.max_needed_preciousness,
			                  bo.primary_priority, get_stocklevel(bo, gametime), bo.cnt_target);
		}
	}

	std::string why = "; Why: ";

	if ((numof_psites_in_constr + mines_in_constr()) >
	    (productionsites.size() + mines_built()) / persistent_data->ai_productionsites_ratio + 2) {
		why += " too many constr.";
	}
	// 3. too keep some proportions production sites vs military sites
	if ((numof_psites_in_constr + productionsites.size()) >
	    (msites_in_constr() + militarysites.size()) * 5) {
		why += ", too many productionsites";
	}
	// 4. if we do not have 2 mines at least
	if (mines_.size() < 2) {
		why += ", less then 2 mines";
	}

	verb_log_dbg_time(
	   gametime, "Prodsites in constr: %2u, mines in constr: %2u %s %s\n", numof_psites_in_constr,
	   mines_in_constr(),
	   (expansion_type.get_expansion_type() != ExpansionMode::kEconomy) ? "NEW BUILDING STOP" : "",
	   why.c_str());

	verb_log_dbg_time(gametime,
	                  "Least military score: %5d/%3d, msites in constr: %3u,"
	                  "soldier st: %2d, strength: %3u\n",
	                  persistent_data->least_military_score,
	                  persistent_data->ai_personality_mil_upper_limit, msites_in_constr(),
	                  static_cast<int8_t>(soldier_status_),
	                  player_statistics.get_modified_player_power(player_number()));

	// 5. printing some performance data
	if (kCollectPerfData) {
		log_dbg_time(gametime,
		             "Player: %d, AI tasks statistics:  call count  ms total   avg     max\n",
		             player_number());
		for (const auto& task : taskPool) {
			log_dbg_time(gametime, "  %-28s:  %6u   %8.0f  %6.0f %7.0f\n", task->descr.c_str(),
			             task->call_count, task->total_exec_time_ms / 1000,
			             (task->call_count) ? task->total_exec_time_ms / 1000 / task->call_count : 0,
			             task->max_exec_time_ms / 1000);
		}
	}
}

template <typename T>
void DefaultAI::check_range(T value, T bottom_range, T upper_range, const char* value_name) {
	if (value < bottom_range || value > upper_range) {
		verb_log_dbg_time(game().get_gametime(), " %d: unexpected value for %s: %d\n",
		                  player_number(), value_name, value);
	}
}

template <typename T> void DefaultAI::check_range(T value, T upper_range, const char* value_name) {
	if (value > upper_range) {
		verb_log_dbg_time(game().get_gametime(), " %d: unexpected value for %s: %u\n",
		                  player_number(), value_name, value.get());
	}
}

template <typename T>
bool DefaultAI::remove_from_dqueue(std::deque<T const*>& dq, T const* member) {
	for (auto it = dq.begin(); it != dq.end(); ++it) {
		if (*it == member) {
			it = dq.erase(it);
			return true;
		}
	}
	return false;
}

// Looking for situation where for a critical mine (iron, or marble) there is just one mine and it
// is
// unoccupied, probably we need to dismantle another one to release a miner
bool DefaultAI::critical_mine_unoccupied(const Time& gametime) {
	// resetting unoccupied
	for (auto& mine : mines_per_type) {
		mine.second.unoccupied = 0;
	}
	for (auto& mine : mines_) {
		if (!mines_per_type[mine.bo->mines].is_critical) {
			continue;
		}
		if (mine.built_time + Duration(3 * 60 * 1000) < gametime && !mine.site->can_start_working()) {
			++mines_per_type[mine.bo->mines].unoccupied;
		}
	}

	// Now check that that there is no working mine of the critical type
	return std::any_of(mines_per_type.begin(), mines_per_type.end(),
#ifndef NDEBUG
	                   [this]  // captured only for the asserts
#else
	[]
#endif
	                   (const auto& mine) {
		                   const bool result = mine.second.is_critical && mine.second.finished > 0 &&
		                                       mine.second.unoccupied == mine.second.finished;
		                   assert(result || mine.second.unoccupied <= mines_.size());
		                   assert(result || mine.second.unoccupied <= mine.second.total_count());
		                   return result;
	                   });
}

// Sets all inputs to zero and return true if inputs are already empty
bool DefaultAI::set_inputs_to_zero(const ProductionSiteObserver& site) {
	uint16_t remaining_wares = 0;

	for (const auto& queue : site.site->inputqueues()) {
		remaining_wares += queue->get_filled();
		if (queue->get_max_fill() > 0) {
			game().send_player_set_input_max_fill(
			   *site.site, queue->get_index(), queue->get_type(), 0);
		}
	}
	return remaining_wares == 0;
}

void DefaultAI::set_inputs_to_max(const ProductionSiteObserver& site) {
	for (const auto& queue : site.site->inputqueues()) {
		if (queue->get_max_fill() < queue->get_max_size()) {
			game().send_player_set_input_max_fill(
			   *site.site, queue->get_index(), queue->get_type(), queue->get_max_size());
		}
	}
}
void DefaultAI::stop_site(const ProductionSiteObserver& site) {
	if (!site.site->is_stopped()) {
		game().send_player_start_stop_building(*site.site);
	}
}

void DefaultAI::initiate_dismantling(ProductionSiteObserver& site, const Time& gametime) {
	site.dismantle_pending_since = gametime;
	set_inputs_to_zero(site);
	site.bo->construction_decision_time = gametime;
}

Widelands::PlayerNumber DefaultAI::get_land_owner(const Widelands::Map& map,
                                                  const uint32_t coords) const {
	Widelands::FCoords f = map.get_fcoords(Widelands::Coords::unhash(coords));
	return f.field->get_owned_by();
}

void DefaultAI::update_avail_spots_stat() {
	// Updating number of available spots per to BUILDCAPS (in spots_avail)
	for (int32_t i = 0; i < 4; ++i) {
		spots_avail.at(i) = 0;
	}

	// We calculate owned buildable spots, of course ignoring ones that are blocked
	// for now
	for (const BuildableField* bf : buildable_fields) {
		if (blocked_fields.is_blocked(bf->coords)) {
			continue;
		}
		++spots_avail.at(bf->coords.field->nodecaps() & Widelands::BUILDCAPS_SIZEMASK);
	}

	spots_ = spots_avail.at(Widelands::BUILDCAPS_SMALL);
	spots_ += spots_avail.at(Widelands::BUILDCAPS_MEDIUM);
	spots_ += spots_avail.at(Widelands::BUILDCAPS_BIG);
}

void DefaultAI::calculate_target_m_score(const Time& gametime) {
	// *_military_scores are used as minimal score for a new military building
	// to be built. As AI does not traverse all building fields at once, these thresholds
	// are gradually going down until it finds a field&building that are above threshold
	// and this combination is used...
	// least_military_score is hardlimit, floating very slowly
	// target_military_score is always set according to latest best building (using the same
	// score) and quickly falling down until it reaches the least_military_score
	// this one (=target_military_score) is actually used to decide if building&field is allowed
	// candidate

	const Widelands::PlayerNumber pn = player_number();

	// helper variable - we need some proportion of free spots vs productionsites
	// the proportion depends on size of economy
	// this proportion defines how dense the buildings will be
	// it is degressive (allows high density on the beginning)
	static int32_t needed_spots = 0;
	if (productionsites.size() < 50) {
		needed_spots = productionsites.size();
	} else if (productionsites.size() < 100) {
		needed_spots = 50 + (productionsites.size() - 50) * 5;
	} else if (productionsites.size() < 200) {
		needed_spots = 300 + (productionsites.size() - 100) * 10;
	} else {
		needed_spots = 1300 + (productionsites.size() - 200) * 20;
	}
	const bool has_enough_space = (spots_ > needed_spots);

	// Genetic algorithm is used here
	static bool inputs[2 * kFNeuronBitSize] = {false};
	// Resetting values as the variable is static
	std::fill(std::begin(inputs), std::end(inputs), false);
	inputs[0] = (pow(msites_in_constr(), 2) > militarysites.size() + 2);
	inputs[1] = !(pow(msites_in_constr(), 2) > militarysites.size() + 2);
	inputs[2] =
	   (highest_nonmil_prio_ > 18 + std::abs(management_data.get_military_number_at(29) / 10));
	inputs[3] =
	   !(highest_nonmil_prio_ > 18 + std::abs(management_data.get_military_number_at(175) / 10));
	inputs[4] = (highest_nonmil_prio_ > 18 + std::abs(management_data.get_military_number_at(48)));
	inputs[5] = !(highest_nonmil_prio_ > 18 + std::abs(management_data.get_military_number_at(49)));
	inputs[6] = ((numof_psites_in_constr + mines_in_constr()) >
	             (productionsites.size() + mines_built()) / productionsites_ratio_);
	inputs[7] = !((numof_psites_in_constr + mines_in_constr()) >
	              (productionsites.size() + mines_built()) / productionsites_ratio_);

	inputs[8] = (has_enough_space);
	inputs[9] = !(has_enough_space);
	inputs[10] = (has_enough_space);
	inputs[11] = !(has_enough_space);

	inputs[12] = (gametime > Time(45 * 60 * 1000));
	inputs[13] = !(gametime > Time(45 * 60 * 1000));

	inputs[14] = (expansion_type.get_expansion_type() == ExpansionMode::kEconomy);
	inputs[15] = !(expansion_type.get_expansion_type() == ExpansionMode::kEconomy);
	inputs[16] = (expansion_type.get_expansion_type() == ExpansionMode::kSpace);
	inputs[17] = !(expansion_type.get_expansion_type() == ExpansionMode::kSpace);

	inputs[18] = (player_statistics.any_enemy_seen_lately(gametime));
	inputs[19] = !(player_statistics.any_enemy_seen_lately(gametime));
	inputs[20] = (player_statistics.get_player_power(pn) >
	              player_statistics.get_old60_player_power(pn) +
	                 std::abs(management_data.get_military_number_at(130)) / 10);
	inputs[21] = !(player_statistics.get_player_power(pn) >
	               player_statistics.get_old60_player_power(pn) +
	                  std::abs(management_data.get_military_number_at(131)) / 10);
	inputs[22] =
	   (player_statistics.get_player_power(pn) > player_statistics.get_old_player_power(pn));
	inputs[23] =
	   !(player_statistics.get_player_power(pn) > player_statistics.get_old_player_power(pn));
	inputs[24] = (highest_nonmil_prio_ > 18 + management_data.get_military_number_at(65) / 10);
	inputs[25] = !(highest_nonmil_prio_ > 18 + management_data.get_military_number_at(176) / 10);
	inputs[26] = (player_statistics.get_modified_player_power(pn) >
	              player_statistics.get_visible_enemies_power(gametime));
	inputs[27] = (player_statistics.get_modified_player_power(pn) <=
	              player_statistics.get_visible_enemies_power(gametime));
	inputs[28] =
	   (player_statistics.get_player_power(pn) > player_statistics.get_enemies_average_power());
	inputs[29] =
	   !(player_statistics.get_player_power(pn) > player_statistics.get_enemies_average_power());
	inputs[30] =
	   (player_statistics.get_player_power(pn) > player_statistics.get_enemies_max_power());
	inputs[31] =
	   !(player_statistics.get_player_power(pn) > player_statistics.get_enemies_max_power());

	inputs[32] = (persistent_data->least_military_score <
	              persistent_data->ai_personality_mil_upper_limit *
	                 std::abs(management_data.get_military_number_at(69)) / 100);
	inputs[33] = !(persistent_data->least_military_score <
	               persistent_data->ai_personality_mil_upper_limit *
	                  std::abs(management_data.get_military_number_at(177)) / 100);
	inputs[34] = player_statistics.strong_enough(pn);
	inputs[35] = !player_statistics.strong_enough(pn);

	inputs[36] = (player_statistics.get_player_land(pn) < 500);
	inputs[37] = (player_statistics.get_player_land(pn) < 700);
	inputs[38] = (player_statistics.get_player_land(pn) < 900);
	inputs[39] = (player_statistics.get_player_land(pn) < 1100);
	inputs[40] = (player_statistics.get_player_land(pn) > 500);
	inputs[41] = (player_statistics.get_player_land(pn) > 700);
	inputs[42] = (player_statistics.get_player_land(pn) > 900);
	inputs[43] = (player_statistics.get_player_land(pn) > 1100);
	inputs[44] = (player_statistics.get_player_power(pn) >
	              player_statistics.get_old60_player_power(pn) +
	                 std::abs(management_data.get_military_number_at(136)) / 10);
	inputs[45] = !(player_statistics.get_player_power(pn) >
	               player_statistics.get_old60_player_power(pn) +
	                  std::abs(management_data.get_military_number_at(140)) / 10);
	inputs[46] =
	   (player_statistics.get_player_power(pn) > player_statistics.get_old_player_power(pn));
	inputs[47] =
	   !(player_statistics.get_player_power(pn) > player_statistics.get_old_player_power(pn));
	inputs[48] = (bakeries_count_ == 0);
	inputs[49] = (bakeries_count_ <= 1);
	inputs[50] = (bakeries_count_ <= 1);
	inputs[51] = (numof_psites_in_constr > 8);
	inputs[52] = (numof_psites_in_constr < 8);
	inputs[53] = (mine_fields_stat.has_critical_ore_fields());
	inputs[54] = (!mine_fields_stat.has_critical_ore_fields());
	inputs[55] = (mine_fields_stat.count_types() == kMineTypes);
	inputs[56] = (mine_fields_stat.count_types() != kMineTypes);
	inputs[57] = (mine_fields_stat.has_critical_ore_fields());
	inputs[58] = (!mine_fields_stat.has_critical_ore_fields());

	static int16_t needs_boost_economy_score = management_data.get_military_number_at(61) / 5;
	needs_boost_economy_score = management_data.get_military_number_at(61) / 5;
	static int16_t increase_score_limit_score = 0;
	increase_score_limit_score = 0;

	for (uint8_t i = 0; i < kFNeuronBitSize; ++i) {
		if (management_data.f_neuron_pool[51].get_position(i)) {
			needs_boost_economy_score += (inputs[i]) ? 1 : -1;
		}
		if (management_data.f_neuron_pool[52].get_position(i)) {
			increase_score_limit_score += (inputs[i]) ? 1 : -1;
		}
		if (management_data.f_neuron_pool[21].get_position(i)) {
			needs_boost_economy_score += (inputs[kFNeuronBitSize + i]) ? 1 : -1;
		}
		if (management_data.f_neuron_pool[22].get_position(i)) {
			increase_score_limit_score += (inputs[kFNeuronBitSize + i]) ? 1 : -1;
		}
	}

	// Finding expansion policy
	// Do we need basic resources? Do we have basic mines?
	const bool needs_fishers = resource_necessity_water_needed_ && fishers_count_ < 1;

	if (!mine_fields_stat.has_critical_ore_fields() ||
	    mines_per_type[iron_resource_id].total_count() < 1 || needs_fishers) {
		expansion_type.set_expantion_type(ExpansionMode::kResources);
	} else {
		// now we must decide if we go after spots or economy boost
		if (needs_boost_economy_score >= 3) {
			expansion_type.set_expantion_type(ExpansionMode::kEconomy);
		} else if (needs_boost_economy_score >= -2) {
			expansion_type.set_expantion_type(ExpansionMode::kBoth);
		} else {
			expansion_type.set_expantion_type(ExpansionMode::kSpace);
		}
	}

	const bool increase_least_score_limit =
	   (increase_score_limit_score > management_data.get_military_number_at(45) / 5);

	// resetting highest_nonmil_prio_ so it can be recalculated anew
	highest_nonmil_prio_ = 0;

	if (increase_least_score_limit) {
		if (persistent_data->least_military_score <
		    persistent_data
		       ->ai_personality_mil_upper_limit) {  // No sense in letting it grow too high
			persistent_data->least_military_score += 20;
			if (persistent_data->least_military_score > persistent_data->target_military_score) {
				persistent_data->target_military_score = persistent_data->least_military_score;
			}
			if (persistent_data->target_military_score >
			    persistent_data->ai_personality_mil_upper_limit) {
				persistent_data->ai_personality_mil_upper_limit =
				   persistent_data->target_military_score;
			}
		}
	} else {

		uint16_t divider = 1;  // this is to slow down decrementing the least military score
		switch (expansion_type.get_expansion_type()) {
		case ExpansionMode::kEconomy:
			divider = 3;
			break;
		case ExpansionMode::kBoth:
			divider = 2;
			break;
		default:
			divider = 1;
		}

		// least_military_score is decreased, but depending on the size of territory
		switch (static_cast<uint32_t>(log10(buildable_fields.size()))) {
		case 0:
			persistent_data->least_military_score -= 10 / divider;
			break;
		case 1:
			persistent_data->least_military_score -= 8 / divider;
			break;
		case 2:
			persistent_data->least_military_score -= 5 / divider;
			break;
		case 3:
			persistent_data->least_military_score -= 3 / divider;
			break;
		default:
			persistent_data->least_military_score -= 2 / divider;
		}
		if (persistent_data->least_military_score < 0) {
			persistent_data->least_military_score = 0;
		}
	}

	assert(persistent_data->least_military_score <= persistent_data->target_military_score);
	assert(persistent_data->target_military_score <=
	       persistent_data->ai_personality_mil_upper_limit);
	persistent_data->target_military_score = 9 * persistent_data->target_military_score / 10;
	if (persistent_data->target_military_score < persistent_data->least_military_score) {
		persistent_data->target_military_score = persistent_data->least_military_score;
	}
	assert(persistent_data->target_military_score >= persistent_data->least_military_score);
}

void DefaultAI::set_rangers_policy(const Time& gametime) {
	// We must calculate wood policy for each type of rangers
	for (BuildingObserver& bo : rangers_) {
		// stocked level of supported wares (only lowest counts) is to be in some proportion to
		// productionsites and constructionsites (this proportion is bit artifical, or we can say
		// it is proportion to the size of economy). Plus some positive 'margin'.
		const int32_t stocked_wood_margin = get_stocklevel(bo, gametime) -
		                                    productionsites.size() * 2 - numof_psites_in_constr +
		                                    management_data.get_military_number_at(87) / 5;
		if (gametime < Time(15 * 60 * 1000)) {  // NOLINT
			wood_policy_[bo.id] = WoodPolicy::kAllowRangers;
		} else if (stocked_wood_margin > 80) {
			wood_policy_[bo.id] = WoodPolicy::kDismantleRangers;
		} else if (stocked_wood_margin > 25) {
			wood_policy_[bo.id] = WoodPolicy::kStopRangers;
		} else {
			wood_policy_[bo.id] = WoodPolicy::kAllowRangers;
		}
		verb_log_dbg_time(gametime,
		                  "Name: %-30s id:%d stock: %d actual policy: %hhu policies(allow, stop, "
		                  "dismantle): %hhu, %hhu, %hhu \n",
		                  bo.name, bo.id, stocked_wood_margin,
		                  static_cast<uint8_t>(wood_policy_.at(bo.id)),
		                  static_cast<uint8_t>(WoodPolicy::kAllowRangers),
		                  static_cast<uint8_t>(WoodPolicy::kStopRangers),
		                  static_cast<uint8_t>(WoodPolicy::kDismantleRangers));
	}
}

void DefaultAI::check_critical_material_of_ms() {
	// Testing big military buildings, whether critical construction
	// material is available (at least in amount of
	// 2/3 of default target amount). Setting build_material_shortage accordingly
	for (BuildingObserver& bo : buildings_) {
		if (!bo.buildable(*player_)) {
			continue;
		}

		// not doing this for non-military buildins
		if (bo.type != BuildingObserver::Type::kMilitarysite &&
		    bo.type != BuildingObserver::Type::kTrainingsite &&
		    bo.type != BuildingObserver::Type::kProductionsite) {
			continue;
		}

		// and neither for small military buildings
		if (bo.type == BuildingObserver::Type::kMilitarysite &&
		    bo.desc->get_size() == Widelands::BaseImmovable::SMALL) {
			continue;
		}

		bo.build_material_shortage = false;

		// checking we have enough critical material on stock
		for (uint32_t m = 0; m < bo.critical_building_material.size(); ++m) {
			Widelands::DescriptionIndex wt(static_cast<size_t>(bo.critical_building_material.at(m)));
			uint32_t treshold = 7;
			// generally trainingsites are more important
			if (bo.type == BuildingObserver::Type::kTrainingsite) {
				treshold = 4;
			}

			if (bo.type == BuildingObserver::Type::kProductionsite) {
				treshold = 2;
			}

			if (calculate_stocklevel(wt) <= treshold) {
				bo.build_material_shortage = true;
				break;
			}
		}
	}
}

void DefaultAI::pre_calculating_needness_of_buildings(const Time& gametime) {
	// Calculating actual neededness for every building type
	for (BuildingObserver& bo : buildings_) {
		// we check if a previously not buildable Building of the basic economy is buildable again
		// If so and we don't have basic economy achieved we add it to basic buildings list
		// This should only happen in scenarios via scripting
		if (!basic_economy_established && bo.basic_amount > static_cast<uint32_t>(bo.total_count()) &&
		    bo.buildable(*player_)) {
			persistent_data->remaining_basic_buildings.emplace(bo.id, bo.basic_amount);
		}
		if (!bo.buildable(*player_)) {
			bo.new_building = BuildingNecessity::kNotNeeded;
			// This line removes buildings from basic economy if they are not allowed for the player
			// this should only happen by scripting.
			if (bo.basic_amount != 0u) {
				persistent_data->remaining_basic_buildings.erase(bo.id);
			}
		} else if (bo.type == BuildingObserver::Type::kProductionsite ||
		           bo.type == BuildingObserver::Type::kMine) {

			bo.new_building = check_building_necessity(bo, PerfEvaluation::kForConstruction, gametime);

			if (bo.is(BuildingAttribute::kShipyard)) {
				assert(bo.new_building == BuildingNecessity::kAllowed ||
				       bo.new_building == BuildingNecessity::kNeeded ||
				       bo.new_building == BuildingNecessity::kForbidden);
			}

			if (bo.new_building == BuildingNecessity::kAllowed) {
				bo.new_building_overdue = 0;
			}

			// Now verifying that all 'buildable' buildings has positive max_needed_preciousness
			// if they have outputs, all other must have zero max_needed_preciousness

			if (bo.new_building == BuildingNecessity::kForbidden) {
				bo.max_needed_preciousness = 0;
			} else if ((bo.new_building == BuildingNecessity::kNeeded ||
			            bo.new_building == BuildingNecessity::kForced ||
			            bo.new_building == BuildingNecessity::kAllowed ||
			            bo.new_building == BuildingNecessity::kNeededPending) &&
			           (!bo.ware_outputs.empty() ||
			            bo.initial_preciousness >
			               0)) {  // bo.initial_preciousness signals that we have a worker output
				bo.max_needed_preciousness =
				   std::max(bo.max_needed_preciousness, bo.initial_preciousness);
				bo.max_preciousness = std::max(bo.max_preciousness, bo.initial_preciousness);

				if (bo.max_needed_preciousness <= 0) {
					throw wexception("AI: Max preciousness must not be <= 0 for building: %s",
					                 bo.desc->name().c_str());
				}
			} else {
				// For other situations we make sure max_needed_preciousness is zero
				assert(bo.max_needed_preciousness == 0);
			}

			// Positive max_needed_preciousness says a building type is needed
			// here we increase or reset the counter
			// The counter is added to score when considering new building
			if (bo.max_needed_preciousness > 0) {
				++bo.new_building_overdue;
			} else {
				bo.new_building_overdue = 0;
			}

			// Here we consider a time how long a building needed
			// We calculate primary_priority used later in construct_building(),
			// it is basically max_needed_preciousness_ plus some 'bonus' for due time
			// Following scenarios are possible:
			// a) building is needed or forced: primary_priority grows with time
			// b) building is allowed: primary_priority = max_needed_preciousness (no time
			// consideration)
			// c) all other cases: primary_priority = 0;
			if (bo.max_needed_preciousness > 0) {
				if (bo.new_building == BuildingNecessity::kAllowed) {
					bo.primary_priority += bo.max_needed_preciousness;
				} else {
					bo.primary_priority += bo.primary_priority * bo.new_building_overdue *
					                       std::abs(management_data.get_military_number_at(120)) / 25;
					bo.primary_priority += bo.max_needed_preciousness +
					                       bo.max_needed_preciousness * bo.new_building_overdue *
					                          std::abs(management_data.get_military_number_at(70)) /
					                          100 +
					                       bo.new_building_overdue *
					                          std::abs(management_data.get_military_number_at(71)) / 10;
					if (bo.new_building == BuildingNecessity::kForced) {
						bo.primary_priority += bo.new_building_overdue *
						                       std::abs(management_data.get_military_number_at(119)) / 25;
					}
				}
			} else {
				bo.primary_priority = 0;
			}

		} else if (bo.type == BuildingObserver::Type::kMilitarysite) {
			bo.new_building = check_building_necessity(bo, gametime);
		} else if (bo.type == BuildingObserver::Type::kTrainingsite) {
			bo.new_building = check_building_necessity(bo, PerfEvaluation::kForConstruction, gametime);
		} else if (bo.type == BuildingObserver::Type::kWarehouse) {
			bo.new_building = check_warehouse_necessity(bo, gametime);
		} else if (bo.aimode_limit_status() != AiModeBuildings::kAnotherAllowed) {
			bo.new_building = BuildingNecessity::kNotNeeded;
		} else {
			bo.new_building = BuildingNecessity::kAllowed;
			bo.primary_priority = 0;
		}

		const bool log_needed = (bo.new_building == BuildingNecessity::kAllowed ||
		                         bo.new_building == BuildingNecessity::kForced ||
		                         bo.new_building == BuildingNecessity::kNeeded);
		if (ai_training_mode_ && bo.type == BuildingObserver::Type::kProductionsite &&
		    (gametime.get() % 20 == 0 || log_needed)) {
			log_dbg_time(
			   gametime,
			   "AI %2d: %-35s(%2u now) %-11s: max prec: %2d/%2d, primary priority: %4d, overdue: "
			   "%3u\n",
			   player_number(), bo.name, bo.total_count(), (log_needed) ? "needed" : "not needed",
			   bo.max_needed_preciousness, bo.max_preciousness, bo.primary_priority,
			   bo.new_building_overdue);
		}
	}
}

}  // namespace AI<|MERGE_RESOLUTION|>--- conflicted
+++ resolved
@@ -3216,16 +3216,10 @@
 	}
 
 	// send the command to construct a new building
-<<<<<<< HEAD
-	verb_log_dbg_time(game().get_gametime(), "AI %d builds %s at %d,%d", player_number(),
-	                  best_building->desc->name().c_str(), proposed_coords.x, proposed_coords.y);
-	game().send_player_build_building(player_number(), proposed_coords, best_building->id);
-=======
 	verb_log_dbg_time(game().get_gametime(), "AI %u builds %s at %d,%d",
 	                  static_cast<unsigned>(player_number()), best_building->desc->name().c_str(),
 	                  proposed_coords.x, proposed_coords.y);
-	game().send_player_build(player_number(), proposed_coords, best_building->id);
->>>>>>> 8c67fb9d
+	game().send_player_build_building(player_number(), proposed_coords, best_building->id);
 	blocked_fields.add(proposed_coords, game().get_gametime() + Duration(2 * 60 * 1000));
 
 	// resetting new_building_overdue
