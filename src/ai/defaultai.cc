/*
 * Copyright (C) 2004-2019 by the Widelands Development Team
 *
 * This program is free software; you can redistribute it and/or
 * modify it under the terms of the GNU General Public License
 * as published by the Free Software Foundation; either version 2
 * of the License, or (at your option) any later version.
 *
 * This program is distributed in the hope that it will be useful,
 * but WITHOUT ANY WARRANTY; without even the implied warranty of
 * MERCHANTABILITY or FITNESS FOR A PARTICULAR PURPOSE.  See the
 * GNU General Public License for more details.
 *
 * You should have received a copy of the GNU General Public License
 * along with this program; if not, write to the Free Software
 * Foundation, Inc., 51 Franklin Street, Fifth Floor, Boston, MA  02110-1301, USA.
 *
 */

#include "ai/defaultai.h"

#include <algorithm>
#include <cmath>
#include <ctime>
#include <memory>
#include <queue>
#include <typeinfo>
#include <unordered_set>

#include "ai/ai_hints.h"
#include "base/log.h"
#include "base/macros.h"
#include "base/time_string.h"
#include "base/wexception.h"
#include "economy/flag.h"
#include "economy/portdock.h"
#include "economy/road.h"
#include "logic/findbob.h"
#include "logic/findimmovable.h"
#include "logic/findnode.h"
#include "logic/map.h"
#include "logic/map_objects/tribes/constructionsite.h"
#include "logic/map_objects/tribes/militarysite.h"
#include "logic/map_objects/tribes/productionsite.h"
#include "logic/map_objects/tribes/ship.h"
#include "logic/map_objects/tribes/soldier.h"
#include "logic/map_objects/tribes/trainingsite.h"
#include "logic/map_objects/tribes/tribe_descr.h"
#include "logic/map_objects/tribes/tribes.h"
#include "logic/map_objects/tribes/warehouse.h"
#include "logic/map_objects/world/world.h"
#include "logic/player.h"
#include "logic/playercommand.h"

// following is in miliseconds (widelands counts time in ms)
constexpr int kFieldInfoExpiration = 12 * 1000;
constexpr int kMineFieldInfoExpiration = 20 * 1000;
constexpr int kNewMineConstInterval = 19000;
constexpr int kBusyMineUpdateInterval = 2000;
// building of the same building can be started after 25s at earliest
constexpr int kBuildingMinInterval = 25 * 1000;
constexpr int kMinBFCheckInterval = 5 * 1000;
constexpr int kMinMFCheckInterval = 19 * 1000;
constexpr int kMarineDecisionInterval = 20 * 1000;
constexpr int kRemainingBasicBuildingsResetTime = 1 * 60 * 1000;

// following two are used for roads management, for creating shortcuts and dismantling dispensable
// roads
constexpr int32_t kSpotsEnough = 25;

constexpr uint16_t kTargetQuantCap = 30;

// this is intended for map developers & testers, should be off by default
constexpr bool kPrintStats = false;

// for scheduler
constexpr int kMaxJobs = 4;

// Count of mine types / ground resources
constexpr int kMineTypes = 4;

using namespace Widelands;

DefaultAI::NormalImpl DefaultAI::normal_impl;
DefaultAI::WeakImpl DefaultAI::weak_impl;
DefaultAI::VeryWeakImpl DefaultAI::very_weak_impl;

uint32_t DefaultAI::last_seafaring_check_ = 0;
bool DefaultAI::map_allows_seafaring_ = false;

/// Constructor of DefaultAI
DefaultAI::DefaultAI(Game& ggame, PlayerNumber const pid, Widelands::AiType const t)
   : ComputerPlayer(ggame, pid),
     type_(t),
     player_(nullptr),
     tribe_(nullptr),
     attackers_count_(0),
     next_ai_think_(0),
     scheduler_delay_counter_(0),
     wood_policy_(WoodPolicy::kAllowRangers),
     numof_psites_in_constr(0),
     num_ports(0),
     numof_warehouses_(0),
     numof_warehouses_in_const_(0),
     military_last_dismantle_(0),
     military_last_build_(0),
     time_of_last_construction_(0),
     next_mine_construction_due_(0),
     fishers_count_(0),
     bakeries_count_(),
     first_iron_mine_built(50 * 60 * 60 * 1000),
     ts_finished_count_(0),
     ts_in_const_count_(0),
     ts_without_trainers_(0),
     enemysites_check_delay_(30),
     spots_(0),
     resource_necessity_water_needed_(false),
     highest_nonmil_prio_(0),
     expedition_ship_(kNoShip) {

	// Subscribe to NoteFieldPossession.
	field_possession_subscriber_ =
	   Notifications::subscribe<NoteFieldPossession>([this](const NoteFieldPossession& note) {
		   if (note.player != player_) {
			   return;
		   }
		   if (note.ownership == NoteFieldPossession::Ownership::GAINED) {
			   unusable_fields.push_back(note.fc);
		   }
	   });

	// Subscribe to NoteImmovables.
	immovable_subscriber_ =
	   Notifications::subscribe<NoteImmovable>([this](const NoteImmovable& note) {
		   if (player_ == nullptr) {
			   return;
		   }
		   if (note.pi->owner().player_number() != player_->player_number()) {
			   return;
		   }
		   if (note.ownership == NoteImmovable::Ownership::GAINED) {
			   gain_immovable(*note.pi);
		   } else {
			   lose_immovable(*note.pi);
		   }
	   });

	// Subscribe to ProductionSiteOutOfResources.
	outofresource_subscriber_ = Notifications::subscribe<NoteProductionSiteOutOfResources>(
	   [this](const NoteProductionSiteOutOfResources& note) {
		   if (note.ps->owner().player_number() != player_->player_number()) {
			   return;
		   }

		   out_of_resources_site(*note.ps);
	   });

	// Subscribe to TrainingSiteSoldierTrained.
	soldiertrained_subscriber_ = Notifications::subscribe<NoteTrainingSiteSoldierTrained>(
	   [this](const NoteTrainingSiteSoldierTrained& note) {
		   if (note.ts->owner().player_number() != player_->player_number()) {
			   return;
		   }

		   soldier_trained(*note.ts);
	   });

	// Subscribe to ShipNotes.
	shipnotes_subscriber_ = Notifications::subscribe<NoteShip>([this](const NoteShip& note) {
		// in a short time between start and late_initialization the player
		// can get notes that can not be processed.
		// It seems that this causes no problem, at least no substantial
		if (player_ == nullptr) {
			return;
		}
		if (note.ship->get_owner()->player_number() != player_->player_number()) {
			return;
		}

		switch (note.action) {

		case NoteShip::Action::kGained:
			gain_ship(*note.ship, NewShip::kBuilt);
			break;

		case NoteShip::Action::kLost:
			for (std::deque<ShipObserver>::iterator i = allships.begin(); i != allships.end(); ++i) {
				if (i->ship == note.ship) {
					allships.erase(i);
					break;
				}
			}
			break;

		case NoteShip::Action::kWaitingForCommand:
			for (std::deque<ShipObserver>::iterator i = allships.begin(); i != allships.end(); ++i) {
				if (i->ship == note.ship) {
					i->waiting_for_command_ = true;
					break;
				}
			}
			break;
		default:
			// Do nothing
			break;
		}
	});
}

DefaultAI::~DefaultAI() {
	while (!buildable_fields.empty()) {
		delete buildable_fields.back();
		buildable_fields.pop_back();
	}

	while (!mineable_fields.empty()) {
		delete mineable_fields.back();
		mineable_fields.pop_back();
	}

	while (!economies.empty()) {
		delete economies.back();
		economies.pop_back();
	}
}

/**
 * Main loop of computer player_ "defaultAI"
 *
 * General behaviour is defined here.
 */
void DefaultAI::think() {

	if (tribe_ == nullptr) {
		late_initialization();
	}

	const uint32_t gametime = static_cast<uint32_t>(game().get_gametime());

	if (next_ai_think_ > gametime) {
		return;
	}

	// AI now thinks twice in a seccond, if the game engine allows this
	// if too busy, the period can be many seconds.
	next_ai_think_ = gametime + 500;
	SchedulerTaskId due_task = SchedulerTaskId::kUnset;

	sort_task_pool();

	const int32_t delay_time = gametime - taskPool.front().due_time;

	// Here we decide how many jobs will be run now (none - 5)
	// in case no job is due now, it can be zero
	uint32_t jobs_to_run_count = (delay_time < 0) ? 0 : 1;

	// Here we collect data for "too late ..." message
	if (delay_time > 5000) {
		scheduler_delay_counter_ += 1;
	} else {
		scheduler_delay_counter_ = 0;
	}

	if (jobs_to_run_count == 0) {
		// well we have nothing to do now
		return;
	}

	// And printing it now and resetting counter
	if (scheduler_delay_counter_ > 10) {
		log(" %d: AI: game speed too high, jobs are too late (now %2d seconds)\n", player_number(),
		    static_cast<int32_t>(delay_time / 1000));
		scheduler_delay_counter_ = 0;
	}

	// 400 provides that second job is run if delay time is longer then 1.6 sec
	if (delay_time / 400 > 1) {
		jobs_to_run_count = sqrt(static_cast<uint32_t>(delay_time / 500));
	}

	jobs_to_run_count = (jobs_to_run_count > kMaxJobs) ? kMaxJobs : jobs_to_run_count;
	assert(jobs_to_run_count > 0 && jobs_to_run_count <= kMaxJobs);
	assert(jobs_to_run_count < taskPool.size());

	// Pool of tasks to be executed this run. In ideal situation it will consist of one task only.
	std::vector<SchedulerTask> current_task_queue;
	assert(current_task_queue.empty());
	// Here we push SchedulerTask members into the temporary queue, providing that a task is due now
	// and
	// the limit (jobs_to_run_count) is not exceeded
	for (uint8_t i = 0; i < jobs_to_run_count; i += 1) {
		if (taskPool[i].due_time <= gametime) {
			current_task_queue.push_back(taskPool[i]);
			sort_task_pool();
		} else {
			break;
		}
	}

	assert(!current_task_queue.empty() && current_task_queue.size() <= jobs_to_run_count);

	// Ordering temporary queue so that higher priority (lower number) is on the beginning
	std::sort(current_task_queue.begin(), current_task_queue.end());

	// Performing tasks from temporary queue one by one
	for (uint8_t i = 0; i < current_task_queue.size(); ++i) {

		due_task = current_task_queue[i].id;

		sched_stat_[static_cast<uint32_t>(due_task)] += 1;

		// Now AI runs a job selected above to be performed in this turn
		// (only one but some of them needs to run check_economies() to
		// guarantee consistency)
		// job names are selfexplanatory
		switch (due_task) {
		case SchedulerTaskId::kBbuildableFieldsCheck:
			update_all_buildable_fields(gametime);
			set_taskpool_task_time(
			   gametime + kMinBFCheckInterval, SchedulerTaskId::kBbuildableFieldsCheck);
			break;
		case SchedulerTaskId::kMineableFieldsCheck:
			update_all_mineable_fields(gametime);
			set_taskpool_task_time(
			   gametime + kMinMFCheckInterval, SchedulerTaskId::kMineableFieldsCheck);
			break;
		case SchedulerTaskId::kRoadCheck:
			if (check_economies()) {  // is a must
				return;
			};
			set_taskpool_task_time(gametime + 1000, SchedulerTaskId::kRoadCheck);
			// testing 5 roads
			{
				const int32_t roads_to_check = (roads.size() < 20) ? 1 : 3;
				for (int j = 0; j < roads_to_check; j += 1) {
					// improve_roads function will test one road and rotate roads vector
					if (improve_roads(gametime)) {
						// if significant change takes place do not go on
						break;
					};
				}
			}
			break;
		case SchedulerTaskId::kUnbuildableFCheck:
			set_taskpool_task_time(gametime + 4000, SchedulerTaskId::kUnbuildableFCheck);
			update_all_not_buildable_fields();
			break;
		case SchedulerTaskId::kCheckEconomies:
			check_economies();
			set_taskpool_task_time(gametime + 8000, SchedulerTaskId::kCheckEconomies);
			break;
		case SchedulerTaskId::kProductionsitesStats:
			update_productionsite_stats();
			// Updating the stats every 10 seconds should be enough
			set_taskpool_task_time(gametime + 10000, SchedulerTaskId::kProductionsitesStats);
			break;
		case SchedulerTaskId::kConstructBuilding:
			if (check_economies()) {  // economies must be consistent
				return;
			}
			if (gametime < 15000) {  // More frequent at the beginning of game
				set_taskpool_task_time(gametime + 2000, SchedulerTaskId::kConstructBuilding);
			} else {
				set_taskpool_task_time(gametime + 6000, SchedulerTaskId::kConstructBuilding);
			}
			if (construct_building(gametime)) {
				time_of_last_construction_ = gametime;
			}
			break;
		case SchedulerTaskId::kCheckProductionsites:
			if (check_economies()) {  // economies must be consistent
				return;
			}
			{
				set_taskpool_task_time(gametime + 15000, SchedulerTaskId::kCheckProductionsites);
				// testing 5 productionsites (if there are 5 of them)
				int32_t ps_to_check = (productionsites.size() < 5) ? productionsites.size() : 5;
				for (int j = 0; j < ps_to_check; j += 1) {
					// one productionsite per one check_productionsites() call
					if (check_productionsites(gametime)) {
						// if significant change takes place do not go on
						break;
					};
				}
			}
			break;
		case SchedulerTaskId::kCheckShips:
			// if function returns false, we can postpone next call
			{
				const uint8_t wait_multiplier = (check_ships(gametime)) ? 1 : 5;
				set_taskpool_task_time(
				   gametime + wait_multiplier * kShipCheckInterval, SchedulerTaskId::kCheckShips);
			}
			break;
		case SchedulerTaskId::KMarineDecisions:
			// if function returns false, we can postpone for next call
			{
				const uint8_t wait_multiplier = (marine_main_decisions(gametime)) ? 1 : 5;
				set_taskpool_task_time(gametime + wait_multiplier * kMarineDecisionInterval,
				                       SchedulerTaskId::KMarineDecisions);
			}
			break;
		case SchedulerTaskId::kCheckMines:
			if (check_economies()) {  // economies must be consistent
				return;
			}
			set_taskpool_task_time(gametime + 15000, SchedulerTaskId::kCheckMines);
			// checking 3 mines if possible
			{
				int32_t mines_to_check = (mines_.size() < 5) ? mines_.size() : 5;
				for (int j = 0; j < mines_to_check; ++j) {
					// every run of check_mines_() checks one mine
					if (check_mines_(gametime)) {
						// if significant change takes place do not go on
						break;
					};
				}
			}
			break;
		case SchedulerTaskId::kCheckMilitarysites:
			// just to be sure the value is reset
			if (check_militarysites(gametime)) {
				set_taskpool_task_time(gametime + 15 * 1000, SchedulerTaskId::kCheckMilitarysites);
			} else {
				set_taskpool_task_time(gametime + 4 * 1000, SchedulerTaskId::kCheckMilitarysites);
			}
			break;
		case SchedulerTaskId::kCheckTrainingsites:
			set_taskpool_task_time(
			   gametime + kTrainingSitesCheckInterval, SchedulerTaskId::kCheckTrainingsites);
			check_trainingsites(gametime);
			break;
		case SchedulerTaskId::kCountMilitaryVacant:
			count_military_vacant_positions();
			set_taskpool_task_time(gametime + 25 * 1000, SchedulerTaskId::kCountMilitaryVacant);
			break;
		case SchedulerTaskId::kWareReview:
			if (check_economies()) {  // economies must be consistent
				return;
			}
			set_taskpool_task_time(gametime + 15 * 60 * 1000, SchedulerTaskId::kWareReview);
			review_wares_targets(gametime);
			break;
		case SchedulerTaskId::kPrintStats:
			if (check_economies()) {  // economies must be consistent
				return;
			}
			set_taskpool_task_time(gametime + 10 * 60 * 1000, SchedulerTaskId::kPrintStats);
			print_stats(gametime);
			break;
		case SchedulerTaskId::kCheckEnemySites:
			check_enemy_sites(gametime);
			set_taskpool_task_time(gametime + 19 * 1000, SchedulerTaskId::kCheckEnemySites);
			break;
		case SchedulerTaskId::kManagementUpdate:
			// This task is used for training the AI, so it should be usually disabled
			{  // statistics for spotted warehouses
				uint16_t conquered_wh = 0;
				for (auto coords : enemy_warehouses) {
					if (get_land_owner(game().map(), coords) == player_number()) {
						++conquered_wh;
					}
				};
				if (!basic_economy_established) {
					assert(!persistent_data->remaining_basic_buildings.empty());
					log("%2d: Basic economy not achieved, %" PRIuS " building(s) missing, f.e.: %s\n",
					    player_number(), persistent_data->remaining_basic_buildings.size(),
					    get_building_observer(persistent_data->remaining_basic_buildings.begin()->first)
					       .name);
				}
				if (!enemy_warehouses.empty())
					log(
					   "Conquered warehouses: %d / %" PRIuS "\n", conquered_wh, enemy_warehouses.size());
				management_data.review(
				   gametime, player_number(), player_statistics.get_player_land(player_number()),
				   player_statistics.get_enemies_max_land(),
				   player_statistics.get_old60_player_land(player_number()), attackers_count_,
				   soldier_trained_log.count(gametime),
				   player_statistics.get_player_power(player_number()),
				   count_productionsites_without_buildings(), first_iron_mine_built);
				set_taskpool_task_time(
				   gametime + kManagementUpdateInterval, SchedulerTaskId::kManagementUpdate);
			}
			break;
		case SchedulerTaskId::kUpdateStats:
			update_player_stat(gametime);
			set_taskpool_task_time(gametime + kStatUpdateInterval, SchedulerTaskId::kUpdateStats);
			break;
		case SchedulerTaskId::kUnset:
			NEVER_HERE();
		}
	}
}

/**
 * Cares for all variables not initialised during construction
 *
 * When DefaultAI is constructed, some information is not yet available (e.g.
 * world), so this is done after complete loading of the map.
 */
void DefaultAI::late_initialization() {
	player_ = game().get_player(player_number());
	tribe_ = &player_->tribe();
	if (game().is_ai_training_mode()) {
		ai_training_mode_ = true;
		management_data.set_ai_training_mode();
	}
	const uint32_t gametime = game().get_gametime();

	log("ComputerPlayer(%d): initializing as type %u%s\n", player_number(),
	    static_cast<unsigned int>(type_), (ai_training_mode_) ? ", in ai training mode" : "");
	if (player_->team_number() > 0) {
		log("    ... member of team %d\n", player_->team_number());
	}

	wares.resize(game().tribes().nrwares());
	for (DescriptionIndex i = 0; i < static_cast<DescriptionIndex>(game().tribes().nrwares()); ++i) {
		wares.at(i).producers = 0;
		wares.at(i).consumers = 0;
		wares.at(i).preciousness = game().tribes().get_ware_descr(i)->preciousness(tribe_->name());
	}

	const DescriptionIndex& nr_buildings = game().tribes().nrbuildings();

	// The data struct below is owned by Player object, the purpose is to have them saved therein
	persistent_data = player_->get_mutable_ai_persistent_state();
	management_data.persistent_data = player_->get_mutable_ai_persistent_state();
	const bool create_basic_buildings_list =
	   !persistent_data->initialized || (gametime < kRemainingBasicBuildingsResetTime);

	if (!persistent_data->initialized) {
		// As all data are initialized without given values, they must be populated with reasonable
		// values first
		persistent_data->initialize();

		// AI's DNA population
		management_data.new_dna_for_persistent(player_number(), type_);
		management_data.copy_persistent_to_local();
		management_data.mutate(player_number());
		if (ai_training_mode_) {
			management_data.dump_data(player_number());
		}

		management_data.test_consistency(true);
		assert(management_data.get_military_number_at(42) ==
		       management_data.get_military_number_at(kMutationRatePosition));

	} else {
		// Doing some consistency checks
		check_range<uint32_t>(
		   persistent_data->expedition_start_time, gametime, "expedition_start_time");
		check_range<uint16_t>(persistent_data->ships_utilization, 0, 10000, "ships_utilization_");

		// for backward consistency
		if (persistent_data->ai_personality_mil_upper_limit <
		    persistent_data->target_military_score) {
			persistent_data->ai_personality_mil_upper_limit = persistent_data->target_military_score;
		}
		if (persistent_data->least_military_score > persistent_data->target_military_score) {
			persistent_data->least_military_score = persistent_data->target_military_score;
		}

		if (ai_training_mode_) {
			log("%2d: reinitializing dna (kAITrainingMode set true)", player_number());
			management_data.new_dna_for_persistent(player_number(), type_);
			management_data.copy_persistent_to_local();
			management_data.mutate(player_number());
			management_data.dump_data(player_number());

		} else {
			management_data.copy_persistent_to_local();
		}

		management_data.test_consistency(true);

		log(" %2d: %" PRIuS " basic buildings in savegame file. %s\n", player_number(),
		    persistent_data->remaining_basic_buildings.size(),
		    (create_basic_buildings_list) ?
		       "New list will be recreated though (kAITrainingMode is true)" :
		       "");
	}

	// Even if we have basic buildings from savefile, we ignore them and recreate them based
	// on lua conf files
	if (create_basic_buildings_list) {
		persistent_data->remaining_basic_buildings.clear();
	}

	for (DescriptionIndex building_index = 0; building_index < nr_buildings; ++building_index) {
		const BuildingDescr& bld = *tribe_->get_building_descr(building_index);
		if (!tribe_->has_building(building_index) && bld.type() != MapObjectType::MILITARYSITE) {
			continue;
		}

		const std::string& building_name = bld.name();
		const BuildingHints& bh = bld.hints();
		buildings_.resize(buildings_.size() + 1);
		BuildingObserver& bo = buildings_.back();
		bo.name = building_name.c_str();
		bo.id = building_index;
		bo.desc = &bld;
		bo.type = BuildingObserver::Type::kBoring;
		bo.cnt_built = 0;
		bo.cnt_under_construction = 0;
		bo.cnt_target = 1;  // default for everything
		bo.cnt_limit_by_aimode = std::numeric_limits<int32_t>::max();
		bo.cnt_upgrade_pending = 0;
		bo.stocklevel_count = 0;
		bo.stocklevel_time = 0;
		bo.last_dismantle_time = 0;
		// this is set to negative number, otherwise the AI would wait 25 sec
		// after game start not building anything
		bo.construction_decision_time = -60 * 60 * 1000;
		bo.last_building_built = kNever;
		bo.build_material_shortage = false;
		bo.current_stats = 0;
		bo.unoccupied_count = 0;
		bo.unconnected_count = 0;
		bo.new_building_overdue = 0;
		bo.primary_priority = 0;
		if (bld.is_buildable()) {
			bo.set_is(BuildingAttribute::kBuildable);
		}
		if (bld.needs_seafaring()) {
			bo.set_is(BuildingAttribute::kNeedsSeafaring);
		}
		if (create_basic_buildings_list &&
		    bh.basic_amount() > 0) {  // This is the very begining of the game
			assert(persistent_data->remaining_basic_buildings.count(bo.id) == 0);
			persistent_data->remaining_basic_buildings.emplace(
			   std::make_pair(bo.id, bh.basic_amount()));
		}
		bo.basic_amount = bh.basic_amount();
		if (bh.get_needs_water()) {
			bo.set_is(BuildingAttribute::kNeedsCoast);
		}
		if (bh.is_space_consumer()) {
			bo.set_is(BuildingAttribute::kSpaceConsumer);
		}
		if (bh.for_recruitment()) {
			bo.set_is(BuildingAttribute::kRecruitment);
		}
		bo.expansion_type = bh.is_expansion_type();
		bo.fighting_type = bh.is_fighting_type();
		bo.mountain_conqueror = bh.is_mountain_conqueror();
		bo.requires_supporters = bh.requires_supporters();
		if (!bh.collects_ware_from_map().empty()) {
			bo.collected_map_resource = tribe_->safe_ware_index(bh.collects_ware_from_map());
		} else {
			bo.collected_map_resource = INVALID_INDEX;
		}
		if (bo.requires_supporters) {
			log(" %d: %s strictly requires supporters\n", player_number(), bo.name);
		}
		bo.prohibited_till = bh.get_prohibited_till() * 1000;  // value in conf is in seconds
		bo.forced_after = bh.get_forced_after() * 1000;        // value in conf is in seconds
		if (bld.get_isport()) {
			bo.set_is(BuildingAttribute::kPort);
		}
		bo.max_trainingsites_proportion = 100;
		bo.max_preciousness = 0;
		bo.max_needed_preciousness = 0;

		for (auto ph : bh.supported_production()) {
			bo.production_hints.insert(tribe_->safe_ware_index(ph));
		}
		// I just presume cut wood is named "log" in the game
		if (bo.production_hints.count(tribe_->safe_ware_index("log"))) {
			bo.set_is(BuildingAttribute::kRanger);
		}
		// Is total count of this building limited by AI mode?
		if (bh.get_ai_limit(type_) >= 0) {
			bo.cnt_limit_by_aimode = bh.get_ai_limit(type_);
		}

		// Read all interesting data from ware producing buildings
		if (bld.type() == MapObjectType::PRODUCTIONSITE) {
			const ProductionSiteDescr& prod = dynamic_cast<const ProductionSiteDescr&>(bld);
			bo.type = bld.get_ismine() ? BuildingObserver::Type::kMine :
			                             BuildingObserver::Type::kProductionsite;
			for (const auto& temp_input : prod.input_wares()) {
				bo.inputs.push_back(temp_input.first);
			}
			for (const DescriptionIndex& temp_output : prod.output_ware_types()) {
				bo.outputs.push_back(temp_output);
			}
			for (const auto& temp_position : prod.working_positions()) {
				bo.positions.push_back(temp_position.first);
			}

			// If this is a producer, does it act also as supporter?
			if (!bo.outputs.empty() && !bo.production_hints.empty()) {
				bo.set_is(BuildingAttribute::kSupportingProducer);
			}

			iron_resource_id = game().world().get_resource("iron");
			assert(iron_resource_id != INVALID_INDEX);

			if (bo.type == BuildingObserver::Type::kMine) {
				// get the resource needed by the mine
				if (bh.get_mines()) {
					bo.mines = game().world().get_resource(bh.get_mines());
				}

				bo.mines_percent = bh.get_mines_percent();

				// populating mines_per_type map
				if (mines_per_type.count(bo.mines) == 0) {
					mines_per_type[bo.mines] = MineTypesObserver();
				}
				// Identify iron mines based on output
				if (bo.outputs[0] == tribe_->ironore()) {
					bo.set_is(BuildingAttribute::kIronMine);
					mines_per_type[bo.mines].is_critical = true;
					mine_fields_stat.add_critical_ore(bo.mines);
				}
			}

			if (bh.is_shipyard()) {
				bo.set_is(BuildingAttribute::kShipyard);
			}
			if (building_index == tribe_->barracks()) {
				bo.set_is(BuildingAttribute::kBarracks);
			}
			// Identify refined log producer
			if (bo.outputs.size() == 1 && bo.outputs[0] == tribe_->refinedlog()) {
				bo.set_is(BuildingAttribute::kLogRefiner);
			}

			// now we find out if the upgrade of the building is a full substitution
			// (produces all wares as current one)
			const DescriptionIndex enhancement = bld.enhancement();
			if (enhancement != INVALID_INDEX && bo.type == BuildingObserver::Type::kProductionsite) {
				std::unordered_set<DescriptionIndex> enh_outputs;
				const ProductionSiteDescr& enh_prod =
				   dynamic_cast<const ProductionSiteDescr&>(*tribe_->get_building_descr(enhancement));

				// collecting wares that are produced in enhanced building
				for (const DescriptionIndex& ware : enh_prod.output_ware_types()) {
					enh_outputs.insert(ware);
				}
				// now testing outputs of current building
				// and comparing
				bo.set_is(BuildingAttribute::kUpgradeSubstitutes);
				for (DescriptionIndex ware : bo.outputs) {
					if (enh_outputs.count(ware) == 0) {
						bo.unset_is(BuildingAttribute::kUpgradeSubstitutes);
						break;
					}
				}

				std::unordered_set<DescriptionIndex> cur_outputs;
				// collecting wares that are produced in enhanced building
				for (const DescriptionIndex& ware : bo.outputs) {
					cur_outputs.insert(ware);
				}
				// Does upgraded building produce any different outputs?
				for (DescriptionIndex ware : enh_outputs) {
					if (cur_outputs.count(ware) == 0) {
						bo.set_is(BuildingAttribute::kUpgradeExtends);
						break;
					}
				}
			}

			// now we identify producers of critical build materials
			for (DescriptionIndex ware : bo.outputs) {
				// building material except for trivial material
				if (tribe_->is_construction_material(ware) &&
				    !(ware == tribe_->rawlog() || ware == tribe_->granite())) {
					bo.set_is(BuildingAttribute::kBuildingMatProducer);
					if (bo.type == BuildingObserver::Type::kMine) {
						mines_per_type[bo.mines].is_critical = true;
						mine_fields_stat.add_critical_ore(bo.mines);
					}
				}
			}

			for (const auto& temp_buildcosts : prod.buildcost()) {
				// building material except for trivial material
				if (tribe_->is_construction_material(temp_buildcosts.first) &&
				    !(temp_buildcosts.first == tribe_->rawlog() ||
				      temp_buildcosts.first == tribe_->granite())) {
					bo.critical_building_material.push_back(temp_buildcosts.first);
				}
			}

			// some important buildings are identified first the woodcutter/lumberjack
			if (bh.collects_ware_from_map() == "log") {
				bo.set_is(BuildingAttribute::kLumberjack);
			}
			// quarries
			if (bh.collects_ware_from_map() == "granite") {
				bo.set_is(BuildingAttribute::kNeedsRocks);
			}
			// wells
			if (bh.collects_ware_from_map() == "water") {
				bo.set_is(BuildingAttribute::kWell);
			}
			// here we identify hunters
			if (bh.collects_ware_from_map() == "meat") {
				bo.set_is(BuildingAttribute::kHunter);
			}
			// and fishers
			if (bh.collects_ware_from_map() == "fish" && bo.inputs.empty()) {
				bo.set_is(BuildingAttribute::kFisher);
			}
			// and collectors
			if (bh.collects_ware_from_map() == "fruit") {
				bo.set_is(BuildingAttribute::kNeedsBerry);
			}

			continue;
		}

		// now for every military building, we fill critical_building_material vector
		// with critical construction wares
		if (bld.type() == MapObjectType::MILITARYSITE) {
			bo.type = BuildingObserver::Type::kMilitarysite;
			const MilitarySiteDescr& milit = dynamic_cast<const MilitarySiteDescr&>(bld);
			for (const auto& temp_buildcosts : milit.buildcost()) {
				// Below are non-critical wares (well, various types of wood)
				if (temp_buildcosts.first == tribe_->rawlog() ||
				    temp_buildcosts.first == tribe_->refinedlog())
					continue;
				bo.critical_building_material.push_back(temp_buildcosts.first);
			}
			continue;
		}

		if (bld.type() == MapObjectType::WAREHOUSE) {
			bo.type = BuildingObserver::Type::kWarehouse;
			continue;
		}

		if (bld.type() == MapObjectType::TRAININGSITE) {
			bo.type = BuildingObserver::Type::kTrainingsite;
			bo.max_trainingsites_proportion = bh.trainingsites_max_percent();
			assert(bo.max_trainingsites_proportion <= 100);
			const TrainingSiteDescr& train = dynamic_cast<const TrainingSiteDescr&>(bld);
			for (const auto& temp_input : train.input_wares()) {
				bo.inputs.push_back(temp_input.first);

				// collecting subsitutes
				if (tribe_->ware_index("meat") == temp_input.first ||
				    tribe_->ware_index("fish") == temp_input.first ||
				    tribe_->ware_index("smoked_meat") == temp_input.first ||
				    tribe_->ware_index("smoked_fish") == temp_input.first) {
					bo.substitute_inputs.insert(temp_input.first);
				}

				// Creating vector with critical material, to be used to discourage
				// building of new sites if ware is lacking
				for (const auto& temp_buildcosts : train.buildcost()) {
					// building material except for trivial material
					if (!(temp_buildcosts.first == tribe_->rawlog() ||
					      temp_buildcosts.first == tribe_->refinedlog() ||
					      temp_buildcosts.first == tribe_->granite())) {
						bo.critical_building_material.push_back(temp_buildcosts.first);
					}
				}
			}
			continue;
		}

		if (bld.type() == MapObjectType::CONSTRUCTIONSITE) {
			bo.type = BuildingObserver::Type::kConstructionsite;
			continue;
		}
	}

	// We must verify that some buildings has been identified
	// Also note that the AI assumes that some buildings are unique, if you want to
	// create e.g. two barracks or bakeries, the impact on the AI must be considered
	assert(count_buildings_with_attribute(BuildingAttribute::kBarracks) == 1);
	assert(count_buildings_with_attribute(BuildingAttribute::kLogRefiner) == 1);
	assert(count_buildings_with_attribute(BuildingAttribute::kRanger) == 1);
	assert(count_buildings_with_attribute(BuildingAttribute::kWell) == 1);
	assert(count_buildings_with_attribute(BuildingAttribute::kLumberjack) == 1);
	assert(count_buildings_with_attribute(BuildingAttribute::kHunter) == 1);
	assert(count_buildings_with_attribute(BuildingAttribute::kIronMine) >= 1);
	assert(count_buildings_with_attribute(BuildingAttribute::kFisher) == 1);
	// If there will be a tribe with more than 3 mines of the same type, just increase the number
	assert(count_buildings_with_attribute(BuildingAttribute::kIronMine) <= 3);

	// atlanteans they consider water as a resource
	// (together with mines, rocks and wood)
	if (tribe_->name() == "atlanteans") {
		resource_necessity_water_needed_ = true;
	}

	// Populating taskPool with all AI jobs and their starting times
	taskPool.push_back(SchedulerTask(std::max<uint32_t>(gametime, 0),
	                                 SchedulerTaskId::kConstructBuilding, 6,
	                                 "construct a building"));
	taskPool.push_back(SchedulerTask(
	   std::max<uint32_t>(gametime, 1 * 1000), SchedulerTaskId::kRoadCheck, 2, "roads check"));
	taskPool.push_back(SchedulerTask(std::max<uint32_t>(gametime, 15 * 1000),
	                                 SchedulerTaskId::kCheckProductionsites, 5,
	                                 "productionsites check"));
	taskPool.push_back(SchedulerTask(std::max<uint32_t>(gametime, 30 * 1000),
	                                 SchedulerTaskId::kProductionsitesStats, 1,
	                                 "productionsites statistics"));
	taskPool.push_back(SchedulerTask(
	   std::max<uint32_t>(gametime, 30 * 1000), SchedulerTaskId::kCheckMines, 5, "check mines"));
	taskPool.push_back(SchedulerTask(std::max<uint32_t>(gametime, 0 * 1000),
	                                 SchedulerTaskId::kCheckMilitarysites, 5,
	                                 "check militarysites"));
	taskPool.push_back(SchedulerTask(
	   std::max<uint32_t>(gametime, 30 * 1000), SchedulerTaskId::kCheckShips, 5, "check ships"));
	taskPool.push_back(SchedulerTask(std::max<uint32_t>(gametime, 1 * 1000),
	                                 SchedulerTaskId::kCheckEconomies, 1, "check economies"));
	taskPool.push_back(SchedulerTask(std::max<uint32_t>(gametime, 30 * 1000),
	                                 SchedulerTaskId::KMarineDecisions, 5, "marine decisions"));
	taskPool.push_back(SchedulerTask(std::max<uint32_t>(gametime, 2 * 60 * 1000),
	                                 SchedulerTaskId::kCheckTrainingsites, 5,
	                                 "check training sites"));
	taskPool.push_back(SchedulerTask(std::max<uint32_t>(gametime, 1 * 1000),
	                                 SchedulerTaskId::kBbuildableFieldsCheck, 2,
	                                 "check buildable fields"));
	taskPool.push_back(SchedulerTask(std::max<uint32_t>(gametime, 1 * 1000),
	                                 SchedulerTaskId::kMineableFieldsCheck, 2,
	                                 "check mineable fields"));
	taskPool.push_back(SchedulerTask(std::max<uint32_t>(gametime, 1 * 1000),
	                                 SchedulerTaskId::kUnbuildableFCheck, 1,
	                                 "check unbuildable fields"));
	taskPool.push_back(SchedulerTask(std::max<uint32_t>(gametime, 15 * 60 * 1000),
	                                 SchedulerTaskId::kWareReview, 9, "wares review"));
	taskPool.push_back(SchedulerTask(std::max<uint32_t>(gametime, 10 * 60 * 1000),
	                                 SchedulerTaskId::kPrintStats, 9, "print statistics"));
	taskPool.push_back(SchedulerTask(std::max<uint32_t>(gametime, 1 * 60 * 1000),
	                                 SchedulerTaskId::kCountMilitaryVacant, 2,
	                                 "count military vacant"));
	taskPool.push_back(SchedulerTask(std::max<uint32_t>(gametime, 10 * 60 * 1000),
	                                 SchedulerTaskId::kCheckEnemySites, 6, "check enemy sites"));
	if (ai_training_mode_) {
		taskPool.push_back(SchedulerTask(std::max<uint32_t>(gametime, 10 * 1000),
		                                 SchedulerTaskId::kManagementUpdate, 8, "reviewing"));
	}
	taskPool.push_back(SchedulerTask(std::max<uint32_t>(gametime, 9 * 1000),
	                                 SchedulerTaskId::kUpdateStats, 6, "update player stats"));
	taskPool.push_back(SchedulerTask(
	   std::max<uint32_t>(gametime, 10 * 1000), SchedulerTaskId::kUpdateStats, 15, "review"));

	const Map& map = game().map();

	// here we scan entire map for own ships
	std::set<OPtr<Ship>> found_ships;
	for (int16_t y = 0; y < map.get_height(); ++y) {
		for (int16_t x = 0; x < map.get_width(); ++x) {
			FCoords f = map.get_fcoords(Coords(x, y));
			// there are too many bobs on the map so we investigate
			// only bobs on water
			if (f.field->nodecaps() & MOVECAPS_SWIM) {
				for (Bob* bob = f.field->get_first_bob(); bob; bob = bob->get_next_on_field()) {
					if (upcast(Ship, ship, bob)) {
						if (ship->get_owner() == player_ && !found_ships.count(ship)) {
							found_ships.insert(ship);
							gain_ship(*ship, NewShip::kFoundOnLoad);
						}
					}
				}
			}
		}
	}

	// here we scan entire map for owned unused fields and own buildings
	std::set<OPtr<PlayerImmovable>> found_immovables;
	for (int16_t y = 0; y < map.get_height(); ++y) {
		for (int16_t x = 0; x < map.get_width(); ++x) {
			FCoords f = map.get_fcoords(Coords(x, y));

			if (f.field->get_owned_by() != player_number()) {
				continue;
			}

			unusable_fields.push_back(f);

			if (upcast(PlayerImmovable, imm, f.field->get_immovable())) {
				//  Guard by a set - immovables might be on several nodes at once.
				if (&imm->owner() == player_ && !found_immovables.count(imm)) {
					found_immovables.insert(imm);
					gain_immovable(*imm, true);
				}
			}
		}
	}

	// blocking space consumers vicinity (when reloading a game)
	for (const ProductionSiteObserver& ps_obs : productionsites) {
		if (ps_obs.bo->is(BuildingAttribute::kSpaceConsumer) &&
		    !ps_obs.bo->is(BuildingAttribute::kRanger)) {
			MapRegion<Area<FCoords>> mr(
			   map, Area<FCoords>(map.get_fcoords(ps_obs.site->get_position()), 4));
			do {
				blocked_fields.add(mr.location(), game().get_gametime() + 20 * 60 * 1000);
			} while (mr.advance(map));
		}
	}

	// getting list of all fields nearby port space
	// TODO(tiborb): it seems port spaces can change over time so ports_vicinity needs to be
	// refreshed from
	// time to time
	for (const Coords& c : map.get_port_spaces()) {
		MapRegion<Area<FCoords>> mr(map, Area<FCoords>(map.get_fcoords(c), 3));
		do {
			const uint32_t hash = mr.location().hash();
			if (!ports_vicinity.count(hash)) {
				ports_vicinity.insert(hash);
			}
		} while (mr.advance(map));
	}

	// printing identified basic buildings if we are in the basic economy mode
	basic_economy_established = persistent_data->remaining_basic_buildings.empty();
	if (!basic_economy_established) {
		log("%2d: Initializing in the basic economy mode, required buildings:\n", player_number());
		for (auto bb : persistent_data->remaining_basic_buildings) {
			log("   %3d / %-28s- target %d\n", bb.first, get_building_observer(bb.first).name,
			    bb.second);
		}
	}

	update_player_stat(gametime);

	// Initialise the max duration of a single ship's expedition
	const uint32_t map_area = uint32_t(map.get_height()) * map.get_width();
	const uint32_t map_area_root = round(sqrt(map_area));
	int scope = 320 - 64;
	int off = map_area_root - 64;
	if (off < 0)
		off = 0;
	if (off > scope)
		off = scope;
	expedition_max_duration =
	   kExpeditionMinDuration +
	   static_cast<double>(off) * (kExpeditionMaxDuration - kExpeditionMinDuration) / scope;
	log(" %d: expedition max duration = %u (%u minutes), map area root: %u\n", player_number(),
	    expedition_max_duration / 1000, expedition_max_duration / 60000, map_area_root);
	assert(expedition_max_duration >= kExpeditionMinDuration);
	assert(expedition_max_duration <= kExpeditionMaxDuration);

	// Sometimes there can be a ship in expedition, but expedition start time is not given
	// e.g. human player played this player before
	if (expedition_ship_ != kNoShip &&
	    persistent_data->expedition_start_time == Player::AiPersistentState::kNoExpedition) {
		// Current gametime is better then 'Player::AiPersistentState::kNoExpedition'
		persistent_data->expedition_start_time = gametime;
	}

	productionsites_ratio_ = management_data.get_military_number_at(86) / 10 + 12;

	// Just to be initialized
	soldier_status_ = SoldiersStatus::kEnough;
	vacant_mil_positions_average_ = 0;
	spots_avail.resize(4);
	trees_nearby_treshold_ = 3 + std::abs(management_data.get_military_number_at(121)) / 2;
	last_road_dismantled_ = 0;
	dead_ends_check_ = true;
}

/**
 * Checks PART of available buildable fields.
 *
 * this checks about 40-50 buildable fields. In big games, the player can have thousands
 * of them, so we rotate the buildable_fields container and check 35 fields, and in addition
 * we look for medium & big fields and near border fields if needed.
 */
void DefaultAI::update_all_buildable_fields(const uint32_t gametime) {

	// Every call we try to check first 35 buildable fields
	constexpr uint16_t kMinimalFieldsCheck = 35;

	uint16_t i = 0;

	// To be sure we have some info about enemies we might see
	update_player_stat(gametime);

	// Generally we check fields as they are in the container, but we need also given
	// number of "special" fields. So if given number of fields are not found within
	// "regular" check, we must go on and look also on other fields...
	uint8_t non_small_needed = 4;
	uint8_t near_border_needed = 10;

	// we test 35 fields that were update more than 1 seconds ago
	while (!buildable_fields.empty() &&
	       i < std::min<uint16_t>(kMinimalFieldsCheck, buildable_fields.size())) {
		BuildableField& bf = *buildable_fields.front();

		if ((buildable_fields.front()->field_info_expiration - kFieldInfoExpiration + 1000) <=
		    gametime) {

			//  check whether we lost ownership of the node
			if (bf.coords.field->get_owned_by() != player_number()) {
				delete &bf;
				buildable_fields.pop_front();
				continue;
			}

			//  check whether we can still construct regular buildings on the node
			if ((player_->get_buildcaps(bf.coords) & BUILDCAPS_SIZEMASK) == 0) {
				unusable_fields.push_back(bf.coords);
				delete &bf;
				buildable_fields.pop_front();
				continue;
			}

			update_buildable_field(bf);
			if (non_small_needed > 0) {
				int32_t const maxsize = player_->get_buildcaps(bf.coords) & BUILDCAPS_SIZEMASK;
				if (maxsize > 1) {
					non_small_needed -= 1;
				}
			}
			if (near_border_needed > 0) {
				if (bf.near_border) {
					near_border_needed -= 1;
				}
			}
		}
		bf.field_info_expiration = gametime + kFieldInfoExpiration;
		buildable_fields.push_back(&bf);
		buildable_fields.pop_front();

		i += 1;
	}

	// If needed we iterate once more and look for 'special' fields
	// starting in the middle of buildable_fields to skip fields tested lately
	// But not doing this if the count of buildable fields is too low
	// (no need to bother)
	if (buildable_fields.size() < kMinimalFieldsCheck * 3) {
		return;
	}

	for (uint32_t j = buildable_fields.size() / 2; j < buildable_fields.size(); j++) {
		// If we dont need to iterate (anymore) ...
		if (non_small_needed + near_border_needed == 0) {
			break;
		}

		// Skip if the field is not ours or was updated lately
		if (buildable_fields[j]->coords.field->get_owned_by() != player_number()) {
			continue;
		}
		// We are not interested in fields where info has expired less than 20s ago
		if (buildable_fields[j]->field_info_expiration + 20000 > gametime) {
			continue;
		}

		// Continue if field is blocked at the moment
		if (blocked_fields.is_blocked(buildable_fields[j]->coords)) {
			continue;
		}

		// Few constants to keep the code cleaner
		const int32_t field_maxsize =
		   player_->get_buildcaps(buildable_fields[j]->coords) & BUILDCAPS_SIZEMASK;
		const bool field_near_border = buildable_fields[j]->near_border;

		// Let decide if we need to update and for what reason
		const bool update_due_size = non_small_needed && field_maxsize > 1;
		const bool update_due_border = near_border_needed && field_near_border;

		if (!(update_due_size || update_due_border)) {
			continue;
		}

		// decreasing the counters
		if (update_due_size) {
			assert(non_small_needed > 0);
			non_small_needed -= 1;
		}
		if (update_due_border) {
			assert(near_border_needed > 0);
			near_border_needed -= 1;
		}

		// and finnaly update the buildable field
		update_buildable_field(*buildable_fields[j]);
		buildable_fields[j]->field_info_expiration = gametime + kFieldInfoExpiration;
	}
}

/**
 * Checks ALL available mineable fields.
 *
 * this shouldn't be used often, as it might hang the game for some 100
 * milliseconds if the area the computer owns is big.
 */
void DefaultAI::update_all_mineable_fields(const uint32_t gametime) {

	uint16_t i = 0;  // counter, used to track # of checked fields

	// we test 30 fields that were updated more than 1 seconds ago
	// to avoid re-test of the same field twice
	while (!mineable_fields.empty() &&
	       (mineable_fields.front()->field_info_expiration - kMineFieldInfoExpiration + 1000) <=
	          gametime &&
	       i < 30) {
		MineableField* mf = mineable_fields.front();

		//  check whether we lost ownership of the node
		if (mf->coords.field->get_owned_by() != player_number()) {
			delete mf;
			mineable_fields.pop_front();
			continue;
		}

		//  check whether we can still construct regular buildings on the node
		if ((player_->get_buildcaps(mf->coords) & BUILDCAPS_MINE) == 0) {
			unusable_fields.push_back(mf->coords);
			delete mf;
			mineable_fields.pop_front();
			continue;
		}

		update_mineable_field(*mf);
		mf->field_info_expiration = gametime + kMineFieldInfoExpiration;
		mineable_fields.push_back(mf);
		mineable_fields.pop_front();

		i += 1;
	}
	// Updating overall statistics, first we flush the data and then iterate over all mine fields
	// ignoring fields that are blocked usually because they are not accessible
	mine_fields_stat.zero();
	for (const auto& mineable_field : mineable_fields) {
		if (mineable_field->coords.field->get_resources_amount() > 0 &&
		    !blocked_fields.is_blocked(mineable_field->coords)) {
			mine_fields_stat.add(mineable_field->coords.field->get_resources());
		}
	}

	// Following asserts presume that there are 1-3 critical mines
	if (mine_fields_stat.count_types() == kMineTypes) {
		assert(mine_fields_stat.has_critical_ore_fields());
	}
	if (mine_fields_stat.count_types() == 0) {
		assert(!mine_fields_stat.has_critical_ore_fields());
	}
}

/**
 * Checks up to 50 fields that weren't buildable the last time.
 *
 * milliseconds if the area the computer owns is big.
 */
void DefaultAI::update_all_not_buildable_fields() {
	int32_t const pn = player_number();

	// We are checking at least 5 unusable fields (or less if there are not 5 of them)
	// at once, but not more then 200...
	// The idea is to check each field at least once a minute, of course with big maps
	// it will take longer
	uint32_t maxchecks = unusable_fields.size();
	if (maxchecks > 5) {
		maxchecks = std::min<uint32_t>(5 + (unusable_fields.size() - 5) / 15, 200);
	}

	for (uint32_t i = 0; i < maxchecks; ++i) {
		//  check whether we lost ownership of the node
		if (unusable_fields.front().field->get_owned_by() != pn) {
			unusable_fields.pop_front();
			continue;
		}

		// check whether building capabilities have improved
		if (player_->get_buildcaps(unusable_fields.front()) & BUILDCAPS_SIZEMASK) {
			buildable_fields.push_back(new BuildableField(unusable_fields.front()));
			unusable_fields.pop_front();
			update_buildable_field(*buildable_fields.back());
			continue;
		}

		if (player_->get_buildcaps(unusable_fields.front()) & BUILDCAPS_MINE) {
			mineable_fields.push_back(new MineableField(unusable_fields.front()));
			unusable_fields.pop_front();
			update_mineable_field(*mineable_fields.back());
			continue;
		}

		unusable_fields.push_back(unusable_fields.front());
		unusable_fields.pop_front();
	}
}

/// Updates one buildable field
void DefaultAI::update_buildable_field(BuildableField& field) {
	// look if there is any unowned land nearby
	const Map& map = game().map();
	const uint32_t gametime = game().get_gametime();
	FindNodeUnownedWalkable find_unowned_walkable(player_, game());
	FindEnemyNodeWalkable find_enemy_owned_walkable(player_, game());
	FindNodeUnownedBuildable find_unowned_buildable(player_, game());
	FindNodeUnownedMineable find_unowned_mines_pots(player_, game());
	FindNodeUnownedMineable find_unowned_iron_mines(player_, game(), iron_resource_id);
	FindNodeAllyOwned find_ally(player_, game(), player_number());
	PlayerNumber const pn = player_->player_number();
	const World& world = game().world();

	constexpr uint16_t kProductionArea = 6;
	constexpr uint16_t kBuildableSpotsCheckArea = 10;
	constexpr uint16_t kEnemyCheckArea = 16;
	const uint16_t ms_enemy_check_area =
	   kEnemyCheckArea + std::abs(management_data.get_military_number_at(75)) / 10;
	constexpr uint16_t kDistantResourcesArea = 20;

	uint16_t actual_enemy_check_area = kEnemyCheckArea;
	field.is_militarysite = false;
	if (field.coords.field->get_immovable()) {
		if (field.coords.field->get_immovable()->descr().type() ==
		    Widelands::MapObjectType::MILITARYSITE) {
			field.is_militarysite = true;
			actual_enemy_check_area = ms_enemy_check_area;
		}
	}

	field.unowned_land_nearby = map.find_fields(
	   Area<FCoords>(field.coords, actual_enemy_check_area), nullptr, find_unowned_walkable);

	field.enemy_owned_land_nearby = map.find_fields(
	   Area<FCoords>(field.coords, actual_enemy_check_area), nullptr, find_enemy_owned_walkable);

	field.nearest_buildable_spot_nearby = std::numeric_limits<uint16_t>::max();
	field.unowned_buildable_spots_nearby = 0;
	field.unowned_portspace_vicinity_nearby = 0;
	if (field.unowned_land_nearby > 0) {
		std::vector<Coords> found_buildable_fields;

		// first looking for unowned buildable spots
		field.unowned_buildable_spots_nearby =
		   map.find_fields(Area<FCoords>(field.coords, kBuildableSpotsCheckArea),
		                   &found_buildable_fields, find_unowned_buildable);
		// Now iterate over fields to collect statistics
		for (auto& coords : found_buildable_fields) {
			// We are not interested in blocked fields
			if (blocked_fields.is_blocked(coords)) {
				continue;
			}
			// And now looking for nearest field
			const uint32_t cur_distance = map.calc_distance(coords, field.coords);
			if (cur_distance < field.nearest_buildable_spot_nearby) {
				field.nearest_buildable_spot_nearby = cur_distance;
			}
		}

		// now looking for unowned_portspace_vicinity_nearby
		MapRegion<Area<FCoords>> mr(map, Area<FCoords>(field.coords, kBuildableSpotsCheckArea));
		do {

			if (mr.location().field->get_owned_by() == 0 &&
			    ports_vicinity.count(mr.location().hash()) > 0) {
				field.unowned_portspace_vicinity_nearby += 1;
			}
		} while (mr.advance(map));
	}

	// Is this near the border? Get rid of fields owned by ally
	if (map.find_fields(Area<FCoords>(field.coords, 3), nullptr, find_ally) ||
	    map.find_fields(Area<FCoords>(field.coords, 3), nullptr, find_unowned_walkable)) {
		field.near_border = true;
	} else {
		field.near_border = false;
	}

	// are we going to count resources now?
	static bool resource_count_now = false;
	resource_count_now = false;
	// Testing in first 10 seconds or if last testing was more then 60 sec ago
	if (field.last_resources_check_time < 10000 ||
	    field.last_resources_check_time - gametime > 60 * 1000) {
		resource_count_now = true;
		field.last_resources_check_time = gametime;
	}

	// testing mines
	if (resource_count_now) {
		uint32_t close_mines = map.find_fields(
		   Area<FCoords>(field.coords, kProductionArea), nullptr, find_unowned_mines_pots);
		uint32_t distant_mines =
		   map.find_fields(Area<FCoords>(field.coords, kDistantResourcesArea), nullptr,

		                   find_unowned_mines_pots);
		distant_mines = distant_mines - close_mines;
		field.unowned_mines_spots_nearby = 4 * close_mines + distant_mines / 2;
		if (distant_mines > 0) {
			field.unowned_mines_spots_nearby += 15;
		}
		if (field.unowned_mines_spots_nearby > 0 &&
		    // for performance considerations we count iron nodes only if we have less than 2 iron
		    // mines now...
		    (mines_per_type[iron_resource_id].in_construction +
		     mines_per_type[iron_resource_id].finished) <= 1) {
			// counting iron mines, if we have less than two iron mines
			field.unowned_iron_mines_nearby = map.find_fields(
			   Area<FCoords>(field.coords, kDistantResourcesArea), nullptr, find_unowned_iron_mines);
		} else {
			field.unowned_iron_mines_nearby = 0;
		}
	}

	// identifying portspace fields
	if (player_->get_buildcaps(field.coords) & BUILDCAPS_PORT) {
		field.is_portspace = ExtendedBool::kTrue;
	} else {
		field.is_portspace = ExtendedBool::kFalse;
	}

	// testing for near portspaces
	if (ports_vicinity.count(field.coords.hash()) > 0) {
		field.portspace_nearby = ExtendedBool::kTrue;
	} else {
		field.portspace_nearby = ExtendedBool::kFalse;
	}

	// testing if a port is nearby, such field will get a priority boost
	if (resource_count_now) {  // misusing a bit
		uint16_t nearest_distance = std::numeric_limits<uint16_t>::max();
		for (const WarehouseSiteObserver& wh_obs : warehousesites) {
			if (wh_obs.bo->is(BuildingAttribute::kPort)) {
				const uint16_t actual_distance =
				   map.calc_distance(field.coords, wh_obs.site->get_position());
				nearest_distance = std::min(nearest_distance, actual_distance);
			}
		}
		if (nearest_distance < 15) {
			field.port_nearby = true;
		} else {
			field.port_nearby = false;
		}
	}

	// testing fields in radius 1 to find biggest buildcaps.
	// This is to calculate capacity that will be lost if something is
	// built here
	field.max_buildcap_nearby = 0;
	MapRegion<Area<FCoords>> mr(map, Area<FCoords>(field.coords, 1));
	do {
		if ((player_->get_buildcaps(mr.location()) & BUILDCAPS_SIZEMASK) >
		    field.max_buildcap_nearby) {
			field.max_buildcap_nearby = player_->get_buildcaps(mr.location()) & BUILDCAPS_SIZEMASK;
		}
	} while (mr.advance(map));

	assert((player_->get_buildcaps(field.coords) & BUILDCAPS_SIZEMASK) <= field.max_buildcap_nearby);

	// Testing surface water (once only)
	// TODO(GunChleoc): We can change the terrain by scripting, so we should work with notifications
	// here.
	// Let's leave this as it is for now for performance reasons - terrain change of water is
	// currently only
	// used in the Atlantean scenario.
	if (field.water_nearby == kUncalculated) {
		assert(field.open_water_nearby == kUncalculated);

		FindNodeWater find_water(game().world());
		field.water_nearby =
		   map.find_fields(Area<FCoords>(field.coords, kProductionArea), nullptr, find_water);

		if (field.water_nearby > 0) {
			FindNodeOpenWater find_open_water(game().world());
			field.open_water_nearby =
			   map.find_fields(Area<FCoords>(field.coords, kProductionArea), nullptr, find_open_water);
		}

		if (resource_necessity_water_needed_) {  // for atlanteans
			field.distant_water = map.find_fields(Area<FCoords>(field.coords, kDistantResourcesArea),
			                                      nullptr, find_water) -
			                      field.water_nearby;
			assert(field.open_water_nearby <= field.water_nearby);
		}
	}

	FCoords fse;
	map.get_neighbour(field.coords, WALK_SE, &fse);
	field.preferred = false;
	if (BaseImmovable const* const imm = fse.field->get_immovable()) {
		if (dynamic_cast<Flag const*>(imm) ||
		    (dynamic_cast<Road const*>(imm) && (fse.field->nodecaps() & BUILDCAPS_FLAG))) {
			field.preferred = true;
		}
	}

	// counting fields with fish, doing it roughly every 10-th minute is enough
	if (field.water_nearby > 0 &&
	    (field.fish_nearby == kUncalculated || (resource_count_now && gametime % 10 == 0))) {
		CheckStepWalkOn fisher_cstep(MOVECAPS_WALK, true);
		static std::vector<Coords> fish_fields_list;  // pity this contains duplicates
		fish_fields_list.clear();
		map.find_reachable_fields(Area<FCoords>(field.coords, kProductionArea), &fish_fields_list,
		                          fisher_cstep, FindNodeResource(world.get_resource("fish")));

		// This is "list" of unique fields in fish_fields_list we got above
		static std::set<Coords> counted_fields;
		counted_fields.clear();
		field.fish_nearby = 0;
		for (auto fish_coords : fish_fields_list) {
			if (counted_fields.insert(fish_coords).second) {
				field.fish_nearby += map.get_fcoords(fish_coords).field->get_resources_amount();
			}
		}
	}

	// Counting resources that do not change fast
	if (resource_count_now) {
		// Counting fields with critters (game)
		field.critters_nearby =
		   map.find_bobs(Area<FCoords>(field.coords, kProductionArea), nullptr, FindBobCritter());

		// Rocks are not renewable, we will count them only if previous state is nonzero
		if (field.rocks_nearby > 0) {
			field.rocks_nearby = map.find_immovables(
			   Area<FCoords>(map.get_fcoords(field.coords), kProductionArea), nullptr,
			   FindImmovableAttribute(MapObjectDescr::get_attribute_id("rocks")));

			// adding 5 if rocks found
			field.rocks_nearby = (field.rocks_nearby > 0) ? field.rocks_nearby + 2 : 0;
		}

		// ground water is not renewable and its amount can only fall, we will count them only if
		// previous state is nonzero
		if (field.ground_water > 0) {
			field.ground_water = field.coords.field->get_resources_amount();
		}

		// Counting trees nearby
		int32_t const tree_attr = MapObjectDescr::get_attribute_id("tree");
		field.trees_nearby =
		   map.find_immovables(Area<FCoords>(map.get_fcoords(field.coords), kProductionArea), nullptr,
		                       FindImmovableAttribute(tree_attr));

		// Counting bushes nearby
		int32_t const bush_attr = MapObjectDescr::get_attribute_id("ripe_bush");
		field.bushes_nearby =
		   map.find_immovables(Area<FCoords>(map.get_fcoords(field.coords), kProductionArea), nullptr,
		                       FindImmovableAttribute(bush_attr));
	}

	// resetting some values
	field.enemy_nearby =
	   (field.enemy_owned_land_nearby > std::abs(management_data.get_military_number_at(41) / 4)) ?
	      true :
	      false;
	if (field.enemy_owned_land_nearby == 0) {
		assert(!field.enemy_nearby);
	}

	// resetting a bunch of values for the field
	field.ally_military_presence = 0;
	field.area_military_capacity = 0;
	field.consumers_nearby.clear();
	field.consumers_nearby.resize(wares.size());
	field.enemy_military_presence = 0;
	field.enemy_military_sites = 0;
	field.enemy_wh_nearby = false;
	field.military_in_constr_nearby = 0;
	field.military_loneliness = 1000;
	field.military_stationed = 0;
	field.military_unstationed = 0;
	field.own_military_presence = 0;
	field.own_non_military_nearby = 0;
	field.producers_nearby.clear();
	field.collecting_producers_nearby.clear();
	field.producers_nearby.resize(wares.size());
	field.collecting_producers_nearby.resize(wares.size());
	field.rangers_nearby = 0;
	field.space_consumers_nearby = 0;
	field.supporters_nearby.clear();
	field.supporters_nearby.resize(wares.size());
	field.unconnected_nearby = false;

	// collect information about productionsites nearby
	static std::vector<ImmovableFound> immovables;
	immovables.reserve(50);
	immovables.clear();
	// Search in a radius of range
	map.find_immovables(Area<FCoords>(field.coords, kProductionArea + 2), &immovables);

	// function seems to return duplicates, so we will use serial numbers to filter them out
	static std::set<uint32_t> unique_serials;
	unique_serials.clear();

	for (uint32_t i = 0; i < immovables.size(); ++i) {
		const BaseImmovable& base_immovable = *immovables.at(i).object;
		if (!unique_serials.insert(base_immovable.serial()).second) {
			continue;  // serial was not inserted in the set, so this is a duplicate
		}

		if (upcast(PlayerImmovable const, player_immovable, &base_immovable)) {

			// TODO(unknown): Only continue if this is an opposing site
			// allied sites should be counted for military influence
			if (player_immovable->owner().player_number() != pn) {
				continue;
			}
			// here we identify the buiding (including expected building if constructionsite)
			// and calculate some statistics about nearby buildings
			if (player_immovable->descr().type() == MapObjectType::PRODUCTIONSITE) {
				BuildingObserver& bo = get_building_observer(player_immovable->descr().name().c_str());
				consider_productionsite_influence(field, immovables.at(i).coords, bo);
			} else if (upcast(ConstructionSite const, constructionsite, player_immovable)) {
				const BuildingDescr& target_descr = constructionsite->building();
				BuildingObserver& bo = get_building_observer(target_descr.name().c_str());
				consider_productionsite_influence(field, immovables.at(i).coords, bo);
			}
		}
	}

	// Now testing military aspects
	immovables.clear();
	map.find_immovables(Area<FCoords>(field.coords, actual_enemy_check_area), &immovables);

	// We are interested in unconnected immovables, but we must be also close to connected ones
	static bool any_connected_imm = false;
	any_connected_imm = false;
	static bool any_unconnected_imm = false;
	any_unconnected_imm = false;
	unique_serials.clear();

	for (uint32_t i = 0; i < immovables.size(); ++i) {
		const BaseImmovable& base_immovable = *immovables.at(i).object;

		if (!unique_serials.insert(base_immovable.serial()).second) {
			continue;  // serial was not inserted in the set, so this is duplicate
		}

		// testing if immovable is owned by someone else and collecting some statistics
		if (upcast(Building const, building, &base_immovable)) {

			const PlayerNumber bpn = building->owner().player_number();
			if (player_statistics.get_is_enemy(bpn)) {  // owned by enemy
				assert(!player_statistics.players_in_same_team(bpn, pn));
				field.enemy_nearby = true;
				if (upcast(MilitarySite const, militarysite, building)) {
					field.enemy_military_presence +=
					   militarysite->soldier_control()->stationed_soldiers().size();
					++field.enemy_military_sites;
				}
				if (upcast(ConstructionSite const, constructionsite, building)) {
					const BuildingDescr& target_descr = constructionsite->building();
					if (target_descr.type() == MapObjectType::MILITARYSITE) {
						++field.enemy_military_sites;
					}
				}

				// Warehouses are counted here too as they can host soldiers as well
				if (upcast(Warehouse const, warehouse, building)) {
					field.enemy_military_presence +=
					   warehouse->soldier_control()->stationed_soldiers().size();
					++field.enemy_military_sites;
					field.enemy_wh_nearby = true;
					enemy_warehouses.insert(building->get_position().hash());
				}
				continue;
			} else if (bpn != pn) {  // it is an ally
				assert(!player_statistics.get_is_enemy(bpn));
				if (upcast(MilitarySite const, militarysite, building)) {
					field.ally_military_presence +=
					   militarysite->soldier_control()->stationed_soldiers().size();
				}
				continue;
			}

			// if we are here, the immovable is ours
			assert(building->owner().player_number() == pn);

			// connected to a warehouse
			bool connected = !building->get_economy()->warehouses().empty();
			if (connected) {
				any_connected_imm = true;
			}

			if (upcast(ConstructionSite const, constructionsite, building)) {
				const BuildingDescr& target_descr = constructionsite->building();

				if (upcast(MilitarySiteDescr const, target_ms_d, &target_descr)) {
					const int32_t dist = map.calc_distance(field.coords, immovables.at(i).coords);
					const int32_t radius = target_ms_d->get_conquers() + 4;

					if (radius > dist) {
						field.area_military_capacity += target_ms_d->get_max_number_of_soldiers() / 2 + 1;
						if (field.coords != immovables.at(i).coords) {
							field.military_loneliness *= static_cast<double_t>(dist) / radius;
						}
						field.military_in_constr_nearby += 1;
					}
				}
			} else if (!connected) {
				// we don't care about unconnected constructionsites
				any_unconnected_imm = true;
			}

			if (upcast(MilitarySite const, militarysite, building)) {
				const int32_t dist = map.calc_distance(field.coords, immovables.at(i).coords);
				const int32_t radius = militarysite->descr().get_conquers() + 4;

				if (radius > dist) {
					field.area_military_capacity +=
					   militarysite->soldier_control()->max_soldier_capacity();
					field.own_military_presence +=
					   militarysite->soldier_control()->stationed_soldiers().size();

					if (militarysite->soldier_control()->stationed_soldiers().empty()) {
						field.military_unstationed += 1;
					} else {
						field.military_stationed += 1;
					}

					if (field.coords != immovables.at(i).coords) {
						field.military_loneliness *= static_cast<double_t>(dist) / radius;
					}
				}
			} else {
				++field.own_non_military_nearby;
			}
		}
	}

	assert(field.military_loneliness <= 1000);

	if (any_unconnected_imm && any_connected_imm && field.military_in_constr_nearby == 0) {
		field.unconnected_nearby = true;
	}

	// if there is a militarysite on the field, we try to walk to enemy
	field.enemy_accessible_ = false;
	field.local_soldier_capacity = 0;
	if (field.is_militarysite) {
		if (upcast(MilitarySite, ms, field.coords.field->get_immovable())) {
			if (field.enemy_nearby) {
				uint32_t unused1 = 0;
				uint16_t unused2 = 0;
				field.enemy_accessible_ = other_player_accessible(
				   actual_enemy_check_area + 3, &unused1, &unused2, field.coords, WalkSearch::kEnemy);
			}
			field.local_soldier_capacity = ms->soldier_control()->max_soldier_capacity();
			field.is_militarysite = true;
		} else {
			NEVER_HERE();
		}
	}

	// Calculating field score
	field.military_score_ = 0;
	field.inland = false;

	if (!(field.enemy_nearby || field.near_border)) {
		field.inland = true;
	}

	const uint8_t score_parts_size = 69;
	int32_t score_parts[score_parts_size] = {0};
	if (field.enemy_owned_land_nearby) {
		score_parts[0] = 3 * management_data.neuron_pool[73].get_result_safe(
		                        field.enemy_owned_land_nearby / 5, kAbsValue);
		score_parts[1] = 3 * management_data.neuron_pool[76].get_result_safe(
		                        field.enemy_owned_land_nearby, kAbsValue);
		score_parts[2] = 3 * management_data.neuron_pool[54].get_result_safe(
		                        field.enemy_military_presence * 2, kAbsValue);
		score_parts[3] = 3 * management_data.neuron_pool[61].get_result_safe(
		                        field.enemy_military_presence / 3, kAbsValue);
		score_parts[4] =
		   (!field.enemy_accessible_) ? (-100 + management_data.get_military_number_at(55)) : 0;
		score_parts[5] = 2 * management_data.neuron_pool[50].get_result_safe(
		                        field.enemy_owned_land_nearby, kAbsValue);

		score_parts[6] =
		   field.enemy_military_sites * std::abs(management_data.get_military_number_at(67) / 2);
		score_parts[7] = 2 * management_data.neuron_pool[34].get_result_safe(
		                        field.enemy_military_sites * 2, kAbsValue);
		score_parts[8] = management_data.neuron_pool[56].get_result_safe(
		   field.enemy_military_presence * 2, kAbsValue);

		score_parts[9] = management_data.neuron_pool[65].get_result_safe(
		   (field.unowned_land_nearby + field.enemy_owned_land_nearby) / 2, kAbsValue);
		score_parts[10] = (field.enemy_accessible_) ? management_data.get_military_number_at(80) : 0;

		score_parts[11] =
		   -3 * management_data.neuron_pool[8].get_result_safe(
		           (field.military_in_constr_nearby + field.military_unstationed) * 3, kAbsValue);
		score_parts[12] =
		   -3 * management_data.neuron_pool[74].get_result_safe(
		           (field.military_in_constr_nearby + field.military_unstationed) * 5, kAbsValue);
		score_parts[13] = ((field.military_in_constr_nearby + field.military_unstationed) > 0) ?
		                     -std::abs(management_data.get_military_number_at(32)) :
		                     0;
		score_parts[14] = -1 * (field.military_in_constr_nearby + field.military_unstationed) *
		                  std::abs(management_data.get_military_number_at(12));

		score_parts[15] =
		   -2 * management_data.neuron_pool[75].get_result_safe(field.own_military_presence);
		score_parts[16] = -5 * std::min<int16_t>(field.area_military_capacity, 20);
		score_parts[17] = 3 * management_data.get_military_number_at(28);
		score_parts[18] =
		   (field.enemy_nearby) ? 3 * std::abs(management_data.get_military_number_at(68)) : 0;
		score_parts[19] =
		   (field.enemy_wh_nearby) ? 3 * std::abs(management_data.get_military_number_at(132)) : 0;
		score_parts[64] = (field.enemy_wh_nearby) ?
		                     std::abs(management_data.get_military_number_at(135)) :
		                     -std::abs(management_data.get_military_number_at(135));

	} else {  // for expansion or inner land

		score_parts[20] = management_data.neuron_pool[22].get_result_safe(
		   (field.unowned_mines_spots_nearby + 2) / 3, kAbsValue);
		score_parts[21] = (field.unowned_mines_spots_nearby > 0) ?
		                     std::abs(management_data.get_military_number_at(58)) :
		                     0;
		if (expansion_type.get_expansion_type() == ExpansionMode::kResources) {
			score_parts[23] = 2 * management_data.neuron_pool[78].get_result_safe(
			                         (field.unowned_mines_spots_nearby + 2) / 3, kAbsValue);
		}

		score_parts[24] =
		   (field.unowned_land_nearby) ?
		      management_data.neuron_pool[25].get_result_safe(field.water_nearby / 2, kAbsValue) :
		      0;
		score_parts[25] =
		   (field.unowned_land_nearby) ?
		      management_data.neuron_pool[27].get_result_safe(field.trees_nearby / 2, kAbsValue) :
		      0;

		if (resource_necessity_water_needed_) {
			score_parts[26] =
			   (field.unowned_land_nearby) ?
			      management_data.neuron_pool[15].get_result_safe(field.water_nearby, kAbsValue) :
			      0;
			score_parts[27] =
			   resource_necessity_water_needed_ *
			   management_data.neuron_pool[17].get_result_safe(field.distant_water, kAbsValue) / 100;
		}
		score_parts[28] =
		   (field.unowned_land_nearby) ?
		      management_data.neuron_pool[33].get_result_safe(field.water_nearby, kAbsValue) :
		      0;
		score_parts[29] =
		   management_data.neuron_pool[10].get_result_safe(field.military_loneliness / 50, kAbsValue);

		score_parts[30] =
		   -10 * management_data.neuron_pool[8].get_result_safe(
		            3 * (field.military_in_constr_nearby + field.military_unstationed), kAbsValue);
		score_parts[31] =
		   -10 * management_data.neuron_pool[31].get_result_safe(
		            3 * (field.military_in_constr_nearby + field.military_unstationed), kAbsValue);
		score_parts[32] = -4 * field.military_in_constr_nearby *
		                  std::abs(management_data.get_military_number_at(82));
		score_parts[33] = (field.military_in_constr_nearby > 0) ?
		                     -5 * management_data.get_military_number_at(85) :
		                     0;

		score_parts[34] = -1 * management_data.neuron_pool[4].get_result_safe(
		                          (field.area_military_capacity + 4) / 5, kAbsValue);
		score_parts[35] = 3 * management_data.get_military_number_at(133);

		if (expansion_type.get_expansion_type() == ExpansionMode::kEconomy) {
			score_parts[36] = -100 - 4 * std::abs(management_data.get_military_number_at(139));
		} else if (expansion_type.get_expansion_type() == ExpansionMode::kResources ||
		           expansion_type.get_expansion_type() == ExpansionMode::kSpace) {
			score_parts[37] =
			   +100 + 4 * std::abs(management_data.get_military_number_at(139));  // The same as above
		}
		if (msites_in_constr() > 0 && field.max_buildcap_nearby == BUILDCAPS_BIG &&
		    spots_avail.at(BUILDCAPS_BIG) <= 2) {
			score_parts[65] = -10 * std::abs(management_data.get_military_number_at(54));
		}
	}

	// common inputs
	if (field.unowned_iron_mines_nearby > 0 && ((mines_per_type[iron_resource_id].in_construction +
	                                             mines_per_type[iron_resource_id].finished) == 0)) {
		score_parts[40] = field.unowned_iron_mines_nearby *
		                  std::abs(management_data.get_military_number_at(92)) / 50;
	}
	if (field.unowned_iron_mines_nearby && ((mines_per_type[iron_resource_id].in_construction +
	                                         mines_per_type[iron_resource_id].finished) <= 1)) {
		score_parts[41] = 3 * std::abs(management_data.get_military_number_at(93));
	}

	score_parts[42] = (field.unowned_land_nearby) ? management_data.neuron_pool[18].get_result_safe(
	                                                   field.own_non_military_nearby, kAbsValue) :
	                                                0;

	score_parts[43] = 2 * management_data.neuron_pool[11].get_result_safe(
	                         field.unowned_buildable_spots_nearby, kAbsValue);
	score_parts[44] =
	   management_data.neuron_pool[12].get_result_safe(field.unowned_mines_spots_nearby, kAbsValue);
	score_parts[45] =
	   (field.unowned_land_nearby) ?
	      field.military_loneliness * std::abs(management_data.get_military_number_at(53)) / 800 :
	      0;

	score_parts[46] =
	   -1 * management_data.neuron_pool[55].get_result_safe(field.ally_military_presence, kAbsValue);
	score_parts[47] = -1 * management_data.neuron_pool[53].get_result_safe(
	                          2 * field.ally_military_presence, kAbsValue);
	score_parts[48] = -2 * management_data.neuron_pool[4].get_result_safe(
	                          (field.area_military_capacity + 4) / 5, kAbsValue);
	score_parts[49] = ((field.military_in_constr_nearby + field.military_unstationed) > 0) ?
	                     -std::abs(management_data.get_military_number_at(81)) :
	                     0;
	score_parts[55] = (field.military_loneliness < 10) ?
	                     2 * std::abs(management_data.get_military_number_at(141)) :
	                     0;
	score_parts[56] =
	   (any_unconnected_imm) ? 2 * std::abs(management_data.get_military_number_at(23)) : 0;
	score_parts[57] = 1 * management_data.neuron_pool[18].get_result_safe(
	                         2 * field.unowned_portspace_vicinity_nearby, kAbsValue);
	score_parts[58] = 3 * management_data.neuron_pool[19].get_result_safe(
	                         5 * field.unowned_portspace_vicinity_nearby, kAbsValue);
	score_parts[59] = (field.unowned_portspace_vicinity_nearby) ?
	                     10 * std::abs(management_data.get_military_number_at(31)) :
	                     0;
	score_parts[60] = 3 * management_data.neuron_pool[21].get_result_safe(
	                         20 - field.nearest_buildable_spot_nearby, kAbsValue);
	score_parts[61] = (field.nearest_buildable_spot_nearby < 8) ?
	                     std::abs(management_data.get_military_number_at(153) * 2) :
	                     0;
	score_parts[62] = (field.nearest_buildable_spot_nearby > 20) ?
	                     -std::abs(management_data.get_military_number_at(154) * 2) :
	                     0;
	score_parts[63] = (field.nearest_buildable_spot_nearby < 4) ?
	                     std::abs(management_data.get_military_number_at(155) * 2) :
	                     0;
	// 64 and 65 are used above
	score_parts[66] =
	   (field.unowned_mines_spots_nearby > 0 && !mine_fields_stat.has_critical_ore_fields()) ?
	      std::abs(management_data.get_military_number_at(157)) :
	      0;
	score_parts[67] = (field.unowned_mines_spots_nearby > 0 && mine_fields_stat.count_types() <= 4) ?
	                     std::abs(management_data.get_military_number_at(158)) :
	                     0;
	score_parts[68] =
	   (field.unowned_mines_spots_nearby == 0 && mine_fields_stat.count_types() <= 4) ?
	      -std::abs(management_data.get_military_number_at(159)) :
	      0;

	for (uint16_t i = 0; i < score_parts_size; i++) {
		field.military_score_ += score_parts[i];
	}

	if (ai_training_mode_) {
		if (field.military_score_ < -5000 || field.military_score_ > 2000) {
			log("Warning field.military_score_ %5d, compounds: ", field.military_score_);
			for (uint16_t i = 0; i < score_parts_size; i++) {
				log("%d, ", score_parts[i]);
			}
			log("\n");
		}
	}

	// is new site allowed at all here?
	field.defense_msite_allowed = false;
	static int16_t multiplicator = 10;
	multiplicator = 10;
	if (soldier_status_ == SoldiersStatus::kBadShortage) {
		multiplicator = 4;
	} else if (soldier_status_ == SoldiersStatus::kShortage) {
		multiplicator = 7;
	}
	if (field.area_military_capacity < field.enemy_military_presence * multiplicator / 10) {
		field.defense_msite_allowed = true;
	}
}

/// Updates one mineable field
void DefaultAI::update_mineable_field(MineableField& field) {
	// collect information about resources in the area
	std::vector<ImmovableFound> immovables;
	const Map& map = game().map();
	map.find_immovables(Area<FCoords>(field.coords, 5), &immovables);
	field.preferred = false;
	field.mines_nearby = 0;
	FCoords fse;
	map.get_brn(field.coords, &fse);

	if (BaseImmovable const* const imm = fse.field->get_immovable()) {
		if (dynamic_cast<Flag const*>(imm) ||
		    (dynamic_cast<Road const*>(imm) && (fse.field->nodecaps() & BUILDCAPS_FLAG))) {
			field.preferred = true;
		}
	}

	for (const ImmovableFound& temp_immovable : immovables) {
		if (upcast(Building const, bld, temp_immovable.object)) {
			if (player_number() != bld->owner().player_number()) {
				continue;
			}
			if (bld->descr().get_ismine()) {
				if (get_building_observer(bld->descr().name().c_str()).mines ==
				    field.coords.field->get_resources()) {
					++field.mines_nearby;
				}
			} else if (upcast(ConstructionSite const, cs, bld)) {
				if (cs->building().get_ismine()) {
					if (get_building_observer(cs->building().name().c_str()).mines ==
					    field.coords.field->get_resources()) {
						++field.mines_nearby;
					}
				}
			}
		}
	}

	// 0 is default, and thus indicates that counting must be done
	if (field.same_mine_fields_nearby == 0) {
		FindNodeMineable find_mines_spots_nearby(game(), field.coords.field->get_resources());
		field.same_mine_fields_nearby =
		   map.find_fields(Area<FCoords>(field.coords, 4), nullptr, find_mines_spots_nearby);
	}
}

/// Updates the production and MINE sites statistics needed for construction decision.
void DefaultAI::update_productionsite_stats() {

	// Reset statistics for all buildings
	for (uint32_t i = 0; i < buildings_.size(); ++i) {
		buildings_.at(i).current_stats = 0;
		buildings_.at(i).unoccupied_count = 0;
		buildings_.at(i).unconnected_count = 0;
	}

	// Check all available productionsites
	for (uint32_t i = 0; i < productionsites.size(); ++i) {
		assert(productionsites.front().bo->cnt_built > 0);
		// is connected
		const bool connected_to_wh =
		   !productionsites.front().site->get_economy()->warehouses().empty();

		// unconnected buildings are excluded from statistics review
		if (connected_to_wh) {
			// Add statistics value
			productionsites.front().bo->current_stats +=
			   productionsites.front().site->get_crude_statistics();

			// Check whether this building is completely occupied
			if (!productionsites.front().site->can_start_working()) {
				productionsites.front().bo->unoccupied_count += 1;
			}
		} else {
			productionsites.front().bo->unconnected_count += 1;
		}

		// Now reorder the buildings
		productionsites.push_back(productionsites.front());
		productionsites.pop_front();
	}

	// for mines_ also
	// Check all available mines
	for (uint32_t i = 0; i < mines_.size(); ++i) {
		assert(mines_.front().bo->cnt_built > 0);

		const bool connected_to_wh = !mines_.front().site->get_economy()->warehouses().empty();

		// unconnected mines are excluded from statistics review
		if (connected_to_wh) {
			// Add statistics value
			mines_.front().bo->current_stats += mines_.front().site->get_statistics_percent();
			// Check whether this building is completely occupied
			if (!mines_.front().site->can_start_working()) {
				mines_.front().bo->unoccupied_count += 1;
			}
		} else {
			mines_.front().bo->unconnected_count += 1;
		}

		// Now reorder the buildings
		mines_.push_back(mines_.front());
		mines_.pop_front();
	}

	// Scale statistics down
	for (uint32_t i = 0; i < buildings_.size(); ++i) {
		if ((buildings_.at(i).cnt_built - buildings_.at(i).unconnected_count) > 0) {
			buildings_.at(i).current_stats /=
			   (buildings_.at(i).cnt_built - buildings_.at(i).unconnected_count);
		}
	}
}

// * Constructs the most needed building
//   algorithm goes over all available spots and all allowed buildings,
//   scores every combination and one with highest and positive score
//   is built.
// * Buildings are split into categories
// * The logic is complex but approximately:
// - some buildings belong to "basic economy" - these are preferred
// - some small huts are exempt from basic economy logic
// - first bulding of a type is preferred
// - algorithm is trying to take into account actual utlization of buildings
//   (the one shown in GUI/game is not reliable, it calculates own statistics)
// * military buildings use genetic algorithm logic to score fields
//   Currently more military buildings are built than needed
//   so there are always some vacant positions
bool DefaultAI::construct_building(uint32_t gametime) {
	if (buildable_fields.empty()) {
		return false;
	}

	// Just used for easy checking whether a mine or something else was built.
	static bool mine = false;
	mine = false;
	static uint32_t consumers_nearby_count = 0;
	consumers_nearby_count = 0;

	const Map& map = game().map();

	if (gametime > last_seafaring_check_ + 20000U) {
		map_allows_seafaring_ = map.allows_seafaring();
		last_seafaring_check_ = gametime;
	}

	for (int32_t i = 0; i < 4; ++i)
		spots_avail.at(i) = 0;

	// We calculate owned buildable spots, of course ignoring ones that are blocked
	// for now
	for (std::deque<BuildableField*>::iterator i = buildable_fields.begin();
	     i != buildable_fields.end(); ++i) {
		if (blocked_fields.is_blocked((*i)->coords)) {
			continue;
		}
		++spots_avail.at((*i)->coords.field->nodecaps() & BUILDCAPS_SIZEMASK);
	}

	spots_ = spots_avail.at(BUILDCAPS_SMALL);
	spots_ += spots_avail.at(BUILDCAPS_MEDIUM);
	spots_ += spots_avail.at(BUILDCAPS_BIG);

	// helper variable - we need some proportion of free spots vs productionsites
	// the proportion depends on size of economy
	// this proportion defines how dense the buildings will be
	// it is degressive (allows high density on the beginning)
	static int32_t needed_spots = 0;
	if (productionsites.size() < 50) {
		needed_spots = productionsites.size();
	} else if (productionsites.size() < 100) {
		needed_spots = 50 + (productionsites.size() - 50) * 5;
	} else if (productionsites.size() < 200) {
		needed_spots = 300 + (productionsites.size() - 100) * 10;
	} else {
		needed_spots = 1300 + (productionsites.size() - 200) * 20;
	}
	const bool has_enough_space = (spots_ > needed_spots);

	// Do we have basic economy established? Informing that we just left the basic economy mode.
	if (!basic_economy_established && persistent_data->remaining_basic_buildings.empty()) {
		log("%2d: Player has achieved the basic economy at %s\n", player_number(),
		    gamestring_with_leading_zeros(gametime));
		basic_economy_established = true;
		assert(persistent_data->remaining_basic_buildings.empty());
	}

	if (!basic_economy_established && player_statistics.any_enemy_seen_lately(gametime) &&
	    management_data.f_neuron_pool[17].get_position(0)) {
		log("%2d: Player has not all buildings for basic economy yet (%" PRIuS
		    " missing), but enemy is "
		    "nearby, so quitting the mode at %s\n",
		    player_number(), persistent_data->remaining_basic_buildings.size(),
		    gamestring_with_leading_zeros(gametime));
		basic_economy_established = true;
		// Zeroing following to preserve consistency
		persistent_data->remaining_basic_buildings.clear();
	}

	// *_military_scores are used as minimal score for a new military building
	// to be built. As AI does not traverse all building fields at once, these thresholds
	// are gradually going down until it finds a field&building that are above threshold
	// and this combination is used...
	// least_military_score is hardlimit, floating very slowly
	// target_military_score is always set according to latest best building (using the same
	// score) and quickly falling down until it reaches the least_military_score
	// this one (=target_military_score) is actually used to decide if building&field is allowed
	// candidate

	const PlayerNumber pn = player_number();

	// Genetic algorithm is used here
	static bool inputs[2 * kFNeuronBitSize] = {0};
	for (int i = 0; i < 2 * kFNeuronBitSize; i++) {
		inputs[i] = 0;
	}
	inputs[0] = (pow(msites_in_constr(), 2) > militarysites.size() + 2);
	inputs[1] = !(pow(msites_in_constr(), 2) > militarysites.size() + 2);
	inputs[2] =
	   (highest_nonmil_prio_ > 18 + std::abs(management_data.get_military_number_at(29) / 10));
	inputs[3] =
	   !(highest_nonmil_prio_ > 18 + std::abs(management_data.get_military_number_at(29) / 10));
	inputs[4] = (highest_nonmil_prio_ > 18 + std::abs(management_data.get_military_number_at(48)));
	inputs[5] = !(highest_nonmil_prio_ > 18 + std::abs(management_data.get_military_number_at(49)));
	inputs[6] = ((numof_psites_in_constr + mines_in_constr()) >
	             (productionsites.size() + mines_built()) / productionsites_ratio_);
	inputs[7] = !((numof_psites_in_constr + mines_in_constr()) >
	              (productionsites.size() + mines_built()) / productionsites_ratio_);

	inputs[8] = (has_enough_space);
	inputs[9] = !(has_enough_space);
	inputs[10] = (has_enough_space);
	inputs[11] = !(has_enough_space);

	inputs[12] = (gametime > 45 * 60 * 1000);
	inputs[13] = !(gametime > 45 * 60 * 1000);

	inputs[14] = (expansion_type.get_expansion_type() == ExpansionMode::kEconomy);
	inputs[15] = !(expansion_type.get_expansion_type() == ExpansionMode::kEconomy);
	inputs[16] = (expansion_type.get_expansion_type() == ExpansionMode::kSpace);
	inputs[17] = !(expansion_type.get_expansion_type() == ExpansionMode::kSpace);

	inputs[18] = (player_statistics.any_enemy_seen_lately(gametime));
	inputs[19] = !(player_statistics.any_enemy_seen_lately(gametime));
	inputs[20] = (player_statistics.get_player_power(pn) >
	              player_statistics.get_old60_player_power(pn) +
	                 std::abs(management_data.get_military_number_at(130)) / 10);
	inputs[21] = !(player_statistics.get_player_power(pn) >
	               player_statistics.get_old60_player_power(pn) +
	                  std::abs(management_data.get_military_number_at(131)) / 10);
	inputs[22] =
	   (player_statistics.get_player_power(pn) > player_statistics.get_old_player_power(pn));
	inputs[23] =
	   !(player_statistics.get_player_power(pn) > player_statistics.get_old_player_power(pn));
	inputs[24] = (highest_nonmil_prio_ > 18 + management_data.get_military_number_at(65) / 10);
	inputs[25] = !(highest_nonmil_prio_ > 18 + management_data.get_military_number_at(65) / 10);
	inputs[26] = (player_statistics.get_modified_player_power(pn) >
	              player_statistics.get_visible_enemies_power(pn));
	inputs[27] = (player_statistics.get_modified_player_power(pn) <=
	              player_statistics.get_visible_enemies_power(pn));
	inputs[28] =
	   (player_statistics.get_player_power(pn) > player_statistics.get_enemies_average_power());
	inputs[29] =
	   !(player_statistics.get_player_power(pn) > player_statistics.get_enemies_average_power());
	inputs[30] =
	   (player_statistics.get_player_power(pn) > player_statistics.get_enemies_max_power());
	inputs[31] =
	   !(player_statistics.get_player_power(pn) > player_statistics.get_enemies_max_power());

	inputs[32] = (persistent_data->least_military_score <
	              persistent_data->ai_personality_mil_upper_limit *
	                 std::abs(management_data.get_military_number_at(69)) / 100);
	inputs[33] = !(persistent_data->least_military_score <
	               persistent_data->ai_personality_mil_upper_limit *
	                  std::abs(management_data.get_military_number_at(69)) / 100);
	inputs[34] = player_statistics.strong_enough(pn);
	inputs[35] = !player_statistics.strong_enough(pn);

	inputs[36] = (player_statistics.get_player_land(pn) < 500);
	inputs[37] = (player_statistics.get_player_land(pn) < 700);
	inputs[38] = (player_statistics.get_player_land(pn) < 900);
	inputs[39] = (player_statistics.get_player_land(pn) < 1100);
	inputs[40] = (player_statistics.get_player_land(pn) > 500);
	inputs[41] = (player_statistics.get_player_land(pn) > 700);
	inputs[42] = (player_statistics.get_player_land(pn) > 900);
	inputs[43] = (player_statistics.get_player_land(pn) > 1100);
	inputs[44] = (player_statistics.get_player_power(pn) >
	              player_statistics.get_old60_player_power(pn) +
	                 std::abs(management_data.get_military_number_at(130)) / 10);
	inputs[45] = !(player_statistics.get_player_power(pn) >
	               player_statistics.get_old60_player_power(pn) +
	                  std::abs(management_data.get_military_number_at(131)) / 10);
	inputs[46] =
	   (player_statistics.get_player_power(pn) > player_statistics.get_old_player_power(pn));
	inputs[47] =
	   !(player_statistics.get_player_power(pn) > player_statistics.get_old_player_power(pn));
	inputs[48] = (bakeries_count_ == 0);
	inputs[49] = (bakeries_count_ <= 1);
	inputs[50] = (bakeries_count_ <= 1);
	inputs[51] = (numof_psites_in_constr > 8);
	inputs[52] = (numof_psites_in_constr < 8);
	inputs[53] = (mine_fields_stat.has_critical_ore_fields());
	inputs[54] = (!mine_fields_stat.has_critical_ore_fields());
	inputs[55] = (mine_fields_stat.count_types() == kMineTypes);
	inputs[56] = (mine_fields_stat.count_types() != kMineTypes);
	inputs[57] = (mine_fields_stat.has_critical_ore_fields());
	inputs[58] = (!mine_fields_stat.has_critical_ore_fields());

	static int16_t needs_boost_economy_score = management_data.get_military_number_at(61) / 5;
	needs_boost_economy_score = management_data.get_military_number_at(61) / 5;
	static int16_t increase_score_limit_score = 0;
	increase_score_limit_score = 0;

	for (uint8_t i = 0; i < kFNeuronBitSize; ++i) {
		if (management_data.f_neuron_pool[51].get_position(i)) {
			needs_boost_economy_score += (inputs[i]) ? 1 : -1;
		}
		if (management_data.f_neuron_pool[52].get_position(i)) {
			increase_score_limit_score += (inputs[i]) ? 1 : -1;
		}
		if (management_data.f_neuron_pool[21].get_position(i)) {
			needs_boost_economy_score += (inputs[kFNeuronBitSize + i]) ? 1 : -1;
		}
		if (management_data.f_neuron_pool[22].get_position(i)) {
			increase_score_limit_score += (inputs[kFNeuronBitSize + i]) ? 1 : -1;
		}
	}

	// Finding expansion policy
	// Do we need basic resources? Do we have basic mines?
	const bool needs_fishers = resource_necessity_water_needed_ && fishers_count_ < 1;

	if (!mine_fields_stat.has_critical_ore_fields() ||
	    mines_per_type[iron_resource_id].total_count() < 1 || needs_fishers) {
		expansion_type.set_expantion_type(ExpansionMode::kResources);
	} else {
		// now we must decide if we go after spots or economy boost
		if (needs_boost_economy_score >= 3) {
			expansion_type.set_expantion_type(ExpansionMode::kEconomy);
		} else if (needs_boost_economy_score >= -2) {
			expansion_type.set_expantion_type(ExpansionMode::kBoth);
		} else {
			expansion_type.set_expantion_type(ExpansionMode::kSpace);
		}
	}

	const bool increase_least_score_limit =
	   (increase_score_limit_score > management_data.get_military_number_at(45) / 5);

	static uint16_t concurent_ms_in_constr_no_enemy = 1;
	concurent_ms_in_constr_no_enemy = 1;
	static uint16_t concurent_ms_in_constr_enemy_nearby = 2;
	concurent_ms_in_constr_enemy_nearby = 2;

	// resetting highest_nonmil_prio_ so it can be recalculated anew
	highest_nonmil_prio_ = 0;

	if (increase_least_score_limit) {
		if (persistent_data->least_military_score <
		    persistent_data
		       ->ai_personality_mil_upper_limit) {  // No sense in letting it grow too high
			persistent_data->least_military_score += 20;
			if (persistent_data->least_military_score > persistent_data->target_military_score) {
				persistent_data->target_military_score = persistent_data->least_military_score;
			}
			if (persistent_data->target_military_score >
			    persistent_data->ai_personality_mil_upper_limit) {
				persistent_data->ai_personality_mil_upper_limit =
				   persistent_data->target_military_score;
			}
		}
	} else {

		uint16_t divider = 1;  // this is to slow down decrementing the least military score
		switch (expansion_type.get_expansion_type()) {
		case ExpansionMode::kEconomy:
			divider = 3;
			break;
		case ExpansionMode::kBoth:
			divider = 2;
			break;
		default:
			divider = 1;
		}

		// least_military_score is decreased, but depending on the size of territory
		switch (static_cast<uint32_t>(log10(buildable_fields.size()))) {
		case 0:
			persistent_data->least_military_score -= 10 / divider;
			break;
		case 1:
			persistent_data->least_military_score -= 8 / divider;
			break;
		case 2:
			persistent_data->least_military_score -= 5 / divider;
			break;
		case 3:
			persistent_data->least_military_score -= 3 / divider;
			break;
		default:
			persistent_data->least_military_score -= 2 / divider;
		}
		if (persistent_data->least_military_score < 0) {
			persistent_data->least_military_score = 0;
		}
	}

	assert(persistent_data->least_military_score <= persistent_data->target_military_score);
	assert(persistent_data->target_military_score <=
	       persistent_data->ai_personality_mil_upper_limit);
	persistent_data->target_military_score = 9 * persistent_data->target_military_score / 10;
	if (persistent_data->target_military_score < persistent_data->least_military_score) {
		persistent_data->target_military_score = persistent_data->least_military_score;
	}
	assert(persistent_data->target_military_score >= persistent_data->least_military_score);

	// we must calculate wood policy
	const DescriptionIndex wood_index = tribe_->safe_ware_index("log");
	// stocked wood is to be in some propotion to productionsites and
	// constructionsites (this proportion is bit artifical, or we can say
	// it is proportion to the size of economy). Plus some positive 'margin'
	const int32_t stocked_wood_margin = calculate_stocklevel(wood_index) -
	                                    productionsites.size() * 2 - numof_psites_in_constr +
	                                    management_data.get_military_number_at(87) / 5;
	if (gametime < 15 * 60 * 1000) {
		wood_policy_ = WoodPolicy::kAllowRangers;
	} else if (stocked_wood_margin > 80) {
		wood_policy_ = WoodPolicy::kDismantleRangers;
	} else if (stocked_wood_margin > 25) {
		wood_policy_ = WoodPolicy::kStopRangers;
	} else {
		wood_policy_ = WoodPolicy::kAllowRangers;
	}

	BuildingObserver* best_building = nullptr;
	int32_t proposed_priority = 0;
	Coords proposed_coords;

	// Remove outdated fields from blocker list
	blocked_fields.remove_expired(gametime);

	// testing big military buildings, whether critical construction
	// material is available (at least in amount of
	// 2/3 of default target amount)
	for (BuildingObserver& bo : buildings_) {
		if (!bo.buildable(*player_)) {
			continue;
		}

		// not doing this for non-military buildins
		if (!(bo.type == BuildingObserver::Type::kMilitarysite ||
		      bo.type == BuildingObserver::Type::kTrainingsite ||
		      bo.type == BuildingObserver::Type::kProductionsite))
			continue;

		// and neither for small military buildings
		if (bo.type == BuildingObserver::Type::kMilitarysite &&
		    bo.desc->get_size() == BaseImmovable::SMALL)
			continue;

		bo.build_material_shortage = false;

		// checking we have enough critical material on stock
		for (uint32_t m = 0; m < bo.critical_building_material.size(); ++m) {
			DescriptionIndex wt(static_cast<size_t>(bo.critical_building_material.at(m)));
			uint32_t treshold = 7;
			// generally trainingsites are more important
			if (bo.type == BuildingObserver::Type::kTrainingsite) {
				treshold = 4;
			}

			if (bo.type == BuildingObserver::Type::kProductionsite) {
				treshold = 2;
			}

			if (calculate_stocklevel(wt) <= treshold) {
				bo.build_material_shortage = true;
				break;
			}
		}
	}

	// Calculating actual needness
	for (uint32_t j = 0; j < buildings_.size(); ++j) {
		BuildingObserver& bo = buildings_.at(j);

		if (!bo.buildable(*player_)) {
			bo.new_building = BuildingNecessity::kNotNeeded;
		} else if (bo.type == BuildingObserver::Type::kProductionsite ||
		           bo.type == BuildingObserver::Type::kMine) {

			bo.new_building = check_building_necessity(bo, PerfEvaluation::kForConstruction, gametime);

			if (bo.is(BuildingAttribute::kShipyard)) {
				assert(bo.new_building == BuildingNecessity::kAllowed ||
				       bo.new_building == BuildingNecessity::kNeeded ||
				       bo.new_building == BuildingNecessity::kForbidden);
			}

			if (bo.new_building == BuildingNecessity::kAllowed) {
				bo.new_building_overdue = 0;
			}

			// Now verifying that all 'buildable' buildings has positive max_needed_preciousness
			// if they have outputs, all other must have zero max_needed_preciousness
			if ((bo.new_building == BuildingNecessity::kNeeded ||
			     bo.new_building == BuildingNecessity::kForced ||
			     bo.new_building == BuildingNecessity::kAllowed ||
			     bo.new_building == BuildingNecessity::kNeededPending) &&
			    (!bo.outputs.empty() || bo.is(BuildingAttribute::kBarracks))) {
				if (bo.max_needed_preciousness <= 0) {
					throw wexception("AI: Max presciousness must not be <= 0 for building: %s",
					                 bo.desc->name().c_str());
				}
			} else if (bo.new_building == BuildingNecessity::kForbidden) {
				bo.max_needed_preciousness = 0;
			} else {
				// For other situations we make sure max_needed_preciousness is zero

				assert(bo.max_needed_preciousness == 0);
			}

			// Positive max_needed_preciousness says a building type is needed
			// here we increase or reset the counter
			// The counter is added to score when considering new building
			if (bo.max_needed_preciousness > 0) {
				bo.new_building_overdue += 1;
			} else {
				bo.new_building_overdue = 0;
			}

			// Here we consider a time how long a building needed
			// We calculate primary_priority used later in construct_building(),
			// it is basically max_needed_preciousness_ plus some 'bonus' for due time
			// Following scenarios are possible:
			// a) building is needed or forced: primary_priority grows with time
			// b) building is allowed: primary_priority = max_needed_preciousness (no time
			// consideration)
			// c) all other cases: primary_priority = 0;
			if (bo.max_needed_preciousness > 0) {
				if (bo.new_building == BuildingNecessity::kAllowed) {
					bo.primary_priority += bo.max_needed_preciousness;
				} else {
					bo.primary_priority += bo.primary_priority * bo.new_building_overdue *
					                       std::abs(management_data.get_military_number_at(120)) / 25;
					bo.primary_priority += bo.max_needed_preciousness +
					                       bo.max_needed_preciousness * bo.new_building_overdue *
					                          std::abs(management_data.get_military_number_at(70)) /
					                          100 +
					                       bo.new_building_overdue *
					                          std::abs(management_data.get_military_number_at(71)) / 10;
					if (bo.new_building == BuildingNecessity::kForced) {
						bo.primary_priority += bo.new_building_overdue *
						                       std::abs(management_data.get_military_number_at(119)) / 25;
					}
				}
			} else {
				bo.primary_priority = 0;
			}

		} else if (bo.type == BuildingObserver::Type::kMilitarysite) {
			bo.new_building = check_building_necessity(bo, gametime);
		} else if (bo.type == BuildingObserver::Type::kTrainingsite) {
			bo.new_building = check_building_necessity(bo, PerfEvaluation::kForConstruction, gametime);
		} else if (bo.type == BuildingObserver::Type::kWarehouse) {
			bo.new_building = check_warehouse_necessity(bo, gametime);
		} else if (bo.aimode_limit_status() != AiModeBuildings::kAnotherAllowed) {
			bo.new_building = BuildingNecessity::kNotNeeded;
		} else {
			bo.new_building = BuildingNecessity::kAllowed;
			bo.primary_priority = 0;
		}

		const bool log_needed = (bo.new_building == BuildingNecessity::kAllowed ||
		                         bo.new_building == BuildingNecessity::kForced ||
		                         bo.new_building == BuildingNecessity::kNeeded);
		if (ai_training_mode_ && bo.type == BuildingObserver::Type::kProductionsite &&
		    (gametime % 20 == 0 || log_needed)) {
			log("%2d: %-35s(%2d now) %-11s: max prec: %2d/%2d, primary priority: %4d, overdue: %3d\n",
			    player_number(), bo.name, bo.total_count(), (log_needed) ? "needed" : "not needed",
			    bo.max_needed_preciousness, bo.max_preciousness, bo.primary_priority,
			    bo.new_building_overdue);
		}
	}

	// first scan all buildable fields for regular buildings
	for (std::deque<BuildableField*>::iterator i = buildable_fields.begin();
	     i != buildable_fields.end(); ++i) {
		BuildableField* const bf = *i;

		if (bf->field_info_expiration < gametime) {
			continue;
		}

		// Continue if field is blocked at the moment
		if (blocked_fields.is_blocked(bf->coords)) {
			continue;
		}

		assert(player_);
		int32_t const maxsize = player_->get_buildcaps(bf->coords) & BUILDCAPS_SIZEMASK;

		// For every field test all buildings
		for (BuildingObserver& bo : buildings_) {
			if (!bo.buildable(*player_)) {
				continue;
			}

			if (bo.new_building == BuildingNecessity::kNotNeeded ||
			    bo.new_building == BuildingNecessity::kNeededPending ||
			    bo.new_building == BuildingNecessity::kForbidden) {
				continue;
			}

			assert(bo.new_building == BuildingNecessity::kForced ||
			       bo.new_building == BuildingNecessity::kNeeded ||
			       bo.new_building == BuildingNecessity::kAllowed);

			assert(bo.aimode_limit_status() == AiModeBuildings::kAnotherAllowed);

			// if current field is not big enough
			if (bo.desc->get_size() > maxsize) {
				continue;
			}

			if (std::rand() % 3 == 0 && bo.total_count() > 0) {
				continue;
			}  // add randomnes and ease AI

			if (bo.type == BuildingObserver::Type::kMine) {
				continue;
			}

			// here we do an exemption for lumberjacks, mainly in early stages of game
			// sometimes the first one is not built and AI waits too long for second attempt
			if (gametime - bo.construction_decision_time < kBuildingMinInterval &&
			    !bo.is(BuildingAttribute::kLumberjack)) {
				continue;
			}

			if (!(bo.type == BuildingObserver::Type::kMilitarysite) &&
			    bo.cnt_under_construction >= 2) {
				continue;
			}

			int32_t prio = 0;  // score of a bulding on a field

			// testing for reserved ports
			if (!bo.is(BuildingAttribute::kPort)) {
				if (bf->portspace_nearby == ExtendedBool::kTrue) {
					if (num_ports == 0) {
						continue;
					}
					// If we have at least on port, we can perhaps build here something
					// but decreasing the score to discourage it
					prio -= 5 * std::abs(management_data.get_military_number_at(52));
				}
			}

			if (bo.type == BuildingObserver::Type::kProductionsite) {

				prio += management_data.neuron_pool[44].get_result_safe(bf->military_score_ / 20) / 5;

				// Some productionsites strictly require supporting sites nearby
				if (bo.requires_supporters) {
					uint16_t supporters_nearby = 0;
					for (auto output : bo.outputs) {
						supporters_nearby += bf->supporters_nearby.at(output);
					}
					if (supporters_nearby == 0) {
						continue;
					}
				}

				// this can be only a well (as by now)
				if (bo.is(BuildingAttribute::kWell)) {

					if (bo.new_building == BuildingNecessity::kForced) {
						assert(bo.total_count() - bo.unconnected_count == 0);
					}

					if (bf->ground_water < 2) {
						continue;
					}

					prio += bo.primary_priority;

					// keep wells more distant
					assert(bo.collected_map_resource != INVALID_INDEX);
					if (bf->collecting_producers_nearby.at(bo.collected_map_resource) > 2) {
						continue;
					}

					// one well is forced
					if (bo.new_building == BuildingNecessity::kForced) {
						prio += 200;
					}

					prio += -10 +
					        std::abs(management_data.get_military_number_at(59) / 50) * bf->ground_water;

				} else if (bo.is(BuildingAttribute::kLumberjack)) {

					prio += bo.primary_priority;

					if (bo.new_building == BuildingNecessity::kForced) {
						prio += 5 * std::abs(management_data.get_military_number_at(17));
					}

					if (bf->trees_nearby < trees_nearby_treshold_ &&
					    bo.new_building == BuildingNecessity::kAllowed) {
						continue;
					}

					prio += std::abs(management_data.get_military_number_at(26)) *
					        (bf->trees_nearby - trees_nearby_treshold_) / 10;

					// consider cutters and rangers nearby
					assert(bo.collected_map_resource != INVALID_INDEX);
					prio += 2 * bf->supporters_nearby.at(bo.collected_map_resource) *
					        std::abs(management_data.get_military_number_at(25));
					prio -= bf->collecting_producers_nearby.at(bo.collected_map_resource) *
					        std::abs(management_data.get_military_number_at(36)) * 3;

				} else if (bo.is(BuildingAttribute::kNeedsRocks)) {

					// Quarries are generally to be built everywhere where rocks are
					// no matter the need for granite, as rocks are considered an obstacle
					// to expansion
					if (bf->rocks_nearby < 1) {
						continue;
					}
					prio += 2 * bf->rocks_nearby;

					if (bf->rocks_nearby > 0 && bf->near_border) {
						prio += management_data.get_military_number_at(27) / 2;
					}

					// value is initialized with 1 but minimal value that can be
					// calculated is 11
					if (prio <= 1) {
						continue;
					}

					if (bo.total_count() - bo.unconnected_count == 0) {
						prio += 150;
					}

					if (get_stocklevel(bo, gametime) == 0) {
						prio *= 2;
					}

					// to prevent to many quaries on one spot
					assert(bo.collected_map_resource != INVALID_INDEX);
					prio = prio - 50 * bf->collecting_producers_nearby.at(bo.collected_map_resource);

				} else if (bo.is(BuildingAttribute::kHunter)) {

					if (bf->critters_nearby < 5) {
						continue;
					}

					if (bo.new_building == BuildingNecessity::kForced) {
						prio += 20;
					}

					// Overdue priority here
					prio += bo.primary_priority;

					prio += bf->supporters_nearby.at(bo.collected_map_resource) * 5;

					assert(bo.collected_map_resource != INVALID_INDEX);
					prio += (bf->critters_nearby * 3) - 8 -
					        5 * bf->collecting_producers_nearby.at(bo.collected_map_resource);

				} else if (bo.is(BuildingAttribute::kFisher)) {  // fisher

					if (bf->fish_nearby <= 15) {
						continue;
					}

					if (bo.new_building == BuildingNecessity::kForced) {
						prio += 200;
					}

					// Overdue priority here
					prio += bo.primary_priority;

					assert(bo.collected_map_resource != INVALID_INDEX);
					prio -= bf->collecting_producers_nearby.at(bo.collected_map_resource) * 20;
					prio += bf->supporters_nearby.at(bo.collected_map_resource) * 20;

					prio += -5 + bf->fish_nearby *
					                (1 + std::abs(management_data.get_military_number_at(63) / 15));
					if (resource_necessity_water_needed_) {
						prio *= 3;
					}

				} else if (!bo.production_hints.empty()) {
					if (bo.is(BuildingAttribute::kRanger)) {
						assert(bo.cnt_target > 0);
					}

					prio += bo.primary_priority;

					if (bo.is(BuildingAttribute::kRanger)) {

						assert(bo.new_building == BuildingNecessity::kNeeded);

						if (bo.total_count() == 0) {
							prio += 200;
						} else {
							prio += std::abs(management_data.get_military_number_at(66)) *
							        (bo.cnt_target - bo.total_count());
						}

						prio -= bf->water_nearby / 5;

						for (auto ph : bo.production_hints) {
							assert(ph != INVALID_INDEX);
							prio += management_data.neuron_pool[67].get_result_safe(
							           bf->collecting_producers_nearby.at(ph) * 5, kAbsValue) /
							        2;
						}

						prio +=
						   management_data.neuron_pool[49].get_result_safe(bf->trees_nearby, kAbsValue) /
						   5;

						for (auto ph : bo.production_hints) {
							assert(ph != INVALID_INDEX);
							prio += bf->collecting_producers_nearby.at(ph) * 5 -
							        (expansion_type.get_expansion_type() != ExpansionMode::kEconomy) * 15 -
							        bf->space_consumers_nearby *
							           std::abs(management_data.get_military_number_at(102)) / 5 -
							        bf->rocks_nearby / 3 + bf->supporters_nearby.at(ph) * 3;
						}
						// don't block port building spots with trees
						if (bf->unowned_portspace_vicinity_nearby > 0) {
							prio -= 500;
						}
						// frisian claypit and frisian farm
					} else if (bo.is(BuildingAttribute::kSupportingProducer)) {
						// we dont like trees nearby
						prio += 1 - bf->trees_nearby / 3;
						// and be far from rangers
						prio += 1 - bf->rangers_nearby *
						               std::abs(management_data.get_military_number_at(102)) / 5;

						// This is for a special case this is also supporter, it considers
						// producers nearby
						for (auto ph : bo.production_hints) {
							assert(ph != INVALID_INDEX);
							prio += management_data.neuron_pool[51].get_result_safe(
							           bf->collecting_producers_nearby.at(ph) * 5, kAbsValue) /
							        2;
						}
						// now we find out if the supporter is needed depending on output stocklevel
						// and supported stocklevel
						const uint32_t combined_stocklevel = (get_stocklevel(bo, gametime));

						if (combined_stocklevel > 50 &&
						    persistent_data->remaining_basic_buildings.count(bo.id) == 0) {
							continue;
						}

						if (combined_stocklevel < 40) {
							prio += 5 * management_data.neuron_pool[23].get_result_safe(
							               (40 - combined_stocklevel) / 2, kAbsValue);
						}

						// taking into account the vicinity
						for (auto ph : bo.production_hints) {
							assert(ph != INVALID_INDEX);
							prio += bf->collecting_producers_nearby.at(ph) * 10;
							prio -= bf->supporters_nearby.at(ph) * 15;
						}

						if (bf->enemy_nearby) {  // not close to the enemy
							prio -= 20;
						}

						// don't block port building spots with immovables
						if (bo.is(BuildingAttribute::kSpaceConsumer) &&
						    bf->unowned_portspace_vicinity_nearby > 0) {
							prio -= 500;
						}

						if (bo.is(BuildingAttribute::kSpaceConsumer) &&
						    bf->water_nearby) {  // not close to water
							prio -= std::abs(management_data.get_military_number_at(103)) / 5;
						}

						if (bo.is(BuildingAttribute::kSpaceConsumer) &&
						    bf->unowned_mines_spots_nearby) {  // not close to mountains
							prio -= std::abs(management_data.get_military_number_at(104)) / 5;
						}
						// frisian berry farm
					} else if (bo.is(BuildingAttribute::kSpaceConsumer)) {
						// we dont like trees nearby
						prio += 1 - bf->trees_nearby / 4;
						// and be far from rangers
						prio += 1 - bf->rangers_nearby *
						               std::abs(management_data.get_military_number_at(102)) / 5;

						// now we find out if the supporter is needed depending on stocklevel
						const uint32_t current_stocklevel = (get_stocklevel(bo, gametime));

						if (current_stocklevel > 50 &&
						    persistent_data->remaining_basic_buildings.count(bo.id) == 0) {
							continue;
						}

						if (current_stocklevel < 40) {
							prio += 5 * management_data.neuron_pool[23].get_result_safe(
							               (40 - current_stocklevel) / 2, kAbsValue);
						}
						// taking into account the vicinity
						for (auto ph : bo.production_hints) {
							assert(ph != INVALID_INDEX);
							prio += bf->collecting_producers_nearby.at(ph) * 10;
							prio -= bf->supporters_nearby.at(ph) * 8;
						}

						if (bf->enemy_nearby) {  // not close to the enemy
							prio -= 20;
						}

						// don't block port building spots with immovables
						if (bf->unowned_portspace_vicinity_nearby > 0) {
							prio -= 500;
						}

						if (bf->water_nearby) {  // not close to water
							prio -= std::abs(management_data.get_military_number_at(103)) / 5;
						}

						if (bf->unowned_mines_spots_nearby) {  // not close to mountains
							prio -= std::abs(management_data.get_military_number_at(104)) / 5;
						}

					} else {  // FISH BREEDERS and GAME KEEPERS

						// especially for fish breeders
						if (bo.is(BuildingAttribute::kNeedsCoast) &&
						    (bf->water_nearby < 6 || bf->fish_nearby < 6)) {
							continue;
						}
						if (bo.is(BuildingAttribute::kNeedsCoast)) {
							prio += (-6 + bf->water_nearby) / 3;
							prio += (-6 + bf->fish_nearby) / 3;
						}

						const uint32_t current_stocklevel = (get_stocklevel(bo, gametime));

						if (current_stocklevel > 50 &&
						    persistent_data->remaining_basic_buildings.count(bo.id) == 0) {
							continue;
						}

						if (current_stocklevel < 40) {
							prio += 5 * management_data.neuron_pool[23].get_result_safe(
							               (40 - current_stocklevel) / 2, kAbsValue);
						}

						for (auto ph : bo.production_hints) {
							assert(ph != INVALID_INDEX);
							prio += bf->collecting_producers_nearby.at(ph) * 10;
							prio -= bf->supporters_nearby.at(ph) * 20;
						}

						if (bf->enemy_nearby) {
							prio -= 20;
						}

						if (bf->unowned_portspace_vicinity_nearby > 0) {
							prio -= 500;
						}
					}

				} else if (bo.is(BuildingAttribute::kRecruitment)) {
					prio += bo.primary_priority;
					prio -= bf->unowned_land_nearby * 2;
					prio -= (bf->enemy_nearby) * 100;
					prio -= (expansion_type.get_expansion_type() != ExpansionMode::kEconomy) * 100;
				} else {  // finally normal productionsites
					assert(bo.production_hints.empty());

					if (bo.new_building == BuildingNecessity::kForced) {
						prio += 150;
						assert(!bo.is(BuildingAttribute::kShipyard));
					} else if (bo.is(BuildingAttribute::kShipyard)) {
						if (!map_allows_seafaring_) {
							continue;
						}
					} else {
						assert(bo.new_building == BuildingNecessity::kNeeded);
					}

					// Overdue priority here
					prio += bo.primary_priority;

					// we check separatelly buildings with no inputs and some inputs
					if (bo.inputs.empty()) {

						assert(!bo.is(BuildingAttribute::kShipyard));

						if (bo.is(BuildingAttribute::kSpaceConsumer)) {  // e.g. farms
							// we dont like trees nearby
							prio += 1 - bf->trees_nearby / 4;
							// we attempt to cluster space consumers together
							prio += bf->space_consumers_nearby * 2;
							// and be far from rangers
							prio += 1 - bf->rangers_nearby *
							               std::abs(management_data.get_military_number_at(102)) / 5;
						} else {
							// leave some free space between them
							prio -= bf->collecting_producers_nearby.at(bo.collected_map_resource) *
							        std::abs(management_data.get_military_number_at(108)) / 5;
						}

						if (bo.is(BuildingAttribute::kSpaceConsumer) &&
						    bf->water_nearby) {  // not close to water
							prio -= std::abs(management_data.get_military_number_at(103)) / 5;
						}

						if (bo.is(BuildingAttribute::kSpaceConsumer) &&
						    bf->unowned_mines_spots_nearby) {  // not close to mountains
							prio -= std::abs(management_data.get_military_number_at(104)) / 5;
						}
						if (bo.is(BuildingAttribute::kSpaceConsumer) &&
						    bf->unowned_portspace_vicinity_nearby > 0) {  // do not block Ports
							prio -= 500;
						}
						if (bo.is(BuildingAttribute::kNeedsBerry)) {
							prio += std::abs(management_data.get_military_number_at(13)) *
							        bf->bushes_nearby / 12;
						}
					} else if (bo.is(BuildingAttribute::kShipyard)) {
						// for now AI builds only one shipyard
						assert(bo.total_count() == 0);
						if (bf->open_water_nearby > 3 && map_allows_seafaring_) {
							prio += productionsites.size() * 5 +
							        bf->open_water_nearby *
							           std::abs(management_data.get_military_number_at(109)) / 10;
						} else {
							continue;
						}
					}

					// considering neededness depending on stocklevel
					const uint32_t current_stocklevel = (get_stocklevel(bo, gametime));
					if (current_stocklevel > 50 &&
					    persistent_data->remaining_basic_buildings.count(bo.id) == 0) {
						continue;
					}
					if (current_stocklevel < 40) {
						prio += 5 * management_data.neuron_pool[23].get_result_safe(
						               (40 - current_stocklevel) / 2, kAbsValue);
					}
					// This considers supporters nearby
					for (auto ph : bo.outputs) {
						prio += management_data.neuron_pool[52].get_result_safe(
						           bf->supporters_nearby.at(ph) * 5, kAbsValue) /
						        2;
					}

					if (prio <= 0) {
						continue;
					}

					// bonus for big buildings if shortage of big fields
					if (spots_avail.at(BUILDCAPS_BIG) <= 5 && bo.desc->get_size() == 3) {
						prio += std::abs(management_data.get_military_number_at(105)) / 5;
					}

					if (spots_avail.at(BUILDCAPS_MEDIUM) <= 5 && bo.desc->get_size() == 2) {
						prio += std::abs(management_data.get_military_number_at(106)) / 5;
					}

					// +1 if any consumers_ are nearby
					consumers_nearby_count = 0;

					for (size_t k = 0; k < bo.outputs.size(); ++k)
						consumers_nearby_count += bf->consumers_nearby.at(bo.outputs.at(k));

					if (consumers_nearby_count > 0) {
						prio += std::abs(management_data.get_military_number_at(107)) / 3;
					}
				}

				// Consider border with exemption of some huts
				if (!(bo.is(BuildingAttribute::kLumberjack) || bo.is(BuildingAttribute::kNeedsCoast) ||
				      bo.is(BuildingAttribute::kFisher))) {
					prio += recalc_with_border_range(*bf, prio);
				} else if (bf->near_border && (bo.is(BuildingAttribute::kLumberjack) ||
				                               bo.is(BuildingAttribute::kNeedsCoast))) {
					prio /= 2;
				}

			}  // production sites done
			else if (bo.type == BuildingObserver::Type::kMilitarysite) {

				prio += bo.primary_priority;

				// Two possibilities why to construct militarysite here
				if (!bf->defense_msite_allowed &&
				    (bf->nearest_buildable_spot_nearby < bo.desc->get_conquers() ||
				     bf->unowned_portspace_vicinity_nearby > 0) &&
				    (bf->military_in_constr_nearby + bf->military_unstationed) <
				       concurent_ms_in_constr_no_enemy) {
					// it will conquer new buildable spots for buildings or mines
					;
				} else if (bf->defense_msite_allowed &&
				           (bf->military_in_constr_nearby + bf->military_unstationed) <
				              concurent_ms_in_constr_enemy_nearby) {
					// we need it to increase capacity on the field
					if (bo.fighting_type) {
						prio += 5;
					}
				} else {
					continue;
				}
				if (bf->unowned_mines_spots_nearby > 2 && bo.mountain_conqueror) {
					prio += 5;
				}
				prio += std::abs(management_data.get_military_number_at(35)) / 5 *
				        (static_cast<int16_t>(bo.desc->get_conquers()) -
				         static_cast<int16_t>(bf->nearest_buildable_spot_nearby));

				prio += bf->military_score_;

				// if place+building is not good enough
				if (prio <= persistent_data->target_military_score) {
					continue;
				}
				if (prio > persistent_data->ai_personality_mil_upper_limit) {
					persistent_data->ai_personality_mil_upper_limit = prio;
				}
			} else if (bo.type == BuildingObserver::Type::kWarehouse) {

				// exclude spots on border
				if (bf->near_border && !bo.is(BuildingAttribute::kPort)) {
					continue;
				}
				assert(bf->is_portspace != ExtendedBool::kUnset);
				if (bf->is_portspace != ExtendedBool::kTrue && bo.is(BuildingAttribute::kPort)) {
					continue;
				}
				prio += bo.primary_priority;

				// iterating over current warehouses and testing a distance
				// getting distance to nearest warehouse and adding it to a score
				uint16_t nearest_distance = std::numeric_limits<uint16_t>::max();
				for (const WarehouseSiteObserver& wh_obs : warehousesites) {
					const uint16_t actual_distance =
					   map.calc_distance(bf->coords, wh_obs.site->get_position());
					nearest_distance = std::min(nearest_distance, actual_distance);
				}
				// but limit to 30
				const uint16_t max_distance_considered = 30;
				nearest_distance = std::min(nearest_distance, max_distance_considered);
				if (nearest_distance < 13) {
					continue;
				}
				prio +=
				   management_data.neuron_pool[47].get_result_safe(nearest_distance / 2, kAbsValue) / 2;

				prio += bf->own_non_military_nearby * 3;

				// dont be close to enemies
				if (bf->enemy_nearby) {
					prio -= 40;
				}

				// being too close to a border is not good either
				if ((bf->unowned_land_nearby || bf->enemy_owned_land_nearby > 10) &&
				    !bo.is(BuildingAttribute::kPort) && prio > 0) {
					prio /= 2;
					prio -= 10;
				}

			} else if (bo.type == BuildingObserver::Type::kTrainingsite) {

				// Even if a site is forced it has kNeeded necessity now
				assert(bo.primary_priority > 0 && bo.new_building == BuildingNecessity::kNeeded);

				prio += bo.primary_priority;

				// for spots close to a border
				if (bf->near_border) {
					prio -= 5;
				}

				// take care about borders and enemies
				if (bf->enemy_nearby) {
					prio -= 20;
				}

				if (bf->unowned_land_nearby || bf->enemy_owned_land_nearby) {
					prio -= 15;
				}
			}

			// think of space consuming buildings nearby like farms or vineyards
			if (bo.type != BuildingObserver::Type::kMilitarysite) {
				prio -= bf->space_consumers_nearby * 10;
			}

			// Stop here, if priority is 0 or less.
			if (prio <= 0) {
				continue;
			}

			// Prefer road side fields
			prio += bf->preferred ? 5 : 0;

			// don't waste good land for small huts
			const bool space_stress =
			   (spots_avail.at(BUILDCAPS_MEDIUM) < 5 || spots_avail.at(BUILDCAPS_BIG) < 5);

			if (space_stress && bo.type == BuildingObserver::Type::kMilitarysite) {
				prio -= (bf->max_buildcap_nearby - bo.desc->get_size()) * 10;
			} else if (space_stress) {
				prio -= (bf->max_buildcap_nearby - bo.desc->get_size()) * 30;
			} else {
				prio -= (bf->max_buildcap_nearby - bo.desc->get_size()) * 5;
			}

			// prefer vicinity of ports (with exemption of warehouses)
			if (bf->port_nearby && bo.type == BuildingObserver::Type::kMilitarysite) {
				prio *= 2;
			}

			if (bo.type != BuildingObserver::Type::kMilitarysite && highest_nonmil_prio_ < prio) {
				highest_nonmil_prio_ = prio;
			}

			if (bo.type == BuildingObserver::Type::kMilitarysite) {
				if (prio <= persistent_data->target_military_score) {
					continue;
				}
			}

			if (prio > proposed_priority) {
				best_building = &bo;
				proposed_priority = prio;
				proposed_coords = bf->coords;
			}
		}  // ending loop over buildings
	}     // ending loop over fields

	// then try all mines_ - as soon as basic economy is build up.
	if (gametime > next_mine_construction_due_) {

		// not done here
		// update_all_mineable_fields(gametime);
		next_mine_construction_due_ = gametime + kNewMineConstInterval;

		if (!mineable_fields.empty()) {

			for (BuildingObserver& bo : buildings_) {
				if (productionsites.size() <= 8)
					break;

				if (bo.type != BuildingObserver::Type::kMine) {
					continue;
				}

				assert(bo.new_building != BuildingNecessity::kAllowed);

				// skip if a mine is not required
				if (!(bo.new_building == BuildingNecessity::kNeeded ||
				      bo.new_building == BuildingNecessity::kForced)) {
					continue;
				}

				// iterating over fields
				for (std::deque<MineableField*>::iterator j = mineable_fields.begin();
				     j != mineable_fields.end(); ++j) {

					MineableField* const mf = *j;

					if (mf->field_info_expiration <= gametime) {
						continue;
					}

					if (mf->coords.field->get_resources() != bo.mines) {
						continue;
					}

					// Continue if field is blocked at the moment
					if (blocked_fields.is_blocked(mf->coords)) {
						continue;
					}

					int32_t prio = 0;
					MapRegion<Area<FCoords>> mr(map, Area<FCoords>(mf->coords, 2));
					do {
						if (bo.mines == mr.location().field->get_resources()) {
							prio += mr.location().field->get_resources_amount();
						}
					} while (mr.advance(map));

					prio /= 10;

					// Only build mines_ on locations where some material can be mined
					if (prio < 1) {
						continue;
					}

					// applying nearnest penalty
					prio -= mf->mines_nearby * std::abs(management_data.get_military_number_at(126));

					// applying max needed
					prio += bo.primary_priority;

					// prefer mines in the middle of mine fields of the
					// same type, so we add a small bonus here
					// depending on count of same mines nearby,
					// though this does not reflects how many resources
					// are (left) in nearby mines
					prio += mf->same_mine_fields_nearby;

					// Continue if field is blocked at the moment
					if (blocked_fields.is_blocked(mf->coords)) {
						continue;
					}

					// Prefer road side fields
					prio += mf->preferred ? 1 : 0;

					prio += bo.primary_priority;

					if (prio > proposed_priority) {
						best_building = &bo;
						proposed_priority = prio;
						proposed_coords = mf->coords;
						mine = true;
					}

					if (prio > highest_nonmil_prio_) {
						highest_nonmil_prio_ = prio;
					}
				}  // end of evaluation of field
			}

		}  // section if mine size >0
	}     // end of mines_ section

	// if there is no winner:
	if (best_building == nullptr) {
		return false;
	}

	if (best_building->type == BuildingObserver::Type::kMilitarysite) {
		assert(proposed_priority >= persistent_data->least_military_score);
		persistent_data->target_military_score = proposed_priority;
		if (persistent_data->target_military_score >
		    persistent_data->ai_personality_mil_upper_limit) {
			persistent_data->ai_personality_mil_upper_limit = persistent_data->target_military_score;
		}
		assert(proposed_priority >= persistent_data->least_military_score);
	}

	// send the command to construct a new building
	game().send_player_build(player_number(), proposed_coords, best_building->id);
	blocked_fields.add(proposed_coords, game().get_gametime() + 2 * 60 * 1000);

	// resetting new_building_overdue
	best_building->new_building_overdue = 0;

	// we block also nearby fields
	// if farms and so on, for quite a long time
	// if military sites only for short time for AI can update information on near buildable fields
	if ((best_building->is(BuildingAttribute::kSpaceConsumer) &&
	     !best_building->is(BuildingAttribute::kRanger)) ||
	    best_building->type == BuildingObserver::Type::kMilitarysite) {
		uint32_t block_time = 0;
		uint32_t block_area = 0;
		if (best_building->is(BuildingAttribute::kSpaceConsumer)) {
			if (spots_ > kSpotsEnough) {
				block_time = 45 * 60 * 1000;
			} else {
				block_time = 15 * 60 * 1000;
			}
			block_area = 5;
		} else {  // militray buildings for a very short time
			block_time = 25 * 1000;
			block_area = 6;
		}

		MapRegion<Area<FCoords>> mr(map, Area<FCoords>(map.get_fcoords(proposed_coords), block_area));
		do {
			blocked_fields.add(mr.location(), game().get_gametime() + block_time);
		} while (mr.advance(map));
	}

	if (best_building->is(BuildingAttribute::kRecruitment)) {
		log("%2d: Building a recruitment site: %s\n", player_number(), best_building->name);
	}

	if (!(best_building->type == BuildingObserver::Type::kMilitarysite)) {
		best_building->construction_decision_time = gametime;
	} else {
		military_last_build_ = gametime;
		best_building->construction_decision_time = gametime - kBuildingMinInterval / 2;
	}

	// set the type of update that is needed
	if (mine) {
		next_mine_construction_due_ = gametime + kBusyMineUpdateInterval;
	}

	return true;
}

// Here we pick about 25 roads and investigate them. If it is a dead end we dismantle it
bool DefaultAI::dismantle_dead_ends() {
	bool road_dismantled = false;
	const uint16_t stepping = roads.size() / 25 + 1;

	for (uint16_t i = 0; i < roads.size(); i += stepping) {
		const Flag& roadstartflag = roads[i]->get_flag(Road::FlagStart);
		const Flag& roadendflag = roads[i]->get_flag(Road::FlagEnd);

		if (!roadstartflag.get_building() && roadstartflag.is_dead_end()) {
			game().send_player_bulldoze(*const_cast<Flag*>(&roadstartflag));
			road_dismantled = true;
		}

		if (!roadendflag.get_building() && roadendflag.is_dead_end()) {
			game().send_player_bulldoze(*const_cast<Flag*>(&roadendflag));
			road_dismantled = true;
		}
	}
	return road_dismantled;
}

// improves current road system
bool DefaultAI::improve_roads(uint32_t gametime) {

	// First try to dismantle some dead ends on road
	if (dead_ends_check_ || gametime % 50 == 0) {
		if (dismantle_dead_ends()) {
			return true;
		}
		dead_ends_check_ = false;
		return false;
	}

	if (!roads.empty()) {
		const Path& path = roads.front()->get_path();

		// first force a split on roads that are longer than 3 parts
		if (path.get_nsteps() > 3 && spots_ > kSpotsEnough) {
			const Map& map = game().map();
			CoordPath cp(map, path);
			// try to split after two steps
			CoordPath::StepVector::size_type i = cp.get_nsteps() - 1, j = 1;

			for (; i >= j; --i, ++j) {
				{
					const Coords c = cp.get_coords().at(i);

					if (map[c].nodecaps() & BUILDCAPS_FLAG) {
						game().send_player_build_flag(player_number(), c);
						return true;
					}
				}
				{
					const Coords c = cp.get_coords().at(j);

					if (map[c].nodecaps() & BUILDCAPS_FLAG) {
						game().send_player_build_flag(player_number(), c);
						return true;
					}
				}
			}

			// Unable to set a flag - perhaps the road was build stupid
			game().send_player_bulldoze(*const_cast<Road*>(roads.front()));
			dead_ends_check_ = true;
			return true;
		}

		roads.push_back(roads.front());
		roads.pop_front();

		// Occasionaly (not more then once in 15 seconds) we test if the road can be dismantled
		// if there is shortage of spots we do it always
		if (last_road_dismantled_ + 15 * 1000 < gametime &&
		    (gametime % 40 == 0 || spots_ <= kSpotsEnough)) {
			const Road& road = *roads.front();
			if (dispensable_road_test(*const_cast<Road*>(&road))) {
				game().send_player_bulldoze(*const_cast<Road*>(&road));
				last_road_dismantled_ = gametime;
				dead_ends_check_ = true;
				return true;
			}
		}
	}
	// now we rotate economies and flags to get one flag to go on with
	if (economies.empty()) {
		check_economies();
		return false;
	}

	if (economies.size() >= 2) {  // rotating economies
		economies.push_back(economies.front());
		economies.pop_front();
	}

	EconomyObserver* eco = economies.front();
	if (eco->flags.empty()) {
		check_economies();
		return false;
	}
	if (eco->flags.size() > 1) {
		eco->flags.push_back(eco->flags.front());
		eco->flags.pop_front();
	}

	const Flag& flag = *eco->flags.front();

	// now we test if it is dead end flag, if yes, destroying it
	if (flag.is_dead_end() && flag.current_wares() == 0) {
		game().send_player_bulldoze(*const_cast<Flag*>(&flag));
		eco->flags.pop_front();
		return true;
	}

	bool is_warehouse = false;
	bool has_building = false;
	if (Building* b = flag.get_building()) {
		has_building = true;
		BuildingObserver& bo = get_building_observer(b->descr().name().c_str());
		if (bo.type == BuildingObserver::Type::kWarehouse) {
			is_warehouse = true;
		}
	}

	// is connected to a warehouse?
	const bool needs_warehouse = flag.get_economy()->warehouses().empty();

	if (!has_building && flag.nr_of_roads() == 1) {
		return false;
	} else if (is_warehouse && flag.nr_of_roads() <= 3) {
		;
	} else if (needs_warehouse) {
		;
	} else if (flag.current_wares() > 5) {
		;
	} else if (has_building && std::rand() % 3 == 0) {
		;
	} else if (std::rand() % 10 == 0) {
		;
	} else {
		return false;
	}

	int16_t expected_shortcut = 27;
	if (has_building) {
		expected_shortcut -= 3;
	}
	expected_shortcut -= flag.current_wares() * 3;
	if (is_warehouse) {
		expected_shortcut -= 10;
	}
	if (std::rand() % 5 == 0) {
		expected_shortcut -= 10;
	}
	expected_shortcut -= 2 * flag.nr_of_roads();

	create_shortcut_road(flag, 14, expected_shortcut, gametime);

	return true;
}

// This function takes a road (road is smallest section of roads with two flags on the ends)
// look for longer section of road that starts and ends with building/road crossing
// and tries to find alternative route from one end flag to another.
// If route exists, it is not too long, and current road is not intensively used
// the road can be dismantled
bool DefaultAI::dispensable_road_test(const Widelands::Road& road) {

	Flag& roadstartflag = road.get_flag(Road::FlagStart);
	Flag& roadendflag = road.get_flag(Road::FlagEnd);

	// Calculating full road (from crossing/building to another crossing/building),
	// this means we calculate vector of all flags of the "full road"
	std::vector<Widelands::Flag*> full_road;
	full_road.push_back(&roadstartflag);
	full_road.push_back(&roadendflag);

	uint16_t road_length = road.get_path().get_nsteps();

	for (int j = 0; j < 2; ++j) {
		bool new_road_found = true;
		while (new_road_found && full_road.back()->nr_of_roads() <= 2 &&
		       full_road.back()->get_building() == nullptr) {
			new_road_found = false;
			for (uint8_t i = 1; i <= 6; ++i) {
				Road* const near_road = full_road.back()->get_road(i);

				if (!near_road) {
					continue;
				}

				Flag* other_end;
				if (near_road->get_flag(Road::FlagStart).get_position().hash() ==
				    full_road.back()->get_position().hash()) {
					other_end = &near_road->get_flag(Road::FlagEnd);
				} else {
					other_end = &near_road->get_flag(Road::FlagStart);
				}

				// Have we already the end of road in our full_road?
				if (std::find(full_road.begin(), full_road.end(), other_end) == full_road.end()) {
					full_road.push_back(other_end);
					road_length += near_road->get_path().get_nsteps();
					new_road_found = true;
					break;
				}
			}
		}
		// we walked to one end, now let revert the content of full_road and repeat in opposite
		// direction
		std::reverse(full_road.begin(), full_road.end());
	}

	// To make decision how intensively the road is used, we count wares on it, but we distinguish
	// situation when entire road has only 2 flags or is longer
	uint16_t wares_on_road = 0;
	assert(full_road.size() > 1);
	if (full_road.size() == 2) {
		wares_on_road = roadstartflag.current_wares() + roadendflag.current_wares();
	} else {
		// We count wares only on inner flags
		for (uint16_t k = 1; k < full_road.size() - 1; ++k) {
			wares_on_road += full_road[k]->current_wares();
		}
	}

	// If it by chance starts or ends next to a warehouse...
	if (Building* b = full_road.front()->get_building()) {
		BuildingObserver& bo = get_building_observer(b->descr().name().c_str());
		if (bo.type == BuildingObserver::Type::kWarehouse) {
			return false;
		}
	}
	if (Building* b = full_road.back()->get_building()) {
		BuildingObserver& bo = get_building_observer(b->descr().name().c_str());
		if (bo.type == BuildingObserver::Type::kWarehouse) {
			return false;
		}
	}

	if (spots_ > kSpotsEnough && wares_on_road > 5) {
		return false;
	} else if (wares_on_road > 8) {
		return false;
	}

	std::priority_queue<NearFlag> queue;
	// only used to collect flags reachable walking over roads
	std::vector<NearFlag> reachableflags;

	queue.push(NearFlag(full_road.front(), 0));
	uint16_t alternative_path = std::numeric_limits<uint16_t>::max();
	const uint8_t checkradius = 3 * game().map().calc_distance(full_road.front()->get_position(),
	                                                           full_road.back()->get_position());

	// algorithm to walk on roads
	while (!queue.empty()) {

		// Testing if we stand on the roadendflag... if yes, the alternative path is found, no reason
		// to go on
		if (full_road.back()->get_position().x == queue.top().flag->get_position().x &&
		    full_road.back()->get_position().y == queue.top().flag->get_position().y) {
			alternative_path = queue.top().current_road_distance;
			break;
		}

		// If we were here, do not evaluate the flag again
		std::vector<NearFlag>::iterator f =
		   find(reachableflags.begin(), reachableflags.end(), queue.top().flag);
		if (f != reachableflags.end()) {
			queue.pop();
			continue;
		}

		reachableflags.push_back(queue.top());
		queue.pop();
		NearFlag& nf = reachableflags.back();

		// Now go over roads going from this flag
		for (uint8_t i = 1; i <= 6; ++i) {
			Road* const near_road = nf.flag->get_road(i);

			if (!near_road) {
				continue;
			}

			// alternate road cannot lead via road to be dismantled
			if (near_road->serial() == road.serial()) {
				continue;
			}

			Flag* endflag = &near_road->get_flag(Road::FlagStart);

			if (endflag == nf.flag) {
				endflag = &near_road->get_flag(Road::FlagEnd);
			}

			// When walking on nearby roads, we do not go too far from start and end of road
			const int32_t dist1 =
			   game().map().calc_distance(full_road.front()->get_position(), endflag->get_position());
			const int32_t dist2 =
			   game().map().calc_distance(full_road.back()->get_position(), endflag->get_position());
			if ((dist1 + dist2) > checkradius) {
				continue;
			}

			const uint32_t new_length = nf.current_road_distance + near_road->get_path().get_nsteps();
			queue.push(NearFlag(endflag, new_length));
		}
	}

	if (alternative_path + wares_on_road <= road_length + 12) {
		return true;
	}

	return false;
}

// Trying to connect the flag to another one, be it from own economy
// or other economy
// The procedure is:
// - Collect all flags within checkradius into RoadCandidates, but first we dont even know if a road
// can be built to them
// - Walking over road network to collect info on flags that are accessible over road network
// - Then merge info from NearFlags to RoadCandidates and consider roads to few best candidates from
// RoadCandidates. We use score named "reduction" that is basically diff between connection over
// existing roads minus possible road from starting flag to candidate flag. Of course there are two
// special cases:
// - the candidate flag does not belong to the same economy, so no road connection exists
// - they are from same economy, but are connected beyond range of checkradius, so actual length of
// connection is not known
bool DefaultAI::create_shortcut_road(const Flag& flag,
                                     uint16_t checkradius,
                                     int16_t min_reduction,
                                     uint32_t gametime) {

	// Increasing the failed_connection_tries counter
	// At the same time it indicates a time an economy is without a warehouse
	EconomyObserver* eco = get_economy_observer(flag.economy());
	// if we passed grace time this will be last attempt and if it fails
	// building is destroyes
	bool last_attempt_ = false;

	// this should not happen, but if the economy has a warehouse and a dismantle
	// grace time set, we must 'zero' the dismantle grace time
	if (!flag.get_economy()->warehouses().empty() &&
	    eco->dismantle_grace_time != std::numeric_limits<uint32_t>::max()) {
		eco->dismantle_grace_time = std::numeric_limits<uint32_t>::max();
	}

	// first we deal with situations when this is economy with no warehouses
	// and this is a flag belonging to a building/constructionsite
	// such economy must get dismantle grace time (if not set yet)
	// end sometimes extended checkradius
	if (flag.get_economy()->warehouses().empty() && flag.get_building()) {

		// occupied military buildings get special treatment
		// (extended grace time + longer radius)
		bool occupied_military_ = false;
		Building* b = flag.get_building();
		if (upcast(MilitarySite, militb, b)) {
			if (militb->soldier_control()->stationed_soldiers().size() > 0) {
				occupied_military_ = true;
			}
		}

		// if we are within grace time, it is OK, just go on
		if (eco->dismantle_grace_time > gametime &&
		    eco->dismantle_grace_time != std::numeric_limits<uint32_t>::max()) {
			;

			// if grace time is not set, this is probably first time without a warehouse and we must
			// set it
		} else if (eco->dismantle_grace_time == std::numeric_limits<uint32_t>::max()) {

			// constructionsites
			if (upcast(ConstructionSite const, constructionsite, flag.get_building())) {
				BuildingObserver& bo =
				   get_building_observer(constructionsite->building().name().c_str());
				// first very special case - a port (in the phase of constructionsite)
				// this might be a new colonization port
				if (bo.is(BuildingAttribute::kPort)) {
					eco->dismantle_grace_time = gametime + 60 * 60 * 1000;  // one hour should be enough
				} else {  // other constructionsites, usually new (standalone) constructionsites
					eco->dismantle_grace_time =
					   gametime + 30 * 1000 +            // very shot time is enough
					   (eco->flags.size() * 30 * 1000);  // + 30 seconds for every flag in economy
				}

				// buildings
			} else {

				if (occupied_military_) {
					eco->dismantle_grace_time =
					   (gametime + 90 * 60 * 1000) + (eco->flags.size() * 20 * 1000);

				} else {  // for other normal buildings
					eco->dismantle_grace_time =
					   gametime + (45 * 60 * 1000) + (eco->flags.size() * 20 * 1000);
				}
			}

			// we have passed grace_time - it is time to dismantle
		} else {
			last_attempt_ = true;
			// we increase a check radius in last attempt
			checkradius += 2;
		}

		// and bonus for occupied military buildings:
		if (occupied_military_) {
			checkradius += 4;
		}

		// and generally increase radius for unconnected buildings
		checkradius += 2;
	}

	// Now own roadfinding stuff
	const Map& map = game().map();

	// initializing new object of FlagsForRoads, we will push there all candidate flags
	// First we dont even know if a road can be built there (from current flag)
	Widelands::FlagsForRoads RoadCandidates(min_reduction);

	FindNodeWithFlagOrRoad functor;
	CheckStepRoadAI check(player_, MOVECAPS_WALK, true);

	// get all flags within radius
	std::vector<Coords> reachable;
	map.find_reachable_fields(
	   Area<FCoords>(map.get_fcoords(flag.get_position()), checkradius), &reachable, check, functor);

	for (const Coords& reachable_coords : reachable) {

		// ignore starting flag, of course
		if (reachable_coords == flag.get_position()) {
			continue;
		}

		// first make sure there is an immovable (should be, but still)
		if (upcast(PlayerImmovable const, player_immovable, map[reachable_coords].get_immovable())) {

			// if it is the road, make a flag there
			if (dynamic_cast<const Road*>(map[reachable_coords].get_immovable())) {
				game().send_player_build_flag(player_number(), reachable_coords);
			}

			// do not go on if it is not a flag
			if (!dynamic_cast<const Flag*>(map[reachable_coords].get_immovable())) {
				continue;
			}

			// testing if a flag/road's economy has a warehouse, if not we are not
			// interested to connect to it
			if (player_immovable->economy().warehouses().size() == 0) {
				continue;
			}

			// This is a candidate, sending all necessary info to RoadCandidates
			const bool different_economy = (player_immovable->get_economy() != flag.get_economy());
			const int32_t air_distance = map.calc_distance(flag.get_position(), reachable_coords);
			if (!RoadCandidates.has_candidate(reachable_coords.hash())) {
				RoadCandidates.add_flag(reachable_coords, air_distance, different_economy);
			}
		}
	}

	// now we walk over roads and if field is reachable by roads, we change the distance assigned
	// above
	std::map<uint32_t, NearFlag> nearflags;  // only used to collect flags reachable walk over roads
	nearflags[flag.get_position().hash()] = NearFlag(&flag, 0);

	// Algorithm to walk on roads
	// All nodes are marked as to_be_checked == true first and once the node is checked it is changed
	// to false. Under some conditions, the same node can be checked twice, the to_be_checked can
	// be set back to true. Because less hoops (fewer flag-to-flag roads) does not always mean
	// shortest
	// road.
	for (;;) {
		// looking for a node with shortest existing road distance from starting flag and one that has
		// to be checked
		uint32_t start_field = std::numeric_limits<uint32_t>::max();
		uint32_t nearest_distance = 10000;
		for (auto item : nearflags) {
			if (item.second.current_road_distance < nearest_distance && item.second.to_be_checked) {
				nearest_distance = item.second.current_road_distance;
				start_field = item.first;
			}
		}
		// OK, we failed to find a NearFlag where to_be_checked == true, so quitting the loop now
		if (start_field == std::numeric_limits<uint32_t>::max()) {
			break;
		}

		nearflags[start_field].to_be_checked = false;

		// Now going over roads leading from this flag
		for (uint8_t i = 1; i <= 6; ++i) {
			Road* const road = nearflags[start_field].flag->get_road(i);

			if (!road) {
				continue;
			}

			Flag* endflag = &road->get_flag(Road::FlagStart);

			if (endflag == nearflags[start_field].flag) {
				endflag = &road->get_flag(Road::FlagEnd);
			}

			const uint32_t endflag_hash = endflag->get_position().hash();

			const int32_t dist = map.calc_distance(flag.get_position(), endflag->get_position());

			if (dist > checkradius + 2) {  //  Testing bigger vicinity then checkradius....
				continue;
			}

			// There is few scenarios for this neighbour flag
			if (nearflags.count(endflag_hash) == 0) {
				// This is brand new flag
				nearflags[endflag_hash] =
				   NearFlag(endflag, nearflags[start_field].current_road_distance +
				                        road->get_path().get_nsteps());
			} else {
				// We know about this flag already
				if (nearflags[endflag_hash].current_road_distance >
				    nearflags[start_field].current_road_distance + road->get_path().get_nsteps()) {
					// ..but this current connection is shorter than one found before
					nearflags[endflag_hash].current_road_distance =
					   nearflags[start_field].current_road_distance + road->get_path().get_nsteps();
					// So let re-check neighbours once more
					nearflags[endflag_hash].to_be_checked = true;
				}
			}
		}
	}

	// Sending calculated walking costs from nearflags to RoadCandidates to update info on
	// Candidate flags/roads
	for (auto& nf_walk : nearflags) {
		// NearFlag contains also flags beyond check radius, these are not relevent for us
		if (RoadCandidates.has_candidate(nf_walk.second.flag->get_position().hash())) {
			RoadCandidates.set_cur_road_distance(
			   nf_walk.second.flag->get_position(), nf_walk.second.current_road_distance);
		}
	}

	// Here we must consider how much are buildable fields lacking
	// the number will be transformed to a weight passed to findpath function
	int32_t fields_necessity = 0;
	if (spots_ < kSpotsTooLittle) {
		fields_necessity += 10;
	}
	if (map_allows_seafaring_ && num_ports == 0) {
		fields_necessity += 10;
	}
	if (num_ports < 4) {
		fields_necessity += 5;
	}
	if (spots_ < kSpotsEnough) {
		fields_necessity += 5;
	}
	fields_necessity *= std::abs(management_data.get_military_number_at(64)) * 5;

	// We need to sort these flags somehow, because we are not going to investigate all of them
	// so sorting first by current road length (that might contain fake values for flags that were
	// not reached over roads) and secondary by air_distance (nearer flags first)
	std::sort(std::begin(RoadCandidates.flags_queue), std::end(RoadCandidates.flags_queue),
	          [](const FlagsForRoads::Candidate& a, const FlagsForRoads::Candidate& b) {
		          // Here we are doing a kind of bucketing
		          const int32_t a_length = a.current_road_length / 50;
		          const int32_t b_length = b.current_road_length / 50;
		          return std::tie(b_length, a.air_distance) < std::tie(a_length, b.air_distance);
	          });

	// Now we calculate roads from here to few best looking RoadCandidates....
	uint32_t possible_roads_count = 0;
	uint32_t current = 0;  // hash of flag that we are going to calculate in the iteration
	while (possible_roads_count < 5 && RoadCandidates.get_best_uncalculated(&current)) {
		const Widelands::Coords coords = Coords::unhash(current);
		Path path;

		// value of pathcost is not important, it just indicates, that the path can be built
		// We send this information to RoadCandidates, with length of possible road if applicable
		const int32_t pathcost =
		   map.findpath(flag.get_position(), coords, 0, path, check, 0, fields_necessity);
		if (pathcost >= 0) {
			RoadCandidates.road_possible(coords, path.get_nsteps());
			possible_roads_count += 1;
		}
	}

	// re-sorting again, now by reduction score (custom operator specified in .h file)
	std::sort(std::begin(RoadCandidates.flags_queue), std::end(RoadCandidates.flags_queue));

	// Well and finally building the winning road (if any)
	uint32_t winner_hash = 0;
	if (RoadCandidates.get_winner(&winner_hash)) {
		const Widelands::Coords target_coords = Coords::unhash(winner_hash);
		Path& path = *new Path();
#ifndef NDEBUG
		const int32_t pathcost =
		   map.findpath(flag.get_position(), target_coords, 0, path, check, 0, fields_necessity);
		assert(pathcost >= 0);
#else
		map.findpath(flag.get_position(), target_coords, 0, path, check, 0, fields_necessity);
#endif
		game().send_player_build_road(player_number(), path);
		return true;
	}
	// We can't build a road so let's block the vicinity as an indication this area is not
	// connectible
	// Usually we block for 2 minutes, but if it is a last attempt we block for 10 minutes
	// Note: we block the vicinity only if this economy (usually a sole flag with a building) is not
	// connected to a warehouse
	if (flag.get_economy()->warehouses().empty()) {

		// blocking only if latest block was less then 60 seconds ago or it is last attempt
		if (eco->fields_block_last_time + 60000 < gametime || last_attempt_) {
			eco->fields_block_last_time = gametime;

			const uint32_t block_time = last_attempt_ ? 10 * 60 * 1000 : 2 * 60 * 1000;

			FindNodeAcceptAll buildable_functor;
			CheckStepOwnTerritory check_own(player_, MOVECAPS_WALK, true);

			// get all flags within radius
			std::vector<Coords> reachable_to_block;
			map.find_reachable_fields(Area<FCoords>(map.get_fcoords(flag.get_position()), checkradius),
			                          &reachable_to_block, check_own, buildable_functor);

			for (auto coords : reachable_to_block) {
				blocked_fields.add(coords, game().get_gametime() + block_time);
			}
		}

		// If it last attempt we also destroy the flag (with a building if any attached)
		if (last_attempt_) {
			remove_from_dqueue<Widelands::Flag>(eco->flags, &flag);
			game().send_player_bulldoze(*const_cast<Flag*>(&flag));
			dead_ends_check_ = true;
			return true;
		}
	}
	return false;
}

/**
 * Checks if anything in one of the economies changed and takes care for these
 * changes.
 *
 * \returns true, if something was changed.
 */
bool DefaultAI::check_economies() {
	while (!new_flags.empty()) {
		const Flag& flag = *new_flags.front();
		new_flags.pop_front();
		get_economy_observer(flag.economy())->flags.push_back(&flag);
	}

	for (std::deque<EconomyObserver*>::iterator obs_iter = economies.begin();
	     obs_iter != economies.end(); ++obs_iter) {
		// check if any flag has changed its economy
		std::deque<Flag const*>& fl = (*obs_iter)->flags;

		for (std::deque<Flag const*>::iterator j = fl.begin(); j != fl.end();) {
			if (&(*obs_iter)->economy != &(*j)->economy()) {
				// the flag belongs to other economy so we must assign it there
				get_economy_observer((*j)->economy())->flags.push_back(*j);
				// and erase from this economy's observer
				j = fl.erase(j);
			} else {
				++j;
			}
		}

		// if there are no more flags in this economy,
		// we no longer need it's observer
		if ((*obs_iter)->flags.empty()) {
			delete *obs_iter;
			economies.erase(obs_iter);
			return true;
		}
	}
	return false;
}

/**
 * checks the first productionsite in list, takes care if it runs out of
 * resources and finally reenqueues it at the end of the list.
 *
 * \returns true, if something was changed.
 */
bool DefaultAI::check_productionsites(uint32_t gametime) {
	if (productionsites.empty()) {
		return false;
	}

	// Reorder and set new values; - better now because there are multiple returns in the function
	productionsites.push_back(productionsites.front());
	productionsites.pop_front();

	// Get link to productionsite that should be checked
	ProductionSiteObserver& site = productionsites.front();

	// Inform if we are above ai type limit.
	if (site.bo->total_count() > site.bo->cnt_limit_by_aimode) {
		log("AI check_productionsites: Too many %s: %d, ai limit: %d\n", site.bo->name,
		    site.bo->total_count(), site.bo->cnt_limit_by_aimode);
	}

	// first we werify if site is working yet (can be unoccupied since the start)
	if (!site.site->can_start_working()) {
		site.unoccupied_till = game().get_gametime();
	}

	// is it connected to wh at all?
	const bool connected_to_wh = !site.site->get_economy()->warehouses().empty();

	// do not dismantle or upgrade the same type of building too soon - to give some time to update
	// statistics
	if (site.bo->last_dismantle_time > game().get_gametime() - 30 * 1000) {
		return false;
	}

	// Get max radius of recursive workarea
	WorkareaInfo::size_type radius = 0;
	const WorkareaInfo& workarea_info = site.bo->desc->workarea_info_;
	for (const auto& temp_info : workarea_info) {
		if (radius < temp_info.first) {
			radius = temp_info.first;
		}
	}

	const Map& map = game().map();

	// The code here is bit complicated
	// a) Either this site is pending for upgrade, if ready, order the upgrade
	// b) other site of type is pending for upgrade
	// c) if none of above, we can consider upgrade of this one

	const DescriptionIndex enhancement = site.site->descr().enhancement();

	bool considering_upgrade = enhancement != INVALID_INDEX;

	if (!basic_economy_established && management_data.f_neuron_pool[17].get_position(2)) {
		considering_upgrade = false;
	}

	// First we check for rare case when input wares are set to 0 but AI is not aware that
	// the site is pending for upgrade - one possible cause is this is a freshly loaded game
	if (!site.upgrade_pending) {
		bool resetting_wares = false;
		for (auto& queue : site.site->inputqueues()) {
			if (queue->get_max_fill() == 0) {
				resetting_wares = true;
				game().send_player_set_input_max_fill(
				   *site.site, queue->get_index(), queue->get_type(), queue->get_max_size());
			}
		}
		if (resetting_wares) {
			log(" %d: AI: input queues were reset to max for %s (game just loaded?)\n",
			    player_number(), site.bo->name);
			return true;
		}
	}

	if (site.upgrade_pending) {
		// The site is in process of emptying its input queues
		// Do nothing when some wares are left, but do not wait more then 4 minutes
		if (site.bo->construction_decision_time + 4 * 60 * 1000 > gametime &&
		    !set_inputs_to_zero(site)) {
			return false;
		}
		assert(site.bo->cnt_upgrade_pending == 1);
		assert(enhancement != INVALID_INDEX);
		game().send_player_enhance_building(*site.site, enhancement);
		return true;
	} else if (site.bo->cnt_upgrade_pending > 0) {
		// some other site of this type is in pending for upgrade
		assert(site.bo->cnt_upgrade_pending == 1);
		return false;
	}
	assert(site.bo->cnt_upgrade_pending == 0);

	// Of course type of productionsite must be allowed
	if (considering_upgrade && !player_->is_building_type_allowed(enhancement)) {
		considering_upgrade = false;
	}

	// Site must be connected to warehouse
	if (considering_upgrade && !connected_to_wh) {
		considering_upgrade = false;
	}

	// If upgrade produces new outputs, we upgrade unless the site is younger
	// then 10 minutes. Otherwise the site must be older then 20 minutes and
	// gametime > 45 minutes.
	if (considering_upgrade) {
		if (site.bo->is(BuildingAttribute::kUpgradeExtends)) {
			if (gametime < site.built_time + 10 * 60 * 1000) {
				considering_upgrade = false;
			}
		} else {
			if (gametime < 45 * 60 * 1000 || gametime < site.built_time + 20 * 60 * 1000) {
				considering_upgrade = false;
			}
		}
	}

	// No upgrade without proper workers
	if (considering_upgrade && !site.site->has_workers(enhancement, game())) {
		considering_upgrade = false;
	}

	if (considering_upgrade) {

		const BuildingDescr& bld = *tribe_->get_building_descr(enhancement);
		BuildingObserver& en_bo = get_building_observer(bld.name().c_str());
		bool doing_upgrade = false;

		// 10 minutes is a time to productions statics to settle
		if ((en_bo.last_building_built == kNever ||
		     gametime - en_bo.last_building_built >= 10 * 60 * 1000) &&
		    (en_bo.cnt_under_construction + en_bo.unoccupied_count) == 0) {

			// forcing first upgrade
			if (en_bo.total_count() == 0) {
				doing_upgrade = true;
			}

			if (en_bo.total_count() == 1) {
				if (en_bo.current_stats > 55) {
					doing_upgrade = true;
				}
			}

			if (en_bo.total_count() > 1) {
				if (en_bo.current_stats > 75) {
					doing_upgrade = true;
				}
			}

			// Don't forget about limitation of number of buildings
			if (en_bo.aimode_limit_status() != AiModeBuildings::kAnotherAllowed) {
				doing_upgrade = false;
			}
		}

		// Here we just restrict input wares to 0 and set flag 'upgrade_pending' to true
		if (doing_upgrade) {
			set_inputs_to_zero(site);
			site.bo->construction_decision_time = gametime;
			en_bo.construction_decision_time = gametime;
			site.upgrade_pending = true;
			site.bo->cnt_upgrade_pending += 1;
			return true;
		}
	}

	// Barracks
	if (site.bo->is(BuildingAttribute::kBarracks)) {
		// If we somehow have more than one barracks we will dismantle current one
		if (site.bo->total_count() > 1) {
			log("%2d: We have %d barracks, that is not supported by AI and if caused by AI it is an "
			    "error; dismantling the barracks at %3dx%3d\n",
			    player_number(), site.bo->total_count(), site.site->get_position().x,
			    site.site->get_position().y);
			if (connected_to_wh) {
				game().send_player_dismantle(*site.site);
			} else {
				game().send_player_bulldoze(*site.site);
			}
			return true;
		}

		assert(site.bo->total_count() == 1);
		for (auto& queue : site.site->inputqueues()) {
			if (queue->get_max_fill() > 4) {
				game().send_player_set_input_max_fill(
				   *site.site, queue->get_index(), queue->get_type(), 4);
			}
		}

		// AI takes multiple inputs into account and makes decision if barracks to be stopped/started
		int16_t tmp_score = 0;
		int16_t inputs[kFNeuronBitSize] = {0};
		const PlayerNumber pn = player_number();
		tmp_score += (soldier_status_ == SoldiersStatus::kBadShortage) * 8;
		tmp_score += (soldier_status_ == SoldiersStatus::kShortage) * 4;
		tmp_score += (soldier_status_ == SoldiersStatus::kEnough) * 2;
		tmp_score += (soldier_status_ == SoldiersStatus::kFull) * 1;
		inputs[2] = (expansion_type.get_expansion_type() == ExpansionMode::kEconomy) * -1;
		inputs[3] = (expansion_type.get_expansion_type() == ExpansionMode::kSpace) * 1;
		inputs[4] = -1;
		inputs[5] = -2;
		inputs[6] = -3;
		inputs[14] =
		   (player_statistics.get_player_power(pn) < player_statistics.get_old_player_power(pn)) * 1;
		inputs[15] =
		   (player_statistics.get_player_power(pn) < player_statistics.get_old60_player_power(pn)) *
		   1;
		inputs[16] =
		   (player_statistics.get_player_power(pn) > player_statistics.get_old_player_power(pn)) * 1;
		inputs[17] =
		   (player_statistics.get_player_power(pn) > player_statistics.get_old60_player_power(pn)) *
		   1;
		inputs[18] = (expansion_type.get_expansion_type() == ExpansionMode::kSpace) * -1;
		inputs[19] = (expansion_type.get_expansion_type() == ExpansionMode::kEconomy) * 1;
		inputs[20] = 1;
		inputs[21] = 2;
		inputs[22] = 3;
		inputs[23] = (ts_without_trainers_ > 0) ? -1 : 0;
		inputs[24] = (ts_without_trainers_ > 0) ? -2 : 0;
		inputs[25] = (ts_without_trainers_ > 0) ? -3 : 0;
		for (uint8_t i = 0; i < kFNeuronBitSize; ++i) {
			if (management_data.f_neuron_pool[24].get_position(i)) {
				tmp_score += inputs[i];
			}
		}

		// starting the site
		if (site.site->is_stopped() && tmp_score >= 0) {
			game().send_player_start_stop_building(*site.site);
			for (auto& queue : site.site->inputqueues()) {
				game().send_player_set_input_max_fill(
				   *site.site, queue->get_index(), queue->get_type(), 4);
			}
		}
		// stopping the site
		if (!site.site->is_stopped() && tmp_score < 0) {
			game().send_player_start_stop_building(*site.site);
			for (auto& queue : site.site->inputqueues()) {
				game().send_player_set_input_max_fill(
				   *site.site, queue->get_index(), queue->get_type(), 2);
			}
		}
	}

	// Lumberjack / Woodcutter handling
	if (site.bo->is(BuildingAttribute::kLumberjack)) {

		// do not dismantle immediatelly
		if ((game().get_gametime() - site.built_time) < 6 * 60 * 1000) {
			return false;
		}

		// Do not destruct the last few lumberjacks
		if (site.bo->cnt_built <= site.bo->cnt_target) {
			return false;
		}

		const uint32_t remaining_trees = map.find_immovables(
		   Area<FCoords>(map.get_fcoords(site.site->get_position()), radius), nullptr,
		   FindImmovableAttribute(MapObjectDescr::get_attribute_id("tree")));

		if (site.site->get_statistics_percent() >
		    std::abs(management_data.get_military_number_at(117)) / 2) {
			return false;
		}

		if (remaining_trees > trees_nearby_treshold_ / 3) {
			return false;
		}

		// so finally we dismantle the lumberjac
		site.bo->last_dismantle_time = game().get_gametime();
		if (connected_to_wh) {
			game().send_player_dismantle(*site.site);
		} else {
			game().send_player_bulldoze(*site.site);
		}

		return true;
	}

	// Wells handling
	if (site.bo->is(BuildingAttribute::kWell)) {
		// Never get below target count of wells
		if (site.bo->total_count() <= site.bo->cnt_target) {
			return false;
		}

		if (site.unoccupied_till + 6 * 60 * 1000 < gametime &&
		    site.site->get_statistics_percent() == 0) {
			site.bo->last_dismantle_time = gametime;
			if (connected_to_wh) {
				game().send_player_dismantle(*site.site);
			} else {
				game().send_player_bulldoze(*site.site);
			}

			return true;
		}

		// do not consider dismantling if we are under target
		if (site.bo->last_dismantle_time + 90 * 1000 > game().get_gametime()) {
			return false;
		}

		// now we test the stocklevel and dismantle the well if we have enough water
		// but first we make sure we do not dismantle a well too soon
		// after dismantling previous one
		if (get_stocklevel(*site.bo, gametime) > 250 + productionsites.size() * 5) {  // dismantle
			site.bo->last_dismantle_time = game().get_gametime();
			if (connected_to_wh) {
				game().send_player_dismantle(*site.site);
			} else {
				game().send_player_bulldoze(*site.site);
			}
			return true;
		}

		return false;
	}

	// Quarry handling
	if (site.bo->is(BuildingAttribute::kNeedsRocks)) {

		if (map.find_immovables(Area<FCoords>(map.get_fcoords(site.site->get_position()), 6), nullptr,

		                        FindImmovableAttribute(MapObjectDescr::get_attribute_id("rocks"))) ==
		    0) {
			// destruct the building and it's flag (via flag destruction)
			// the destruction of the flag avoids that defaultAI will have too many
			// unused roads - if needed the road will be rebuild directly.
			if (connected_to_wh) {
				game().send_player_dismantle(*site.site);
			} else {
				game().send_player_bulldoze(*site.site);
			}
			return true;
		}

		if (site.unoccupied_till + 6 * 60 * 1000 < gametime &&
		    site.site->get_statistics_percent() == 0) {
			// it is possible that there are rocks but quarry is not able to mine them
			site.bo->last_dismantle_time = game().get_gametime();
			if (connected_to_wh) {
				game().send_player_dismantle(*site.site);
			} else {
				game().send_player_bulldoze(*site.site);
			}

			return true;
		}

		return false;
	}

	// All other SPACE_CONSUMERS without input and above target_count
	if (site.bo->inputs.empty()               // does not consume anything
	    && site.bo->production_hints.empty()  // not a renewing building (forester...)
	    && site.bo->is(BuildingAttribute::kSpaceConsumer) &&
	    !site.bo->is(BuildingAttribute::kRanger)) {

		// if we have more buildings then target
		if ((site.bo->cnt_built - site.bo->unconnected_count) > site.bo->cnt_target &&
		    site.unoccupied_till + 10 * 60 * 1000 < gametime && site.site->can_start_working()) {

			if (site.site->get_statistics_percent() < 30 && get_stocklevel(*site.bo, gametime) > 100) {
				site.bo->last_dismantle_time = game().get_gametime();
				if (connected_to_wh) {
					game().send_player_dismantle(*site.site);
				} else {
					game().send_player_bulldoze(*site.site);
				}
				return true;
			}
		}

		// a building can be dismanteld if it performs too bad, if it is not the last one
		if (site.site->get_statistics_percent() <= 10 && site.bo->cnt_built > 1 &&
		    site.unoccupied_till + 10 * 60 * 1000 < gametime && site.site->can_start_working()) {

			if (connected_to_wh) {
				game().send_player_dismantle(*site.site);
			} else {
				game().send_player_bulldoze(*site.site);
			}
			return true;
		}

		// Blocking the vicinity if too low performance and ware is still needed
		if (site.site->get_statistics_percent() <= 50 || get_stocklevel(*site.bo, gametime) < 5) {
			MapRegion<Area<FCoords>> mr(
			   map, Area<FCoords>(map.get_fcoords(site.site->base_flag().get_position()), 5));
			do {
				blocked_fields.add(mr.location(), gametime + 5 * 60 * 100);
			} while (mr.advance(map));
		}

		return false;
	}

	// buildings with inputs, checking if we can a dismantle some due to low performance
	if (!site.bo->inputs.empty() && (site.bo->cnt_built - site.bo->unoccupied_count) >= 3 &&
	    site.site->can_start_working() &&
	    check_building_necessity(*site.bo, PerfEvaluation::kForDismantle, gametime) ==
	       BuildingNecessity::kNotNeeded &&
	    gametime - site.bo->last_dismantle_time > 5 * 60 * 1000 &&

	    site.bo->current_stats > site.site->get_statistics_percent() &&  // underperformer
	    (game().get_gametime() - site.unoccupied_till) > 10 * 60 * 1000) {

		site.bo->last_dismantle_time = game().get_gametime();

		if (connected_to_wh) {
			game().send_player_dismantle(*site.site);
		} else {
			game().send_player_bulldoze(*site.site);
		}
		return true;
	}

	// remaining buildings without inputs and not supporting ones (fishers only left probably and
	// hunters)
	if (site.bo->inputs.empty() && site.bo->production_hints.empty() &&
	    site.site->can_start_working() && !site.bo->is(BuildingAttribute::kSpaceConsumer) &&
	    site.site->get_statistics_percent() < 5 &&
	    ((game().get_gametime() - site.built_time) > 10 * 60 * 1000)) {

		site.bo->last_dismantle_time = game().get_gametime();
		if (connected_to_wh) {
			game().send_player_dismantle(*site.site);
		} else {
			game().send_player_bulldoze(*site.site);
		}
		return true;
	}

	// supporting productionsites (rangers)
	// stop/start them based on stock avaiable
	if (!site.bo->production_hints.empty()) {

		if (!site.bo->is(BuildingAttribute::kRanger)) {
			// other supporting sites, like fish breeders, gamekeepers are not dismantled at all
			return false;
		}

		// dismantling the rangers hut, but only if we have them above a target
		if (wood_policy_ == WoodPolicy::kDismantleRangers &&
		    site.bo->cnt_built > site.bo->cnt_target) {

			site.bo->last_dismantle_time = game().get_gametime();
			if (connected_to_wh) {
				game().send_player_dismantle(*site.site);
			} else {
				game().send_player_bulldoze(*site.site);
			}
			return true;
		}

		// stopping a ranger (sometimes the policy can be kDismantleRangers,
		// but we still preserve some rangers for sure)
		if ((wood_policy_ == WoodPolicy::kStopRangers ||
		     wood_policy_ == WoodPolicy::kDismantleRangers) &&
		    !site.site->is_stopped()) {

			game().send_player_start_stop_building(*site.site);
			return false;
		}

		const uint32_t trees_in_vicinity =
		   map.find_immovables(Area<FCoords>(map.get_fcoords(site.site->get_position()), 5), nullptr,
		                       FindImmovableAttribute(MapObjectDescr::get_attribute_id("tree")));

		// stop ranger if enough trees around regardless of policy
		if (trees_in_vicinity > 25) {
			if (!site.site->is_stopped()) {
				game().send_player_start_stop_building(*site.site);
			}
			// if not enough trees nearby, we can start them if required
		} else if ((wood_policy_ == WoodPolicy::kAllowRangers) && site.site->is_stopped()) {
			game().send_player_start_stop_building(*site.site);
		}
	}

	return false;
}

/**
 * checks the first mine in list, takes care if it runs out of
 * resources and finally reenqueues it at the end of the list.
 *
 * \returns true, if something was changed.
 */
bool DefaultAI::check_mines_(uint32_t const gametime) {
	if (mines_.empty()) {
		return false;
	}

	// Reorder and set new values; - due to returns within the function
	mines_.push_back(mines_.front());
	mines_.pop_front();

	// Get link to productionsite that should be checked
	ProductionSiteObserver& site = mines_.front();

	const bool connected_to_wh = !site.site->get_economy()->warehouses().empty();

	// First we dismantle mines that are marked as such, generally we wait till all wares all gone
	if (site.dismantle_pending_since != kNever) {
		assert(site.dismantle_pending_since <= gametime);
		if (set_inputs_to_zero(site) || site.dismantle_pending_since + 5 * 60 * 1000 < gametime) {
			if (connected_to_wh) {
				game().send_player_dismantle(*site.site);
			} else {
				game().send_player_bulldoze(*site.site);
			}

			return true;
		} else if (site.dismantle_pending_since + 3 * 60 * 1000 < gametime) {
			stop_site(site);
			return false;
		} else {
			return false;
		}
	} else if (site.site->can_start_working()) {
		set_inputs_to_max(site);
	} else {
		set_inputs_to_zero(site);
	}

	// Single _critical is a critical mine if it is the only one of its type, so it needs special
	// treatment
	bool single_critical = false;
	if ((site.bo->is(BuildingAttribute::kBuildingMatProducer) ||
	     site.bo->mines == iron_resource_id) &&
	    mines_per_type[site.bo->mines].total_count() == 1) {
		single_critical = true;
	}

	// first get rid of mines that have been  missing workers for some time (6 minutes),
	// released worker (if any) can be useful elsewhere !
	if (!single_critical && site.built_time + 6 * 60 * 1000 < gametime &&
	    !site.site->can_start_working()) {
		initiate_dismantling(site, gametime);
		return false;
	}

	// to avoid problems with uint underflow, we discourage considerations below
	if (gametime < 10 * 60 * 1000) {
		return false;
	}

	// After 20 minutes in existence we check whether a miner is needed for a critical unoccupied
	// mine elsewhere
	if (site.built_time + 20 * 60 * 1000 < gametime && gametime % 5 == 0) {
		if (!mines_per_type[site.bo->mines].is_critical && critical_mine_unoccupied(gametime)) {
			initiate_dismantling(site, gametime);
			return true;
		}
	}

	// if mine is working, doing nothing
	if (site.no_resources_since > gametime - 5 * 60 * 1000) {
		return false;
	}

	// Out of resources, first check whether a mine is not needed for critical mine
	if (!mines_per_type[site.bo->mines].is_critical && critical_mine_unoccupied(gametime)) {
		initiate_dismantling(site, gametime);
		return true;
	}

	// Check whether building is enhanceable. If yes consider an upgrade.
	const DescriptionIndex enhancement = site.site->descr().enhancement();
	bool has_upgrade = false;
	if (enhancement != INVALID_INDEX) {
		if (player_->is_building_type_allowed(enhancement)) {
			has_upgrade = true;
		}
	}

	// every type of mine has minimal number of mines that are to be preserved
	// (we will not dismantle even if there are no mineable resources left for this level of mine
	// and output is not needed)
	bool forcing_upgrade = false;
	const uint16_t minimal_mines_count =
	   (site.bo->is(BuildingAttribute::kBuildingMatProducer)) ? 2 : 1;
	if (has_upgrade && mines_per_type[site.bo->mines].total_count() <= minimal_mines_count) {
		forcing_upgrade = true;
	}

	// dismantling a mine
	if (!has_upgrade) {  // if no upgrade, now
		initiate_dismantling(site, gametime);
		return true;
		// if having an upgrade, after half hour
	} else if (site.no_resources_since < gametime - 30 * 60 * 1000 && !forcing_upgrade) {
		initiate_dismantling(site, gametime);
		return true;
	}

	// if we are here, a mine is upgradeable

	// if we don't need the output, and we have other buildings of the same type, the function
	// returns
	// and building will be dismantled later.
	check_building_necessity(*site.bo, PerfEvaluation::kForDismantle, gametime);
	if (site.bo->max_needed_preciousness == 0 && !forcing_upgrade) {
		return false;
	}

	// again similarly, no upgrading if not connected, other parts of AI will dismantle it,
	// or connect to a warehouse
	if (!connected_to_wh) {
		return false;
	}

	// don't upgrade now if other mines of the same type are right now in construction
	if (mines_per_type[site.bo->mines].in_construction > 0) {
		return false;
	}

	bool changed = false;

	// first exclude possibility there are enhancements in construction or unoccupied_count
	const BuildingDescr& bld = *tribe_->get_building_descr(enhancement);
	BuildingObserver& en_bo = get_building_observer(bld.name().c_str());

	// Make sure we do not exceed limit given by AI mode
	if (en_bo.aimode_limit_status() == AiModeBuildings::kAnotherAllowed) {

		// if it is too soon for enhancement
		if (gametime - en_bo.construction_decision_time >= kBuildingMinInterval) {
			// now verify that there are enough workers
			if (site.site->has_workers(enhancement, game())) {  // enhancing
				game().send_player_enhance_building(*site.site, enhancement);
				if (site.bo->max_needed_preciousness == 0) {
					assert(mines_per_type[site.bo->mines].total_count() <= minimal_mines_count);
				}
				if (mines_per_type[site.bo->mines].total_count() > minimal_mines_count) {
					assert(site.bo->max_needed_preciousness > 0);
				}
				en_bo.construction_decision_time = gametime;
				changed = true;
			}
		}
	}

	return changed;
}

BuildingNecessity DefaultAI::check_warehouse_necessity(BuildingObserver& bo,
                                                       const uint32_t gametime) {
	bo.primary_priority = 0;

	// First there are situation when we cannot built the warehouse/port
	// a) This is port and map is not seafaring one
	if (bo.is(BuildingAttribute::kPort) && !map_allows_seafaring_) {
		bo.new_building_overdue = 0;
		return BuildingNecessity::kForbidden;
	}

	// b) the site is prohibited
	if (bo.prohibited_till > gametime) {
		bo.new_building_overdue = 0;
		return BuildingNecessity::kForbidden;
	}

	// If this is a port and is the first bo be built
	const bool first_port_allowed = (bo.is(BuildingAttribute::kPort) && bo.total_count() == 0);

	// c) there are warehouses in construction (first port is exemption)
	if (numof_warehouses_in_const_ > 0 && !first_port_allowed) {
		bo.new_building_overdue = 0;
		return BuildingNecessity::kForbidden;
	}

	// d) there is ai limit for this bulding
	if (bo.aimode_limit_status() != AiModeBuildings::kAnotherAllowed) {
		bo.new_building_overdue = 0;
		return BuildingNecessity::kForbidden;
	}

	// e) basic economy not established, but first port is an exemption
	if (!basic_economy_established && !first_port_allowed) {
		bo.new_building_overdue = 0;
		return BuildingNecessity::kForbidden;
	}

	// Number of needed warehouses decides if new one is needed and also
	// converts to the score
	int32_t needed_count = 0;
	if (first_port_allowed) {
		needed_count += numof_warehouses_ + numof_warehouses_in_const_ + 1;
	} else {
		needed_count += static_cast<int32_t>(productionsites.size() + mines_.size()) /
		                   (40 + management_data.get_military_number_at(21) / 10) +
		                1;
	}

	assert(needed_count >= 0 &&
	       needed_count <= (static_cast<uint16_t>(productionsites.size() + mines_.size()) / 10) + 2);

	if (player_statistics.any_enemy_seen_lately(gametime) +
	       (productionsites.size() + mines_.size()) >
	    10) {
		++needed_count;
	}

	// Port should always have higher score than a warehouse
	if (bo.is(BuildingAttribute::kPort)) {
		++needed_count;
	}

	// suppres a warehouse if not enough spots
	if (spots_ < kSpotsEnough && !bo.is(BuildingAttribute::kPort)) {
		--needed_count;
	}

	if (needed_count <= numof_warehouses_in_const_ + numof_warehouses_) {
		bo.new_building_overdue = 0;
		return BuildingNecessity::kForbidden;
	}

	// So now we know the warehouse here is needed.
	bo.primary_priority = 1 + (needed_count - numof_warehouses_) *
	                             std::abs(management_data.get_military_number_at(22) * 20);
	++bo.new_building_overdue;
	bo.primary_priority +=
	   bo.new_building_overdue * std::abs(management_data.get_military_number_at(16));
	if (bo.is(BuildingAttribute::kPort) && spots_ < kSpotsTooLittle) {
		bo.primary_priority += std::abs(management_data.get_military_number_at(152)) * 10;
	}
	return BuildingNecessity::kAllowed;
}

// this receives an building observer and have to decide if new/one of
// current buildings of this type is needed
// This is core of construct_building() function
// This is run once when construct_building() is run, or when considering
// dismantle
BuildingNecessity DefaultAI::check_building_necessity(BuildingObserver& bo,
                                                      const PerfEvaluation purpose,
                                                      const uint32_t gametime) {

	bo.primary_priority = 0;

	static BasicEconomyBuildingStatus site_needed_for_economy = BasicEconomyBuildingStatus::kNone;
	site_needed_for_economy = BasicEconomyBuildingStatus::kNone;
	if (gametime > 2 * 60 * 1000 && gametime < 120 * 60 * 1000 && !basic_economy_established) {
		if (persistent_data->remaining_basic_buildings.count(bo.id) &&
		    bo.cnt_under_construction == 0) {
			assert(persistent_data->remaining_basic_buildings.count(bo.id) > 0);
			if (spots_ < kSpotsTooLittle && bo.type != BuildingObserver::Type::kMine) {
				site_needed_for_economy = BasicEconomyBuildingStatus::kNeutral;
			} else {
				site_needed_for_economy = BasicEconomyBuildingStatus::kEncouraged;
			}

		} else {
			site_needed_for_economy = BasicEconomyBuildingStatus::kDiscouraged;
		}
	}

	// Very first we finds if AI is allowed to build such building due to its mode
	if (purpose == PerfEvaluation::kForConstruction &&
	    bo.aimode_limit_status() != AiModeBuildings::kAnotherAllowed) {
		return BuildingNecessity::kForbidden;
	}

	// Perhaps buildings are not allowed because the map is no seafaring
	if (purpose == PerfEvaluation::kForConstruction && !map_allows_seafaring_ &&
	    bo.is(BuildingAttribute::kNeedsSeafaring)) {
		return BuildingNecessity::kForbidden;
	}

	// First we deal with training sites, they are separate category
	if (bo.type == BuildingObserver::Type::kTrainingsite) {

		if (!basic_economy_established && management_data.f_neuron_pool[17].get_position(1)) {
			return BuildingNecessity::kNotNeeded;
		} else if (bo.aimode_limit_status() != AiModeBuildings::kAnotherAllowed) {
			return BuildingNecessity::kNotNeeded;
		} else if (ts_without_trainers_ > 0 || bo.cnt_under_construction > 0 ||
		           ts_in_const_count_ > 1) {
			return BuildingNecessity::kNotNeeded;
		} else if (bo.prohibited_till > gametime) {
			return BuildingNecessity::kNotNeeded;
		} else if (ts_without_trainers_ > 1) {
			return BuildingNecessity::kNotNeeded;
		} else if (bo.total_count() > 0) {
			if (soldier_trained_log.count(gametime, bo.id) / bo.total_count() < 5) {
				return BuildingNecessity::kNotNeeded;
			}
		}

		// It seems we might need it after all
		bo.primary_priority = -30;
		if (bo.build_material_shortage) {
			bo.primary_priority -= std::abs(management_data.get_military_number_at(72));
		}

		if (bo.forced_after > gametime && bo.total_count() == 0) {
			bo.primary_priority += 50 + std::abs(management_data.get_military_number_at(112) / 5);
		}

		// If we are close to enemy (was seen in last 15 minutes)
		if (player_statistics.any_enemy_seen_lately(gametime)) {
			bo.primary_priority += std::abs(management_data.get_military_number_at(57) / 2);
		}

		// Do we own some minefields for each critical mine
		if (!mine_fields_stat.has_critical_ore_fields()) {
			bo.primary_priority -= std::abs(management_data.get_military_number_at(156));
		}

		// We build one trainig site per X military sites
		// with some variations, of course
		int32_t target = 1 + static_cast<int32_t>(militarysites.size() + productionsites.size()) /
		                        (std::abs(management_data.get_military_number_at(113) / 2) + 1);
		assert(target > 0 && target < 500);

		uint16_t current_proportion = 0;
		if (ts_finished_count_ + ts_in_const_count_ > 0) {
			current_proportion = bo.total_count() * 100 / (ts_finished_count_ + ts_in_const_count_);
		}

		bo.primary_priority += (target - ts_finished_count_ - ts_in_const_count_) *
		                       std::abs(management_data.get_military_number_at(114) * 2);
		bo.primary_priority += (static_cast<int32_t>(militarysites.size() + productionsites.size()) -
		                        target * std::abs(management_data.get_military_number_at(78) / 4)) *
		                       3;

		// Special bonus for very first site of type
		if (bo.total_count() == 0) {
			bo.primary_priority += std::abs(management_data.get_military_number_at(56)) +
			                       bo.max_trainingsites_proportion - current_proportion;
		} else if (bo.max_trainingsites_proportion < current_proportion) {
			bo.primary_priority -= std::abs(management_data.get_military_number_at(128) * 3);
		}

		if (bo.primary_priority > 0) {
			return BuildingNecessity::kNeeded;
		} else {
			return BuildingNecessity::kNotNeeded;
		}
	}

	if (bo.is(BuildingAttribute::kRecruitment)) {
		if (bo.total_count() > 1) {
			return BuildingNecessity::kForbidden;
		}
		if (critical_mine_unoccupied(gametime)) {
			return BuildingNecessity::kForbidden;
		}
		if (!basic_economy_established) {
			return BuildingNecessity::kForbidden;
		}
		const uint16_t min_roads_count = 50 + std::abs(management_data.get_military_number_at(33));
		if (roads.size() < min_roads_count) {
			return BuildingNecessity::kForbidden;
		}
		bo.primary_priority = (roads.size() - min_roads_count) *
		                      (2 + std::abs(management_data.get_military_number_at(143)) / 5);
		return BuildingNecessity::kNeeded;
	}

	// Let deal with productionsites now
	// First we iterate over outputs of building, count warehoused stock
	// and deciding if we have enough on stock (in warehouses)
	bo.max_preciousness = 0;
	bo.max_needed_preciousness = 0;

	if (!bo.is(BuildingAttribute::kBarracks)) {  // barracks are now excluded from calculation
		// preciousness is assigned below in this fuction
		for (uint32_t m = 0; m < bo.outputs.size(); ++m) {
			DescriptionIndex wt(static_cast<size_t>(bo.outputs.at(m)));

			uint16_t target = tribe_->get_ware_descr(wt)->default_target_quantity(tribe_->name());
			if (target == Widelands::kInvalidWare) {
				target = kTargetQuantCap;
			}
			target /= 3;

			// at least  1
			target = std::max<uint16_t>(target, 1);

			// it seems there are wares with 0 preciousness (no entry in init files?), but we need
			// positive value here.
			const uint16_t preciousness =
			   std::max<uint16_t>(wares.at(bo.outputs.at(m)).preciousness, 1);

			if (calculate_stocklevel(wt) < target ||
			    site_needed_for_economy == BasicEconomyBuildingStatus::kEncouraged) {
				if (bo.max_needed_preciousness < preciousness) {
					bo.max_needed_preciousness = preciousness;
				}
				if (site_needed_for_economy == BasicEconomyBuildingStatus::kEncouraged) {
					bo.max_needed_preciousness +=
					   std::abs(management_data.get_military_number_at(144)) / 10;
				}
			}

			if (bo.max_preciousness < preciousness) {
				bo.max_preciousness = preciousness;
			}
		}
	}

	// Do we have enough input materials on stock?
	bool inputs_on_stock = true;
	if (bo.type == BuildingObserver::Type::kProductionsite ||
	    bo.type == BuildingObserver::Type::kMine) {
		for (auto input : bo.inputs) {
			if (calculate_stocklevel(input) < 2) {
				inputs_on_stock = false;
				break;
			}
		}
	}

	// Do we have enough workers available in warehouses?
	bool workers_on_stock = true;
	if (bo.type == BuildingObserver::Type::kProductionsite ||
	    bo.type == BuildingObserver::Type::kMine) {
		for (auto worker : bo.positions) {
			if (calculate_stocklevel(worker, WareWorker::kWorker) < 1) {
				workers_on_stock = false;
				break;
			}
		}
	}

	// Do we have suppliers productionsites?
	const bool suppliers_exist = check_supply(bo);

	if (!bo.outputs.empty()) {
		assert(bo.max_preciousness > 0);
	}

	if (bo.is(BuildingAttribute::kShipyard)) {
		assert(bo.max_preciousness == 0);
	}

	// This flag is to be used when buildig is forced. AI will not build another building when
	// a substitution exists. F.e. mines or pairs like tavern-inn
	// To skip unnecessary calculation, we calculate this only if we have 0 count of the buildings
	bool has_substitution_building = false;
	if (bo.total_count() == 0 && bo.is(BuildingAttribute::kUpgradeSubstitutes) &&
	    bo.type == BuildingObserver::Type::kProductionsite) {
		const DescriptionIndex enhancement = bo.desc->enhancement();
		BuildingObserver& en_bo =
		   get_building_observer(tribe_->get_building_descr(enhancement)->name().c_str());
		if (en_bo.total_count() > 0) {
			has_substitution_building = true;
		}
	}
	if (bo.total_count() == 0 && bo.type == BuildingObserver::Type::kMine) {
		if (mines_per_type[bo.mines].in_construction + mines_per_type[bo.mines].finished > 0) {
			has_substitution_building = true;
		}
	}

	// Some buildings are upgraded to ones that does not produce current output, so we need to have
	// two of current buildings to have at least one left after one of them is upgraded
	// Logic is: after 30th minute we need second building if there is no enhanced building yet,
	// and after 90th minute we want second building unconditionally
	bool needs_second_for_upgrade = false;
	if (gametime > 30 * 60 * 1000 && bo.cnt_built == 1 && bo.cnt_under_construction == 0 &&
	    bo.is(BuildingAttribute::kUpgradeExtends) &&
	    !bo.is(BuildingAttribute::kUpgradeSubstitutes) &&
	    bo.type == BuildingObserver::Type::kProductionsite) {
		const DescriptionIndex enhancement = bo.desc->enhancement();
		BuildingObserver& en_bo =
		   get_building_observer(tribe_->get_building_descr(enhancement)->name().c_str());
		if ((gametime > 30 * 60 * 1000 && en_bo.total_count() == 0) || gametime > 90 * 60 * 1000) {
			// We fake this
			bo.max_needed_preciousness = bo.max_preciousness;
			needs_second_for_upgrade = true;
		}
	}

	// And finally the 'core' of this function
	// First deal with construction of new sites
	if (purpose == PerfEvaluation::kForConstruction) {
		// Inform if we are above ai type limit.
		if (bo.total_count() > bo.cnt_limit_by_aimode) {
			log("AI check_building_necessity: Too many %s: %d, ai limit: %d\n", bo.name,
			    bo.total_count(), bo.cnt_limit_by_aimode);
		}

		if (bo.forced_after < gametime && bo.total_count() == 0 && !has_substitution_building) {
			if (!bo.is(BuildingAttribute::kBarracks)) {
				bo.max_needed_preciousness = bo.max_preciousness;
			} else {
				// barracks has no genuine preciousness as of now
				bo.max_needed_preciousness = 5;
			}
			return BuildingNecessity::kForced;
		} else if (bo.prohibited_till > gametime) {
			return BuildingNecessity::kForbidden;
		} else if (bo.is(BuildingAttribute::kHunter) || bo.is(BuildingAttribute::kFisher) ||
		           bo.is(BuildingAttribute::kWell)) {

			bo.cnt_target = 1 + static_cast<int32_t>(mines_.size() + productionsites.size()) / 25;

			if (bo.cnt_under_construction + bo.unoccupied_count > 0) {
				return BuildingNecessity::kForbidden;
			}

			static int16_t inputs[kFNeuronBitSize] = {0};
			// Reseting values as the variable is static
			for (int i = 0; i < kFNeuronBitSize; i++) {
				inputs[i] = 0;
			}
			inputs[0] = (bo.max_needed_preciousness == 0) ? -1 : 0;
			inputs[1] = (bo.max_needed_preciousness > 0) ? 2 : 0;
			inputs[2] = (bo.max_needed_preciousness == 0) ? -3 : 0;
			inputs[3] = (bo.total_count() > 0) ? -1 : 0;
			inputs[4] = (bo.total_count() > 1) ? -1 : 0;
			inputs[5] = (bo.total_count() > 0) ? -1 : 0;
			inputs[6] = (expansion_type.get_expansion_type() == ExpansionMode::kEconomy) ? +1 : 0;
			inputs[7] = (expansion_type.get_expansion_type() == ExpansionMode::kEconomy) ? +2 : 0;
			inputs[8] = (expansion_type.get_expansion_type() == ExpansionMode::kEconomy) ? +3 : 0;
			inputs[9] = (expansion_type.get_expansion_type() == ExpansionMode::kBoth) ? +1 : 0;
			inputs[10] = (expansion_type.get_expansion_type() == ExpansionMode::kBoth) ? +1 : 0;
			inputs[11] = (bo.last_building_built + 5 * 60 * 100 > gametime) ? +1 : 0;
			inputs[12] = (bo.last_building_built + 10 * 60 * 100 > gametime) ? +1 : 0;
			inputs[13] = (bo.last_building_built + 20 * 60 * 100 > gametime) ? +1 : 0;
			inputs[14] = (bo.total_count() >= bo.cnt_target) ? -1 : 0;
			inputs[15] = (bo.total_count() >= bo.cnt_target) ? -2 : 0;
			inputs[16] = (bo.total_count() < bo.cnt_target) ? -1 : 0;
			inputs[17] = (bo.total_count() < bo.cnt_target) ? -2 : 0;
			inputs[18] = +1;
			inputs[19] = +2;
			inputs[20] = -1;
			inputs[21] = -2;
			inputs[22] = -3;
			inputs[23] = -4;
			inputs[24] = -5;
			inputs[25] = (basic_economy_established) ? 1 : -1;
			inputs[26] = (basic_economy_established) ? 1 : -1;
			inputs[27] = (bo.total_count() > 0 && spots_ < kSpotsEnough) ? -2 : 0;
			inputs[28] = (bo.total_count() > 0 && spots_ < kSpotsTooLittle) ? -2 : 0;
			inputs[29] = (spots_ < kSpotsEnough) ? -1 : 0;
			inputs[30] = (spots_ < kSpotsTooLittle) ? -1 : 0;
			int16_t tmp_score = 0;
			for (uint8_t i = 0; i < kFNeuronBitSize; ++i) {
				if (management_data.f_neuron_pool[53].get_position(i)) {
					tmp_score += inputs[i];
				}
			}
			if (site_needed_for_economy == BasicEconomyBuildingStatus::kEncouraged) {
				tmp_score += 4;
			}
			if (site_needed_for_economy == BasicEconomyBuildingStatus::kDiscouraged) {
				tmp_score -= 2;
			}

			if (tmp_score < 0) {
				return BuildingNecessity::kForbidden;
			} else {
				if (bo.max_needed_preciousness <= 0) {
					bo.max_needed_preciousness = 1;
				}
				bo.primary_priority =
				   1 + tmp_score * std::abs(management_data.get_military_number_at(137) / 2);
				return BuildingNecessity::kNeeded;
			}
		} else if (bo.is(BuildingAttribute::kLumberjack)) {
			if (bo.total_count() > 1 && (bo.cnt_under_construction + bo.unoccupied_count > 0)) {
				return BuildingNecessity::kForbidden;
			}
			bo.cnt_target = 3;
			// adjusting/decreasing based on cnt_limit_by_aimode
			bo.cnt_target = std::min(bo.cnt_target, bo.cnt_limit_by_aimode);

			// for case the wood is not needed yet, to avoid inconsistency later on
			bo.max_needed_preciousness = bo.max_preciousness;

			bo.primary_priority = 0;

			if (bo.total_count() < bo.cnt_target) {
				bo.primary_priority += 10 * std::abs(management_data.get_military_number_at(34));
			}
			if (get_stocklevel(bo, gametime) < 10) {
				bo.primary_priority += std::abs(management_data.get_military_number_at(118));
			}
			if (bo.total_count() < bo.cnt_target) {
				return BuildingNecessity::kNeeded;
			} else {
				return BuildingNecessity::kAllowed;
			}
		} else if (bo.is(BuildingAttribute::kRanger)) {

			// making sure we have one completed lumberjack
			if (bo.total_count() > 0 &&
			    get_building_observer(BuildingAttribute::kLumberjack).cnt_built < 1) {
				return BuildingNecessity::kForbidden;
			}

			// genetic algorithm to decide whether new rangers are needed
			static int16_t tmp_target = 2;
			tmp_target = 2;
			static int16_t inputs[2 * kFNeuronBitSize] = {0};
			// Reseting values as the variable is static
			for (int i = 0; i < 2 * kFNeuronBitSize; i++) {
				inputs[i] = 0;
			}

			inputs[0] = (persistent_data->trees_around_cutters < 10) * 2;
			inputs[1] = (persistent_data->trees_around_cutters < 20) * 2;
			inputs[2] = (persistent_data->trees_around_cutters < 30) * 2;
			inputs[3] = (persistent_data->trees_around_cutters < 40) * 2;
			inputs[4] = (persistent_data->trees_around_cutters < 50) * 1;
			inputs[5] = (persistent_data->trees_around_cutters < 60) * 1;
			inputs[6] = (persistent_data->trees_around_cutters < 10) * 1;
			inputs[7] = (persistent_data->trees_around_cutters < 20) * 1;
			inputs[8] = (persistent_data->trees_around_cutters < 100) * 1;
			inputs[9] = (persistent_data->trees_around_cutters < 200) * 1;
			inputs[10] = (persistent_data->trees_around_cutters < 300) * 1;
			inputs[11] = (persistent_data->trees_around_cutters < 400) * 1;
			inputs[12] = (wood_policy_ != WoodPolicy::kAllowRangers) * 1;
			inputs[13] = (wood_policy_ != WoodPolicy::kAllowRangers) * 1;
			inputs[14] = (get_stocklevel(bo, gametime) < 10) * 1;
			inputs[15] = (get_stocklevel(bo, gametime) < 10) * 1;
			inputs[16] = (get_stocklevel(bo, gametime) < 2) * 1;
			if (gametime > 15 * 60) {
				inputs[17] = (get_stocklevel(bo, gametime) > 30) * -1;
				inputs[18] = (get_stocklevel(bo, gametime) > 20) * -1;
				inputs[19] = (get_stocklevel(bo, gametime) > 10) * -1;
			} else {
				inputs[20] = 1;
				inputs[21] = 1;
			}
			inputs[22] = (basic_economy_established) ? -1 : 1;
			inputs[23] = (msites_in_constr() > 0) ? 1 : -2;
			inputs[24] = (msites_in_constr() > 1) ? 1 : -2;
			inputs[25] = (wood_policy_ != WoodPolicy::kAllowRangers) * 1;
			if (gametime > 90 * 60) {
				inputs[26] = (wood_policy_ != WoodPolicy::kAllowRangers) * 1;
				inputs[27] = (persistent_data->trees_around_cutters < 20) * 1;
			}
			if (gametime > 45 * 60) {
				inputs[28] = (wood_policy_ != WoodPolicy::kAllowRangers) * 1;
				inputs[29] = (persistent_data->trees_around_cutters < 20) * 1;
				inputs[30] = (get_stocklevel(bo, gametime) > 30) * -1;
			}
			inputs[31] = (persistent_data->trees_around_cutters < 100) * 2;
			inputs[32] = (persistent_data->trees_around_cutters < 200) * 2;
			inputs[33] = ((mines_per_type[iron_resource_id].in_construction +
			               mines_per_type[iron_resource_id].finished) <= 1) *
			             -1;
			inputs[34] = ((mines_per_type[iron_resource_id].in_construction +
			               mines_per_type[iron_resource_id].finished) <= 1) *
			             -1;
			inputs[35] = ((mines_per_type[iron_resource_id].in_construction +
			               mines_per_type[iron_resource_id].finished) == 0) *
			             -1;
			inputs[36] = ((mines_per_type[iron_resource_id].in_construction +
			               mines_per_type[iron_resource_id].finished) == 0) *
			             -1;
			inputs[37] = -1;
			inputs[38] = -1;
			inputs[39] = -1;
			if (productionsites.size() / 3 > static_cast<uint32_t>(bo.total_count()) &&
			    get_stocklevel(bo, gametime) < 20) {
				inputs[40] = (persistent_data->trees_around_cutters < 40) * 1;
				inputs[41] = (persistent_data->trees_around_cutters < 60) * 1;
				inputs[42] = (persistent_data->trees_around_cutters < 80) * 1;
			}
			if (productionsites.size() / 4 > static_cast<uint32_t>(bo.total_count()) &&
			    get_stocklevel(bo, gametime) < 20) {
				inputs[43] = (persistent_data->trees_around_cutters < 40) * 2;
				inputs[44] = (persistent_data->trees_around_cutters < 60) * 2;
				inputs[45] = (persistent_data->trees_around_cutters < 80) * 2;
			}

			if (productionsites.size() / 2 > static_cast<uint32_t>(bo.total_count()) &&
			    get_stocklevel(bo, gametime) < 10) {
				inputs[46] = (persistent_data->trees_around_cutters < 20) * 1;
				inputs[47] = (persistent_data->trees_around_cutters < 40) * 1;
				inputs[48] = (persistent_data->trees_around_cutters < 60) * 1;
				inputs[49] = (persistent_data->trees_around_cutters < 80) * 1;
			}
			inputs[50] = (bo.last_building_built + 1 * 60 * 100 > gametime) * -2;
			inputs[51] = (bo.last_building_built + 2 * 60 * 100 > gametime) * -2;
			inputs[52] = (bo.last_building_built + 4 * 60 * 100 > gametime) * -2;
			inputs[53] = (bo.last_building_built + 6 * 60 * 100 > gametime) * -2;
			inputs[54] = (5 * 60 * 100 > gametime) * -2;
			inputs[55] = (6 * 60 * 100 > gametime) * -2;
			inputs[56] = (8 * 60 * 100 > gametime) * -2;
			inputs[57] = (10 * 60 * 100 > gametime) * -2;
			inputs[58] = (spots_ < kSpotsEnough) ? -2 : 0;
			inputs[59] = (spots_ < kSpotsTooLittle) ? -2 : 0;
			inputs[60] = (spots_ < kSpotsTooLittle) ? -2 : 0;
			inputs[61] = (spots_ < kSpotsTooLittle) ? -2 : 0;
			inputs[62] = (basic_economy_established) ? 0 : -2;
			inputs[63] = (spots_ < kSpotsTooLittle) ? 0 : -2;

			for (uint8_t i = 0; i < kFNeuronBitSize; ++i) {
				if (management_data.f_neuron_pool[14].get_position(i)) {
					assert(inputs[i] >= -2 && inputs[i] <= 2);
					tmp_target += inputs[i];
				}
				if (management_data.f_neuron_pool[15].get_position(i)) {
					tmp_target += inputs[kFNeuronBitSize + i];
					assert(inputs[kFNeuronBitSize + i] >= -2 && inputs[kFNeuronBitSize + i] <= 2);
				}
			}

			if (site_needed_for_economy == BasicEconomyBuildingStatus::kDiscouraged) {
				tmp_target -= std::abs(management_data.get_military_number_at(145) / 10);
			}

			tmp_target = std::max<int16_t>(tmp_target, 2);

			bo.cnt_target = tmp_target;

			// adjusting/decreasing based on cnt_limit_by_aimode
			bo.cnt_target = std::min(bo.cnt_target, bo.cnt_limit_by_aimode);

			assert(bo.cnt_target > 1 && bo.cnt_target < 1000);

			if (wood_policy_ != WoodPolicy::kAllowRangers) {
				return BuildingNecessity::kForbidden;
			}

			if (bo.total_count() > bo.cnt_target) {
				return BuildingNecessity::kForbidden;
			}

			const bool parallel_construction = (bo.total_count() + 2 < bo.cnt_target);
			if (parallel_construction && (bo.cnt_under_construction + bo.unoccupied_count <= 1)) {
				return BuildingNecessity::kNeeded;
			} else if (bo.cnt_under_construction + bo.unoccupied_count == 0) {
				return BuildingNecessity::kNeeded;
			}
			return BuildingNecessity::kForbidden;
		} else if (bo.is(BuildingAttribute::kNeedsRocks) &&
		           bo.cnt_under_construction + bo.unoccupied_count == 0) {
			bo.max_needed_preciousness = bo.max_preciousness;  // even when rocks are not needed
			return BuildingNecessity::kAllowed;
		} else if (!bo.production_hints.empty() && !bo.is(BuildingAttribute::kSupportingProducer)) {
			// Pure supporting sites only

			if (bo.cnt_under_construction + bo.unoccupied_count - bo.unconnected_count > 0) {
				return BuildingNecessity::kForbidden;
			}

			// Rangers have been processed above
			assert(!bo.is(BuildingAttribute::kRanger));

			bo.primary_priority = 0;

			if (!basic_economy_established) {
				bo.cnt_target = bo.basic_amount;
			} else {
				bo.cnt_target = 1 + static_cast<int32_t>(mines_.size() + productionsites.size()) / 30;
			}

			if (bo.total_count() > bo.cnt_target + 1) {
				return BuildingNecessity::kForbidden;
			}

			// We allow another helper site if:
			// a) we are under target
			// b) if there is shortage of supported ware
			if (bo.total_count() < bo.cnt_target ||
			    (get_stocklevel(bo, gametime) == 0 &&
			     bo.last_building_built + 10 * 60 * 100 < gametime)) {

				if (persistent_data->remaining_basic_buildings.count(bo.id)) {
					bo.primary_priority += std::abs(management_data.get_military_number_at(60) * 10);
				}

				if (bo.total_count() < bo.cnt_target) {
					if (basic_economy_established) {
						bo.primary_priority += std::abs(management_data.get_military_number_at(51) * 6);
					} else if (persistent_data->remaining_basic_buildings.count(bo.id)) {
						bo.primary_priority += std::abs(management_data.get_military_number_at(146) * 6);
					} else {
						bo.primary_priority +=
						   -200 + std::abs(management_data.get_military_number_at(147) * 8);
					}
				}

				return BuildingNecessity::kAllowed;
			}
			return BuildingNecessity::kForbidden;

		} else if (bo.is(BuildingAttribute::kBarracks)) {
			if (site_needed_for_economy == BasicEconomyBuildingStatus::kDiscouraged) {
				return BuildingNecessity::kForbidden;
			}
			if (gametime > 30 * 60 * 1000 && bo.total_count() == 0) {

				int16_t tmp_score = 1;
				tmp_score += mines_per_type[iron_resource_id].in_construction +
				             mines_per_type[iron_resource_id].finished;
				tmp_score += (soldier_status_ == SoldiersStatus::kBadShortage) * 2;
				tmp_score += (soldier_status_ == SoldiersStatus::kShortage) * 2;
				tmp_score += (gametime / 60 / 1000 - 20) / 4;
				bo.max_needed_preciousness =
				   1 + tmp_score * std::abs(management_data.get_military_number_at(134)) / 15;
				bo.max_preciousness = bo.max_needed_preciousness;
				return BuildingNecessity::kNeeded;
			} else {
				assert(bo.max_needed_preciousness == 0);
				return BuildingNecessity::kForbidden;
			}
		} else if (bo.type == BuildingObserver::Type::kMine) {
			bo.primary_priority = bo.max_needed_preciousness;
			if ((mines_per_type[bo.mines].in_construction + mines_per_type[bo.mines].finished) == 0 &&
			    site_needed_for_economy != BasicEconomyBuildingStatus::kDiscouraged) {
				// unless a mine is prohibited, we want to have at least one of the kind
				bo.max_needed_preciousness = bo.max_preciousness;
				return BuildingNecessity::kNeeded;
			} else if (((mines_per_type[bo.mines].in_construction +
			             mines_per_type[bo.mines].finished) == 1) &&
			           bo.is(BuildingAttribute::kBuildingMatProducer) &&
			           site_needed_for_economy != BasicEconomyBuildingStatus::kDiscouraged) {
				bo.max_needed_preciousness = bo.max_preciousness;
				bo.primary_priority += bo.max_needed_preciousness *
				                       std::abs(management_data.get_military_number_at(129)) / 10;
				return BuildingNecessity::kNeeded;
			}
			if (bo.max_needed_preciousness == 0) {
				return BuildingNecessity::kNotNeeded;
			}
			if (gametime - bo.construction_decision_time < kBuildingMinInterval) {
				return BuildingNecessity::kForbidden;
			}
			if (mines_per_type[bo.mines].in_construction > 0) {
				return BuildingNecessity::kForbidden;
			}
			if (mines_per_type[bo.mines].finished >= 1 && bo.current_stats < 50) {
				return BuildingNecessity::kForbidden;
			}

			if (gametime < bo.last_building_built + 3 * 60 * 1000) {
				return BuildingNecessity::kForbidden;
			}

			static int16_t inputs[kFNeuronBitSize] = {0};
			// Reseting values as the variable is static
			for (int i = 0; i < kFNeuronBitSize; i++) {
				inputs[i] = 0;
			}
			inputs[0] = (gametime < 15 * 60 * 1000) ? -2 : 0;
			inputs[1] = (gametime < 30 * 60 * 1000) ? -2 : 0;
			inputs[2] = (gametime < 45 * 60 * 1000) ? -2 : 0;
			inputs[3] =
			   (mines_per_type[bo.mines].in_construction + mines_per_type[bo.mines].finished == 1) ?
			      3 :
			      0;
			inputs[4] =
			   (mines_per_type[bo.mines].in_construction + mines_per_type[bo.mines].finished == 1) ?
			      2 :
			      0;
			inputs[5] = (bo.mines == iron_resource_id) ? 2 : 1;
			inputs[6] = (bo.current_stats - 50) / 10;
			inputs[7] = (gametime < 15 * 60 * 1000) ? -1 : 0;
			inputs[8] = (gametime < 30 * 60 * 1000) ? -1 : 0;
			inputs[9] = (gametime < 45 * 60 * 1000) ? -1 : 0;
			inputs[10] =
			   (mines_per_type[bo.mines].in_construction + mines_per_type[bo.mines].finished == 1) ?
			      2 :
			      0;
			inputs[11] =
			   (mines_per_type[bo.mines].in_construction + mines_per_type[bo.mines].finished == 1) ?
			      1 :
			      0;
			inputs[12] = (bo.mines == iron_resource_id) ? 2 : 0;
			inputs[13] = (bo.current_stats - 50) / 10;
			inputs[14] = (bo.current_stats - 50) / 10;
			inputs[15] = management_data.get_military_number_at(123) / 10;
			inputs[16] = 0;
			inputs[17] = (inputs_on_stock) ? 0 : -2;
			inputs[18] = (suppliers_exist) ? 0 : -3;
			;
			inputs[17] = (inputs_on_stock) ? 0 : -4;
			inputs[20] =
			   (mines_per_type[bo.mines].in_construction + mines_per_type[bo.mines].finished == 1) ?
			      3 :
			      0;
			inputs[21] =
			   (mines_per_type[bo.mines].in_construction + mines_per_type[bo.mines].finished == 1) ?
			      2 :
			      0;
			inputs[22] = (bo.current_stats - 50) / 10;
			inputs[23] = (bo.current_stats - 50) / 20;
			inputs[24] = (suppliers_exist) ? 0 : -5;
			inputs[25] = (suppliers_exist) ? 0 : -2;
			inputs[26] = (workers_on_stock) ? 0 : -5;
			inputs[27] = (workers_on_stock) ? 0 : -2;
			inputs[28] = (bo.is(BuildingAttribute::kBuildingMatProducer)) ? 1 : 0;
			inputs[29] = (bo.is(BuildingAttribute::kBuildingMatProducer)) ? 3 : 0;
			inputs[30] = (mines_per_type[bo.mines].is_critical) ? 1 : -1;

			int16_t tmp_score = management_data.get_military_number_at(83) / 5;

			// Building productionsites above limit in Basic economy mode is strongly discouraged, but
			// still possible
			const int16_t basic_economy_score =
			   25 + std::abs(management_data.get_military_number_at(122) * 2);

			if (site_needed_for_economy == BasicEconomyBuildingStatus::kEncouraged) {
				tmp_score += basic_economy_score;
			}

			if (site_needed_for_economy == BasicEconomyBuildingStatus::kDiscouraged) {
				tmp_score -= basic_economy_score;
			}

			for (uint8_t i = 0; i < kFNeuronBitSize; ++i) {
				if (management_data.f_neuron_pool[36].get_position(i)) {
					tmp_score += inputs[i];
				}
			}
			if (tmp_score < 0) {
				return BuildingNecessity::kNeededPending;
			} else {
				bo.primary_priority +=
				   tmp_score * std::abs(management_data.get_military_number_at(127) / 5);
				return BuildingNecessity::kNeeded;
			}

		} else if (bo.max_needed_preciousness > 0) {

			static int16_t inputs[4 * kFNeuronBitSize] = {0};
			// Reseting values as the variable is static
			for (int i = 0; i < 4 * kFNeuronBitSize; i++) {
				inputs[i] = 0;
			}
			inputs[0] = (bo.total_count() <= 1) ?
			               std::abs(management_data.get_military_number_at(110)) / 10 :
			               0;
			inputs[1] = -2 * bo.total_count();
			inputs[2] =
			   (bo.total_count() == 0) ? std::abs(management_data.get_military_number_at(0)) / 10 : 0;
			inputs[3] = (gametime >= 25 * 60 * 1000 && bo.inputs.empty()) ?
			               management_data.get_military_number_at(1) / 10 :
			               0;
			inputs[4] = (bo.max_needed_preciousness >= 10) ?
			               std::abs(management_data.get_military_number_at(2)) / 10 :
			               0;
			inputs[5] = (!bo.outputs.empty() && bo.current_stats > 10 + 70 / bo.outputs.size()) ?
			               management_data.get_military_number_at(3) / 10 :
			               0;
			inputs[6] = (needs_second_for_upgrade) ?
			               std::abs(management_data.get_military_number_at(4)) / 10 :
			               0;
			inputs[7] = (bo.cnt_under_construction + bo.unoccupied_count) * -1 *
			            std::abs(management_data.get_military_number_at(9)) / 5;
			inputs[8] = (!bo.outputs.empty() && bo.current_stats > 30 + 70 / bo.outputs.size()) ?
			               management_data.get_military_number_at(7) / 8 :
			               0;
			inputs[9] = (bo.is(BuildingAttribute::kBuildingMatProducer)) ?
			               std::abs(management_data.get_military_number_at(10)) / 10 :
			               0;
			inputs[10] =
			   (bo.build_material_shortage) ? -management_data.get_military_number_at(39) / 10 : 0;
			inputs[11] = (wood_policy_ == WoodPolicy::kDismantleRangers ||
			              wood_policy_ == WoodPolicy::kStopRangers) ?
			                std::abs(management_data.get_military_number_at(15)) / 10 :
			                0;
			inputs[12] = (gametime >= 15 * 60 * 1000) ?
			                std::abs(management_data.get_military_number_at(94)) / 10 :
			                0;
			inputs[13] = management_data.get_military_number_at(8) / 10;
			inputs[14] = (persistent_data->trees_around_cutters < 20) ?
			                -1 * std::abs(management_data.get_military_number_at(95)) / 10 :
			                0;
			inputs[15] = (persistent_data->trees_around_cutters > 100) ?
			                std::abs(management_data.get_military_number_at(96)) / 10 :
			                0;
			inputs[16] = (player_statistics.any_enemy_seen_lately(gametime)) ?
			                management_data.get_military_number_at(97) / 10 :
			                0;
			inputs[17] =
			   (spots_ > kSpotsEnough) ? std::abs(management_data.get_military_number_at(74)) / 10 : 0;
			inputs[18] = management_data.get_military_number_at(98) / 10;
			inputs[19] = (expansion_type.get_expansion_type() != ExpansionMode::kEconomy) ?
			                -1 * std::abs(management_data.get_military_number_at(40)) / 10 :
			                0;
			inputs[20] = (expansion_type.get_expansion_type() == ExpansionMode::kEconomy) ?
			                std::abs(management_data.get_military_number_at(50)) / 10 :
			                0;
			inputs[21] = (expansion_type.get_expansion_type() == ExpansionMode::kEconomy ||
			              expansion_type.get_expansion_type() == ExpansionMode::kBoth) ?
			                3 :
			                0;
			inputs[22] =
			   (bo.total_count() == 0 && bo.is(BuildingAttribute::kBuildingMatProducer)) ? 3 : 0;
			if (bo.cnt_built > 0 && !bo.outputs.empty()) {
				inputs[22] += bo.current_stats / 10;
			}
			inputs[23] = (!player_statistics.strong_enough(player_number())) ? 5 : 0;
			inputs[24] = (bo.inputs.empty()) ? 6 : 0;
			inputs[25] =
			   (bo.total_count() == 0 && bo.is(BuildingAttribute::kBuildingMatProducer)) ? 4 : 0;
			inputs[26] = (expansion_type.get_expansion_type() == ExpansionMode::kEconomy) ? 2 : 0;
			inputs[27] = (wood_policy_ == WoodPolicy::kDismantleRangers ||
			              wood_policy_ == WoodPolicy::kStopRangers) ?
			                4 :
			                0;
			inputs[28] = (bo.max_needed_preciousness >= 10) ? 4 : 0;
			inputs[29] = (bo.inputs.empty() && bo.max_needed_preciousness >= 10) ? 3 : 0;
			inputs[30] = bo.max_needed_preciousness / 2;
			inputs[31] = ((bo.cnt_under_construction + bo.unoccupied_count) > 0) ? -5 : 0;
			inputs[32] = bo.max_needed_preciousness / 2;
			inputs[33] = -(bo.cnt_under_construction + bo.unoccupied_count) * 4;
			if (bo.cnt_built > 0 && !bo.outputs.empty() && !bo.inputs.empty()) {
				inputs[34] += bo.current_stats / 10;
			}
			inputs[35] = (!bo.outputs.empty() && !bo.inputs.empty() &&
			              bo.current_stats > 10 + 70 / bo.outputs.size()) ?
			                2 :
			                0;
			inputs[36] = (!bo.outputs.empty() && !bo.inputs.empty() &&
			              bo.cnt_under_construction + bo.unoccupied_count == 0) ?
			                bo.current_stats / 12 :
			                0;
			if (bo.cnt_built > 0 && !bo.inputs.empty() && !bo.outputs.empty() &&
			    bo.current_stats < 20) {
				inputs[37] = -5;
			}
			inputs[38] = (bo.cnt_under_construction + bo.unoccupied_count > 0) ? -10 : 0;
			if (bo.cnt_built > 0 && !bo.outputs.empty() && bo.current_stats < 15) {
				inputs[39] = -10;
			}
			inputs[40] = (expansion_type.get_expansion_type() == ExpansionMode::kEconomy) ? 3 : 0;
			inputs[41] = (bo.build_material_shortage) ? -3 : 0;
			inputs[42] = (!player_statistics.strong_enough(player_number())) ? 2 : 0;
			inputs[43] = (bo.inputs.empty()) ? 3 : 0;
			inputs[44] = (bo.inputs.empty() && bo.max_needed_preciousness >= 10) ? 3 : 0;
			inputs[45] = bo.max_needed_preciousness / 2;
			inputs[46] =
			   (!bo.outputs.empty() && bo.current_stats > 10 + 70 / bo.outputs.size()) ? 4 : 0;
			inputs[47] = (!bo.outputs.empty() && bo.current_stats > 85) ? 4 : 0;
			inputs[48] = (bo.max_needed_preciousness >= 10 &&
			              (bo.cnt_under_construction + bo.unoccupied_count) == 1) ?
			                5 :
			                0;
			inputs[49] = (expansion_type.get_expansion_type() != ExpansionMode::kEconomy) ? -4 : 1;
			inputs[50] = (expansion_type.get_expansion_type() != ExpansionMode::kEconomy) ? -1 : 1;
			inputs[51] = (gametime < 20 * 60 * 1000) ? -4 : 0;
			inputs[52] = (bo.total_count() == 0) ? 4 : 0;
			inputs[53] = (bo.total_count() == 0) ? 2 : 0;
			inputs[54] = (spots_ < kSpotsEnough) ? -5 : 0;
			inputs[55] = (bo.max_needed_preciousness >= 10 &&
			              (bo.cnt_under_construction + bo.unoccupied_count) == 1) ?
			                3 :
			                0;
			inputs[56] = (expansion_type.get_expansion_type() != ExpansionMode::kEconomy) ? -8 : 1;
			inputs[57] = (expansion_type.get_expansion_type() != ExpansionMode::kEconomy) ? -6 : 1;
			inputs[58] = (bo.total_count() == 0 && inputs_on_stock) ? 4 : 0;
			inputs[59] = (bo.inputs.empty()) ? 5 : bo.current_stats / 10 - 5;
			inputs[60] = (spots_ < kSpotsTooLittle) ? -10 : 0;
			inputs[61] = (player_statistics.any_enemy_seen_lately(gametime)) ? 2 : 0;
			inputs[62] = (player_statistics.any_enemy_seen_lately(gametime) &&
			              bo.cnt_under_construction + bo.unoccupied_count == 0) ?
			                6 :
			                0;
			inputs[63] = (!bo.outputs.empty() && !bo.inputs.empty()) ? bo.current_stats / 10 : 0;
			inputs[64] = (gametime > 20 * 60 * 1000 && bo.total_count() == 0) ? 3 : 0;
			inputs[65] = (gametime > 45 * 60 * 1000 && bo.total_count() == 0) ? 3 : 0;
			inputs[66] = (gametime > 60 * 60 * 1000 && bo.total_count() <= 1) ? 3 : 0;
			inputs[67] = (gametime > 50 * 60 * 1000 && bo.total_count() <= 1) ? 2 : 0;
			inputs[68] =
			   (bo.inputs.empty() && gametime > 50 * 60 * 1000 && bo.total_count() <= 1) ? 2 : 0;
			inputs[69] =
			   (!bo.inputs.empty() && gametime > 50 * 60 * 1000 && bo.total_count() <= 1) ? 2 : 0;
			inputs[70] =
			   (bo.inputs.empty() && gametime > 25 * 60 * 1000 && bo.total_count() <= 1) ? 2 : 0;
			inputs[71] =
			   (!bo.inputs.empty() && gametime > 25 * 60 * 1000 && bo.total_count() <= 1) ? 2 : 0;
			if (bo.last_building_built != kNever) {
				inputs[72] = (gametime < bo.last_building_built + 3 * 60 * 1000) ? -4 : 0;
				inputs[73] = (gametime < bo.last_building_built + 5 * 60 * 1000) ? -2 : 0;
				inputs[74] = (gametime < bo.last_building_built + 2 * 60 * 1000) ? -5 : 0;
				inputs[75] = (gametime < bo.last_building_built + 10 * 60 * 1000) ? -2 : 0;
				inputs[76] = (gametime < bo.last_building_built + 20 * 60 * 1000) ? -2 : 0;
			}
			inputs[77] = (gametime > 35 * 60 * 1000 && bo.total_count() == 0) ? 3 : 0;
			inputs[78] = (gametime > 60 * 60 * 1000 && bo.total_count() == 0) ? 3 : 0;
			inputs[79] = (expansion_type.get_expansion_type() == ExpansionMode::kResources ||
			              expansion_type.get_expansion_type() == ExpansionMode::kSpace) *
			             management_data.get_military_number_at(37) / 10;
			inputs[80] = (expansion_type.get_expansion_type() == ExpansionMode::kEconomy) *
			             management_data.get_military_number_at(38) / 10;
			inputs[81] = (expansion_type.get_expansion_type() == ExpansionMode::kSpace) *
			             management_data.get_military_number_at(46) / 10;
			inputs[82] = (inputs_on_stock) ? 0 : -2;
			inputs[83] = (suppliers_exist) ? 0 : -2;
			inputs[84] = (inputs_on_stock) ? 0 : -4;
			inputs[85] = (suppliers_exist) ? 0 : -4;
			inputs[86] = (inputs_on_stock) ? 0 : -8;
			inputs[87] = (suppliers_exist) ? 0 : -8;
			inputs[88] = (workers_on_stock) ? 0 : -2;
			inputs[89] = (workers_on_stock) ? 0 : -6;
			inputs[90] = (bo.is(BuildingAttribute::kBuildingMatProducer)) ?
			                std::abs(management_data.get_military_number_at(10)) / 10 :
			                0;
			inputs[91] = (bo.build_material_shortage) ? -2 : 0;
			inputs[92] = (numof_psites_in_constr < 4) ? 3 : 0;
			inputs[93] = (numof_psites_in_constr < 8) ? 3 : 0;
			inputs[94] = (bo.inputs.empty()) ? 5 : 0;
			inputs[95] = (bo.inputs.empty()) ? 3 : 0;
			inputs[96] = (wood_policy_ == WoodPolicy::kAllowRangers) ? -2 : 0;
			inputs[97] = (wood_policy_ == WoodPolicy::kAllowRangers) ? -8 : 0;
			inputs[98] = (wood_policy_ == WoodPolicy::kAllowRangers) ? -4 : 0;
			inputs[99] = (wood_policy_ == WoodPolicy::kAllowRangers) ? -1 : 0;
			inputs[100] = (bo.total_count() == 0) ? 3 : 0;
			inputs[101] = (bo.total_count() == 0) ? 6 : 0;
			if (bo.is(BuildingAttribute::kSupportingProducer)) {
				if (bo.total_count() == 0) {
					inputs[102] = 1;
					inputs[103] = 2;
					inputs[104] = -2;
				}
				inputs[105] = -2;
				inputs[106] = -2;
			}

			int16_t tmp_score = 0;
			for (uint8_t i = 0; i < kFNeuronBitSize; ++i) {
				if (management_data.f_neuron_pool[8].get_position(i)) {
					const int16_t partial_input = inputs[i];
					tmp_score += partial_input;
				}
				if (management_data.f_neuron_pool[11].get_position(i)) {
					const int16_t partial_input = inputs[i + kFNeuronBitSize];
					tmp_score += partial_input;
				}
				if (management_data.f_neuron_pool[59].get_position(i)) {
					const int16_t partial_input = inputs[i + 2 * kFNeuronBitSize];
					tmp_score += partial_input;
				}
				if (management_data.f_neuron_pool[12].get_position(i)) {
					const int16_t partial_input = inputs[i + 3 * kFNeuronBitSize];
					tmp_score += partial_input;
				}
			}

			const int32_t base_economy_bonus =
			   30 + std::abs(management_data.get_military_number_at(142));
			if (site_needed_for_economy == BasicEconomyBuildingStatus::kDiscouraged) {
				tmp_score -= base_economy_bonus;
			} else if (site_needed_for_economy == BasicEconomyBuildingStatus::kEncouraged) {
				tmp_score += base_economy_bonus;
			}

			const int16_t bottom_limit = management_data.get_military_number_at(73) / 2 +
			                             management_data.get_military_number_at(47) / 10;
			const int16_t upper_limit =
			   bottom_limit + std::abs(management_data.get_military_number_at(44) / 3);

			if (tmp_score > upper_limit) {
				// Productionsite is needed
				bo.primary_priority += (tmp_score - bottom_limit) / 2;
				return BuildingNecessity::kNeeded;
			} else if (tmp_score > bottom_limit) {
				// Site is needed, but not right now
				return BuildingNecessity::kNeededPending;
			} else {
				// Not allowed
				return BuildingNecessity::kForbidden;
			}

		} else if (bo.is(BuildingAttribute::kShipyard)) {
			if (bo.total_count() > 0 ||
			    (!basic_economy_established &&
			     site_needed_for_economy == BasicEconomyBuildingStatus::kDiscouraged) ||
			    !map_allows_seafaring_) {
				return BuildingNecessity::kForbidden;
			}
			bo.primary_priority = 0;
			if (num_ports > 0) {
				bo.primary_priority += std::abs(management_data.get_military_number_at(150) * 3);
			}
			if (spots_ < kSpotsTooLittle) {
				bo.primary_priority += std::abs(management_data.get_military_number_at(151) * 3);
			}
			if (bo.primary_priority > 0) {
				return BuildingNecessity::kNeeded;
			}
			return BuildingNecessity::kAllowed;
		} else if (bo.max_needed_preciousness == 0) {
			return BuildingNecessity::kNotNeeded;
		} else {
			return BuildingNecessity::kForbidden;
		}
	} else if (purpose == PerfEvaluation::kForDismantle) {  // now for dismantling
		// never dismantle last building (a care should be taken elsewhere)
		assert(bo.total_count() > 0);
		if (bo.total_count() == 1) {
			return BuildingNecessity::kNeeded;
		} else if (bo.max_preciousness >= 10 && bo.total_count() == 2) {
			return BuildingNecessity::kNeeded;
		} else if (!bo.outputs.empty() && bo.current_stats > (10 + 70 / bo.outputs.size()) / 2) {
			return BuildingNecessity::kNeeded;
		} else {
			return BuildingNecessity::kNotNeeded;
		}
	}
	NEVER_HERE();
}

// counts produced output on stock
<<<<<<< HEAD
// if multiple outputs, it returns lowest value
uint32_t DefaultAI::calculate_stocklevel(BuildingObserver& bo, const WareWorker what) const {
	uint32_t count = std::numeric_limits<uint32_t>::max();
	std::vector<Widelands::DescriptionIndex>* items =
	   (what == WareWorker::kWare ? &bo.outputs : &bo.positions);

	for (uint32_t m = 0; m < items->size(); ++m) {
		DescriptionIndex wt(static_cast<size_t>(items->at(m)));
		const uint32_t stock = calculate_stocklevel(wt, what);
		if (count > stock) {
			count = stock;
		}
	}

	return count;
}

// counts produced output on stock
// if multiple outputs, it returns lowest value
uint32_t DefaultAI::calculate_stocklevel(Widelands::DescriptionIndex wt, const WareWorker what) const {
=======
uint32_t DefaultAI::calculate_stocklevel(Widelands::DescriptionIndex wt, const WareWorker what) {
>>>>>>> 2d5ecf88
	uint32_t count = 0;

	for (const Widelands::WarehouseSiteObserver& obs : warehousesites) {
		if (what == WareWorker::kWare) {
			count += obs.site->get_wares().stock(wt);
		} else {
			count += obs.site->get_workers().stock(wt);
		}
	}
	return count;
}

// This is a wrapper function to prevent too frequent recalculation of stocklevel
// and distinguish if we count stocks for production hint, for outputs or for workers of a
// productionsite
// if multiple outputs, it returns lowest value
uint32_t
DefaultAI::get_stocklevel(BuildingObserver& bo, const uint32_t gametime, const WareWorker what) const {
	if (bo.stocklevel_time < gametime - 5 * 1000) {
		if (what == WareWorker::kWare && (!bo.production_hints.empty() || !bo.outputs.empty())) {
			// looking for smallest value
			bo.stocklevel_count = std::numeric_limits<uint32_t>::max();
			for (auto ph : bo.production_hints) {
				const uint32_t res = calculate_stocklevel(static_cast<size_t>(ph), what);
				if (res < bo.stocklevel_count) {
					bo.stocklevel_count = res;
				}
			}
			for (auto ph : bo.outputs) {
				const uint32_t res = calculate_stocklevel(static_cast<size_t>(ph), what);
				if (res < bo.stocklevel_count) {
					bo.stocklevel_count = res;
				}
			}
		} else if (what == WareWorker::kWorker) {
			bo.stocklevel_count = std::numeric_limits<uint32_t>::max();
			for (auto ph : bo.positions) {
				const uint32_t res = calculate_stocklevel(static_cast<size_t>(ph), what);
				if (res < bo.stocklevel_count) {
					bo.stocklevel_count = res;
				}
			}
		} else {
			bo.stocklevel_count = 0;
		}
		assert(bo.stocklevel_count < std::numeric_limits<uint32_t>::max());
		bo.stocklevel_time = gametime;
	}
	return bo.stocklevel_count;
}

/**
 * This function takes care about the unowned and opposing territory and
 * recalculates the priority for non-military buildings
 * The goal is to minimize losses when territory is lost
 *
 * \arg bf   = BuildableField to be checked
 * \arg prio = priority until now.
 *
 * \returns the recalculated priority
 */
int32_t DefaultAI::recalc_with_border_range(const BuildableField& bf, int32_t prio) {

	// no change when priority is not positive number
	if (prio <= 0) {
		return prio;
	}

	if (bf.enemy_nearby || bf.near_border) {
		prio /= 2;
	}

	// if unowned territory nearby
	prio -= bf.unowned_land_nearby / 4;
	prio -= bf.enemy_owned_land_nearby / 3;

	// further decrease the score if enemy nearby
	if (bf.enemy_nearby) {
		prio -= 10;
	}

	// and if close (up to 2 fields away) from border
	if (bf.near_border) {
		prio -= 10;
		if (spots_ > 0 && spots_ < kSpotsEnough) {
			prio -= std::abs(management_data.neuron_pool[60].get_result_safe(
			           kSpotsEnough / spots_, kAbsValue)) /
			        4;
		}
	}

	return prio;
}
// for buildable field, it considers effect of building of type bo on position coords
void DefaultAI::consider_productionsite_influence(BuildableField& field,
                                                  Coords coords,
                                                  const BuildingObserver& bo) {
	if (bo.is(BuildingAttribute::kSpaceConsumer) && !bo.is(BuildingAttribute::kRanger) &&
	    game().map().calc_distance(coords, field.coords) < 8) {
		++field.space_consumers_nearby;
	}

	for (size_t i = 0; i < bo.inputs.size(); ++i) {
		++field.consumers_nearby.at(bo.inputs.at(i));
	}

	for (size_t i = 0; i < bo.outputs.size(); ++i) {
		++field.producers_nearby.at(bo.outputs.at(i));
	}
	if (bo.collected_map_resource != INVALID_INDEX) {
		++field.collecting_producers_nearby.at(bo.collected_map_resource);
	}

	if (!bo.production_hints.empty()) {
		for (auto ph : bo.production_hints) {
			++field.supporters_nearby.at(ph);
		}
	}

	if (bo.is(BuildingAttribute::kRanger)) {
		++field.rangers_nearby;
	}
}

/// \returns the economy observer containing \arg economy
EconomyObserver* DefaultAI::get_economy_observer(Economy& economy) {
	for (std::deque<EconomyObserver*>::iterator i = economies.begin(); i != economies.end(); ++i)
		if (&(*i)->economy == &economy)
			return *i;

	economies.push_front(new EconomyObserver(economy));
	return economies.front();
}

// counts buildings with the BuildingAttribute
// Type of buildings, not individual buildings are meant
uint8_t DefaultAI::count_buildings_with_attribute(BuildingAttribute attribute) {
	uint8_t count = 0;
	if (tribe_ == nullptr) {
		late_initialization();
	}

	for (BuildingObserver& bo : buildings_) {
		if (bo.is(attribute)) {
			count += 1;
		}
	}

	return count;
}

// Calculates ratio of the buildings that the player has in comparison to all buildings that
// are buildable by the player
// In range 0 - 1000, to avoid floats
uint32_t DefaultAI::count_productionsites_without_buildings() {
	uint32_t total = 0;
	uint32_t existing = 0;
	if (tribe_ == nullptr) {
		late_initialization();
	}

	for (BuildingObserver& bo : buildings_) {
		if (bo.type == BuildingObserver::Type::kProductionsite &&
		    bo.is(BuildingAttribute::kBuildable)) {
			total += 1;
			if (bo.cnt_built > 0) {
				existing += 1000;
			} else if (bo.cnt_under_construction > 0) {
				existing += 500;
			}
		}
	}

	return (total > 0) ? (existing / total) : 0;
}

// \returns the building observer
BuildingObserver& DefaultAI::get_building_observer(char const* const name) {
	if (tribe_ == nullptr) {
		late_initialization();
	}

	for (BuildingObserver& bo : buildings_) {
		if (!strcmp(bo.name, name)) {
			return bo;
		}
	}

	throw wexception("Help: I (player %d / tribe %s) do not know what to do with a %s",
	                 player_number(), tribe_->name().c_str(), name);
}

// checks if the building has a building observer (for debug purposes)
bool DefaultAI::has_building_observer(char const* const name) {
	if (tribe_ == nullptr) {
		late_initialization();
	}

	for (BuildingObserver& bo : buildings_) {
		if (!strcmp(bo.name, name)) {
			return true;
		}
	}

	return false;
}

// return observer for a first (only) building that has required attribute
Widelands::BuildingObserver& DefaultAI::get_building_observer(BuildingAttribute attribute) {
	if (tribe_ == nullptr) {
		late_initialization();
	}

	for (BuildingObserver& bo : buildings_) {
		if (bo.is(attribute)) {
			return bo;
		}
	}

	throw wexception(
	   "Sorry, cannot find building with attribute %d", static_cast<int32_t>(attribute));
}

// return observer for a building with the id
Widelands::BuildingObserver& DefaultAI::get_building_observer(const DescriptionIndex di) {
	if (tribe_ == nullptr) {
		late_initialization();
	}

	for (BuildingObserver& bo : buildings_) {
		if (bo.id == di) {
			return bo;
		}
	}

	log("Sorry, cannot find building with id %d", static_cast<int32_t>(di));
	// I noticed that exception test is being lost so will will print it into log as well
	throw wexception("Sorry, cannot find building with id %d", static_cast<int32_t>(di));
}

// this is called whenever we gain ownership of a PlayerImmovable
void DefaultAI::gain_immovable(PlayerImmovable& pi, const bool found_on_load) {
	if (upcast(Building, building, &pi)) {
		gain_building(*building, found_on_load);
	} else if (upcast(Flag const, flag, &pi)) {
		new_flags.push_back(flag);
	} else if (upcast(Road const, road, &pi)) {
		roads.push_front(road);
	}
}

// this is called whenever we lose ownership of a PlayerImmovable
void DefaultAI::lose_immovable(const PlayerImmovable& pi) {
	if (upcast(Building const, building, &pi)) {
		lose_building(*building);
	} else if (upcast(Flag const, flag, &pi)) {
		// Flag to be removed can be:
		// 1. In one of our economies
		for (EconomyObserver* eco_obs : economies) {
			if (remove_from_dqueue<Widelands::Flag>(eco_obs->flags, flag)) {
				return;
			}
		}

		// 2. in new flags to be processed yet
		if (remove_from_dqueue<Widelands::Flag>(new_flags, flag)) {
			return;
		};

		// 3. Or in neither of them
	} else if (upcast(Road const, road, &pi)) {
		remove_from_dqueue<Widelands::Road>(roads, road);
	}
}

// this is called when a mine reports "out of resources"
void DefaultAI::out_of_resources_site(const ProductionSite& site) {

	const uint32_t gametime = game().get_gametime();

	// we must identify which mine matches the productionsite a note reffers to
	for (std::deque<ProductionSiteObserver>::iterator i = mines_.begin(); i != mines_.end(); ++i)
		if (i->site == &site) {
			if (i->no_resources_since > gametime) {
				i->no_resources_since = gametime;
			}
			break;
		}
}

// walk and search for territory controlled by some player type
// usually scanning radius is enough but sometimes we must walk to
// verify that an enemy territory is really accessible by land
bool DefaultAI::other_player_accessible(const uint32_t max_distance,
                                        uint32_t* tested_fields,
                                        uint16_t* mineable_fields_count,
                                        const Coords& starting_spot,
                                        const WalkSearch& type) {
	const Map& map = game().map();
	std::list<uint32_t> queue;
	std::unordered_set<uint32_t> done;
	queue.push_front(starting_spot.hash());
	PlayerNumber const pn = player_->player_number();

	while (!queue.empty()) {
		// if already processed
		if (done.count(queue.front()) > 0) {
			queue.pop_front();
			continue;
		}

		done.insert(queue.front());

		Coords tmp_coords = Coords::unhash(queue.front());

		// if beyond range
		if (map.calc_distance(starting_spot, tmp_coords) > max_distance) {
			continue;
		}

		Field* f = map.get_fcoords(tmp_coords).field;

		// not interested if not walkable (starting spot is an exemption.
		if (tmp_coords != starting_spot && !(f->nodecaps() & MOVECAPS_WALK)) {
			continue;
		}

		// sometimes we search for any owned territory (f.e. when considering
		// a port location), but when testing (starting from) own military building
		// we must ignore own territory, of course
		const PlayerNumber field_owner = f->get_owned_by();
		if (field_owner > 0) {

			// if field is owned by anybody
			if (type == WalkSearch::kAnyPlayer) {
				*tested_fields = done.size();
				return true;
			}

			// if somebody but not me
			if (type == WalkSearch::kOtherPlayers && field_owner != pn) {
				*tested_fields = done.size();
				return true;
			}

			// if owned by enemy
			if (type == WalkSearch::kEnemy && field_owner != pn) {
				// if not in the same team => it is an enemy
				if (!player_statistics.players_in_same_team(pn, field_owner)) {
					*tested_fields = done.size();
					return true;
				}
			}
		}

		// increase mines counter
		// (used when testing possible port location)
		if (f->nodecaps() & BUILDCAPS_MINE) {
			mineable_fields_count += 1;
		};

		// add neighbours to a queue (duplicates are no problem)
		// to relieve AI/CPU we skip every second field in each direction
		// obstacles are usually wider then one field
		for (Direction dir = FIRST_DIRECTION; dir <= LAST_DIRECTION; ++dir) {
			Coords neigh_coords1;
			map.get_neighbour(tmp_coords, dir, &neigh_coords1);
			Coords neigh_coords2;
			map.get_neighbour(neigh_coords1, dir, &neigh_coords2);
			queue.push_front(neigh_coords2.hash());
		}
	}
	*tested_fields = done.size();
	return false;  // no players found
}

// this is called whenever we gain a new building
void DefaultAI::gain_building(Building& b, const bool found_on_load) {

	BuildingObserver& bo = get_building_observer(b.descr().name().c_str());

	if (bo.type == BuildingObserver::Type::kConstructionsite) {
		BuildingObserver& target_bo =
		   get_building_observer(dynamic_cast<const ConstructionSite&>(b).building().name().c_str());
		++target_bo.cnt_under_construction;
		if (target_bo.type == BuildingObserver::Type::kProductionsite) {
			++numof_psites_in_constr;
		}
		if (target_bo.type == BuildingObserver::Type::kMilitarysite) {
			msites_per_size[target_bo.desc->get_size()].in_construction += 1;
		}
		if (target_bo.type == BuildingObserver::Type::kMine) {
			mines_per_type[target_bo.mines].in_construction += 1;
		}
		if (target_bo.type == BuildingObserver::Type::kWarehouse) {
			++numof_warehouses_in_const_;
		}
		if (target_bo.type == BuildingObserver::Type::kTrainingsite) {
			++ts_in_const_count_;
		}

		set_taskpool_task_time(game().get_gametime(), SchedulerTaskId::kRoadCheck);

	} else {
		++bo.cnt_built;
		const uint32_t gametime = game().get_gametime();
		bo.last_building_built = gametime;
		// erase building from remaining_basic_buildings, unless we are loading a saved game
		if (!found_on_load && persistent_data->remaining_basic_buildings.count(bo.id) > 0) {
			if (persistent_data->remaining_basic_buildings[bo.id] > 1) {
				--persistent_data->remaining_basic_buildings[bo.id];
			} else {
				persistent_data->remaining_basic_buildings.erase(bo.id);
			}
		}
		// Remaining basic buildings map contain either no entry for the building, or the number is
		// nonzero
		assert(persistent_data->remaining_basic_buildings.count(bo.id) == 0 ||
		       persistent_data->remaining_basic_buildings[bo.id] > 0);

		if (bo.type == BuildingObserver::Type::kProductionsite) {
			productionsites.push_back(ProductionSiteObserver());
			productionsites.back().site = &dynamic_cast<ProductionSite&>(b);
			productionsites.back().bo = &bo;
			productionsites.back().bo->new_building_overdue = 0;
			if (found_on_load && gametime > 5 * 60 * 1000) {
				productionsites.back().built_time = gametime - 5 * 60 * 1000;
			} else {
				productionsites.back().built_time = gametime;
			}
			productionsites.back().unoccupied_till = gametime;
			productionsites.back().bo->unoccupied_count += 1;
			if (bo.is(BuildingAttribute::kShipyard)) {
				marine_task_queue.push_back(kStopShipyard);
				marine_task_queue.push_back(kReprioritize);
			}
			if (bo.is(BuildingAttribute::kFisher)) {
				++fishers_count_;
			}

			for (uint32_t i = 0; i < bo.outputs.size(); ++i)
				++wares.at(bo.outputs.at(i)).producers;

			for (uint32_t i = 0; i < bo.inputs.size(); ++i)
				++wares.at(bo.inputs.at(i)).consumers;
		} else if (bo.type == BuildingObserver::Type::kMine) {
			mines_.push_back(ProductionSiteObserver());
			mines_.back().site = &dynamic_cast<ProductionSite&>(b);
			mines_.back().bo = &bo;
			mines_.back().built_time = gametime;
			assert(mines_.back().no_resources_since == kNever);
			assert(!mines_.back().upgrade_pending);
			assert(mines_.back().dismantle_pending_since == kNever);
			mines_.back().bo->unoccupied_count += 1;

			for (uint32_t i = 0; i < bo.outputs.size(); ++i)
				++wares.at(bo.outputs.at(i)).producers;

			for (uint32_t i = 0; i < bo.inputs.size(); ++i)
				++wares.at(bo.inputs.at(i)).consumers;

			mines_per_type[bo.mines].finished += 1;

			if (bo.is(BuildingAttribute::kBuildingMatProducer)) {
				++buil_material_mines_count;
			}

			set_inputs_to_zero(mines_.back());

			// Is this first mine?
			if (bo.mines == iron_resource_id && gametime < first_iron_mine_built) {
				first_iron_mine_built = gametime;
			}

		} else if (bo.type == BuildingObserver::Type::kMilitarysite) {
			militarysites.push_back(MilitarySiteObserver());
			militarysites.back().site = &dynamic_cast<MilitarySite&>(b);
			militarysites.back().bo = &bo;
			militarysites.back().understaffed = 0;
			if (found_on_load && gametime > 5 * 60 * 1000) {
				militarysites.back().built_time = gametime - 5 * 60 * 1000;
			} else {
				militarysites.back().built_time = gametime;
			}
			militarysites.back().last_change = 0;
			msites_per_size[bo.desc->get_size()].finished += 1;

		} else if (bo.type == BuildingObserver::Type::kTrainingsite) {
			++ts_without_trainers_;
			++ts_finished_count_;
			trainingsites.push_back(TrainingSiteObserver());
			trainingsites.back().site = &dynamic_cast<TrainingSite&>(b);
			trainingsites.back().bo = &bo;

		} else if (bo.type == BuildingObserver::Type::kWarehouse) {
			++numof_warehouses_;
			warehousesites.push_back(WarehouseSiteObserver());
			warehousesites.back().site = &dynamic_cast<Warehouse&>(b);
			warehousesites.back().bo = &bo;
			if (bo.is(BuildingAttribute::kPort)) {
				++num_ports;
			}
		}
	}
}

// this is called whenever we lose a building
void DefaultAI::lose_building(const Building& b) {

	BuildingObserver& bo = get_building_observer(b.descr().name().c_str());

	if (bo.type == BuildingObserver::Type::kConstructionsite) {
		BuildingObserver& target_bo =
		   get_building_observer(dynamic_cast<const ConstructionSite&>(b).building().name().c_str());
		--target_bo.cnt_under_construction;
		if (target_bo.type == BuildingObserver::Type::kProductionsite) {
			--numof_psites_in_constr;
		}
		if (target_bo.type == BuildingObserver::Type::kMilitarysite) {
			msites_per_size[target_bo.desc->get_size()].in_construction -= 1;
		}
		if (target_bo.type == BuildingObserver::Type::kMine) {
			mines_per_type[target_bo.mines].in_construction -= 1;
		}
		if (target_bo.type == BuildingObserver::Type::kWarehouse) {
			--numof_warehouses_in_const_;
		}
		if (target_bo.type == BuildingObserver::Type::kTrainingsite) {
			assert(ts_in_const_count_ > 0);
			--ts_in_const_count_;
		}

	} else {
		--bo.cnt_built;

		// we are not able to reliably identify if lost building is counted in
		// unconnected or unoccupied count, but we must adjust the value to
		// avoid inconsistency
		const uint32_t cnt_built = bo.cnt_built;
		if (bo.unconnected_count > cnt_built) {
			bo.unconnected_count = cnt_built;
		}
		if (bo.unoccupied_count > cnt_built) {
			bo.unoccupied_count = cnt_built;
		}

		if (bo.type == BuildingObserver::Type::kProductionsite) {

			for (std::deque<ProductionSiteObserver>::iterator i = productionsites.begin();
			     i != productionsites.end(); ++i)
				if (i->site == &b) {
					if (i->upgrade_pending) {
						bo.cnt_upgrade_pending -= 1;
					}
					assert(bo.cnt_upgrade_pending == 0 || bo.cnt_upgrade_pending == 1);
					productionsites.erase(i);
					break;
				}

			for (uint32_t i = 0; i < bo.outputs.size(); ++i) {
				--wares.at(bo.outputs.at(i)).producers;
			}

			for (uint32_t i = 0; i < bo.inputs.size(); ++i) {
				--wares.at(bo.inputs.at(i)).consumers;
			}
			if (bo.is(BuildingAttribute::kFisher)) {
				assert(fishers_count_ > 0);
				--fishers_count_;
			}

		} else if (bo.type == BuildingObserver::Type::kMine) {
			for (std::deque<ProductionSiteObserver>::iterator i = mines_.begin(); i != mines_.end();
			     ++i) {
				if (i->site == &b) {
					mines_.erase(i);
					break;
				}
			}

			for (uint32_t i = 0; i < bo.outputs.size(); ++i) {
				--wares.at(bo.outputs.at(i)).producers;
			}

			for (uint32_t i = 0; i < bo.inputs.size(); ++i) {
				--wares.at(bo.inputs.at(i)).consumers;
			}

			mines_per_type[bo.mines].finished -= 1;

			if (bo.is(BuildingAttribute::kBuildingMatProducer)) {
				assert(buil_material_mines_count > 0);
				++buil_material_mines_count;
			}

		} else if (bo.type == BuildingObserver::Type::kMilitarysite) {
			msites_per_size[bo.desc->get_size()].finished -= 1;

			for (std::deque<MilitarySiteObserver>::iterator i = militarysites.begin();
			     i != militarysites.end(); ++i) {
				if (i->site == &b) {
					militarysites.erase(i);
					break;
				}
			}
		} else if (bo.type == BuildingObserver::Type::kTrainingsite) {
			assert(ts_finished_count_ >= 1);
			--ts_finished_count_;

			for (std::deque<TrainingSiteObserver>::iterator i = trainingsites.begin();
			     i != trainingsites.end(); ++i) {
				if (i->site == &b) {
					trainingsites.erase(i);
					break;
				}
			}
		} else if (bo.type == BuildingObserver::Type::kWarehouse) {
			assert(numof_warehouses_ > 0);
			--numof_warehouses_;
			if (bo.is(BuildingAttribute::kPort)) {
				--num_ports;
			}

			for (std::deque<WarehouseSiteObserver>::iterator i = warehousesites.begin();
			     i != warehousesites.end(); ++i) {
				if (i->site == &b) {
					warehousesites.erase(i);
					break;
				}
			}
		}
	}
}

// Checks that supply line exists for given building.
// Recursively verify that all inputs have a producer.
// TODO(unknown): this function leads to periodic freezes of ~1 second on big games on my system.
// TODO(unknown): It needs profiling and optimization.
bool DefaultAI::check_supply(const BuildingObserver& bo) {
	size_t supplied = 0;
	for (const Widelands::DescriptionIndex& temp_inputs : bo.inputs) {
		for (const BuildingObserver& temp_building : buildings_) {
			if (temp_building.cnt_built &&
			    std::find(temp_building.outputs.begin(), temp_building.outputs.end(), temp_inputs) !=
			       temp_building.outputs.end() &&
			    check_supply(temp_building)) {
				++supplied;
				break;
			}
		}
	}

	return supplied == bo.inputs.size();
}

// TODO(tiborb): - should be called from scheduler, once in 60s is enough
void DefaultAI::update_player_stat(const uint32_t gametime) {
	if (player_statistics.get_update_time() > 0 &&
	    player_statistics.get_update_time() + 15 * 1000 > gametime) {
		return;
	}
	player_statistics.set_update_time(gametime);
	Widelands::PlayerNumber const pn = player_number();
	PlayerNumber const nr_players = game().map().get_nrplayers();

	// receiving games statistics and parsing it (reading latest entry)
	const Game::GeneralStatsVector& genstats = game().get_general_statistics();

	// Collecting statistics and saving them in player_statistics object
	const Player* me = game().get_player(pn);
	for (Widelands::PlayerNumber j = 1; j <= nr_players; ++j) {
		const Player* this_player = game().get_player(j);
		if (this_player) {
			try {
				const uint32_t vsize = genstats.at(j - 1).miltary_strength.size();

				uint32_t cur_strength = 0;
				uint32_t cur_land = 0;
				uint32_t old_strength = 0;
				uint32_t old60_strength = 0;
				uint32_t old_land = 0;
				uint32_t old60_land = 0;
				uint32_t cass = 0;
				if (vsize > 0) {
					cur_strength = genstats.at(j - 1).miltary_strength.back();
					cur_land = genstats.at(j - 1).land_size.back();
					cass = genstats.at(j - 1).nr_casualties.back();

					if (vsize > 21) {
						old_strength = genstats.at(j - 1).miltary_strength[vsize - 20];
						old_land = genstats.at(j - 1).land_size[vsize - 20];
					} else {
						old_strength = genstats.at(j - 1).miltary_strength[0];
						old_land = genstats.at(j - 1).land_size[0];
					}
					if (vsize > 91) {
						old60_strength = genstats.at(j - 1).miltary_strength[vsize - 90];
						old60_land = genstats.at(j - 1).land_size[vsize - 90];
					} else {
						old60_strength = genstats.at(j - 1).miltary_strength[0];
						old60_land = genstats.at(j - 1).land_size[0];
					}
				}

				player_statistics.add(pn, j, me->team_number(), this_player->team_number(),
				                      cur_strength, old_strength, old60_strength, cass, cur_land,
				                      old_land, old60_land);
			} catch (const std::out_of_range&) {
				log("ComputerPlayer(%d): genstats entry missing - size :%d\n",
				    static_cast<unsigned int>(player_number()),
				    static_cast<unsigned int>(genstats.size()));
			}
		} else {
			// Well, under some circumstances it is possible we have stat for this player and he does
			// not exist anymore
			player_statistics.remove_stat(j);
		}
	}

	player_statistics.recalculate_team_power();
}

// This runs once in 15 minutes, and adjust wares targets based on number of
// productionsites and ports
void DefaultAI::review_wares_targets(uint32_t const gametime) {

	player_ = game().get_player(player_number());
	tribe_ = &player_->tribe();

	// to avoid floats real multiplier is multiplier/10
	const uint16_t multiplier = std::max<uint16_t>((productionsites.size() + num_ports * 5) / 5, 10);

	for (EconomyObserver* observer : economies) {
		DescriptionIndex nritems = player_->egbase().tribes().nrwares();
		for (Widelands::DescriptionIndex id = 0; id < nritems; ++id) {

			// Just skip wares that are not used by a tribe
			if (!tribe_->has_ware(id)) {
				continue;
			}

			uint16_t default_target =
			   tribe_->get_ware_descr(id)->default_target_quantity(tribe_->name());

			// It seems that when default target for ware is not set, it returns
			// kInvalidWare (=254), this is confusing for AI so we change it to 10
			if (default_target == Widelands::kInvalidWare) {
				default_target = kTargetQuantCap;
			}

			const uint16_t new_target = std::max<uint16_t>(default_target * multiplier / 10, 3);
			assert(new_target > 1);

			game().send_player_command(*new Widelands::CmdSetWareTargetQuantity(
			   gametime, player_number(), observer->economy.serial(), id, new_target));
		}
	}
}

// Sets due_time based on job ID
void DefaultAI::set_taskpool_task_time(const uint32_t gametime,
                                       const Widelands::SchedulerTaskId task) {

	for (auto& item : taskPool) {
		if (item.id == task) {
			item.due_time = gametime;
			return;
		}
	}
	NEVER_HERE();
}

// Retrieves due time of the task based on its ID
uint32_t DefaultAI::get_taskpool_task_time(const Widelands::SchedulerTaskId task) {
	for (const auto& item : taskPool) {
		if (item.id == task) {
			return item.due_time;
		}
	}

	throw wexception("AI internal error: nonexistent task.");
}

// This performs one "iteration" of sorting based on due_time
// We by design do not need full sorting...
void DefaultAI::sort_task_pool() {
	assert(!taskPool.empty());
	for (int8_t i = taskPool.size() - 1; i > 0; --i) {
		if (taskPool[i - 1].due_time > taskPool[i].due_time) {
			std::iter_swap(taskPool.begin() + i - 1, taskPool.begin() + i);
		}
	}
}

// following two functions count mines of the same type (same output,
// all levels)
uint32_t DefaultAI::mines_in_constr() const {
	uint32_t count = 0;
	for (const auto& m : mines_per_type) {
		count += m.second.in_construction;
	}
	return count;
}

uint32_t DefaultAI::mines_built() const {
	uint32_t count = 0;
	for (const auto& m : mines_per_type) {
		count += m.second.finished;
	}
	return count;
}

// following two functions count militarysites of the same size
uint32_t DefaultAI::msites_in_constr() const {
	uint32_t count = 0;
	for (const auto& m : msites_per_size) {
		count += m.second.in_construction;
	}
	return count;
}
uint32_t DefaultAI::msites_built() const {
	uint32_t count = 0;
	for (const auto& m : msites_per_size) {
		count += m.second.finished;
	}
	return count;
}

// This prints some basic statistics during a game to the command line -
// missing materials and counts of different types of buildings.
// The main purpose of this is when a game creator needs to finetune a map
// and needs to know what resourcess are missing for which player and so on.
// By default it is off (see kPrintStats)
// TODO(tiborb): - it would be nice to have this activated by a command line switch
void DefaultAI::print_stats(uint32_t const gametime) {

	if (!kPrintStats) {
		set_taskpool_task_time(std::numeric_limits<int32_t>::max(), SchedulerTaskId::kPrintStats);
		return;
	}

	PlayerNumber const pn = player_number();

	const DescriptionIndex& nr_buildings = game().tribes().nrbuildings();
	std::set<DescriptionIndex> materials;

	// Collect information about the different buildings that our tribe can have
	for (DescriptionIndex building_index = 0; building_index < nr_buildings; ++building_index) {
		const BuildingDescr& bld = *tribe_->get_building_descr(building_index);
		if (!tribe_->has_building(building_index)) {
			continue;
		}
		if (bld.type() == MapObjectType::PRODUCTIONSITE) {
			const ProductionSiteDescr& prod = dynamic_cast<const ProductionSiteDescr&>(bld);
			for (const auto& temp_input : prod.input_wares()) {
				if (materials.count(temp_input.first) == 0) {
					materials.insert(temp_input.first);
				}
			}
			for (const auto& temp_cost : prod.buildcost()) {
				if (materials.count(temp_cost.first) == 0) {
					materials.insert(temp_cost.first);
				}
			}
		}

		if (bld.type() == MapObjectType::TRAININGSITE) {
			const ProductionSiteDescr& train = dynamic_cast<const TrainingSiteDescr&>(bld);
			for (const auto& temp_cost : train.buildcost()) {
				if (materials.count(temp_cost.first) == 0) {
					materials.insert(temp_cost.first);
				}
			}
		}
	}

	if (false)
		log(" %1d: %s Buildings count: Pr:%3u, Ml:%3u, Mi:%2u, Wh:%2u, Po:%u.\n", pn,
		    gamestring_with_leading_zeros(gametime), static_cast<uint32_t>(productionsites.size()),
		    static_cast<uint32_t>(militarysites.size()), static_cast<uint32_t>(mines_.size()),
		    static_cast<uint32_t>(warehousesites.size() - num_ports), num_ports);

	if (false)
		log(" %1s %-30s   %5s(perf)  %6s %6s %6s %8s %5s %5s %5s %5s\n", "T", "Buildings", "work.",
		    "const.", "unocc.", "uncon.", "needed", "prec.", "pprio", "stock", "targ.");
	for (uint32_t j = 0; j < buildings_.size(); ++j) {
		BuildingObserver& bo = buildings_.at(j);
		if ((bo.total_count() > 0 || bo.new_building == BuildingNecessity::kNeeded ||
		     bo.new_building == BuildingNecessity::kForced ||
		     bo.new_building == BuildingNecessity::kNeededPending ||
		     bo.new_building == BuildingNecessity::kAllowed) &&
		    bo.type != BuildingObserver::Type::kMilitarysite) {
			std::string needeness;
			if (bo.new_building == BuildingNecessity::kNeededPending) {
				needeness = "pend";
			} else if (bo.new_building == BuildingNecessity::kForced) {
				needeness = "forc";
			} else if (bo.new_building == BuildingNecessity::kAllowed) {
				needeness = "allw";
			} else if (bo.new_building == BuildingNecessity::kNotNeeded ||
			           bo.new_building == BuildingNecessity::kForbidden) {
				needeness = "no";
			} else {
				needeness = "yes";
			}
			std::string btype;
			switch (bo.type) {
			case BuildingObserver::Type::kWarehouse:
				btype = "W";
				break;
			case BuildingObserver::Type::kMine:
				btype = "M";
				break;
			case BuildingObserver::Type::kTrainingsite:
				btype = "T";
				break;
			case BuildingObserver::Type::kProductionsite:
				btype = "P";
				break;
			default:
				btype = "?";
			}

			if (false)
				log(" %1s %-30s %5d(%3d%%)  %6d %6d %6d %8s %5d %5d %5d %5d\n", btype.c_str(), bo.name,
				    bo.total_count() - bo.cnt_under_construction - bo.unoccupied_count -
				       bo.unconnected_count,
				    bo.current_stats, bo.cnt_under_construction, bo.unoccupied_count,
				    bo.unconnected_count, needeness.c_str(), bo.max_needed_preciousness,
				    bo.primary_priority, get_stocklevel(bo, gametime), bo.cnt_target);
		}
	}

	std::string why = "; Why: ";

	if ((numof_psites_in_constr + mines_in_constr()) >
	    (productionsites.size() + mines_built()) / persistent_data->ai_productionsites_ratio + 2) {
		why += " too many constr.";
	}
	// 3. too keep some proportions production sites vs military sites
	if ((numof_psites_in_constr + productionsites.size()) >
	    (msites_in_constr() + militarysites.size()) * 5) {
		why += ", too many productionsites";
	}
	// 4. if we do not have 2 mines at least
	if (mines_.size() < 2) {
		why += ", less then 2 mines";
	}

	if (false) {
		log("Prodsites in constr: %2d, mines in constr: %2d %s %s\n", numof_psites_in_constr,
		    mines_in_constr(),
		    (expansion_type.get_expansion_type() != ExpansionMode::kEconomy) ? "NEW BUILDING STOP" :
		                                                                       "",
		    why.c_str());
	}

	if (false) {
		log("Least military score: %5d/%3d, msites in constr: %3d,"
		    "soldier st: %2d, strength: %3d\n",
		    persistent_data->least_military_score, persistent_data->ai_personality_mil_upper_limit,
		    msites_in_constr(), static_cast<int8_t>(soldier_status_),
		    player_statistics.get_modified_player_power(player_number()));
	}
}

template <typename T>
void DefaultAI::check_range(T value, T bottom_range, T upper_range, const char* value_name) {
	if (value < bottom_range || value > upper_range) {
		log(" %d: unexpected value for %s: %d\n", player_number(), value_name, value);
	}
}

template <typename T> void DefaultAI::check_range(T value, T upper_range, const char* value_name) {
	if (value > upper_range) {
		log(" %d: unexpected value for %s: %d\n", player_number(), value_name, value);
	}
}

template <typename T>
bool DefaultAI::remove_from_dqueue(std::deque<T const*>& dq, T const* member) {
	for (auto it = dq.begin(); it != dq.end(); ++it) {
		if (*it == member) {
			it = dq.erase(it);
			return true;
		}
	}
	return false;
}

// Looking for situation where for a critical mine (iron, or marble) there is just one mine and it
// is
// unoccupied, probably we need to dismantle another one to release a miner
bool DefaultAI::critical_mine_unoccupied(uint32_t gametime) {
	// resetting unoccupied
	for (auto& mine : mines_per_type) {
		mine.second.unoccupied = 0;
	}
	for (auto& mine : mines_) {
		if (!mines_per_type[mine.bo->mines].is_critical) {
			continue;
		}
		if (mine.built_time + 3 * 60 * 1000 < gametime && !mine.site->can_start_working()) {
			++mines_per_type[mine.bo->mines].unoccupied;
		}
	}

	// Now check that that there is a single and unworking mine of the critical type
	for (auto& mine : mines_per_type) {
		if (mine.second.is_critical && mine.second.total_count() == 1 &&
		    mine.second.unoccupied == 1) {
			return true;
		}
		assert(mine.second.unoccupied <= mines_.size());
		assert(mine.second.unoccupied <= mine.second.total_count());
	}
	return false;
}

// Sets all inputs to zero and return true if inputs are already empty
bool DefaultAI::set_inputs_to_zero(const Widelands::ProductionSiteObserver& site) {
	uint16_t remaining_wares = 0;

	for (auto& queue : site.site->inputqueues()) {
		remaining_wares += queue->get_filled();
		if (queue->get_max_fill() > 0) {
			game().send_player_set_input_max_fill(
			   *site.site, queue->get_index(), queue->get_type(), 0);
		}
	}
	return remaining_wares == 0;
}

void DefaultAI::set_inputs_to_max(const Widelands::ProductionSiteObserver& site) {
	for (auto& queue : site.site->inputqueues()) {
		if (queue->get_max_fill() < queue->get_max_size()) {
			game().send_player_set_input_max_fill(
			   *site.site, queue->get_index(), queue->get_type(), queue->get_max_size());
		}
	}
}
void DefaultAI::stop_site(const Widelands::ProductionSiteObserver& site) {
	if (!site.site->is_stopped()) {
		game().send_player_start_stop_building(*site.site);
	}
}

void DefaultAI::initiate_dismantling(Widelands::ProductionSiteObserver& site, uint32_t gametime) {
	site.dismantle_pending_since = gametime;
	set_inputs_to_zero(site);
	site.bo->construction_decision_time = gametime;
}

Widelands::PlayerNumber DefaultAI::get_land_owner(const Widelands::Map& map,
                                                  const uint32_t coords)  const {
	FCoords f = map.get_fcoords(Widelands::Coords::unhash(coords));
	return f.field->get_owned_by();
}<|MERGE_RESOLUTION|>--- conflicted
+++ resolved
@@ -5791,30 +5791,7 @@
 }
 
 // counts produced output on stock
-<<<<<<< HEAD
-// if multiple outputs, it returns lowest value
-uint32_t DefaultAI::calculate_stocklevel(BuildingObserver& bo, const WareWorker what) const {
-	uint32_t count = std::numeric_limits<uint32_t>::max();
-	std::vector<Widelands::DescriptionIndex>* items =
-	   (what == WareWorker::kWare ? &bo.outputs : &bo.positions);
-
-	for (uint32_t m = 0; m < items->size(); ++m) {
-		DescriptionIndex wt(static_cast<size_t>(items->at(m)));
-		const uint32_t stock = calculate_stocklevel(wt, what);
-		if (count > stock) {
-			count = stock;
-		}
-	}
-
-	return count;
-}
-
-// counts produced output on stock
-// if multiple outputs, it returns lowest value
 uint32_t DefaultAI::calculate_stocklevel(Widelands::DescriptionIndex wt, const WareWorker what) const {
-=======
-uint32_t DefaultAI::calculate_stocklevel(Widelands::DescriptionIndex wt, const WareWorker what) {
->>>>>>> 2d5ecf88
 	uint32_t count = 0;
 
 	for (const Widelands::WarehouseSiteObserver& obs : warehousesites) {
