/*
 * Copyright (C) 2004, 2006-2010, 2012 by the Widelands Development Team
 *
 * This program is free software; you can redistribute it and/or
 * modify it under the terms of the GNU General Public License
 * as published by the Free Software Foundation; either version 2
 * of the License, or (at your option) any later version.
 *
 * This program is distributed in the hope that it will be useful,
 * but WITHOUT ANY WARRANTY; without even the implied warranty of
 * MERCHANTABILITY or FITNESS FOR A PARTICULAR PURPOSE.  See the
 * GNU General Public License for more details.
 *
 * You should have received a copy of the GNU General Public License
 * along with this program; if not, write to the Free Software
 * Foundation, Inc., 51 Franklin Street, Fifth Floor, Boston, MA  02110-1301, USA.
 *
 */

#include "ai/defaultai.h"

#include <algorithm>
#include <ctime>
#include <memory>
#include <queue>
#include <typeinfo>
#include <unordered_set>

#include "ai/ai_hints.h"
#include "base/log.h"
#include "base/macros.h"
#include "economy/economy.h"
#include "economy/flag.h"
#include "economy/portdock.h"
#include "economy/road.h"
#include "economy/wares_queue.h"
#include "logic/constructionsite.h"
#include "logic/findbob.h"
#include "logic/findimmovable.h"
#include "logic/findnode.h"
#include "logic/map.h"
#include "logic/militarysite.h"
#include "logic/player.h"
#include "logic/playercommand.h"
#include "logic/productionsite.h"
#include "logic/ship.h"
#include "logic/trainingsite.h"
#include "logic/tribe.h"
#include "logic/warehouse.h"
#include "logic/world/world.h"
#include "profile/profile.h"

// Building of new military buildings can be restricted
constexpr int kPushExpansion = 1;
constexpr int kResourcesOrDefense = 2;
constexpr int kDefenseOnly = 3;
constexpr int kNoNewMilitary = 4;

// following is in miliseconds (widelands counts time in ms)
constexpr int kFieldUpdateInterval = 2000;
constexpr int kIdleMineUpdateInterval = 22000;
constexpr int kBusyMineUpdateInterval = 2000;
// building of the same building can be started after 25s at earliest
constexpr int kBuildingMinInterval = 25 * 1000;
constexpr int kMinBFCheckInterval = 5 * 1000;
constexpr int kShipCheckInterval = 5 * 1000;
constexpr int kMarineDecisionInterval = 20 * 1000;
constexpr int kTrainingSitesCheckInterval = 30 * 1000;

//this is intended for map developers, by default should be off
constexpr bool kPrintStats = false;

// Some buildings have to be built close to borders and their
// priority might be decreased below 0, so this is to
// compensate
constexpr int32_t kDefaultPrioBoost = 12;

using namespace Widelands;

DefaultAI::AggressiveImpl DefaultAI::aggressiveImpl;
DefaultAI::NormalImpl DefaultAI::normalImpl;
DefaultAI::DefensiveImpl DefaultAI::defensiveImpl;

/// Constructor of DefaultAI
DefaultAI::DefaultAI(Game& ggame, PlayerNumber const pid, uint8_t const t)
   : ComputerPlayer(ggame, pid),
     type_(t),
     m_buildable_changed(true),
     m_mineable_changed(true),
     player_(nullptr),
     tribe_(nullptr),
     num_constructionsites_(0),
     num_milit_constructionsites(0),
     num_prod_constructionsites(0),
     num_ports(0),
     next_road_due_(2000),
     next_stats_update_due_(30000),
     next_construction_due_(1000),
     next_mine_construction_due_(0),
     next_productionsite_check_due_(0),
     next_mine_check_due_(0),
     next_militarysite_check_due_(0),
     next_ship_check_due(5 * 60 * 1000),
     next_marine_decisions_due(5 * 60 * 1000),
     next_attack_consideration_due_(300000),
     next_trainingsites_check_due_(15 * 60 * 1000),
     next_bf_check_due_(1000),
     next_wares_review_due_(15 * 60 * 1000),
     next_statistics_report_(30 * 60 * 1000),
     inhibit_road_building_(0),
     time_of_last_construction_(0),
     enemy_last_seen_(-2 * 60 * 1000),
     numof_warehouses_(0),
     new_buildings_stop_(false),
     resource_necessity_territory_(255),
     resource_necessity_mines_(255),
     resource_necessity_stones_(255),
     resource_necessity_water_(0),
     resource_necessity_water_needed_(false),
     unstationed_milit_buildings_(0),
     military_last_dismantle_(0),
     military_last_build_(-60 * 1000),
	last_attack_target_(
        std::numeric_limits<uint16_t>::max(), std::numeric_limits<uint16_t>::max()),
     next_attack_waittime_(10),
     seafaring_economy(false),
     colony_scan_area_(35),
     spots_(0) {

	// Subscribe to NoteFieldPossession.
	field_possession_subscriber_ =
	   Notifications::subscribe<NoteFieldPossession>([this](const NoteFieldPossession& note) {
			if (note.player != player_) {
			   return;
		   }
			if (note.ownership == NoteFieldPossession::Ownership::GAINED) {
			   unusable_fields.push_back(note.fc);
		   }
		});

	// Subscribe to NoteImmovables.
	immovable_subscriber_ =
<<<<<<< HEAD
	   Notifications::subscribe<NoteImmovable>([this](const NoteImmovable& note) {
			if (player_ == nullptr) {
			   return;
		   }
=======
		Notifications::subscribe<NoteImmovable>([this](const NoteImmovable& note) {
			if (player_ == nullptr) {
				return;
			}
>>>>>>> b41565fb
			if (note.pi->owner().player_number() != player_->player_number()) {
				return;
			}
			if (note.ownership == NoteImmovable::Ownership::GAINED) {
				gain_immovable(*note.pi);
			} else {
				lose_immovable(*note.pi);
			}
		});

	// Subscribe to ProductionSiteOutOfResources.
	outofresource_subscriber_ = Notifications::subscribe<NoteProductionSiteOutOfResources>(
	   [this](const NoteProductionSiteOutOfResources& note) {
			if (note.ps->owner().player_number() != player_->player_number()) {
			   return;
		   }

		   out_of_resources_site(*note.ps);

		});

	// Subscribe to ShipNotes.
	shipnotes_subscriber_ =
	   Notifications::subscribe<NoteShipMessage>([this](const NoteShipMessage& note) {
			if (note.ship->get_owner()->player_number() != player_->player_number()) {
			   return;
		   }

			switch (note.message) {

			case NoteShipMessage::Message::kGained:

			   marineTaskQueue_.push_back(kStopShipyard);

			   allships.push_back(ShipObserver());
			   allships.back().ship = note.ship;
				if (game().get_gametime() % 2 == 0) {
				   allships.back().island_circ_direction = true;
			   } else {
				   allships.back().island_circ_direction = false;
			   }
			   break;

			case NoteShipMessage::Message::kLost:
				for (std::list<ShipObserver>::iterator i = allships.begin(); i != allships.end(); ++i) {
					if (i->ship == note.ship) {
					   allships.erase(i);
					   break;
				   }
			   }
			   break;

			case NoteShipMessage::Message::kWaitingForCommand:
			   for (std::list<ShipObserver>::iterator i = allships.begin(); i != allships.end(); ++i) {
					if (i->ship == note.ship) {
					   i->waiting_for_command_ = true;
					   break;
				   }
			   }
			   break;
		   default:
				;
			}
		});
}

DefaultAI::~DefaultAI() {
	while (!buildable_fields.empty()) {
		delete buildable_fields.back();
		buildable_fields.pop_back();
	}

	while (!mineable_fields.empty()) {
		delete mineable_fields.back();
		mineable_fields.pop_back();
	}

	while (!economies.empty()) {
		delete economies.back();
		economies.pop_back();
	}
}

/**
 * Main loop of computer player_ "defaultAI"
 *
 * General behaviour is defined here.
 */
void DefaultAI::think() {

	if (tribe_ == nullptr) {
		late_initialization();
	}

	const int32_t gametime = game().get_gametime();

	if (m_buildable_changed || next_bf_check_due_ < gametime) {
		// update statistics about buildable fields
		update_all_buildable_fields(gametime);
		next_bf_check_due_ = gametime + kMinBFCheckInterval;
	}

	m_buildable_changed = false;

	// perpetually tries to improve roads
	if (next_road_due_ <= gametime) {
		next_road_due_ = gametime + 1000;

		if (improve_roads(gametime)) {
			m_buildable_changed = true;
			return;
		}
	} else {
		// only go on, after defaultAI tried to improve roads.
		return;
	}

	// NOTE Because of the check above, the following parts of think() are used
	// NOTE only once every second at maximum. This increases performance and as
	// NOTE human player_s can not even react that fast, it should not be a
	// NOTE disadvantage for the defaultAI.
	// This must be checked every time as changes of bobs in AI area aren't
	// handled by the AI itself.
	update_all_not_buildable_fields();

	// considering attack
	if (next_attack_consideration_due_ <= gametime) {
		consider_attack(gametime);
	}

	// check if anything in the economies changed.
	// This needs to be done before new buildings are placed, to ensure that no
	// empty economy is left.
	if (check_economies()) {
		return;
	}

	// Before thinking about a new construction, update current stats, to have
	// a better view on current economy.
	if (next_stats_update_due_ <= gametime) {
		update_productionsite_stats(gametime);
	}

	// Now try to build something if possible
	if (next_construction_due_ <= gametime) {
		next_construction_due_ = gametime + 2000;

		if (construct_building(gametime)) {
			time_of_last_construction_ = gametime;
			m_buildable_changed = true;
			return;
		}
	}

	// verify that our production sites are doing well
	if (check_productionsites(gametime)) {
		return;
	}

	if (check_ships(gametime)) {
		return;
	}

	if (marine_main_decisions(gametime)) {
		return;
	}

	// Check the mines and consider upgrading or destroying one
	if (check_mines_(gametime)) {
		return;
	}

	// consider whether a change of the soldier capacity of some militarysites
	// would make sense.
	if (check_militarysites(gametime)) {
		return;
	}

	if (check_trainingsites(gametime)) {
		return;
	}

	// improve existing roads!
	// main part of this improvment is creation 'shortcut roads'
	// this includes also connection of new buildings
	if (improve_roads(gametime)) {
		m_buildable_changed = true;
		m_mineable_changed = true;
		return;
	}

	// once in 15 minutes we increase(or decrease) targets for wares
	if (next_wares_review_due_ <= gametime) {
		next_wares_review_due_ = gametime + 15 * 60 * 1000;
		review_wares_targets(gametime);
	}

	//print statistics
	if (kPrintStats && next_statistics_report_ <= gametime) {
		print_stats();
		next_statistics_report_ += 60 * 60 * 1000;
	}
}

/**
 * Cares for all variables not initialised during construction
 *
 * When DefaultAI is constructed, some information is not yet available (e.g.
 * world), so this is done after complete loading of the map.
 */
void DefaultAI::late_initialization() {
	player_ = game().get_player(player_number());
	tribe_ = &player_->tribe();
	log("ComputerPlayer(%d): initializing (%u)\n", player_number(), type_);
	WareIndex const nr_wares = tribe_->get_nrwares();
	wares.resize(nr_wares);

	for (WareIndex i = 0; i < nr_wares; ++i) {
		wares.at(i).producers_ = 0;
		wares.at(i).consumers_ = 0;
		wares.at(i).preciousness_ = tribe_->get_ware_descr(i)->preciousness();
	}

	// collect information about the different buildings our tribe can construct
	BuildingIndex const nr_buildings = tribe_->get_nrbuildings();
	const World& world = game().world();

	for (BuildingIndex i = 0; i < nr_buildings; ++i) {
		const BuildingDescr& bld = *tribe_->get_building_descr(i);
		const std::string& building_name = bld.name();
		const BuildingHints& bh = bld.hints();
		buildings_.resize(buildings_.size() + 1);
		BuildingObserver& bo = buildings_.back();
		bo.name = building_name.c_str();
		bo.id = i;
		bo.desc = &bld;
		bo.type = BuildingObserver::BORING;
		bo.cnt_built_ = 0;
		bo.cnt_under_construction_ = 0;
		bo.cnt_target_ = 1;  // default for everything
		bo.stocklevel_ = 0;
		bo.stocklevel_time = 0;
		bo.last_dismantle_time_ = 0;
		// this is set to negative number, otherwise the AI would wait 25 sec
		// after game start not building anything
		bo.construction_decision_time_ = -60 * 60 * 1000;
		bo.build_material_shortage_ = false;
		bo.production_hint_ = -1;
		bo.current_stats_ = 0;
		bo.unoccupied_ = false;
		bo.is_buildable_ = bld.is_buildable();
		bo.need_trees_ = bh.is_logproducer();
		bo.need_stones_ = bh.is_stoneproducer();
		bo.need_water_ = bh.get_needs_water();
		bo.mines_water_ = bh.mines_water();
		bo.recruitment_ = bh.for_recruitment();
		bo.space_consumer_ = bh.is_space_consumer();
		bo.expansion_type_ = bh.is_expansion_type();
		bo.fighting_type_ = bh.is_fighting_type();
		bo.mountain_conqueror_ = bh.is_mountain_conqueror();
		bo.prohibited_till_ = bh.get_prohibited_till() * 1000;  // value in conf is in seconds
		bo.forced_after_ = bh.get_forced_after() * 1000;        // value in conf is in seconds
		bo.is_port_ = bld.get_isport();
		if (char const* const s = bh.get_renews_map_resource()) {
			bo.production_hint_ = tribe_->safe_ware_index(s);
		}

		// I just presume cut wood is named "log" in the game
		if (tribe_->safe_ware_index("log") == bo.production_hint_) {
			bo.plants_trees_ = true;
		} else {
			bo.plants_trees_ = false;
		}

		// Read all interesting data from ware producing buildings
		if (bld.type() == MapObjectType::PRODUCTIONSITE) {
			const ProductionSiteDescr& prod = dynamic_cast<const ProductionSiteDescr&>(bld);
			bo.type = bld.get_ismine() ? BuildingObserver::MINE : BuildingObserver::PRODUCTIONSITE;
			for (const WareAmount& temp_input : prod.inputs()) {
				bo.inputs_.push_back(temp_input.first);
			}
			for (const WareIndex& temp_output : prod.output_ware_types()) {
				bo.outputs_.push_back(temp_output);
			}

			if (bo.type == BuildingObserver::MINE) {
				// get the resource needed by the mine
				if (char const* const s = bh.get_mines()) {
					bo.mines_ = world.get_resource(s);
				}

				bo.mines_percent_ = bh.get_mines_percent();
			}

			// here we identify hunters
			if (bo.outputs_.size() == 1 && tribe_->safe_ware_index("meat") == bo.outputs_.at(0)) {
				bo.is_hunter_ = true;
			} else {
				bo.is_hunter_ = false;
			}

			// and fishers
			if (bo.outputs_.size() == 1 && tribe_->safe_ware_index("fish") == bo.outputs_.at(0)) {
				bo.is_fisher_ = true;
			} else {
				bo.is_fisher_ = false;
			}

			if (building_name == "shipyard") {
				bo.is_shipyard_ = true;
			} else {
				bo.is_shipyard_ = false;
			}

			continue;
		}

		// now for every military building, we fill critical_built_mat_ vector
		// with critical construction wares
		// non critical are excluded (see below)
		if (bld.type() == MapObjectType::MILITARYSITE) {
			bo.type = BuildingObserver::MILITARYSITE;
			const MilitarySiteDescr& milit = dynamic_cast<const MilitarySiteDescr&>(bld);
			for (const std::pair<unsigned char, unsigned char>& temp_buildcosts : milit.buildcost()) {
				// bellow are non-critical wares
				if (tribe_->ware_index("log") == temp_buildcosts.first ||
				    tribe_->ware_index("blackwood") == temp_buildcosts.first ||
				    tribe_->ware_index("planks") == temp_buildcosts.first ||
				    tribe_->ware_index("wood") == temp_buildcosts.first ||
				    tribe_->ware_index("raw_stone") == temp_buildcosts.first ||
				    tribe_->ware_index("stone") == temp_buildcosts.first)
					continue;

				bo.critical_built_mat_.push_back(temp_buildcosts.first);
			}
			continue;
		}

		if (bld.type() == MapObjectType::WAREHOUSE) {
			bo.type = BuildingObserver::WAREHOUSE;
			continue;
		}

		if (bld.type() == MapObjectType::TRAININGSITE) {
			bo.type = BuildingObserver::TRAININGSITE;
			const TrainingSiteDescr& train = dynamic_cast<const TrainingSiteDescr&>(bld);
			for (const WareAmount& temp_input : train.inputs()) {
				bo.inputs_.push_back(temp_input.first);
			}
			continue;
		}

		if (bld.type() == MapObjectType::CONSTRUCTIONSITE) {
			bo.type = BuildingObserver::CONSTRUCTIONSITE;
			continue;
		}
	}

	num_constructionsites_ = 0;
	num_milit_constructionsites = 0;
	num_prod_constructionsites = 0;
	next_construction_due_ = 0;
	next_road_due_ = 1000;
	next_productionsite_check_due_ = 0;
	inhibit_road_building_ = 0;
	// atlanteans they consider water as a resource
	// (together with mines, stones and wood)
	if (tribe_->name() == "atlanteans") {
		resource_necessity_water_needed_ = true;
	}

	// Add all fields that we own
	Map& map = game().map();
	std::set<OPtr<PlayerImmovable>> found_immovables;

	for (int16_t y = 0; y < map.get_height(); ++y) {
		for (int16_t x = 0; x < map.get_width(); ++x) {
			FCoords f = map.get_fcoords(Coords(x, y));

			if (f.field->get_owned_by() != player_number()) {
				continue;
			}

			unusable_fields.push_back(f);

			if (upcast(PlayerImmovable, imm, f.field->get_immovable())) {

				//  Guard by a set - immovables might be on several nodes at once.
				if (&imm->owner() == player_ && !found_immovables.count(imm)) {
					found_immovables.insert(imm);
					gain_immovable(*imm);
				}
			}
		}
	}
}

/**
 * Checks ALL available buildable fields.
 *
 * this shouldn't be used often, as it might hang the game for some 100
 * milliseconds if the area the computer owns is big.
 */
void DefaultAI::update_all_buildable_fields(const int32_t gametime) {

	uint16_t i = 0;

	while (!buildable_fields.empty() && buildable_fields.front()->next_update_due_ <= gametime &&
	       i < 25) {
		BuildableField& bf = *buildable_fields.front();

		//  check whether we lost ownership of the node
		if (bf.coords.field->get_owned_by() != player_number()) {
			delete &bf;
			buildable_fields.pop_front();
			continue;
		}

		//  check whether we can still construct regular buildings on the node
		if ((player_->get_buildcaps(bf.coords) & BUILDCAPS_SIZEMASK) == 0) {
			unusable_fields.push_back(bf.coords);
			delete &bf;
			buildable_fields.pop_front();
			continue;
		}

		update_buildable_field(bf);
		bf.next_update_due_ = gametime + kFieldUpdateInterval;
		buildable_fields.push_back(&bf);
		buildable_fields.pop_front();

		i += 1;
	}
}

/**
 * Checks ALL available mineable fields.
 *
 * this shouldn't be used often, as it might hang the game for some 100
 * milliseconds if the area the computer owns is big.
 */
void DefaultAI::update_all_mineable_fields(const int32_t gametime) {

	uint16_t i = 0;  // counter, used to track # of checked fields

	while (!mineable_fields.empty() && mineable_fields.front()->next_update_due_ <= gametime &&
	       i < 40) {
		MineableField* mf = mineable_fields.front();

		//  check whether we lost ownership of the node
		if (mf->coords.field->get_owned_by() != player_number()) {
			delete mf;
			mineable_fields.pop_front();
			continue;
		}

		//  check whether we can still construct regular buildings on the node
		if ((player_->get_buildcaps(mf->coords) & BUILDCAPS_MINE) == 0) {
			unusable_fields.push_back(mf->coords);
			delete mf;
			mineable_fields.pop_front();
			continue;
		}

		update_mineable_field(*mf);
		mf->next_update_due_ = gametime + kFieldUpdateInterval;  // in fact this has very small effect
		mineable_fields.push_back(mf);
		mineable_fields.pop_front();

		i += 1;
	}
}

/**
 * Checks up to 50 fields that weren't buildable the last time.
 *
 * milliseconds if the area the computer owns is big.
 */
void DefaultAI::update_all_not_buildable_fields() {
	int32_t const pn = player_number();
	uint32_t maxchecks = unusable_fields.size();

	if (maxchecks > 50) {
		maxchecks = 50;
	}

	for (uint32_t i = 0; i < maxchecks; ++i) {
		//  check whether we lost ownership of the node
		if (unusable_fields.front().field->get_owned_by() != pn) {
			unusable_fields.pop_front();
			continue;
		}

		// check whether building capabilities have improved
		if (player_->get_buildcaps(unusable_fields.front()) & BUILDCAPS_SIZEMASK) {
			buildable_fields.push_back(new BuildableField(unusable_fields.front()));
			unusable_fields.pop_front();
			update_buildable_field(*buildable_fields.back());
			continue;
		}

		if (player_->get_buildcaps(unusable_fields.front()) & BUILDCAPS_MINE) {
			mineable_fields.push_back(new MineableField(unusable_fields.front()));
			unusable_fields.pop_front();
			update_mineable_field(*mineable_fields.back());
			continue;
		}

		unusable_fields.push_back(unusable_fields.front());
		unusable_fields.pop_front();
	}
}

/// Updates one buildable field
void DefaultAI::update_buildable_field(BuildableField& field, uint16_t range, bool military) {
	// look if there is any unowned land nearby
	Map& map = game().map();
	FindNodeUnowned find_unowned(player_, game());
	FindNodeUnownedMineable find_unowned_mines_pots(player_, game());
	PlayerNumber const pn = player_->player_number();
	const World& world = game().world();
	field.unowned_land_nearby_ =
	   map.find_fields(Area<FCoords>(field.coords, range), nullptr, find_unowned);

	field.near_border_ = false;
	if (field.unowned_land_nearby_ > 0) {
		if (map.find_fields(Area<FCoords>(field.coords, 4), nullptr, find_unowned) > 0) {
			field.near_border_ = true;
		}
	}

	// to save some CPU
	if ((mines_.size() > 8 && game().get_gametime() % 3 > 0) || field.unowned_land_nearby_ == 0) {
		field.unowned_mines_pots_nearby_ = 0;
	} else {
		uint32_t close_mines =
		   map.find_fields(Area<FCoords>(field.coords, 4), nullptr, find_unowned_mines_pots);
		uint32_t distant_mines =
		   map.find_fields(Area<FCoords>(field.coords, (range + 6 < 12) ? 12 : range + 6),
		                   nullptr,
		                   find_unowned_mines_pots);
		distant_mines = distant_mines - close_mines;
		field.unowned_mines_pots_nearby_ = 3 * close_mines + distant_mines / 2;
		if (distant_mines > 0) {
			field.unowned_mines_pots_nearby_ += 15;
		}
	}

	// if curent port is a portspace we need add near fields to a list
	// of fields prohibited for buildings
	if (!field.is_portspace_) {  // if we know it, no need to do it once more
		if (player_->get_buildcaps(field.coords) & BUILDCAPS_PORT) {
			field.is_portspace_ = true;
			seafaring_economy = true;
			// blocking fields in vicinity
			MapRegion<Area<FCoords>> mr(map, Area<FCoords>(map.get_fcoords(field.coords), 3));
			do {
				const int32_t hash = coords_hash(map.get_fcoords(*(mr.location().field)));
				if (port_reserved_coords.count(hash) == 0)
					port_reserved_coords.insert(hash);
			} while (mr.advance(map));
		}
	}

	// testing if a port is nearby, such field will get a priority boost
	uint16_t nearest_distance = std::numeric_limits<uint16_t>::max();
	for (const WarehouseSiteObserver& wh_obs : warehousesites) {
		const uint16_t actual_distance = map.calc_distance(field.coords, wh_obs.site->get_position());
		nearest_distance = std::min(nearest_distance, actual_distance);
	}
	if (nearest_distance < 15) {
		field.port_nearby_ = true;
	} else {
		field.port_nearby_ = false;
	}

	// collect information about resources in the area
	std::vector<ImmovableFound> immovables;
	// Search in a radius of range
	map.find_immovables(Area<FCoords>(field.coords, range), &immovables);

	// Is this a general update or just for military consideration
	// (second is used in check_militarysites)
	if (!military) {
		int32_t const tree_attr = MapObjectDescr::get_attribute_id("tree");
		field.preferred_ = false;
		field.enemy_nearby_ = false;
		field.military_capacity_ = 0;
		field.military_loneliness_ = 1000;  // instead of floats(v-
		field.military_presence_ = 0;
		field.military_stationed_ = 0;
		field.trees_nearby_ = 0;
		field.space_consumers_nearby_ = 0;
		field.producers_nearby_.clear();
		field.producers_nearby_.resize(wares.size());
		field.consumers_nearby_.clear();
		field.consumers_nearby_.resize(wares.size());
		std::vector<Coords> water_list;
		std::vector<Coords> resource_list;
		std::vector<Bob*> critters_list;

		if (field.water_nearby_ == -1) {  //-1 means "value has never been calculated"

			FindNodeWater find_water(game().world());
			map.find_fields(Area<FCoords>(field.coords, 5), &water_list, find_water);
			field.water_nearby_ = water_list.size();

			if (resource_necessity_water_needed_) {  // for atlanteans
				map.find_fields(Area<FCoords>(field.coords, 14), &water_list, find_water);
				field.distant_water_ = water_list.size() - field.water_nearby_;
			}
		}

		// counting fields with fish
		if (field.water_nearby_ > 0 && (field.fish_nearby_ = -1 || game().get_gametime() % 10 == 0)) {
			map.find_fields(Area<FCoords>(field.coords, 6),
			                &resource_list,
			                FindNodeResource(world.get_resource("fish")));
			field.fish_nearby_ = resource_list.size();
		}

		// counting fields with critters (game)
		// not doing this always, this does not change fast
		if (game().get_gametime() % 10 == 0) {
			map.find_bobs(Area<FCoords>(field.coords, 6), &critters_list, FindBobCritter());
			field.critters_nearby_ = critters_list.size();
		}

		FCoords fse;
		map.get_neighbour(field.coords, WALK_SE, &fse);

		if (BaseImmovable const* const imm = fse.field->get_immovable()) {
			if (dynamic_cast<Flag const*>(imm) ||
			    (dynamic_cast<Road const*>(imm) && (fse.field->nodecaps() & BUILDCAPS_FLAG))) {
				field.preferred_ = true;
			}
		}

		for (uint32_t i = 0; i < immovables.size(); ++i) {
			const BaseImmovable& base_immovable = *immovables.at(i).object;

			if (upcast(PlayerImmovable const, player_immovable, &base_immovable)) {

				// TODO(unknown): Only continue; if this is an opposing site
				// allied sites should be counted for military influence
				if (player_immovable->owner().player_number() != pn) {
					if (player_->is_hostile(player_immovable->owner())) {
						field.enemy_nearby_ = true;
					}
					enemy_last_seen_ = game().get_gametime();

					continue;
				}
			}

			if (upcast(Building const, building, &base_immovable)) {
				if (upcast(ConstructionSite const, constructionsite, building)) {
					const BuildingDescr& target_descr = constructionsite->building();

					if (dynamic_cast<ProductionSiteDescr const*>(&target_descr)) {
						consider_productionsite_influence(
						   field,
						   immovables.at(i).coords,
						   get_building_observer(constructionsite->descr().name().c_str()));
					}
				}

				if (dynamic_cast<const ProductionSite*>(building)) {
					consider_productionsite_influence(
					   field,
					   immovables.at(i).coords,
					   get_building_observer(building->descr().name().c_str()));
				}
			}

			if (immovables.at(i).object->has_attribute(tree_attr)) {
				++field.trees_nearby_;
			}
		}

		// stones are not renewable, we will count them only if previous state si nonzero
		if (field.stones_nearby_ > 0) {

			int32_t const stone_attr = MapObjectDescr::get_attribute_id("granite");
			field.stones_nearby_ = 0;

			for (uint32_t j = 0; j < immovables.size(); ++j) {
				if (immovables.at(j).object->has_attribute(stone_attr)) {
					++field.stones_nearby_;
				}
			}
		}

		// ground water is not renewable and its amount can only fall, we will count them only if
		// previous state si nonzero
		if (field.ground_water_ > 0) {
			field.ground_water_ = field.coords.field->get_resources_amount();
		}
	}

	// the following is done always (regardless of military or not)

	// we get immovables with higher radius
	immovables.clear();
	map.find_immovables(Area<FCoords>(field.coords, (range < 10) ? 10 : range), &immovables);
	field.military_stationed_ = 0;
	field.military_unstationed_ = 0;
	field.military_in_constr_nearby_ = 0;
	field.military_capacity_ = 0;
	field.military_loneliness_ = 1000;
	field.military_presence_ = 0;

	for (uint32_t i = 0; i < immovables.size(); ++i) {

		const BaseImmovable& base_immovable = *immovables.at(i).object;

		// testing if it is enemy-owned field
		// TODO(unknown): count such fields...
		if (upcast(PlayerImmovable const, player_immovable, &base_immovable)) {

			// TODO(unknown): Only continue; if this is an opposing site
			// allied sites should be counted for military influence
			if (player_immovable->owner().player_number() != pn) {
				if (player_->is_hostile(player_immovable->owner())) {
					field.enemy_nearby_ = true;
				}

				continue;
			}
		}

		if (upcast(Building const, building, &base_immovable)) {
			if (upcast(ConstructionSite const, constructionsite, building)) {
				const BuildingDescr& target_descr = constructionsite->building();

				if (upcast(MilitarySiteDescr const, target_ms_d, &target_descr)) {
					const int32_t dist = map.calc_distance(field.coords, immovables.at(i).coords);
					const int32_t radius = target_ms_d->get_conquers() + 4;

					if (radius > dist) {
						field.military_capacity_ += target_ms_d->get_max_number_of_soldiers() / 2 + 1;
						field.military_loneliness_ *= static_cast<double_t>(dist) / radius;
						field.military_in_constr_nearby_ += 1;
					}
				}
			}

			if (upcast(MilitarySite const, militarysite, building)) {
				const int32_t dist = map.calc_distance(field.coords, immovables.at(i).coords);
				const int32_t radius = militarysite->descr().get_conquers() + 4;

				if (radius > dist) {

					field.military_capacity_ += militarysite->max_soldier_capacity();
					field.military_presence_ += militarysite->stationed_soldiers().size();

					if (militarysite->stationed_soldiers().empty()) {
						field.military_unstationed_ += 1;
					} else {
						field.military_stationed_ += 1;
					}

					field.military_loneliness_ *= static_cast<double_t>(dist) / radius;
				}
			}
		}
	}
}

/// Updates one mineable field
void DefaultAI::update_mineable_field(MineableField& field) {
	// collect information about resources in the area
	std::vector<ImmovableFound> immovables;
	Map& map = game().map();
	map.find_immovables(Area<FCoords>(field.coords, 5), &immovables);
	field.preferred_ = false;
	field.mines_nearby_ = 1;
	FCoords fse;
	map.get_brn(field.coords, &fse);

	if (BaseImmovable const* const imm = fse.field->get_immovable()) {
		if (dynamic_cast<Flag const*>(imm) ||
		    (dynamic_cast<Road const*>(imm) && (fse.field->nodecaps() & BUILDCAPS_FLAG))) {
			field.preferred_ = true;
		}
	}

	for (const ImmovableFound& temp_immovable : immovables) {
		if (upcast(Building const, bld, temp_immovable.object)) {
			if (bld->descr().get_ismine()) {
				++field.mines_nearby_;
			} else if (upcast(ConstructionSite const, cs, bld)) {
				if (cs->building().get_ismine()) {
					++field.mines_nearby_;
				}
			}
		}
	}

	// 0 is default, and thus indicates that counting must be done
	if (field.same_mine_fields_nearby_ == 0) {
		FindNodeMineable find_mines_spots_nearby(game(), field.coords.field->get_resources());
		field.same_mine_fields_nearby_ =
		   map.find_fields(Area<FCoords>(field.coords, 4), nullptr, find_mines_spots_nearby);
	}
}

/// Updates the production and MINE sites statistics needed for construction decision.
void DefaultAI::update_productionsite_stats(int32_t const gametime) {
	// Updating the stats every 10 seconds should be enough
	next_stats_update_due_ = gametime + 10000;
	uint16_t fishers_count = 0;  // used for atlanteans only

	// Reset statistics for all buildings
	for (uint32_t i = 0; i < buildings_.size(); ++i) {
		if (buildings_.at(i).cnt_built_ > 0) {
			buildings_.at(i).current_stats_ = 0;
		} else {
			buildings_.at(i).current_stats_ = 0;
		}

		buildings_.at(i).unoccupied_ = false;
	}

	// Check all available productionsites
	for (uint32_t i = 0; i < productionsites.size(); ++i) {
		assert(productionsites.front().bo->cnt_built_ > 0);
		// Add statistics value
		productionsites.front().bo->current_stats_ +=
		   productionsites.front().site->get_crude_statistics();

		// counting fishers
		if (productionsites.front().bo->is_fisher_) {
			fishers_count += 1;
		}

		// Check whether this building is completely occupied
		productionsites.front().bo->unoccupied_ |= !productionsites.front().site->can_start_working();

		// Now reorder the buildings
		productionsites.push_back(productionsites.front());
		productionsites.pop_front();
	}

	if (resource_necessity_water_needed_) {
		if (fishers_count == 0) {
			resource_necessity_water_ = 255;
		} else if (fishers_count == 1) {
			resource_necessity_water_ = 150;
		} else {
			resource_necessity_water_ = 18;
		}
	}

	// for mines_ also
	// Check all available mines
	for (uint32_t i = 0; i < mines_.size(); ++i) {
		assert(mines_.front().bo->cnt_built_ > 0);
		// Add statistics value
		mines_.front().bo->current_stats_ += mines_.front().site->get_statistics_percent();
		// Check whether this building is completely occupied
		mines_.front().bo->unoccupied_ |= !mines_.front().site->can_start_working();
		// Now reorder the buildings
		mines_.push_back(mines_.front());
		mines_.pop_front();
	}

	// Scale statistics down
	for (uint32_t i = 0; i < buildings_.size(); ++i) {
		if (buildings_.at(i).cnt_built_ > 0) {
			buildings_.at(i).current_stats_ /= buildings_.at(i).cnt_built_;
		}
	}
}

// * Constructs the most needed building
//   algorithm goes over all available spots and all allowed buildings,
//   scores every combination and one with highest and positive score
//   is built.
// * Buildings are split into categories
// * The logic is complex but aproximatelly:
// - buildings producing building material are preffered
// - buildings identified as basic are preffered
// - first bulding of a type is preffered
// - buildings identified as 'direct food supplier' as built after 15 min.
//   from game start
// - if a bulding is upgradeable, second building is also preffered
//   (there should be no upgrade when there are not two buildings of the same type)
// - algorigthm is trying to take into account actual utlization of buildings
//   (the one shown in GUI/game is not reliable, it calculates own statistics)
// * military buildings have own strategy, split into two situations:
// - there is no enemy
// - there is an enemy
//   Currently more military buildings are built then needed
//   and "optimalization" (dismantling not needed buildings) is done afterwards
bool DefaultAI::construct_building(int32_t gametime) {
	//  Just used for easy checking whether a mine or something else was built.
	bool mine = false;
	bool field_blocked = false;
	uint32_t consumers_nearby_count = 0;
	std::vector<int32_t> spots_avail;
	spots_avail.resize(4);
	Map& map = game().map();

	for (int32_t i = 0; i < 4; ++i)
		spots_avail.at(i) = 0;

	for (std::list<BuildableField*>::iterator i = buildable_fields.begin();
	     i != buildable_fields.end();
	     ++i)
		++spots_avail.at((*i)->coords.field->nodecaps() & BUILDCAPS_SIZEMASK);

	spots_ = spots_avail.at(BUILDCAPS_SMALL);
	spots_ += spots_avail.at(BUILDCAPS_MEDIUM);
	spots_ += spots_avail.at(BUILDCAPS_BIG);

	// here we possible stop building of new buildings
	new_buildings_stop_ = false;
	uint8_t expansion_mode = kResourcesOrDefense;

	// there are many reasons why to stop building production buildings
	// (note there are numerous exceptions)
	// 1. to not have too many constructionsites
	if (num_prod_constructionsites > productionsites.size() / 7 + 2) {
		new_buildings_stop_ = true;
	}
	// 2. to not exhaust all free spots
	if (spots_ * 3 / 2 + 5 < static_cast<int32_t>(productionsites.size())) {
		new_buildings_stop_ = true;
	}
	// 3. too keep some proportions production sites vs military sites
	if ((num_prod_constructionsites + productionsites.size()) >
	    (num_milit_constructionsites + militarysites.size()) * 3) {
		new_buildings_stop_ = true;
	}
	// 4. if we do not have 3 mines at least
	if (mines_.size() < 3) {
		new_buildings_stop_ = true;
	}
	// BUT if enemy is nearby, we cancel above stop
	if (new_buildings_stop_ && enemy_last_seen_ + 2 * 60 * 1000 > gametime) {
		new_buildings_stop_ = false;
	}

	// sometimes there is too many military buildings in construction, so we must
	// prevent initialization of further buildings start
	const uint32_t treshold = militarysites.size() / 40 + 2;

	if (unstationed_milit_buildings_ + num_milit_constructionsites > 3 * treshold) {
		expansion_mode = kNoNewMilitary;
	} else if (unstationed_milit_buildings_ + num_milit_constructionsites > 2 * treshold) {
		expansion_mode = kDefenseOnly;
	} else if (unstationed_milit_buildings_ + num_milit_constructionsites >= 1) {
		expansion_mode = kResourcesOrDefense;
	} else {
		expansion_mode = kPushExpansion;
	}

	// we must consider need for mines
	// set necessity for mines
	// we use 'virtual mines', because also mine spots can be changed
	// to mines when AI decides so
	const int32_t virtual_mines = mines_.size() + mineable_fields.size() / 15;
	if (virtual_mines <= 7) {
		resource_necessity_mines_ = std::numeric_limits<uint8_t>::max();
	} else if (virtual_mines > 19) {
		resource_necessity_mines_ = 0;
	} else {
		const uint32_t tmp = ((18 - virtual_mines) * 255) / 12;
		resource_necessity_mines_ = tmp;
	}

	// here we calculate a need for expansion and reduce necessity for new land
	// the game has two stages:
	// First: virtual mines<=5 - stage of building the economics
	// Second: virtual mines>5 - teritorial expansion
	if (virtual_mines <= 5) {
		if (spots_avail.at(BUILDCAPS_BIG) <= 4) {
			resource_necessity_territory_ = 255;
		} else {
			resource_necessity_territory_ = 0;
		}
	} else {  // or we have enough mines and regulate speed of expansion
		if (spots_ == 0) {
			resource_necessity_territory_ = 255;
		} else {
			const uint32_t tmp = 255 * 4 * productionsites.size() / spots_;
			if (tmp > 255) {
				resource_necessity_territory_ = 255;
			} else {
				resource_necessity_territory_ = tmp;
			}
		}
	}

	BuildingObserver* best_building = nullptr;
	int32_t proposed_priority = 0;
	Coords proposed_coords;

	// Remove outdated fields from blocker list
	for (std::list<BlockedField>::iterator i = blocked_fields.begin(); i != blocked_fields.end();)
		if (i->blocked_until_ < game().get_gametime()) {
			i = blocked_fields.erase(i);
		} else {
			++i;
		}

	// testing big military buildings, whether critical construction
	// material is available (at least in amount of
	// 2/3 of default target amount)
	for (uint32_t j = 0; j < buildings_.size(); ++j) {

		BuildingObserver& bo = buildings_.at(j);
		if (!bo.buildable(*player_)) {
			continue;
		}

		// not doing this for non-military buildins
		if (!(bo.type == BuildingObserver::MILITARYSITE))
			continue;

		// and neither for small military buildings
		if (bo.desc->get_size() == BaseImmovable::SMALL)
			continue;

		bo.build_material_shortage_ = false;

		// checking we have enough critical material on stock
		for (uint32_t m = 0; m < bo.critical_built_mat_.size(); ++m) {
			WareIndex wt(static_cast<size_t>(bo.critical_built_mat_.at(m)));
			// using default ware quantity, not the best solution but will do
			if (get_warehoused_stock(wt) <
			    tribe_->get_ware_descr(wt)->default_target_quantity() * 2 / 3) {
				bo.build_material_shortage_ = true;
			}
		}
	}

	// these are 3 helping variables
	bool output_is_needed = false;
	int16_t max_preciousness = 0;         // preciousness_ of most precious output
	int16_t max_needed_preciousness = 0;  // preciousness_ of most precious NEEDED output

	// first scan all buildable fields for regular buildings
	for (std::list<BuildableField*>::iterator i = buildable_fields.begin();
	     i != buildable_fields.end();
	     ++i) {
		BuildableField* const bf = *i;

		if (bf->next_update_due_ < gametime - 8000) {
			continue;
		}

		// Continue if field is blocked at the moment
		field_blocked = false;

		for (std::list<BlockedField>::iterator j = blocked_fields.begin(); j != blocked_fields.end();
		     ++j) {
			if (j->coords == bf->coords) {
				field_blocked = true;
			}
		}

		// continue;
		if (field_blocked) {
			continue;
		}

		assert(player_);
		int32_t const maxsize = player_->get_buildcaps(bf->coords) & BUILDCAPS_SIZEMASK;

		// For every field test all buildings
		for (uint32_t j = 0; j < buildings_.size(); ++j) {
			BuildingObserver& bo = buildings_.at(j);

			if (!bo.buildable(*player_)) {
				continue;
			}

			if (bo.prohibited_till_ > gametime) {
				continue;
			}

			// if current field is not big enough
			if (bo.desc->get_size() > maxsize) {
				continue;
			}

			// testing for reserved ports
			if (!bo.is_port_) {
				if (port_reserved_coords.count(coords_hash(bf->coords)) > 0) {
					continue;
				}
			}

			if (time(nullptr) % 3 == 0 && bo.total_count() > 0) {
				continue;
			}  // add randomnes and ease AI

			if (bo.type == BuildingObserver::MINE) {
				continue;
			}

			// here we do an exemption for lumberjacks, mainly in early stages of game
			// sometimes the first one is not built and AI waits too long for second attempt
			if (gametime - bo.construction_decision_time_ < kBuildingMinInterval && !bo.need_trees_) {
				continue;
			}

			if (bo.unoccupied_) {
				continue;
			}

			if (!(bo.type == BuildingObserver::MILITARYSITE) && bo.cnt_under_construction_ >= 2) {
				continue;
			}

			// so we are going to seriously evaluate this building on this field,
			// first some base info - is its output needed at all?
			check_ware_necessity(bo, &output_is_needed, &max_preciousness, &max_needed_preciousness);

			int32_t prio = 0;  // score of a bulding on a field

			if (bo.type == BuildingObserver::PRODUCTIONSITE) {

				// exclude spots on border
				if (bf->near_border_ && !bo.need_trees_ && !bo.need_stones_ && !bo.is_fisher_) {
					continue;
				}

				// this can be only a well (as by now)
				if (bo.mines_water_) {
					if (bf->ground_water_ < 2) {
						continue;
					}

					if (bo.cnt_under_construction_ + bo.unoccupied_ > 0) {
						continue;
					}

					prio = 0;
					// one well is forced
					if (bo.total_count() == 0) {
						prio = 200;
					}  // boost for first/only well
					else if (new_buildings_stop_) {
						continue;
					}

					bo.cnt_target_ = 1 + productionsites.size() / 50;

					if (bo.stocklevel_time < game().get_gametime() - 30 * 1000) {
						bo.stocklevel_ = get_stocklevel(bo);
						bo.stocklevel_time = game().get_gametime();
					}
					if (bo.stocklevel_ > 50 + productionsites.size() * 5) {
						continue;
					}
					prio += bf->ground_water_ - 2;
					prio = recalc_with_border_range(*bf, prio);

				} else if (bo.need_trees_) {  // LUMBERJACS

					bo.cnt_target_ =
					   3 + static_cast<int32_t>(mines_.size() + productionsites.size()) / 15;

					if (bo.total_count() == 0) {
						prio = 500 + bf->trees_nearby_;
					}

					else if (bo.total_count() == 1) {
						prio = 400 + bf->trees_nearby_;
					}

					else if (bf->trees_nearby_ < 2) {
						continue;
					}

					else {

						if (bo.total_count() < bo.cnt_target_) {
							prio = 75;
						} else {
							prio = 0;
						}

						if (bf->producers_nearby_.at(bo.outputs_.at(0)) > 1) {
							continue;
						}

						prio += 2 * bf->trees_nearby_ - 10 -
						        bf->producers_nearby_.at(bo.outputs_.at(0)) * 5 -
						        new_buildings_stop_ * 15;

						if (bf->near_border_) {
							prio = prio / 2;
						}
					}

				} else if (bo.need_stones_) {

					// quaries are generally to be built everywhere where stones are
					// no matter the need for stones, as stones are considered an obstacle
					// to expansion
					if (bo.cnt_under_construction_ > 0) {
						continue;
					}
					prio = bf->stones_nearby_;

					if (prio <= 0) {
						continue;
					}

					if (bo.total_count() == 0) {
						prio += 150;
					}

					if (bo.stocklevel_time < game().get_gametime() - 5 * 1000) {
						bo.stocklevel_ = get_stocklevel_by_hint(static_cast<size_t>(bo.production_hint_));
						bo.stocklevel_time = game().get_gametime();
					}

					if (bo.stocklevel_ == 0) {
						prio *= 2;
					}

					// to prevent to many quaries on one spot
					prio = prio - 50 * bf->producers_nearby_.at(bo.outputs_.at(0));

					if (bf->near_border_) {
						prio = prio / 2;
					}

				} else if (bo.is_hunter_) {
					if (bf->critters_nearby_ < 5) {
						continue;
					}

					if (new_buildings_stop_) {
						continue;
					}

					prio +=
					   (bf->critters_nearby_ * 2) - 8 - 5 * bf->producers_nearby_.at(bo.outputs_.at(0));

				} else if (bo.is_fisher_) {  // fisher

					// ~are fishes needed?
					if (max_needed_preciousness == 0) {
						continue;
					}

					if (bo.cnt_under_construction_ + bo.unoccupied_ > 0) {
						continue;
					}

					if (bf->water_nearby_ < 2) {
						continue;
					}

					// we use preciousness to allow atlanteans to build the fishers huts
					// atlanteans have preciousness 4, other tribes 3
					if (max_needed_preciousness < 4 && new_buildings_stop_) {
						continue;
					}

					if (bo.stocklevel_time < game().get_gametime() - 5 * 1000) {
						bo.stocklevel_ = get_stocklevel_by_hint(static_cast<size_t>(bo.production_hint_));
						bo.stocklevel_time = game().get_gametime();
					}

					if (bo.stocklevel_ > 50) {
						continue;
					}

					if (bf->producers_nearby_.at(bo.outputs_.at(0)) >= 1) {
						continue;
					}

					prio = bf->fish_nearby_ - new_buildings_stop_ * 15 * bo.total_count();

				} else if (bo.production_hint_ >= 0) {
					// first setting targets (needed also for dismantling)
					if (bo.plants_trees_) {
						bo.cnt_target_ =
						   2 + static_cast<int32_t>(mines_.size() + productionsites.size()) / 15;
					} else {
						bo.cnt_target_ =
						   1 + static_cast<int32_t>(mines_.size() + productionsites.size()) / 20;
					}

					if ((bo.cnt_under_construction_ + bo.unoccupied_) > 1) {
						continue;
					}

					if (bo.plants_trees_) {  // RANGERS

						// if there are too many trees nearby
						if (bf->trees_nearby_ > 25 && bo.total_count() >= 1) {
							continue;
						}

						// sometimes all area is blocked by trees so this is to prevent this
						if (buildable_fields.size() < 4 && bo.total_count() > 0) {
							continue;
						}

						if (bo.stocklevel_time < game().get_gametime() - 5 * 1000) {
							bo.stocklevel_ =
							   get_stocklevel_by_hint(static_cast<size_t>(bo.production_hint_));
							bo.stocklevel_time = game().get_gametime();
						}

						if (bo.total_count() == 0) {
							prio = 200;
						}
						if (bo.total_count() > 2 * bo.cnt_target_) {
							continue;
						}
						// we can go above target if there is shortage of logs on stock
						else if (bo.total_count() >= bo.cnt_target_ &&
						         bo.stocklevel_ > 40 + productionsites.size() * 5) {
							continue;
						}

						// considering near trees and producers
						prio += (30 - bf->trees_nearby_) * 2 +
						        bf->producers_nearby_.at(bo.production_hint_) * 5 -
						        new_buildings_stop_ * 15;

						// considering space consumers nearby
						prio -= bf->space_consumers_nearby_ * 5;

					} else {  // FISH BREEDERS and GAME KEEPERS
						if (new_buildings_stop_ && bo.total_count() > 0) {
							continue;
						}

						// especially for fish breeders
						if (bo.need_water_ && bf->water_nearby_ < 2) {
							continue;
						}
						if (bo.need_water_) {
							prio += bf->water_nearby_ / 5;
						}

						if (bo.total_count() > bo.cnt_target_) {
							continue;
						}

						if (bo.stocklevel_time < game().get_gametime() - 5 * 1000) {
							bo.stocklevel_ =
							   get_stocklevel_by_hint(static_cast<size_t>(bo.production_hint_));
							bo.stocklevel_time = game().get_gametime();
						}
						if (bo.stocklevel_ > 50) {
							continue;
						}

						if (bo.total_count() == 0 && gametime > 45 * 1000) {
							prio += 100 + bf->producers_nearby_.at(bo.production_hint_) * 10;
						} else if (bf->producers_nearby_.at(bo.production_hint_) == 0) {
							continue;
						} else {
							prio += bf->producers_nearby_.at(bo.production_hint_) * 10;
						}

						if (bf->enemy_nearby_) {
							prio -= 10;
						}
					}

				} else if (bo.recruitment_ && !new_buildings_stop_) {
					// this will depend on number of mines_ and productionsites
					if (static_cast<int32_t>((productionsites.size() + mines_.size()) / 30) >
					       bo.total_count() &&
					    bo.cnt_under_construction_ == 0)
						prio = 4 + kDefaultPrioBoost;
				} else {  // finally normal productionsites
					if (bo.production_hint_ >= 0) {
						continue;
					}

					if ((bo.cnt_under_construction_ + bo.unoccupied_) > 0) {
						continue;
					}

					if (bo.forced_after_ < gametime && bo.total_count() == 0) {
						prio += 150;
					} else if (bo.cnt_built_ == 1 && game().get_gametime() > 40 * 60 * 1000 &&
					           bo.desc->enhancement() != INVALID_INDEX && !mines_.empty()) {
						prio += 10;
					} else if (bo.is_shipyard_) {
						if (!seafaring_economy) {
							continue;
						}
					} else if (!output_is_needed) {
						continue;
					} else if (bo.cnt_built_ == 0 && game().get_gametime() > 40 * 60 * 1000) {
						prio += kDefaultPrioBoost;
					} else if (bo.cnt_built_ > 1 && bo.current_stats_ > 97) {
						prio -= kDefaultPrioBoost * (new_buildings_stop_);
					} else if (new_buildings_stop_)
						continue;

					// we check separatelly buildings with no inputs and some inputs
					if (bo.inputs_.empty()) {

						prio += max_needed_preciousness + kDefaultPrioBoost;

						if (bo.space_consumer_) {  // need to consider trees nearby
							prio += 20 - (bf->trees_nearby_ / 3);
						}

						// we attempt to cluster space consumers together
						if (bo.space_consumer_) {  // need to consider trees nearby
							prio += bf->space_consumers_nearby_ * 2;
						}

						if (bo.space_consumer_ && !bf->water_nearby_) {  // not close to water
							prio += 1;
						}

						if (bo.space_consumer_ &&
						    !bf->unowned_mines_pots_nearby_) {  // not close to mountains
							prio += 1;
						}

						if (!bo.space_consumer_) {
							prio -= bf->producers_nearby_.at(bo.outputs_.at(0)) * 20;
						}  // leave some free space between them

						prio -= bf->space_consumers_nearby_ * 3;
					}

					else if (bo.is_shipyard_) {
						// for now AI builds only one shipyard
						if (bf->water_nearby_ > 3 && bo.total_count() == 0 && seafaring_economy) {
							prio += kDefaultPrioBoost + productionsites.size() * 5 + bf->water_nearby_;
						}

					} else if (!bo.inputs_.empty()) {
						if (bo.total_count() == 0) {
							prio += max_needed_preciousness + kDefaultPrioBoost;
						}
						if (bo.cnt_built_ > 0 && bo.current_stats_ > 70) {
							prio += max_needed_preciousness + kDefaultPrioBoost - 3 +
							        (bo.current_stats_ - 70) / 5;
						}
					}

					if (prio <= 0) {
						continue;
					}

					//+1 if any consumers_ are nearby
					consumers_nearby_count = 0;

					for (size_t k = 0; k < bo.outputs_.size(); ++k)
						consumers_nearby_count += bf->consumers_nearby_.at(bo.outputs_.at(k));

					if (consumers_nearby_count > 0) {
						prio += 1;
					}
				}
			}  // production sites done
			else if (bo.type == BuildingObserver::MILITARYSITE) {

				// we allow 1 exemption from big buildings prohibition
				if (bo.build_material_shortage_ &&
				    (bo.cnt_under_construction_ > 0 || !(bf->enemy_nearby_))) {
					continue;
				}

				if (!bf->unowned_land_nearby_) {
					continue;
				}

				if (military_last_build_ > gametime - 10 * 1000) {
					continue;
				}

				if (expansion_mode == kNoNewMilitary) {
					continue;
				}

				if (expansion_mode == kDefenseOnly && !bf->enemy_nearby_) {
					continue;
				}

				if (bf->enemy_nearby_ && bo.fighting_type_) {
					;
				}  // it is ok, go on
				else if (bf->unowned_mines_pots_nearby_ > 2 &&
				         (bo.mountain_conqueror_ || bo.expansion_type_)) {
					;
				}  // it is ok, go on
				else if (bf->unowned_land_nearby_ && bo.expansion_type_ &&
				         num_milit_constructionsites <= 1) {
					;  // we allow big buildings now
				} else if (bf->unowned_land_nearby_ &&
				           bo.expansion_type_) {  // decreasing probability for big buidlings
					if (bo.desc->get_size() == 2 && gametime % 2 >= 1) {
						continue;
					}
					if (bo.desc->get_size() == 3 && gametime % 3 >= 1) {
						continue;
					}
				}
				// it is ok, go on
				else {
					continue;
				}  // the building is not suitable for situation

				// not to build so many military buildings nearby
				if (!bf->enemy_nearby_ &&
				    (bf->military_in_constr_nearby_ + bf->military_unstationed_) > 0) {
					continue;
				}

				// a boost to prevent an expansion halt
				int32_t local_boost = 0;
				if (expansion_mode == kPushExpansion) {
					local_boost = 200;
				}

				prio = (bf->unowned_land_nearby_ * 2 * resource_necessity_territory_ / 255 +
				        bf->unowned_mines_pots_nearby_ * resource_necessity_mines_ / 255 +
				        bf->stones_nearby_ / 2 + bf->military_loneliness_ / 10 - 60 + local_boost +
				        bf->water_nearby_ * resource_necessity_water_ / 255);

				// special bonus due to remote water for atlanteans
				if (resource_necessity_water_needed_)
					prio += bf->distant_water_ * resource_necessity_water_ / 255;

				if (bo.desc->get_size() < maxsize) {
					prio = prio - 5;
				}  // penalty

				// we need to prefer military building near to borders
				// with enemy
				// Note: if we dont have enough mines, we cannot afford
				// full-power defense (we need to preserve material and soldiers
				// for expansion)
				const int16_t bottom_treshold =
				   15 - ((virtual_mines <= 4) ? (5 - virtual_mines) * 2 : 0);
				if (bf->enemy_nearby_ && bf->military_capacity_ < bottom_treshold) {
					prio += 50 + (bottom_treshold - bf->military_capacity_) * 20;
				}

				if (bf->enemy_nearby_ && bf->military_capacity_ > bottom_treshold + 4) {
					prio -= (bf->military_capacity_ - (bottom_treshold + 4)) * 5;
				}

			} else if (bo.type == BuildingObserver::WAREHOUSE) {

				// exclude spots on border
				if (bf->near_border_ && !bo.is_port_) {
					continue;
				}

				if (!bf->is_portspace_ && bo.is_port_) {
					continue;
				}

				if (bo.cnt_under_construction_ > 0) {
					continue;
				}

				bool warehouse_needed = false;

				//  Build one warehouse for ~every 35 productionsites and mines_.
				//  Militarysites are slightly important as well, to have a bigger
				//  chance for a warehouses (containing waiting soldiers or wares
				//  needed for soldier training) near the frontier.
				if ((static_cast<int32_t>(productionsites.size() + mines_.size()) + 20) / 35 >
				       static_cast<int32_t>(numof_warehouses_) &&
				    bo.cnt_under_construction_ == 0) {
					prio = 20;
					warehouse_needed = true;
				}

				// but generally we prefer ports
				if (bo.is_port_) {
					prio += 10;
				}

				// special boost for first port
				if (bo.is_port_ && bo.total_count() == 0 && productionsites.size() > 5 &&
				    !bf->enemy_nearby_ && bf->is_portspace_ && seafaring_economy) {
					prio += kDefaultPrioBoost + productionsites.size();
					warehouse_needed = true;
				}

				if (!warehouse_needed) {
					continue;
				}

				// iterating over current warehouses and testing a distance
				// getting distance to nearest warehouse and adding it to a score
				uint16_t nearest_distance = std::numeric_limits<uint16_t>::max();
				for (const WarehouseSiteObserver& wh_obs : warehousesites) {
					const uint16_t actual_distance =
					   map.calc_distance(bf->coords, wh_obs.site->get_position());
					nearest_distance = std::min(nearest_distance, actual_distance);
				}
				// but limit to 15
				const uint16_t max_distance_considered = 15;
				nearest_distance = std::min(nearest_distance, max_distance_considered);
				prio += nearest_distance;

				// take care about and enemies
				if (bf->enemy_nearby_) {
					prio /= 2;
				}

				if (bf->unowned_land_nearby_ && !bo.is_port_) {
					prio /= 2;
				}

			} else if (bo.type == BuildingObserver::TRAININGSITE) {

				if (virtual_mines < 5) {
					continue;
				}

				// exclude spots on border
				if (bf->near_border_) {
					continue;
				}

				if (virtual_mines < 3) {
					continue;
				}

				// build after 20 production sites and then after each 50 production site
				if (static_cast<int32_t>((productionsites.size() + 40) / 60) > bo.total_count() &&
				    bo.cnt_under_construction_ == 0) {
					prio = 4 + kDefaultPrioBoost;
				}

				// take care about borders and enemies
				if (bf->enemy_nearby_) {
					prio /= 2;
				}

				if (bf->unowned_land_nearby_) {
					prio /= 2;
				}
			}

			// think of space consuming buildings nearby like farms or vineyards
			prio -= bf->space_consumers_nearby_ * 10;

			// Stop here, if priority is 0 or less.
			if (prio <= 0) {
				continue;
			}

			// testing also vicinity
			if (!bo.is_port_) {
				if (port_reserved_coords.count(coords_hash(bf->coords)) > 0) {
					continue;
				}
			}

			// Prefer road side fields
			prio += bf->preferred_ ? 1 : 0;
			// don't waste good land for small huts
			prio -= (maxsize - bo.desc->get_size()) * 5;

			// prefer vicinity of ports (with exemption of warehouses)
			if (bf->port_nearby_ && bo.type == BuildingObserver::MILITARYSITE) {
				prio *= 2;
			}

			if (prio > proposed_priority) {
				best_building = &bo;
				proposed_priority = prio;
				proposed_coords = bf->coords;
			}
		}  // ending loop over buildings
	}     // ending loop over fields

	// then try all mines_ - as soon as basic economy is build up.
	if (gametime > next_mine_construction_due_) {

		update_all_mineable_fields(gametime);
		next_mine_construction_due_ = gametime + kIdleMineUpdateInterval;

		if (!mineable_fields.empty()) {

			for (uint32_t i = 0; i < buildings_.size() && productionsites.size() > 8; ++i) {
				BuildingObserver& bo = buildings_.at(i);

				if (!bo.buildable(*player_) || bo.type != BuildingObserver::MINE) {
					continue;
				}

				if (bo.prohibited_till_ > gametime) {
					continue;
				}

				if (gametime - bo.construction_decision_time_ < kBuildingMinInterval) {
					continue;
				}

				// Don't build another building of this type, if there is already
				// one that is unoccupied_ at the moment
				// or under construction
				if ((bo.cnt_under_construction_ + bo.unoccupied_) > 0) {
					continue;
				}

				// testing if building's output is needed
				check_ware_necessity(
				   bo, &output_is_needed, &max_preciousness, &max_needed_preciousness);

				if (!output_is_needed && bo.total_count() > 0) {
					continue;
				}

				// if current one(s) are performing badly
				if (bo.total_count() >= 1 && bo.current_stats_ < 50) {
					continue;
				}

				// this is penalty if there are existing mines too close
				// it is treated as multiplicator for count of near mines
				uint32_t nearness_penalty = 0;
				if ((bo.cnt_built_ + bo.cnt_under_construction_) == 0) {
					nearness_penalty = 0;
				} else {
					nearness_penalty = 10;
				}

				// iterating over fields
				for (std::list<MineableField*>::iterator j = mineable_fields.begin();
				     j != mineable_fields.end();
				     ++j) {

					if ((*j)->coords.field->get_resources() != bo.mines_) {
						continue;
					}

					int32_t prio = (*j)->coords.field->get_resources_amount();

					// applying nearnes penalty
					prio = prio - (*j)->mines_nearby_ * nearness_penalty;

					// Only build mines_ on locations where some material can be mined
					if (prio < 2) {
						continue;
					}

					// prefer mines in the middle of mine fields of the
					// same type, so we add a small bonus here
					// depending on count of same mines nearby,
					// though this does not reflects how many resources
					// are (left) in nearby mines
					prio += (*j)->same_mine_fields_nearby_ / 3;

					// Continue if field is blocked at the moment
					bool blocked = false;

					for (std::list<BlockedField>::iterator k = blocked_fields.begin();
					     k != blocked_fields.end();
					     ++k)
						if ((*j)->coords == k->coords) {
							blocked = true;
							break;
						}

					if (blocked) {

						continue;
					}

					// Prefer road side fields
					prio += (*j)->preferred_ ? 1 : 0;

					if (prio > proposed_priority) {
						// proposed_building = bo.id;
						best_building = &bo;
						proposed_priority = prio;
						proposed_coords = (*j)->coords;
						mine = true;
					}
				}  // end of evaluation of field
			}

		}  // section if mine size >0
	}     // end of mines_ section

	// if there is no winner:
	if (best_building == nullptr) {
		return false;
	}

	// send the command to construct a new building
	game().send_player_build(player_number(), proposed_coords, best_building->id);
	BlockedField blocked(
	   game().map().get_fcoords(proposed_coords), game().get_gametime() + 120000);  // two minutes
	blocked_fields.push_back(blocked);

	// we block also nearby fields
	// if farms and so on, for quite a long time
	// if military sites only for short time for AI can update information on near buildable fields
	if ((best_building->space_consumer_ && !best_building->plants_trees_) ||
	    best_building->type == BuildingObserver::MILITARYSITE) {
		uint32_t block_time = 0;
		uint32_t block_area = 0;
		if (best_building->space_consumer_) {
			block_time = 45 * 60 * 1000;
			block_area = 3;
		} else {  // militray buildings for a very short time
			block_time = 25 * 1000;
			block_area = 6;
		}

		MapRegion<Area<FCoords>> mr(map, Area<FCoords>(map.get_fcoords(proposed_coords), block_area));
		do {
			BlockedField blocked2(
			   map.get_fcoords(*(mr.location().field)), game().get_gametime() + block_time);
			blocked_fields.push_back(blocked2);
		} while (mr.advance(map));
	}

	if (!(best_building->type == BuildingObserver::MILITARYSITE)) {
		best_building->construction_decision_time_ = gametime;
	} else {  // very ugly hack here
		military_last_build_ = gametime;
		best_building->construction_decision_time_ = gametime - kBuildingMinInterval / 2;
	}

	// set the type of update that is needed
	if (mine) {
		next_mine_construction_due_ = gametime + kBusyMineUpdateInterval;

	} else {
		m_buildable_changed = true;
	}

	return true;
}

// improves current road system
bool DefaultAI::improve_roads(int32_t gametime) {

	// first force a split on roads that are longer than 3 parts
	// with exemption when there is too few building spots
	if (spots_ > 20 && !roads.empty()) {
		const Path& path = roads.front()->get_path();

		if (path.get_nsteps() > 3) {
			const Map& map = game().map();
			CoordPath cp(map, path);
			// try to split after two steps
			CoordPath::StepVector::size_type i = cp.get_nsteps() - 1, j = 1;

			for (; i >= j; --i, ++j) {
				{
					const Coords c = cp.get_coords().at(i);

					if (map[c].nodecaps() & BUILDCAPS_FLAG) {
						game().send_player_build_flag(player_number(), c);
						return true;
					}
				}
				{
					const Coords c = cp.get_coords().at(j);

					if (map[c].nodecaps() & BUILDCAPS_FLAG) {
						game().send_player_build_flag(player_number(), c);
						return true;
					}
				}
			}

			// Unable to set a flag - perhaps the road was build stupid
			game().send_player_bulldoze(*const_cast<Road*>(roads.front()));
		}

		roads.push_back(roads.front());
		roads.pop_front();

		// occasionaly we test if the road can be dismounted
		if (gametime % 25 == 0) {
			const Road& road = *roads.front();
			if (dispensable_road_test(*const_cast<Road*>(&road))) {
				game().send_player_bulldoze(*const_cast<Road*>(&road));
				return true;
			}
		}
	}

	if (inhibit_road_building_ >= gametime) {
		return false;
	}

	// now we rotate economies and flags to get one flag to go on with
	if (economies.empty()) {
		return check_economies();
	}

	if (economies.size() >= 2) {  // rotating economies
		economies.push_back(economies.front());
		economies.pop_front();
	}

	EconomyObserver* eco = economies.front();
	if (eco->flags.empty()) {
		return check_economies();
	}
	if (eco->flags.size() > 1) {
		eco->flags.push_back(eco->flags.front());
		eco->flags.pop_front();
	}

	const Flag& flag = *eco->flags.front();

	// now we test if it is dead end flag, if yes, destroying it
	if (flag.is_dead_end() && flag.current_wares() == 0) {
		game().send_player_bulldoze(*const_cast<Flag*>(&flag));
		eco->flags.pop_front();
		return true;
	}

	// if this is end flag (or sole building) or just randomly
	if (flag.nr_of_roads() <= 1 || gametime % 200 == 0) {
		create_shortcut_road(flag, 13, 20);
		inhibit_road_building_ = gametime + 800;
	}
	// this is when a flag is full
	else if (flag.current_wares() > 6 && gametime % 10 == 0) {
		create_shortcut_road(flag, 9, 0);
		inhibit_road_building_ = gametime + 400;
	}

	return false;
}

// the function takes a road (road is smallest section of roads with two flags on the ends)
// and tries to find alternative route from one flag to another.
// if route exists, it is not too long, and current road is not intensively used
// the road can be dismantled
bool DefaultAI::dispensable_road_test(const Road& road) {

	Flag& roadstartflag = road.get_flag(Road::FlagStart);
	Flag& roadendflag = road.get_flag(Road::FlagEnd);

	if (roadstartflag.current_wares() > 0 || roadendflag.current_wares() > 0) {
		return false;
	}

	std::priority_queue<NearFlag> queue;
	// only used to collect flags reachable walking over roads
	std::vector<NearFlag> reachableflags;
	queue.push(NearFlag(roadstartflag, 0, 0));
	uint8_t pathcounts = 0;
	uint8_t checkradius = 8;
	Map& map = game().map();

	// algorithm to walk on roads
	while (!queue.empty()) {

		// testing if we stand on the roadendflag
		// if is is for first time, just go on,
		// if second time, the goal is met, function returns true
		if (roadendflag.get_position().x == queue.top().flag->get_position().x &&
		    roadendflag.get_position().y == queue.top().flag->get_position().y) {
			pathcounts += 1;
			if (pathcounts > 1) {
				// OK, this is a second route how to get to roadendflag
				return true;
			}
			queue.pop();
			continue;
		}

		std::vector<NearFlag>::iterator f =
		   find(reachableflags.begin(), reachableflags.end(), queue.top().flag);

		if (f != reachableflags.end()) {
			queue.pop();
			continue;
		}

		reachableflags.push_back(queue.top());
		queue.pop();
		NearFlag& nf = reachableflags.back();

		for (uint8_t i = 1; i <= 6; ++i) {
			Road* const near_road = nf.flag->get_road(i);

			if (!near_road) {
				continue;
			}

			Flag* endflag = &near_road->get_flag(Road::FlagStart);

			if (endflag == nf.flag) {
				endflag = &near_road->get_flag(Road::FlagEnd);
			}

			int32_t dist = map.calc_distance(roadstartflag.get_position(), endflag->get_position());

			if (dist > checkradius) {  //  out of range of interest
				continue;
			}

			queue.push(NearFlag(*endflag, 0, dist));
		}
	}
	return false;
}

// trying to connect the flag to another one, be it from own economy
// or other economy
bool DefaultAI::create_shortcut_road(const Flag& flag, uint16_t checkradius, uint16_t minred) {

	// Increasing the failed_connection_tries counter
	// At the same time it indicates a time an economy is without a warehouse
	EconomyObserver* eco = get_economy_observer(flag.economy());

	// there are two special situations which have a bit different treatment
	bool is_remote_port_csite = false;
	bool stationed_military = false;
	if (flag.get_economy()->warehouses().empty()) {
		// first very special case - lonesome port (in the phase of constructionsite)
		// obviously it has no warehouse/road network to connect to
		if (upcast(ConstructionSite const, constructionsite, flag.get_building())) {
			BuildingObserver& bo = get_building_observer(constructionsite->building().name().c_str());
			if (bo.is_port_ &&
			    remote_ports_coords.count(coords_hash(flag.get_building()->get_position())) > 0) {
				is_remote_port_csite = true;
			}
		}

		// second exemption is when a military buiding was conquered, it
		// might be just too far from near connected building
		if (Building* b = flag.get_building()) {
			if (upcast(MilitarySite, militb, b)) {
				if (militb->present_soldiers().size() > 0) {
					stationed_military = true;
					// also increasing checkradius a bit
					checkradius += 4;
				}
			}
		}
	}

	if (is_remote_port_csite ||
	    (stationed_military && game().get_gametime() % 10 > 0)) {  // counter disabled
		;
	} else if (flag.get_economy()->warehouses().empty()) {
		eco->failed_connection_tries += 1;
	} else {
		eco->failed_connection_tries = 0;
	}

	// explanation for 'eco->flags.size() * eco->flags.size()'
	// The AI is able to dismantle whole economy without warehouse as soon as single
	// building not connected anywhere. But so fast dismantling is not deserved (probably)
	// so the bigger economy the longer it takes to be dismantled
	if (eco->failed_connection_tries > 3 + eco->flags.size() * eco->flags.size()) {

		Building* bld = flag.get_building();

		if (bld) {
			// first we block the field for 15 minutes, probably it is not good place to build a
			// building on
			BlockedField blocked(
			   game().map().get_fcoords(bld->get_position()), game().get_gametime() + 15 * 60 * 1000);
			blocked_fields.push_back(blocked);
			eco->flags.remove(&flag);
			game().send_player_bulldoze(*const_cast<Flag*>(&flag));
		}
		return true;
	}

	Map& map = game().map();

	// 1. first we collect all reachange points
	std::vector<NearFlag> nearflags;
	std::unordered_set<uint32_t> lookuptable;

	FindNodeWithFlagOrRoad functor;
	CheckStepRoadAI check(player_, MOVECAPS_WALK, true);
	std::vector<Coords> reachable;

	// vector reachable now contains all suitable fields
	map.find_reachable_fields(
	   Area<FCoords>(map.get_fcoords(flag.get_position()), checkradius), &reachable, check, functor);

	if (reachable.empty()) {
		return false;
	}

	for (const Coords& reachable_coords : reachable) {

		// first make sure there is an immovable (should be, but still)
		if (upcast(PlayerImmovable const, player_immovable, map[reachable_coords].get_immovable())) {

			// if it is the road, make a flag there
			if (dynamic_cast<const Road*>(map[reachable_coords].get_immovable())) {
				game().send_player_build_flag(player_number(), reachable_coords);
			}

			// do not go on if it is not a flag
			if (!dynamic_cast<const Flag*>(map[reachable_coords].get_immovable())) {
				continue;
			}

			// testing if a flag/road's economy has a warehouse, if not we are not
			// interested to connect to it
			if (player_immovable->economy().warehouses().size() == 0) {
				continue;
			}

			// now make sure that this field has not been processed yet
			const uint32_t hash = coords_hash(reachable_coords);
			if (lookuptable.count(hash) == 0) {
				lookuptable.insert(hash);

				// adding flag into NearFlags if road is possible
				std::unique_ptr<Path> path2(new Path());

				if (map.findpath(flag.get_position(), reachable_coords, 0, *path2, check) >= 0) {

					// path is possible, but for now we presume connection
					//'walking on existing roads' is not possible
					// so we assign 'virtual distance'
					int32_t virtual_distance = 0;
					// the same economy, but connection not spotted above via "walking on roads"
					// algorithm
					if (player_immovable->get_economy() == flag.get_economy()) {
						virtual_distance = 50;
					} else  // and now different economies
					{
						virtual_distance = 100;
					}

					// distance as the crow flies
					const int32_t dist = map.calc_distance(flag.get_position(), reachable_coords);

					nearflags.push_back(
					   NearFlag(*dynamic_cast<const Flag*>(map[reachable_coords].get_immovable()),
					            virtual_distance,
					            dist));
				}
			}
		}
	}

	// now we walk over roads and if field is reachable by roads, we change distance asigned before
	std::priority_queue<NearFlag> queue;
	std::vector<NearFlag> nearflags_tmp;  // only used to collect flags reachable walk over roads
	queue.push(NearFlag(flag, 0, 0));

	// algorithm to walk on roads
	while (!queue.empty()) {
		std::vector<NearFlag>::iterator f =
		   find(nearflags_tmp.begin(), nearflags_tmp.end(), queue.top().flag);

		if (f != nearflags_tmp.end()) {
			queue.pop();
			continue;
		}

		nearflags_tmp.push_back(queue.top());
		queue.pop();
		NearFlag& nf = nearflags_tmp.back();

		for (uint8_t i = 1; i <= 6; ++i) {
			Road* const road = nf.flag->get_road(i);

			if (!road) {
				continue;
			}

			Flag* endflag = &road->get_flag(Road::FlagStart);

			if (endflag == nf.flag) {
				endflag = &road->get_flag(Road::FlagEnd);
			}

			int32_t dist = map.calc_distance(flag.get_position(), endflag->get_position());

			if (dist > checkradius) {  //  out of range of interest
				continue;
			}

			queue.push(NearFlag(*endflag, nf.cost_ + road->get_path().get_nsteps(), dist));
		}
	}

	// iterating over nearflags_tmp, each item in nearflags_tmp should be contained also in nearflags
	// so for each corresponding field in nearflags we update "cost" (distance on existing roads)
	// to actual value
	for (std::vector<NearFlag>::iterator nf_walk_it = nearflags_tmp.begin();
	     nf_walk_it != nearflags_tmp.end();
	     ++nf_walk_it) {
		uint32_t const hash_walk = coords_hash(nf_walk_it->flag->get_position());
		if (lookuptable.count(hash_walk) > 0) {
			// iterating over nearflags
			for (std::vector<NearFlag>::iterator nf_it = nearflags.begin(); nf_it != nearflags.end();
			     ++nf_it) {
				uint32_t const hash = coords_hash(nf_it->flag->get_position());
				if (hash == hash_walk) {
					// decreasing "cost" (of walking via roads)
					if (nf_it->cost_ > nf_walk_it->cost_) {
						nf_it->cost_ = nf_walk_it->cost_;
					}
				}
			}
		}
	}

	// ordering nearflags
	std::sort(nearflags.begin(), nearflags.end(), CompareShortening());

	// this is just a random number, will be used later
	int32_t random_gametime = game().get_gametime();

	// the problem here is that send_player_build_road() does not return success/failed
	// if it did, we would just test the first nearflag, then go on with further flags until
	// a road is built or nearflags are exhausted
	// but now we must just randomly pick one of nearflags
	// probabililty of picking decreases with position in nearflags
	for (uint32_t i = 0; i < nearflags.size() && i < 10; ++i) {
		NearFlag& nf = nearflags.at(i);

		// terminating looping if reduction is too low (nearflags are sorted by reduction)
		if ((nf.cost_ - nf.distance_) < minred) {
			return false;
		}

		// testing the nearflag
		// usually we allow connecting only if both flags are closer then 'checkradius-2'
		// with exeption the flag belongs to a small economy (typically a new building not connected
		// yet)
		if ((nf.cost_ - nf.distance_) >= minred && nf.distance_ >= 2 &&
		    nf.distance_ < checkradius - 2) {

			// sometimes the shortest road is not the buildable, even if map.findpath claims so
			// best so we add some randomness
			random_gametime /= 3;
			if (random_gametime % 3 > 1) {
				continue;
			}

			Path& path = *new Path();

			// value of pathcost is not important, it just indicates, that the path can be built
			const int32_t pathcost =
			   map.findpath(flag.get_position(), nf.flag->get_position(), 0, path, check);

			if (pathcost >= 0) {
				if (static_cast<int32_t>(nf.cost_ - path.get_nsteps()) > minred) {
					game().send_player_build_road(player_number(), path);
					return true;
				}
			}
			delete &path;
		}
	}

	// if all possible roads skipped
	return false;
}

/**
 * Checks if anything in one of the economies changed and takes care for these
 * changes.
 *
 * \returns true, if something was changed.
 */
bool DefaultAI::check_economies() {
	while (!new_flags.empty()) {
		const Flag& flag = *new_flags.front();
		new_flags.pop_front();
		get_economy_observer(flag.economy())->flags.push_back(&flag);
	}

	for (std::list<EconomyObserver*>::iterator obs_iter = economies.begin();
	     obs_iter != economies.end();
	     ++obs_iter) {
		// check if any flag has changed its economy
		std::list<Flag const*>& fl = (*obs_iter)->flags;

		for (std::list<Flag const*>::iterator j = fl.begin(); j != fl.end();) {
			if (&(*obs_iter)->economy != &(*j)->economy()) {
				get_economy_observer((*j)->economy())->flags.push_back(*j);
				j = fl.erase(j);
			} else {
				++j;
			}
		}

		// if there are no more flags in this economy,
		// we no longer need it's observer
		if ((*obs_iter)->flags.empty()) {
			delete *obs_iter;
			economies.erase(obs_iter);
			return true;
		}
	}
	return false;
}

/**
 * checks the first productionsite in list, takes care if it runs out of
 * resources and finally reenqueues it at the end of the list.
 *
 * \returns true, if something was changed.
 */
bool DefaultAI::check_productionsites(int32_t gametime) {
	if ((next_productionsite_check_due_ > gametime) || productionsites.empty()) {
		return false;
	}

	next_productionsite_check_due_ = gametime + 4000;

	bool changed = false;
	// Reorder and set new values; - better now because there are multiple returns in the function
	productionsites.push_back(productionsites.front());
	productionsites.pop_front();

	// Get link to productionsite that should be checked
	ProductionSiteObserver& site = productionsites.front();

	// first we werify if site is working yet (can be unoccupied since the start)
	if (!site.site->can_start_working()) {
		site.unoccupied_till_ = game().get_gametime();
	}

	// do not dismantle or upgrade the same type of building too soon - to give some time to update
	// statistics
	if (site.bo->last_dismantle_time_ > game().get_gametime() - 30 * 1000) {
		return false;
	}

	// Get max radius of recursive workarea
	WorkareaInfo::size_type radius = 0;
	const WorkareaInfo& workarea_info = site.bo->desc->m_workarea_info;
	for (const std::pair<uint32_t, std::set<std::string>>& temp_info : workarea_info) {
		if (radius < temp_info.first) {
			radius = temp_info.first;
		}
	}

	Map& map = game().map();

	// first we try to upgrade
	// Upgrading policy
	// a) if there are two buildings and none enhanced and there are workers
	// available, one is to be enhanced
	// b) if there are two buildings
	// statistics percents are decisive
	const BuildingIndex enhancement = site.site->descr().enhancement();
	if (enhancement != INVALID_INDEX && (site.bo->cnt_built_ - site.bo->unoccupied_) > 1) {

		BuildingIndex enbld = INVALID_INDEX;  // to get rid of this

		// Only enhance buildings that are allowed (scenario mode)
		// do not do decisions to fast
		if (player_->is_building_type_allowed(enhancement)) {

			const BuildingDescr& bld = *tribe_->get_building_descr(enhancement);
			BuildingObserver& en_bo = get_building_observer(bld.name().c_str());
			BuildingObserver* bestbld = nullptr;

			if (gametime - en_bo.construction_decision_time_ >= kBuildingMinInterval &&
			    (en_bo.cnt_under_construction_ + en_bo.unoccupied_) == 0) {

				// don't upgrade without workers
				if (site.site->has_workers(enhancement, game())) {

					// forcing first upgrade
					if (en_bo.cnt_built_ == 0 && !mines_.empty()) {
						enbld = enhancement;
						bestbld = &en_bo;
					}

					// if the decision was not made yet, consider normal upgrade
					if (enbld == INVALID_INDEX) {
						// compare the performance %
						if (static_cast<int32_t>(en_bo.current_stats_) -
						       static_cast<int32_t>(site.bo->current_stats_) >
						    20) {

							enbld = enhancement;
							bestbld = &en_bo;
						}

						if ((static_cast<int32_t>(en_bo.current_stats_) > 85 &&
						     en_bo.total_count() * 2 < site.bo->total_count()) ||
						    (static_cast<int32_t>(en_bo.current_stats_) > 50 &&
						     en_bo.total_count() * 4 < site.bo->total_count())) {

							enbld = enhancement;
							bestbld = &en_bo;
						}
					}
				}
			}

			// Enhance if enhanced building is useful
			// additional: we dont want to lose the old building
			if (enbld != INVALID_INDEX) {
				game().send_player_enhance_building(*site.site, enbld);
				bestbld->construction_decision_time_ = gametime;

				return true;
			}
		}
	}

	// Lumberjack / Woodcutter handling
	if (site.bo->need_trees_) {

		// Do not destruct the last few lumberjacks
		if (site.bo->cnt_built_ <= site.bo->cnt_target_) {
			return false;
		}

		if (site.site->get_statistics_percent() > 20) {
			return false;
		}

		const uint32_t remaining_trees =
		   map.find_immovables(Area<FCoords>(map.get_fcoords(site.site->get_position()), radius),
		                       nullptr,
		                       FindImmovableAttribute(MapObjectDescr::get_attribute_id("tree")));

		// do not dismantle if there are some trees remaining
		if (remaining_trees > 5) {
			return false;
		}

		if (site.bo->stocklevel_time < game().get_gametime() - 10 * 1000) {
			site.bo->stocklevel_ = get_stocklevel(*site.bo);
			site.bo->stocklevel_time = game().get_gametime();
		}

		// if we need wood badly
		if (remaining_trees > 0 && site.bo->stocklevel_ <= 50) {
			return false;
		}

		// so finally we dismantle the lumberjac
		site.bo->last_dismantle_time_ = game().get_gametime();
		flags_to_be_removed.push_back(site.site->base_flag().get_position());
		game().send_player_dismantle(*site.site);

		return true;
	}

	// Wells handling
	if (site.bo->mines_water_) {
		if (site.unoccupied_till_ + 6 * 60 * 1000 < game().get_gametime() &&
		    site.site->get_statistics_percent() == 0) {
			site.bo->last_dismantle_time_ = game().get_gametime();
			flags_to_be_removed.push_back(site.site->base_flag().get_position());
			game().send_player_dismantle(*site.site);

			return true;
		}

		// do not consider dismantling if we are under target
		if (site.bo->last_dismantle_time_ + 90 * 1000 > game().get_gametime()) {
			return false;
		}

		// now we test the stocklevel and dismantle the well if we have enough water
		// but first we make sure we do not dismantle a well too soon
		// after dismantling previous one
		if (site.bo->stocklevel_time < game().get_gametime() - 5 * 1000) {
			site.bo->stocklevel_ = get_stocklevel(*site.bo);
			site.bo->stocklevel_time = game().get_gametime();
		}
		if (site.bo->stocklevel_ > 250 + productionsites.size() * 5) {  // dismantle
			site.bo->last_dismantle_time_ = game().get_gametime();
			flags_to_be_removed.push_back(site.site->base_flag().get_position());
			game().send_player_dismantle(*site.site);
			return true;
		}

		return false;
	}

	// Quarry handling
	if (site.bo->need_stones_) {

		if (map.find_immovables(
		       Area<FCoords>(map.get_fcoords(site.site->get_position()), radius),
		       nullptr,

		       FindImmovableAttribute(MapObjectDescr::get_attribute_id("granite"))) == 0) {
			// destruct the building and it's flag (via flag destruction)
			// the destruction of the flag avoids that defaultAI will have too many
			// unused roads - if needed the road will be rebuild directly.
			flags_to_be_removed.push_back(site.site->base_flag().get_position());
			game().send_player_dismantle(*site.site);
			return true;
		}

		if (site.unoccupied_till_ + 6 * 60 * 1000 < game().get_gametime() &&
		    site.site->get_statistics_percent() == 0) {
			// it is possible that there are stones but quary is not able to mine them
			site.bo->last_dismantle_time_ = game().get_gametime();
			flags_to_be_removed.push_back(site.site->base_flag().get_position());
			game().send_player_dismantle(*site.site);

			return true;
		}

		return false;
	}

	// All other SPACE_CONSUMERS without input and above target_count
	if (site.bo->inputs_.empty()  // does not consume anything
	    &&
	    site.bo->production_hint_ == -1  // not a renewing building (forester...)
	    &&
	    site.unoccupied_till_ + 10 * 60 * 1000 < game().get_gametime()  // > 10 minutes old
	    &&
	    site.site->can_start_working()  // building is occupied
	    &&
	    site.bo->space_consumer_ && !site.bo->plants_trees_) {

		// if we have more buildings then target
		if (site.bo->cnt_built_ > site.bo->cnt_target_) {
			if (site.bo->stocklevel_time < game().get_gametime() - 5 * 1000) {
				site.bo->stocklevel_ = get_stocklevel(*site.bo);
				site.bo->stocklevel_time = game().get_gametime();
			}

			if (site.site->get_statistics_percent() < 30 &&
			    site.bo->stocklevel_ > 100) {  // production stats == 0%
				site.bo->last_dismantle_time_ = game().get_gametime();
				flags_to_be_removed.push_back(site.site->base_flag().get_position());
				game().send_player_dismantle(*site.site);
				return true;
			}
		}

		// a building can be dismanteld if it performs too bad, if it is not the last one
		if (site.site->get_statistics_percent() <= 10 && site.bo->cnt_built_ > 1) {

			flags_to_be_removed.push_back(site.site->base_flag().get_position());
			game().send_player_dismantle(*site.site);
			return true;
		}

		return false;
	}

	// buildings with inputs_, checking if we can a dismantle some due to low performance
	if (!site.bo->inputs_.empty() && (site.bo->cnt_built_ - site.bo->unoccupied_) >= 3 &&
	    site.site->can_start_working() &&
	    site.site->get_statistics_percent() < 20 &&  // statistics for the building
	    site.bo->current_stats_ < 30 &&              // overall statistics
	    (game().get_gametime() - site.unoccupied_till_) > 10 * 60 * 1000) {

		site.bo->last_dismantle_time_ = game().get_gametime();
		flags_to_be_removed.push_back(site.site->base_flag().get_position());
		game().send_player_dismantle(*site.site);
		return true;
	}

	// remaining buildings without inputs and not supporting ones (fishers only left probably and
	// hunters)

	if (site.bo->inputs_.empty() && site.bo->production_hint_ < 0 &&
	    site.site->can_start_working() && !site.bo->space_consumer_ &&
	    site.site->get_statistics_percent() < 10 &&
	    ((game().get_gametime() - site.built_time_) > 10 * 60 * 1000)) {

		site.bo->last_dismantle_time_ = game().get_gametime();
		flags_to_be_removed.push_back(site.site->base_flag().get_position());
		game().send_player_dismantle(*site.site);
		return true;
	}

	// supporting productionsites (rangers)
	// stop/start them based on stock avaiable
	if (site.bo->production_hint_ >= 0) {

		if (site.bo->stocklevel_time < game().get_gametime() - 5 * 1000) {
			site.bo->stocklevel_ = get_stocklevel_by_hint(site.bo->production_hint_);
			site.bo->stocklevel_time = game().get_gametime();
		}

		// logs can be stored also in productionsites, they are counted as on stock
		// but are no available for random production site
		int16_t score = site.bo->stocklevel_ - productionsites.size() * 5;

		if (score > 200 && site.bo->cnt_built_ > site.bo->cnt_target_) {

			site.bo->last_dismantle_time_ = game().get_gametime();
			flags_to_be_removed.push_back(site.site->base_flag().get_position());
			game().send_player_dismantle(*site.site);
			return true;
		}

		if (score > 120 && !site.site->is_stopped()) {

			game().send_player_start_stop_building(*site.site);
		}

		if (score < 80 && site.site->is_stopped()) {

			game().send_player_start_stop_building(*site.site);
		}
	}

	return changed;
}

// This function scans current situation with shipyards, ports, ships, ongoing expeditions
// and makes two decisions:
// - build a ship
// - start preparation for expedition
bool DefaultAI::marine_main_decisions(uint32_t const gametime) {
	if (gametime < next_marine_decisions_due) {
		return false;
	}
	next_marine_decisions_due += kMarineDecisionInterval;

	if (!seafaring_economy) {
		return false;
	}

	// getting some base statistics
	player_ = game().get_player(player_number());
	uint16_t ports_count = 0;
	uint16_t shipyards_count = 0;
	uint16_t working_shipyards_count = 0;
	uint16_t expeditions_in_prep = 0;
	uint16_t expeditions_in_progress = 0;
	uint16_t territories_count = 1;
	bool idle_shipyard_stocked = false;

	// goes over all warehouses (these includes ports)
	for (const WarehouseSiteObserver& wh_obs : warehousesites) {
		if (wh_obs.bo->is_port_) {
			ports_count += 1;
			if (Widelands::PortDock* pd = wh_obs.site->get_portdock()) {
				if (pd->expedition_started()) {
					expeditions_in_prep += 1;
				}
			} else {
				log("  there is a port without portdock at %3dx%3d?\n",
				    wh_obs.site->get_position().x,
				    wh_obs.site->get_position().y);
			}
		}
	}

	// goes over productionsites and gets status of shipyards
	for (const ProductionSiteObserver& ps_obs : productionsites) {
		if (ps_obs.bo->is_shipyard_) {
			shipyards_count += 1;
			if (!ps_obs.site->is_stopped()) {
				working_shipyards_count += 1;
			}
			// counting stocks
			uint8_t stocked_wares = 0;
			std::vector<WaresQueue*> const warequeues = ps_obs.site->warequeues();
			size_t const nr_warequeues = warequeues.size();
			for (size_t i = 0; i < nr_warequeues; ++i) {
				stocked_wares += warequeues[i]->get_filled();
			}
			if (stocked_wares == 16 && ps_obs.site->is_stopped()) {
				idle_shipyard_stocked = true;
			}
		}
	}

	// and now over ships
	for (std::list<ShipObserver>::iterator sp_iter = allships.begin(); sp_iter != allships.end();
	     ++sp_iter) {
		if (sp_iter->ship->state_is_expedition()) {
			expeditions_in_progress += 1;
		}
	}

	// we must verify that all remote ports are still ours (and exists at all)
	bool still_ours;
	for (std::unordered_set<uint32_t>::iterator ports_iter = remote_ports_coords.begin();
	     ports_iter != remote_ports_coords.end();
	     ++ports_iter) {
		still_ours = false;
		FCoords fcoords = game().map().get_fcoords(coords_unhash(*ports_iter));
		if (fcoords.field->get_owned_by() == player_number()) {
			if (upcast(PlayerImmovable, imm, fcoords.field->get_immovable())) {
				still_ours = true;
			}
		}

		if (!still_ours) {
			remote_ports_coords.erase(*ports_iter);
			break;
		}
	}
	territories_count += remote_ports_coords.size();

	enum class FleetStatus : uint8_t {kNeedShip = 0, kEnoughShips = 1, kDoNothing = 2 };

	// now we must compare ports vs ships to decide if new ship is needed or new expedition can start
	FleetStatus enough_ships = FleetStatus::kDoNothing;
	if (static_cast<float>(allships.size()) >
	    static_cast<float>((territories_count - 1) * 0.6 + ports_count * 0.75)) {
		enough_ships = FleetStatus::kEnoughShips;
	} else if (static_cast<float>(allships.size()) <
	           static_cast<float>((territories_count - 1) * 0.6 + ports_count * 0.75)) {
		enough_ships = FleetStatus::kNeedShip;
	}

	// building a ship? if yes, find a shipyard and order it to build a ship
	if (shipyards_count > 0 && enough_ships == FleetStatus::kNeedShip && idle_shipyard_stocked &&
	    ports_count > 0) {

		for (const ProductionSiteObserver& ps_obs : productionsites) {
			if (ps_obs.bo->is_shipyard_ && ps_obs.site->can_start_working() &&
			    ps_obs.site->is_stopped()) {
				// make sure it is fully stocked
				// counting stocks
				uint8_t stocked_wares = 0;
				std::vector<WaresQueue*> const warequeues = ps_obs.site->warequeues();
				size_t const nr_warequeues = warequeues.size();
				for (size_t i = 0; i < nr_warequeues; ++i) {
					stocked_wares += warequeues[i]->get_filled();
				}
				if (stocked_wares < 16) {
					continue;
				}

				game().send_player_start_stop_building(*ps_obs.site);
				return true;
			}
		}
	}

	// starting an expedition? if yes, find a port and order it to start an expedition
	if (ports_count > 0 && enough_ships == FleetStatus::kEnoughShips && expeditions_in_prep == 0 &&
	    expeditions_in_progress == 0) {
		// we need to find a port
		for (const WarehouseSiteObserver& wh_obs : warehousesites) {

			if (wh_obs.bo->is_port_) {
				game().send_player_start_or_cancel_expedition(*wh_obs.site);
				return true;
			}
		}
	}
	return true;
}

// This identifies ships that are waiting for command
bool DefaultAI::check_ships(uint32_t const gametime) {
	if (gametime < next_ship_check_due) {
		return false;
	}

	next_ship_check_due += kShipCheckInterval;

	if (!seafaring_economy) {
		return false;
	}

	if (!allships.empty()) {
		// iterating over ships and executing what is needed
		for (std::list<ShipObserver>::iterator i = allships.begin(); i != allships.end(); ++i) {

			// only two states need an attention
			if ((i->ship->get_ship_state() == Widelands::Ship::EXP_WAITING ||
			     i->ship->get_ship_state() == Widelands::Ship::EXP_FOUNDPORTSPACE) &&
			    !i->waiting_for_command_) {
				if (gametime - i->last_command_time > 180 * 1000) {
					i->waiting_for_command_ = true;
					log("  %1d: last command for ship at %3dx%3d was %3d seconds ago, something wrong "
					    "here?...\n",
					    player_number(),
					    i->ship->get_position().x,
					    i->ship->get_position().y,
					    (gametime - i->last_command_time) / 1000);
				}
			}
			// if ships is waiting for command
			if (i->waiting_for_command_) {
				expedition_management(*i);
			}
		}
	}

	// processing marineTaskQueue_
	while (!marineTaskQueue_.empty()) {
		if (marineTaskQueue_.back() == kStopShipyard) {
			// iterate over all production sites searching for shipyard
			for (std::list<ProductionSiteObserver>::iterator site = productionsites.begin();
			     site != productionsites.end();
			     ++site) {
				if (site->bo->is_shipyard_) {
					if (!site->site->is_stopped()) {
						game().send_player_start_stop_building(*site->site);
					}
				}
			}
		}

		if (marineTaskQueue_.back() == kReprioritize) {
			for (std::list<ProductionSiteObserver>::iterator site = productionsites.begin();
			     site != productionsites.end();
			     ++site) {
				if (site->bo->is_shipyard_) {
					for (uint32_t k = 0; k < site->bo->inputs_.size(); ++k) {
						game().send_player_set_ware_priority(
						   *site->site, wwWARE, site->bo->inputs_.at(k), HIGH_PRIORITY);
					}
				}
			}
		}

		marineTaskQueue_.pop_back();
	}

	return true;
}

/**
 * checks the first mine in list, takes care if it runs out of
 * resources and finally reenqueues it at the end of the list.
 *
 * \returns true, if something was changed.
 */
bool DefaultAI::check_mines_(int32_t const gametime) {
	if ((next_mine_check_due_ > gametime) || mines_.empty())
		return false;

	next_mine_check_due_ = gametime + 7000;  // 7 seconds is enough
	// Reorder and set new values; - due to returns within the function
	mines_.push_back(mines_.front());
	mines_.pop_front();

	// Get link to productionsite that should be checked
	ProductionSiteObserver& site = mines_.front();

	// first get rid of mines that are missing workers for some time (6 minutes),
	// released worker (if any) can be usefull elsewhere !
	if (site.built_time_ + 6 * 60 * 1000 < gametime && !site.site->can_start_working()) {
		flags_to_be_removed.push_back(site.site->base_flag().get_position());
		game().send_player_dismantle(*site.site);
		return true;
	}

	// doing nothing when failed count is too low
	if (site.no_resources_count < 4) {
		return false;
	}

	// dismantling when the failed count is too high
	if (site.no_resources_count > 12) {
		flags_to_be_removed.push_back(site.site->base_flag().get_position());
		game().send_player_dismantle(*site.site);
		site.bo->construction_decision_time_ = gametime;
		return true;
	}

	// updating statistics if needed
	if (site.bo->stocklevel_time < game().get_gametime() - 5 * 1000) {
		site.bo->stocklevel_ = get_stocklevel_by_hint(site.bo->production_hint_);
		site.bo->stocklevel_time = game().get_gametime();
	}

	// if we have enough of mined resources on stock - do not upgrade
	if (site.bo->stocklevel_ > 150) {
		return false;
	}

	// Check whether building is enhanceable. If yes consider an upgrade.
	const BuildingIndex enhancement = site.site->descr().enhancement();

	// if no enhancement is possible
	if (enhancement == INVALID_INDEX) {
		// will be destroyed when no_resource_count will overflow
		return false;
	}

	bool changed = false;
	if (player_->is_building_type_allowed(enhancement)) {
		// first exclude possibility there are enhancements in construction or unoccupied_
		const BuildingDescr& bld = *tribe_->get_building_descr(enhancement);
		BuildingObserver& en_bo = get_building_observer(bld.name().c_str());

		// if it is too soon for enhancement and making sure there are no unoccupied mines
		if (gametime - en_bo.construction_decision_time_ >= kBuildingMinInterval &&
		    en_bo.unoccupied_ + en_bo.cnt_under_construction_ == 0) {

			// now verify that there are enough workers
			if (site.site->has_workers(enhancement, game())) {  // enhancing
				game().send_player_enhance_building(*site.site, enhancement);
				en_bo.construction_decision_time_ = gametime;
				changed = true;
			}
		}
	}

	return changed;
}

// this count ware as hints
uint32_t DefaultAI::get_stocklevel_by_hint(size_t hintoutput) {
	uint32_t count = 0;
	WareIndex wt(hintoutput);
	for (EconomyObserver* observer : economies) {
		// Don't check if the economy has no warehouse.
		if (observer->economy.warehouses().empty()) {
			continue;
		}

		count += observer->economy.stock_ware(wt);
	}

	return count;
}

// calculating how much an output is needed
// 'max' is because the building can have more outputs
void DefaultAI::check_ware_necessity(BuildingObserver& bo,
                                     bool* output_is_needed,
                                     int16_t* max_preciousness,
                                     int16_t* max_needed_preciousness) {

	// resetting values
	*output_is_needed = false;
	*max_preciousness = 0;
	*max_needed_preciousness = 0;

	for (EconomyObserver* observer : economies) {
		// Don't check if the economy has no warehouse.
		if (observer->economy.warehouses().empty()) {
			continue;
		}

		for (uint32_t m = 0; m < bo.outputs_.size(); ++m) {
			WareIndex wt(static_cast<size_t>(bo.outputs_.at(m)));

			if (observer->economy.needs_ware(wt)) {
				*output_is_needed = true;

				if (wares.at(bo.outputs_.at(m)).preciousness_ > *max_needed_preciousness) {
					*max_needed_preciousness = wares.at(bo.outputs_.at(m)).preciousness_;
				}
			}

			if (wares.at(bo.outputs_.at(m)).preciousness_ > *max_preciousness) {
				*max_preciousness = wares.at(bo.outputs_.at(m)).preciousness_;
			}
		}
	}
}

// counts produced output on stock
// if multiple outputs, it returns lowest value
uint32_t DefaultAI::get_stocklevel(BuildingObserver& bo) {
	uint32_t count = std::numeric_limits<uint32_t>::max();

	if (!bo.outputs_.empty()) {
		for (EconomyObserver* observer : economies) {
			// Don't check if the economy has no warehouse.
			if (observer->economy.warehouses().empty()) {
				continue;
			}

			for (uint32_t m = 0; m < bo.outputs_.size(); ++m) {
				WareIndex wt(static_cast<size_t>(bo.outputs_.at(m)));
				if (count > observer->economy.stock_ware(wt)) {
					count = observer->economy.stock_ware(wt);
				}
			}
		}
	}

	return count;
}

// counts produced output on stock
// if multiple outputs, it returns lowest value
uint32_t DefaultAI::get_stocklevel(WareIndex wt) {
	uint32_t count = 0;

	for (EconomyObserver* observer : economies) {
		// Don't check if the economy has no warehouse.
		if (observer->economy.warehouses().empty()) {
			continue;
		}
		count += observer->economy.stock_ware(wt);
	}

	return count;
}

// counts produced output in warehouses (only)
// perhaps it will be able to replace get_stocklevel
uint32_t DefaultAI::get_warehoused_stock(WareIndex wt) {
	uint32_t count = 0;

	for (std::list<WarehouseSiteObserver>::iterator i = warehousesites.begin();
	     i != warehousesites.end();
	     ++i) {
		count += i->site->get_wares().stock(wt);
	}

	return count;
}

// this function only manipulates with trainingsites' inputs priority
// decreases it when too many unoccupied military buildings
bool DefaultAI::check_trainingsites(int32_t gametime) {
	if (next_trainingsites_check_due_ > gametime) {
		return false;
	}
	if (!trainingsites.empty()) {
		next_trainingsites_check_due_ = gametime + kTrainingSitesCheckInterval;
	} else {
		next_trainingsites_check_due_ = gametime + 3 * kTrainingSitesCheckInterval;
	}

	uint8_t new_priority = DEFAULT_PRIORITY;
	if (unstationed_milit_buildings_ > 2) {
		new_priority = LOW_PRIORITY;
	} else {
		new_priority = DEFAULT_PRIORITY;
	}
	for (std::list<TrainingSiteObserver>::iterator site = trainingsites.begin();
	     site != trainingsites.end();
	     ++site) {

		for (uint32_t k = 0; k < site->bo->inputs_.size(); ++k) {
			game().send_player_set_ware_priority(
			   *site->site, wwWARE, site->bo->inputs_.at(k), new_priority);
		}
	}
	return true;
}

/**
 * Updates the first military building in list and reenques it at the end of
 * the list afterwards. If a militarysite is in secure area but holds more than
 * one soldier, the number of stationed soldiers is decreased. If the building
 * is near a border, the number of stationed soldiers is maximized
 *
 * \returns true if something was changed
 */
bool DefaultAI::check_militarysites(int32_t gametime) {
	if (next_militarysite_check_due_ > gametime) {
		return false;
	}

	// just to be sure the value is reset
	next_militarysite_check_due_ = gametime + 4 * 1000;  // 4 seconds is really fine
	// even if there are no finished & attended military sites, probably there are ones just in
	// construction
	unstationed_milit_buildings_ = 0;

	for (std::list<MilitarySiteObserver>::iterator it = militarysites.begin();
	     it != militarysites.end();
	     ++it) {
		if (it->site->stationed_soldiers().size() == 0) {
			unstationed_milit_buildings_ += 1;
		}
	}

	// Only useable, if defaultAI owns at least one militarysite
	if (militarysites.empty()) {
		return false;
	}

	// Check next militarysite
	bool changed = false;
	Map& map = game().map();
	MilitarySite* ms = militarysites.front().site;
	MilitarySiteObserver& mso = militarysites.front();
	uint32_t const vision = ms->descr().vision_range();
	FCoords f = map.get_fcoords(ms->get_position());
	// look if there are any enemies building
	FindNodeEnemiesBuilding find_enemy(player_, game());

	// first we make sure there is no enemy at all
	if (map.find_fields(Area<FCoords>(f, vision + 4), nullptr, find_enemy) == 0) {

		mso.enemies_nearby_ = false;

		// If no enemy in sight - decrease the number of stationed soldiers
		// as long as it is > 1 - BUT take care that there is a warehouse in the
		// same economy where the thrown out soldiers can go to.

		if (ms->economy().warehouses().size()) {
			uint32_t const j = ms->soldier_capacity();

			if (MilitarySite::kPrefersRookies != ms->get_soldier_preference()) {
				game().send_player_militarysite_set_soldier_preference(
				   *ms, MilitarySite::kPrefersRookies);
			} else if (j > 1) {
				game().send_player_change_soldier_capacity(*ms, (j > 2) ? -2 : -1);
			}
			// if the building is in inner land and other militarysites still
			// hold the miliary influence of the field, consider to destruct the
			// building to free some building space.
			else {
				// treat this field like a buildable and write military info to it.
				BuildableField bf(f);
				update_buildable_field(bf, vision, true);
				const int32_t size_penalty = ms->get_size() - 1;

				int16_t score = 0;
				score += (bf.military_capacity_ > 5);
				score += (bf.military_presence_ > 3);
				score += (bf.military_loneliness_ < 180);
				score += (bf.military_stationed_ > (2 + size_penalty));
				score -= (ms->soldier_capacity() * 2 > static_cast<uint32_t>(bf.military_capacity_));
				score += (bf.unowned_land_nearby_ < 10);

				if (score >= 4) {
					if (ms->get_playercaps() & Widelands::Building::PCap_Dismantle) {
						flags_to_be_removed.push_back(ms->base_flag().get_position());
						game().send_player_dismantle(*ms);
						military_last_dismantle_ = game().get_gametime();
					} else {
						game().send_player_bulldoze(*ms);
						military_last_dismantle_ = game().get_gametime();
					}
				}
			}
		}
	} else {

		int32_t unused1 = 0;
		uint16_t unused2 = 0;

		mso.enemies_nearby_ = true;

		// yes enemy is nearby, but still we must distinguish whether
		// he is accessible (over the land)

		if (other_player_accessible(
		       vision + 4, &unused1, &unused2, ms->get_position(), WalkSearch::kOtherPlayers)) {

			uint32_t const total_capacity = ms->max_soldier_capacity();
			uint32_t const target_capacity = ms->soldier_capacity();

			game().send_player_change_soldier_capacity(*ms, total_capacity - target_capacity);
			changed = true;

			// and also set preference to Heroes
			if (MilitarySite::kPrefersHeroes != ms->get_soldier_preference()) {
				game().send_player_militarysite_set_soldier_preference(
				   *ms, MilitarySite::kPrefersHeroes);
				changed = true;
			}
		} else {  // otherwise decrease soldiers
			uint32_t const j = ms->soldier_capacity();

			if (MilitarySite::kPrefersRookies != ms->get_soldier_preference()) {
				game().send_player_militarysite_set_soldier_preference(
				   *ms, MilitarySite::kPrefersRookies);
			} else if (j > 1) {
				game().send_player_change_soldier_capacity(*ms, (j > 2) ? -2 : -1);
			}
		}
	}

	// reorder:;
	militarysites.push_back(militarysites.front());
	militarysites.pop_front();
	next_militarysite_check_due_ = gametime + 5 * 1000;  // 10 seconds is really fine
	return changed;
}

/**
 * This function takes care about the unowned and opposing territory and
 * recalculates the priority for none military buildings depending on the
 * initialisation type of a defaultAI
 *
 * \arg bf   = BuildableField to be checked
 * \arg prio = priority until now.
 *
 * \returns the recalculated priority
 */
int32_t DefaultAI::recalc_with_border_range(const BuildableField& bf, int32_t prio) {
	// Prefer building space in the inner land.

	if (bf.unowned_land_nearby_ > 15) {
		prio -= (bf.unowned_land_nearby_ - 15);
	}

	// Especially places near the frontier to the enemies are unlikely
	//  NOTE take care about the type of computer player_. The more
	//  NOTE aggressive a computer player_ is, the more important is
	//  NOTE this check. So we add \var type as bonus.
	if (bf.enemy_nearby_ && prio > 0) {
		prio /= (3 + type_);
	}

	return prio;
}

/**
 * calculates how much a productionsite of type \arg bo is needed inside it's
 * economy. \arg prio is initial value for this calculation
 *
 * \returns the calculated priority
 */
int32_t DefaultAI::calculate_need_for_ps(BuildingObserver& bo, int32_t prio) {
	// some randomness to avoid that defaultAI is building always
	// the same (always == another game but same map with
	// defaultAI on same coords)
	prio += time(nullptr) % 3 - 1;

	// check if current economy can supply enough material for
	// production.
	for (uint32_t k = 0; k < bo.inputs_.size(); ++k) {
		prio += 2 * wares.at(bo.inputs_.at(k)).producers_;
		prio -= wares.at(bo.inputs_.at(k)).consumers_;
	}

	if (bo.inputs_.empty()) {
		prio += 4;
	}

	int32_t output_prio = 0;

	for (uint32_t k = 0; k < bo.outputs_.size(); ++k) {
		WareObserver& wo = wares.at(bo.outputs_.at(k));

		if (wo.consumers_ > 0) {
			output_prio += wo.preciousness_;
			output_prio += wo.consumers_ * 2;
			output_prio -= wo.producers_ * 2;

			if (bo.total_count() == 0) {
				output_prio += 10;  // add a big bonus
			}
		}
	}

	if (bo.outputs_.size() > 1) {
		output_prio =
		   static_cast<int32_t>(ceil(output_prio / sqrt(static_cast<double>(bo.outputs_.size()))));
	}

	prio += 2 * output_prio;

	// If building consumes some wares, multiply with current statistics of all
	// other buildings of this type to avoid constructing buildings where already
	// some are running on low resources.
	// Else at least add a part of the stats t the calculation.
	if (!bo.inputs_.empty()) {
		prio *= bo.current_stats_;
		prio /= 100;
	} else {
		prio = ((prio * bo.current_stats_) / 100) + (prio / 2);
	}

	return prio;
}

void DefaultAI::consider_productionsite_influence(BuildableField& field,
                                                  Coords coords,
                                                  const BuildingObserver& bo) {
	if (bo.space_consumer_ && !bo.plants_trees_ &&
	    game().map().calc_distance(coords, field.coords) < 8) {
		++field.space_consumers_nearby_;
	}

	for (size_t i = 0; i < bo.inputs_.size(); ++i) {
		++field.consumers_nearby_.at(bo.inputs_.at(i));
	}

	for (size_t i = 0; i < bo.outputs_.size(); ++i) {
		++field.producers_nearby_.at(bo.outputs_.at(i));
	}
}

/// \returns the economy observer containing \arg economy
EconomyObserver* DefaultAI::get_economy_observer(Economy& economy) {
	for (std::list<EconomyObserver*>::iterator i = economies.begin(); i != economies.end(); ++i)
		if (&(*i)->economy == &economy)
			return *i;

	economies.push_front(new EconomyObserver(economy));
	return economies.front();
}

// \returns the building observer
BuildingObserver& DefaultAI::get_building_observer(char const* const name) {
	if (tribe_ == nullptr) {
		late_initialization();
	}

	for (uint32_t i = 0; i < buildings_.size(); ++i) {
		if (!strcmp(buildings_.at(i).name, name)) {
			return buildings_.at(i);
		}
	}

	throw wexception("Help: I do not know what to do with a %s", name);
}

// this is called whenever we gain ownership of a PlayerImmovable
void DefaultAI::gain_immovable(PlayerImmovable& pi) {
	if (upcast(Building, building, &pi)) {
		gain_building(*building);
	} else if (upcast(Flag const, flag, &pi)) {
		new_flags.push_back(flag);
	} else if (upcast(Road const, road, &pi)) {
		roads.push_front(road);
	}
}

// this is called whenever we lose ownership of a PlayerImmovable
void DefaultAI::lose_immovable(const PlayerImmovable& pi) {
	if (upcast(Building const, building, &pi)) {
		lose_building(*building);
	} else if (upcast(Flag const, flag, &pi)) {
		for (EconomyObserver* eco_obs : economies) {
			for (std::list<Flag const*>::iterator flag_iter = eco_obs->flags.begin();
			     flag_iter != eco_obs->flags.end();
			     ++flag_iter) {
				if (*flag_iter == flag) {
					eco_obs->flags.erase(flag_iter);
					return;
				}
			}
		}
		for (std::list<Flag const*>::iterator flag_iter = new_flags.begin();
		     flag_iter != new_flags.end();
		     ++flag_iter) {
			if (*flag_iter == flag) {
				new_flags.erase(flag_iter);
				return;
			}
		}
	} else if (upcast(Road const, road, &pi)) {
		roads.remove(road);
	}
}

// this is called when a mine reports "out of resources"
void DefaultAI::out_of_resources_site(const ProductionSite& site) {

	// we must identify which mine matches the productionsite a note reffers to
	for (std::list<ProductionSiteObserver>::iterator i = mines_.begin(); i != mines_.end(); ++i)
		if (i->site == &site) {
			i->no_resources_count += 1;
			break;
		}
}

// walk and search for teritorry controlled by other player
// usually scanning radius is enough but sometimes we must walk to
// verify that an enemy teritory is really accessible by land
bool DefaultAI::other_player_accessible(const uint32_t max_distance,
                                        int32_t* tested_fields,
                                        uint16_t* mineable_fields_count,
                                        const Widelands::Coords starting_spot,
                                        const WalkSearch type) {
	Map& map = game().map();
	std::list<uint32_t> queue;
	std::unordered_set<uint32_t> done;
	queue.push_front(coords_hash(starting_spot));
	PlayerNumber const pn = player_->player_number();

	while (!queue.empty()) {
		// if already processed
		if (done.count(queue.front()) > 0) {
			queue.pop_front();
			continue;
		}

		done.insert(queue.front());

		Coords tmp_coords = coords_unhash(queue.front());

		// if beyond range
		if (map.calc_distance(starting_spot, tmp_coords) > max_distance) {
			continue;
		}

		Field* f = map.get_fcoords(tmp_coords).field;

		// not interested if not walkable (starting spot is an exemption.
		if (tmp_coords != starting_spot && !(f->nodecaps() & MOVECAPS_WALK)) {
			continue;
		}

		// sometimes we search for any owned teritory (f.e. when considering
		//a port location), but when testing (starting from) own military building
		//we must ignore own teritory, of course
		if (f->get_owned_by() > 0) {
			if (type == WalkSearch::kAnyPlayer ||
			    (type == WalkSearch::kOtherPlayers && f->get_owned_by() != pn)) {
				*tested_fields = done.size();
				return true;
			}
		}

		// increase mines counter
		// (used when testing possible port location)
		if (f->nodecaps() & BUILDCAPS_MINE) {
			mineable_fields_count += 1;
		};

		// add neighbours to a queue (duplicates are no problem)
		// to relieve AI/CPU we skip every second field in each direction
		// obstacles are usually wider then one field
		for (Direction dir = FIRST_DIRECTION; dir <= LAST_DIRECTION; ++dir) {
			Coords neigh_coords1;
			map.get_neighbour(tmp_coords, dir, &neigh_coords1);
			Coords neigh_coords2;
			map.get_neighbour(neigh_coords1, dir, &neigh_coords2);
			queue.push_front(coords_hash(neigh_coords2));
		}
	}
	*tested_fields = done.size();

	return false;  // no players found
}

// this scores spot for potential colony
uint8_t DefaultAI::spot_scoring(Widelands::Coords candidate_spot) {

	uint8_t score = 0;
	uint16_t mineable_fields_count = 0;
	int32_t tested_fields = 0;
	const bool other_player = other_player_accessible(colony_scan_area_,
	                                                  &tested_fields,
	                                                  &mineable_fields_count,
	                                                  candidate_spot,
	                                                  WalkSearch::kAnyPlayer);

	// if we run into other player
	// (maybe we should check for enemies, rather?)
	if (other_player) {
		return 0;
	}

	Map& map = game().map();
	// if the island is too small
	if (tested_fields < 50) {
		return 0;
	}

	// if we are here we put score
	score = 1;
	if (mineable_fields_count > 0) {
		score += 1;
	}

	// here we check for surface stones + trees
	std::vector<ImmovableFound> immovables;
	// Search in a radius of range
	map.find_immovables(Area<FCoords>(map.get_fcoords(candidate_spot), 10), &immovables);

	int32_t const stone_attr = MapObjectDescr::get_attribute_id("granite");
	uint16_t stones = 0;
	int32_t const tree_attr = MapObjectDescr::get_attribute_id("tree");
	uint16_t trees = 0;

	for (uint32_t j = 0; j < immovables.size(); ++j) {
		if (immovables.at(j).object->has_attribute(stone_attr)) {
			++stones;
		}
		if (immovables.at(j).object->has_attribute(tree_attr)) {
			++trees;
		}
	}
	if (stones > 1) {
		score += 1;
	}
	if (trees > 1) {
		score += 1;
	}

	return score;
}

// this is called whenever ship received a notification that requires
// navigation decisions (these notifiation are processes not in 'real time')
void DefaultAI::expedition_management(ShipObserver& so) {

	Map& map = game().map();
	const int32_t gametime = game().get_gametime();

	// first we put current spot into visited_spots_
	bool first_time_here = false;
	if (so.visited_spots_.count(coords_hash(so.ship->get_position())) == 0) {
		first_time_here = true;
		so.visited_spots_.insert(coords_hash(so.ship->get_position()));
	}

	// If we have portspace following options are avaiable:
	// 1. Build a port there
	if (so.ship->exp_port_spaces()->size() > 0) {  // making sure we have possible portspaces

		// we score the place
		const uint8_t spot_score = spot_scoring(so.ship->exp_port_spaces()->front());

		if ((gametime / 10) % 8 < spot_score) {  // we build a port here
			const Coords last_portspace = so.ship->exp_port_spaces()->front();
			remote_ports_coords.insert(coords_hash(last_portspace));
			game().send_player_ship_construct_port(*so.ship, so.ship->exp_port_spaces()->front());
			so.last_command_time = gametime;
			so.waiting_for_command_ = false;
			// blocking the area for some time to save AI from idle attempts to built there
			// buildings
			// TODO(TiborB): how long it takes to build a port?
			// I used 5 minutes
			MapRegion<Area<FCoords>> mr(
			   game().map(), Area<FCoords>(map.get_fcoords(so.ship->exp_port_spaces()->front()), 8));
			do {
				BlockedField blocked2(
				   map.get_fcoords(*(mr.location().field)), gametime + 5 * 60 * 1000);
				blocked_fields.push_back(blocked2);
			} while (mr.advance(map));

			return;
		}

		// decreasing colony_scan_area_
		if (colony_scan_area_ > 15 && gametime % 10 == 0) {
			colony_scan_area_ -= 1;
		}
	}

	// if we are here, port was not ordered above
	// 2. Go on with expedition

	if (first_time_here) {
		game().send_player_ship_explore_island(*so.ship, so.island_circ_direction);
		so.last_command_time = gametime;
		so.waiting_for_command_ = false;

		// we was here but to add randomnes we might continue with expedition
	} else if (gametime % 2 == 0) {
		game().send_player_ship_explore_island(*so.ship, so.island_circ_direction);
		so.last_command_time = gametime;
		so.waiting_for_command_ = false;
	} else {
		// get swimable directions
		std::vector<Direction> possible_directions;
		for (Direction dir = FIRST_DIRECTION; dir <= LAST_DIRECTION; ++dir) {

			// testing distance of 8 fields
			// this would say there is an 'open sea' there
			Widelands::FCoords tmp_fcoords = map.get_fcoords(so.ship->get_position());
			for (int8_t i = 0; i < 8; ++i) {
				tmp_fcoords = map.get_neighbour(tmp_fcoords, dir);
				if (tmp_fcoords.field->nodecaps() & MOVECAPS_SWIM) {
					if (i == 7) {
						possible_directions.push_back(dir);
						break;  // not needed but.....
					}
				} else {
					break;
				}
			}
		}

		// we test if there is open sea
		if (possible_directions.empty()) {
			// 2.A No there is no open sea
			game().send_player_ship_explore_island(*so.ship, so.island_circ_direction);
			so.last_command_time = gametime;
			so.waiting_for_command_ = false;
			;
		} else {
			// 2.B Yes, pick one of avaiable directions
			const Direction final_direction =
			   possible_directions.at(gametime % possible_directions.size());
			game().send_player_ship_scout_direction(*so.ship, final_direction);
			so.last_command_time = gametime;
			so.waiting_for_command_ = false;
		}
	}
	return;
}

// this is called whenever we gain a new building
void DefaultAI::gain_building(Building& b) {
	BuildingObserver& bo = get_building_observer(b.descr().name().c_str());

	if (bo.type == BuildingObserver::CONSTRUCTIONSITE) {
		BuildingObserver& target_bo =
		   get_building_observer(dynamic_cast<const ConstructionSite&>(b).building().name().c_str());
		++target_bo.cnt_under_construction_;
		++num_constructionsites_;
		if (target_bo.type == BuildingObserver::PRODUCTIONSITE) {
			++num_prod_constructionsites;
		}
		if (target_bo.type == BuildingObserver::MILITARYSITE) {
			++num_milit_constructionsites;
		}

		// Let defaultAI try to directly connect the constructionsite
		next_road_due_ = game().get_gametime();
	} else {
		++bo.cnt_built_;

		if (bo.type == BuildingObserver::PRODUCTIONSITE) {
			productionsites.push_back(ProductionSiteObserver());
			productionsites.back().site = &dynamic_cast<ProductionSite&>(b);
			productionsites.back().bo = &bo;
			productionsites.back().built_time_ = game().get_gametime();
			productionsites.back().unoccupied_till_ = game().get_gametime();
			productionsites.back().stats_zero_ = 0;
			productionsites.back().no_resources_count = 0;
			if (bo.is_shipyard_) {
				marineTaskQueue_.push_back(kStopShipyard);
				marineTaskQueue_.push_back(kReprioritize);
			}

			for (uint32_t i = 0; i < bo.outputs_.size(); ++i)
				++wares.at(bo.outputs_.at(i)).producers_;

			for (uint32_t i = 0; i < bo.inputs_.size(); ++i)
				++wares.at(bo.inputs_.at(i)).consumers_;
		} else if (bo.type == BuildingObserver::MINE) {
			mines_.push_back(ProductionSiteObserver());
			mines_.back().site = &dynamic_cast<ProductionSite&>(b);
			mines_.back().bo = &bo;
			mines_.back().built_time_ = game().get_gametime();

			for (uint32_t i = 0; i < bo.outputs_.size(); ++i)
				++wares.at(bo.outputs_.at(i)).producers_;

			for (uint32_t i = 0; i < bo.inputs_.size(); ++i)
				++wares.at(bo.inputs_.at(i)).consumers_;
		} else if (bo.type == BuildingObserver::MILITARYSITE) {
			militarysites.push_back(MilitarySiteObserver());
			militarysites.back().site = &dynamic_cast<MilitarySite&>(b);
			militarysites.back().bo = &bo;
			militarysites.back().checks = bo.desc->get_size();
			militarysites.back().enemies_nearby_ = true;

		} else if (bo.type == BuildingObserver::TRAININGSITE) {
			trainingsites.push_back(TrainingSiteObserver());
			trainingsites.back().site = &dynamic_cast<TrainingSite&>(b);
			trainingsites.back().bo = &bo;

		} else if (bo.type == BuildingObserver::WAREHOUSE) {
			++numof_warehouses_;
			warehousesites.push_back(WarehouseSiteObserver());
			warehousesites.back().site = &dynamic_cast<Warehouse&>(b);
			warehousesites.back().bo = &bo;
			if (bo.is_port_) {
				++num_ports;
			}
		}
	}
}

// this is called whenever we lose a building
void DefaultAI::lose_building(const Building& b) {
	BuildingObserver& bo = get_building_observer(b.descr().name().c_str());

	if (bo.type == BuildingObserver::CONSTRUCTIONSITE) {
		BuildingObserver& target_bo =
		   get_building_observer(dynamic_cast<const ConstructionSite&>(b).building().name().c_str());
		--target_bo.cnt_under_construction_;
		--num_constructionsites_;
		if (target_bo.type == BuildingObserver::PRODUCTIONSITE) {
			--num_prod_constructionsites;
		}
		if (target_bo.type == BuildingObserver::MILITARYSITE) {
			--num_milit_constructionsites;
		}

	} else {
		--bo.cnt_built_;

		if (bo.type == BuildingObserver::PRODUCTIONSITE) {

			for (std::list<ProductionSiteObserver>::iterator i = productionsites.begin();
			     i != productionsites.end();
			     ++i)
				if (i->site == &b) {
					productionsites.erase(i);
					break;
				}

			for (uint32_t i = 0; i < bo.outputs_.size(); ++i) {
				--wares.at(bo.outputs_.at(i)).producers_;
			}

			for (uint32_t i = 0; i < bo.inputs_.size(); ++i) {
				--wares.at(bo.inputs_.at(i)).consumers_;
			}
		} else if (bo.type == BuildingObserver::MINE) {
			for (std::list<ProductionSiteObserver>::iterator i = mines_.begin(); i != mines_.end();
			     ++i) {
				if (i->site == &b) {
					mines_.erase(i);
					break;
				}
			}

			for (uint32_t i = 0; i < bo.outputs_.size(); ++i) {
				--wares.at(bo.outputs_.at(i)).producers_;
			}

			for (uint32_t i = 0; i < bo.inputs_.size(); ++i) {
				--wares.at(bo.inputs_.at(i)).consumers_;
			}
		} else if (bo.type == BuildingObserver::MILITARYSITE) {

			for (std::list<MilitarySiteObserver>::iterator i = militarysites.begin();
			     i != militarysites.end();
			     ++i) {
				if (i->site == &b) {
					militarysites.erase(i);
					break;
				}
			}
		} else if (bo.type == BuildingObserver::TRAININGSITE) {

			for (std::list<TrainingSiteObserver>::iterator i = trainingsites.begin();
			     i != trainingsites.end();
			     ++i) {
				if (i->site == &b) {
					trainingsites.erase(i);
					break;
				}
			}
		} else if (bo.type == BuildingObserver::WAREHOUSE) {
			assert(numof_warehouses_ > 0);
			--numof_warehouses_;
			if (bo.is_port_) {
				--num_ports;
			}

			for (std::list<WarehouseSiteObserver>::iterator i = warehousesites.begin();
			     i != warehousesites.end();
			     ++i) {
				if (i->site == &b) {
					warehousesites.erase(i);
					break;
				}
			}
		}
	}

	m_buildable_changed = true;
	m_mineable_changed = true;
}

// Checks that supply line exists for given building.
// Recursively verify that all inputs_ have a producer.
// TODO(unknown): this function leads to periodic freezes of ~1 second on big games on my system.
// TODO(unknown): It needs profiling and optimization.
// NOTE: This is not needed anymore and it seems it is not missed neither
bool DefaultAI::check_supply(const BuildingObserver& bo) {
	size_t supplied = 0;
	for (const int16_t& temp_inputs : bo.inputs_) {
		for (const BuildingObserver& temp_building : buildings_) {
			if (temp_building.cnt_built_ &&
			    std::find(temp_building.outputs_.begin(), temp_building.outputs_.end(), temp_inputs) !=
			       temp_building.outputs_.end() &&
			    check_supply(temp_building)) {
				++supplied;
				break;
			}
		}
	}

	return supplied == bo.inputs_.size();
}

/**
 * The defaultAi "considers" via this function whether to attack an
 * enemy, if opposing military buildings are in sight. In case of an attack it
 * sends all available forces.
 *
 * \returns true, if attack was started.
 */

bool DefaultAI::consider_attack(int32_t const gametime) {

	// we assume that we are not attacking so we extend waitperiod
	// in case of attack the variable will be decreased below
	// this is intended to save some CPU and add randomness in attacking
	// and also differentiate according to type
	next_attack_waittime_ += gametime % 30;
	if (next_attack_waittime_ > 600 && type_ == DEFENSIVE) {
		next_attack_waittime_ = 20;
	}
	if (next_attack_waittime_ > 450 && type_ == NORMAL) {
		next_attack_waittime_ = 20;
	}
	if (next_attack_waittime_ > 300 && type_ == AGGRESSIVE) {
		next_attack_waittime_ = 20;
	}

	// Only useable, if it owns at least one militarysite
	if (militarysites.empty()) {
		next_attack_consideration_due_ = next_attack_waittime_ * 1000 + gametime;
		return false;
	}

	// First we iterate over all players and define which ones (if any)
	// are attackable (comparing overal strength)
	// counting players in game
	uint32_t plr_in_game = 0;
	std::vector<bool> player_attackable;
	PlayerNumber const nr_players = game().map().get_nrplayers();
	player_attackable.resize(nr_players);
	bool any_attackable = false;
	uint16_t const pn = player_number();
	std::unordered_set<uint32_t> irrelevant_immovables;

	std::vector<ImmovableFound> target_buildings;

	// defining treshold ratio of own_strenght/enemy's_strength
	uint32_t treshold_ratio = 100;
	if (type_ == AGGRESSIVE) {
		treshold_ratio = 80;
	}
	if (type_ == DEFENSIVE) {
		treshold_ratio = 120;
	}

	iterate_players_existing_novar(p, nr_players, game())++ plr_in_game;

	// receiving games statistics and parsing it (reading latest entry)
	const Game::GeneralStatsVector& genstats = game().get_general_statistics();

	// first we try to prevent exhaustion of military forces (soldiers)
	// via excessive attacking
	// before building an economy with mines.
	// 'Margin' is an difference between count of actual soldiers and
	// military sites to be manned.
	// If we have no mines yet, we need to preserve some soldiers for further
	// expansion (if enemy allows this)
	// TODO(sirver): this next line is completely unreadable and maybe even wrong given the
	// precedence of ?: and +. Replace through some if/else.
	int32_t needed_margin = (mines_.size() < 6) ?
	                           ((6 - mines_.size()) * 3) :
	                           0 + 2 + ((type_ == NORMAL) ? 4 : 0 + ((type_ == DEFENSIVE) ? 8 : 0));
	const int32_t current_margin =
	   genstats[pn - 1].miltary_strength.back() - militarysites.size() - num_milit_constructionsites;

	if (current_margin < needed_margin) {  // no attacking!
		last_attack_target_.x = std::numeric_limits<uint16_t>::max();
		last_attack_target_.y = std::numeric_limits<uint16_t>::max();
		next_attack_consideration_due_ = next_attack_waittime_ * 1000 + gametime;
		return false;
	}

	// now we test all players which one are 'attackable'
	for (uint8_t j = 1; j <= plr_in_game; ++j) {
		if (pn == j) {
			player_attackable.at(j - 1) = false;
			continue;
		}

		try {
			// It seems that under some circumstances genstats can be empty.
			// So, to avoid crash, the AI tests its content first.
			if (genstats.at(j - 1).miltary_strength.empty()) {
				log("ComputerPlayer(%d): miltary_strength is empty\n", player_number());
				player_attackable.at(j - 1) = false;
				// Avoid division by zero
			} else if (genstats.at(j - 1).miltary_strength.back() == 0) {
				player_attackable.at(j - 1) = true;
				any_attackable = true;
				// Check threshold
			} else if ((genstats.at(pn - 1).miltary_strength.back() * 100 /
			            genstats.at(j - 1).miltary_strength.back()) > treshold_ratio) {
				player_attackable.at(j - 1) = true;
				any_attackable = true;
			} else {
				player_attackable.at(j - 1) = false;
			}
		} catch (const std::out_of_range&) {
			log("ComputerPlayer(%d): genstats entry missing - size :%d\n",
			    player_number(),
			    static_cast<unsigned int>(genstats.size()));
			player_attackable.at(j - 1) = false;
		}
	}

	// if we cannot attack anybody, terminating...
	if (!any_attackable) {
		next_attack_consideration_due_ = next_attack_waittime_ * 1000 + gametime;
		last_attack_target_.x = std::numeric_limits<uint16_t>::max();
		last_attack_target_.y = std::numeric_limits<uint16_t>::max();
		return false;
	}

	// the logic of attacking is to pick n own military buildings - random ones
	// and test the vicinity for attackable buildings
	// candidates are put into target_buildings vector for later processing
	const uint16_t test_every = 4;
	Map& map = game().map();
	MilitarySite* best_ms_target = nullptr;
	Warehouse* best_wh_target = nullptr;
	int32_t best_ms_score = 0;
	int32_t best_wh_score = 0;
	const int8_t minimal_difference = 2;

	for (uint32_t position = gametime % test_every; position < militarysites.size();
	     position += test_every) {

		std::list<MilitarySiteObserver>::iterator mso = militarysites.begin();
		std::advance(mso, position);

		MilitarySite* ms = mso->site;

		if (!mso->enemies_nearby_) {
			continue;
		}

		uint32_t const vision = ms->descr().vision_range();
		FCoords f = map.get_fcoords(ms->get_position());

		// get list of immovable around this our military site
		std::vector<ImmovableFound> immovables;
		map.find_immovables(Area<FCoords>(f, vision + 3), &immovables, FindImmovableAttackable());

		for (uint32_t j = 0; j < immovables.size(); ++j) {

			// skip if in irrelevant_immovables
			const uint32_t hash = coords_hash(immovables.at(j).coords);
			if (irrelevant_immovables.count(hash) == 0) {
				irrelevant_immovables.insert(hash);
			}

			// maybe these are not good candidates to attack
			if (upcast(MilitarySite, bld, immovables.at(j).object)) {

				if (!player_attackable[bld->owner().player_number() - 1]) {
					continue;
				}

				// in case this is the same building as previously attacked
				if (last_attack_target_ == bld->get_position()) {
					continue;
				}

				if (bld->can_attack()) {

					int32_t attack_soldiers = player_->find_attack_soldiers(bld->base_flag());
					if (attack_soldiers < 1) {
						continue;
					}

					const int32_t soldiers_difference =
					   player_->find_attack_soldiers(bld->base_flag()) - bld->present_soldiers().size();

					if (soldiers_difference < minimal_difference)
						continue;
					if (soldiers_difference <= best_ms_score)
						continue;

					best_ms_target = bld;
					best_ms_score = soldiers_difference;
					continue;
				}
			} else if (upcast(Warehouse, wh, immovables.at(j).object)) {
				if (!player_->is_hostile(wh->owner())) {
					continue;
				}

				// in case this is the same building as previously attacked
				if (last_attack_target_ == wh->get_position()) {
					continue;
				}

				if (wh->can_attack()) {
					int32_t attack_soldiers = player_->find_attack_soldiers(wh->base_flag());
					if (attack_soldiers < 1) {
						continue;
					}

					const int32_t soldiers_difference = player_->find_attack_soldiers(wh->base_flag()) -
					                                    wh->present_soldiers().size() +
					                                    3;  //+3 is to boost attack here

					if (soldiers_difference < minimal_difference)
						continue;
					if (soldiers_difference <= best_wh_score)
						continue;

					best_wh_target = wh;
					best_wh_score = soldiers_difference;
				}
			}
		}
	}

	// we always try to attack warehouse first
	if (best_wh_target != nullptr && gametime % 2 == 0) {
		// attacking with all attack-ready soldiers
		int32_t attackers = player_->find_attack_soldiers(best_wh_target->base_flag());

		game().send_player_enemyflagaction(best_wh_target->base_flag(), pn, attackers);
		last_attack_target_ = best_wh_target->get_position();
		next_attack_consideration_due_ = (gametime % 10 + 10) * 1000 + gametime;
		next_attack_waittime_ = 10;
		return true;

	} else if (best_ms_target != nullptr) {

		// attacking with defenders + 6 soldiers
		int32_t attackers = player_->find_attack_soldiers(best_ms_target->base_flag());
		const int32_t defenders = best_ms_target->present_soldiers().size();
		if (attackers > defenders + 10) {  // we need to leave meaningful count of soldiers
			// for next attack
			attackers = defenders + 6;
		}

		game().send_player_enemyflagaction(best_ms_target->base_flag(), pn, attackers);
		last_attack_target_ = best_ms_target->get_position();
		next_attack_consideration_due_ = (gametime % 10 + 10) * 1000 + gametime;
		next_attack_waittime_ = 10;
		return true;
	} else {
		next_attack_consideration_due_ = next_attack_waittime_ * 1000 + gametime;
		last_attack_target_.x = std::numeric_limits<uint16_t>::max();
		last_attack_target_.y = std::numeric_limits<uint16_t>::max();
		return false;
	}
}

// This runs once in 15 minutes, and adjust wares targets based on number of
// productionsites and ports
void DefaultAI::review_wares_targets(int32_t const gametime) {

	player_ = game().get_player(player_number());
	tribe_ = &player_->tribe();

	// to avoid floats real multiplicator is multiplicator/10
	uint16_t multiplicator = 10;
	if ((productionsites.size() + num_ports * 5) > 50) {
		multiplicator = (productionsites.size() + num_ports * 5) / 5;
	}

	for (EconomyObserver* observer : economies) {
		WareIndex nritems = observer->economy.owner().tribe().get_nrwares();
		for (Widelands::WareIndex id = 0; id < nritems; ++id) {
			const uint16_t default_target = tribe_->get_ware_descr(id)->default_target_quantity();

			game().send_player_command(*new Widelands::CmdSetWareTargetQuantity(
			                              gametime,
			                              player_number(),
			                              player_->get_economy_number(&observer->economy),
			                              id,
			                              default_target * multiplicator / 10));
		}
	}
}

// This is used for map tweaking, so by default it is of (see kPrintStats)
// TODO(tiborb ?): - it would be nice to have this activated by a command line switch
void DefaultAI::print_stats() {

	PlayerNumber const pn = player_number();

	//we test following materials
	const std::vector <std::string> materials = {"coal", "log", "ironore", "marble",
		 "plank", "water", "goldore", "granite", "fish", "diamond", "stone", "corn",
		 "wheat", "grape", "quartz", "bread", "meat" };
	std::string summary = "";
	for (uint32_t j = 0; j < materials.size(); ++j) {
		WareIndex const index = tribe_->ware_index(materials.at(j));
		if (index == INVALID_INDEX) {
			continue;
		}
		if (get_warehoused_stock(index) > 0) {
			continue;
		}
		summary = summary + materials.at(j) + ", ";
	}
	log (" %1d: Buildings: Pr:%3d, Ml:%3d, Mi:%2d, Wh:%2d, Po:%2d. Missing: %s\n",
		pn,
		productionsites.size(),
		militarysites.size(),
		mines_.size(),
		warehousesites.size() - num_ports,
		num_ports,
		summary.c_str());
}<|MERGE_RESOLUTION|>--- conflicted
+++ resolved
@@ -140,17 +140,10 @@
 
 	// Subscribe to NoteImmovables.
 	immovable_subscriber_ =
-<<<<<<< HEAD
-	   Notifications::subscribe<NoteImmovable>([this](const NoteImmovable& note) {
-			if (player_ == nullptr) {
-			   return;
-		   }
-=======
 		Notifications::subscribe<NoteImmovable>([this](const NoteImmovable& note) {
 			if (player_ == nullptr) {
 				return;
 			}
->>>>>>> b41565fb
 			if (note.pi->owner().player_number() != player_->player_number()) {
 				return;
 			}
