--- conflicted
+++ resolved
@@ -482,11 +482,14 @@
 void DefaultAI::late_initialization() {
 	player_ = game().get_player(player_number());
 	tribe_ = &player_->tribe();
-	const bool ai_training_mode_ = game().is_ai_training_mode();
+	if (game().is_ai_training_mode()) {
+		ai_training_mode_ = true;
+		management_data.set_ai_training_mode();
+	}
 	const uint32_t gametime = game().get_gametime();
 
-	log("ComputerPlayer(%d): initializing as type %u\n", player_number(),
-	    static_cast<unsigned int>(type_));
+	log("ComputerPlayer(%d): initializing as type %u%s\n", player_number(),
+	    static_cast<unsigned int>(type_), (ai_training_mode_)?", in ai training mode":"");
 	if (player_->team_number() > 0) {
 		log("    ... member of team %d\n", player_->team_number());
 	}
@@ -531,13 +534,8 @@
 		management_data.new_dna_for_persistent(player_number(), type_);
 		management_data.copy_persistent_to_local();
 		management_data.mutate(player_number());
-<<<<<<< HEAD
 		if (ai_training_mode_) {
-			management_data.dump_data();
-=======
-		if (kAITrainingMode) {
 			management_data.dump_data(player_number());
->>>>>>> 5c64ff6c
 		}
 
 		management_data.test_consistency(true);
@@ -571,12 +569,6 @@
 		}
 
 		management_data.test_consistency(true);
-<<<<<<< HEAD
-		if (ai_training_mode_) {
-			management_data.dump_data();
-		}
-=======
->>>>>>> 5c64ff6c
 
 		log(" %2d: %lu basic buildings in savegame file. %s\n", player_number(),
 		    persistent_data->remaining_basic_buildings.size(),
@@ -924,7 +916,7 @@
 	                                 "count military vacant"));
 	taskPool.push_back(SchedulerTask(std::max<uint32_t>(gametime, 10 * 60 * 1000),
 	                                 SchedulerTaskId::kCheckEnemySites, 6, "check enemy sites"));
-	if (game().is_ai_training_mode()) {
+	if (ai_training_mode_) {
 		taskPool.push_back(SchedulerTask(std::max<uint32_t>(gametime, 10 * 1000),
 		                                 SchedulerTaskId::kManagementUpdate, 8, "reviewing"));
 	}
@@ -1794,7 +1786,7 @@
 		field.military_score_ += score_parts[i];
 	}
 
-	if (game().is_ai_training_mode()) {
+	if (ai_training_mode_) {
 		if (field.military_score_ < -5000 || field.military_score_ > 2000) {
 			log("Warning field.military_score_ %5d, compounds: ", field.military_score_);
 			for (uint16_t i = 0; i < score_parts_size; i++) {
@@ -2363,7 +2355,7 @@
 			bo.primary_priority = 0;
 		}
 
-		if (kAITrainingMode && bo.type == BuildingObserver::Type::kProductionsite) {
+		if (ai_training_mode_ && bo.type == BuildingObserver::Type::kProductionsite) {
 			log("%2d: %-35s(%2d now) %-11s: max prec: %2d/%2d, primary priority: %4d, overdue: %3d\n",
 			    player_number(), bo.name, bo.total_count(),
 			    (bo.new_building == BuildingNecessity::kAllowed ||
