/*
 * Copyright (C) 2004, 2006-2010, 2012 by the Widelands Development Team
 *
 * This program is free software; you can redistribute it and/or
 * modify it under the terms of the GNU General Public License
 * as published by the Free Software Foundation; either version 2
 * of the License, or (at your option) any later version.
 *
 * This program is distributed in the hope that it will be useful,
 * but WITHOUT ANY WARRANTY; without even the implied warranty of
 * MERCHANTABILITY or FITNESS FOR A PARTICULAR PURPOSE.  See the
 * GNU General Public License for more details.
 *
 * You should have received a copy of the GNU General Public License
 * along with this program; if not, write to the Free Software
 * Foundation, Inc., 51 Franklin Street, Fifth Floor, Boston, MA  02110-1301, USA.
 *
 */

#include "ai/defaultai.h"

#include <algorithm>
#include <ctime>
#include <queue>
#include <typeinfo>

#include "ai/ai_hints.h"
#include "base/log.h"
#include "base/macros.h"
#include "economy/economy.h"
#include "economy/flag.h"
#include "economy/road.h"
#include "logic/constructionsite.h"
#include "logic/findbob.h"
#include "logic/findimmovable.h"
#include "logic/findnode.h"
#include "logic/map.h"
#include "logic/militarysite.h"
#include "logic/player.h"
#include "logic/productionsite.h"
#include "logic/trainingsite.h"
#include "logic/tribe.h"
#include "logic/warehouse.h"
#include "logic/world/world.h"
#include "profile/profile.h"

// Building of new military buildings can be restricted
constexpr int kFreeExpansion = 1;
constexpr int kResourcesOrDefense = 2;
constexpr int kDefenseOnly = 3;
constexpr int kNoNewMilitary = 4;

// following is in miliseconds (widelands counts time in ms)
constexpr int kFieldUpdateInterval = 2000;
constexpr int kIdleMineUpdateInterval = 22000;
constexpr int kBusyMineUpdateInterval = 2000;
// building of the same building can be started after 25s at earliest
constexpr int kBuildingMinInterval = 25 * 1000;
constexpr int kMinBFCheckInterval = 9 * 1000;

using namespace Widelands;

DefaultAI::AggressiveImpl DefaultAI::aggressiveImpl;
DefaultAI::NormalImpl DefaultAI::normalImpl;
DefaultAI::DefensiveImpl DefaultAI::defensiveImpl;

/// Constructor of DefaultAI
DefaultAI::DefaultAI(Game& ggame, PlayerNumber const pid, uint8_t const t)
   : ComputerPlayer(ggame, pid),
     type_(t),
     m_buildable_changed(true),
     m_mineable_changed(true),
     player_(nullptr),
     tribe_(nullptr),
     num_constructionsites_(0),
     num_milit_constructionsites(0),
     num_prod_constructionsites(0),
     next_road_due_(2000),
     next_stats_update_due_(30000),
     next_construction_due_(1000),
     next_mine_construction_due_(0),
     next_productionsite_check_due_(0),
     next_mine_check_due_(0),
     next_militarysite_check_due_(0),
     next_attack_consideration_due_(300000),
     next_helpersites_check_due_(180000),
     next_bf_check_due_(1000),
     inhibit_road_building_(0),
     time_of_last_construction_(0),
     enemy_last_seen_(-2 * 60 * 1000),
     numof_warehouses_(0),
     new_buildings_stop_(false),
     unstationed_milit_buildings_(0),
     military_last_dismantle_(0),
     military_last_build_(-60 * 1000),
     spots_(0) {

	// Subscribe to NoteFieldPossession.
	field_possession_subscriber_ =
	   Notifications::subscribe<NoteFieldPossession>([this](const NoteFieldPossession& note) {
			if (note.player != player_) {
			   return;
			}
			if (note.ownership == NoteFieldPossession::Ownership::GAINED) {
			   unusable_fields.push_back(note.fc);
			}
		});

	// Subscribe to NoteImmovables.
	immovable_subscriber_ =
	   Notifications::subscribe<NoteImmovable>([this](const NoteImmovable& note) {
			if (note.pi->owner().player_number() != player_->player_number()) {
				return;
			}
			if (note.ownership == NoteImmovable::Ownership::GAINED) {
				gain_immovable(*note.pi);
			} else {
			   lose_immovable(*note.pi);
		   }
		});

	// Subscribe to ProductionSiteOutOfResources.
	outofresource_subscriber_ = Notifications::subscribe<NoteProductionSiteOutOfResources>(
	   [this](const NoteProductionSiteOutOfResources& note) {
		if (note.ps->owner().player_number() != player_->player_number()) {
			return;
		}

		   out_of_resources_site(*note.ps);
		   // if (note.ownership == NoteImmovable::Ownership::GAINED) {
		   // gain_immovable(*note.pi);
		   //} else {
		   // lose_immovable(*note.pi);
		   //}
		});
}

DefaultAI::~DefaultAI() {
	while (!buildable_fields.empty()) {
		delete buildable_fields.back();
		buildable_fields.pop_back();
	}

	while (!mineable_fields.empty()) {
		delete mineable_fields.back();
		mineable_fields.pop_back();
	}

	while (!economies.empty()) {
		delete economies.back();
		economies.pop_back();
	}
}

/**
 * Main loop of computer player_ "defaultAI"
 *
 * General behaviour is defined here.
 */
void DefaultAI::think() {

	if (tribe_ == nullptr)
		late_initialization();

	const int32_t gametime = game().get_gametime();

	if (m_buildable_changed || next_bf_check_due_ < gametime) {
		// update statistics about buildable fields
		update_all_buildable_fields(gametime);
		next_bf_check_due_ = gametime + kMinBFCheckInterval;
	}

	m_buildable_changed = false;

	// perpetually tries to improve roads
	if (next_road_due_ <= gametime) {
		next_road_due_ = gametime + 1000;

		if (improve_roads(gametime)) {
			m_buildable_changed = true;
			return;
		}
	} else
		// only go on, after defaultAI tried to improve roads.
		return;

	// NOTE Because of the check above, the following parts of think() are used
	// NOTE only once every second at maximum. This increases performance and as
	// NOTE human player_s can not even react that fast, it should not be a
	// NOTE disadvantage for the defaultAI.
	// This must be checked every time as changes of bobs in AI area aren't
	// handled by the AI itself.
	update_all_not_buildable_fields();

	// considering attack
	if (next_attack_consideration_due_ <= gametime)
		consider_attack(gametime);

	// check if anything in the economies changed.
	// This needs to be done before new buildings are placed, to ensure that no
	// empty economy is left.
	if (check_economies())
		return;

	// Before thinking about a new construction, update current stats, to have
	// a better view on current economy.
	if (next_stats_update_due_ <= gametime)
		update_productionsite_stats(gametime);

	// Now try to build something if possible
	if (next_construction_due_ <= gametime) {
		next_construction_due_ = gametime + 2000;

		if (construct_building(gametime)) {
			time_of_last_construction_ = gametime;
			m_buildable_changed = true;
			return;
		}
	}

	// verify that our production sites are doing well
	if (check_productionsites(gametime))
		return;

	// Check the mines and consider upgrading or destroying one
	if (check_mines_(gametime))
		return;

	// consider whether a change of the soldier capacity of some militarysites
	// would make sense.
	if (check_militarysites(gametime))
		return;

	// improve existing roads!
	// This sounds important, but actually is not as important as the other
	// actions are. Reasons are the following:
	//    * The "donkey feature" made economies more stable, even with stupid
	//      roads.
	if (improve_roads(gametime)) {
		m_buildable_changed = true;
		m_mineable_changed = true;
		inhibit_road_building_ = gametime + 1000;
		return;
	}
}

/**
 * Cares for all variables not initialised during construction
 *
 * When DefaultAI is constructed, some information is not yet available (e.g.
 * world), so this is done after complete loading of the map.
 */
void DefaultAI::late_initialization() {
	player_ = game().get_player(player_number());
	tribe_ = &player_->tribe();
	log("ComputerPlayer(%d): initializing (%u)\n", player_number(), type_);
	WareIndex const nr_wares = tribe_->get_nrwares();
	wares.resize(nr_wares);

	for (WareIndex i = 0; i < nr_wares; ++i) {
		wares.at(i).producers_ = 0;
		wares.at(i).consumers_ = 0;
		wares.at(i).preciousness_ = tribe_->get_ware_descr(i)->preciousness();
	}

	// collect information about the different buildings our tribe can construct
	BuildingIndex const nr_buildings = tribe_->get_nrbuildings();
	const World& world = game().world();

	for (BuildingIndex i = 0; i < nr_buildings; ++i) {
		const BuildingDescr& bld = *tribe_->get_building_descr(i);
		const std::string& building_name = bld.name();
		const BuildingHints& bh = bld.hints();
		buildings_.resize(buildings_.size() + 1);
		BuildingObserver& bo = buildings_.back();
		bo.name = building_name.c_str();
		bo.id = i;
		bo.desc = &bld;
		bo.type = BuildingObserver::BORING;
		bo.cnt_built_ = 0;
		bo.cnt_under_construction_ = 0;
		bo.cnt_target_ = 0;
		bo.stocklevel_ = 0;
		bo.stocklevel_time = 0;
		bo.last_dismantle_time_ = 0;
		// this is set to negative number, otherwise the AI would wait 25 sec
		// after game start not building anything
		bo.construction_decision_time_ = -60 * 60 * 1000;
		bo.production_hint_ = -1;
		bo.current_stats_ = 0;
		bo.unoccupied_ = false;
		bo.is_buildable_ = bld.is_buildable();
		bo.need_trees_ = bh.is_logproducer();
		bo.need_stones_ = bh.is_stoneproducer();
		bo.need_water_ = bh.get_needs_water();
		bo.mines_water_ = bh.mines_water();
		bo.recruitment_ = bh.for_recruitment();
		bo.space_consumer_ = bh.is_space_consumer();
		bo.expansion_type_ = bh.is_expansion_type();
		bo.fighting_type_ = bh.is_fighting_type();
		bo.mountain_conqueror_ = bh.is_mountain_conqueror();
		bo.prohibited_till_ = bh.get_prohibited_till() * 1000;  // value in conf is in seconds
		bo.forced_after_ = bh.get_forced_after() * 1000;        // value in conf is in seconds
		if (char const* const s = bh.get_renews_map_resource()) {
			bo.production_hint_ = tribe_->safe_ware_index(s);
		}

		// I just presume cut wood is named "log" in the game
		if (tribe_->safe_ware_index("log") == bo.production_hint_)
			bo.plants_trees_ = true;
		else
			bo.plants_trees_ = false;

		// Read all interesting data from ware producing buildings
		if (typeid(bld) == typeid(ProductionSiteDescr)) {
			const ProductionSiteDescr& prod =
			   ref_cast<ProductionSiteDescr const, BuildingDescr const>(bld);
			bo.type = bld.get_ismine() ? BuildingObserver::MINE : BuildingObserver::PRODUCTIONSITE;
			for (const WareAmount& temp_input : prod.inputs()) {
				bo.inputs_.push_back(temp_input.first);
			}
			for (const WareIndex& temp_output : prod.output_ware_types()) {
				bo.outputs_.push_back(temp_output);
			}

			if (bo.type == BuildingObserver::MINE) {
				// get the resource needed by the mine
				if (char const* const s = bh.get_mines())
					bo.mines_ = world.get_resource(s);

				bo.mines_percent_ = bh.get_mines_percent();
			}

			// here we identify hunters
			if (bo.outputs_.size() == 1 && tribe_->safe_ware_index("meat") == bo.outputs_.at(0)) {
				bo.is_hunter_ = true;
			} else
				bo.is_hunter_ = false;

			// and fishers
			if (bo.outputs_.size() == 1 && tribe_->safe_ware_index("fish") == bo.outputs_.at(0)) {
				bo.is_fisher_ = true;
			} else
				bo.is_fisher_ = false;
			continue;
		}

		if (typeid(bld) == typeid(MilitarySiteDescr)) {
			bo.type = BuildingObserver::MILITARYSITE;
			continue;
		}

		if (typeid(bld) == typeid(WarehouseDescr)) {
			bo.type = BuildingObserver::WAREHOUSE;
			continue;
		}

		if (typeid(bld) == typeid(TrainingSiteDescr)) {
			bo.type = BuildingObserver::TRAININGSITE;
			continue;
		}

		if (typeid(bld) == typeid(ConstructionSiteDescr)) {
			bo.type = BuildingObserver::CONSTRUCTIONSITE;
			continue;
		}
	}

	num_constructionsites_ = 0;
	num_milit_constructionsites = 0;
	num_prod_constructionsites = 0;
	next_construction_due_ = 0;
	next_road_due_ = 1000;
	next_productionsite_check_due_ = 0;
	inhibit_road_building_ = 0;
	// Add all fields that we own
	Map& map = game().map();
	std::set<OPtr<PlayerImmovable>> found_immovables;

	for (int16_t y = 0; y < map.get_height(); ++y) {
		for (int16_t x = 0; x < map.get_width(); ++x) {
			FCoords f = map.get_fcoords(Coords(x, y));

			if (f.field->get_owned_by() != player_number())
				continue;

			unusable_fields.push_back(f);

			if (upcast(PlayerImmovable, imm, f.field->get_immovable()))

				//  Guard by a set - immovables might be on several nodes at once.
				if (&imm->owner() == player_ && !found_immovables.count(imm)) {
					found_immovables.insert(imm);
					gain_immovable(*imm);
				}
		}
	}
}

/**
 * Checks ALL available buildable fields.
 *
 * this shouldn't be used often, as it might hang the game for some 100
 * milliseconds if the area the computer owns is big.
 */
void DefaultAI::update_all_buildable_fields(const int32_t gametime) {

	uint16_t i = 0;

	while (!buildable_fields.empty() && buildable_fields.front()->next_update_due_ <= gametime &&
	       i < 25) {
		BuildableField& bf = *buildable_fields.front();

		//  check whether we lost ownership of the node
		if (bf.coords.field->get_owned_by() != player_number()) {
			delete &bf;
			buildable_fields.pop_front();
			continue;
		}

		//  check whether we can still construct regular buildings on the node
		if ((player_->get_buildcaps(bf.coords) & BUILDCAPS_SIZEMASK) == 0) {
			unusable_fields.push_back(bf.coords);
			delete &bf;
			buildable_fields.pop_front();
			continue;
		}

		update_buildable_field(bf);
		bf.next_update_due_ = gametime + kFieldUpdateInterval;
		buildable_fields.push_back(&bf);
		buildable_fields.pop_front();

		i += 1;
	}
}

/**
 * Checks ALL available mineable fields.
 *
 * this shouldn't be used often, as it might hang the game for some 100
 * milliseconds if the area the computer owns is big.
 */
void DefaultAI::update_all_mineable_fields(const int32_t gametime) {

	uint16_t i = 0;  // counter, used to track # of checked fields

	while (!mineable_fields.empty() && mineable_fields.front()->next_update_due_ <= gametime &&
	       i < 40) {
		MineableField* mf = mineable_fields.front();

		//  check whether we lost ownership of the node
		if (mf->coords.field->get_owned_by() != player_number()) {
			delete mf;
			mineable_fields.pop_front();
			continue;
		}

		//  check whether we can still construct regular buildings on the node
		if ((player_->get_buildcaps(mf->coords) & BUILDCAPS_MINE) == 0) {
			unusable_fields.push_back(mf->coords);
			delete mf;
			mineable_fields.pop_front();
			continue;
		}

		update_mineable_field(*mf);
		mf->next_update_due_ = gametime + kFieldUpdateInterval;  // in fact this has very small effect
		mineable_fields.push_back(mf);
		mineable_fields.pop_front();

		i += 1;
	}
}

/**
 * Checks up to 50 fields that weren't buildable the last time.
 *
 * milliseconds if the area the computer owns is big.
 */
void DefaultAI::update_all_not_buildable_fields() {
	int32_t const pn = player_number();
	uint32_t maxchecks = unusable_fields.size();

	if (maxchecks > 50)
		maxchecks = 50;

	for (uint32_t i = 0; i < maxchecks; ++i) {
		//  check whether we lost ownership of the node
		if (unusable_fields.front().field->get_owned_by() != pn) {
			unusable_fields.pop_front();
			continue;
		}

		// check whether building capabilities have improved
		if (player_->get_buildcaps(unusable_fields.front()) & BUILDCAPS_SIZEMASK) {
			buildable_fields.push_back(new BuildableField(unusable_fields.front()));
			unusable_fields.pop_front();
			update_buildable_field(*buildable_fields.back());
			continue;
		}

		if (player_->get_buildcaps(unusable_fields.front()) & BUILDCAPS_MINE) {
			mineable_fields.push_back(new MineableField(unusable_fields.front()));
			unusable_fields.pop_front();
			update_mineable_field(*mineable_fields.back());
			continue;
		}

		unusable_fields.push_back(unusable_fields.front());
		unusable_fields.pop_front();
	}
}

/// Updates one buildable field
void DefaultAI::update_buildable_field(BuildableField& field, uint16_t range, bool military) {
	// look if there is any unowned land nearby
	Map& map = game().map();
	FindNodeUnowned find_unowned(player_, game());
	FindNodeUnownedMineable find_unowned_mines_pots(player_, game());
	PlayerNumber const pn = player_->player_number();
	const World& world = game().world();
	field.unowned_land_nearby_ =
	   map.find_fields(Area<FCoords>(field.coords, range), nullptr, find_unowned);

	field.near_border_ = false;
	if (field.unowned_land_nearby_ > 0) {
		if (map.find_fields(Area<FCoords>(field.coords, 4), nullptr, find_unowned) > 0)
			field.near_border_ = true;
	}

	// to save some CPU
	if ((mines_.size() > 8 && game().get_gametime() % 3 > 0) || field.unowned_land_nearby_ == 0)
		field.unowned_mines_pots_nearby_ = 0;
	else {
		field.unowned_mines_pots_nearby_ =
		   map.find_fields(Area<FCoords>(field.coords, range), nullptr, find_unowned_mines_pots);

		// well, there can be mines beyond 'range' so
		if (field.unowned_mines_pots_nearby_ == 0) {
			field.unowned_mines_pots_nearby_ = map.find_fields(
			   Area<FCoords>(field.coords, range + 6), nullptr, find_unowned_mines_pots);
			// it preffered to stay far from mountains so we need
			// to reduce calculated number
			if (field.unowned_mines_pots_nearby_ > 0)
				field.unowned_mines_pots_nearby_ = 1 + field.unowned_mines_pots_nearby_ / 10;
		}
	}

	// collect information about resources in the area
	std::vector<ImmovableFound> immovables;
	// Search in a radius of range
	map.find_immovables(Area<FCoords>(field.coords, range), &immovables);

	// Is this a general update or just for military consideration
	// (second is used in check_militarysites)
	if (!military) {
		int32_t const tree_attr = MapObjectDescr::get_attribute_id("tree");
		field.preferred_ = false;
		field.enemy_nearby_ = false;
		field.military_capacity_ = 0;
		field.military_loneliness_ = 1000;  // instead of floats(v-
		field.military_presence_ = 0;
		field.military_stationed_ = 0;
		field.trees_nearby_ = 0;
		field.space_consumers_nearby_ = 0;
		field.producers_nearby_.clear();
		field.producers_nearby_.resize(wares.size());
		field.consumers_nearby_.clear();
		field.consumers_nearby_.resize(wares.size());
		std::vector<Coords> water_list;
		std::vector<Coords> resource_list;
		std::vector<Bob*> critters_list;

		if (field.water_nearby_ == -1) {  //-1 means "value has never been calculated"
			FindNodeWater find_water(game().world());
			map.find_fields(Area<FCoords>(field.coords, 6), &water_list, find_water);
			field.water_nearby_ = water_list.size();
		}

		// counting fields with fish
		if (field.water_nearby_ > 0 && game().get_gametime() % 10 == 0) {
			map.find_fields(Area<FCoords>(field.coords, 6),
			                &resource_list,
			                FindNodeResource(world.get_resource("fish")));
			field.fish_nearby_ = resource_list.size();
		}

		// counting fields with critters (game)
		// not doing this always, this does not change fast
		if (game().get_gametime() % 10 == 0) {
			map.find_bobs(Area<FCoords>(field.coords, 6), &critters_list, FindBobCritter());
			field.critters_nearby_ = critters_list.size();
		}

		FCoords fse;
		map.get_neighbour(field.coords, WALK_SE, &fse);

		if (BaseImmovable const* const imm = fse.field->get_immovable())
			if (dynamic_cast<Flag const*>(imm) ||
			    (dynamic_cast<Road const*>(imm) && (fse.field->nodecaps() & BUILDCAPS_FLAG)))
				field.preferred_ = true;

		for (uint32_t i = 0; i < immovables.size(); ++i) {
			const BaseImmovable& base_immovable = *immovables.at(i).object;

			if (upcast(PlayerImmovable const, player_immovable, &base_immovable))

				// TODO(unknown): Only continue; if this is an opposing site
				// allied sites should be counted for military influence
				if (player_immovable->owner().player_number() != pn) {
					if (player_->is_hostile(player_immovable->owner()))
						field.enemy_nearby_ = true;
					enemy_last_seen_ = game().get_gametime();

					continue;
				}

			if (upcast(Building const, building, &base_immovable)) {
				if (upcast(ConstructionSite const, constructionsite, building)) {
					const BuildingDescr& target_descr = constructionsite->building();

					if (dynamic_cast<ProductionSiteDescr const*>(&target_descr))
						consider_productionsite_influence(
						   field,
						   immovables.at(i).coords,
						   get_building_observer(constructionsite->descr().name().c_str()));
				}

				if (dynamic_cast<const ProductionSite*>(building))
					consider_productionsite_influence(
					   field,
					   immovables.at(i).coords,
					   get_building_observer(building->descr().name().c_str()));
			}

			if (immovables.at(i).object->has_attribute(tree_attr))
				++field.trees_nearby_;
		}

		// stones are not renewable, we will count them only if previous state si nonzero
		if (field.stones_nearby_ > 0) {

			int32_t const stone_attr = MapObjectDescr::get_attribute_id("granite");
			field.stones_nearby_ = 0;

			for (uint32_t j = 0; j < immovables.size(); ++j) {
				// const BaseImmovable & base_immovable = *immovables.at(i).object;
				if (immovables.at(j).object->has_attribute(stone_attr))
					++field.stones_nearby_;
			}
		}

		// ground water is not renewable and its amount can only fall, we will count them only if
		// previous state si nonzero
		if (field.ground_water_ > 0) {
			field.ground_water_ = field.coords.field->get_resources_amount();
		}
	}

	// folowing is done allways (regardless of military or not)

	// we get immovables with higher radius
	immovables.clear();
	map.find_immovables(Area<FCoords>(field.coords, (range < 10) ? 10 : range), &immovables);
	field.military_stationed_ = 0;
	field.military_in_constr_nearby_ = 0;
	field.military_capacity_ = 0;
	field.military_loneliness_ = 1000;
	field.military_presence_ = 0;

	for (uint32_t i = 0; i < immovables.size(); ++i) {
		const BaseImmovable& base_immovable = *immovables.at(i).object;

		// testing if it is enemy-owned field
		// TODO(unknown): count such fields...
		if (upcast(PlayerImmovable const, player_immovable, &base_immovable))

			// TODO(unknown): Only continue; if this is an opposing site
			// allied sites should be counted for military influence
			if (player_immovable->owner().player_number() != pn) {
				if (player_->is_hostile(player_immovable->owner()))
					field.enemy_nearby_ = true;

				continue;
			}

		if (upcast(Building const, building, &base_immovable)) {
			if (upcast(ConstructionSite const, constructionsite, building)) {
				const BuildingDescr& target_descr = constructionsite->building();

				if (upcast(MilitarySiteDescr const, target_ms_d, &target_descr)) {
					const int32_t dist = map.calc_distance(field.coords, immovables.at(i).coords);
					const int32_t radius = target_ms_d->get_conquers() + 4;
					const int32_t v = radius - dist;

					if (v > 0) {
						field.military_capacity_ += target_ms_d->get_max_number_of_soldiers() / 2 + 1;
						// field.military_capacity_ += 2;
						field.military_loneliness_ *= static_cast<double_t>(dist) / radius;
						field.military_in_constr_nearby_ += 1;
					}
				}
			}

			if (upcast(MilitarySite const, militarysite, building)) {
				const int32_t dist = map.calc_distance(field.coords, immovables.at(i).coords);
				const int32_t radius = militarysite->descr().get_conquers() + 4;
				const int32_t v = radius - dist;

				if (v > 0 && dist > 0) {

					field.military_capacity_ += militarysite->maxSoldierCapacity();
					field.military_presence_ += militarysite->stationedSoldiers().size();

					if (!militarysite->stationedSoldiers().empty()) {
						field.military_stationed_ += 1;
					} else
						// the name does not match much
						field.military_in_constr_nearby_ += 1;

					field.military_loneliness_ *= static_cast<double_t>(dist) / radius;
				}
			}
		}
	}
}

/// Updates one mineable field
void DefaultAI::update_mineable_field(MineableField& field) {
	// collect information about resources in the area
	std::vector<ImmovableFound> immovables;
	Map& map = game().map();
	map.find_immovables(Area<FCoords>(field.coords, 5), &immovables);
	field.preferred_ = false;
	field.mines_nearby_ = 1;
	FCoords fse;
	map.get_brn(field.coords, &fse);

	if (BaseImmovable const* const imm = fse.field->get_immovable())
		if (dynamic_cast<Flag const*>(imm) ||
		    (dynamic_cast<Road const*>(imm) && (fse.field->nodecaps() & BUILDCAPS_FLAG)))
			field.preferred_ = true;

	for (const ImmovableFound& temp_immovable : immovables) {
		if (upcast(Building const, bld, temp_immovable.object)) {
			if (bld->descr().get_ismine()) {
				++field.mines_nearby_;
			} else if (upcast(ConstructionSite const, cs, bld)) {
				if (cs->building().get_ismine())
					++field.mines_nearby_;
			}
		}
	}
}

/// Updates the production and MINE sites statistics needed for construction decision.
void DefaultAI::update_productionsite_stats(int32_t const gametime) {
	// Updating the stats every 10 seconds should be enough
	next_stats_update_due_ = gametime + 10000;

	// Reset statistics for all buildings
	for (uint32_t i = 0; i < buildings_.size(); ++i) {
		if (buildings_.at(i).cnt_built_ > 0)
			buildings_.at(i).current_stats_ = 0;
		// If there are no buildings of that type set the current_stats_ to 100
		else
			buildings_.at(i).current_stats_ = 0;  // there was 100, this confuses algorithm

		buildings_.at(i).unoccupied_ = false;
	}

	// Check all available productionsites
	for (uint32_t i = 0; i < productionsites.size(); ++i) {
		assert(productionsites.front().bo->cnt_built_ > 0);
		// Add statistics value
		productionsites.front().bo->current_stats_ +=
		   productionsites.front().site->get_crude_statistics();

		// Check whether this building is completely occupied
		productionsites.front().bo->unoccupied_ |= !productionsites.front().site->can_start_working();

		// Now reorder the buildings
		productionsites.push_back(productionsites.front());
		productionsites.pop_front();
	}

	// for mines_ also
	// Check all available productionsites
	for (uint32_t i = 0; i < mines_.size(); ++i) {
		assert(mines_.front().bo->cnt_built_ > 0);
		// Add statistics value
		mines_.front().bo->current_stats_ += mines_.front().site->get_statistics_percent();
		// Check whether this building is completely occupied
		mines_.front().bo->unoccupied_ |= !mines_.front().site->can_start_working();
		// Now reorder the buildings
		mines_.push_back(mines_.front());
		mines_.pop_front();
	}

	// Scale statistics down
	for (uint32_t i = 0; i < buildings_.size(); ++i) {
		if (buildings_.at(i).cnt_built_ > 0)
			buildings_.at(i).current_stats_ /= buildings_.at(i).cnt_built_;
	}
}

// * Constructs the most needed building
//   algorithm goes over all available spots and all allowed buildings,
//   scores every combination and one with highest and positive score
//   is built.
// * Buildings are split into categories
// * The logic is complex but aproximatelly:
// - buildings producing building material are preffered
// - buildings identified as basic are preffered
// - first bulding of a type is preffered
// - buildings identified as 'direct food supplier' as built after 15 min.
//   from game start
// - if a bulding is upgradeable, second building is also preffered
//   (there should be no upgrade when there are not two buildings of the same type)
// - algorigthm is trying to take into account actual utlization of buildings
//   (the one shown in GUI/game is not reliable, it calculates own statistics)
// * military buildings have own strategy, split into two situations:
// - there is no enemy
// - there is an enemy
//   Currently more military buildings are built then needed
//   and "optimalization" (dismantling not needed buildings) is done afterwards
bool DefaultAI::construct_building(int32_t gametime) {  // (int32_t gametime)
	//  Just used for easy checking whether a mine or something else was built.
	bool mine = false;
	bool field_blocked = false;
	uint32_t consumers_nearby_count = 0;
	// this is to increase score so also building near borders can be built
	int32_t bulgarian_constant = 12;
	std::vector<int32_t> spots_avail;
	spots_avail.resize(4);
	// uint16_t const pn = player_number();

	for (int32_t i = 0; i < 4; ++i)
		spots_avail.at(i) = 0;

	for (std::list<BuildableField*>::iterator i = buildable_fields.begin();
	     i != buildable_fields.end();
	     ++i)
		++spots_avail.at((*i)->coords.field->nodecaps() & BUILDCAPS_SIZEMASK);

	spots_ = spots_avail.at(BUILDCAPS_SMALL);
	spots_ += spots_avail.at(BUILDCAPS_MEDIUM);
	spots_ += spots_avail.at(BUILDCAPS_BIG);

	// here we possible stop building of new buildings
	new_buildings_stop_ = false;
	uint8_t expansion_mode = kFreeExpansion;

	// there are couple of reasons why to stop building production buildings
	//(note there are numberous exemptions to this stop)
	// 1. to not have too many constructionsites
	if (num_prod_constructionsites > productionsites.size() / 8 + 5) {
		new_buildings_stop_ = true;
	}
	// 2. to not exhaust all free spots
	if (spots_ * 3 / 2 + 5 < static_cast<int32_t>(productionsites.size())) {
		new_buildings_stop_ = true;
	}
	// 3. too keep some proportions production sites vs military sites
	if ((num_prod_constructionsites + productionsites.size()) >
	    (num_milit_constructionsites + militarysites.size()) * 3) {
		new_buildings_stop_ = true;
	}
	// 4. if we do not have 3 mines at least
	if (mines_.size() < 3)
		new_buildings_stop_ = true;
	// BUT if enemy is nearby, we cancel above stop
	if (new_buildings_stop_ && enemy_last_seen_ + 2 * 60 * 1000 > gametime) {
		new_buildings_stop_ = false;
	}

<<<<<<< HEAD
	// sometimes there is too many military buildings in construction, so we must
	// prevent initialization of further buildings start
	const uint32_t treshold = militarysites.size() / 30 + 3;

	if (unstationed_milit_buildings_ + num_milit_constructionsites > 3 * treshold)
		expansion_mode = kNoNewMilitary;
	else if (unstationed_milit_buildings_ + num_milit_constructionsites > 2 * treshold)
		expansion_mode = kDefenseOnly;
	else if (unstationed_milit_buildings_ + num_milit_constructionsites > 1 * treshold)
		expansion_mode = kResourcesOrDefense;
	else
		expansion_mode = kFreeExpansion;

=======
	// BuildingIndex proposed_building = INVALID_INDEX; // I need BuildingObserver not index
>>>>>>> 41af0a41
	BuildingObserver* best_building = nullptr;
	int32_t proposed_priority = 0;
	Coords proposed_coords;

	// Remove outdated fields from blocker list
	for (std::list<BlockedField>::iterator i = blocked_fields.begin(); i != blocked_fields.end();)
		if (i->blocked_until_ < game().get_gametime()) {
			i = blocked_fields.erase(i);
		} else
			++i;

	// these are 3 helping variables
	bool output_is_needed = false;
	int16_t max_preciousness = 0;         // preciousness_ of most precious output
	int16_t max_needed_preciousness = 0;  // preciousness_ of most precious NEEDED output

	// first scan all buildable fields for regular buildings
	for (std::list<BuildableField*>::iterator i = buildable_fields.begin();
	     i != buildable_fields.end();
	     ++i) {
		BuildableField* const bf = *i;

		// if bf update is overdue for more then 8 seconds
		// this will also speed up the game
		// this way there should be allways more then 100 bf evaluated
		if (bf->next_update_due_ < gametime - 8000)
			continue;

		// Continue if field is blocked at the moment
		field_blocked = false;

		for (std::list<BlockedField>::iterator j = blocked_fields.begin(); j != blocked_fields.end();
		     ++j)
			if (j->coords == bf->coords)
				field_blocked = true;

		// continue;
		if (field_blocked)
			continue;

		assert(player_);
		int32_t const maxsize = player_->get_buildcaps(bf->coords) & BUILDCAPS_SIZEMASK;

		// For every field test all buildings
		for (uint32_t j = 0; j < buildings_.size(); ++j) {
			BuildingObserver& bo = buildings_.at(j);

			if (!bo.buildable(*player_))
				continue;

			if (bo.prohibited_till_ > gametime) {
				continue;
			}

			// if current field is not big enough
			if (bo.desc->get_size() > maxsize)
				continue;

			if (time(nullptr) % 3 == 0 && bo.total_count() > 0)
				continue;  // add randomnes and ease AI

			if (bo.type == BuildingObserver::MINE)
				continue;

			// here we do an exemption for lumberjacs, mainly in early stages of game
			// sometimes the first one is not built and AI waits too long for second attempt
			if (gametime - bo.construction_decision_time_ < kBuildingMinInterval && !bo.need_trees_)
				continue;

			if (bo.unoccupied_)
				continue;

			if (!(bo.type == BuildingObserver::MILITARYSITE) && bo.cnt_under_construction_ >= 2)
				continue;

			// so we are going to seriously evaluate this building on this field,
<<<<<<< HEAD
			// first some base info - is its output needed at all?
			check_ware_needeness(bo, &output_is_needed, &max_preciousness, &max_needed_preciousness);
=======
			// first some base info
			// if at least on of outputs is needed
			output_is_needed = false;
			// max presiousness of outputs
			max_preciousness = 0;
			// max preciousness of most needed output
			max_needed_preciousness = 0;

			// Check if the produced wares are needed (if it is producing anything)
			if (!bo.outputs_.empty()) {
				for (EconomyObserver* observer : economies) {
					// Don't check if the economy has no warehouse.
					if (observer->economy.warehouses().empty())
						continue;

					for (uint32_t m = 0; m < bo.outputs_.size(); ++m) {
						WareIndex wt(static_cast<size_t>(bo.outputs_.at(m)));

						if (observer->economy.needs_ware(wt)) {
							output_is_needed = true;

							if (wares.at(bo.outputs_.at(m)).preciousness_ > max_needed_preciousness)
								max_needed_preciousness = wares.at(bo.outputs_.at(m)).preciousness_;

							max_preciousness = wares.at(bo.outputs_.at(m)).preciousness_;
						} else {
							if (wares.at(bo.outputs_.at(m)).preciousness_ > max_preciousness)
								max_preciousness = wares.at(bo.outputs_.at(m)).preciousness_;
						}
					}
				}
			}
>>>>>>> 41af0a41

			int32_t prio = 0;  // score of a bulding on a field

			if (bo.type == BuildingObserver::PRODUCTIONSITE) {

				// exclude spots on border
				if (bf->near_border_ && !bo.need_trees_ && !bo.need_stones_ && !bo.is_fisher_)
					continue;

				// this can be only a well (as by now)
				if (bo.mines_water_) {
					if (bf->ground_water_ < 2)
						continue;

					if (bo.cnt_under_construction_ + bo.unoccupied_ > 0)
						continue;

					prio = 0;
					// one well has an axemption from the stop - if forced
					if (bo.forced_after_ < gametime && bo.total_count() == 0)
						prio = 200;  // boost for first/only well
					else if (new_buildings_stop_)
						continue;

					bo.cnt_target_ = 1 + productionsites.size() / 50;

					if (bo.stocklevel_time < game().get_gametime() - 30 * 1000) {
						bo.stocklevel_ = get_stocklevel(bo);
						bo.stocklevel_time = game().get_gametime();
					}
					if (bo.stocklevel_ > 30)
						continue;
					prio += bf->ground_water_ - 2;
					prio = recalc_with_border_range(*bf, prio);

				} else if (bo.need_trees_) {  // LUMBERJACS

					bo.cnt_target_ =
					   2 + static_cast<int32_t>(mines_.size() + productionsites.size()) / 15;

					if (bo.total_count() == 0)
						prio = 500 + bf->trees_nearby_;

					else if (bo.total_count() == 1)
						prio = 400 + bf->trees_nearby_;

					else if (bf->trees_nearby_ < 2)
						continue;

					else {

						if (bo.total_count() < bo.cnt_target_)
							prio = 75;
						else
							prio = 0;

						prio += 2 * bf->trees_nearby_ - 10 -
						        bf->producers_nearby_.at(bo.outputs_.at(0)) * 5 -
						        new_buildings_stop_ * 15;

						if (bf->near_border_)
							prio = prio / 2;
					}

				} else if (bo.need_stones_) {

					// quaries are generally to be built everywhere where stones are
					// no matter the need for stones, as stones are considered an obstacle
					// to expansion
					if (bo.cnt_under_construction_ > 0)
						continue;
					prio = bf->stones_nearby_;

					if (prio <= 0)
						continue;

					if (bo.total_count() == 0)
						prio += 150;

					if (bo.stocklevel_time < game().get_gametime() - 5 * 1000) {
						bo.stocklevel_ = get_stocklevel_by_hint(static_cast<size_t>(bo.production_hint_));
						bo.stocklevel_time = game().get_gametime();
					}

					if (bo.stocklevel_ == 0)
						prio *= 2;

					// to prevent to many quaries on one spot
					prio = prio - 50 * bf->producers_nearby_.at(bo.outputs_.at(0));

					if (bf->near_border_)
						prio = prio / 2;

				} else if (bo.is_hunter_) {
					if (bf->critters_nearby_ < 5)
						continue;

					if (new_buildings_stop_)
						continue;

					prio +=
					   (bf->critters_nearby_ * 2) - 8 - 5 * bf->producers_nearby_.at(bo.outputs_.at(0));

				} else if (bo.is_fisher_) {  // fisher
					if (bf->water_nearby_ < 5)
						continue;

					if (new_buildings_stop_)
						continue;

					if (bo.stocklevel_time < game().get_gametime() - 5 * 1000) {
						bo.stocklevel_ = get_stocklevel_by_hint(static_cast<size_t>(bo.production_hint_));
						bo.stocklevel_time = game().get_gametime();
					}

					if (bo.stocklevel_ > 50 && !output_is_needed)
						continue;

					if (bf->producers_nearby_.at(bo.outputs_.at(0)) >= 1)
						continue;

					prio = bf->fish_nearby_;

				} else if (bo.production_hint_ >= 0) {
					// first setting targets (needed also for dismantling)
					if (bo.plants_trees_)
						bo.cnt_target_ =
						   2 + static_cast<int32_t>(mines_.size() + productionsites.size()) / 15;
					else
						bo.cnt_target_ =
						   1 + static_cast<int32_t>(mines_.size() + productionsites.size()) / 20;

					if ((bo.cnt_under_construction_ + bo.unoccupied_) > 1)
						continue;

					// production hint (f.e. associate forester with logs)

					if (bo.need_water_ && bf->water_nearby_ < 5)  // probably some of them needs water
						continue;

					if (bo.plants_trees_) {  // RANGERS

						// if there are too many trees nearby
						if (bf->trees_nearby_ > 25 && bo.total_count() >= 1)
							continue;

						// sometimes all area is blocked by trees so this is to prevent this
						if (buildable_fields.size() < 4)
							continue;

						if (bo.stocklevel_time < game().get_gametime() - 5 * 1000) {
							bo.stocklevel_ =
							   get_stocklevel_by_hint(static_cast<size_t>(bo.production_hint_));
							bo.stocklevel_time = game().get_gametime();
						}

						if (bo.total_count() == 0)
							prio = 200;
						if (bo.total_count() > 2 * bo.cnt_target_)
							continue;
						// we can go above target if there is shortage of logs on stock
						else if (bo.total_count() >= bo.cnt_target_ && bo.stocklevel_ > 40)
							continue;

						// considering near trees and producers
						prio += (30 - bf->trees_nearby_) * 2 +
						        bf->producers_nearby_.at(bo.production_hint_) * 5 -
						        new_buildings_stop_ * 15;

						// considering space consumers nearby
						prio -= bf->space_consumers_nearby_ * 5;

					} else if (!new_buildings_stop_) {  // gamekeepers or so
						if (bo.stocklevel_time < game().get_gametime() - 5 * 1000) {
							bo.stocklevel_ =
							   get_stocklevel_by_hint(static_cast<size_t>(bo.production_hint_));
							bo.stocklevel_time = game().get_gametime();
						}

						if (bo.stocklevel_ > 50)
							continue;

						// especially for fish breeders
						if (bo.need_water_ && bf->water_nearby_ < 5)
							continue;
						prio = bf->water_nearby_;

						if (bo.total_count() > bo.cnt_target_)
							continue;

						prio += bf->producers_nearby_.at(bo.production_hint_) * 10;
						prio += recalc_with_border_range(*bf, prio);
					}

					if (prio <= 0)
						continue;
				} else if (bo.recruitment_ && !new_buildings_stop_) {
					// this will depend on number of mines_ and productionsites
					if (static_cast<int32_t>((productionsites.size() + mines_.size()) / 30) >
					       bo.total_count() &&
					    bo.cnt_under_construction_ == 0)
						prio = 4 + bulgarian_constant;
				} else {  // finally normal productionsites
					if (bo.production_hint_ >= 0)
						continue;

					if ((bo.cnt_under_construction_ + bo.unoccupied_) > 0)
						continue;

					if (bo.forced_after_ < gametime && bo.total_count() == 0) {
						prio += 150;
					} else if (bo.cnt_built_ == 1 && game().get_gametime() > 40 * 60 * 1000 &&
					           bo.desc->enhancement() != INVALID_INDEX && !mines_.empty()) {
						prio += 10;
					} else if (!output_is_needed) {
						continue;
					} else if (bo.cnt_built_ == 0 && game().get_gametime() > 40 * 60 * 1000) {
						prio += bulgarian_constant;
					} else if (bo.cnt_built_ > 1 && bo.current_stats_ > 98) {
						prio -= bulgarian_constant * (new_buildings_stop_);
					} else if (new_buildings_stop_)
						continue;

					// we check separatelly buildings with no inputs and some inputs
					if (bo.inputs_.empty()) {

						prio += max_needed_preciousness + bulgarian_constant;

						if (bo.space_consumer_)  // need to consider trees nearby
							prio += 20 - (bf->trees_nearby_ / 3);

						// we attempt to cluster space consumers together
						if (bo.space_consumer_)  // need to consider trees nearby
							prio += bf->space_consumers_nearby_ * 2;

						if (bo.space_consumer_ && !bf->water_nearby_)  // not close to water
							prio += 1;

						if (bo.space_consumer_ &&
						    !bf->unowned_mines_pots_nearby_)  // not close to mountains
							prio += 1;

						if (!bo.space_consumer_)
							prio -= bf->producers_nearby_.at(bo.outputs_.at(0)) *
							        20;  // leave some free space between them

						prio -= bf->space_consumers_nearby_ * 3;
					}

					if (!bo.inputs_.empty()) {
						if (bo.total_count() == 0)
							prio += max_needed_preciousness + bulgarian_constant;
						if (bo.cnt_built_ > 0 && bo.current_stats_ > 70) {
							prio += max_needed_preciousness + bulgarian_constant - 3 +
							        (bo.current_stats_ - 70) / 5;
						}
					}

					if (prio <= 0)
						continue;

					//+1 if any consumers_ are nearby
					consumers_nearby_count = 0;

					for (size_t k = 0; k < bo.outputs_.size(); ++k)
						consumers_nearby_count += bf->consumers_nearby_.at(bo.outputs_.at(k));

					if (consumers_nearby_count > 0)
						prio += 1;
				}
			}  // production sites done
			else if (bo.type == BuildingObserver::MILITARYSITE) {

				if (military_last_build_ > gametime - 10 * 1000)
					continue;

				if (expansion_mode == kNoNewMilitary)
					continue;

				if (expansion_mode == kDefenseOnly && !bf->enemy_nearby_)
					continue;

				if (expansion_mode == kResourcesOrDefense &&
				    !(bf->enemy_nearby_ || bf->unowned_mines_pots_nearby_ || bf->stones_nearby_))
					continue;

				if (bf->enemy_nearby_ && bo.fighting_type_)
					;  // it is ok, go on
				else if (bf->unowned_mines_pots_nearby_ > 2 &&
				         (bo.mountain_conqueror_ || bo.expansion_type_))
					;  // it is ok, go on
				else if (bf->unowned_land_nearby_ && bo.expansion_type_ &&
				         num_milit_constructionsites <= 1) {
					;  // we allow big buildings now
				} else if (bf->unowned_land_nearby_ &&
				           bo.expansion_type_) {  // decreasing probability for big buidlings
					if (bo.desc->get_size() == 2 && gametime % 15 >= 1)
						continue;
					if (bo.desc->get_size() == 3 && gametime % 40 >= 1)
						continue;
				}
				// it is ok, go on
				else
					continue;  // the building is not suitable for situation

				if (!bf->unowned_land_nearby_)
					continue;

				// not to build so many military buildings nearby
				if (!bf->enemy_nearby_ && bf->military_in_constr_nearby_ > 0)
					continue;

				// here is to consider unowned potential mines
				int32_t mines_spots_score = 0;
				mines_spots_score = bf->unowned_mines_pots_nearby_;

				if (mines_spots_score > 0) {
					mines_spots_score *= 4;
					mines_spots_score += 8;
				}

				// a boost to prevent an expansion halt
				int32_t local_boost = 0;
				if (num_milit_constructionsites == 1)
					local_boost = 50;
				if (num_milit_constructionsites == 0)
					local_boost = 200;

				prio = (bf->unowned_land_nearby_ - 4 + mines_spots_score + bf->stones_nearby_ / 2 +
				        bf->military_loneliness_ / 5 - 100 + local_boost);  // * (1 + type);

				if (bo.desc->get_size() < maxsize)
					prio = prio - 5;  // penalty

				if (bf->enemy_nearby_ && bf->military_capacity_ < 12) {
					prio += 100;
				}

			} else if (bo.type == BuildingObserver::WAREHOUSE) {

				// exclude spots on border
				if (bf->near_border_)
					continue;

				//  Build one warehouse for ~every 35 productionsites and mines_.
				//  Militarysites are slightly important as well, to have a bigger
				//  chance for a warehouses (containing waiting soldiers or wares
				//  needed for soldier training) near the frontier.
				if ((static_cast<int32_t>(productionsites.size() + mines_.size()) + 20) / 35 >
				       static_cast<int32_t>(numof_warehouses_) &&
				    bo.cnt_under_construction_ == 0)
					prio = 20;

				// take care about borders and enemies
				if (bf->enemy_nearby_)
					prio /= 2;

				if (bf->unowned_land_nearby_)
					prio /= 2;

				// TODO(unknown): introduce check that there is no warehouse nearby
				// to prevent too close placing

			} else if (bo.type == BuildingObserver::TRAININGSITE) {

				// exclude spots on border
				if (bf->near_border_)
					continue;

				// build after 20 production sites and then after each 50 production site
				if (static_cast<int32_t>((productionsites.size() + 30) / 50) > bo.total_count() &&
				    bo.cnt_under_construction_ == 0)
					prio = 4 + bulgarian_constant;

				// take care about borders and enemies
				if (bf->enemy_nearby_)
					prio /= 2;

				if (bf->unowned_land_nearby_)
					prio /= 2;
			}

			// think of space consuming buildings nearby like farms or vineyards
			prio -= bf->space_consumers_nearby_ * 10;

			// Stop here, if priority is 0 or less.
			if (prio <= 0)
				continue;

			// Prefer road side fields
			prio += bf->preferred_ ? 1 : 0;
			// don't waste good land for small huts
			prio -= (maxsize - bo.desc->get_size()) * 5;

			if (prio > proposed_priority) {
				best_building = &bo;
				proposed_priority = prio;
				proposed_coords = bf->coords;
			}
		}  // ending loop over buildings
	}     // ending loop over fields

	// then try all mines_ - as soon as basic economy is build up.
	if (gametime > next_mine_construction_due_) {

		update_all_mineable_fields(gametime);
		next_mine_construction_due_ = gametime + kIdleMineUpdateInterval;

		if (!mineable_fields.empty()) {

			for (uint32_t i = 0; i < buildings_.size() && productionsites.size() > 8; ++i) {
				BuildingObserver& bo = buildings_.at(i);

				if (!bo.buildable(*player_) || bo.type != BuildingObserver::MINE)
					continue;

				if (bo.prohibited_till_ > gametime) {
					continue;
				}

				if (gametime - bo.construction_decision_time_ < kBuildingMinInterval)
					continue;

				// Don't build another building of this type, if there is already
				// one that is unoccupied_ at the moment
				// or under construction
				if ((bo.cnt_under_construction_ + bo.unoccupied_) > 0)
					continue;

				// testing if building's output is needed
				check_ware_needeness(
				   bo, &output_is_needed, &max_preciousness, &max_needed_preciousness);

				if (!output_is_needed && bo.total_count() > 0)
					continue;

				// if current one(s) are performing badly
				if (bo.total_count() >= 1 && bo.current_stats_ < 50)
					continue;

				// this is penalty if there are existing mines too close
				// it is treated as multiplicator for count of near mines
				uint32_t nearness_penalty = 0;
				if ((bo.cnt_built_ + bo.cnt_under_construction_) == 0)
					nearness_penalty = 0;
				else
					nearness_penalty = 10;

				// iterating over fields
				for (std::list<MineableField*>::iterator j = mineable_fields.begin();
				     j != mineable_fields.end();
				     ++j) {

					if ((*j)->coords.field->get_resources() != bo.mines_)
						continue;

					int32_t prio = (*j)->coords.field->get_resources_amount();

					// applying nearnes penalty
					prio = prio - (*j)->mines_nearby_ * nearness_penalty;

					// Only build mines_ on locations where some material can be mined
					if (prio < 2)
						continue;

					// Continue if field is blocked at the moment
					bool blocked = false;

					for (std::list<BlockedField>::iterator k = blocked_fields.begin();
					     k != blocked_fields.end();
					     ++k)
						if ((*j)->coords == k->coords) {
							blocked = true;
							break;
						}

					if (blocked) {

						continue;
					}

					// Prefer road side fields
					prio += (*j)->preferred_ ? 1 : 0;

					if (prio > proposed_priority) {
						// proposed_building = bo.id;
						best_building = &bo;
						proposed_priority = prio;
						proposed_coords = (*j)->coords;
						mine = true;
					}
				}  // end of evaluation of field
			}

		}  // section if mine size >0
	}     // end of mines_ section

	// if there is no winner:
	if (best_building == nullptr) {
		return false;
	}

	// send the command to construct a new building
	game().send_player_build(player_number(), proposed_coords, best_building->id);
	BlockedField blocked(
	   game().map().get_fcoords(proposed_coords), game().get_gametime() + 120000);  // two minutes
	blocked_fields.push_back(blocked);

	// we block also nearby fields
	// if farms and so on, for quite a long time
	// if military sites only for short time for AI can update information on near buildable fields
	if ((best_building->space_consumer_ && !best_building->plants_trees_) ||
	    best_building->type == BuildingObserver::MILITARYSITE) {
		uint32_t block_time = 0;
		uint32_t block_area = 0;
		if (best_building->space_consumer_) {
			block_time = 45 * 60 * 1000;
			block_area = 3;
		} else {  // militray buildings for a very short time
			block_time = 25 * 1000;
			block_area = 6;
		}
		Map& map = game().map();

		MapRegion<Area<FCoords>> mr(map, Area<FCoords>(map.get_fcoords(proposed_coords), block_area));
		do {
			BlockedField blocked2(
			   map.get_fcoords(*(mr.location().field)), game().get_gametime() + block_time);
			blocked_fields.push_back(blocked2);
		} while (mr.advance(map));
	}

	if (!(best_building->type == BuildingObserver::MILITARYSITE))
		best_building->construction_decision_time_ = gametime;
	else {  // very ugly hack here
		military_last_build_ = gametime;
		best_building->construction_decision_time_ = gametime - kBuildingMinInterval / 2;
	}

	// set the type of update that is needed
	if (mine) {
		next_mine_construction_due_ = gametime + kBusyMineUpdateInterval;

	} else
		m_buildable_changed = true;

	return true;
}

// improves current road system
bool DefaultAI::improve_roads(int32_t gametime) {

	// first force a split on roads that are longer than 3 parts
	// with exemption when there is too few building spots
	if (spots_ > 20 && !roads.empty()) {
		const Path& path = roads.front()->get_path();

		if (path.get_nsteps() > 3) {
			const Map& map = game().map();
			CoordPath cp(map, path);
			// try to split after two steps
			CoordPath::StepVector::size_type i = cp.get_nsteps() - 1, j = 1;

			for (; i >= j; --i, ++j) {
				{
					const Coords c = cp.get_coords().at(i);

					if (map[c].nodecaps() & BUILDCAPS_FLAG) {
						game().send_player_build_flag(player_number(), c);
						return true;
					}
				}
				{
					const Coords c = cp.get_coords().at(j);

					if (map[c].nodecaps() & BUILDCAPS_FLAG) {
						game().send_player_build_flag(player_number(), c);
						return true;
					}
				}
			}

			// Unable to set a flag - perhaps the road was build stupid
			game().send_player_bulldoze(*const_cast<Road*>(roads.front()));
		}

		roads.push_back(roads.front());
		roads.pop_front();
	}

	if (inhibit_road_building_ >= gametime)
		return false;

	// now we rotate economies and flags to get one flag to go on with
	if (economies.size() == 0)
		return check_economies();

	if (economies.size() >= 2) {  // rotating economies
		economies.push_back(economies.front());
		economies.pop_front();
	}

	EconomyObserver* eco = economies.front();
	if (eco->flags.empty())
		return check_economies();
	if (eco->flags.size() > 1) {
		eco->flags.push_back(eco->flags.front());
		eco->flags.pop_front();
	}

	const Flag& flag = *eco->flags.front();

	// now we test if it is dead end flag, if yes, destroying it
	if (flag.is_dead_end() && flag.current_wares() == 0) {
		game().send_player_bulldoze(*const_cast<Flag*>(&flag));
		eco->flags.pop_front();
		return true;
	}

	// for "normal" flags it is not much usefull to test them every time
	if (flag.nr_of_roads() > 1 && flag.current_wares() <= 4 && gametime % 15 > 0) {
		return false;
	}

	// and finally we try to create "shortcut" from a flag
	return (create_shortcut_road(flag));
}

// trying to connect the flag to another one, be it from own economy
// or other economy
bool DefaultAI::create_shortcut_road(const Flag& flag) {

	// increasing failed_connection_tries counter
	// in fact it counts a time when an economy is without warehouse
	EconomyObserver* eco = get_economy_observer(flag.economy());
	if (flag.get_economy()->warehouses().empty()) {
		eco->failed_connection_tries += 1;
	} else {
		eco->failed_connection_tries = 0;
	}

	// explanation for 'eco->flags.size() * eco->flags.size()'
	// The AI is able to dismantle whole economy without warehouse as soon as single
	// building not connected anywhere. But so fast dismantling is not deserved (probably)
	// so the bigger economy the longer it takes to be dismantled
	if (eco->failed_connection_tries > 3 + eco->flags.size() * eco->flags.size()) {

		Building* bld = flag.get_building();

		if (bld) {
			// first we block the field for 15 minutes, probably it is not good place to build a
			// building on
			BlockedField blocked(
			   game().map().get_fcoords(bld->get_position()), game().get_gametime() + 15 * 60 * 1000);
			blocked_fields.push_back(blocked);
			eco->flags.remove(&flag);
			game().send_player_bulldoze(*const_cast<Flag*>(&flag));
		}
		return true;
	}

	// we collect flags in radius 'checkradius' in two ways
	// 1) first via "walking on roads" and all reached flags get "distance on roads"
	std::priority_queue<NearFlag> queue;
	std::vector<NearFlag> nearflags;
	std::vector<int32_t> hashtable;
	queue.push(NearFlag(flag, 0, 0));
	Map& map = game().map();
	// shortcut is made (attempted) if  (current_road - possible_shortcut)>minred
	uint16_t minred = 20;
	// when testing flags do not go farer (as crow fly) from starting flag then:
	uint16_t checkradius = 10;

	// now iterate (=walk) over roads and collect info on all flags within checkradius
	while (!queue.empty()) {
		std::vector<NearFlag>::iterator f =
		   find(nearflags.begin(), nearflags.end(), queue.top().flag);

		if (f != nearflags.end()) {
			queue.pop();
			continue;
		}

		nearflags.push_back(queue.top());
		queue.pop();
		NearFlag& nf = nearflags.back();

		for (uint8_t i = 1; i <= 6; ++i) {
			Road* const road = nf.flag->get_road(i);

			if (!road)
				continue;

			Flag* endflag = &road->get_flag(Road::FlagStart);

			if (endflag == nf.flag)
				endflag = &road->get_flag(Road::FlagEnd);

			int32_t dist = map.calc_distance(flag.get_position(), endflag->get_position());

			if (dist > checkradius)  //  out of range
				continue;

			queue.push(NearFlag(*endflag, nf.cost_ + road->get_path().get_nsteps(), dist));
			hashtable.push_back(endflag->get_position().x * 1234 + endflag->get_position().y);
		}
	}

	// 2) BUT there can be another flags, that were not accessed via walking on roads
	// typically other economies and flags belonging to hives that branched too far away from here
	FindNodeWithFlagOrRoad functor;
	CheckStepRoadAI check(player_, MOVECAPS_WALK, true);
	std::vector<Coords> reachable;

	// first look for possible destinations
	map.find_reachable_fields(
	   Area<FCoords>(map.get_fcoords(flag.get_position()), checkradius), &reachable, check, functor);

	if (reachable.empty())
		return false;

	for (const Coords& reachable_coords : reachable) {

		// first make sure there is an immovable (shold be, but still)
		if (upcast(PlayerImmovable const, player_immovable, map[reachable_coords].get_immovable())) {

			// if it is the road, make a flag there
			if (dynamic_cast<const Road*>(map[reachable_coords].get_immovable()))
				game().send_player_build_flag(player_number(), reachable_coords);

			// do not go on if it is not a flag
			if (!dynamic_cast<const Flag*>(map[reachable_coords].get_immovable()))
				continue;

			// testing if a flag/road's economy has a warehouse, if not we are not
			// interested to connect to it
			if (player_immovable->economy().warehouses().size() == 0) {

				continue;
			}

			// now make sure that this field has not been processed yet
			const int32_t hash = reachable_coords.x * 1234 + reachable_coords.y;
			if (std::find(hashtable.begin(), hashtable.end(), hash) == hashtable.end()) {
				// not in hashtable yet, adding it now
				hashtable.push_back(reachable_coords.x * 1234 + reachable_coords.y);

				// adding flag into NearFlags if road is possible
				Path* path2 = new Path();
				if (map.findpath(flag.get_position(), reachable_coords, 0, *path2, check) >= 0) {

					// path is possible, but we need 'current road distance'
					// but as the flags are not connected via roads, at least not in vicinit
					// we assign 'virtual distance'
					int32_t virtual_distance = 0;
					// the same economy, but connection not spotted above via "walking on roads"
					// algorithm
					if (player_immovable->get_economy() == flag.get_economy())
						virtual_distance = 50;
					else  // and now different economies
						virtual_distance = 100;

					// distance as the crow flies
					const int32_t dist = map.calc_distance(flag.get_position(), reachable_coords);

					nearflags.push_back(
					   NearFlag(*dynamic_cast<const Flag*>(map[reachable_coords].get_immovable()),
					            virtual_distance,
					            dist));
				}
				delete path2;
			}
		}
	}

	// Now we have collected all candidate flags

	// ordering nearflags
	std::sort(nearflags.begin(), nearflags.end(), CompareShortening());

	// this is just a random number, will be used later
	int32_t random_gametime = game().get_gametime();

	// the problem here is that send_player_build_road() does not return succes/failed
	// if it did, we would just test the first nearflag, then go on with further flags until
	// a road is built or nearflags are exhausted
	// but now we must just randomly pick one of nearflags
	// probabililty of picking decreases with position in nearflags
	for (uint32_t i = 0; i < nearflags.size() && i < 10; ++i) {
		NearFlag& nf = nearflags.at(i);

		// testing the nearflag
		if ((nf.cost_ - nf.distance_) > minred && nf.distance_ >= 2) {

			// sometimes the shortest road is not the buildable, even if map.findpath claims so
			// best so we add some randomness
			random_gametime /= 2;
			if (random_gametime % 2 > 0 && eco->failed_connection_tries > 1) {
				continue;
			}
			// we skipp also by first attempt
			if (random_gametime % 5 == 0) {
				continue;
			}

			Path& path = *new Path();

			// value of pathcost is not important, it just indicates, that the path can be built
			const int32_t pathcost =
			   map.findpath(flag.get_position(), nf.flag->get_position(), 0, path, check);

			if (pathcost >= 0) {
				if (static_cast<int32_t>(nf.cost_ - path.get_nsteps()) > minred) {

					game().send_player_build_road(player_number(), path);
					return true;
				}
			}

			delete &path;
		} else {
			return false;
		}
	}

	return false;
	;
}

/**
 * Checks if anything in one of the economies changed and takes care for these
 * changes.
 *
 * \returns true, if something was changed.
 */
bool DefaultAI::check_economies() {
	while (!new_flags.empty()) {
		const Flag& flag = *new_flags.front();
		new_flags.pop_front();
		get_economy_observer(flag.economy())->flags.push_back(&flag);
	}

	for (std::list<EconomyObserver*>::iterator obs_iter = economies.begin();
	     obs_iter != economies.end();
	     ++obs_iter) {
		// check if any flag has changed its economy
		std::list<Flag const*>& fl = (*obs_iter)->flags;

		for (std::list<Flag const*>::iterator j = fl.begin(); j != fl.end();) {
			if (&(*obs_iter)->economy != &(*j)->economy()) {
				get_economy_observer((*j)->economy())->flags.push_back(*j);
				j = fl.erase(j);
			} else
				++j;
		}

		// if there are no more flags in this economy,
		// we no longer need it's observer
		if ((*obs_iter)->flags.empty()) {
			delete *obs_iter;
			economies.erase(obs_iter);
			return true;
		}
	}
	return false;
}

/**
 * checks the first productionsite in list, takes care if it runs out of
 * resources and finally reenqueues it at the end of the list.
 *
 * \returns true, if something was changed.
 */
bool DefaultAI::check_productionsites(int32_t gametime) {
	if ((next_productionsite_check_due_ > gametime) || productionsites.empty())
		return false;

	next_productionsite_check_due_ = gametime + 4000;

	bool changed = false;
	// Reorder and set new values; - better now because there are multiple returns in the function
	productionsites.push_back(productionsites.front());
	productionsites.pop_front();

	// Get link to productionsite that should be checked
	ProductionSiteObserver& site = productionsites.front();

	// first we werify if site is working yet (can be unoccupied since the start)
	if (!site.site->can_start_working()) {
		site.unoccupied_till_ = game().get_gametime();
	}

	// do not dismantle or upgrade the same type of building too soon - to give some time to update
	// statistics
	if (site.bo->last_dismantle_time_ > game().get_gametime() - 30 * 1000)
		return false;

	// Get max radius of recursive workarea
<<<<<<< HEAD
	Workarea_Info::size_type radius = 0;
	const Workarea_Info& workarea_info = site.bo->desc->m_workarea_info;
	for (const std::pair<uint32_t, std::set<std::string>>& temp_info : workarea_info) {
=======
	WorkareaInfo::size_type radius = 0;
	const WorkareaInfo& workarea_info = site.bo->desc->m_workarea_info;
	for (const std::pair<uint32_t, std::set<std::string> > & temp_info : workarea_info) {
>>>>>>> 41af0a41
		if (radius < temp_info.first) {
			radius = temp_info.first;
		}
	}

	Map& map = game().map();

	// first we try to upgrade
	// Upgrading policy
	// a) if there are two buildings and none enhanced and there are workers
	// available, one is to be enhanced
	// b) if there are two buildings
	// statistics percents are decisive
	const Building_Index enhancement = site.site->descr().enhancement();
	if (enhancement != INVALID_INDEX && (site.bo->cnt_built_ - site.bo->unoccupied_) > 1) {

		Building_Index enbld = INVALID_INDEX;  // to get rid of this
		BuildingObserver* bestbld = nullptr;

		// Only enhance buildings that are allowed (scenario mode)
		// do not do decisions to fast
		if (player_->is_building_type_allowed(enhancement)) {

			const BuildingDescr& bld = *tribe_->get_building_descr(enhancement);
			BuildingObserver& en_bo = get_building_observer(bld.name().c_str());

			if (gametime - en_bo.construction_decision_time_ >= kBuildingMinInterval &&
			    (en_bo.cnt_under_construction_ + en_bo.unoccupied_) == 0) {

				// don't upgrade without workers
				if (site.site->has_workers(enhancement, game())) {

					// forcing first upgrade
					if (en_bo.cnt_built_ == 0 && !mines_.empty()) {
						enbld = enhancement;
						bestbld = &en_bo;
					}

					// if the decision was not made yet, consider normal upgrade
					if (enbld == INVALID_INDEX) {
						// compare the performance %
						if (static_cast<int32_t>(en_bo.current_stats_) -
						       static_cast<int32_t>(site.bo->current_stats_) >
						    20) {

							enbld = enhancement;
							bestbld = &en_bo;
						}
					}
				}
			}

			// Enhance if enhanced building is useful
			// additional: we dont want to lose the old building
			if (enbld != INVALID_INDEX) {
				game().send_player_enhance_building(*site.site, enbld);
				bestbld->construction_decision_time_ = gametime;

				return true;
			}
		}
	}

	// Lumberjack / Woodcutter handling
	if (site.bo->need_trees_) {

		// Do not destruct the last few lumberjacks
		if (site.bo->cnt_built_ <= site.bo->cnt_target_) {
			return false;
		}

		if (site.site->get_statistics_percent() > 20)
			return false;

		const uint32_t remaining_trees =
		   map.find_immovables(Area<FCoords>(map.get_fcoords(site.site->get_position()), radius),
		                       nullptr,
		                       FindImmovableAttribute(MapObjectDescr::get_attribute_id("tree")));

		// do not dismantle if there are some trees remaining
		if (remaining_trees > 5)
			return false;

		if (site.bo->stocklevel_time < game().get_gametime() - 30 * 1000) {
			site.bo->stocklevel_ = get_stocklevel(*site.bo);
			site.bo->stocklevel_time = game().get_gametime();
		}

		// if we need wood badly
		if (remaining_trees > 0 && site.bo->stocklevel_ <= 10)
			return false;

		// so finally we dismantle the lumberjac
		site.bo->last_dismantle_time_ = game().get_gametime();
		flags_to_be_removed.push_back(site.site->base_flag().get_position());
		game().send_player_dismantle(*site.site);

		return true;
	}

	// Wells handling
	if (site.bo->mines_water_) {
		if (site.unoccupied_till_ + 6 * 60 * 1000 < game().get_gametime() &&
		    site.site->get_statistics_percent() == 0) {
			site.bo->last_dismantle_time_ = game().get_gametime();
			flags_to_be_removed.push_back(site.site->base_flag().get_position());
			game().send_player_dismantle(*site.site);

			return true;
		}

		// do not consider dismantling if we are under target
		if (site.bo->last_dismantle_time_ + 90 * 1000 > game().get_gametime())
			return false;

		// now we test the stocklevel and dismantle the well if we have enough water
		// but first we make sure we do not dismantle a well too soon
		// after dismantling previous one
		if (site.bo->stocklevel_time < game().get_gametime() - 5 * 1000) {
			site.bo->stocklevel_ = get_stocklevel(*site.bo);
			site.bo->stocklevel_time = game().get_gametime();
		}
		if (site.bo->stocklevel_ > 250) {  // dismantle
			site.bo->last_dismantle_time_ = game().get_gametime();
			flags_to_be_removed.push_back(site.site->base_flag().get_position());
			game().send_player_dismantle(*site.site);
			return true;
		}

		return false;
	}

	// Quarry handling
	if (site.bo->need_stones_) {

		if (map.find_immovables(
		       Area<FCoords>(map.get_fcoords(site.site->get_position()), radius),
		       nullptr,

		       FindImmovableAttribute(MapObjectDescr::get_attribute_id("granite"))) == 0) {
			// destruct the building and it's flag (via flag destruction)
			// the destruction of the flag avoids that defaultAI will have too many
			// unused roads - if needed the road will be rebuild directly.
			flags_to_be_removed.push_back(site.site->base_flag().get_position());
			game().send_player_dismantle(*site.site);
			return true;
		}

		if (site.unoccupied_till_ + 6 * 60 * 1000 < game().get_gametime() &&
		    site.site->get_statistics_percent() == 0) {
			// it is possible that there are stones but quary is not able to mine them
			site.bo->last_dismantle_time_ = game().get_gametime();
			flags_to_be_removed.push_back(site.site->base_flag().get_position());
			game().send_player_dismantle(*site.site);

			return true;
		}

		return false;
	}

	// All other SPACE_CONSUMERS without input and above target_count
	if (site.bo->inputs_.empty()  // does not consume anything
	    &&
	    site.bo->production_hint_ == -1  // not a renewing building (forester...)
	    &&
	    site.unoccupied_till_ + 10 * 60 * 1000 < game().get_gametime()  // > 10 minutes old
	    &&
	    site.site->can_start_working()  // building is occupied
	    &&
	    site.bo->space_consumer_ && !site.bo->plants_trees_) {

		// if we have more buildings then target
		if (site.bo->cnt_built_ > site.bo->cnt_target_) {
			if (site.bo->stocklevel_time < game().get_gametime() - 5 * 1000) {
				site.bo->stocklevel_ = get_stocklevel(*site.bo);
				site.bo->stocklevel_time = game().get_gametime();
			}

			if (site.site->get_statistics_percent() < 30 &&
			    site.bo->stocklevel_ > 100) {  // production stats == 0%
				site.bo->last_dismantle_time_ = game().get_gametime();
				flags_to_be_removed.push_back(site.site->base_flag().get_position());
				game().send_player_dismantle(*site.site);
				return true;
			}
		}

		// a building can be dismanteld if it performs too bad, if it is not the last one
		if (site.site->get_statistics_percent() <= 10 && site.bo->total_count() > 1) {

			flags_to_be_removed.push_back(site.site->base_flag().get_position());
			game().send_player_dismantle(*site.site);
			return true;
		}

		return false;
	}

	// buildings with inputs_, checking if we can a dismantle some due to low performance
	if (!site.bo->inputs_.empty() && (site.bo->cnt_built_ - site.bo->unoccupied_) >= 3 &&
	    site.site->can_start_working() &&
	    site.site->get_statistics_percent() < 20 &&  // statistics for the building
	    site.bo->current_stats_ < 30 &&              // overall statistics
	    (game().get_gametime() - site.unoccupied_till_) > 10 * 60 * 1000) {

		site.bo->last_dismantle_time_ = game().get_gametime();
		flags_to_be_removed.push_back(site.site->base_flag().get_position());
		game().send_player_dismantle(*site.site);
		return true;
	}

	// remaining buildings without inputs and not supporting ones (fishers only left probably and
	// huters)

	if (site.bo->inputs_.size() == 0 && site.bo->production_hint_ < 0 &&
	    site.site->can_start_working() && !site.bo->space_consumer_ &&
	    site.site->get_statistics_percent() < 10 &&
	    ((game().get_gametime() - site.built_time_) > 10 * 60 * 1000)) {

		site.bo->last_dismantle_time_ = game().get_gametime();
		flags_to_be_removed.push_back(site.site->base_flag().get_position());
		game().send_player_dismantle(*site.site);
		return true;
	}

	// supporting productionsites (rangers)
	// stop/start them based on stock avaiable
	if (site.bo->production_hint_ >= 0) {

		if (site.bo->stocklevel_time < game().get_gametime() - 5 * 1000) {
			site.bo->stocklevel_ = get_stocklevel_by_hint(site.bo->production_hint_);
			site.bo->stocklevel_time = game().get_gametime();
		}

		uint16_t score = site.bo->stocklevel_;

		if (score > 150 && site.bo->cnt_built_ > site.bo->cnt_target_) {

			site.bo->last_dismantle_time_ = game().get_gametime();
			flags_to_be_removed.push_back(site.site->base_flag().get_position());
			game().send_player_dismantle(*site.site);
			return true;
		}

		if (score > 100 && !site.site->is_stopped()) {

			game().send_player_start_stop_building(*site.site);
		}

		if (score < 50 && site.site->is_stopped()) {

			game().send_player_start_stop_building(*site.site);
		}
	}

<<<<<<< HEAD
=======
	// Upgrading policy
	// a) if there are two buildings and none enhanced, one is enhanced
	// b) if there are two buildings and at least one functional
	// statistics percents are decisive

	// do not upgrade if current building is only one in operation
	if ((site.bo->cnt_built_ - site.bo->unoccupied_) <= 1)
		return false;

	// Check whether building is enhanceable and if wares of the enhanced
	// buildings are needed. If yes consider an upgrade.
	const BuildingIndex enhancement = site.site->descr().enhancement();
	BuildingIndex enbld = INVALID_INDEX;  // to get rid of this
	BuildingObserver* bestbld = nullptr;

	// Only enhance buildings that are allowed (scenario mode)
	if (player_->is_building_type_allowed(enhancement)) {
		const BuildingDescr& bld = *tribe_->get_building_descr(enhancement);
		BuildingObserver& en_bo = get_building_observer(bld.name().c_str());

		// do not build the same building so soon (kind of duplicity check)
		if (gametime - en_bo.construction_decision_time_ >= kBuildingMinInterval)
			{
			// Don't enhance this building, if there is already one of same type
			// under construction or unoccupied_
			if (en_bo.cnt_under_construction_ + en_bo.unoccupied_ <= 0)
				{
				// don't upgrade without workers
				if (site.site->has_workers(enhancement, game()))
					{
					// forcing first upgrade
					if ((en_bo.cnt_under_construction_ + en_bo.cnt_built_ + en_bo.unoccupied_) == 0
						&& (site.bo->cnt_built_ - site.bo->unoccupied_) >= 1
						&& (game().get_gametime() - site.unoccupied_till_) > 30 * 60 * 1000
						&& !mines_.empty())
					{
						game().send_player_enhance_building(*site.site, enhancement);
						return true;
					}
				}
			}
		}

		// now, let consider normal upgrade
		// do not upgrade if candidate production % is too low
		if ((en_bo.cnt_built_ - en_bo.unoccupied_) != 0
			|| (en_bo.cnt_under_construction_ + en_bo.unoccupied_) <= 0
			|| en_bo.current_stats_ >= 50) {

			if (en_bo.current_stats_ > 65
				&& ((en_bo.current_stats_ - site.bo->current_stats_) + // priority for enhancement
					(en_bo.current_stats_ - 65)) > 0)
			{
				enbld = enhancement;
				bestbld = &en_bo;
			}
		}
	}

	// Enhance if enhanced building is useful
	// additional: we dont want to lose the old building
	if (enbld != INVALID_INDEX) {
		game().send_player_enhance_building(*site.site, enbld);
		bestbld->construction_decision_time_ = gametime;
		changed = true;
	}

>>>>>>> 41af0a41
	return changed;
}

/**
 * checks the first mine in list, takes care if it runs out of
 * resources and finally reenqueues it at the end of the list.
 *
 * \returns true, if something was changed.
 */
bool DefaultAI::check_mines_(int32_t const gametime) {
	if ((next_mine_check_due_ > gametime) || mines_.empty())
		return false;

	next_mine_check_due_ = gametime + 7000;  // 7 seconds is enough
	// Reorder and set new values; - due to returns within the function
	mines_.push_back(mines_.front());
	mines_.pop_front();

	// Get link to productionsite that should be checked
	ProductionSiteObserver& site = mines_.front();

	// first get rid of mines that are missing workers for some time (6 minutes),
	// released worker (if any) can be usefull elsewhere !
	if (site.built_time_ + 6 * 60 * 1000 < gametime && !site.site->can_start_working()) {
		flags_to_be_removed.push_back(site.site->base_flag().get_position());
		game().send_player_dismantle(*site.site);
		return true;
	}

	// doing nothing when failed count is too low
	if (site.no_resources_count < 6)
		return false;

	// dismantling when the failed count is too high
	if (site.no_resources_count > 14) {
		flags_to_be_removed.push_back(site.site->base_flag().get_position());
		game().send_player_dismantle(*site.site);
		site.bo->construction_decision_time_ = gametime;
		return true;
	}

	// updating statistics if needed
	if (site.bo->stocklevel_time < game().get_gametime() - 5 * 1000) {
		site.bo->stocklevel_ = get_stocklevel_by_hint(site.bo->production_hint_);
		site.bo->stocklevel_time = game().get_gametime();
	}

	// if we have enough of mined resources on stock - do not upgrade
	if (site.bo->stocklevel_ > 150)
		return false;

	// Check whether building is enhanceable. If yes consider an upgrade.
<<<<<<< HEAD
	const Building_Index enhancement = site.site->descr().enhancement();

	// if no enhancement is possible
	if (enhancement == INVALID_INDEX) {
		// will be destroyed when no_resource_count will overflow
		return false;
	}

=======
	const BuildingIndex enhancement = site.site->descr().enhancement();
	BuildingIndex enbld = INVALID_INDEX;
	BuildingObserver* bestbld = nullptr;
>>>>>>> 41af0a41
	bool changed = false;
	if (player_->is_building_type_allowed(enhancement)) {
		// first exclude possibility there are enhancements in construction or unoccupied_
		const BuildingDescr& bld = *tribe_->get_building_descr(enhancement);
		BuildingObserver& en_bo = get_building_observer(bld.name().c_str());

		// if it is too soon for enhancement and making sure there are no unoccupied mines
		if (gametime - en_bo.construction_decision_time_ >= kBuildingMinInterval &&
		    en_bo.unoccupied_ + en_bo.cnt_under_construction_ == 0) {

			// now verify that there are enough workers
			if (site.site->has_workers(enhancement, game())) {  // enhancing
				game().send_player_enhance_building(*site.site, enhancement);
				en_bo.construction_decision_time_ = gametime;
				changed = true;
			}
		}
	}

	return changed;
}

// this count ware as hints
uint32_t DefaultAI::get_stocklevel_by_hint(size_t hintoutput) {
	uint32_t count = 0;
	WareIndex wt(hintoutput);
	for (EconomyObserver* observer : economies) {
		// Don't check if the economy has no warehouse.
		if (observer->economy.warehouses().empty())
			continue;

		count += observer->economy.stock_ware(wt);
	}

	return count;
}

// calculating how much an output is needed
// 'max' is because the building can have more outputs
void DefaultAI::check_ware_needeness(BuildingObserver& bo,
                                     bool* output_is_needed,
                                     int16_t* max_preciousness,
                                     int16_t* max_needed_preciousness) {

	// reseting values
	*output_is_needed = false;
	*max_preciousness = 0;
	*max_needed_preciousness = 0;

	for (EconomyObserver* observer : economies) {
		// Don't check if the economy has no warehouse.
		if (observer->economy.warehouses().empty())
			continue;

		for (uint32_t m = 0; m < bo.outputs_.size(); ++m) {
			Ware_Index wt(static_cast<size_t>(bo.outputs_.at(m)));

			if (observer->economy.needs_ware(wt)) {
				*output_is_needed = true;

				if (wares.at(bo.outputs_.at(m)).preciousness_ > *max_needed_preciousness)
					*max_needed_preciousness = wares.at(bo.outputs_.at(m)).preciousness_;
			}

			if (wares.at(bo.outputs_.at(m)).preciousness_ > *max_preciousness)
				*max_preciousness = wares.at(bo.outputs_.at(m)).preciousness_;
		}
	}
}

// counts produced output on stock
// if multiple outputs, it returns lowest value
uint32_t DefaultAI::get_stocklevel(BuildingObserver& bo) {
	uint32_t count = 10000;

	if (!bo.outputs_.empty()) {
		for (EconomyObserver* observer : economies) {
			// Don't check if the economy has no warehouse.
			if (observer->economy.warehouses().empty())
				continue;

			for (uint32_t m = 0; m < bo.outputs_.size(); ++m) {
<<<<<<< HEAD
				Ware_Index wt(static_cast<size_t>(bo.outputs_.at(m)));
				if (count > observer->economy.stock_ware(wt))
					count = observer->economy.stock_ware(wt);
=======
				WareIndex wt(static_cast<size_t>(bo.outputs_.at(m)));
				count += observer->economy.stock_ware(wt);
>>>>>>> 41af0a41
			}
		}
	}

	return count;
}

/**
 * Updates the first military building in list and reenques it at the end of
 * the list afterwards. If a militarysite is in secure area but holds more than
 * one soldier, the number of stationed soldiers is decreased. If the building
 * is near a border, the number of stationed soldiers is maximized
 *
 * \returns true if something was changed
 */
bool DefaultAI::check_militarysites(int32_t gametime) {
	if (next_militarysite_check_due_ > gametime)
		return false;

	// just to be sure the value is reset
	next_militarysite_check_due_ = gametime + 5 * 1000;  // 10 seconds is really fine
	// even if there are no finished & attended military sites, probably there are ones just in
	// construction
	unstationed_milit_buildings_ = 0;

	for (std::list<MilitarySiteObserver>::iterator it = militarysites.begin();
	     it != militarysites.end();
	     ++it)
		if (it->site->stationedSoldiers().size() == 0)
			unstationed_milit_buildings_ += 1;

	// Only useable, if defaultAI owns at least one militarysite
	if (militarysites.empty())
		return false;

	// Check next militarysite
	bool changed = false;
	Map& map = game().map();
	MilitarySite* ms = militarysites.front().site;
	uint32_t const vision = ms->descr().vision_range();
	FCoords f = map.get_fcoords(ms->get_position());
	// look if there are any enemies building
	FindNodeEnemiesBuilding find_enemy(player_, game());

	// first if there are enemies nearby, check for buildings not land
	if (map.find_fields(Area<FCoords>(f, vision + 4), nullptr, find_enemy) == 0) {
		// If no enemy in sight - decrease the number of stationed soldiers
		// as long as it is > 1 - BUT take care that there is a warehouse in the
		// same economy where the thrown out soldiers can go to.

		if (ms->economy().warehouses().size()) {
			uint32_t const j = ms->soldierCapacity();

			if (MilitarySite::kPrefersRookies != ms->get_soldier_preference()) {
				game().send_player_militarysite_set_soldier_preference(
				   *ms, MilitarySite::kPrefersRookies);
			} else if (j > 1)
				game().send_player_change_soldier_capacity(*ms, -1);
			// if the building is in inner land and other militarysites still
			// hold the miliary influence of the field, consider to destruct the
			// building to free some building space.
			else {
				// treat this field like a buildable and write military info to it.
				BuildableField bf(f);
				update_buildable_field(bf, vision, true);
				const int32_t size_penalty = ms->get_size() - 1;

				int16_t score = 0;
				score += (bf.military_capacity_ > 5);
				score += (bf.military_presence_ > 3);
				score += (bf.military_loneliness_ < 180);
				score += (bf.military_stationed_ > (2 + size_penalty));
				score -= (ms->soldierCapacity() * 2 > static_cast<uint32_t>(bf.military_capacity_));
				score += (bf.unowned_land_nearby_ < 10);

				if (score >= 4) {
					if (ms->get_playercaps() & Widelands::Building::PCap_Dismantle) {
						flags_to_be_removed.push_back(ms->base_flag().get_position());
						game().send_player_dismantle(*ms);
						military_last_dismantle_ = game().get_gametime();
					} else {
						game().send_player_bulldoze(*ms);
						military_last_dismantle_ = game().get_gametime();
					}
				}
			}
		}
	} else {

		// If an enemy is in sight and the number of stationed soldier is not
		// at maximum - set it to maximum.
		uint32_t const j = ms->maxSoldierCapacity();
		uint32_t const k = ms->soldierCapacity();

		if (j > k) {
			game().send_player_change_soldier_capacity(*ms, j - k);
			changed = true;
		}

		// and also set preference to Heroes
		if (MilitarySite::kPrefersHeroes != ms->get_soldier_preference()) {
			game().send_player_militarysite_set_soldier_preference(*ms, MilitarySite::kPrefersHeroes);
			changed = true;
		}
	}

	// reorder:;
	militarysites.push_back(militarysites.front());
	militarysites.pop_front();
	next_militarysite_check_due_ = gametime + 5 * 1000;  // 10 seconds is really fine
	return changed;
}

/**
 * This function takes care about the unowned and opposing territory and
 * recalculates the priority for none military buildings depending on the
 * initialisation type of a defaultAI
 *
 * \arg bf   = BuildableField to be checked
 * \arg prio = priority until now.
 *
 * \returns the recalculated priority
 */
int32_t DefaultAI::recalc_with_border_range(const BuildableField& bf, int32_t prio) {
	// Prefer building space in the inner land.

	if (bf.unowned_land_nearby_ > 15)
		prio -= (bf.unowned_land_nearby_ - 15);

	// Especially places near the frontier to the enemies are unlikely
	//  NOTE take care about the type of computer player_. The more
	//  NOTE aggressive a computer player_ is, the more important is
	//  NOTE this check. So we add \var type as bonus.
	if (bf.enemy_nearby_ && prio > 0)
		prio /= (3 + type_);

	return prio;
}

/**
 * calculates how much a productionsite of type \arg bo is needed inside it's
 * economy. \arg prio is initial value for this calculation
 *
 * \returns the calculated priority
 */
int32_t DefaultAI::calculate_need_for_ps(BuildingObserver& bo, int32_t prio) {
	// some randomness to avoid that defaultAI is building always
	// the same (always == another game but same map with
	// defaultAI on same coords)
	prio += time(nullptr) % 3 - 1;

	// check if current economy can supply enough material for
	// production.
	for (uint32_t k = 0; k < bo.inputs_.size(); ++k) {
		prio += 2 * wares.at(bo.inputs_.at(k)).producers_;
		prio -= wares.at(bo.inputs_.at(k)).consumers_;
	}

	if (bo.inputs_.empty())
		prio += 4;

	int32_t output_prio = 0;

	for (uint32_t k = 0; k < bo.outputs_.size(); ++k) {
		WareObserver& wo = wares.at(bo.outputs_.at(k));

		if (wo.consumers_ > 0) {
			output_prio += wo.preciousness_;
			output_prio += wo.consumers_ * 2;
			output_prio -= wo.producers_ * 2;

			if (bo.total_count() == 0)
				output_prio += 10;  // add a big bonus
		}
	}

	if (bo.outputs_.size() > 1)
		output_prio =
		   static_cast<int32_t>(ceil(output_prio / sqrt(static_cast<double>(bo.outputs_.size()))));

	prio += 2 * output_prio;

	// If building consumes some wares, multiply with current statistics of all
	// other buildings of this type to avoid constructing buildings where already
	// some are running on low resources.
	// Else at least add a part of the stats t the calculation.
	if (!bo.inputs_.empty()) {
		prio *= bo.current_stats_;
		prio /= 100;
	} else
		prio = ((prio * bo.current_stats_) / 100) + (prio / 2);

	return prio;
}

void DefaultAI::consider_productionsite_influence(BuildableField& field,
                                                  Coords coords,
                                                  const BuildingObserver& bo) {
	if (bo.space_consumer_ && !bo.plants_trees_ &&
	    game().map().calc_distance(coords, field.coords) < 8)
		++field.space_consumers_nearby_;

	for (size_t i = 0; i < bo.inputs_.size(); ++i)
		++field.consumers_nearby_.at(bo.inputs_.at(i));

	for (size_t i = 0; i < bo.outputs_.size(); ++i)
		++field.producers_nearby_.at(bo.outputs_.at(i));
}

/// \returns the economy observer containing \arg economy
EconomyObserver* DefaultAI::get_economy_observer(Economy& economy) {
	for (std::list<EconomyObserver*>::iterator i = economies.begin(); i != economies.end(); ++i)
		if (&(*i)->economy == &economy)
			return *i;

	economies.push_front(new EconomyObserver(economy));
	return economies.front();
}

// \returns the building observer
BuildingObserver& DefaultAI::get_building_observer(char const* const name) {
	if (tribe_ == nullptr)
		late_initialization();

	for (uint32_t i = 0; i < buildings_.size(); ++i)
		if (!strcmp(buildings_.at(i).name, name))
			return buildings_.at(i);

	throw wexception("Help: I do not know what to do with a %s", name);
}

// this is called whenever we gain ownership of a PlayerImmovable
void DefaultAI::gain_immovable(PlayerImmovable& pi) {
	if (upcast(Building, building, &pi))
		gain_building(*building);
	else if (upcast(Flag const, flag, &pi))
		new_flags.push_back(flag);
	else if (upcast(Road const, road, &pi))
		roads.push_front(road);
}

// this is called whenever we lose ownership of a PlayerImmovable
void DefaultAI::lose_immovable(const PlayerImmovable& pi) {
	if (upcast(Building const, building, &pi))
		lose_building(*building);
	else if (upcast(Flag const, flag, &pi)) {
		for (EconomyObserver* eco_obs : economies) {
			for (std::list<Flag const*>::iterator flag_iter = eco_obs->flags.begin();
			     flag_iter != eco_obs->flags.end();
			     ++flag_iter) {
				if (*flag_iter == flag) {
					eco_obs->flags.erase(flag_iter);
					return;
				}
			}
		}
		for (std::list<Flag const*>::iterator flag_iter = new_flags.begin();
		     flag_iter != new_flags.end();
		     ++flag_iter) {
			if (*flag_iter == flag) {
				new_flags.erase(flag_iter);
				return;
			}
		}
	} else if (upcast(Road const, road, &pi))
		roads.remove(road);
}

// this is called when a mine reports "out of resources"
void DefaultAI::out_of_resources_site(const ProductionSite& site) {

	// we must identify which mine matches the productionsite a note reffers to
	for (std::list<ProductionSiteObserver>::iterator i = mines_.begin(); i != mines_.end(); ++i)
		if (i->site == &site) {
			i->no_resources_count += 1;
			break;
		}
}

// this is called whenever we gain a new building
void DefaultAI::gain_building(Building& b) {
	BuildingObserver& bo = get_building_observer(b.descr().name().c_str());

	if (bo.type == BuildingObserver::CONSTRUCTIONSITE) {
		BuildingObserver& target_bo =
		   get_building_observer(ref_cast<ConstructionSite, Building>(b).building().name().c_str());
		++target_bo.cnt_under_construction_;
		++num_constructionsites_;
		if (target_bo.type == BuildingObserver::PRODUCTIONSITE)
			++num_prod_constructionsites;
		if (target_bo.type == BuildingObserver::MILITARYSITE)
			++num_milit_constructionsites;

		// Let defaultAI try to directly connect the constructionsite
		next_road_due_ = game().get_gametime();
	} else {
		++bo.cnt_built_;

		if (bo.type == BuildingObserver::PRODUCTIONSITE) {
			productionsites.push_back(ProductionSiteObserver());
			productionsites.back().site = &ref_cast<ProductionSite, Building>(b);
			productionsites.back().bo = &bo;
			productionsites.back().built_time_ = game().get_gametime();
			productionsites.back().unoccupied_till_ = game().get_gametime();
			productionsites.back().stats_zero_ = 0;
			productionsites.back().no_resources_count = 0;

			for (uint32_t i = 0; i < bo.outputs_.size(); ++i)
				++wares.at(bo.outputs_.at(i)).producers_;

			for (uint32_t i = 0; i < bo.inputs_.size(); ++i)
				++wares.at(bo.inputs_.at(i)).consumers_;
		} else if (bo.type == BuildingObserver::MINE) {
			mines_.push_back(ProductionSiteObserver());
			mines_.back().site = &ref_cast<ProductionSite, Building>(b);
			mines_.back().bo = &bo;
			mines_.back().built_time_ = game().get_gametime();

			for (uint32_t i = 0; i < bo.outputs_.size(); ++i)
				++wares.at(bo.outputs_.at(i)).producers_;

			for (uint32_t i = 0; i < bo.inputs_.size(); ++i)
				++wares.at(bo.inputs_.at(i)).consumers_;
		} else if (bo.type == BuildingObserver::MILITARYSITE) {
			militarysites.push_back(MilitarySiteObserver());
			militarysites.back().site = &ref_cast<MilitarySite, Building>(b);
			militarysites.back().bo = &bo;
			militarysites.back().checks = bo.desc->get_size();
			militarysites.back().enemies_nearby = true;

		} else if (bo.type == BuildingObserver::WAREHOUSE)
			++numof_warehouses_;
	}
}

// this is called whenever we lose a building
void DefaultAI::lose_building(const Building& b) {
	BuildingObserver& bo = get_building_observer(b.descr().name().c_str());

	if (bo.type == BuildingObserver::CONSTRUCTIONSITE) {
		BuildingObserver& target_bo = get_building_observer(
		   ref_cast<ConstructionSite const, Building const>(b).building().name().c_str());
		--target_bo.cnt_under_construction_;
		--num_constructionsites_;
		if (target_bo.type == BuildingObserver::PRODUCTIONSITE)
			--num_prod_constructionsites;
		if (target_bo.type == BuildingObserver::MILITARYSITE)
			--num_milit_constructionsites;

	} else {
		--bo.cnt_built_;

		if (bo.type == BuildingObserver::PRODUCTIONSITE) {

			for (std::list<ProductionSiteObserver>::iterator i = productionsites.begin();
			     i != productionsites.end();
			     ++i)
				if (i->site == &b) {
					productionsites.erase(i);
					break;
				}

			for (uint32_t i = 0; i < bo.outputs_.size(); ++i)
				--wares.at(bo.outputs_.at(i)).producers_;

			for (uint32_t i = 0; i < bo.inputs_.size(); ++i)
				--wares.at(bo.inputs_.at(i)).consumers_;
		} else if (bo.type == BuildingObserver::MINE) {
			for (std::list<ProductionSiteObserver>::iterator i = mines_.begin(); i != mines_.end();
			     ++i)
				if (i->site == &b) {
					mines_.erase(i);
					break;
				}

			for (uint32_t i = 0; i < bo.outputs_.size(); ++i)
				--wares.at(bo.outputs_.at(i)).producers_;

			for (uint32_t i = 0; i < bo.inputs_.size(); ++i)
				--wares.at(bo.inputs_.at(i)).consumers_;
		} else if (bo.type == BuildingObserver::MILITARYSITE) {

			for (std::list<MilitarySiteObserver>::iterator i = militarysites.begin();
			     i != militarysites.end();
			     ++i)
				if (i->site == &b) {
					militarysites.erase(i);
					break;
				}
		} else if (bo.type == BuildingObserver::WAREHOUSE) {
			assert(numof_warehouses_ > 0);
			--numof_warehouses_;
		}
	}

	m_buildable_changed = true;
	m_mineable_changed = true;
}

// Checks that supply line exists for given building.
// Recurcsively verify that all inputs_ have a producer.
// TODO(unknown): this function leads to periodic freezes of ~1 second on big games on my system.
// TODO(unknown): It needs profiling and optimization.
// NOTE: This is not needed anymore and it seems it is not missed neither
bool DefaultAI::check_supply(const BuildingObserver& bo) {
	size_t supplied = 0;
	for (const int16_t& temp_inputs : bo.inputs_) {
		for (const BuildingObserver& temp_building : buildings_) {
			if (temp_building.cnt_built_ &&
			    std::find(temp_building.outputs_.begin(), temp_building.outputs_.end(), temp_inputs) !=
			       temp_building.outputs_.end() &&
			    check_supply(temp_building)) {
				++supplied;
				break;
			}
		}
	}

	return supplied == bo.inputs_.size();
}

/**
 * The defaultAi "considers" via this function whether to attack an
 * enemy, if opposing military buildings are in sight. In case of an attack it
 * sends all available forces.
 *
 * \returns true, if attack was started.
 */
bool DefaultAI::consider_attack(int32_t const gametime) {
	// Only useable, if it owns at least one militarysite
	if (militarysites.empty())
		return false;

	// First we iterate over all players and define which ones (if any)
	// are attackable (comparing overal strength)
	// counting players in game
	uint32_t plr_in_game = 0;
	std::vector<bool> player_attackable;
	PlayerNumber const nr_players = game().map().get_nrplayers();
	player_attackable.resize(nr_players);
	bool any_attackable = false;
	bool any_attacked = false;
	uint16_t const pn = player_number();

	// defining treshold ratio of own_strenght/enemy's_strength
	uint32_t treshold_ratio = 100;
	if (type_ == AGGRESSIVE)
		treshold_ratio = 80;
	if (type_ == DEFENSIVE)
		treshold_ratio = 120;

	iterate_players_existing_novar(p, nr_players, game())++ plr_in_game;

	// receiving games statistics and parsing it (reading latest entry)
	const Game::GeneralStatsVector& genstats = game().get_general_statistics();
	for (uint8_t j = 1; j <= plr_in_game; ++j) {
		if (pn == j) {
			player_attackable[j - 1] = false;
			continue;
		}

		if (genstats[j - 1].miltary_strength.back() == 0) {
			// to avoid improbable zero division
			player_attackable[j - 1] = true;
			any_attackable = true;
		} else if ((genstats[pn - 1].miltary_strength.back() * 100 /
		            genstats[j - 1].miltary_strength.back()) > treshold_ratio) {
			player_attackable[j - 1] = true;
			any_attackable = true;
		} else {
			player_attackable[j - 1] = false;
		}
	}

	if (!any_attackable) {
		next_attack_consideration_due_ = 120 * 1000 + (gametime % 30 + 2) * 1000 + gametime;
		return false;
	}

	// the logic of attacking is to pick n military buildings - random ones
	// and test them for possible attack
	const uint16_t attempts = militarysites.size() / 6 + 1;
	Map& map = game().map();

	for (uint32_t i = 0; i < attempts && !any_attacked; ++i) {
		const uint16_t position = (game().get_gametime() + (3 * i)) % militarysites.size();

		// picking random military sites
		// using gametime as a random value, but it is constant so each next is on position +3
		// iterating over fields
		// (std::vector would be much better here)

		std::list<MilitarySiteObserver>::iterator mso = militarysites.begin();
		std::advance(mso, position);

		MilitarySite* ms = mso->site;
		Building* target = ms;  // dummy initialisation to silence the compiler
		uint32_t const vision = ms->descr().vision_range();
		FCoords f = map.get_fcoords(ms->get_position());
		int32_t chance = 0;
		uint32_t attackers = 0;
		uint32_t defenders = 0;
		uint32_t defend_ready_enemies = 0;  // enemy soldiers that can come to defend the attacked
		                                    // building (one soldier has to stay)

		// skipping if based on  "enemies nearby" there are probably no enemies nearby
		if (!mso->enemies_nearby && gametime % 8 > 0) {
			continue;  // go on with next attempt
		}

		// setting as default
		mso->enemies_nearby = false;

		// Search in a radius of the vision of the militarysite and collect
		// information about immovables in the area
		std::vector<ImmovableFound> immovables;
		map.find_immovables(Area<FCoords>(f, vision), &immovables, FindImmovableAttackable());

		for (uint32_t j = 0; j < immovables.size(); ++j) {
			if (upcast(MilitarySite, bld, immovables.at(j).object)) {
				if (!player_->is_hostile(bld->owner()))
					continue;

				mso->enemies_nearby = true;

				if (!player_attackable[bld->owner().player_number() - 1]) {
					continue;
				}

				if (bld->canAttack()) {

					// any_attackable_building=true;

					int32_t ta = player_->findAttackSoldiers(bld->base_flag());

					if (type_ == NORMAL)
						ta = ta * 2 / 3;

					if (ta < 1)
						continue;

					int32_t const tc = ta - bld->presentSoldiers().size();

					if (bld->presentSoldiers().size() > 1)
						defend_ready_enemies += bld->presentSoldiers().size() - 1;

					if (tc > chance) {
						target = bld;
						chance = tc;
						attackers = ta;
						defenders = bld->presentSoldiers().size();
					}
				}
			} else if (upcast(Warehouse, wh, immovables.at(j).object)) {
				if (!player_->is_hostile(wh->owner()))
					continue;

				if (wh->canAttack()) {
					int32_t ta = player_->findAttackSoldiers(wh->base_flag());

					if (ta < 1)
						continue;

					// extra priority push!
					int32_t tc = ta * 2;

					// we presume that there are no soldiers in warehouse
					// after long fights this tend to be true :)

					if (tc > chance) {
						target = wh;
						chance = tc;
						attackers = ta;
						defenders = 0;
					}
				}
			}

			// here we consider enemy soldiers in near buildings.
			int32_t penalty;
			if (defend_ready_enemies > 0)
				penalty = (defenders * 100) / 5 * (defend_ready_enemies * 100) / 10 * 10 / 100;
			else
				penalty = 0;

			// Return if chance to win is too low
			if ((chance - penalty / 100) < 2) {
				continue;
			}

			game().send_player_enemyflagaction(target->base_flag(), pn, attackers);

			any_attacked = true;
			break;
		}
	}

	//  Do not attack again too soon - returning soldiers must get healed first.
	if (any_attacked)
		next_attack_consideration_due_ = (gametime % 40 + 10) * 1000 + gametime;
	else {
		next_attack_consideration_due_ = (gametime % 80 + 10) * 1000 + gametime;
	}

	if (any_attacked)
		return true;
	else {
		return false;
	}
}

// This is used for profiling, so usually this is not used :)
void DefaultAI::print_land_stats() {
	// this will just print statistics of land size
	// intended for AI development only
	uint32_t plr_in_game = 0;
	uint32_t sum_l = 0;
	uint32_t count_l = 0;
	uint32_t sum_m = 0;
	uint32_t count_m = 0;
	Player_Number const nr_players = game().map().get_nrplayers();
	iterate_players_existing_novar(p, nr_players, game())++ plr_in_game;
	const Game::General_Stats_vector& genstats = game().get_general_statistics();

	for (uint8_t j = 1; j <= plr_in_game; ++j) {
		log(" player: %1d, landsize: %5d, military strength: %3d\n",
		    j,
		    genstats[j - 1].land_size.back(),
		    genstats[j - 1].miltary_strength.back());

		sum_l += genstats[j - 1].land_size.back();
		count_l += 1;
		sum_m += genstats[j - 1].miltary_strength.back();
		count_m += 1;
	}

	log(" Average: Landsize: %5d, military strenght: %3d\n", sum_l / count_l, sum_m / count_m);
}<|MERGE_RESOLUTION|>--- conflicted
+++ resolved
@@ -875,7 +875,6 @@
 		new_buildings_stop_ = false;
 	}
 
-<<<<<<< HEAD
 	// sometimes there is too many military buildings in construction, so we must
 	// prevent initialization of further buildings start
 	const uint32_t treshold = militarysites.size() / 30 + 3;
@@ -889,9 +888,6 @@
 	else
 		expansion_mode = kFreeExpansion;
 
-=======
-	// BuildingIndex proposed_building = INVALID_INDEX; // I need BuildingObserver not index
->>>>>>> 41af0a41
 	BuildingObserver* best_building = nullptr;
 	int32_t proposed_priority = 0;
 	Coords proposed_coords;
@@ -968,43 +964,8 @@
 				continue;
 
 			// so we are going to seriously evaluate this building on this field,
-<<<<<<< HEAD
 			// first some base info - is its output needed at all?
 			check_ware_needeness(bo, &output_is_needed, &max_preciousness, &max_needed_preciousness);
-=======
-			// first some base info
-			// if at least on of outputs is needed
-			output_is_needed = false;
-			// max presiousness of outputs
-			max_preciousness = 0;
-			// max preciousness of most needed output
-			max_needed_preciousness = 0;
-
-			// Check if the produced wares are needed (if it is producing anything)
-			if (!bo.outputs_.empty()) {
-				for (EconomyObserver* observer : economies) {
-					// Don't check if the economy has no warehouse.
-					if (observer->economy.warehouses().empty())
-						continue;
-
-					for (uint32_t m = 0; m < bo.outputs_.size(); ++m) {
-						WareIndex wt(static_cast<size_t>(bo.outputs_.at(m)));
-
-						if (observer->economy.needs_ware(wt)) {
-							output_is_needed = true;
-
-							if (wares.at(bo.outputs_.at(m)).preciousness_ > max_needed_preciousness)
-								max_needed_preciousness = wares.at(bo.outputs_.at(m)).preciousness_;
-
-							max_preciousness = wares.at(bo.outputs_.at(m)).preciousness_;
-						} else {
-							if (wares.at(bo.outputs_.at(m)).preciousness_ > max_preciousness)
-								max_preciousness = wares.at(bo.outputs_.at(m)).preciousness_;
-						}
-					}
-				}
-			}
->>>>>>> 41af0a41
 
 			int32_t prio = 0;  // score of a bulding on a field
 
@@ -1903,15 +1864,9 @@
 		return false;
 
 	// Get max radius of recursive workarea
-<<<<<<< HEAD
-	Workarea_Info::size_type radius = 0;
-	const Workarea_Info& workarea_info = site.bo->desc->m_workarea_info;
-	for (const std::pair<uint32_t, std::set<std::string>>& temp_info : workarea_info) {
-=======
 	WorkareaInfo::size_type radius = 0;
 	const WorkareaInfo& workarea_info = site.bo->desc->m_workarea_info;
-	for (const std::pair<uint32_t, std::set<std::string> > & temp_info : workarea_info) {
->>>>>>> 41af0a41
+	for (const std::pair<uint32_t, std::set<std::string>>& temp_info : workarea_info) {
 		if (radius < temp_info.first) {
 			radius = temp_info.first;
 		}
@@ -1925,10 +1880,10 @@
 	// available, one is to be enhanced
 	// b) if there are two buildings
 	// statistics percents are decisive
-	const Building_Index enhancement = site.site->descr().enhancement();
+	const BuildingIndex enhancement = site.site->descr().enhancement();
 	if (enhancement != INVALID_INDEX && (site.bo->cnt_built_ - site.bo->unoccupied_) > 1) {
 
-		Building_Index enbld = INVALID_INDEX;  // to get rid of this
+		BuildingIndex enbld = INVALID_INDEX;  // to get rid of this
 		BuildingObserver* bestbld = nullptr;
 
 		// Only enhance buildings that are allowed (scenario mode)
@@ -2168,76 +2123,6 @@
 		}
 	}
 
-<<<<<<< HEAD
-=======
-	// Upgrading policy
-	// a) if there are two buildings and none enhanced, one is enhanced
-	// b) if there are two buildings and at least one functional
-	// statistics percents are decisive
-
-	// do not upgrade if current building is only one in operation
-	if ((site.bo->cnt_built_ - site.bo->unoccupied_) <= 1)
-		return false;
-
-	// Check whether building is enhanceable and if wares of the enhanced
-	// buildings are needed. If yes consider an upgrade.
-	const BuildingIndex enhancement = site.site->descr().enhancement();
-	BuildingIndex enbld = INVALID_INDEX;  // to get rid of this
-	BuildingObserver* bestbld = nullptr;
-
-	// Only enhance buildings that are allowed (scenario mode)
-	if (player_->is_building_type_allowed(enhancement)) {
-		const BuildingDescr& bld = *tribe_->get_building_descr(enhancement);
-		BuildingObserver& en_bo = get_building_observer(bld.name().c_str());
-
-		// do not build the same building so soon (kind of duplicity check)
-		if (gametime - en_bo.construction_decision_time_ >= kBuildingMinInterval)
-			{
-			// Don't enhance this building, if there is already one of same type
-			// under construction or unoccupied_
-			if (en_bo.cnt_under_construction_ + en_bo.unoccupied_ <= 0)
-				{
-				// don't upgrade without workers
-				if (site.site->has_workers(enhancement, game()))
-					{
-					// forcing first upgrade
-					if ((en_bo.cnt_under_construction_ + en_bo.cnt_built_ + en_bo.unoccupied_) == 0
-						&& (site.bo->cnt_built_ - site.bo->unoccupied_) >= 1
-						&& (game().get_gametime() - site.unoccupied_till_) > 30 * 60 * 1000
-						&& !mines_.empty())
-					{
-						game().send_player_enhance_building(*site.site, enhancement);
-						return true;
-					}
-				}
-			}
-		}
-
-		// now, let consider normal upgrade
-		// do not upgrade if candidate production % is too low
-		if ((en_bo.cnt_built_ - en_bo.unoccupied_) != 0
-			|| (en_bo.cnt_under_construction_ + en_bo.unoccupied_) <= 0
-			|| en_bo.current_stats_ >= 50) {
-
-			if (en_bo.current_stats_ > 65
-				&& ((en_bo.current_stats_ - site.bo->current_stats_) + // priority for enhancement
-					(en_bo.current_stats_ - 65)) > 0)
-			{
-				enbld = enhancement;
-				bestbld = &en_bo;
-			}
-		}
-	}
-
-	// Enhance if enhanced building is useful
-	// additional: we dont want to lose the old building
-	if (enbld != INVALID_INDEX) {
-		game().send_player_enhance_building(*site.site, enbld);
-		bestbld->construction_decision_time_ = gametime;
-		changed = true;
-	}
-
->>>>>>> 41af0a41
 	return changed;
 }
 
@@ -2290,8 +2175,7 @@
 		return false;
 
 	// Check whether building is enhanceable. If yes consider an upgrade.
-<<<<<<< HEAD
-	const Building_Index enhancement = site.site->descr().enhancement();
+	const BuildingIndex enhancement = site.site->descr().enhancement();
 
 	// if no enhancement is possible
 	if (enhancement == INVALID_INDEX) {
@@ -2299,11 +2183,6 @@
 		return false;
 	}
 
-=======
-	const BuildingIndex enhancement = site.site->descr().enhancement();
-	BuildingIndex enbld = INVALID_INDEX;
-	BuildingObserver* bestbld = nullptr;
->>>>>>> 41af0a41
 	bool changed = false;
 	if (player_->is_building_type_allowed(enhancement)) {
 		// first exclude possibility there are enhancements in construction or unoccupied_
@@ -2359,7 +2238,7 @@
 			continue;
 
 		for (uint32_t m = 0; m < bo.outputs_.size(); ++m) {
-			Ware_Index wt(static_cast<size_t>(bo.outputs_.at(m)));
+			WareIndex wt(static_cast<size_t>(bo.outputs_.at(m)));
 
 			if (observer->economy.needs_ware(wt)) {
 				*output_is_needed = true;
@@ -2386,14 +2265,9 @@
 				continue;
 
 			for (uint32_t m = 0; m < bo.outputs_.size(); ++m) {
-<<<<<<< HEAD
-				Ware_Index wt(static_cast<size_t>(bo.outputs_.at(m)));
+				WareIndex wt(static_cast<size_t>(bo.outputs_.at(m)));
 				if (count > observer->economy.stock_ware(wt))
 					count = observer->economy.stock_ware(wt);
-=======
-				WareIndex wt(static_cast<size_t>(bo.outputs_.at(m)));
-				count += observer->economy.stock_ware(wt);
->>>>>>> 41af0a41
 			}
 		}
 	}
@@ -2878,8 +2752,9 @@
 	const uint16_t attempts = militarysites.size() / 6 + 1;
 	Map& map = game().map();
 
+	uint16_t position = 0;
 	for (uint32_t i = 0; i < attempts && !any_attacked; ++i) {
-		const uint16_t position = (game().get_gametime() + (3 * i)) % militarysites.size();
+		position = (game().get_gametime() + (3 * i)) % militarysites.size();
 
 		// picking random military sites
 		// using gametime as a random value, but it is constant so each next is on position +3
@@ -3014,9 +2889,9 @@
 	uint32_t count_l = 0;
 	uint32_t sum_m = 0;
 	uint32_t count_m = 0;
-	Player_Number const nr_players = game().map().get_nrplayers();
+	PlayerNumber const nr_players = game().map().get_nrplayers();
 	iterate_players_existing_novar(p, nr_players, game())++ plr_in_game;
-	const Game::General_Stats_vector& genstats = game().get_general_statistics();
+	const Game::GeneralStatsVector& genstats = game().get_general_statistics();
 
 	for (uint8_t j = 1; j <= plr_in_game; ++j) {
 		log(" player: %1d, landsize: %5d, military strength: %3d\n",
