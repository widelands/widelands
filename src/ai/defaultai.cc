/*
 * Copyright (C) 2004, 2006-2010, 2012 by the Widelands Development Team
 *
 * This program is free software; you can redistribute it and/or
 * modify it under the terms of the GNU General Public License
 * as published by the Free Software Foundation; either version 2
 * of the License, or (at your option) any later version.
 *
 * This program is distributed in the hope that it will be useful,
 * but WITHOUT ANY WARRANTY; without even the implied warranty of
 * MERCHANTABILITY or FITNESS FOR A PARTICULAR PURPOSE.  See the
 * GNU General Public License for more details.
 *
 * You should have received a copy of the GNU General Public License
 * along with this program; if not, write to the Free Software
 * Foundation, Inc., 51 Franklin Street, Fifth Floor, Boston, MA  02110-1301, USA.
 *
 */

#include "ai/defaultai.h"

#include <algorithm>
#include <ctime>
#include <queue>
#include <typeinfo>

#include "ai/ai_hints.h"
#include "base/log.h"
#include "base/macros.h"
#include "economy/economy.h"
#include "economy/flag.h"
#include "economy/road.h"
#include "logic/constructionsite.h"
#include "logic/findbob.h"
#include "logic/findimmovable.h"
#include "logic/findnode.h"
#include "logic/map.h"
#include "logic/militarysite.h"
#include "logic/player.h"
#include "logic/productionsite.h"
#include "logic/trainingsite.h"
#include "logic/tribe.h"
#include "logic/warehouse.h"
#include "logic/world/world.h"
#include "profile/profile.h"

// Building of new military buildings can be restricted
constexpr int kFreeExpansion = 1;
constexpr int kResourcesOrDefense = 2;
constexpr int kDefenseOnly = 3;
constexpr int kNoNewMilitary = 4;

// following is in miliseconds (widelands counts time in ms)
constexpr int kFieldUpdateInterval = 1000;
constexpr int kIdleMineUpdateInterval = 22000;
constexpr int kBusyMineUpdateInterval = 2000;
// building of the same building can be started after 25s at earliest
constexpr int kBuildingMinInterval = 25 * 1000;

using namespace Widelands;

DefaultAI::AggressiveImpl DefaultAI::aggressiveImpl;
DefaultAI::NormalImpl DefaultAI::normalImpl;
DefaultAI::DefensiveImpl DefaultAI::defensiveImpl;

/// Constructor of DefaultAI
DefaultAI::DefaultAI(Game& ggame, Player_Number const pid, uint8_t const t)
   : Computer_Player(ggame, pid),
     type_(t),
     m_buildable_changed(true),
     m_mineable_changed(true),
     player_(nullptr),
     tribe_(nullptr),
     num_constructionsites_(0),
     num_milit_constructionsites(0),
     num_prod_constructionsites(0),
     next_road_due_(2000),
     next_stats_update_due_(30000),
     next_construction_due_(1000),
     next_mine_construction_due_(0),
     next_productionsite_check_due_(0),
     next_mine_check_due_(0),
     next_militarysite_check_due_(0),
     next_attack_consideration_due_(300000),
     next_helpersites_check_due_(180000),
     inhibit_road_building_(0),
     time_of_last_construction_(0),
     enemy_last_seen_(-2 * 60 * 1000),
     numof_warehouses_(0),
     new_buildings_stop_(false),
     unstationed_milit_buildings_(0),
     military_last_dismantle_(0),
     military_last_build_(0),
     spots_(0) {

	// Subscribe to NoteFieldPossession.
	field_possession_subscriber_ =
	   Notifications::subscribe<NoteFieldPossession>([this](const NoteFieldPossession& note) {
		   if (note.player != player_) {
			   return;
		   }
		   if (note.ownership == NoteFieldPossession::Ownership::GAINED) {
			   unusable_fields.push_back(note.fc);
		   }
		});

	// Subscribe to NoteImmovables.
	immovable_subscriber_ =
	   Notifications::subscribe<NoteImmovable>([this](const NoteImmovable& note) {
		   if (note.pi->owner().player_number() != player_->player_number()) {
			   return;
		   }
		   if (note.ownership == NoteImmovable::Ownership::GAINED) {
			   gain_immovable(*note.pi);
		   } else {
			   lose_immovable(*note.pi);
		   }
		});
}

DefaultAI::~DefaultAI() {
	while (!buildable_fields.empty()) {
		delete buildable_fields.back();
		buildable_fields.pop_back();
	}

	while (!mineable_fields.empty()) {
		delete mineable_fields.back();
		mineable_fields.pop_back();
	}

	while (!economies.empty()) {
		delete economies.back();
		economies.pop_back();
	}
}

/**
 * Main loop of computer player_ "defaultAI"
 *
 * General behaviour is defined here.
 */
void DefaultAI::think() {

	if (tribe_ == nullptr)
		late_initialization();

	const int32_t gametime = game().get_gametime();

	if (m_buildable_changed) {
		// update statistics about buildable fields
		update_all_buildable_fields(gametime);
	}

	m_buildable_changed = false;

	// if there are more than one economy try to connect them with a road.
	if (next_road_due_ <= gametime) {
		next_road_due_ = gametime + 1000;

		if (construct_roads(gametime)) {
			m_buildable_changed = true;
			return;
		}
	} else
		// only go on, after defaultAI tried to connect all economies.
		return;

	// NOTE Because of the check above, the following parts of think() are used
	// NOTE only once every second at maximum. This increases performance and as
	// NOTE human player_s can not even react that fast, it should not be a
	// NOTE disadvantage for the defaultAI.
	// This must be checked every time as changes of bobs in AI area aren't
	// handled by the AI itself.
	update_all_not_buildable_fields();

	// considering attack
	if (next_attack_consideration_due_ <= gametime)
		consider_attack(gametime);

	// check if anything in the economies changed.
	// This needs to be done before new buildings are placed, to ensure that no
	// empty economy is left.
	if (check_economies())
		return;

	// Before thinking about a new construction, update current stats, to have
	// a better view on current economy.
	if (next_stats_update_due_ <= gametime)
		update_productionsite_stats(gametime);

	// Now try to build something if possible
	if (next_construction_due_ <= gametime) {
		next_construction_due_ = gametime + 2000;

		if (construct_building(gametime)) {
			time_of_last_construction_ = gametime;
			return;
		}
	}

	// verify that our production sites are doing well
	if (check_productionsites(gametime))
		return;

	// Check the mines and consider upgrading or destroying one
	if (check_mines_(gametime))
		return;

	// consider whether a change of the soldier capacity of some militarysites
	// would make sense.
	if (check_militarysites(gametime))
		return;

	// improve existing roads!
	// This sounds important, but actually is not as important as the other
	// actions are. Reasons are the following:
	//    * The "donkey feature" made economies more stable, even with stupid
	//      roads.
	if (improve_roads(gametime)) {
		m_buildable_changed = true;
		m_mineable_changed = true;
		inhibit_road_building_ = gametime + 2500;
		return;
	}
}

/**
 * Cares for all variables not initialised during construction
 *
 * When DefaultAI is constructed, some information is not yet available (e.g.
 * world), so this is done after complete loading of the map.
 */
void DefaultAI::late_initialization() {
	player_ = game().get_player(player_number());
	tribe_ = &player_->tribe();
	log("ComputerPlayer(%d): initializing (%u)\n", player_number(), type_);
	Ware_Index const nr_wares = tribe_->get_nrwares();
	wares.resize(nr_wares);

	for (Ware_Index i = 0; i < nr_wares; ++i) {
		wares.at(i).producers_ = 0;
		wares.at(i).consumers_ = 0;
		wares.at(i).preciousness_ = tribe_->get_ware_descr(i)->preciousness();
	}

	// collect information about the different buildings our tribe can construct
	Building_Index const nr_buildings = tribe_->get_nrbuildings();
	const World& world = game().world();

	for (Building_Index i = 0; i < nr_buildings; ++i) {
		const BuildingDescr& bld = *tribe_->get_building_descr(i);
		const std::string& building_name = bld.name();
		const BuildingHints& bh = bld.hints();
		buildings_.resize(buildings_.size() + 1);
		BuildingObserver& bo = buildings_.back();
		bo.name = building_name.c_str();
		bo.id = i;
		bo.desc = &bld;
		bo.type = BuildingObserver::BORING;
		bo.cnt_built_ = 0;
		bo.cnt_under_construction_ = 0;
		bo.cnt_target_ = 0;
		bo.stocklevel_ = 0;
		bo.stocklevel_time = 0;
		bo.last_dismantle_time_ = 0;
		// this is set to negative number, otherwise the AI would wait 25 sec
		// after game start not building anything
		bo.construction_decision_time_ = -60 * 60 * 1000;
		bo.production_hint_ = -1;
		bo.current_stats_ = 0;
		bo.unoccupied_ = false;
		bo.is_buildable_ = bld.is_buildable();
		bo.need_trees_ = bh.is_logproducer();
		bo.need_stones_ = bh.is_stoneproducer();
		bo.need_water_ = bh.get_needs_water();
		bo.mines_water_ = bh.mines_water();
		bo.recruitment_ = bh.for_recruitment();
		bo.space_consumer_ = bh.is_space_consumer();
		bo.expansion_type_ = bh.is_expansion_type();
		bo.fighting_type_ = bh.is_fighting_type();
		bo.mountain_conqueror_ = bh.is_mountain_conqueror();
		bo.prohibited_till_ = bh.get_prohibited_till() * 1000;  // value in conf is in seconds
		bo.forced_after_ = bh.get_forced_after() * 1000;        // value in conf is in seconds
		if (char const* const s = bh.get_renews_map_resource()) {
			bo.production_hint_ = tribe_->safe_ware_index(s);
		}

		// I just presume cut wood is named "log" in the game
		if (tribe_->safe_ware_index("log") == bo.production_hint_)
			bo.plants_trees_ = true;
		else
			bo.plants_trees_ = false;

		// Read all interesting data from ware producing buildings
<<<<<<< HEAD
		if (typeid(bld) == typeid(ProductionSite_Descr)) {
			const ProductionSite_Descr& prod =
			   ref_cast<ProductionSite_Descr const, Building_Descr const>(bld);
=======
		if (typeid(bld) == typeid(ProductionSiteDescr)) {
			const ProductionSiteDescr& prod =
				ref_cast<ProductionSiteDescr const, BuildingDescr const>(bld);
>>>>>>> 6c644498
			bo.type = bld.get_ismine() ? BuildingObserver::MINE : BuildingObserver::PRODUCTIONSITE;
			for (const WareAmount& temp_input : prod.inputs()) {
				bo.inputs_.push_back(temp_input.first);
			}
			for (const Ware_Index& temp_output : prod.output_ware_types()) {
				bo.outputs_.push_back(temp_output);
			}

			if (bo.type == BuildingObserver::MINE) {
				// get the resource needed by the mine
				if (char const* const s = bh.get_mines())
					bo.mines_ = world.get_resource(s);

				bo.mines_percent_ = bh.get_mines_percent();
			}

			// here we identify hunters
			if (bo.outputs_.size() == 1 && tribe_->safe_ware_index("meat") == bo.outputs_.at(0)) {
				bo.is_hunter_ = true;
			} else
				bo.is_hunter_ = false;

			// and fishers
			if (bo.outputs_.size() == 1 and tribe_->safe_ware_index("fish") == bo.outputs_.at(0)) {
				bo.is_fisher_ = true;
			} else
				bo.is_fisher_ = false;
			continue;
		}

		if (typeid(bld) == typeid(MilitarySiteDescr)) {
			bo.type = BuildingObserver::MILITARYSITE;
			continue;
		}

		if (typeid(bld) == typeid(WarehouseDescr)) {
			bo.type = BuildingObserver::WAREHOUSE;
			continue;
		}

		if (typeid(bld) == typeid(TrainingSiteDescr)) {
			bo.type = BuildingObserver::TRAININGSITE;
			continue;
		}

		if (typeid(bld) == typeid(ConstructionSiteDescr)) {
			bo.type = BuildingObserver::CONSTRUCTIONSITE;
			continue;
		}
	}

	num_constructionsites_ = 0;
	num_milit_constructionsites = 0;
	num_prod_constructionsites = 0;
	next_construction_due_ = 0;
	next_road_due_ = 1000;
	next_productionsite_check_due_ = 0;
	inhibit_road_building_ = 0;
	// Add all fields that we own
	Map& map = game().map();
	std::set<OPtr<PlayerImmovable>> found_immovables;

	for (Y_Coordinate y = 0; y < map.get_height(); ++y) {
		for (X_Coordinate x = 0; x < map.get_width(); ++x) {
			FCoords f = map.get_fcoords(Coords(x, y));

			if (f.field->get_owned_by() != player_number())
				continue;

			unusable_fields.push_back(f);

			if (upcast(PlayerImmovable, imm, f.field->get_immovable()))

				//  Guard by a set - immovables might be on several nodes at once.
				if (&imm->owner() == player_ && !found_immovables.count(imm)) {
					found_immovables.insert(imm);
					gain_immovable(*imm);
				}
		}
	}
}

/**
 * Checks ALL available buildable fields.
 *
 * this shouldn't be used often, as it might hang the game for some 100
 * milliseconds if the area the computer owns is big.
 */
void DefaultAI::update_all_buildable_fields(const int32_t gametime) {
	while (!buildable_fields.empty() && buildable_fields.front()->next_update_due_ <= gametime) {
		BuildableField& bf = *buildable_fields.front();

		//  check whether we lost ownership of the node
		if (bf.coords.field->get_owned_by() != player_number()) {
			delete &bf;
			buildable_fields.pop_front();
			continue;
		}

		//  check whether we can still construct regular buildings on the node
		if ((player_->get_buildcaps(bf.coords) & BUILDCAPS_SIZEMASK) == 0) {
			unusable_fields.push_back(bf.coords);
			delete &bf;
			buildable_fields.pop_front();
			continue;
		}

		update_buildable_field(bf);
		bf.next_update_due_ = gametime + kFieldUpdateInterval;
		buildable_fields.push_back(&bf);
		buildable_fields.pop_front();
	}
}

/**
 * Checks ALL available mineable fields.
 *
 * this shouldn't be used often, as it might hang the game for some 100
 * milliseconds if the area the computer owns is big.
 */
void DefaultAI::update_all_mineable_fields(const int32_t gametime) {
	while (!mineable_fields.empty() && mineable_fields.front()->next_update_due_ <= gametime) {
		MineableField* mf = mineable_fields.front();

		//  check whether we lost ownership of the node
		if (mf->coords.field->get_owned_by() != player_number()) {
			delete mf;
			mineable_fields.pop_front();
			continue;
		}

		//  check whether we can still construct regular buildings on the node
		if ((player_->get_buildcaps(mf->coords) & BUILDCAPS_MINE) == 0) {
			unusable_fields.push_back(mf->coords);
			delete mf;
			mineable_fields.pop_front();
			continue;
		}

		update_mineable_field(*mf);
		mf->next_update_due_ = gametime + kFieldUpdateInterval;  // in fact this has very small effect
		mineable_fields.push_back(mf);
		mineable_fields.pop_front();
	}
}

/**
 * Checks up to 50 fields that weren't buildable the last time.
 *
 * milliseconds if the area the computer owns is big.
 */
void DefaultAI::update_all_not_buildable_fields() {
	int32_t const pn = player_number();
	uint32_t maxchecks = unusable_fields.size();

	if (maxchecks > 50)
		maxchecks = 50;

	for (uint32_t i = 0; i < maxchecks; ++i) {
		//  check whether we lost ownership of the node
		if (unusable_fields.front().field->get_owned_by() != pn) {
			unusable_fields.pop_front();
			continue;
		}

		// check whether building capabilities have improved
		if (player_->get_buildcaps(unusable_fields.front()) & BUILDCAPS_SIZEMASK) {
			buildable_fields.push_back(new BuildableField(unusable_fields.front()));
			unusable_fields.pop_front();
			update_buildable_field(*buildable_fields.back());
			continue;
		}

		if (player_->get_buildcaps(unusable_fields.front()) & BUILDCAPS_MINE) {
			mineable_fields.push_back(new MineableField(unusable_fields.front()));
			unusable_fields.pop_front();
			update_mineable_field(*mineable_fields.back());
			continue;
		}

		unusable_fields.push_back(unusable_fields.front());
		unusable_fields.pop_front();
	}
}

/// Updates one buildable field
void DefaultAI::update_buildable_field(BuildableField& field, uint16_t range, bool military) {
	// look if there is any unowned land nearby
	Map& map = game().map();
	FindNodeUnowned find_unowned(player_, game());
	FindNodeUnownedMineable find_unowned_mines_pots(player_, game());
	Player_Number const pn = player_->player_number();
	const World& world = game().world();
	field.unowned_land_nearby_ =
	   map.find_fields(Area<FCoords>(field.coords, range), nullptr, find_unowned);

	field.near_border_ = false;
	if (field.unowned_land_nearby_ > 0) {
		if (map.find_fields(Area<FCoords>(field.coords, 4), nullptr, find_unowned) > 0)
			field.near_border_ = true;
	}

	// to save some CPU
	if (mines_.size() > 8 && game().get_gametime() % 3 > 0)
		field.unowned_mines_pots_nearby_ = 0;
	else
		field.unowned_mines_pots_nearby_ = map.find_fields(
		   Area<FCoords>(field.coords, range + 4),
		   nullptr,
		   find_unowned_mines_pots);  //+2: a mine can mine raw materials from some range

	// collect information about resources in the area
	std::vector<ImmovableFound> immovables;
	// Search in a radius of range
	map.find_immovables(Area<FCoords>(field.coords, range), &immovables);

	// Is this a general update or just for military consideration
	// (second is used in check_militarysites)
	if (!military) {
		int32_t const tree_attr = MapObjectDescr::get_attribute_id("tree");
		field.reachable = false;
		field.preferred_ = false;
		field.enemy_nearby_ = false;
		field.military_capacity_ = 0;
		field.military_loneliness_ = 1000;  // instead of floats(v-
		field.military_presence_ = 0;
		field.military_stationed_ = 0;
		field.trees_nearby_ = 0;
		field.space_consumers_nearby_ = 0;
		field.producers_nearby_.clear();
		field.producers_nearby_.resize(wares.size());
		field.consumers_nearby_.clear();
		field.consumers_nearby_.resize(wares.size());
		std::vector<Coords> water_list;
		std::vector<Coords> resource_list;
		std::vector<Bob*> critters_list;

		if (field.water_nearby_ == -1) {  //-1 means "value has never been calculated"
			FindNodeWater find_water(game().world());
			map.find_fields(Area<FCoords>(field.coords, 6), &water_list, find_water);
			field.water_nearby_ = water_list.size();
		}

		// counting fields with fish
		if (field.water_nearby_ > 0 && game().get_gametime() % 10 == 0) {
			map.find_fields(Area<FCoords>(field.coords, 6),
			                &resource_list,
			                FindNodeResource(world.get_resource("fish")));
			field.fish_nearby_ = resource_list.size();
		}

		// counting fields with critters (game)
		// not doing this always, this does not change fast
		if (game().get_gametime() % 10 == 0) {
			map.find_bobs(Area<FCoords>(field.coords, 6), &critters_list, FindBobCritter());
			field.critters_nearby_ = critters_list.size();
		}

		FCoords fse;
		map.get_neighbour(field.coords, WALK_SE, &fse);

		if (BaseImmovable const* const imm = fse.field->get_immovable())
			if (dynamic_cast<Flag const*>(imm) ||
			    (dynamic_cast<Road const*>(imm) && (fse.field->nodecaps() & BUILDCAPS_FLAG)))
				field.preferred_ = true;

		for (uint32_t i = 0; i < immovables.size(); ++i) {
			const BaseImmovable& base_immovable = *immovables.at(i).object;

			if (dynamic_cast<const Flag*>(&base_immovable))
				field.reachable = true;

			if (upcast(PlayerImmovable const, player_immovable, &base_immovable))

				// TODO(unknown): Only continue; if this is an opposing site
				// allied sites should be counted for military influence
				if (player_immovable->owner().player_number() != pn) {
					if (player_->is_hostile(player_immovable->owner()))
						field.enemy_nearby_ = true;
					enemy_last_seen_ = game().get_gametime();

					continue;
				}

			if (upcast(Building const, building, &base_immovable)) {
				if (upcast(ConstructionSite const, constructionsite, building)) {
					const BuildingDescr& target_descr = constructionsite->building();

					if (dynamic_cast<ProductionSiteDescr const*>(&target_descr))
						consider_productionsite_influence(
						   field,
						   immovables.at(i).coords,
						   get_building_observer(constructionsite->descr().name().c_str()));
				}

				if (dynamic_cast<const ProductionSite*>(building))
					consider_productionsite_influence(
					   field,
					   immovables.at(i).coords,
					   get_building_observer(building->descr().name().c_str()));
			}

			if (immovables.at(i).object->has_attribute(tree_attr))
				++field.trees_nearby_;
		}

		// stones are not renewable, we will count them only if previous state si nonzero
		if (field.stones_nearby_ > 0) {

			int32_t const stone_attr = MapObjectDescr::get_attribute_id("granite");
			field.stones_nearby_ = 0;

			for (uint32_t j = 0; j < immovables.size(); ++j) {
				// const BaseImmovable & base_immovable = *immovables.at(i).object;
				if (immovables.at(j).object->has_attribute(stone_attr))
					++field.stones_nearby_;
			}
		}

		// ground water is not renewable and its amount can only fall, we will count them only if
		// previous state si nonzero
		if (field.ground_water_ > 0) {
			field.ground_water_ = field.coords.field->get_resources_amount();
		}
	}

	// folowing is done allways (regardless of military or not)

	field.military_stationed_ = 0;
	field.military_in_constr_nearby_ = 0;
	field.military_capacity_ = 0;
	field.military_loneliness_ = 1000;
	field.military_presence_ = 0;

	for (uint32_t i = 0; i < immovables.size(); ++i) {
		const BaseImmovable& base_immovable = *immovables.at(i).object;

		// testing if it is enemy-owned field
		// TODO(unknown): count such fields...
		if (upcast(PlayerImmovable const, player_immovable, &base_immovable))

			// TODO(unknown): Only continue; if this is an opposing site
			// allied sites should be counted for military influence
			if (player_immovable->owner().player_number() != pn) {
				if (player_->is_hostile(player_immovable->owner()))
					field.enemy_nearby_ = true;

				continue;
			}

		if (upcast(Building const, building, &base_immovable)) {
			if (upcast(ConstructionSite const, constructionsite, building)) {
				const BuildingDescr& target_descr = constructionsite->building();

				if (upcast(MilitarySiteDescr const, target_ms_d, &target_descr)) {
					const int32_t dist = map.calc_distance(field.coords, immovables.at(i).coords);
					const int32_t radius = target_ms_d->get_conquers() + 4;
					const int32_t v = radius - dist;

					if (v > 0) {
						field.military_capacity_ += target_ms_d->get_max_number_of_soldiers() / 2 + 1;
						// field.military_capacity_ += 2;
						field.military_loneliness_ *= static_cast<double_t>(dist) / radius;
						field.military_in_constr_nearby_ += 1;
					}
				}
			}

			if (upcast(MilitarySite const, militarysite, building)) {
				const int32_t dist = map.calc_distance(field.coords, immovables.at(i).coords);
				const int32_t radius = militarysite->descr().get_conquers() + 4;
				const int32_t v = radius - dist;

				if (v > 0 && dist > 0) {

					field.military_capacity_ += militarysite->maxSoldierCapacity();
					field.military_presence_ += militarysite->stationedSoldiers().size();

					if (!militarysite->stationedSoldiers().empty()) {
						field.military_stationed_ += 1;
					} else
						// the name does not match much
						field.military_in_constr_nearby_ += 1;

					field.military_loneliness_ *= static_cast<double_t>(dist) / radius;
				}
			}
		}
	}
}

/// Updates one mineable field
void DefaultAI::update_mineable_field(MineableField& field) {
	// collect information about resources in the area
	std::vector<ImmovableFound> immovables;
	Map& map = game().map();
	map.find_immovables(Area<FCoords>(field.coords, 5), &immovables);
	field.reachable = false;
	field.preferred_ = false;
	field.mines_nearby_ = 1;
	FCoords fse;
	map.get_brn(field.coords, &fse);

	if (BaseImmovable const* const imm = fse.field->get_immovable())
		if (dynamic_cast<Flag const*>(imm) ||
		    (dynamic_cast<Road const*>(imm) && (fse.field->nodecaps() & BUILDCAPS_FLAG)))
			field.preferred_ = true;

	for (const ImmovableFound& temp_immovable : immovables) {
		if (dynamic_cast<Flag const*>(temp_immovable.object))
			field.reachable = true;
		else if (upcast(Building const, bld, temp_immovable.object)) {
			if (bld->descr().get_ismine()) {
				++field.mines_nearby_;
			} else if (upcast(ConstructionSite const, cs, bld)) {
				if (cs->building().get_ismine())
					++field.mines_nearby_;
			}
		}
	}
}

/// Updates the production and MINE sites statistics needed for construction decision.
void DefaultAI::update_productionsite_stats(int32_t const gametime) {
	// Updating the stats every 10 seconds should be enough
	next_stats_update_due_ = gametime + 10000;

	// Reset statistics for all buildings
	for (uint32_t i = 0; i < buildings_.size(); ++i) {
		if (buildings_.at(i).cnt_built_ > 0)
			buildings_.at(i).current_stats_ = 0;
		// If there are no buildings of that type set the current_stats_ to 100
		else
			buildings_.at(i).current_stats_ = 0;  // there was 100, this confuses algorithm

		buildings_.at(i).unoccupied_ = false;
	}

	// Check all available productionsites
	for (uint32_t i = 0; i < productionsites.size(); ++i) {
		assert(productionsites.front().bo->cnt_built_ > 0);
		// Add statistics value
		productionsites.front().bo->current_stats_ +=
		   productionsites.front().site->get_crude_statistics();

		// Check whether this building is completely occupied
		productionsites.front().bo->unoccupied_ |= !productionsites.front().site->can_start_working();

		// Now reorder the buildings
		productionsites.push_back(productionsites.front());
		productionsites.pop_front();
	}

	// for mines_ also
	// Check all available productionsites
	for (uint32_t i = 0; i < mines_.size(); ++i) {
		assert(mines_.front().bo->cnt_built_ > 0);
		// Add statistics value
		mines_.front().bo->current_stats_ += mines_.front().site->get_statistics_percent();
		// Check whether this building is completely occupied
		mines_.front().bo->unoccupied_ |= !mines_.front().site->can_start_working();
		// Now reorder the buildings
		mines_.push_back(mines_.front());
		mines_.pop_front();
	}

	// Scale statistics down
	for (uint32_t i = 0; i < buildings_.size(); ++i) {
		if (buildings_.at(i).cnt_built_ > 0)
			buildings_.at(i).current_stats_ /= buildings_.at(i).cnt_built_;
	}
}

// * Constructs the most needed building
//   algorithm goes over all available spots and all allowed buildings,
//   scores every combination and one with highest and positive score
//   is built.
// * Buildings are split into categories
// * The logic is complex but aproximatelly:
// - buildings producing building material are preffered
// - buildings identified as basic are preffered
// - first bulding of a type is preffered
// - buildings identified as 'direct food supplier' as built after 15 min.
//   from game start
// - if a bulding is upgradeable, second building is also preffered
//   (there should be no upgrade when there are not two buildings of the same type)
// - algorigthm is trying to take into account actual utlization of buildings
//   (the one shown in GUI/game is not reliable, it calculates own statistics)
// * military buildings have own strategy, split into two situations:
// - there is no enemy
// - there is an enemy
//   Currently more military buildings are built then needed
//   and "optimalization" (dismantling not needed buildings) is done afterwards
bool DefaultAI::construct_building(int32_t gametime) {  // (int32_t gametime)
	//  Just used for easy checking whether a mine or something else was built.
	bool mine = false;
	bool field_blocked = false;
	uint32_t consumers_nearby_count = 0;
	// this is to increase score so also building near borders can be built
	int32_t bulgarian_constant = 12;
	std::vector<int32_t> spots_avail;
	spots_avail.resize(4);
	// uint16_t const pn = player_number();

	for (int32_t i = 0; i < 4; ++i)
		spots_avail.at(i) = 0;

	for (std::list<BuildableField*>::iterator i = buildable_fields.begin();
	     i != buildable_fields.end();
	     ++i)
		++spots_avail.at((*i)->coords.field->nodecaps() & BUILDCAPS_SIZEMASK);

	spots_ = spots_avail.at(BUILDCAPS_SMALL);
	spots_ += spots_avail.at(BUILDCAPS_MEDIUM);
	spots_ += spots_avail.at(BUILDCAPS_BIG);

	// here we possible stop building of new buildings
	new_buildings_stop_ = false;
	uint8_t expansion_mode = kFreeExpansion;

	// there are couple of reasons why to stop building production buildings
	//(note there are numberous exemptions to this stop)
	// 1. to not have too many constructionsites
	if (num_prod_constructionsites > productionsites.size() / 8 + 5) {
		new_buildings_stop_ = true;
	}
	// 2. to not exhaust all free spots
	if (spots_ * 3 / 2 + 5 < static_cast<int32_t>(productionsites.size())) {
		new_buildings_stop_ = true;
	}
	// 3. too keep some proportions production sites vs military sites
	if ((num_prod_constructionsites + productionsites.size()) >
	    (num_milit_constructionsites + militarysites.size()) * 3) {
		new_buildings_stop_ = true;
	}
	// BUT if enemy is nearby, we cancel above stop
	if (new_buildings_stop_ && enemy_last_seen_ + 2 * 60 * 1000 > gametime) {
		new_buildings_stop_ = false;
	}

	// sometimes there is to many military buildings in construction, so we must
	// prevent initialization of further buildings start
	const uint32_t treshold = militarysites.size() / 30 + 3;

	if (unstationed_milit_buildings_ + num_milit_constructionsites > 3 * treshold)
		expansion_mode = kNoNewMilitary;
	else if (unstationed_milit_buildings_ + num_milit_constructionsites > 2 * treshold)
		expansion_mode = kDefenseOnly;
	else if (unstationed_milit_buildings_ + num_milit_constructionsites > 1 * treshold)
		expansion_mode = kResourcesOrDefense;
	else
		expansion_mode = kFreeExpansion;

	BuildingObserver* best_building = nullptr;
	int32_t proposed_priority = 0;
	Coords proposed_coords;

	// Remove outdated fields from blocker list
	for (std::list<BlockedField>::iterator i = blocked_fields.begin(); i != blocked_fields.end();)
		if (i->blocked_until_ < game().get_gametime()) {
			i = blocked_fields.erase(i);
		} else
			++i;

	// these are 3 helping variables
	bool output_is_needed = false;
	int16_t max_preciousness = 0;         // preciousness_ of most precious output
	int16_t max_needed_preciousness = 0;  // preciousness_ of most precious NEEDED output

	// first scan all buildable fields for regular buildings
	for (std::list<BuildableField*>::iterator i = buildable_fields.begin();
	     i != buildable_fields.end();
	     ++i) {
		BuildableField* const bf = *i;

		if (!bf->reachable)
			continue;

		// add randomnes and ease AI
		if (time(nullptr) % 5 == 0)
			continue;

		// Continue if field is blocked at the moment
		field_blocked = false;

		for (std::list<BlockedField>::iterator j = blocked_fields.begin(); j != blocked_fields.end();
		     ++j)
			if (j->coords == bf->coords)
				field_blocked = true;

		// continue;
		if (field_blocked)
			continue;

		assert(player_);
		int32_t const maxsize = player_->get_buildcaps(bf->coords) & BUILDCAPS_SIZEMASK;

		// For every field test all buildings
		for (uint32_t j = 0; j < buildings_.size(); ++j) {
			BuildingObserver& bo = buildings_.at(j);

			if (!bo.buildable(*player_))
				continue;

			if (bo.prohibited_till_ > gametime) {
				continue;
			}

			// if current field is not big enough
			if (bo.desc->get_size() > maxsize)
				continue;

			if (time(nullptr) % 3 == 0 and bo.total_count() > 0)
				continue;  // add randomnes and ease AI

			if (bo.type == BuildingObserver::MINE)
				continue;

			// here we do an exemption for lumberjacs, mainly in early stages of game
			// sometimes the first one is not built and AI waits too long for second attempt
			if (gametime - bo.construction_decision_time_ <
			    kBuildingMinInterval and not bo.need_trees_)
				continue;

			if (bo.unoccupied_)
				continue;

			if (!(bo.type == BuildingObserver::MILITARYSITE) && bo.cnt_under_construction_ >= 2)
				continue;

			// so we are going to seriously evaluate this building on this field,
			// first some base info
			// if at least on of outputs is needed
			output_is_needed = false;
			// max presiousness of outputs
			max_preciousness = 0;
			// max preciousness of most needed output
			max_needed_preciousness = 0;

			// Check if the produced wares are needed (if it is producing anything)
			if (!bo.outputs_.empty()) {
				for (EconomyObserver* observer : economies) {
					// Don't check if the economy has no warehouse.
					if (observer->economy.warehouses().empty())
						continue;

					for (uint32_t m = 0; m < bo.outputs_.size(); ++m) {
						Ware_Index wt(static_cast<size_t>(bo.outputs_.at(m)));

						if (observer->economy.needs_ware(wt)) {
							output_is_needed = true;

							if (wares.at(bo.outputs_.at(m)).preciousness_ > max_needed_preciousness)
								max_needed_preciousness = wares.at(bo.outputs_.at(m)).preciousness_;
						}

						if (wares.at(bo.outputs_.at(m)).preciousness_ > max_preciousness)
							max_preciousness = wares.at(bo.outputs_.at(m)).preciousness_;
					}
				}
			}

			int32_t prio = 0;  // score of a bulding on a field

			if (bo.type == BuildingObserver::PRODUCTIONSITE) {

				// exclude spots on border
				if (bf->near_border_ and not bo.need_trees_ and not bo.need_stones_ and not
				       bo.is_fisher_)
					continue;

				// this can be only a well (as by now)
				if (bo.mines_water_) {
					if (bf->ground_water_ < 2)
						continue;

					if (bo.cnt_under_construction_ + bo.unoccupied_ > 0)
						continue;

					prio = 0;
					// one well has an axemption from the stop - if forced
					if (bo.forced_after_ < gametime and bo.total_count() == 0)
						prio = 200;  // boost for first/only well
					else if (new_buildings_stop_)
						continue;

					bo.cnt_target_ = 1;

					if (bo.stocklevel_time < game().get_gametime() - 30 * 1000) {
						bo.stocklevel_ = get_stocklevel(bo);
						bo.stocklevel_time = game().get_gametime();
					}
					if (bo.stocklevel_ > 30)
						continue;
					prio += bf->ground_water_ - 2;
					prio = recalc_with_border_range(*bf, prio);

				} else if (bo.need_trees_) {  // LUMBERJACS

					if (bo.total_count() == 0)
						prio = 500 + bf->trees_nearby_;

					else if (bo.total_count() == 1)
						prio = 400 + bf->trees_nearby_;

					else if (bf->trees_nearby_ < 2)
						continue;

					else {
						bo.cnt_target_ =
						   2 + static_cast<int32_t>(mines_.size() + productionsites.size()) / 20;

						if (bo.total_count() < bo.cnt_target_)
							prio = 75;
						else
							prio = 0;

						prio += bf->trees_nearby_ - 5 - bf->producers_nearby_.at(bo.outputs_.at(0)) * 5 -
						        new_buildings_stop_ * 15;

						if (bf->near_border_)
							prio = prio / 2;
					}

				} else if (bo.need_stones_) {

					// quaries are generally to be built everywhere where stones are
					// no matter the need for stones, as stones are considered an obstacle
					// to expansion
					if (bo.cnt_under_construction_ > 0)
						continue;
					prio = bf->stones_nearby_;

					if (prio <= 0)
						continue;

					if (bo.total_count() == 0)
						prio += 150;

					if (bo.stocklevel_time < game().get_gametime() - 5 * 1000) {
						bo.stocklevel_ = get_stocklevel_by_hint(static_cast<size_t>(bo.production_hint_));
						bo.stocklevel_time = game().get_gametime();
					}

					if (bo.stocklevel_ == 0)
						prio *= 2;

					// to prevent to many quaries on one spot
					prio = prio - 50 * bf->producers_nearby_.at(bo.outputs_.at(0));

					if (bf->near_border_)
						prio = prio / 2;

				} else if (bo.is_hunter_) {
					if (bf->critters_nearby_ < 5)
						continue;

					if (new_buildings_stop_)
						continue;

					prio +=
					   (bf->critters_nearby_ * 2) - 8 - 5 * bf->producers_nearby_.at(bo.outputs_.at(0));

				} else if (bo.is_fisher_) {  // fisher
					if (bf->water_nearby_ < 5)
						continue;

					if (new_buildings_stop_)
						continue;

					if (bo.stocklevel_time < game().get_gametime() - 5 * 1000) {
						bo.stocklevel_ = get_stocklevel_by_hint(static_cast<size_t>(bo.production_hint_));
						bo.stocklevel_time = game().get_gametime();
					}

					if (bo.stocklevel_ > 50 and !output_is_needed)
						continue;

					if (bf->producers_nearby_.at(bo.outputs_.at(0)) >= 1)
						continue;

					prio = bf->fish_nearby_;

				} else if (bo.production_hint_ >= 0) {
					// first setting targets (needed also for dismantling)
					if (bo.plants_trees_)
						bo.cnt_target_ =
						   2 + static_cast<int32_t>(mines_.size() + productionsites.size()) / 15;
					else
						bo.cnt_target_ =
						   1 + static_cast<int32_t>(mines_.size() + productionsites.size()) / 20;

					if ((bo.cnt_under_construction_ + bo.unoccupied_) > 1)
						continue;

					// production hint (f.e. associate forester with logs)

					if (bo.need_water_ && bf->water_nearby_ < 5)  // probably some of them needs water
						continue;

					if (bo.plants_trees_) {  // RANGERS

						// if there are too many trees nearby
						if (bf->trees_nearby_ > 25 and bo.total_count() >= 1)
							continue;

						// sometimes all area is blocked by trees so this is to prevent this
						if (buildable_fields.size() < 4)
							continue;

						if (bo.stocklevel_time < game().get_gametime() - 5 * 1000) {
							bo.stocklevel_ =
							   get_stocklevel_by_hint(static_cast<size_t>(bo.production_hint_));
							bo.stocklevel_time = game().get_gametime();
						}

						if (bo.total_count() == 0)
							prio = 200;
						if (bo.total_count() > 2 * bo.cnt_target_)
							continue;
						// we can go above target if there is shortage of logs on stock
						else if (bo.total_count() > bo.cnt_target_ and bo.stocklevel_ > 40)
							continue;

						// considering near trees and producers
						prio += (30 - bf->trees_nearby_) * 2 +
						        bf->producers_nearby_.at(bo.production_hint_) * 5 -
						        new_buildings_stop_ * 15;

						// considering space consumers nearby
						prio -= bf->space_consumers_nearby_ * 5;

					} else if (!new_buildings_stop_) {  // gamekeepers or so
						if (bo.stocklevel_time < game().get_gametime() - 5 * 1000) {
							bo.stocklevel_ =
							   get_stocklevel_by_hint(static_cast<size_t>(bo.production_hint_));
							bo.stocklevel_time = game().get_gametime();
						}

						if (bo.stocklevel_ > 50)
							continue;

						// especially for fish breeders
						if (bo.need_water_ and bf->water_nearby_ < 5)
							continue;
						prio = bf->water_nearby_;

						if (bo.total_count() > bo.cnt_target_)
							continue;

						prio += bf->producers_nearby_.at(bo.production_hint_) * 10;
						prio += recalc_with_border_range(*bf, prio);
					}

					if (prio <= 0)
						continue;
				} else if (bo.recruitment_ and not new_buildings_stop_) {
					// this will depend on number of mines_ and productionsites
					if (static_cast<int32_t>((productionsites.size() + mines_.size()) / 30) >
					       bo.total_count() &&
					    bo.cnt_under_construction_ == 0)
						prio = 4 + bulgarian_constant;
				} else {  // finally normal productionsites
					if (bo.production_hint_ >= 0)
						continue;

					if ((bo.cnt_under_construction_ + bo.unoccupied_) > 0)
						continue;

					if (bo.forced_after_ < gametime and bo.total_count() == 0) {
						prio = 150 + max_preciousness;
					} else if (new_buildings_stop_)
						continue;
					else if (bo.desc->enhancement() != INVALID_INDEX)
						;  // just go on
					else if (!output_is_needed)
						continue;
					else
						prio = 0;

					if (bo.cnt_built_ ==
					    1 and game().get_gametime() > 40 * 60 * 1000 and bo.desc->enhancement() !=
					    INVALID_INDEX and !mines_.empty()) {
						prio += max_preciousness + bulgarian_constant;
						// printf ("   proposing %20s as a second upgradable building\n",bo.name);
					} else if (!output_is_needed)
						continue;
					else if (bo.inputs_.size() == 0) {

						prio += max_needed_preciousness + bulgarian_constant;

						if (bo.space_consumer_)  // need to consider trees nearby
							prio += 20 - (bf->trees_nearby_ / 3);

						// we attempt to cluster space consumers together
						if (bo.space_consumer_)  // need to consider trees nearby
							prio += bf->space_consumers_nearby_ * 2;

						if (bo.space_consumer_ and not bf->water_nearby_)  // not close to water
							prio += 1;

						if (bo.space_consumer_ and not
						       bf->unowned_mines_pots_nearby_)  // not close to mountains
							prio += 1;

						if (!bo.space_consumer_)
							prio -= bf->producers_nearby_.at(bo.outputs_.at(0)) *
							        20;  // leave some free space between them

						prio -= bf->space_consumers_nearby_ * 3;

					} else if (!bo.inputs_.empty()) {
						if (bo.total_count() == 0)
							prio += max_needed_preciousness + bulgarian_constant;
						if (bo.cnt_built_ > 0 and bo.current_stats_ > 70) {
							prio = max_needed_preciousness + bulgarian_constant;
						}
					}

					if (prio <= 0)
						continue;

					//+1 if any consumers_ are nearby
					consumers_nearby_count = 0;

					for (size_t k = 0; k < bo.outputs_.size(); ++k)
						consumers_nearby_count += bf->consumers_nearby_.at(bo.outputs_.at(k));

					if (consumers_nearby_count > 0)
						prio += 1;
				}
			}  // production sites done
			else if (bo.type == BuildingObserver::MILITARYSITE) {

				if (expansion_mode == kNoNewMilitary)
					continue;

				if (expansion_mode == kDefenseOnly && !bf->enemy_nearby_)
					continue;

				if (expansion_mode ==
				    kResourcesOrDefense and
				       not(bf->enemy_nearby_ or bf->unowned_mines_pots_nearby_ or bf->stones_nearby_))
					continue;

				if (bf->enemy_nearby_ && bo.fighting_type_)
					;  // it is ok, go on
				else if (bf->unowned_mines_pots_nearby_ > 2 &&
				         (bo.mountain_conqueror_ || bo.expansion_type_))
					;  // it is ok, go on
				else if (bf->unowned_land_nearby_ &&
				         bo.expansion_type_ and num_milit_constructionsites <= 1) {
					;  // we allow big buildings now
				} else if (bf->unowned_land_nearby_ &&
				           bo.expansion_type_) {  // decreasing probability for big buidlings
					if (bo.desc->get_size() == 2 && gametime % 15 >= 1)
						continue;
					if (bo.desc->get_size() == 3 && gametime % 40 >= 1)
						continue;
				}
				// it is ok, go on
				else
					continue;  // the building is not suitable for situation

				if (!bf->unowned_land_nearby_)
					continue;

				// not to build so many military buildings nearby
				if (!bf->enemy_nearby_ && bf->military_in_constr_nearby_ > 0)
					continue;

				// here is to consider unowned potential mines
				int32_t mines_spots_score = 0;
				mines_spots_score = bf->unowned_mines_pots_nearby_;

				if (mines_spots_score > 0) {
					mines_spots_score *= 4;
					mines_spots_score += 8;
				}

				// a boost to prevent an expansion halt
				int32_t local_boost = 0;
				if (num_milit_constructionsites == 1)
					local_boost = 50;
				if (num_milit_constructionsites == 0)
					local_boost = 200;

				prio = (bf->unowned_land_nearby_ - 4 + mines_spots_score + bf->stones_nearby_ / 2 +
				        bf->military_loneliness_ / 5 - 100 + local_boost);  // * (1 + type);

				if (bo.desc->get_size() < maxsize)
					prio = prio - 5;  // penalty

				if (bf->enemy_nearby_ && bf->military_capacity_ < 12) {
					prio += 100;
				}

			} else if (bo.type == BuildingObserver::WAREHOUSE) {

				// exclude spots on border
				if (bf->near_border_)
					continue;

				//  Build one warehouse for ~every 35 productionsites and mines_.
				//  Militarysites are slightly important as well, to have a bigger
				//  chance for a warehouses (containing waiting soldiers or wares
				//  needed for soldier training) near the frontier.
				if ((static_cast<int32_t>(productionsites.size() + mines_.size()) + 20) / 35 >
				       static_cast<int32_t>(numof_warehouses_) &&
				    bo.cnt_under_construction_ == 0)
					prio = 20;

				// take care about borders and enemies
				prio = recalc_with_border_range(*bf, prio);

				// TODO(unknown): introduce check that there is no warehouse nearby
				// to prevent too close placing

			} else if (bo.type == BuildingObserver::TRAININGSITE) {

				// exclude spots on border
				if (bf->near_border_)
					continue;

				// build after 20 production sites and then after each 50 production site
				if (static_cast<int32_t>((productionsites.size() + 30) / 50) > bo.total_count() &&
				    bo.cnt_under_construction_ == 0)
					prio = 4 + bulgarian_constant;

				// take care about borders and enemies
				prio = recalc_with_border_range(*bf, prio);
			}

			// think of space consuming buildings nearby like farms or vineyards
			prio -= bf->space_consumers_nearby_ * 10;

			// Stop here, if priority is 0 or less.
			if (prio <= 0)
				continue;

			// Prefer road side fields
			prio += bf->preferred_ ? 1 : 0;
			// don't waste good land for small huts
			prio -= (maxsize - bo.desc->get_size()) * 5;

			if (prio > proposed_priority) {
				best_building = &bo;
				proposed_priority = prio;
				proposed_coords = bf->coords;
			}
		}  // ending loop over buildings
	}     // ending loop over fields

	// then try all mines_ - as soon as basic economy is build up.
	if (gametime > next_mine_construction_due_) {

		update_all_mineable_fields(gametime);
		next_mine_construction_due_ = gametime + kIdleMineUpdateInterval;

		if (!mineable_fields.empty()) {

			for (uint32_t i = 0; i < buildings_.size() && productionsites.size() > 8; ++i) {
				BuildingObserver& bo = buildings_.at(i);

				if (!bo.buildable(*player_) || bo.type != BuildingObserver::MINE)
					continue;

				if (bo.prohibited_till_ > gametime) {
					continue;
				}

				if (gametime - bo.construction_decision_time_ < kBuildingMinInterval)
					continue;

				// Don't build another building of this type, if there is already
				// one that is unoccupied_ at the moment
				// or under construction
				if ((bo.cnt_under_construction_ + bo.unoccupied_) > 0)
					continue;

				// calculating actual amount of mined raw materials
				if (bo.stocklevel_time < game().get_gametime() - 5 * 1000) {
					bo.stocklevel_ = get_stocklevel(bo);
					bo.stocklevel_time = game().get_gametime();
				}

				// if we have enough mined resources, do not consider a mine here
				if (bo.stocklevel_ > 100)
					continue;

				// if current ones are performing badly
				if (bo.total_count() >= 2 && bo.current_stats_ < 50)
					continue;

				// this is penalty if there are existing mines too close
				// it is treated as multiplicator for count of near mines
				uint32_t nearness_penalty = 0;
				if ((bo.cnt_built_ + bo.cnt_under_construction_) == 0)
					nearness_penalty = 0;
				else
					nearness_penalty = 10;

				// iterating over fields
				for (std::list<MineableField*>::iterator j = mineable_fields.begin();
				     j != mineable_fields.end();
				     ++j) {

					if ((*j)->coords.field->get_resources() != bo.mines_)
						continue;

					int32_t prio = (*j)->coords.field->get_resources_amount();

					// applying nearnes penalty
					prio = prio - (*j)->mines_nearby_ * nearness_penalty;

					// Only build mines_ on locations where some material can be mined
					if (prio < 2)
						continue;

					// Continue if field is blocked at the moment
					bool blocked = false;

					for (std::list<BlockedField>::iterator k = blocked_fields.begin();
					     k != blocked_fields.end();
					     ++k)
						if ((*j)->coords == k->coords) {
							blocked = true;
							break;
						}

					if (blocked) {

						continue;
					}

					if (prio > proposed_priority) {
						// proposed_building = bo.id;
						best_building = &bo;
						proposed_priority = prio;
						proposed_coords = (*j)->coords;
						mine = true;
					}
				}  // end of evaluation of field
			}

		}  // section if mine size >0
	}     // end of mines_ section

	// if there is no winner:
	if (best_building == nullptr) {

		mine = false;
		return false;
	}

	if (best_building->type == BuildingObserver::TRAININGSITE)
		printf(" %d: Building a training site: %s, time%d min\n",
		       player_number(),
		       best_building->name,
		       game().get_gametime() / 60000);

	// send the command to construct a new building
	game().send_player_build(player_number(), proposed_coords, best_building->id);
	BlockedField blocked(
	   game().map().get_fcoords(proposed_coords), game().get_gametime() + 120000);  // two minutes
	blocked_fields.push_back(blocked);

	// we block also nearby fields
	// if farms and so on, for quite a long time
	// if military sites only for short time for AI can update information on near buildable fields
	if ((best_building->space_consumer_ && !best_building->plants_trees_)or best_building->type ==
	    BuildingObserver::MILITARYSITE) {
		uint32_t block_time = 0;
		uint32_t block_area = 0;
		if (best_building->space_consumer_) {
			block_time = 45 * 60 * 1000;
			block_area = 3;
		} else {  // militray buildings for a very short time
			block_time = 25 * 1000;
			block_area = 6;
		}
		Map& map = game().map();

		MapRegion<Area<FCoords>> mr(map, Area<FCoords>(map.get_fcoords(proposed_coords), block_area));
		do {
			BlockedField blocked2(
			   map.get_fcoords(*(mr.location().field)), game().get_gametime() + block_time);
			blocked_fields.push_back(blocked2);
		} while (mr.advance(map));
	}

	if (!(best_building->type == BuildingObserver::MILITARYSITE))
		best_building->construction_decision_time_ = gametime;
	else  // very ugly hack here
		best_building->construction_decision_time_ = gametime - kBuildingMinInterval / 2;

	// set the type of update that is needed
	if (mine) {
		next_mine_construction_due_ = gametime + kBusyMineUpdateInterval;

	} else
		m_buildable_changed = true;

	return true;
}

/**
 * This function searches for places where a new road is needed to connect two
 * economies. It then sends the request to build the road.
 */
bool DefaultAI::construct_roads(int32_t gametime) {
	if (economies.size() < 2) {
		// only one economy, no need for new roads
		return false;
	}

	uint32_t economies_to_connect = 0;
	EconomyObserver* eo_to_connect = economies.front();  // dummy initialisation

	//  fetch first two economies that might be connectable
	for (std::list<EconomyObserver*>::iterator i = economies.begin();
	     economies_to_connect < 2 && i != economies.end();
	     ++i)

		//  Do not try to connect economies that already failed in last time.
		if ((*i)->next_connection_try <= gametime) {
			if (economies_to_connect == 1)
				eo_to_connect = *i;

			++economies_to_connect;
		}

	// No need to connect, if only one economy
	if (economies_to_connect < 2)
		return false;

	if (eo_to_connect->flags.empty())
		return check_economies();

	// Check if the flag is still there and if not care about that situation
	if (!eo_to_connect->flags.front()) {
		eo_to_connect->flags.pop_front();
		return check_economies();
	}

	// Try to connect - this should work fine as in nearly all cases we simply
	// connect a constructionsite
	bool done = connect_flag_to_another_economy(*eo_to_connect->flags.front());
	eo_to_connect->flags.push_back(eo_to_connect->flags.front());
	eo_to_connect->flags.pop_front();

	if (done) {
		eo_to_connect->failed_connection_tries = 0;
		return true;
	}

	// If the economy consists of just one constructionsite, and the defaultAI
	// failed more than 4 times to connect, we remove the constructionsite
	if (eo_to_connect->failed_connection_tries > 3 && eo_to_connect->flags.size() == 1) {
		Building* bld = eo_to_connect->flags.front()->get_building();

		if (bld) {
			BuildingObserver& bo = get_building_observer(bld->descr().name().c_str());

			if (bo.type == BuildingObserver::CONSTRUCTIONSITE) {
				game().send_player_bulldoze(*const_cast<Flag*>(eo_to_connect->flags.front()));
				eo_to_connect->flags.pop_front();
				// Block the field at constructionsites coords for 5 minutes
				// against new construction tries.
				BlockedField blocked(
				   game().map().get_fcoords(bld->get_position()), game().get_gametime() + 300000);
				blocked_fields.push_back(blocked);
			}
		}
	}

	// Unable to connect, so we let this economy wait for 30 seconds.
	eo_to_connect->next_connection_try = gametime + 30000;
	++eo_to_connect->failed_connection_tries;
	return false;
}

// improves current road system
bool DefaultAI::improve_roads(int32_t gametime) {
	// Remove flags of dead end roads, as long as no more wares are stored on them
	for (EconomyObserver* eco_obs : economies) {
		for (std::list<Flag const*>::iterator flag_iter = eco_obs->flags.begin();
		     flag_iter != eco_obs->flags.end();
		     ++flag_iter) {
			if ((*flag_iter)->is_dead_end() && (*flag_iter)->current_wares() == 0) {
				game().send_player_bulldoze(*const_cast<Flag*>(*flag_iter));
				flag_iter = eco_obs->flags.erase(flag_iter);
				return true;
			}
		}
	}

	// force a split on roads that are longer than 3 parts
	// with exemption when there is too few building spots
	if (spots_ > 20 && !roads.empty()) {
		const Path& path = roads.front()->get_path();

		if (path.get_nsteps() > 3) {
			const Map& map = game().map();
			CoordPath cp(map, path);
			// try to split after two steps
			CoordPath::Step_Vector::size_type i = cp.get_nsteps() - 1, j = 1;

			for (; i >= j; --i, ++j) {
				{
					const Coords c = cp.get_coords().at(i);

					if (map[c].nodecaps() & BUILDCAPS_FLAG) {
						game().send_player_build_flag(player_number(), c);
						return true;
					}
				}
				{
					const Coords c = cp.get_coords().at(j);

					if (map[c].nodecaps() & BUILDCAPS_FLAG) {
						game().send_player_build_flag(player_number(), c);
						return true;
					}
				}
			}

			// Unable to set a flag - perhaps the road was build stupid
			game().send_player_bulldoze(*const_cast<Road*>(roads.front()));
		}

		roads.push_back(roads.front());
		roads.pop_front();
	}

	if (!economies.empty() && inhibit_road_building_ <= gametime) {
		EconomyObserver* eco = economies.front();

		if (!eco->flags.empty()) {
			bool finish = false;
			const Flag& flag = *eco->flags.front();

			// try to connect to another economy
			if (economies.size() > 1)
				finish = connect_flag_to_another_economy(flag);

			if (!finish)
				finish = improve_transportation_ways(flag, !flag.has_capacity());

			// cycle through flags one at a time
			eco->flags.push_back(eco->flags.front());
			eco->flags.pop_front();
			// and cycle through economies
			economies.push_back(eco);
			economies.pop_front();
			return finish;
		} else
			// If the economy has no flag, the observers need to be updated.
			return check_economies();
	}

	return false;
}

// connects a specific flag to another economy
bool DefaultAI::connect_flag_to_another_economy(const Flag& flag) {
	FindNodeWithFlagOrRoad functor;
	CheckStepRoadAI check(player_, MOVECAPS_WALK, true);
	std::vector<Coords> reachable;
	// first look for possible destinations
	functor.economy = flag.get_economy();
	Map& map = game().map();
	map.find_reachable_fields(
	   Area<FCoords>(map.get_fcoords(flag.get_position()), 20), &reachable, check, functor);

	if (reachable.empty())
		return false;

	// then choose the one with the shortest path
	Path* path = new Path();
	bool found = false;
	check.set_openend(false);
	Coords closest;
	for (const Coords& reachable_coords : reachable) {
		Path* path2 = new Path();

		if (map.findpath(flag.get_position(), reachable_coords, 0, *path2, check) >= 0) {
			if (!found || path->get_nsteps() > path2->get_nsteps()) {
				delete path;
				path = path2;
				path2 = nullptr;
				closest = reachable_coords;
				found = true;
			}
		}

		delete path2;
	}

	if (found) {
		// if we join a road and there is no flag yet, build one
		if (dynamic_cast<const Road*>(map[closest].get_immovable()))
			game().send_player_build_flag(player_number(), closest);

		// and finally build the road
		game().send_player_build_road(player_number(), *path);
		return true;
	} else {
		delete path;
		return false;
	}
}

// adds alternative ways to already existing ones
// ('shortcuts' if a road can be shortened significantly)
bool DefaultAI::improve_transportation_ways(const Flag& flag, const bool force) {
	// First of all try to remove old building flags to clean up the road web if possible
	for (std::list<Widelands::Coords>::iterator coords_iter = flags_to_be_removed.begin();
	     coords_iter != flags_to_be_removed.end();
	     ++coords_iter) {
		// Maybe the flag was already removed?
		FCoords f = game().map().get_fcoords(*(coords_iter));

		if (upcast(Flag, other_flag, f.field->get_immovable())) {
			// Check if building is dismantled, but don't waste precious wares
			if (!other_flag->get_building() && other_flag->current_wares() == 0) {
				game().send_player_bulldoze(*other_flag);
				flags_to_be_removed.erase(coords_iter);
				break;
			}
		} else {
			flags_to_be_removed.erase(coords_iter);
			break;
		}
	}
	std::priority_queue<NearFlag> queue;
	std::vector<NearFlag> nearflags;
	queue.push(NearFlag(flag, 0, 0));
	Map& map = game().map();
	// shortcut is made (attempted) if  (current_road - possible_shortcut)>minred
	uint16_t minred = 20;
	// with exemption of forced road
	if (force)
		minred = -10;
	// when testing flags do not go farer from starting flag then:
	uint16_t checkradius = 12;
	// with only one exemption, when the flag is on the end of road
	// presuming there is a building attached to it)
	// so we count number of roads attached to starting flag
	uint16_t roadscount = 0;
	for (uint8_t i = 1; i <= 6; ++i) {
		Road* const road = flag.get_road(i);
		if (road)
			roadscount += 1;
	}
	if (roadscount == 1) {
		checkradius = 20;
	}
	// do not try to connect if too many roads going from flag)
	if (roadscount >= 4 && !force)
		return false;

	while (!queue.empty()) {
		std::vector<NearFlag>::iterator f =
		   find(nearflags.begin(), nearflags.end(), queue.top().flag);

		if (f != nearflags.end()) {
			queue.pop();
			continue;
		}

		nearflags.push_back(queue.top());
		queue.pop();
		NearFlag& nf = nearflags.back();

		for (uint8_t i = 1; i <= 6; ++i) {
			Road* const road = nf.flag->get_road(i);

			if (!road)
				continue;

			Flag* endflag = &road->get_flag(Road::FlagStart);

			if (endflag == nf.flag)
				endflag = &road->get_flag(Road::FlagEnd);

			int32_t dist = map.calc_distance(flag.get_position(), endflag->get_position());

			if (dist > checkradius)  //  out of range
				continue;

			queue.push(NearFlag(*endflag, nf.cost_ + road->get_path().get_nsteps(), dist));
		}
	}

	// usually we create consider shortest shortcut, but sometimes
	// we seek biggest reduction
	std::sort(nearflags.begin(), nearflags.end(), CompareShortening());

	CheckStepRoadAI check(player_, MOVECAPS_WALK, false);

	// testing only first 10 nearfields that meet the condition
	for (uint32_t i = 1; i < nearflags.size() && i < 10; ++i) {
		NearFlag& nf = nearflags.at(i);

		// testing the nearflag
		if ((nf.cost_ - nf.distance_) > minred) {

			Path& path = *new Path();

			if (map.findpath(flag.get_position(), nf.flag->get_position(), 0, path, check) >= 0) {
				if (static_cast<int32_t>(nf.cost_ - path.get_nsteps()) > minred) {
					game().send_player_build_road(player_number(), path);
					return true;
				}
			}

			delete &path;
		}
	}

	return false;
}

/**
 * Checks if anything in one of the economies changed and takes care for these
 * changes.
 *
 * \returns true, if something was changed.
 */
bool DefaultAI::check_economies() {
	while (!new_flags.empty()) {
		const Flag& flag = *new_flags.front();
		new_flags.pop_front();
		get_economy_observer(flag.economy())->flags.push_back(&flag);
	}

	for (std::list<EconomyObserver*>::iterator obs_iter = economies.begin();
	     obs_iter != economies.end();
	     ++obs_iter) {
		// check if any flag has changed its economy
		std::list<Flag const*>& fl = (*obs_iter)->flags;

		for (std::list<Flag const*>::iterator j = fl.begin(); j != fl.end();) {
			if (&(*obs_iter)->economy != &(*j)->economy()) {
				get_economy_observer((*j)->economy())->flags.push_back(*j);
				j = fl.erase(j);
			} else
				++j;
		}

		// if there are no more flags in this economy,
		// we no longer need it's observer
		if ((*obs_iter)->flags.empty()) {
			delete *obs_iter;
			economies.erase(obs_iter);
			return true;
		}
	}
	return false;
}

/**
 * checks the first productionsite in list, takes care if it runs out of
 * resources and finally reenqueues it at the end of the list.
 *
 * \returns true, if something was changed.
 */
bool DefaultAI::check_productionsites(int32_t gametime) {
	if ((next_productionsite_check_due_ > gametime) || productionsites.empty())
		return false;

	next_productionsite_check_due_ = gametime + 4000;

	bool changed = false;
	// Reorder and set new values; - better now because there are multiple returns in the function
	productionsites.push_back(productionsites.front());
	productionsites.pop_front();

	// Get link to productionsite that should be checked
	ProductionSiteObserver& site = productionsites.front();

	// first we werify if site is working yet (can be unoccupied since the start)
	if (!site.site->can_start_working()) {
		site.unoccupied_till_ = game().get_gametime();
	}

	// do not dismantle or upgrade the same type of building too soon - to give some time to update
	// statistics
	if (site.bo->last_dismantle_time_ > game().get_gametime() - 30 * 1000)
		return false;

	// Get max radius of recursive workarea
	Workarea_Info::size_type radius = 0;
	const Workarea_Info& workarea_info = site.bo->desc->m_workarea_info;
	for (const std::pair<uint32_t, std::set<std::string>>& temp_info : workarea_info) {
		if (radius < temp_info.first) {
			radius = temp_info.first;
		}
	}

	Map& map = game().map();

	// first we try to upgrade
	// Upgrading policy
	// a) if there are two buildings and none enhanced and there are workers
	// available, one is to be enhanced
	// b) if there are two buildings
	// statistics percents are decisive
	const Building_Index enhancement = site.site->descr().enhancement();
	if (enhancement != INVALID_INDEX and(site.bo->cnt_built_ - site.bo->unoccupied_) > 1) {

		Building_Index enbld = INVALID_INDEX;  // to get rid of this
		BuildingObserver* bestbld = nullptr;

		// Only enhance buildings that are allowed (scenario mode)
		// do not do decisions to fast
		if (player_->is_building_type_allowed(enhancement)) {

			const Building_Descr& bld = *tribe_->get_building_descr(enhancement);
			BuildingObserver& en_bo = get_building_observer(bld.name().c_str());

			if (gametime - en_bo.construction_decision_time_ >=
			       kBuildingMinInterval and(en_bo.cnt_under_construction_ + en_bo.unoccupied_) ==
			    0) {

				// don't upgrade without workers
				if (site.site->has_workers(enhancement, game())) {

					// forcing first upgrade
					if (en_bo.cnt_built_ == 0 && !mines_.empty()) {
						// printf("  forcing as first upgrade\n");
						// return true;
						enbld = enhancement;
						bestbld = &en_bo;
					}

					// if the decision was not made yet, consider normal upgrade
					if (enbld == INVALID_INDEX) {
						// compare the performance %
						if (static_cast<int32_t>(en_bo.current_stats_) -
						       static_cast<int32_t>(site.bo->current_stats_) >
						    20) {

							enbld = enhancement;
							bestbld = &en_bo;
						}
					}
				}
			}

			// Enhance if enhanced building is useful
			// additional: we dont want to lose the old building
			if (enbld != INVALID_INDEX) {
				game().send_player_enhance_building(*site.site, enbld);
				bestbld->construction_decision_time_ = gametime;

				return true;
			}
		}
	}

	// Lumberjack / Woodcutter handling
	if (site.bo->need_trees_) {
		if (map.find_immovables(Area<FCoords>(map.get_fcoords(site.site->get_position()), radius),
		                        nullptr,
										FindImmovableAttribute(MapObjectDescr::get_attribute_id("tree"))) <
		    6) {
			// Do not destruct the last lumberjack - perhaps some small trees are
			// near, a forester will plant some trees or some new trees will seed
			// in reach. Computer player_s can easily run out of wood if this check
			// is not done.
			if (site.bo->cnt_built_ <=
			    3 + static_cast<int32_t>(mines_.size() + productionsites.size()) / 20) {

				return false;
			}

			if (site.site->get_statistics_percent() <= 20) {
				// destruct the building and it's flag (via flag destruction)
				// the destruction of the flag avoids that defaultAI will have too many
				// unused roads - if needed the road will be rebuild directly.
				// log (" TDEBUG: dismantling lumberjacks hut\n");
				site.bo->last_dismantle_time_ = game().get_gametime();
				flags_to_be_removed.push_back(site.site->base_flag().get_position());
				game().send_player_dismantle(*site.site);

				return true;
			}
			return false;
		}
		return false;
	}

	// Wells handling
	if (site.bo->mines_water_) {
		if (site.unoccupied_till_ + 6 * 60 * 1000 < game().get_gametime() &&
		    site.site->get_statistics_percent() == 0) {
			site.bo->last_dismantle_time_ = game().get_gametime();
			flags_to_be_removed.push_back(site.site->base_flag().get_position());
			game().send_player_dismantle(*site.site);

			return true;
		}
		return false;
	}

	// Quarry handling
	if (site.bo->need_stones_) {

		if (map.find_immovables(
		       Area<FCoords>(map.get_fcoords(site.site->get_position()), radius),
		       nullptr,
<<<<<<< HEAD
		       FindImmovableAttribute(Map_Object_Descr::get_attribute_id("granite"))) == 0) {
=======
				 FindImmovableAttribute(MapObjectDescr::get_attribute_id("granite"))) == 0) {
>>>>>>> 6c644498
			// destruct the building and it's flag (via flag destruction)
			// the destruction of the flag avoids that defaultAI will have too many
			// unused roads - if needed the road will be rebuild directly.
			flags_to_be_removed.push_back(site.site->base_flag().get_position());
			game().send_player_dismantle(*site.site);
			return true;
		}

		if (site.unoccupied_till_ + 6 * 60 * 1000 < game().get_gametime() &&
		    site.site->get_statistics_percent() == 0) {
			// it is possible that there are stones but quary is not able to mine them
			site.bo->last_dismantle_time_ = game().get_gametime();
			flags_to_be_removed.push_back(site.site->base_flag().get_position());
			game().send_player_dismantle(*site.site);

			return true;
		}

		return false;
	}

	// All other SPACE_CONSUMERS without input and above target_count
	if (site.bo->inputs_.empty()  // does not consume anything
	    &&
	    site.bo->production_hint_ == -1  // not a renewing building (forester...)
	    &&
	    site.unoccupied_till_ + 10 * 60 * 1000 < game().get_gametime()  // > 10 minutes old
	    &&
	    site.site->can_start_working()  // building is occupied
	    &&
	    site.bo->space_consumer_ && !site.bo->plants_trees_) {

		// if we have more buildings then target
		if (site.bo->cnt_built_ > site.bo->cnt_target_) {
			if (site.bo->stocklevel_time < game().get_gametime() - 5 * 1000) {
				site.bo->stocklevel_ = get_stocklevel(*site.bo);
				site.bo->stocklevel_time = game().get_gametime();
			}

			if (site.site->get_statistics_percent() < 30 &&
			    site.bo->stocklevel_ > 100) {  // production stats == 0%
				site.bo->last_dismantle_time_ = game().get_gametime();
				flags_to_be_removed.push_back(site.site->base_flag().get_position());
				game().send_player_dismantle(*site.site);
				return true;
			}
		}

		// a building can be dismanteld if it performs too bad, if it is not the last one
		if (site.site->get_statistics_percent() <= 10 && site.bo->total_count() > 1) {

			flags_to_be_removed.push_back(site.site->base_flag().get_position());
			game().send_player_dismantle(*site.site);
			return true;
		}

		return false;
	}

	// buildings with inputs_, checking if we can a dismantle some due to low performance
	if (!site.bo->inputs_.empty() && (site.bo->cnt_built_ - site.bo->unoccupied_) >= 3 &&
	    site.site->can_start_working() &&
	    site.site->get_statistics_percent() < 20 &&  // statistics for the building
	    site.bo->current_stats_ < 30 &&              // overall statistics
	    (game().get_gametime() - site.unoccupied_till_) > 10 * 60 * 1000) {

		site.bo->last_dismantle_time_ = game().get_gametime();
		flags_to_be_removed.push_back(site.site->base_flag().get_position());
		game().send_player_dismantle(*site.site);
		return true;
	}

	// remaining buildings without inputs and not supporting ones (fishers only left probably and
	// huters)

	if (site.bo->inputs_.size() == 0 && site.bo->production_hint_ < 0 &&
	    site.site->can_start_working() && !site.bo->space_consumer_ &&
	    site.site->get_statistics_percent() < 10 &&
	    ((game().get_gametime() - site.built_time_) > 10 * 60 * 1000)) {

		site.bo->last_dismantle_time_ = game().get_gametime();
		flags_to_be_removed.push_back(site.site->base_flag().get_position());
		game().send_player_dismantle(*site.site);
		return true;
	}

	// supporting productionsites (rangers)
	// stop/start them based on stock avaiable
	if (site.bo->production_hint_ >= 0) {

		if (site.bo->stocklevel_time < game().get_gametime() - 5 * 1000) {
			site.bo->stocklevel_ = get_stocklevel_by_hint(site.bo->production_hint_);
			site.bo->stocklevel_time = game().get_gametime();
		}

		uint16_t score = site.bo->stocklevel_;

		if (score > 150 && site.bo->cnt_built_ > site.bo->cnt_target_) {

			site.bo->last_dismantle_time_ = game().get_gametime();
			flags_to_be_removed.push_back(site.site->base_flag().get_position());
			game().send_player_dismantle(*site.site);
			return true;
		}

		if (score > 70 && !site.site->is_stopped()) {

			game().send_player_start_stop_building(*site.site);
		}

		if (score < 50 && site.site->is_stopped()) {

			game().send_player_start_stop_building(*site.site);
		}
	}

<<<<<<< HEAD
=======
	// Upgrading policy
	// a) if there are two buildings and none enhanced, one is enhanced
	// b) if there are two buildings and at least one functional
	// statistics percents are decisive

	// do not upgrade if current building is only one in operation
	if ((site.bo->cnt_built_ - site.bo->unoccupied_) <= 1)
		return false;

	// Check whether building is enhanceable and if wares of the enhanced
	// buildings are needed. If yes consider an upgrade.
	const Building_Index enhancement = site.site->descr().enhancement();
	Building_Index enbld = INVALID_INDEX;  // to get rid of this
	BuildingObserver* bestbld = nullptr;

	// Only enhance buildings that are allowed (scenario mode)
	if (player_->is_building_type_allowed(enhancement)) {
		const BuildingDescr& bld = *tribe_->get_building_descr(enhancement);
		BuildingObserver& en_bo = get_building_observer(bld.name().c_str());

		// do not build the same building so soon (kind of duplicity check)
		if (gametime - en_bo.construction_decision_time_ >= kBuildingMinInterval)
			{
			// Don't enhance this building, if there is already one of same type
			// under construction or unoccupied_
			if (en_bo.cnt_under_construction_ + en_bo.unoccupied_ <= 0)
				{
				// don't upgrade without workers
				if (site.site->has_workers(enhancement, game()))
					{
					// forcing first upgrade
					if ((en_bo.cnt_under_construction_ + en_bo.cnt_built_ + en_bo.unoccupied_) == 0
						&& (site.bo->cnt_built_ - site.bo->unoccupied_) >= 1
						&& (game().get_gametime() - site.unoccupied_till_) > 30 * 60 * 1000
						&& !mines_.empty())
					{
						game().send_player_enhance_building(*site.site, enhancement);
						return true;
					}
				}
			}
		}

		// now, let consider normal upgrade
		// do not upgrade if candidate production % is too low
		if ((en_bo.cnt_built_ - en_bo.unoccupied_) != 0
			|| (en_bo.cnt_under_construction_ + en_bo.unoccupied_) <= 0
			|| en_bo.current_stats_ >= 50) {

			if (en_bo.current_stats_ > 65
				&& ((en_bo.current_stats_ - site.bo->current_stats_) + // priority for enhancement
					(en_bo.current_stats_ - 65)) > 0)
			{
				enbld = enhancement;
				bestbld = &en_bo;
			}
		}
	}

	// Enhance if enhanced building is useful
	// additional: we dont want to lose the old building
	if (enbld != INVALID_INDEX) {
		game().send_player_enhance_building(*site.site, enbld);
		bestbld->construction_decision_time_ = gametime;
		changed = true;
	}

>>>>>>> 6c644498
	return changed;
}

/**
 * checks the first mine in list, takes care if it runs out of
 * resources and finally reenqueues it at the end of the list.
 *
 * \returns true, if something was changed.
 */
bool DefaultAI::check_mines_(int32_t const gametime) {
	if ((next_mine_check_due_ > gametime) || mines_.empty())
		return false;

	next_mine_check_due_ = gametime + 10000;  // 10 seconds is enough
	// Reorder and set new values; - due to returns within the function
	mines_.push_back(mines_.front());
	mines_.pop_front();
	// also statistics must be recalculated
	// Get link to productionsite that should be checked
	ProductionSiteObserver& site = mines_.front();
	Map& map = game().map();
	Field* field = map.get_fcoords(site.site->get_position()).field;

	// first get rid of mines that are missing workers for some time (5 minutes)
	// released worker (if any) can be usefull elsewhere !
	if (site.built_time_ + 5 * 60 * 1000 < gametime && !site.site->can_start_working()) {
		flags_to_be_removed.push_back(site.site->base_flag().get_position());
		game().send_player_dismantle(*site.site);
		return true;
	}

	// dont check the performance too soon
	if (site.built_time_ + 5 * 60 * 1000 > gametime)
		return false;

	// It takes some time till performance gets to 0
	// so I use 40% as a limit to check if there are some resources left
	if (site.site->get_statistics_percent() > 40)
		return false;

	// Check if mine stil can mine resources
	uint32_t starting_resources = 0;
	uint32_t remaining_resources = 0;
	const uint8_t mined_resource = field->get_resources();

	MapRegion<Area<FCoords>> mr(map, Area<FCoords>(map.get_fcoords(site.site->get_position()), 6));
	do {
		uint8_t fres = mr.location().field->get_resources();
		uint32_t amount = mr.location().field->get_resources_amount();
		uint32_t start_amount = mr.location().field->get_starting_res_amount();

		if (fres != mined_resource) {
			amount = 0;
			start_amount = 0;
		}

		remaining_resources += amount;
		starting_resources += start_amount;
	} while (mr.advance(map));

	// printf (" Mine resources: %3d / %3d, can mine:
	// %3d\n",remaining_resources,starting_resources,site.bo->mines_percent_ );
	bool mine_can_mine = true;
	if (((starting_resources - remaining_resources) * 100 / starting_resources) + 4 >
	    site.bo->mines_percent_) {
		mine_can_mine = false;
		printf("  %-15s cannot mine anymore: %3d / %3d = %3d, mines percent: %3d\n",
		       site.bo->name,
		       starting_resources - remaining_resources,
		       starting_resources,
		       (starting_resources - remaining_resources) * 100 / starting_resources,
		       site.bo->mines_percent_);
	}

	// if mine can mine - probably food is missing
	if (mine_can_mine)
		return false;

	if (site.bo->stocklevel_time < game().get_gametime() - 5 * 1000) {
		site.bo->stocklevel_ = get_stocklevel_by_hint(site.bo->production_hint_);
		site.bo->stocklevel_time = game().get_gametime();
	}

	// if mine can not mine anymore, but we have enough stock
	if (!mine_can_mine && site.bo->stocklevel_ > 100) {
		// dismantle mine
		flags_to_be_removed.push_back(site.site->base_flag().get_position());
		game().send_player_dismantle(*site.site);

		return true;
	}

	// Check whether building is enhanceable. If yes consider an upgrade.
	const Building_Index enhancement = site.site->descr().enhancement();

	// if no enhancement is possible
	if (enhancement == INVALID_INDEX) {
		flags_to_be_removed.push_back(site.site->base_flag().get_position());
		game().send_player_dismantle(*site.site);
		site.bo->construction_decision_time_ = gametime;
		return false;
	}

	// Building_Index enbld = INVALID_INDEX;
	// BuildingObserver* bestbld = nullptr;
	bool changed = false;
	if (player_->is_building_type_allowed(enhancement)) {
		// first exclude possibility there are enhancements in construction or unoccupied_
		const BuildingDescr& bld = *tribe_->get_building_descr(enhancement);
		BuildingObserver& en_bo = get_building_observer(bld.name().c_str());

		// if it is too soon for enhancement and making sure there are no unoccupied mines
		if (gametime - en_bo.construction_decision_time_ >= kBuildingMinInterval &&
		    en_bo.unoccupied_ + en_bo.cnt_under_construction_ == 0) {

			// now verify that there are enough workers
			if (site.site->has_workers(enhancement, game())) {  // enhancing
				game().send_player_enhance_building(*site.site, enhancement);
				en_bo.construction_decision_time_ = gametime;
				changed = true;
			} else if (gametime % 40 == 0) {  // dismantling with low probability
				flags_to_be_removed.push_back(site.site->base_flag().get_position());
				game().send_player_dismantle(*site.site);
				site.bo->construction_decision_time_ = gametime;
			}
		}
	}

	return changed;
}

// this count ware as hints
uint32_t DefaultAI::get_stocklevel_by_hint(size_t hintoutput) {
	uint32_t count = 0;
	Ware_Index wt(hintoutput);
	for (EconomyObserver* observer : economies) {
		// Don't check if the economy has no warehouse.
		if (observer->economy.warehouses().empty())
			continue;

		count += observer->economy.stock_ware(wt);
	}

	return count;
}

// this count all stock for all output
uint32_t DefaultAI::get_stocklevel(BuildingObserver& bo) {
	uint32_t count = 0;

	if (!bo.outputs_.empty()) {
		for (EconomyObserver* observer : economies) {
			// Don't check if the economy has no warehouse.
			if (observer->economy.warehouses().empty())
				continue;

			for (uint32_t m = 0; m < bo.outputs_.size(); ++m) {
				Ware_Index wt(static_cast<size_t>(bo.outputs_.at(m)));
				count += observer->economy.stock_ware(wt);
			}
		}
	}

	return count;
}

/**
 * Updates the first military building in list and reenques it at the end of
 * the list afterwards. If a militarysite is in secure area but holds more than
 * one soldier, the number of stationed soldiers is decreased. If the building
 * is near a border, the number of stationed soldiers is maximized
 *
 * \returns true if something was changed
 */
bool DefaultAI::check_militarysites(int32_t gametime) {
	if (next_militarysite_check_due_ > gametime)
		return false;

	// just to be sure the value is reset
	next_militarysite_check_due_ = gametime + 5 * 1000;  // 10 seconds is really fine
	// even if there are no finished & attended military sites, probably there are ones just in
	// construction
	unstationed_milit_buildings_ = 0;

	for (std::list<MilitarySiteObserver>::iterator it = militarysites.begin();
	     it != militarysites.end();
	     ++it)
		if (it->site->stationedSoldiers().size() == 0)
			unstationed_milit_buildings_ += 1;

	// Only useable, if defaultAI owns at least one militarysite
	if (militarysites.empty())
		return false;

	// Check next militarysite
	bool changed = false;
	Map& map = game().map();
	MilitarySite* ms = militarysites.front().site;
	uint32_t const vision = ms->descr().vision_range();
	FCoords f = map.get_fcoords(ms->get_position());
	// look if there are any enemies building
	FindNodeEnemiesBuilding find_enemy(player_, game());

	// first if there are enemies nearby, check for buildings not land
	if (map.find_fields(Area<FCoords>(f, vision + 4), nullptr, find_enemy) == 0) {
		// If no enemy in sight - decrease the number of stationed soldiers
		// as long as it is > 1 - BUT take care that there is a warehouse in the
		// same economy where the thrown out soldiers can go to.
		if (ms->economy().warehouses().size()) {
			uint32_t const j = ms->soldierCapacity();

			if (MilitarySite::kPrefersRookies != ms->get_soldier_preference()) {
				game().send_player_militarysite_set_soldier_preference(
				   *ms, MilitarySite::kPrefersRookies);
			} else if (j > 1)
				game().send_player_change_soldier_capacity(*ms, -1);
			// if the building is in inner land and other militarysites still
			// hold the miliary influence of the field, consider to destruct the
			// building to free some building space.
			else {
				// treat this field like a buildable and write military info to it.
				BuildableField bf(f);
				update_buildable_field(bf, vision, true);
				const int32_t size_penalty = ms->get_size() - 1;

				int16_t score = 0;  // <<=========
				score += (bf.military_capacity_ > 9);
				score += (bf.military_presence_ > 3);
				score += (bf.military_loneliness_ < 160);
				score += (bf.military_stationed_ > (2 + size_penalty));
				score += 2 * (bf.unowned_land_nearby_ < 10);

				if (score >= 5) {
					if (ms->get_playercaps() & Widelands::Building::PCap_Dismantle) {
						flags_to_be_removed.push_back(ms->base_flag().get_position());
						game().send_player_dismantle(*ms);
						military_last_dismantle_ = game().get_gametime();
					} else {
						game().send_player_bulldoze(*ms);
						military_last_dismantle_ = game().get_gametime();
					}
				}
			}
		}
	} else {
		// If an enemy is in sight and the number of stationed soldier is not
		// at maximum - set it to maximum.
		uint32_t const j = ms->maxSoldierCapacity();
		uint32_t const k = ms->soldierCapacity();

		if (j > k) {
			game().send_player_change_soldier_capacity(*ms, j - k);
			changed = true;
		}

		// and also set preference to Heroes
		if (MilitarySite::kPrefersHeroes != ms->get_soldier_preference()) {
			game().send_player_militarysite_set_soldier_preference(*ms, MilitarySite::kPrefersHeroes);
			changed = true;
		}
	}

	// reorder:;
	militarysites.push_back(militarysites.front());
	militarysites.pop_front();
	next_militarysite_check_due_ = gametime + 5 * 1000;  // 10 seconds is really fine
	return changed;
}

/**
 * This function takes care about the unowned and opposing territory and
 * recalculates the priority for none military buildings depending on the
 * initialisation type of a defaultAI
 *
 * \arg bf   = BuildableField to be checked
 * \arg prio = priority until now.
 *
 * \returns the recalculated priority
 */
int32_t DefaultAI::recalc_with_border_range(const BuildableField& bf, int32_t prio) {
	// Prefer building space in the inner land.

	if (bf.unowned_land_nearby_ > 15)
		prio -= (bf.unowned_land_nearby_ - 15);

	// Especially places near the frontier to the enemies are unlikely
	//  NOTE take care about the type of computer player_. The more
	//  NOTE aggressive a computer player_ is, the more important is
	//  NOTE this check. So we add \var type as bonus.
	if (bf.enemy_nearby_ && prio > 0)
		prio /= (3 + type_);

	return prio;
}

/**
 * calculates how much a productionsite of type \arg bo is needed inside it's
 * economy. \arg prio is initial value for this calculation
 *
 * \returns the calculated priority
 */
int32_t DefaultAI::calculate_need_for_ps(BuildingObserver& bo, int32_t prio) {
	// some randomness to avoid that defaultAI is building always
	// the same (always == another game but same map with
	// defaultAI on same coords)
	prio += time(nullptr) % 3 - 1;

	// check if current economy can supply enough material for
	// production.
	for (uint32_t k = 0; k < bo.inputs_.size(); ++k) {
		prio += 2 * wares.at(bo.inputs_.at(k)).producers_;
		prio -= wares.at(bo.inputs_.at(k)).consumers_;
	}

	if (bo.inputs_.empty())
		prio += 4;

	int32_t output_prio = 0;

	for (uint32_t k = 0; k < bo.outputs_.size(); ++k) {
		WareObserver& wo = wares.at(bo.outputs_.at(k));

		if (wo.consumers_ > 0) {
			output_prio += wo.preciousness_;
			output_prio += wo.consumers_ * 2;
			output_prio -= wo.producers_ * 2;

			if (bo.total_count() == 0)
				output_prio += 10;  // add a big bonus
		}
	}

	if (bo.outputs_.size() > 1)
		output_prio =
		   static_cast<int32_t>(ceil(output_prio / sqrt(static_cast<double>(bo.outputs_.size()))));

	prio += 2 * output_prio;

	// If building consumes some wares, multiply with current statistics of all
	// other buildings of this type to avoid constructing buildings where already
	// some are running on low resources.
	// Else at least add a part of the stats t the calculation.
	if (!bo.inputs_.empty()) {
		prio *= bo.current_stats_;
		prio /= 100;
	} else
		prio = ((prio * bo.current_stats_) / 100) + (prio / 2);

	return prio;
}

void DefaultAI::consider_productionsite_influence(BuildableField& field,
                                                  Coords coords,
                                                  const BuildingObserver& bo) {
	if (bo.space_consumer_ && !bo.plants_trees_ &&
	    game().map().calc_distance(coords, field.coords) < 8)
		++field.space_consumers_nearby_;

	for (size_t i = 0; i < bo.inputs_.size(); ++i)
		++field.consumers_nearby_.at(bo.inputs_.at(i));

	for (size_t i = 0; i < bo.outputs_.size(); ++i)
		++field.producers_nearby_.at(bo.outputs_.at(i));
}

/// \returns the economy observer containing \arg economy
EconomyObserver* DefaultAI::get_economy_observer(Economy& economy) {
	for (std::list<EconomyObserver*>::iterator i = economies.begin(); i != economies.end(); ++i)
		if (&(*i)->economy == &economy)
			return *i;

	economies.push_front(new EconomyObserver(economy));
	return economies.front();
}

// \returns the building observer
BuildingObserver& DefaultAI::get_building_observer(char const* const name) {
	if (tribe_ == nullptr)
		late_initialization();

	for (uint32_t i = 0; i < buildings_.size(); ++i)
		if (!strcmp(buildings_.at(i).name, name))
			return buildings_.at(i);

	throw wexception("Help: I do not know what to do with a %s", name);
}

// this is called whenever we gain ownership of a PlayerImmovable
void DefaultAI::gain_immovable(PlayerImmovable& pi) {
	if (upcast(Building, building, &pi))
		gain_building(*building);
	else if (upcast(Flag const, flag, &pi))
		new_flags.push_back(flag);
	else if (upcast(Road const, road, &pi))
		roads.push_front(road);
}

// this is called whenever we lose ownership of a PlayerImmovable
void DefaultAI::lose_immovable(const PlayerImmovable& pi) {
	if (upcast(Building const, building, &pi))
		lose_building(*building);
	else if (upcast(Flag const, flag, &pi)) {
		for (EconomyObserver* eco_obs : economies) {
			for (std::list<Flag const*>::iterator flag_iter = eco_obs->flags.begin();
			     flag_iter != eco_obs->flags.end();
			     ++flag_iter) {
				if (*flag_iter == flag) {
					eco_obs->flags.erase(flag_iter);
					return;
				}
			}
		}
		for (std::list<Flag const*>::iterator flag_iter = new_flags.begin();
		     flag_iter != new_flags.end();
		     ++flag_iter) {
			if (*flag_iter == flag) {
				new_flags.erase(flag_iter);
				return;
			}
		}
	} else if (upcast(Road const, road, &pi))
		roads.remove(road);
}

// this is called whenever we gain a new building
void DefaultAI::gain_building(Building& b) {
	BuildingObserver& bo = get_building_observer(b.descr().name().c_str());

	if (bo.type == BuildingObserver::CONSTRUCTIONSITE) {
		BuildingObserver& target_bo =
		   get_building_observer(ref_cast<ConstructionSite, Building>(b).building().name().c_str());
		++target_bo.cnt_under_construction_;
		++num_constructionsites_;
		if (target_bo.type == BuildingObserver::PRODUCTIONSITE)
			++num_prod_constructionsites;
		if (target_bo.type == BuildingObserver::MILITARYSITE)
			++num_milit_constructionsites;

		// Let defaultAI try to directly connect the constructionsite
		next_road_due_ = game().get_gametime();
	} else {
		++bo.cnt_built_;

		if (bo.type == BuildingObserver::PRODUCTIONSITE) {
			productionsites.push_back(ProductionSiteObserver());
			productionsites.back().site = &ref_cast<ProductionSite, Building>(b);
			productionsites.back().bo = &bo;
			productionsites.back().built_time_ = game().get_gametime();
			productionsites.back().unoccupied_till_ = game().get_gametime();
			productionsites.back().stats_zero_ = 0;

			for (uint32_t i = 0; i < bo.outputs_.size(); ++i)
				++wares.at(bo.outputs_.at(i)).producers_;

			for (uint32_t i = 0; i < bo.inputs_.size(); ++i)
				++wares.at(bo.inputs_.at(i)).consumers_;
		} else if (bo.type == BuildingObserver::MINE) {
			mines_.push_back(ProductionSiteObserver());
			mines_.back().site = &ref_cast<ProductionSite, Building>(b);
			mines_.back().bo = &bo;
			mines_.back().built_time_ = game().get_gametime();

			for (uint32_t i = 0; i < bo.outputs_.size(); ++i)
				++wares.at(bo.outputs_.at(i)).producers_;

			for (uint32_t i = 0; i < bo.inputs_.size(); ++i)
				++wares.at(bo.inputs_.at(i)).consumers_;
		} else if (bo.type == BuildingObserver::MILITARYSITE) {
			militarysites.push_back(MilitarySiteObserver());
			militarysites.back().site = &ref_cast<MilitarySite, Building>(b);
			militarysites.back().bo = &bo;
			militarysites.back().checks = bo.desc->get_size();
			militarysites.back().enemies_nearby = true;

		} else if (bo.type == BuildingObserver::WAREHOUSE)
			++numof_warehouses_;
	}
}

// this is called whenever we lose a building
void DefaultAI::lose_building(const Building& b) {
	BuildingObserver& bo = get_building_observer(b.descr().name().c_str());

	if (bo.type == BuildingObserver::CONSTRUCTIONSITE) {
		BuildingObserver& target_bo = get_building_observer(
		   ref_cast<ConstructionSite const, Building const>(b).building().name().c_str());
		--target_bo.cnt_under_construction_;
		--num_constructionsites_;
		if (target_bo.type == BuildingObserver::PRODUCTIONSITE)
			--num_prod_constructionsites;
		if (target_bo.type == BuildingObserver::MILITARYSITE)
			--num_milit_constructionsites;

	} else {
		--bo.cnt_built_;

		if (bo.type == BuildingObserver::PRODUCTIONSITE) {

			for (std::list<ProductionSiteObserver>::iterator i = productionsites.begin();
			     i != productionsites.end();
			     ++i)
				if (i->site == &b) {
					productionsites.erase(i);
					break;
				}

			for (uint32_t i = 0; i < bo.outputs_.size(); ++i)
				--wares.at(bo.outputs_.at(i)).producers_;

			for (uint32_t i = 0; i < bo.inputs_.size(); ++i)
				--wares.at(bo.inputs_.at(i)).consumers_;
		} else if (bo.type == BuildingObserver::MINE) {
			for (std::list<ProductionSiteObserver>::iterator i = mines_.begin(); i != mines_.end();
			     ++i)
				if (i->site == &b) {
					mines_.erase(i);
					break;
				}

			for (uint32_t i = 0; i < bo.outputs_.size(); ++i)
				--wares.at(bo.outputs_.at(i)).producers_;

			for (uint32_t i = 0; i < bo.inputs_.size(); ++i)
				--wares.at(bo.inputs_.at(i)).consumers_;
		} else if (bo.type == BuildingObserver::MILITARYSITE) {

			for (std::list<MilitarySiteObserver>::iterator i = militarysites.begin();
			     i != militarysites.end();
			     ++i)
				if (i->site == &b) {
					militarysites.erase(i);
					break;
				}
		} else if (bo.type == BuildingObserver::WAREHOUSE) {
			assert(numof_warehouses_ > 0);
			--numof_warehouses_;
		}
	}

	m_buildable_changed = true;
	m_mineable_changed = true;
}

// Checks that supply line exists for given building.
// Recurcsively verify that all inputs_ have a producer.
// TODO(unknown): this function leads to periodic freezes of ~1 second on big games on my system.
// TODO(unknown): It needs profiling and optimization.
// NOTE: This is not needed anymore and it seems it is not missed neither
bool DefaultAI::check_supply(const BuildingObserver& bo) {
	size_t supplied = 0;
	for (const int16_t& temp_inputs : bo.inputs_) {
		for (const BuildingObserver& temp_building : buildings_) {
			if (temp_building.cnt_built_ &&
			    std::find(temp_building.outputs_.begin(), temp_building.outputs_.end(), temp_inputs) !=
			       temp_building.outputs_.end() &&
			    check_supply(temp_building)) {
				++supplied;
				break;
			}
		}
	}

	return supplied == bo.inputs_.size();
}

/**
 * The defaultAi "considers" via this function whether to attack an
 * enemy, if opposing military buildings are in sight. In case of an attack it
 * sends all available forces.
 *
 * \returns true, if attack was started.
 */
bool DefaultAI::consider_attack(int32_t const gametime) {
	// Only useable, if it owns at least one militarysite
	if (militarysites.empty())
		return false;

	// First we iterate over all players and define which ones (if any)
	// are attackable (comparing overal strength)
	// counting players in game
	uint32_t plr_in_game = 0;
	std::vector<bool> player_attackable;
	Player_Number const nr_players = game().map().get_nrplayers();
	player_attackable.resize(nr_players);
	bool any_attackable = false;
	bool any_attacked = false;
	uint16_t const pn = player_number();

	// defining treshold ratio of own_strenght/enemy's_strength
	uint32_t treshold_ratio = 100;
	if (type_ == AGGRESSIVE)
		treshold_ratio = 80;
	if (type_ == DEFENSIVE)
		treshold_ratio = 120;

	iterate_players_existing_novar(p, nr_players, game())++ plr_in_game;

	// receiving games statistics and parsing it (reading latest entry)
	const Game::General_Stats_vector& genstats = game().get_general_statistics();
	for (uint8_t j = 1; j <= plr_in_game; ++j) {
		if (pn == j) {
			player_attackable[j - 1] = false;
			continue;
		}

		if (genstats[j - 1].miltary_strength.back() == 0) {
			// to avoid improbable zero division
			player_attackable[j - 1] = true;
			any_attackable = true;
		} else if ((genstats[pn - 1].miltary_strength.back() * 100 /
		            genstats[j - 1].miltary_strength.back()) > treshold_ratio) {
			player_attackable[j - 1] = true;
			any_attackable = true;
		} else {
			player_attackable[j - 1] = false;
		}
	}

	if (!any_attackable) {
		next_attack_consideration_due_ = 120 * 1000 + (gametime % 30 + 2) * 1000 + gametime;
		return false;
	}

	// the logic of attacking is to pick n military buildings - random ones
	// and test them for possible attack
	const uint16_t attempts = militarysites.size() / 6 + 1;
	Map& map = game().map();

	uint16_t position = 0;
	for (uint32_t i = 0; i < attempts && !any_attacked; ++i) {
		position = (game().get_gametime() + (3 * i)) % militarysites.size();

		// picking random military sites
		// using gametime as a random value, but it is constant so each next is on position +3
		// iterating over fields
		// (std::vector would be much better here)

		std::list<MilitarySiteObserver>::iterator mso = militarysites.begin();
		std::advance(mso, position);

		MilitarySite* ms = mso->site;
		Building* target = ms;  // dummy initialisation to silence the compiler
		uint32_t const vision = ms->descr().vision_range();
		FCoords f = map.get_fcoords(ms->get_position());
		int32_t chance = 0;
		uint32_t attackers = 0;
		uint32_t defenders = 0;
		uint32_t defend_ready_enemies = 0;  // enemy soldiers that can come to defend the attacked
		                                    // building (one soldier has to stay)
		// uint8_t retreat = ms->owner().get_retreat_percentage();

		// skipping if based on  "enemies nearby" there are probably no enemies nearby
		if (!mso->enemies_nearby && gametime % 8 > 0) {
			continue;  // go on with next attempt
		}

		// setting as default
		mso->enemies_nearby = false;

		// Search in a radius of the vision of the militarysite and collect
		// information about immovables in the area
		std::vector<ImmovableFound> immovables;
		map.find_immovables(Area<FCoords>(f, vision), &immovables, FindImmovableAttackable());

		for (uint32_t j = 0; j < immovables.size(); ++j) {
			if (upcast(MilitarySite, bld, immovables.at(j).object)) {
				if (!player_->is_hostile(bld->owner()))
					continue;

				mso->enemies_nearby = true;

				if (!player_attackable[bld->owner().player_number() - 1]) {
					continue;
				}

				if (bld->canAttack()) {

					// any_attackable_building=true;

					int32_t ta = player_->findAttackSoldiers(bld->base_flag());

					if (type_ == NORMAL)
						ta = ta * 2 / 3;

					if (ta < 1)
						continue;

					int32_t const tc = ta - bld->presentSoldiers().size();

					if (bld->presentSoldiers().size() > 1)
						defend_ready_enemies += bld->presentSoldiers().size() - 1;

					if (tc > chance) {
						target = bld;
						chance = tc;
						attackers = ta;
						defenders = bld->presentSoldiers().size();
					}
				}
			} else if (upcast(Warehouse, wh, immovables.at(j).object)) {
				if (!player_->is_hostile(wh->owner()))
					continue;

				if (wh->canAttack()) {
					int32_t ta = player_->findAttackSoldiers(wh->base_flag());

					if (ta < 1)
						continue;

					// extra priority push!
					int32_t tc = ta * 2;

					// we presume that there are no soldiers in warehouse
					// after long fights this tend to be true :)

					if (tc > chance) {
						target = wh;
						chance = tc;
						attackers = ta;
						defenders = 0;
					}
				}
			}

			// here we consider enemy soldiers in near buildings.
			int32_t penalty;
			if (defend_ready_enemies > 0)
				penalty = (defenders * 100) / 5 * (defend_ready_enemies * 100) / 10 * 10 / 100;
			else
				penalty = 0;

			// Return if chance to win is too low
			if ((chance - penalty / 100) < 2) {
				continue;
			}

			game().send_player_enemyflagaction(target->base_flag(), pn, attackers);

			any_attacked = true;
			break;
		}
	}

	//  Do not attack again too soon - returning soldiers must get healed first.
	if (any_attacked)
		next_attack_consideration_due_ = (gametime % 40 + 10) * 1000 + gametime;
	else {
		next_attack_consideration_due_ = (gametime % 80 + 10) * 1000 + gametime;
	}

	if (any_attacked)
		return true;
	else {
		return false;
	}
}

// This is used for profiling, so usually this is not used :)
void DefaultAI::print_land_stats(void) {
	// this will just print statistics of land size
	// intended for AI development only
	uint32_t plr_in_game = 0;
	uint32_t sum_l = 0;
	uint32_t count_l = 0;
	uint32_t sum_m = 0;
	uint32_t count_m = 0;
	Player_Number const nr_players = game().map().get_nrplayers();
	iterate_players_existing_novar(p, nr_players, game())++ plr_in_game;
	const Game::General_Stats_vector& genstats = game().get_general_statistics();
	for (uint8_t j = 1; j <= plr_in_game; ++j) {
		printf(" player: %1d, landsize: %5d, military strength: %3d\n",
		       j,
		       genstats[j - 1].land_size.back(),
		       genstats[j - 1].miltary_strength.back());
		sum_l += genstats[j - 1].land_size.back();
		count_l += 1;
		sum_m += genstats[j - 1].miltary_strength.back();
		count_m += 1;
	}
	printf(" Average: Landsize: %5d, military strenght: %3d\n", sum_l / count_l, sum_m / count_m);
}<|MERGE_RESOLUTION|>--- conflicted
+++ resolved
@@ -96,10 +96,10 @@
 	// Subscribe to NoteFieldPossession.
 	field_possession_subscriber_ =
 	   Notifications::subscribe<NoteFieldPossession>([this](const NoteFieldPossession& note) {
-		   if (note.player != player_) {
+			if (note.player != player_) {
 			   return;
 		   }
-		   if (note.ownership == NoteFieldPossession::Ownership::GAINED) {
+			if (note.ownership == NoteFieldPossession::Ownership::GAINED) {
 			   unusable_fields.push_back(note.fc);
 		   }
 		});
@@ -107,10 +107,10 @@
 	// Subscribe to NoteImmovables.
 	immovable_subscriber_ =
 	   Notifications::subscribe<NoteImmovable>([this](const NoteImmovable& note) {
-		   if (note.pi->owner().player_number() != player_->player_number()) {
+			if (note.pi->owner().player_number() != player_->player_number()) {
 			   return;
 		   }
-		   if (note.ownership == NoteImmovable::Ownership::GAINED) {
+			if (note.ownership == NoteImmovable::Ownership::GAINED) {
 			   gain_immovable(*note.pi);
 		   } else {
 			   lose_immovable(*note.pi);
@@ -293,15 +293,9 @@
 			bo.plants_trees_ = false;
 
 		// Read all interesting data from ware producing buildings
-<<<<<<< HEAD
-		if (typeid(bld) == typeid(ProductionSite_Descr)) {
-			const ProductionSite_Descr& prod =
-			   ref_cast<ProductionSite_Descr const, Building_Descr const>(bld);
-=======
 		if (typeid(bld) == typeid(ProductionSiteDescr)) {
 			const ProductionSiteDescr& prod =
 				ref_cast<ProductionSiteDescr const, BuildingDescr const>(bld);
->>>>>>> 6c644498
 			bo.type = bld.get_ismine() ? BuildingObserver::MINE : BuildingObserver::PRODUCTIONSITE;
 			for (const WareAmount& temp_input : prod.inputs()) {
 				bo.inputs_.push_back(temp_input.first);
@@ -325,7 +319,7 @@
 				bo.is_hunter_ = false;
 
 			// and fishers
-			if (bo.outputs_.size() == 1 and tribe_->safe_ware_index("fish") == bo.outputs_.at(0)) {
+			if (bo.outputs_.size() == 1 && tribe_->safe_ware_index("fish") == bo.outputs_.at(0)) {
 				bo.is_fisher_ = true;
 			} else
 				bo.is_fisher_ = false;
@@ -914,7 +908,7 @@
 			if (bo.desc->get_size() > maxsize)
 				continue;
 
-			if (time(nullptr) % 3 == 0 and bo.total_count() > 0)
+			if (time(nullptr) % 3 == 0 && bo.total_count() > 0)
 				continue;  // add randomnes and ease AI
 
 			if (bo.type == BuildingObserver::MINE)
@@ -923,7 +917,7 @@
 			// here we do an exemption for lumberjacs, mainly in early stages of game
 			// sometimes the first one is not built and AI waits too long for second attempt
 			if (gametime - bo.construction_decision_time_ <
-			    kBuildingMinInterval and not bo.need_trees_)
+			    kBuildingMinInterval && !bo.need_trees_)
 				continue;
 
 			if (bo.unoccupied_)
@@ -969,8 +963,8 @@
 			if (bo.type == BuildingObserver::PRODUCTIONSITE) {
 
 				// exclude spots on border
-				if (bf->near_border_ and not bo.need_trees_ and not bo.need_stones_ and not
-				       bo.is_fisher_)
+				if (bf->near_border_ && !bo.need_trees_ && !bo.need_stones_ &&
+				       !bo.is_fisher_)
 					continue;
 
 				// this can be only a well (as by now)
@@ -983,7 +977,7 @@
 
 					prio = 0;
 					// one well has an axemption from the stop - if forced
-					if (bo.forced_after_ < gametime and bo.total_count() == 0)
+					if (bo.forced_after_ < gametime && bo.total_count() == 0)
 						prio = 200;  // boost for first/only well
 					else if (new_buildings_stop_)
 						continue;
@@ -1077,7 +1071,7 @@
 						bo.stocklevel_time = game().get_gametime();
 					}
 
-					if (bo.stocklevel_ > 50 and !output_is_needed)
+					if (bo.stocklevel_ > 50 && !output_is_needed)
 						continue;
 
 					if (bf->producers_nearby_.at(bo.outputs_.at(0)) >= 1)
@@ -1105,7 +1099,7 @@
 					if (bo.plants_trees_) {  // RANGERS
 
 						// if there are too many trees nearby
-						if (bf->trees_nearby_ > 25 and bo.total_count() >= 1)
+						if (bf->trees_nearby_ > 25 && bo.total_count() >= 1)
 							continue;
 
 						// sometimes all area is blocked by trees so this is to prevent this
@@ -1123,7 +1117,7 @@
 						if (bo.total_count() > 2 * bo.cnt_target_)
 							continue;
 						// we can go above target if there is shortage of logs on stock
-						else if (bo.total_count() > bo.cnt_target_ and bo.stocklevel_ > 40)
+						else if (bo.total_count() > bo.cnt_target_ && bo.stocklevel_ > 40)
 							continue;
 
 						// considering near trees and producers
@@ -1145,7 +1139,7 @@
 							continue;
 
 						// especially for fish breeders
-						if (bo.need_water_ and bf->water_nearby_ < 5)
+						if (bo.need_water_ && bf->water_nearby_ < 5)
 							continue;
 						prio = bf->water_nearby_;
 
@@ -1158,7 +1152,7 @@
 
 					if (prio <= 0)
 						continue;
-				} else if (bo.recruitment_ and not new_buildings_stop_) {
+				} else if (bo.recruitment_ && !new_buildings_stop_) {
 					// this will depend on number of mines_ and productionsites
 					if (static_cast<int32_t>((productionsites.size() + mines_.size()) / 30) >
 					       bo.total_count() &&
@@ -1171,7 +1165,7 @@
 					if ((bo.cnt_under_construction_ + bo.unoccupied_) > 0)
 						continue;
 
-					if (bo.forced_after_ < gametime and bo.total_count() == 0) {
+					if (bo.forced_after_ < gametime && bo.total_count() == 0) {
 						prio = 150 + max_preciousness;
 					} else if (new_buildings_stop_)
 						continue;
@@ -1183,8 +1177,8 @@
 						prio = 0;
 
 					if (bo.cnt_built_ ==
-					    1 and game().get_gametime() > 40 * 60 * 1000 and bo.desc->enhancement() !=
-					    INVALID_INDEX and !mines_.empty()) {
+					    1 && game().get_gametime() > 40 * 60 * 1000 && bo.desc->enhancement() !=
+					    INVALID_INDEX && !mines_.empty()) {
 						prio += max_preciousness + bulgarian_constant;
 						// printf ("   proposing %20s as a second upgradable building\n",bo.name);
 					} else if (!output_is_needed)
@@ -1200,11 +1194,11 @@
 						if (bo.space_consumer_)  // need to consider trees nearby
 							prio += bf->space_consumers_nearby_ * 2;
 
-						if (bo.space_consumer_ and not bf->water_nearby_)  // not close to water
+						if (bo.space_consumer_ && !bf->water_nearby_)  // not close to water
 							prio += 1;
 
-						if (bo.space_consumer_ and not
-						       bf->unowned_mines_pots_nearby_)  // not close to mountains
+						if (bo.space_consumer_ &&
+						       !bf->unowned_mines_pots_nearby_)  // not close to mountains
 							prio += 1;
 
 						if (!bo.space_consumer_)
@@ -1216,7 +1210,7 @@
 					} else if (!bo.inputs_.empty()) {
 						if (bo.total_count() == 0)
 							prio += max_needed_preciousness + bulgarian_constant;
-						if (bo.cnt_built_ > 0 and bo.current_stats_ > 70) {
+						if (bo.cnt_built_ > 0 && bo.current_stats_ > 70) {
 							prio = max_needed_preciousness + bulgarian_constant;
 						}
 					}
@@ -1243,8 +1237,8 @@
 					continue;
 
 				if (expansion_mode ==
-				    kResourcesOrDefense and
-				       not(bf->enemy_nearby_ or bf->unowned_mines_pots_nearby_ or bf->stones_nearby_))
+				    kResourcesOrDefense &&
+				       !(bf->enemy_nearby_ || bf->unowned_mines_pots_nearby_ || bf->stones_nearby_))
 					continue;
 
 				if (bf->enemy_nearby_ && bo.fighting_type_)
@@ -1253,7 +1247,7 @@
 				         (bo.mountain_conqueror_ || bo.expansion_type_))
 					;  // it is ok, go on
 				else if (bf->unowned_land_nearby_ &&
-				         bo.expansion_type_ and num_milit_constructionsites <= 1) {
+				         bo.expansion_type_ && num_milit_constructionsites <= 1) {
 					;  // we allow big buildings now
 				} else if (bf->unowned_land_nearby_ &&
 				           bo.expansion_type_) {  // decreasing probability for big buidlings
@@ -1457,12 +1451,6 @@
 		return false;
 	}
 
-	if (best_building->type == BuildingObserver::TRAININGSITE)
-		printf(" %d: Building a training site: %s, time%d min\n",
-		       player_number(),
-		       best_building->name,
-		       game().get_gametime() / 60000);
-
 	// send the command to construct a new building
 	game().send_player_build(player_number(), proposed_coords, best_building->id);
 	BlockedField blocked(
@@ -1472,7 +1460,7 @@
 	// we block also nearby fields
 	// if farms and so on, for quite a long time
 	// if military sites only for short time for AI can update information on near buildable fields
-	if ((best_building->space_consumer_ && !best_building->plants_trees_)or best_building->type ==
+	if ((best_building->space_consumer_ && !best_building->plants_trees_) || best_building->type ==
 	    BuildingObserver::MILITARYSITE) {
 		uint32_t block_time = 0;
 		uint32_t block_area = 0;
@@ -1912,7 +1900,7 @@
 	// b) if there are two buildings
 	// statistics percents are decisive
 	const Building_Index enhancement = site.site->descr().enhancement();
-	if (enhancement != INVALID_INDEX and(site.bo->cnt_built_ - site.bo->unoccupied_) > 1) {
+	if (enhancement != INVALID_INDEX && (site.bo->cnt_built_ - site.bo->unoccupied_) > 1) {
 
 		Building_Index enbld = INVALID_INDEX;  // to get rid of this
 		BuildingObserver* bestbld = nullptr;
@@ -1921,11 +1909,11 @@
 		// do not do decisions to fast
 		if (player_->is_building_type_allowed(enhancement)) {
 
-			const Building_Descr& bld = *tribe_->get_building_descr(enhancement);
+			const BuildingDescr& bld = *tribe_->get_building_descr(enhancement);
 			BuildingObserver& en_bo = get_building_observer(bld.name().c_str());
 
 			if (gametime - en_bo.construction_decision_time_ >=
-			       kBuildingMinInterval and(en_bo.cnt_under_construction_ + en_bo.unoccupied_) ==
+			       kBuildingMinInterval && (en_bo.cnt_under_construction_ + en_bo.unoccupied_) ==
 			    0) {
 
 				// don't upgrade without workers
@@ -1933,8 +1921,6 @@
 
 					// forcing first upgrade
 					if (en_bo.cnt_built_ == 0 && !mines_.empty()) {
-						// printf("  forcing as first upgrade\n");
-						// return true;
 						enbld = enhancement;
 						bestbld = &en_bo;
 					}
@@ -2015,11 +2001,8 @@
 		if (map.find_immovables(
 		       Area<FCoords>(map.get_fcoords(site.site->get_position()), radius),
 		       nullptr,
-<<<<<<< HEAD
-		       FindImmovableAttribute(Map_Object_Descr::get_attribute_id("granite"))) == 0) {
-=======
+
 				 FindImmovableAttribute(MapObjectDescr::get_attribute_id("granite"))) == 0) {
->>>>>>> 6c644498
 			// destruct the building and it's flag (via flag destruction)
 			// the destruction of the flag avoids that defaultAI will have too many
 			// unused roads - if needed the road will be rebuild directly.
@@ -2136,76 +2119,6 @@
 		}
 	}
 
-<<<<<<< HEAD
-=======
-	// Upgrading policy
-	// a) if there are two buildings and none enhanced, one is enhanced
-	// b) if there are two buildings and at least one functional
-	// statistics percents are decisive
-
-	// do not upgrade if current building is only one in operation
-	if ((site.bo->cnt_built_ - site.bo->unoccupied_) <= 1)
-		return false;
-
-	// Check whether building is enhanceable and if wares of the enhanced
-	// buildings are needed. If yes consider an upgrade.
-	const Building_Index enhancement = site.site->descr().enhancement();
-	Building_Index enbld = INVALID_INDEX;  // to get rid of this
-	BuildingObserver* bestbld = nullptr;
-
-	// Only enhance buildings that are allowed (scenario mode)
-	if (player_->is_building_type_allowed(enhancement)) {
-		const BuildingDescr& bld = *tribe_->get_building_descr(enhancement);
-		BuildingObserver& en_bo = get_building_observer(bld.name().c_str());
-
-		// do not build the same building so soon (kind of duplicity check)
-		if (gametime - en_bo.construction_decision_time_ >= kBuildingMinInterval)
-			{
-			// Don't enhance this building, if there is already one of same type
-			// under construction or unoccupied_
-			if (en_bo.cnt_under_construction_ + en_bo.unoccupied_ <= 0)
-				{
-				// don't upgrade without workers
-				if (site.site->has_workers(enhancement, game()))
-					{
-					// forcing first upgrade
-					if ((en_bo.cnt_under_construction_ + en_bo.cnt_built_ + en_bo.unoccupied_) == 0
-						&& (site.bo->cnt_built_ - site.bo->unoccupied_) >= 1
-						&& (game().get_gametime() - site.unoccupied_till_) > 30 * 60 * 1000
-						&& !mines_.empty())
-					{
-						game().send_player_enhance_building(*site.site, enhancement);
-						return true;
-					}
-				}
-			}
-		}
-
-		// now, let consider normal upgrade
-		// do not upgrade if candidate production % is too low
-		if ((en_bo.cnt_built_ - en_bo.unoccupied_) != 0
-			|| (en_bo.cnt_under_construction_ + en_bo.unoccupied_) <= 0
-			|| en_bo.current_stats_ >= 50) {
-
-			if (en_bo.current_stats_ > 65
-				&& ((en_bo.current_stats_ - site.bo->current_stats_) + // priority for enhancement
-					(en_bo.current_stats_ - 65)) > 0)
-			{
-				enbld = enhancement;
-				bestbld = &en_bo;
-			}
-		}
-	}
-
-	// Enhance if enhanced building is useful
-	// additional: we dont want to lose the old building
-	if (enbld != INVALID_INDEX) {
-		game().send_player_enhance_building(*site.site, enbld);
-		bestbld->construction_decision_time_ = gametime;
-		changed = true;
-	}
-
->>>>>>> 6c644498
 	return changed;
 }
 
@@ -2266,18 +2179,10 @@
 		starting_resources += start_amount;
 	} while (mr.advance(map));
 
-	// printf (" Mine resources: %3d / %3d, can mine:
-	// %3d\n",remaining_resources,starting_resources,site.bo->mines_percent_ );
 	bool mine_can_mine = true;
 	if (((starting_resources - remaining_resources) * 100 / starting_resources) + 4 >
 	    site.bo->mines_percent_) {
 		mine_can_mine = false;
-		printf("  %-15s cannot mine anymore: %3d / %3d = %3d, mines percent: %3d\n",
-		       site.bo->name,
-		       starting_resources - remaining_resources,
-		       starting_resources,
-		       (starting_resources - remaining_resources) * 100 / starting_resources,
-		       site.bo->mines_percent_);
 	}
 
 	// if mine can mine - probably food is missing
@@ -2964,7 +2869,7 @@
 }
 
 // This is used for profiling, so usually this is not used :)
-void DefaultAI::print_land_stats(void) {
+void DefaultAI::print_land_stats() {
 	// this will just print statistics of land size
 	// intended for AI development only
 	uint32_t plr_in_game = 0;
@@ -2976,7 +2881,7 @@
 	iterate_players_existing_novar(p, nr_players, game())++ plr_in_game;
 	const Game::General_Stats_vector& genstats = game().get_general_statistics();
 	for (uint8_t j = 1; j <= plr_in_game; ++j) {
-		printf(" player: %1d, landsize: %5d, military strength: %3d\n",
+		log(" player: %1d, landsize: %5d, military strength: %3d\n",
 		       j,
 		       genstats[j - 1].land_size.back(),
 		       genstats[j - 1].miltary_strength.back());
@@ -2985,5 +2890,5 @@
 		sum_m += genstats[j - 1].miltary_strength.back();
 		count_m += 1;
 	}
-	printf(" Average: Landsize: %5d, military strenght: %3d\n", sum_l / count_l, sum_m / count_m);
+	log(" Average: Landsize: %5d, military strenght: %3d\n", sum_l / count_l, sum_m / count_m);
 }