--- conflicted
+++ resolved
@@ -172,28 +172,17 @@
 			   gain_ship(*note.ship, NewShip::kBuilt);
 			   break;
 
-<<<<<<< HEAD
-			case NoteShipMessage::Message::kLost:
-				for (std::list<ShipObserver>::iterator i = allships.begin(); i != allships.end(); ++i) {
-					if (i->ship == note.ship) {
-=======
 		   	case NoteShipMessage::Message::kLost:
 			   	for (std::list<ShipObserver>::iterator i = allships.begin(); i != allships.end(); ++i) {
 				   	if (i->ship == note.ship) {
->>>>>>> 57146cda
 					   allships.erase(i);
 					   break;
 				   }
 			   }
 			   	break;
 
-<<<<<<< HEAD
-			case NoteShipMessage::Message::kWaitingForCommand:
-			   for (std::list<ShipObserver>::iterator i = allships.begin(); i != allships.end(); ++i) {
-=======
 		   	case NoteShipMessage::Message::kWaitingForCommand:
 			   	for (std::list<ShipObserver>::iterator i = allships.begin(); i != allships.end(); ++i) {
->>>>>>> 57146cda
 				   	if (i->ship == note.ship) {
 					   i->waiting_for_command_ = true;
 					   break;
@@ -3062,11 +3051,6 @@
 	if (gametime < taskDue[ScheduleTasks::KMarineDecisions]) {
 		return false;
 	}
-<<<<<<< HEAD
-
-	next_marine_decisions_due = gametime + kMarineDecisionInterval;
-=======
->>>>>>> 57146cda
 
 	if (!seafaring_economy) {
 		taskDue[ScheduleTasks::KMarineDecisions] = std::numeric_limits<uint32_t>::max();
