--- conflicted
+++ resolved
@@ -50,17 +50,6 @@
 #include "logic/map_objects/world/world.h"
 #include "logic/player.h"
 #include "logic/playercommand.h"
-<<<<<<< HEAD
-#include "logic/productionsite.h"
-#include "logic/ship.h"
-#include "logic/soldier.h"
-#include "logic/trainingsite.h"
-#include "logic/tribes/tribe_descr.h"
-#include "logic/tribes/tribes.h"
-#include "logic/warehouse.h"
-#include "logic/world/world.h"
-=======
->>>>>>> 326c66e9
 
 // following is in miliseconds (widelands counts time in ms)
 constexpr int kFieldInfoExpiration = 12 * 1000;
@@ -156,10 +145,10 @@
 	// Subscribe to NoteFieldPossession.
 	field_possession_subscriber_ =
 	   Notifications::subscribe<NoteFieldPossession>([this](const NoteFieldPossession& note) {
-			if (note.player != player_) {
+		   	if (note.player != player_) {
 			   return;
 		   }
-			if (note.ownership == NoteFieldPossession::Ownership::GAINED) {
+		   	if (note.ownership == NoteFieldPossession::Ownership::GAINED) {
 			   unusable_fields.push_back(note.fc);
 		   }
 		});
@@ -495,37 +484,22 @@
 void DefaultAI::late_initialization() {
 	player_ = game().get_player(player_number());
 	tribe_ = &player_->tribe();
-<<<<<<< HEAD
-	log("ComputerPlayer(%d): initializing (%u)\n", player_number(), type_);
-
-	wares.resize(game().tribes().nrwares());
-	for (WareIndex i = 0; i < static_cast<WareIndex>(game().tribes().nrwares()); ++i) {
-=======
 	const uint32_t gametime = game().get_gametime();
 
 	log("ComputerPlayer(%d): initializing (%u)\n", player_number(), static_cast<unsigned int>(type_));
 
 	wares.resize(game().tribes().nrwares());
 	for (DescriptionIndex i = 0; i < static_cast<DescriptionIndex>(game().tribes().nrwares()); ++i) {
->>>>>>> 326c66e9
 		wares.at(i).producers_ = 0;
 		wares.at(i).consumers_ = 0;
 		wares.at(i).preciousness_ = game().tribes().get_ware_descr(i)->preciousness(tribe_->name());
 	}
 
-<<<<<<< HEAD
-	const BuildingIndex& nr_buildings = game().tribes().nrbuildings();
-
-
-	// Collect information about the different buildings that our tribe can have
-	for (BuildingIndex building_index = 0; building_index < nr_buildings; ++building_index) {
-=======
 	const DescriptionIndex& nr_buildings = game().tribes().nrbuildings();
 
 
 	// Collect information about the different buildings that our tribe can have
 	for (DescriptionIndex building_index = 0; building_index < nr_buildings; ++building_index) {
->>>>>>> 326c66e9
 		const BuildingDescr& bld = *tribe_->get_building_descr(building_index);
 		if (!tribe_->has_building(building_index) && bld.type() != MapObjectType::MILITARYSITE) {
 			continue;
@@ -680,9 +654,6 @@
 					}
 				}
 			}
-<<<<<<< HEAD
-			continue;
-=======
 
 			// now we identify producers of critical build materials
 			// hardwood now
@@ -696,7 +667,6 @@
 				}
 			}
 		continue;
->>>>>>> 326c66e9
 		}
 
 		// now for every military building, we fill critical_built_mat_ vector
@@ -709,13 +679,7 @@
 				// bellow are non-critical wares (well, various types of wood)
 				if (tribe_->ware_index("log") == temp_buildcosts.first ||
 				    tribe_->ware_index("blackwood") == temp_buildcosts.first ||
-<<<<<<< HEAD
-				    tribe_->ware_index("planks") == temp_buildcosts.first ||
-				    tribe_->ware_index("wood") == temp_buildcosts.first ||
-					 tribe_->ware_index("granite") == temp_buildcosts.first)
-=======
 				    tribe_->ware_index("planks") == temp_buildcosts.first)
->>>>>>> 326c66e9
 					continue;
 
 				bo.critical_built_mat_.push_back(temp_buildcosts.first);
@@ -1275,11 +1239,7 @@
 		}
 
 		// Rocks are not renewable, we will count them only if previous state is nonzero
-<<<<<<< HEAD
-		if (field.rocks_nearby_ > 0 && gametime % 3 == 0) {
-=======
 		if (field.rocks_nearby_ > 0 && resource_count_now) {
->>>>>>> 326c66e9
 
 			field.rocks_nearby_ =
 				map.find_immovables(Area<FCoords>(map.get_fcoords(field.coords), 6),
@@ -1423,17 +1383,10 @@
 	uint16_t fishers_count = 0;  // used for atlanteans only
 
 	// Reset statistics for all buildings
-<<<<<<< HEAD
-	for (BuildingObserver& bo : buildings_) {
-		bo.current_stats_ = 0;
-		bo.unoccupied_ = false;
-		bo.unconnected_ = 0;
-=======
 	for (uint32_t i = 0; i < buildings_.size(); ++i) {
 		buildings_.at(i).current_stats_ = 0;
 		buildings_.at(i).unoccupied_count_ = 0;
 		buildings_.at(i).unconnected_count_ = 0;
->>>>>>> 326c66e9
 	}
 
 	// Check all available productionsites
@@ -1503,17 +1456,10 @@
 	}
 
 	// Scale statistics down
-<<<<<<< HEAD
-	for (BuildingObserver& bo : buildings_) {
-		if ((bo.cnt_built_ - bo.unconnected_) > 0) {
-			bo.current_stats_ /=
-				(bo.cnt_built_ - bo.unconnected_);
-=======
 	for (uint32_t i = 0; i < buildings_.size(); ++i) {
 		if ((buildings_.at(i).cnt_built_ - buildings_.at(i).unconnected_count_) > 0) {
 			buildings_.at(i).current_stats_ /=
 			   (buildings_.at(i).cnt_built_ - buildings_.at(i).unconnected_count_);
->>>>>>> 326c66e9
 		}
 	}
 }
@@ -1744,12 +1690,6 @@
 
 		// checking we have enough critical material on stock
 		for (uint32_t m = 0; m < bo.critical_built_mat_.size(); ++m) {
-<<<<<<< HEAD
-			WareIndex wt(static_cast<size_t>(bo.critical_built_mat_.at(m)));
-
-			// shortage = less then 3 items in warehouses
-			if (get_warehoused_stock(wt) < 3) {
-=======
 			DescriptionIndex wt(static_cast<size_t>(bo.critical_built_mat_.at(m)));
 			uint32_t treshold = 3;
 			// generally trainingsites are more important
@@ -1758,19 +1698,12 @@
 			}
 
 			if (get_warehoused_stock(wt) < treshold) {
->>>>>>> 326c66e9
 				bo.build_material_shortage_ = true;
 				break;
 			}
 		}
 	}
 
-<<<<<<< HEAD
-	//Resetting output_needed_ in building observer
-	for (BuildingObserver& bo : buildings_) {
-		if (bo.type == BuildingObserver::PRODUCTIONSITE || bo.type == BuildingObserver::MINE){
-			bo.output_needed_ = ExtendedBool::kUnset;
-=======
 	// Calculating actual needness
 	for (uint32_t j = 0; j < buildings_.size(); ++j) {
 		BuildingObserver& bo = buildings_.at(j);
@@ -1870,7 +1803,6 @@
 		} else {
 			bo.new_building_ = BuildingNecessity::kAllowed;
 			bo.primary_priority_ = 0;
->>>>>>> 326c66e9
 		}
 	}
 
@@ -1902,10 +1834,7 @@
 		assert(player_);
 		int32_t const maxsize = player_->get_buildcaps(bf->coords) & BUILDCAPS_SIZEMASK;
 
-<<<<<<< HEAD
-=======
-
->>>>>>> 326c66e9
+
 		// For every field test all buildings
 		for (BuildingObserver& bo : buildings_) {
 			if (!bo.buildable(*player_)) {
@@ -1956,20 +1885,6 @@
 
 			if (bo.type == BuildingObserver::PRODUCTIONSITE) {
 
-<<<<<<< HEAD
-				// exclude spots on border
-				if (bf->near_border_ && !bo.need_trees_ && !bo.need_rocks_ && !bo.is_fisher_) {
-					continue;
-				}
-
-				// this just indicates that values must be recalculated - if this building
-				// is to be considered later on in this function
-				if (bo.output_needed_ == ExtendedBool::kUnset) {
-					check_building_necessity(bo);
-				}
-
-=======
->>>>>>> 326c66e9
 				// this can be only a well (as by now)
 				if (bo.mines_water_) {
 
@@ -2013,27 +1928,12 @@
 
 					prio += 2 * bf->trees_nearby_;
 
-<<<<<<< HEAD
-						if (bf->near_border_) {
-							prio = prio / 2;
-						}
-					}
-
-=======
->>>>>>> 326c66e9
 				} else if (bo.need_rocks_) {
 
 					// Quarries are generally to be built everywhere where rocks are
 					// no matter the need for granite, as rocks are considered an obstacle
 					// to expansion
-<<<<<<< HEAD
-					if (bo.cnt_under_construction_ > 0) {
-						continue;
-					}
-					prio = bf->rocks_nearby_;
-=======
 					prio = 2 * bf->rocks_nearby_;
->>>>>>> 326c66e9
 
 					// value is initialized with 1 but minimal value that can be
 					// calculated is 11
@@ -2273,63 +2173,7 @@
 					continue;
 				}
 
-<<<<<<< HEAD
-				prio = 0;
-
-				// calculating some sub-scores, some of them are prohibitive
-				// decreasing score if some critical materials are missing
-				// (relevant for medium and big buildings)
-				int32_t prio_for_mat_shortage = 0;
-				prio_for_mat_shortage -= bo.cnt_under_construction_ * bo.build_material_shortage_;
-				if (bf->enemy_nearby_) {
-					prio_for_mat_shortage *= 50;
-				} else {
-					prio_for_mat_shortage *= 1000;  // = prohibitive
-				}
-
-				// decreasing score if other militarysites constuctions
-				// are nearby
-				int32_t prio_for_in_constr = 0;
-				prio_for_in_constr -= 700 * (((static_cast<int32_t>(num_milit_constructionsites) - 2) < 0) ?
-									  0 :
-									  (num_milit_constructionsites - 2)) /
-						(militarysites.size() + 2);
-				if (!bf->enemy_nearby_) {
-					prio_for_in_constr *= 3;
-				}
-
-				// similarly if unmanned militarysites are nearby
-				int32_t prio_for_unmanned_nearby = 0;
-				prio_for_unmanned_nearby -= bf->military_in_constr_nearby_ + bf->military_unstationed_;
-				if (bf->enemy_nearby_) {
-					prio_for_unmanned_nearby *= 20;
-				} else {
-					prio_for_unmanned_nearby *= 1000;
-				}
-
-				// not continuing if score too low
-				if (prio_for_in_constr + prio_for_mat_shortage + prio_for_unmanned_nearby <= -1000) {
-					continue;
-				}
-
-				// is the building suitable for the situation?
-				if (expansion_mode == MilitaryStrategy::kNoNewMilitary) {
-					continue;
-				}
-
-				if (expansion_mode == MilitaryStrategy::kDefenseOnly && !bf->enemy_nearby_) {
-					continue;
-				}
-
-				if (expansion_mode == MilitaryStrategy::kResourcesOrDefense &&
-					 !(bf->unowned_mines_pots_nearby_ || bf->rocks_nearby_ || bf->water_nearby_ ||
-				      (bf->distant_water_ && resource_necessity_water_needed_) || bf->enemy_nearby_)) {
-					continue;
-				}
-
-=======
 				// This is another restriction of military building - but general
->>>>>>> 326c66e9
 				if (bf->enemy_nearby_ && bo.fighting_type_) {
 					;
 				}  // it is ok, go on
@@ -2348,38 +2192,6 @@
 					continue;
 				}  // the building is not suitable for situation
 
-<<<<<<< HEAD
-
-				// calculating other sub scores
-				// for resources (mines, water, rocks)
-				int32_t prio_for_resources = 0;
-				prio_for_resources += 2 * (bf->unowned_mines_pots_nearby_ * resource_necessity_mines_) / 100 +
-						bf->rocks_nearby_ + (bf->water_nearby_ * resource_necessity_water_) / 100;
-				// special bonus due to remote water for atlanteans
-				if (resource_necessity_water_needed_) {
-					prio_for_resources += (bf->distant_water_ * resource_necessity_water_) / 100 / 3;
-				}
-				// reducing score if too little unowned land
-				if (bf->unowned_land_nearby_ < 10) {
-					prio_for_resources = prio_for_resources * bf->unowned_land_nearby_ / 10;
-				}
-				if (bf->enemy_nearby_) {  // not important when fighting enemies
-					prio_for_resources /= 5;
-				}
-
-				// for unowned land nearby
-				int32_t prio_for_unowned_land = 0;
-				if (expansion_mode == MilitaryStrategy::kExpansion ||
-				    expansion_mode == MilitaryStrategy::kPushExpansion) {
-					prio_for_unowned_land +=
-					   (bf->unowned_land_nearby_ * resource_necessity_territory_) / 100;
-				}
-
-				// for distance to nearest military sites
-				int32_t prio_for_loneliness = bf->military_loneliness_;
-				if (!bf->enemy_nearby_) {
-					prio_for_loneliness /= 10;
-=======
 				// score here is a compound of various input values
 				// usually resources in vicinity, but when enemy is nearby
 				// additional bonus is added
@@ -2397,7 +2209,6 @@
 					}
 					prio -= (bf->military_in_constr_nearby_ + bf->military_unstationed_) * 150;
 					prio += (5 - bf->own_military_sites_nearby_()) * 15;
->>>>>>> 326c66e9
 				}
 				prio += bf->unowned_land_nearby_ * resource_necessity_territory_ / 100;
 				prio += bf->unowned_mines_spots_nearby_ * resource_necessity_mines_ / 100;
@@ -2604,13 +2415,6 @@
 
 			for (BuildingObserver& bo : buildings_) {
 				if (productionsites.size() <= 8) break;
-<<<<<<< HEAD
-
-				if (!bo.buildable(*player_) || bo.type != BuildingObserver::MINE) {
-					continue;
-				}
-=======
->>>>>>> 326c66e9
 
 				if (bo.type != BuildingObserver::MINE) {
 					continue;
@@ -2982,7 +2786,6 @@
 	// Increasing the failed_connection_tries counter
 	// At the same time it indicates a time an economy is without a warehouse
 	EconomyObserver* eco = get_economy_observer(flag.economy());
-
 	// if we passed grace time this will be last attempt and if it fails
 	// building is destroyes
 	bool last_attempt_ = false;
@@ -3517,11 +3320,7 @@
 		       Area<FCoords>(map.get_fcoords(site.site->get_position()), 6),
 		       nullptr,
 
-<<<<<<< HEAD
-				 FindImmovableAttribute(MapObjectDescr::get_attribute_id("rocks"))) == 0) {
-=======
 		       FindImmovableAttribute(MapObjectDescr::get_attribute_id("rocks"))) == 0) {
->>>>>>> 326c66e9
 			// destruct the building and it's flag (via flag destruction)
 			// the destruction of the flag avoids that defaultAI will have too many
 			// unused roads - if needed the road will be rebuild directly.
@@ -5168,7 +4967,6 @@
 			if (bo.is_port_) {
 				++num_ports;
 				seafaring_economy = true;
-
 				// unblock nearby fields, might be used for other buildings...
 				Map& map = game().map();
 				MapRegion<Area<FCoords>> mr(
@@ -5798,13 +5596,8 @@
 	}
 
 	for (EconomyObserver* observer : economies) {
-<<<<<<< HEAD
-		WareIndex nritems = player_->egbase().tribes().nrwares();
-		for (Widelands::WareIndex id = 0; id < nritems; ++id) {
-=======
 		DescriptionIndex nritems = player_->egbase().tribes().nrwares();
 		for (Widelands::DescriptionIndex id = 0; id < nritems; ++id) {
->>>>>>> 326c66e9
 			const uint16_t default_target = tribe_->get_ware_descr(id)->default_target_quantity(tribe_->name());
 
 			game().send_player_command(*new Widelands::CmdSetWareTargetQuantity(
@@ -5906,21 +5699,12 @@
 	// we test following materials
 	const std::vector<std::string> materials = {"coal",
 	                                            "log",
-<<<<<<< HEAD
-															  "iron_ore",
-	                                            "iron",
-	                                            "marble",
-															  "planks",
-	                                            "water",
-															  "gold_ore",
-=======
 	                                            "iron_ore",
 	                                            "iron",
 	                                            "marble",
 	                                            "planks",
 	                                            "water",
 	                                            "gold_ore",
->>>>>>> 326c66e9
 	                                            "granite",
 	                                            "fish",
 	                                            "diamond",
@@ -5928,15 +5712,6 @@
 	                                            "wheat",
 	                                            "grape",
 	                                            "quartz",
-<<<<<<< HEAD
-															  "atlanteans_bread",
-															  "barbarians_bread",
-															  "empire_bread",
-	                                            "meat"};
-	std::string summary = "";
-	for (uint32_t j = 0; j < materials.size(); ++j) {
-		WareIndex const index = tribe_->ware_index(materials.at(j));
-=======
 	                                            "atlanteans_bread",
 	                                            "barbarians_bread",
 	                                            "empire_bread",
@@ -5944,7 +5719,6 @@
 	std::string summary = "";
 	for (uint32_t j = 0; j < materials.size(); ++j) {
 		DescriptionIndex const index = tribe_->ware_index(materials.at(j));
->>>>>>> 326c66e9
 		if (!tribe_->has_ware(index)) {
 			continue;
 		}
@@ -5953,6 +5727,7 @@
 		}
 		summary = summary + materials.at(j) + ", ";
 	}
+
 	log(" %1d: Buildings: Pr:%3u, Ml:%3u, Mi:%2u, Wh:%2u, Po:%u. Missing: %s\n",
 	    pn,
 	    static_cast<uint32_t>(productionsites.size()),
